// SPDX-License-Identifier: GPL-2.0-only
/*
 * Kernel-based Virtual Machine driver for Linux
 *
 * This module enables machines with Intel VT-x extensions to run virtual
 * machines without emulation or binary translation.
 *
 * Copyright (C) 2006 Qumranet, Inc.
 * Copyright 2010 Red Hat, Inc. and/or its affiliates.
 *
 * Authors:
 *   Avi Kivity   <avi@qumranet.com>
 *   Yaniv Kamay  <yaniv@qumranet.com>
 */

#include <kvm/iodev.h>

#include <linux/kvm_host.h>
#include <linux/kvm.h>
#include <linux/module.h>
#include <linux/errno.h>
#include <linux/percpu.h>
#include <linux/mm.h>
#include <linux/miscdevice.h>
#include <linux/vmalloc.h>
#include <linux/reboot.h>
#include <linux/debugfs.h>
#include <linux/highmem.h>
#include <linux/file.h>
#include <linux/syscore_ops.h>
#include <linux/cpu.h>
#include <linux/sched/signal.h>
#include <linux/sched/mm.h>
#include <linux/sched/stat.h>
#include <linux/cpumask.h>
#include <linux/smp.h>
#include <linux/anon_inodes.h>
#include <linux/profile.h>
#include <linux/kvm_para.h>
#include <linux/pagemap.h>
#include <linux/mman.h>
#include <linux/swap.h>
#include <linux/bitops.h>
#include <linux/spinlock.h>
#include <linux/compat.h>
#include <linux/srcu.h>
#include <linux/hugetlb.h>
#include <linux/slab.h>
#include <linux/sort.h>
#include <linux/bsearch.h>
#include <linux/io.h>
#include <linux/lockdep.h>
#include <linux/kthread.h>

#include <asm/processor.h>
#include <asm/ioctl.h>
#include <linux/uaccess.h>

#include "coalesced_mmio.h"
#include "async_pf.h"
#include "vfio.h"

#define CREATE_TRACE_POINTS
#include <trace/events/kvm.h>

/* Worst case buffer size needed for holding an integer. */
#define ITOA_MAX_LEN 12

MODULE_AUTHOR("Qumranet");
MODULE_LICENSE("GPL");

/* Architectures should define their poll value according to the halt latency */
unsigned int halt_poll_ns = KVM_HALT_POLL_NS_DEFAULT;
module_param(halt_poll_ns, uint, 0644);
EXPORT_SYMBOL_GPL(halt_poll_ns);

/* Default doubles per-vcpu halt_poll_ns. */
unsigned int halt_poll_ns_grow = 2;
module_param(halt_poll_ns_grow, uint, 0644);
EXPORT_SYMBOL_GPL(halt_poll_ns_grow);

/* The start value to grow halt_poll_ns from */
unsigned int halt_poll_ns_grow_start = 10000; /* 10us */
module_param(halt_poll_ns_grow_start, uint, 0644);
EXPORT_SYMBOL_GPL(halt_poll_ns_grow_start);

/* Default resets per-vcpu halt_poll_ns . */
unsigned int halt_poll_ns_shrink;
module_param(halt_poll_ns_shrink, uint, 0644);
EXPORT_SYMBOL_GPL(halt_poll_ns_shrink);

/*
 * Ordering of locks:
 *
 *	kvm->lock --> kvm->slots_lock --> kvm->irq_lock
 */

DEFINE_MUTEX(kvm_lock);
static DEFINE_RAW_SPINLOCK(kvm_count_lock);
LIST_HEAD(vm_list);

static cpumask_var_t cpus_hardware_enabled;
static int kvm_usage_count;
static atomic_t hardware_enable_failed;

static struct kmem_cache *kvm_vcpu_cache;

static __read_mostly struct preempt_ops kvm_preempt_ops;
static DEFINE_PER_CPU(struct kvm_vcpu *, kvm_running_vcpu);

struct dentry *kvm_debugfs_dir;
EXPORT_SYMBOL_GPL(kvm_debugfs_dir);

static int kvm_debugfs_num_entries;
static const struct file_operations stat_fops_per_vm;

static long kvm_vcpu_ioctl(struct file *file, unsigned int ioctl,
			   unsigned long arg);
#ifdef CONFIG_KVM_COMPAT
static long kvm_vcpu_compat_ioctl(struct file *file, unsigned int ioctl,
				  unsigned long arg);
#define KVM_COMPAT(c)	.compat_ioctl	= (c)
#else
/*
 * For architectures that don't implement a compat infrastructure,
 * adopt a double line of defense:
 * - Prevent a compat task from opening /dev/kvm
 * - If the open has been done by a 64bit task, and the KVM fd
 *   passed to a compat task, let the ioctls fail.
 */
static long kvm_no_compat_ioctl(struct file *file, unsigned int ioctl,
				unsigned long arg) { return -EINVAL; }

static int kvm_no_compat_open(struct inode *inode, struct file *file)
{
	return is_compat_task() ? -ENODEV : 0;
}
#define KVM_COMPAT(c)	.compat_ioctl	= kvm_no_compat_ioctl,	\
			.open		= kvm_no_compat_open
#endif
static int hardware_enable_all(void);
static void hardware_disable_all(void);

static void kvm_io_bus_destroy(struct kvm_io_bus *bus);

__visible bool kvm_rebooting;
EXPORT_SYMBOL_GPL(kvm_rebooting);

#define KVM_EVENT_CREATE_VM 0
#define KVM_EVENT_DESTROY_VM 1
static void kvm_uevent_notify_change(unsigned int type, struct kvm *kvm);
static unsigned long long kvm_createvm_count;
static unsigned long long kvm_active_vms;

__weak void kvm_arch_mmu_notifier_invalidate_range(struct kvm *kvm,
						   unsigned long start, unsigned long end)
{
}

bool kvm_is_zone_device_pfn(kvm_pfn_t pfn)
{
	/*
	 * The metadata used by is_zone_device_page() to determine whether or
	 * not a page is ZONE_DEVICE is guaranteed to be valid if and only if
	 * the device has been pinned, e.g. by get_user_pages().  WARN if the
	 * page_count() is zero to help detect bad usage of this helper.
	 */
	if (!pfn_valid(pfn) || WARN_ON_ONCE(!page_count(pfn_to_page(pfn))))
		return false;

	return is_zone_device_page(pfn_to_page(pfn));
}

bool kvm_is_reserved_pfn(kvm_pfn_t pfn)
{
	/*
	 * ZONE_DEVICE pages currently set PG_reserved, but from a refcounting
	 * perspective they are "normal" pages, albeit with slightly different
	 * usage rules.
	 */
	if (pfn_valid(pfn))
		return PageReserved(pfn_to_page(pfn)) &&
		       !is_zero_pfn(pfn) &&
		       !kvm_is_zone_device_pfn(pfn);

	return true;
}

bool kvm_is_transparent_hugepage(kvm_pfn_t pfn)
{
	struct page *page = pfn_to_page(pfn);

	if (!PageTransCompoundMap(page))
		return false;

	return is_transparent_hugepage(compound_head(page));
}

/*
 * Switches to specified vcpu, until a matching vcpu_put()
 */
void vcpu_load(struct kvm_vcpu *vcpu)
{
	int cpu = get_cpu();

	__this_cpu_write(kvm_running_vcpu, vcpu);
	preempt_notifier_register(&vcpu->preempt_notifier);
	kvm_arch_vcpu_load(vcpu, cpu);
	put_cpu();
}
EXPORT_SYMBOL_GPL(vcpu_load);

void vcpu_put(struct kvm_vcpu *vcpu)
{
	preempt_disable();
	kvm_arch_vcpu_put(vcpu);
	preempt_notifier_unregister(&vcpu->preempt_notifier);
	__this_cpu_write(kvm_running_vcpu, NULL);
	preempt_enable();
}
EXPORT_SYMBOL_GPL(vcpu_put);

/* TODO: merge with kvm_arch_vcpu_should_kick */
static bool kvm_request_needs_ipi(struct kvm_vcpu *vcpu, unsigned req)
{
	int mode = kvm_vcpu_exiting_guest_mode(vcpu);

	/*
	 * We need to wait for the VCPU to reenable interrupts and get out of
	 * READING_SHADOW_PAGE_TABLES mode.
	 */
	if (req & KVM_REQUEST_WAIT)
		return mode != OUTSIDE_GUEST_MODE;

	/*
	 * Need to kick a running VCPU, but otherwise there is nothing to do.
	 */
	return mode == IN_GUEST_MODE;
}

static void ack_flush(void *_completed)
{
}

static inline bool kvm_kick_many_cpus(const struct cpumask *cpus, bool wait)
{
	if (unlikely(!cpus))
		cpus = cpu_online_mask;

	if (cpumask_empty(cpus))
		return false;

	smp_call_function_many(cpus, ack_flush, NULL, wait);
	return true;
}

bool kvm_make_vcpus_request_mask(struct kvm *kvm, unsigned int req,
				 struct kvm_vcpu *except,
				 unsigned long *vcpu_bitmap, cpumask_var_t tmp)
{
	int i, cpu, me;
	struct kvm_vcpu *vcpu;
	bool called;

	me = get_cpu();

	kvm_for_each_vcpu(i, vcpu, kvm) {
		if ((vcpu_bitmap && !test_bit(i, vcpu_bitmap)) ||
		    vcpu == except)
			continue;

		kvm_make_request(req, vcpu);
		cpu = vcpu->cpu;

		if (!(req & KVM_REQUEST_NO_WAKEUP) && kvm_vcpu_wake_up(vcpu))
			continue;

		if (tmp != NULL && cpu != -1 && cpu != me &&
		    kvm_request_needs_ipi(vcpu, req))
			__cpumask_set_cpu(cpu, tmp);
	}

	called = kvm_kick_many_cpus(tmp, !!(req & KVM_REQUEST_WAIT));
	put_cpu();

	return called;
}

bool kvm_make_all_cpus_request_except(struct kvm *kvm, unsigned int req,
				      struct kvm_vcpu *except)
{
	cpumask_var_t cpus;
	bool called;

	zalloc_cpumask_var(&cpus, GFP_ATOMIC);

	called = kvm_make_vcpus_request_mask(kvm, req, except, NULL, cpus);

	free_cpumask_var(cpus);
	return called;
}

bool kvm_make_all_cpus_request(struct kvm *kvm, unsigned int req)
{
	return kvm_make_all_cpus_request_except(kvm, req, NULL);
}

#ifndef CONFIG_HAVE_KVM_ARCH_TLB_FLUSH_ALL
void kvm_flush_remote_tlbs(struct kvm *kvm)
{
	/*
	 * Read tlbs_dirty before setting KVM_REQ_TLB_FLUSH in
	 * kvm_make_all_cpus_request.
	 */
	long dirty_count = smp_load_acquire(&kvm->tlbs_dirty);

	/*
	 * We want to publish modifications to the page tables before reading
	 * mode. Pairs with a memory barrier in arch-specific code.
	 * - x86: smp_mb__after_srcu_read_unlock in vcpu_enter_guest
	 * and smp_mb in walk_shadow_page_lockless_begin/end.
	 * - powerpc: smp_mb in kvmppc_prepare_to_enter.
	 *
	 * There is already an smp_mb__after_atomic() before
	 * kvm_make_all_cpus_request() reads vcpu->mode. We reuse that
	 * barrier here.
	 */
	if (!kvm_arch_flush_remote_tlb(kvm)
	    || kvm_make_all_cpus_request(kvm, KVM_REQ_TLB_FLUSH))
		++kvm->stat.remote_tlb_flush;
	cmpxchg(&kvm->tlbs_dirty, dirty_count, 0);
}
EXPORT_SYMBOL_GPL(kvm_flush_remote_tlbs);
#endif

void kvm_reload_remote_mmus(struct kvm *kvm)
{
	kvm_make_all_cpus_request(kvm, KVM_REQ_MMU_RELOAD);
}

#ifdef KVM_ARCH_NR_OBJS_PER_MEMORY_CACHE
static inline void *mmu_memory_cache_alloc_obj(struct kvm_mmu_memory_cache *mc,
					       gfp_t gfp_flags)
{
	gfp_flags |= mc->gfp_zero;

	if (mc->kmem_cache)
		return kmem_cache_alloc(mc->kmem_cache, gfp_flags);
	else
		return (void *)__get_free_page(gfp_flags);
}

int kvm_mmu_topup_memory_cache(struct kvm_mmu_memory_cache *mc, int min)
{
	void *obj;

	if (mc->nobjs >= min)
		return 0;
	while (mc->nobjs < ARRAY_SIZE(mc->objects)) {
		obj = mmu_memory_cache_alloc_obj(mc, GFP_KERNEL_ACCOUNT);
		if (!obj)
			return mc->nobjs >= min ? 0 : -ENOMEM;
		mc->objects[mc->nobjs++] = obj;
	}
	return 0;
}

int kvm_mmu_memory_cache_nr_free_objects(struct kvm_mmu_memory_cache *mc)
{
	return mc->nobjs;
}

void kvm_mmu_free_memory_cache(struct kvm_mmu_memory_cache *mc)
{
	while (mc->nobjs) {
		if (mc->kmem_cache)
			kmem_cache_free(mc->kmem_cache, mc->objects[--mc->nobjs]);
		else
			free_page((unsigned long)mc->objects[--mc->nobjs]);
	}
}

void *kvm_mmu_memory_cache_alloc(struct kvm_mmu_memory_cache *mc)
{
	void *p;

	if (WARN_ON(!mc->nobjs))
		p = mmu_memory_cache_alloc_obj(mc, GFP_ATOMIC | __GFP_ACCOUNT);
	else
		p = mc->objects[--mc->nobjs];
	BUG_ON(!p);
	return p;
}
#endif

static void kvm_vcpu_init(struct kvm_vcpu *vcpu, struct kvm *kvm, unsigned id)
{
	mutex_init(&vcpu->mutex);
	vcpu->cpu = -1;
	vcpu->kvm = kvm;
	vcpu->vcpu_id = id;
	vcpu->pid = NULL;
	rcuwait_init(&vcpu->wait);
	kvm_async_pf_vcpu_init(vcpu);

	vcpu->pre_pcpu = -1;
	INIT_LIST_HEAD(&vcpu->blocked_vcpu_list);

	kvm_vcpu_set_in_spin_loop(vcpu, false);
	kvm_vcpu_set_dy_eligible(vcpu, false);
	vcpu->preempted = false;
	vcpu->ready = false;
	preempt_notifier_init(&vcpu->preempt_notifier, &kvm_preempt_ops);
}

void kvm_vcpu_destroy(struct kvm_vcpu *vcpu)
{
	kvm_arch_vcpu_destroy(vcpu);

	/*
	 * No need for rcu_read_lock as VCPU_RUN is the only place that changes
	 * the vcpu->pid pointer, and at destruction time all file descriptors
	 * are already gone.
	 */
	put_pid(rcu_dereference_protected(vcpu->pid, 1));

	free_page((unsigned long)vcpu->run);
	kmem_cache_free(kvm_vcpu_cache, vcpu);
}
EXPORT_SYMBOL_GPL(kvm_vcpu_destroy);

#if defined(CONFIG_MMU_NOTIFIER) && defined(KVM_ARCH_WANT_MMU_NOTIFIER)
static inline struct kvm *mmu_notifier_to_kvm(struct mmu_notifier *mn)
{
	return container_of(mn, struct kvm, mmu_notifier);
}

static void kvm_mmu_notifier_invalidate_range(struct mmu_notifier *mn,
					      struct mm_struct *mm,
					      unsigned long start, unsigned long end)
{
	struct kvm *kvm = mmu_notifier_to_kvm(mn);
	int idx;

	idx = srcu_read_lock(&kvm->srcu);
	kvm_arch_mmu_notifier_invalidate_range(kvm, start, end);
	srcu_read_unlock(&kvm->srcu, idx);
}

static void kvm_mmu_notifier_change_pte(struct mmu_notifier *mn,
					struct mm_struct *mm,
					unsigned long address,
					pte_t pte)
{
	struct kvm *kvm = mmu_notifier_to_kvm(mn);
	int idx;

	idx = srcu_read_lock(&kvm->srcu);
	spin_lock(&kvm->mmu_lock);
	kvm->mmu_notifier_seq++;

	if (kvm_set_spte_hva(kvm, address, pte))
		kvm_flush_remote_tlbs(kvm);

	spin_unlock(&kvm->mmu_lock);
	srcu_read_unlock(&kvm->srcu, idx);
}

static int kvm_mmu_notifier_invalidate_range_start(struct mmu_notifier *mn,
					const struct mmu_notifier_range *range)
{
	struct kvm *kvm = mmu_notifier_to_kvm(mn);
	int need_tlb_flush = 0, idx;

	idx = srcu_read_lock(&kvm->srcu);
	spin_lock(&kvm->mmu_lock);
	/*
	 * The count increase must become visible at unlock time as no
	 * spte can be established without taking the mmu_lock and
	 * count is also read inside the mmu_lock critical section.
	 */
	kvm->mmu_notifier_count++;
	need_tlb_flush = kvm_unmap_hva_range(kvm, range->start, range->end,
					     range->flags);
	need_tlb_flush |= kvm->tlbs_dirty;
	/* we've to flush the tlb before the pages can be freed */
	if (need_tlb_flush)
		kvm_flush_remote_tlbs(kvm);

	spin_unlock(&kvm->mmu_lock);
	srcu_read_unlock(&kvm->srcu, idx);

	return 0;
}

static void kvm_mmu_notifier_invalidate_range_end(struct mmu_notifier *mn,
					const struct mmu_notifier_range *range)
{
	struct kvm *kvm = mmu_notifier_to_kvm(mn);

	spin_lock(&kvm->mmu_lock);
	/*
	 * This sequence increase will notify the kvm page fault that
	 * the page that is going to be mapped in the spte could have
	 * been freed.
	 */
	kvm->mmu_notifier_seq++;
	smp_wmb();
	/*
	 * The above sequence increase must be visible before the
	 * below count decrease, which is ensured by the smp_wmb above
	 * in conjunction with the smp_rmb in mmu_notifier_retry().
	 */
	kvm->mmu_notifier_count--;
	spin_unlock(&kvm->mmu_lock);

	BUG_ON(kvm->mmu_notifier_count < 0);
}

static int kvm_mmu_notifier_clear_flush_young(struct mmu_notifier *mn,
					      struct mm_struct *mm,
					      unsigned long start,
					      unsigned long end)
{
	struct kvm *kvm = mmu_notifier_to_kvm(mn);
	int young, idx;

	idx = srcu_read_lock(&kvm->srcu);
	spin_lock(&kvm->mmu_lock);

	young = kvm_age_hva(kvm, start, end);
	if (young)
		kvm_flush_remote_tlbs(kvm);

	spin_unlock(&kvm->mmu_lock);
	srcu_read_unlock(&kvm->srcu, idx);

	return young;
}

static int kvm_mmu_notifier_clear_young(struct mmu_notifier *mn,
					struct mm_struct *mm,
					unsigned long start,
					unsigned long end)
{
	struct kvm *kvm = mmu_notifier_to_kvm(mn);
	int young, idx;

	idx = srcu_read_lock(&kvm->srcu);
	spin_lock(&kvm->mmu_lock);
	/*
	 * Even though we do not flush TLB, this will still adversely
	 * affect performance on pre-Haswell Intel EPT, where there is
	 * no EPT Access Bit to clear so that we have to tear down EPT
	 * tables instead. If we find this unacceptable, we can always
	 * add a parameter to kvm_age_hva so that it effectively doesn't
	 * do anything on clear_young.
	 *
	 * Also note that currently we never issue secondary TLB flushes
	 * from clear_young, leaving this job up to the regular system
	 * cadence. If we find this inaccurate, we might come up with a
	 * more sophisticated heuristic later.
	 */
	young = kvm_age_hva(kvm, start, end);
	spin_unlock(&kvm->mmu_lock);
	srcu_read_unlock(&kvm->srcu, idx);

	return young;
}

static int kvm_mmu_notifier_test_young(struct mmu_notifier *mn,
				       struct mm_struct *mm,
				       unsigned long address)
{
	struct kvm *kvm = mmu_notifier_to_kvm(mn);
	int young, idx;

	idx = srcu_read_lock(&kvm->srcu);
	spin_lock(&kvm->mmu_lock);
	young = kvm_test_age_hva(kvm, address);
	spin_unlock(&kvm->mmu_lock);
	srcu_read_unlock(&kvm->srcu, idx);

	return young;
}

static void kvm_mmu_notifier_release(struct mmu_notifier *mn,
				     struct mm_struct *mm)
{
	struct kvm *kvm = mmu_notifier_to_kvm(mn);
	int idx;

	idx = srcu_read_lock(&kvm->srcu);
	kvm_arch_flush_shadow_all(kvm);
	srcu_read_unlock(&kvm->srcu, idx);
}

static const struct mmu_notifier_ops kvm_mmu_notifier_ops = {
	.invalidate_range	= kvm_mmu_notifier_invalidate_range,
	.invalidate_range_start	= kvm_mmu_notifier_invalidate_range_start,
	.invalidate_range_end	= kvm_mmu_notifier_invalidate_range_end,
	.clear_flush_young	= kvm_mmu_notifier_clear_flush_young,
	.clear_young		= kvm_mmu_notifier_clear_young,
	.test_young		= kvm_mmu_notifier_test_young,
	.change_pte		= kvm_mmu_notifier_change_pte,
	.release		= kvm_mmu_notifier_release,
};

static int kvm_init_mmu_notifier(struct kvm *kvm)
{
	kvm->mmu_notifier.ops = &kvm_mmu_notifier_ops;
	return mmu_notifier_register(&kvm->mmu_notifier, current->mm);
}

#else  /* !(CONFIG_MMU_NOTIFIER && KVM_ARCH_WANT_MMU_NOTIFIER) */

static int kvm_init_mmu_notifier(struct kvm *kvm)
{
	return 0;
}

#endif /* CONFIG_MMU_NOTIFIER && KVM_ARCH_WANT_MMU_NOTIFIER */

static struct kvm_memslots *kvm_alloc_memslots(void)
{
	int i;
	struct kvm_memslots *slots;

	slots = kvzalloc(sizeof(struct kvm_memslots), GFP_KERNEL_ACCOUNT);
	if (!slots)
		return NULL;

	for (i = 0; i < KVM_MEM_SLOTS_NUM; i++)
		slots->id_to_index[i] = -1;

	return slots;
}

static void kvm_destroy_dirty_bitmap(struct kvm_memory_slot *memslot)
{
	if (!memslot->dirty_bitmap)
		return;

	kvfree(memslot->dirty_bitmap);
	memslot->dirty_bitmap = NULL;
}

static void kvm_free_memslot(struct kvm *kvm, struct kvm_memory_slot *slot)
{
	kvm_destroy_dirty_bitmap(slot);

	kvm_arch_free_memslot(kvm, slot);

	slot->flags = 0;
	slot->npages = 0;
}

static void kvm_free_memslots(struct kvm *kvm, struct kvm_memslots *slots)
{
	struct kvm_memory_slot *memslot;

	if (!slots)
		return;

	kvm_for_each_memslot(memslot, slots)
		kvm_free_memslot(kvm, memslot);

	kvfree(slots);
}

static void kvm_destroy_vm_debugfs(struct kvm *kvm)
{
	int i;

	if (!kvm->debugfs_dentry)
		return;

	debugfs_remove_recursive(kvm->debugfs_dentry);

	if (kvm->debugfs_stat_data) {
		for (i = 0; i < kvm_debugfs_num_entries; i++)
			kfree(kvm->debugfs_stat_data[i]);
		kfree(kvm->debugfs_stat_data);
	}
}

static int kvm_create_vm_debugfs(struct kvm *kvm, int fd)
{
	char dir_name[ITOA_MAX_LEN * 2];
	struct kvm_stat_data *stat_data;
	struct kvm_stats_debugfs_item *p;

	if (!debugfs_initialized())
		return 0;

	snprintf(dir_name, sizeof(dir_name), "%d-%d", task_pid_nr(current), fd);
	kvm->debugfs_dentry = debugfs_create_dir(dir_name, kvm_debugfs_dir);

	kvm->debugfs_stat_data = kcalloc(kvm_debugfs_num_entries,
					 sizeof(*kvm->debugfs_stat_data),
					 GFP_KERNEL_ACCOUNT);
	if (!kvm->debugfs_stat_data)
		return -ENOMEM;

	for (p = debugfs_entries; p->name; p++) {
		stat_data = kzalloc(sizeof(*stat_data), GFP_KERNEL_ACCOUNT);
		if (!stat_data)
			return -ENOMEM;

		stat_data->kvm = kvm;
		stat_data->dbgfs_item = p;
		kvm->debugfs_stat_data[p - debugfs_entries] = stat_data;
		debugfs_create_file(p->name, KVM_DBGFS_GET_MODE(p),
				    kvm->debugfs_dentry, stat_data,
				    &stat_fops_per_vm);
	}
	return 0;
}

/*
 * Called after the VM is otherwise initialized, but just before adding it to
 * the vm_list.
 */
int __weak kvm_arch_post_init_vm(struct kvm *kvm)
{
	return 0;
}

/*
 * Called just after removing the VM from the vm_list, but before doing any
 * other destruction.
 */
void __weak kvm_arch_pre_destroy_vm(struct kvm *kvm)
{
}

static struct kvm *kvm_create_vm(unsigned long type)
{
	struct kvm *kvm = kvm_arch_alloc_vm();
	int r = -ENOMEM;
	int i;

	if (!kvm)
		return ERR_PTR(-ENOMEM);

	spin_lock_init(&kvm->mmu_lock);
	mmgrab(current->mm);
	kvm->mm = current->mm;
	kvm_eventfd_init(kvm);
	mutex_init(&kvm->lock);
	mutex_init(&kvm->irq_lock);
	mutex_init(&kvm->slots_lock);
	INIT_LIST_HEAD(&kvm->devices);

	BUILD_BUG_ON(KVM_MEM_SLOTS_NUM > SHRT_MAX);

	if (init_srcu_struct(&kvm->srcu))
		goto out_err_no_srcu;
	if (init_srcu_struct(&kvm->irq_srcu))
		goto out_err_no_irq_srcu;

	refcount_set(&kvm->users_count, 1);
	for (i = 0; i < KVM_ADDRESS_SPACE_NUM; i++) {
		struct kvm_memslots *slots = kvm_alloc_memslots();

		if (!slots)
			goto out_err_no_arch_destroy_vm;
		/* Generations must be different for each address space. */
		slots->generation = i;
		rcu_assign_pointer(kvm->memslots[i], slots);
	}

	for (i = 0; i < KVM_NR_BUSES; i++) {
		rcu_assign_pointer(kvm->buses[i],
			kzalloc(sizeof(struct kvm_io_bus), GFP_KERNEL_ACCOUNT));
		if (!kvm->buses[i])
			goto out_err_no_arch_destroy_vm;
	}

	kvm->max_halt_poll_ns = halt_poll_ns;

	r = kvm_arch_init_vm(kvm, type);
	if (r)
		goto out_err_no_arch_destroy_vm;

	r = hardware_enable_all();
	if (r)
		goto out_err_no_disable;

#ifdef CONFIG_HAVE_KVM_IRQFD
	INIT_HLIST_HEAD(&kvm->irq_ack_notifier_list);
#endif

	r = kvm_init_mmu_notifier(kvm);
	if (r)
		goto out_err_no_mmu_notifier;

	r = kvm_arch_post_init_vm(kvm);
	if (r)
		goto out_err;

	mutex_lock(&kvm_lock);
	list_add(&kvm->vm_list, &vm_list);
	mutex_unlock(&kvm_lock);

	preempt_notifier_inc();

	return kvm;

out_err:
#if defined(CONFIG_MMU_NOTIFIER) && defined(KVM_ARCH_WANT_MMU_NOTIFIER)
	if (kvm->mmu_notifier.ops)
		mmu_notifier_unregister(&kvm->mmu_notifier, current->mm);
#endif
out_err_no_mmu_notifier:
	hardware_disable_all();
out_err_no_disable:
	kvm_arch_destroy_vm(kvm);
out_err_no_arch_destroy_vm:
	WARN_ON_ONCE(!refcount_dec_and_test(&kvm->users_count));
	for (i = 0; i < KVM_NR_BUSES; i++)
		kfree(kvm_get_bus(kvm, i));
	for (i = 0; i < KVM_ADDRESS_SPACE_NUM; i++)
		kvm_free_memslots(kvm, __kvm_memslots(kvm, i));
	cleanup_srcu_struct(&kvm->irq_srcu);
out_err_no_irq_srcu:
	cleanup_srcu_struct(&kvm->srcu);
out_err_no_srcu:
	kvm_arch_free_vm(kvm);
	mmdrop(current->mm);
	return ERR_PTR(r);
}

static void kvm_destroy_devices(struct kvm *kvm)
{
	struct kvm_device *dev, *tmp;

	/*
	 * We do not need to take the kvm->lock here, because nobody else
	 * has a reference to the struct kvm at this point and therefore
	 * cannot access the devices list anyhow.
	 */
	list_for_each_entry_safe(dev, tmp, &kvm->devices, vm_node) {
		list_del(&dev->vm_node);
		dev->ops->destroy(dev);
	}
}

static void kvm_destroy_vm(struct kvm *kvm)
{
	int i;
	struct mm_struct *mm = kvm->mm;

	kvm_uevent_notify_change(KVM_EVENT_DESTROY_VM, kvm);
	kvm_destroy_vm_debugfs(kvm);
	kvm_arch_sync_events(kvm);
	mutex_lock(&kvm_lock);
	list_del(&kvm->vm_list);
	mutex_unlock(&kvm_lock);
	kvm_arch_pre_destroy_vm(kvm);

	kvm_free_irq_routing(kvm);
	for (i = 0; i < KVM_NR_BUSES; i++) {
		struct kvm_io_bus *bus = kvm_get_bus(kvm, i);

		if (bus)
			kvm_io_bus_destroy(bus);
		kvm->buses[i] = NULL;
	}
	kvm_coalesced_mmio_free(kvm);
#if defined(CONFIG_MMU_NOTIFIER) && defined(KVM_ARCH_WANT_MMU_NOTIFIER)
	mmu_notifier_unregister(&kvm->mmu_notifier, kvm->mm);
#else
	kvm_arch_flush_shadow_all(kvm);
#endif
	kvm_arch_destroy_vm(kvm);
	kvm_destroy_devices(kvm);
	for (i = 0; i < KVM_ADDRESS_SPACE_NUM; i++)
		kvm_free_memslots(kvm, __kvm_memslots(kvm, i));
	cleanup_srcu_struct(&kvm->irq_srcu);
	cleanup_srcu_struct(&kvm->srcu);
	kvm_arch_free_vm(kvm);
	preempt_notifier_dec();
	hardware_disable_all();
	mmdrop(mm);
}

void kvm_get_kvm(struct kvm *kvm)
{
	refcount_inc(&kvm->users_count);
}
EXPORT_SYMBOL_GPL(kvm_get_kvm);

void kvm_put_kvm(struct kvm *kvm)
{
	if (refcount_dec_and_test(&kvm->users_count))
		kvm_destroy_vm(kvm);
}
EXPORT_SYMBOL_GPL(kvm_put_kvm);

/*
 * Used to put a reference that was taken on behalf of an object associated
 * with a user-visible file descriptor, e.g. a vcpu or device, if installation
 * of the new file descriptor fails and the reference cannot be transferred to
 * its final owner.  In such cases, the caller is still actively using @kvm and
 * will fail miserably if the refcount unexpectedly hits zero.
 */
void kvm_put_kvm_no_destroy(struct kvm *kvm)
{
	WARN_ON(refcount_dec_and_test(&kvm->users_count));
}
EXPORT_SYMBOL_GPL(kvm_put_kvm_no_destroy);

static int kvm_vm_release(struct inode *inode, struct file *filp)
{
	struct kvm *kvm = filp->private_data;

	kvm_irqfd_release(kvm);

	kvm_put_kvm(kvm);
	return 0;
}

/*
 * Allocation size is twice as large as the actual dirty bitmap size.
 * See kvm_vm_ioctl_get_dirty_log() why this is needed.
 */
static int kvm_alloc_dirty_bitmap(struct kvm_memory_slot *memslot)
{
	unsigned long dirty_bytes = 2 * kvm_dirty_bitmap_bytes(memslot);

	memslot->dirty_bitmap = kvzalloc(dirty_bytes, GFP_KERNEL_ACCOUNT);
	if (!memslot->dirty_bitmap)
		return -ENOMEM;

	return 0;
}

/*
 * Delete a memslot by decrementing the number of used slots and shifting all
 * other entries in the array forward one spot.
 */
static inline void kvm_memslot_delete(struct kvm_memslots *slots,
				      struct kvm_memory_slot *memslot)
{
	struct kvm_memory_slot *mslots = slots->memslots;
	int i;

	if (WARN_ON(slots->id_to_index[memslot->id] == -1))
		return;

	slots->used_slots--;

	if (atomic_read(&slots->lru_slot) >= slots->used_slots)
		atomic_set(&slots->lru_slot, 0);

	for (i = slots->id_to_index[memslot->id]; i < slots->used_slots; i++) {
		mslots[i] = mslots[i + 1];
		slots->id_to_index[mslots[i].id] = i;
	}
	mslots[i] = *memslot;
	slots->id_to_index[memslot->id] = -1;
}

/*
 * "Insert" a new memslot by incrementing the number of used slots.  Returns
 * the new slot's initial index into the memslots array.
 */
static inline int kvm_memslot_insert_back(struct kvm_memslots *slots)
{
	return slots->used_slots++;
}

/*
 * Move a changed memslot backwards in the array by shifting existing slots
 * with a higher GFN toward the front of the array.  Note, the changed memslot
 * itself is not preserved in the array, i.e. not swapped at this time, only
 * its new index into the array is tracked.  Returns the changed memslot's
 * current index into the memslots array.
 */
static inline int kvm_memslot_move_backward(struct kvm_memslots *slots,
					    struct kvm_memory_slot *memslot)
{
	struct kvm_memory_slot *mslots = slots->memslots;
	int i;

	if (WARN_ON_ONCE(slots->id_to_index[memslot->id] == -1) ||
	    WARN_ON_ONCE(!slots->used_slots))
		return -1;

	/*
	 * Move the target memslot backward in the array by shifting existing
	 * memslots with a higher GFN (than the target memslot) towards the
	 * front of the array.
	 */
	for (i = slots->id_to_index[memslot->id]; i < slots->used_slots - 1; i++) {
		if (memslot->base_gfn > mslots[i + 1].base_gfn)
			break;

		WARN_ON_ONCE(memslot->base_gfn == mslots[i + 1].base_gfn);

		/* Shift the next memslot forward one and update its index. */
		mslots[i] = mslots[i + 1];
		slots->id_to_index[mslots[i].id] = i;
	}
	return i;
}

/*
 * Move a changed memslot forwards in the array by shifting existing slots with
 * a lower GFN toward the back of the array.  Note, the changed memslot itself
 * is not preserved in the array, i.e. not swapped at this time, only its new
 * index into the array is tracked.  Returns the changed memslot's final index
 * into the memslots array.
 */
static inline int kvm_memslot_move_forward(struct kvm_memslots *slots,
					   struct kvm_memory_slot *memslot,
					   int start)
{
	struct kvm_memory_slot *mslots = slots->memslots;
	int i;

	for (i = start; i > 0; i--) {
		if (memslot->base_gfn < mslots[i - 1].base_gfn)
			break;

		WARN_ON_ONCE(memslot->base_gfn == mslots[i - 1].base_gfn);

		/* Shift the next memslot back one and update its index. */
		mslots[i] = mslots[i - 1];
		slots->id_to_index[mslots[i].id] = i;
	}
	return i;
}

/*
 * Re-sort memslots based on their GFN to account for an added, deleted, or
 * moved memslot.  Sorting memslots by GFN allows using a binary search during
 * memslot lookup.
 *
 * IMPORTANT: Slots are sorted from highest GFN to lowest GFN!  I.e. the entry
 * at memslots[0] has the highest GFN.
 *
 * The sorting algorithm takes advantage of having initially sorted memslots
 * and knowing the position of the changed memslot.  Sorting is also optimized
 * by not swapping the updated memslot and instead only shifting other memslots
 * and tracking the new index for the update memslot.  Only once its final
 * index is known is the updated memslot copied into its position in the array.
 *
 *  - When deleting a memslot, the deleted memslot simply needs to be moved to
 *    the end of the array.
 *
 *  - When creating a memslot, the algorithm "inserts" the new memslot at the
 *    end of the array and then it forward to its correct location.
 *
 *  - When moving a memslot, the algorithm first moves the updated memslot
 *    backward to handle the scenario where the memslot's GFN was changed to a
 *    lower value.  update_memslots() then falls through and runs the same flow
 *    as creating a memslot to move the memslot forward to handle the scenario
 *    where its GFN was changed to a higher value.
 *
 * Note, slots are sorted from highest->lowest instead of lowest->highest for
 * historical reasons.  Originally, invalid memslots where denoted by having
 * GFN=0, thus sorting from highest->lowest naturally sorted invalid memslots
 * to the end of the array.  The current algorithm uses dedicated logic to
 * delete a memslot and thus does not rely on invalid memslots having GFN=0.
 *
 * The other historical motiviation for highest->lowest was to improve the
 * performance of memslot lookup.  KVM originally used a linear search starting
 * at memslots[0].  On x86, the largest memslot usually has one of the highest,
 * if not *the* highest, GFN, as the bulk of the guest's RAM is located in a
 * single memslot above the 4gb boundary.  As the largest memslot is also the
 * most likely to be referenced, sorting it to the front of the array was
 * advantageous.  The current binary search starts from the middle of the array
 * and uses an LRU pointer to improve performance for all memslots and GFNs.
 */
static void update_memslots(struct kvm_memslots *slots,
			    struct kvm_memory_slot *memslot,
			    enum kvm_mr_change change)
{
	int i;

	if (change == KVM_MR_DELETE) {
		kvm_memslot_delete(slots, memslot);
	} else {
		if (change == KVM_MR_CREATE)
			i = kvm_memslot_insert_back(slots);
		else
			i = kvm_memslot_move_backward(slots, memslot);
		i = kvm_memslot_move_forward(slots, memslot, i);

		/*
		 * Copy the memslot to its new position in memslots and update
		 * its index accordingly.
		 */
		slots->memslots[i] = *memslot;
		slots->id_to_index[memslot->id] = i;
	}
}

static int check_memory_region_flags(const struct kvm_userspace_memory_region *mem)
{
	u32 valid_flags = KVM_MEM_LOG_DIRTY_PAGES;

#ifdef __KVM_HAVE_READONLY_MEM
	valid_flags |= KVM_MEM_READONLY;
#endif

	if (mem->flags & ~valid_flags)
		return -EINVAL;

	return 0;
}

static struct kvm_memslots *install_new_memslots(struct kvm *kvm,
		int as_id, struct kvm_memslots *slots)
{
	struct kvm_memslots *old_memslots = __kvm_memslots(kvm, as_id);
	u64 gen = old_memslots->generation;

	WARN_ON(gen & KVM_MEMSLOT_GEN_UPDATE_IN_PROGRESS);
	slots->generation = gen | KVM_MEMSLOT_GEN_UPDATE_IN_PROGRESS;

	rcu_assign_pointer(kvm->memslots[as_id], slots);
	synchronize_srcu_expedited(&kvm->srcu);

	/*
	 * Increment the new memslot generation a second time, dropping the
	 * update in-progress flag and incrementing the generation based on
	 * the number of address spaces.  This provides a unique and easily
	 * identifiable generation number while the memslots are in flux.
	 */
	gen = slots->generation & ~KVM_MEMSLOT_GEN_UPDATE_IN_PROGRESS;

	/*
	 * Generations must be unique even across address spaces.  We do not need
	 * a global counter for that, instead the generation space is evenly split
	 * across address spaces.  For example, with two address spaces, address
	 * space 0 will use generations 0, 2, 4, ... while address space 1 will
	 * use generations 1, 3, 5, ...
	 */
	gen += KVM_ADDRESS_SPACE_NUM;

	kvm_arch_memslots_updated(kvm, gen);

	slots->generation = gen;

	return old_memslots;
}

/*
 * Note, at a minimum, the current number of used slots must be allocated, even
 * when deleting a memslot, as we need a complete duplicate of the memslots for
 * use when invalidating a memslot prior to deleting/moving the memslot.
 */
static struct kvm_memslots *kvm_dup_memslots(struct kvm_memslots *old,
					     enum kvm_mr_change change)
{
	struct kvm_memslots *slots;
	size_t old_size, new_size;

	old_size = sizeof(struct kvm_memslots) +
		   (sizeof(struct kvm_memory_slot) * old->used_slots);

	if (change == KVM_MR_CREATE)
		new_size = old_size + sizeof(struct kvm_memory_slot);
	else
		new_size = old_size;

	slots = kvzalloc(new_size, GFP_KERNEL_ACCOUNT);
	if (likely(slots))
		memcpy(slots, old, old_size);

	return slots;
}

static int kvm_set_memslot(struct kvm *kvm,
			   const struct kvm_userspace_memory_region *mem,
			   struct kvm_memory_slot *old,
			   struct kvm_memory_slot *new, int as_id,
			   enum kvm_mr_change change)
{
	struct kvm_memory_slot *slot;
	struct kvm_memslots *slots;
	int r;

	slots = kvm_dup_memslots(__kvm_memslots(kvm, as_id), change);
	if (!slots)
		return -ENOMEM;

	if (change == KVM_MR_DELETE || change == KVM_MR_MOVE) {
		/*
		 * Note, the INVALID flag needs to be in the appropriate entry
		 * in the freshly allocated memslots, not in @old or @new.
		 */
		slot = id_to_memslot(slots, old->id);
		slot->flags |= KVM_MEMSLOT_INVALID;

		/*
		 * We can re-use the old memslots, the only difference from the
		 * newly installed memslots is the invalid flag, which will get
		 * dropped by update_memslots anyway.  We'll also revert to the
		 * old memslots if preparing the new memory region fails.
		 */
		slots = install_new_memslots(kvm, as_id, slots);

		/* From this point no new shadow pages pointing to a deleted,
		 * or moved, memslot will be created.
		 *
		 * validation of sp->gfn happens in:
		 *	- gfn_to_hva (kvm_read_guest, gfn_to_pfn)
		 *	- kvm_is_visible_gfn (mmu_check_root)
		 */
		kvm_arch_flush_shadow_memslot(kvm, slot);
	}

	r = kvm_arch_prepare_memory_region(kvm, new, mem, change);
	if (r)
		goto out_slots;

	update_memslots(slots, new, change);
	slots = install_new_memslots(kvm, as_id, slots);

	kvm_arch_commit_memory_region(kvm, mem, old, new, change);

	kvfree(slots);
	return 0;

out_slots:
	if (change == KVM_MR_DELETE || change == KVM_MR_MOVE)
		slots = install_new_memslots(kvm, as_id, slots);
	kvfree(slots);
	return r;
}

static int kvm_delete_memslot(struct kvm *kvm,
			      const struct kvm_userspace_memory_region *mem,
			      struct kvm_memory_slot *old, int as_id)
{
	struct kvm_memory_slot new;
	int r;

	if (!old->npages)
		return -EINVAL;

	memset(&new, 0, sizeof(new));
	new.id = old->id;
	/*
	 * This is only for debugging purpose; it should never be referenced
	 * for a removed memslot.
	 */
	new.as_id = as_id;

	r = kvm_set_memslot(kvm, mem, old, &new, as_id, KVM_MR_DELETE);
	if (r)
		return r;

	kvm_free_memslot(kvm, old);
	return 0;
}

/*
 * Allocate some memory and give it an address in the guest physical address
 * space.
 *
 * Discontiguous memory is allowed, mostly for framebuffers.
 *
 * Must be called holding kvm->slots_lock for write.
 */
int __kvm_set_memory_region(struct kvm *kvm,
			    const struct kvm_userspace_memory_region *mem)
{
	struct kvm_memory_slot old, new;
	struct kvm_memory_slot *tmp;
	enum kvm_mr_change change;
	int as_id, id;
	int r;

	r = check_memory_region_flags(mem);
	if (r)
		return r;

	as_id = mem->slot >> 16;
	id = (u16)mem->slot;

	/* General sanity checks */
	if (mem->memory_size & (PAGE_SIZE - 1))
		return -EINVAL;
	if (mem->guest_phys_addr & (PAGE_SIZE - 1))
		return -EINVAL;
	/* We can read the guest memory with __xxx_user() later on. */
	if ((mem->userspace_addr & (PAGE_SIZE - 1)) ||
	     !access_ok((void __user *)(unsigned long)mem->userspace_addr,
			mem->memory_size))
		return -EINVAL;
	if (as_id >= KVM_ADDRESS_SPACE_NUM || id >= KVM_MEM_SLOTS_NUM)
		return -EINVAL;
	if (mem->guest_phys_addr + mem->memory_size < mem->guest_phys_addr)
		return -EINVAL;

	/*
	 * Make a full copy of the old memslot, the pointer will become stale
	 * when the memslots are re-sorted by update_memslots(), and the old
	 * memslot needs to be referenced after calling update_memslots(), e.g.
	 * to free its resources and for arch specific behavior.
	 */
	tmp = id_to_memslot(__kvm_memslots(kvm, as_id), id);
	if (tmp) {
		old = *tmp;
		tmp = NULL;
	} else {
		memset(&old, 0, sizeof(old));
		old.id = id;
	}

	if (!mem->memory_size)
		return kvm_delete_memslot(kvm, mem, &old, as_id);

	new.as_id = as_id;
	new.id = id;
	new.base_gfn = mem->guest_phys_addr >> PAGE_SHIFT;
	new.npages = mem->memory_size >> PAGE_SHIFT;
	new.flags = mem->flags;
	new.userspace_addr = mem->userspace_addr;

	if (new.npages > KVM_MEM_MAX_NR_PAGES)
		return -EINVAL;

	if (!old.npages) {
		change = KVM_MR_CREATE;
		new.dirty_bitmap = NULL;
		memset(&new.arch, 0, sizeof(new.arch));
	} else { /* Modify an existing slot. */
		if ((new.userspace_addr != old.userspace_addr) ||
		    (new.npages != old.npages) ||
		    ((new.flags ^ old.flags) & KVM_MEM_READONLY))
			return -EINVAL;

		if (new.base_gfn != old.base_gfn)
			change = KVM_MR_MOVE;
		else if (new.flags != old.flags)
			change = KVM_MR_FLAGS_ONLY;
		else /* Nothing to change. */
			return 0;

		/* Copy dirty_bitmap and arch from the current memslot. */
		new.dirty_bitmap = old.dirty_bitmap;
		memcpy(&new.arch, &old.arch, sizeof(new.arch));
	}

	if ((change == KVM_MR_CREATE) || (change == KVM_MR_MOVE)) {
		/* Check for overlaps */
		kvm_for_each_memslot(tmp, __kvm_memslots(kvm, as_id)) {
			if (tmp->id == id)
				continue;
			if (!((new.base_gfn + new.npages <= tmp->base_gfn) ||
			      (new.base_gfn >= tmp->base_gfn + tmp->npages)))
				return -EEXIST;
		}
	}

	/* Allocate/free page dirty bitmap as needed */
	if (!(new.flags & KVM_MEM_LOG_DIRTY_PAGES))
		new.dirty_bitmap = NULL;
	else if (!new.dirty_bitmap) {
		r = kvm_alloc_dirty_bitmap(&new);
		if (r)
			return r;

		if (kvm_dirty_log_manual_protect_and_init_set(kvm))
			bitmap_set(new.dirty_bitmap, 0, new.npages);
	}

	r = kvm_set_memslot(kvm, mem, &old, &new, as_id, change);
	if (r)
		goto out_bitmap;

	if (old.dirty_bitmap && !new.dirty_bitmap)
		kvm_destroy_dirty_bitmap(&old);
	return 0;

out_bitmap:
	if (new.dirty_bitmap && !old.dirty_bitmap)
		kvm_destroy_dirty_bitmap(&new);
	return r;
}
EXPORT_SYMBOL_GPL(__kvm_set_memory_region);

int kvm_set_memory_region(struct kvm *kvm,
			  const struct kvm_userspace_memory_region *mem)
{
	int r;

	mutex_lock(&kvm->slots_lock);
	r = __kvm_set_memory_region(kvm, mem);
	mutex_unlock(&kvm->slots_lock);
	return r;
}
EXPORT_SYMBOL_GPL(kvm_set_memory_region);

static int kvm_vm_ioctl_set_memory_region(struct kvm *kvm,
					  struct kvm_userspace_memory_region *mem)
{
	if ((u16)mem->slot >= KVM_USER_MEM_SLOTS)
		return -EINVAL;

	return kvm_set_memory_region(kvm, mem);
}

#ifndef CONFIG_KVM_GENERIC_DIRTYLOG_READ_PROTECT
/**
 * kvm_get_dirty_log - get a snapshot of dirty pages
 * @kvm:	pointer to kvm instance
 * @log:	slot id and address to which we copy the log
 * @is_dirty:	set to '1' if any dirty pages were found
 * @memslot:	set to the associated memslot, always valid on success
 */
int kvm_get_dirty_log(struct kvm *kvm, struct kvm_dirty_log *log,
		      int *is_dirty, struct kvm_memory_slot **memslot)
{
	struct kvm_memslots *slots;
	int i, as_id, id;
	unsigned long n;
	unsigned long any = 0;

	*memslot = NULL;
	*is_dirty = 0;

	as_id = log->slot >> 16;
	id = (u16)log->slot;
	if (as_id >= KVM_ADDRESS_SPACE_NUM || id >= KVM_USER_MEM_SLOTS)
		return -EINVAL;

	slots = __kvm_memslots(kvm, as_id);
	*memslot = id_to_memslot(slots, id);
	if (!(*memslot) || !(*memslot)->dirty_bitmap)
		return -ENOENT;

	kvm_arch_sync_dirty_log(kvm, *memslot);

	n = kvm_dirty_bitmap_bytes(*memslot);

	for (i = 0; !any && i < n/sizeof(long); ++i)
		any = (*memslot)->dirty_bitmap[i];

	if (copy_to_user(log->dirty_bitmap, (*memslot)->dirty_bitmap, n))
		return -EFAULT;

	if (any)
		*is_dirty = 1;
	return 0;
}
EXPORT_SYMBOL_GPL(kvm_get_dirty_log);

#else /* CONFIG_KVM_GENERIC_DIRTYLOG_READ_PROTECT */
/**
 * kvm_get_dirty_log_protect - get a snapshot of dirty pages
 *	and reenable dirty page tracking for the corresponding pages.
 * @kvm:	pointer to kvm instance
 * @log:	slot id and address to which we copy the log
 *
 * We need to keep it in mind that VCPU threads can write to the bitmap
 * concurrently. So, to avoid losing track of dirty pages we keep the
 * following order:
 *
 *    1. Take a snapshot of the bit and clear it if needed.
 *    2. Write protect the corresponding page.
 *    3. Copy the snapshot to the userspace.
 *    4. Upon return caller flushes TLB's if needed.
 *
 * Between 2 and 4, the guest may write to the page using the remaining TLB
 * entry.  This is not a problem because the page is reported dirty using
 * the snapshot taken before and step 4 ensures that writes done after
 * exiting to userspace will be logged for the next call.
 *
 */
static int kvm_get_dirty_log_protect(struct kvm *kvm, struct kvm_dirty_log *log)
{
	struct kvm_memslots *slots;
	struct kvm_memory_slot *memslot;
	int i, as_id, id;
	unsigned long n;
	unsigned long *dirty_bitmap;
	unsigned long *dirty_bitmap_buffer;
	bool flush;

	as_id = log->slot >> 16;
	id = (u16)log->slot;
	if (as_id >= KVM_ADDRESS_SPACE_NUM || id >= KVM_USER_MEM_SLOTS)
		return -EINVAL;

	slots = __kvm_memslots(kvm, as_id);
	memslot = id_to_memslot(slots, id);
	if (!memslot || !memslot->dirty_bitmap)
		return -ENOENT;

	dirty_bitmap = memslot->dirty_bitmap;

	kvm_arch_sync_dirty_log(kvm, memslot);

	n = kvm_dirty_bitmap_bytes(memslot);
	flush = false;
	if (kvm->manual_dirty_log_protect) {
		/*
		 * Unlike kvm_get_dirty_log, we always return false in *flush,
		 * because no flush is needed until KVM_CLEAR_DIRTY_LOG.  There
		 * is some code duplication between this function and
		 * kvm_get_dirty_log, but hopefully all architecture
		 * transition to kvm_get_dirty_log_protect and kvm_get_dirty_log
		 * can be eliminated.
		 */
		dirty_bitmap_buffer = dirty_bitmap;
	} else {
		dirty_bitmap_buffer = kvm_second_dirty_bitmap(memslot);
		memset(dirty_bitmap_buffer, 0, n);

		spin_lock(&kvm->mmu_lock);
		for (i = 0; i < n / sizeof(long); i++) {
			unsigned long mask;
			gfn_t offset;

			if (!dirty_bitmap[i])
				continue;

			flush = true;
			mask = xchg(&dirty_bitmap[i], 0);
			dirty_bitmap_buffer[i] = mask;

			offset = i * BITS_PER_LONG;
			kvm_arch_mmu_enable_log_dirty_pt_masked(kvm, memslot,
								offset, mask);
		}
		spin_unlock(&kvm->mmu_lock);
	}

	if (flush)
		kvm_arch_flush_remote_tlbs_memslot(kvm, memslot);

	if (copy_to_user(log->dirty_bitmap, dirty_bitmap_buffer, n))
		return -EFAULT;
	return 0;
}


/**
 * kvm_vm_ioctl_get_dirty_log - get and clear the log of dirty pages in a slot
 * @kvm: kvm instance
 * @log: slot id and address to which we copy the log
 *
 * Steps 1-4 below provide general overview of dirty page logging. See
 * kvm_get_dirty_log_protect() function description for additional details.
 *
 * We call kvm_get_dirty_log_protect() to handle steps 1-3, upon return we
 * always flush the TLB (step 4) even if previous step failed  and the dirty
 * bitmap may be corrupt. Regardless of previous outcome the KVM logging API
 * does not preclude user space subsequent dirty log read. Flushing TLB ensures
 * writes will be marked dirty for next log read.
 *
 *   1. Take a snapshot of the bit and clear it if needed.
 *   2. Write protect the corresponding page.
 *   3. Copy the snapshot to the userspace.
 *   4. Flush TLB's if needed.
 */
static int kvm_vm_ioctl_get_dirty_log(struct kvm *kvm,
				      struct kvm_dirty_log *log)
{
	int r;

	mutex_lock(&kvm->slots_lock);

	r = kvm_get_dirty_log_protect(kvm, log);

	mutex_unlock(&kvm->slots_lock);
	return r;
}

/**
 * kvm_clear_dirty_log_protect - clear dirty bits in the bitmap
 *	and reenable dirty page tracking for the corresponding pages.
 * @kvm:	pointer to kvm instance
 * @log:	slot id and address from which to fetch the bitmap of dirty pages
 */
static int kvm_clear_dirty_log_protect(struct kvm *kvm,
				       struct kvm_clear_dirty_log *log)
{
	struct kvm_memslots *slots;
	struct kvm_memory_slot *memslot;
	int as_id, id;
	gfn_t offset;
	unsigned long i, n;
	unsigned long *dirty_bitmap;
	unsigned long *dirty_bitmap_buffer;
	bool flush;

	as_id = log->slot >> 16;
	id = (u16)log->slot;
	if (as_id >= KVM_ADDRESS_SPACE_NUM || id >= KVM_USER_MEM_SLOTS)
		return -EINVAL;

	if (log->first_page & 63)
		return -EINVAL;

	slots = __kvm_memslots(kvm, as_id);
	memslot = id_to_memslot(slots, id);
	if (!memslot || !memslot->dirty_bitmap)
		return -ENOENT;

	dirty_bitmap = memslot->dirty_bitmap;

	n = ALIGN(log->num_pages, BITS_PER_LONG) / 8;

	if (log->first_page > memslot->npages ||
	    log->num_pages > memslot->npages - log->first_page ||
	    (log->num_pages < memslot->npages - log->first_page && (log->num_pages & 63)))
	    return -EINVAL;

	kvm_arch_sync_dirty_log(kvm, memslot);

	flush = false;
	dirty_bitmap_buffer = kvm_second_dirty_bitmap(memslot);
	if (copy_from_user(dirty_bitmap_buffer, log->dirty_bitmap, n))
		return -EFAULT;

	spin_lock(&kvm->mmu_lock);
	for (offset = log->first_page, i = offset / BITS_PER_LONG,
		 n = DIV_ROUND_UP(log->num_pages, BITS_PER_LONG); n--;
	     i++, offset += BITS_PER_LONG) {
		unsigned long mask = *dirty_bitmap_buffer++;
		atomic_long_t *p = (atomic_long_t *) &dirty_bitmap[i];
		if (!mask)
			continue;

		mask &= atomic_long_fetch_andnot(mask, p);

		/*
		 * mask contains the bits that really have been cleared.  This
		 * never includes any bits beyond the length of the memslot (if
		 * the length is not aligned to 64 pages), therefore it is not
		 * a problem if userspace sets them in log->dirty_bitmap.
		*/
		if (mask) {
			flush = true;
			kvm_arch_mmu_enable_log_dirty_pt_masked(kvm, memslot,
								offset, mask);
		}
	}
	spin_unlock(&kvm->mmu_lock);

	if (flush)
		kvm_arch_flush_remote_tlbs_memslot(kvm, memslot);

	return 0;
}

static int kvm_vm_ioctl_clear_dirty_log(struct kvm *kvm,
					struct kvm_clear_dirty_log *log)
{
	int r;

	mutex_lock(&kvm->slots_lock);

	r = kvm_clear_dirty_log_protect(kvm, log);

	mutex_unlock(&kvm->slots_lock);
	return r;
}
#endif /* CONFIG_KVM_GENERIC_DIRTYLOG_READ_PROTECT */

struct kvm_memory_slot *gfn_to_memslot(struct kvm *kvm, gfn_t gfn)
{
	return __gfn_to_memslot(kvm_memslots(kvm), gfn);
}
EXPORT_SYMBOL_GPL(gfn_to_memslot);

struct kvm_memory_slot *kvm_vcpu_gfn_to_memslot(struct kvm_vcpu *vcpu, gfn_t gfn)
{
	return __gfn_to_memslot(kvm_vcpu_memslots(vcpu), gfn);
}
EXPORT_SYMBOL_GPL(kvm_vcpu_gfn_to_memslot);

bool kvm_is_visible_gfn(struct kvm *kvm, gfn_t gfn)
{
	struct kvm_memory_slot *memslot = gfn_to_memslot(kvm, gfn);

	return kvm_is_visible_memslot(memslot);
}
EXPORT_SYMBOL_GPL(kvm_is_visible_gfn);

bool kvm_vcpu_is_visible_gfn(struct kvm_vcpu *vcpu, gfn_t gfn)
{
	struct kvm_memory_slot *memslot = kvm_vcpu_gfn_to_memslot(vcpu, gfn);

	return kvm_is_visible_memslot(memslot);
}
EXPORT_SYMBOL_GPL(kvm_vcpu_is_visible_gfn);

unsigned long kvm_host_page_size(struct kvm_vcpu *vcpu, gfn_t gfn)
{
	struct vm_area_struct *vma;
	unsigned long addr, size;

	size = PAGE_SIZE;

	addr = kvm_vcpu_gfn_to_hva_prot(vcpu, gfn, NULL);
	if (kvm_is_error_hva(addr))
		return PAGE_SIZE;

	mmap_read_lock(current->mm);
	vma = find_vma(current->mm, addr);
	if (!vma)
		goto out;

	size = vma_kernel_pagesize(vma);

out:
	mmap_read_unlock(current->mm);

	return size;
}

static bool memslot_is_readonly(struct kvm_memory_slot *slot)
{
	return slot->flags & KVM_MEM_READONLY;
}

static unsigned long __gfn_to_hva_many(struct kvm_memory_slot *slot, gfn_t gfn,
				       gfn_t *nr_pages, bool write)
{
	if (!slot || slot->flags & KVM_MEMSLOT_INVALID)
		return KVM_HVA_ERR_BAD;

	if (memslot_is_readonly(slot) && write)
		return KVM_HVA_ERR_RO_BAD;

	if (nr_pages)
		*nr_pages = slot->npages - (gfn - slot->base_gfn);

	return __gfn_to_hva_memslot(slot, gfn);
}

static unsigned long gfn_to_hva_many(struct kvm_memory_slot *slot, gfn_t gfn,
				     gfn_t *nr_pages)
{
	return __gfn_to_hva_many(slot, gfn, nr_pages, true);
}

unsigned long gfn_to_hva_memslot(struct kvm_memory_slot *slot,
					gfn_t gfn)
{
	return gfn_to_hva_many(slot, gfn, NULL);
}
EXPORT_SYMBOL_GPL(gfn_to_hva_memslot);

unsigned long gfn_to_hva(struct kvm *kvm, gfn_t gfn)
{
	return gfn_to_hva_many(gfn_to_memslot(kvm, gfn), gfn, NULL);
}
EXPORT_SYMBOL_GPL(gfn_to_hva);

unsigned long kvm_vcpu_gfn_to_hva(struct kvm_vcpu *vcpu, gfn_t gfn)
{
	return gfn_to_hva_many(kvm_vcpu_gfn_to_memslot(vcpu, gfn), gfn, NULL);
}
EXPORT_SYMBOL_GPL(kvm_vcpu_gfn_to_hva);

/*
 * Return the hva of a @gfn and the R/W attribute if possible.
 *
 * @slot: the kvm_memory_slot which contains @gfn
 * @gfn: the gfn to be translated
 * @writable: used to return the read/write attribute of the @slot if the hva
 * is valid and @writable is not NULL
 */
unsigned long gfn_to_hva_memslot_prot(struct kvm_memory_slot *slot,
				      gfn_t gfn, bool *writable)
{
	unsigned long hva = __gfn_to_hva_many(slot, gfn, NULL, false);

	if (!kvm_is_error_hva(hva) && writable)
		*writable = !memslot_is_readonly(slot);

	return hva;
}

unsigned long gfn_to_hva_prot(struct kvm *kvm, gfn_t gfn, bool *writable)
{
	struct kvm_memory_slot *slot = gfn_to_memslot(kvm, gfn);

	return gfn_to_hva_memslot_prot(slot, gfn, writable);
}

unsigned long kvm_vcpu_gfn_to_hva_prot(struct kvm_vcpu *vcpu, gfn_t gfn, bool *writable)
{
	struct kvm_memory_slot *slot = kvm_vcpu_gfn_to_memslot(vcpu, gfn);

	return gfn_to_hva_memslot_prot(slot, gfn, writable);
}

static inline int check_user_page_hwpoison(unsigned long addr)
{
	int rc, flags = FOLL_HWPOISON | FOLL_WRITE;

	rc = get_user_pages(addr, 1, flags, NULL, NULL);
	return rc == -EHWPOISON;
}

/*
 * The fast path to get the writable pfn which will be stored in @pfn,
 * true indicates success, otherwise false is returned.  It's also the
 * only part that runs if we can in atomic context.
 */
static bool hva_to_pfn_fast(unsigned long addr, bool write_fault,
			    bool *writable, kvm_pfn_t *pfn)
{
	struct page *page[1];

	/*
	 * Fast pin a writable pfn only if it is a write fault request
	 * or the caller allows to map a writable pfn for a read fault
	 * request.
	 */
	if (!(write_fault || writable))
		return false;

	if (get_user_page_fast_only(addr, FOLL_WRITE, page)) {
		*pfn = page_to_pfn(page[0]);

		if (writable)
			*writable = true;
		return true;
	}

	return false;
}

/*
 * The slow path to get the pfn of the specified host virtual address,
 * 1 indicates success, -errno is returned if error is detected.
 */
static int hva_to_pfn_slow(unsigned long addr, bool *async, bool write_fault,
			   bool *writable, kvm_pfn_t *pfn)
{
	unsigned int flags = FOLL_HWPOISON;
	struct page *page;
	int npages = 0;

	might_sleep();

	if (writable)
		*writable = write_fault;

	if (write_fault)
		flags |= FOLL_WRITE;
	if (async)
		flags |= FOLL_NOWAIT;

	npages = get_user_pages_unlocked(addr, 1, &page, flags);
	if (npages != 1)
		return npages;

	/* map read fault as writable if possible */
	if (unlikely(!write_fault) && writable) {
		struct page *wpage;

		if (get_user_page_fast_only(addr, FOLL_WRITE, &wpage)) {
			*writable = true;
			put_page(page);
			page = wpage;
		}
	}
	*pfn = page_to_pfn(page);
	return npages;
}

static bool vma_is_valid(struct vm_area_struct *vma, bool write_fault)
{
	if (unlikely(!(vma->vm_flags & VM_READ)))
		return false;

	if (write_fault && (unlikely(!(vma->vm_flags & VM_WRITE))))
		return false;

	return true;
}

static int hva_to_pfn_remapped(struct vm_area_struct *vma,
			       unsigned long addr, bool *async,
			       bool write_fault, bool *writable,
			       kvm_pfn_t *p_pfn)
{
	unsigned long pfn;
	int r;

	r = follow_pfn(vma, addr, &pfn);
	if (r) {
		/*
		 * get_user_pages fails for VM_IO and VM_PFNMAP vmas and does
		 * not call the fault handler, so do it here.
		 */
		bool unlocked = false;
		r = fixup_user_fault(current->mm, addr,
				     (write_fault ? FAULT_FLAG_WRITE : 0),
				     &unlocked);
		if (unlocked)
			return -EAGAIN;
		if (r)
			return r;

		r = follow_pfn(vma, addr, &pfn);
		if (r)
			return r;

	}

	if (writable)
		*writable = true;

	/*
	 * Get a reference here because callers of *hva_to_pfn* and
	 * *gfn_to_pfn* ultimately call kvm_release_pfn_clean on the
	 * returned pfn.  This is only needed if the VMA has VM_MIXEDMAP
	 * set, but the kvm_get_pfn/kvm_release_pfn_clean pair will
	 * simply do nothing for reserved pfns.
	 *
	 * Whoever called remap_pfn_range is also going to call e.g.
	 * unmap_mapping_range before the underlying pages are freed,
	 * causing a call to our MMU notifier.
	 */ 
	kvm_get_pfn(pfn);

	*p_pfn = pfn;
	return 0;
}

/*
 * Pin guest page in memory and return its pfn.
 * @addr: host virtual address which maps memory to the guest
 * @atomic: whether this function can sleep
 * @async: whether this function need to wait IO complete if the
 *         host page is not in the memory
 * @write_fault: whether we should get a writable host page
 * @writable: whether it allows to map a writable host page for !@write_fault
 *
 * The function will map a writable host page for these two cases:
 * 1): @write_fault = true
 * 2): @write_fault = false && @writable, @writable will tell the caller
 *     whether the mapping is writable.
 */
static kvm_pfn_t hva_to_pfn(unsigned long addr, bool atomic, bool *async,
			bool write_fault, bool *writable)
{
	struct vm_area_struct *vma;
	kvm_pfn_t pfn = 0;
	int npages, r;

	/* we can do it either atomically or asynchronously, not both */
	BUG_ON(atomic && async);

	if (hva_to_pfn_fast(addr, write_fault, writable, &pfn))
		return pfn;

	if (atomic)
		return KVM_PFN_ERR_FAULT;

	npages = hva_to_pfn_slow(addr, async, write_fault, writable, &pfn);
	if (npages == 1)
		return pfn;

	mmap_read_lock(current->mm);
	if (npages == -EHWPOISON ||
	      (!async && check_user_page_hwpoison(addr))) {
		pfn = KVM_PFN_ERR_HWPOISON;
		goto exit;
	}

retry:
	vma = find_vma_intersection(current->mm, addr, addr + 1);

	if (vma == NULL)
		pfn = KVM_PFN_ERR_FAULT;
	else if (vma->vm_flags & (VM_IO | VM_PFNMAP)) {
		r = hva_to_pfn_remapped(vma, addr, async, write_fault, writable, &pfn);
		if (r == -EAGAIN)
			goto retry;
		if (r < 0)
			pfn = KVM_PFN_ERR_FAULT;
	} else {
		if (async && vma_is_valid(vma, write_fault))
			*async = true;
		pfn = KVM_PFN_ERR_FAULT;
	}
exit:
	mmap_read_unlock(current->mm);
	return pfn;
}

kvm_pfn_t __gfn_to_pfn_memslot(struct kvm_memory_slot *slot, gfn_t gfn,
			       bool atomic, bool *async, bool write_fault,
			       bool *writable)
{
	unsigned long addr = __gfn_to_hva_many(slot, gfn, NULL, write_fault);

	if (addr == KVM_HVA_ERR_RO_BAD) {
		if (writable)
			*writable = false;
		return KVM_PFN_ERR_RO_FAULT;
	}

	if (kvm_is_error_hva(addr)) {
		if (writable)
			*writable = false;
		return KVM_PFN_NOSLOT;
	}

	/* Do not map writable pfn in the readonly memslot. */
	if (writable && memslot_is_readonly(slot)) {
		*writable = false;
		writable = NULL;
	}

	return hva_to_pfn(addr, atomic, async, write_fault,
			  writable);
}
EXPORT_SYMBOL_GPL(__gfn_to_pfn_memslot);

kvm_pfn_t gfn_to_pfn_prot(struct kvm *kvm, gfn_t gfn, bool write_fault,
		      bool *writable)
{
	return __gfn_to_pfn_memslot(gfn_to_memslot(kvm, gfn), gfn, false, NULL,
				    write_fault, writable);
}
EXPORT_SYMBOL_GPL(gfn_to_pfn_prot);

kvm_pfn_t gfn_to_pfn_memslot(struct kvm_memory_slot *slot, gfn_t gfn)
{
	return __gfn_to_pfn_memslot(slot, gfn, false, NULL, true, NULL);
}
EXPORT_SYMBOL_GPL(gfn_to_pfn_memslot);

kvm_pfn_t gfn_to_pfn_memslot_atomic(struct kvm_memory_slot *slot, gfn_t gfn)
{
	return __gfn_to_pfn_memslot(slot, gfn, true, NULL, true, NULL);
}
EXPORT_SYMBOL_GPL(gfn_to_pfn_memslot_atomic);

kvm_pfn_t kvm_vcpu_gfn_to_pfn_atomic(struct kvm_vcpu *vcpu, gfn_t gfn)
{
	return gfn_to_pfn_memslot_atomic(kvm_vcpu_gfn_to_memslot(vcpu, gfn), gfn);
}
EXPORT_SYMBOL_GPL(kvm_vcpu_gfn_to_pfn_atomic);

kvm_pfn_t gfn_to_pfn(struct kvm *kvm, gfn_t gfn)
{
	return gfn_to_pfn_memslot(gfn_to_memslot(kvm, gfn), gfn);
}
EXPORT_SYMBOL_GPL(gfn_to_pfn);

kvm_pfn_t kvm_vcpu_gfn_to_pfn(struct kvm_vcpu *vcpu, gfn_t gfn)
{
	return gfn_to_pfn_memslot(kvm_vcpu_gfn_to_memslot(vcpu, gfn), gfn);
}
EXPORT_SYMBOL_GPL(kvm_vcpu_gfn_to_pfn);

int gfn_to_page_many_atomic(struct kvm_memory_slot *slot, gfn_t gfn,
			    struct page **pages, int nr_pages)
{
	unsigned long addr;
	gfn_t entry = 0;

	addr = gfn_to_hva_many(slot, gfn, &entry);
	if (kvm_is_error_hva(addr))
		return -1;

	if (entry < nr_pages)
		return 0;

	return get_user_pages_fast_only(addr, nr_pages, FOLL_WRITE, pages);
}
EXPORT_SYMBOL_GPL(gfn_to_page_many_atomic);

static struct page *kvm_pfn_to_page(kvm_pfn_t pfn)
{
	if (is_error_noslot_pfn(pfn))
		return KVM_ERR_PTR_BAD_PAGE;

	if (kvm_is_reserved_pfn(pfn)) {
		WARN_ON(1);
		return KVM_ERR_PTR_BAD_PAGE;
	}

	return pfn_to_page(pfn);
}

struct page *gfn_to_page(struct kvm *kvm, gfn_t gfn)
{
	kvm_pfn_t pfn;

	pfn = gfn_to_pfn(kvm, gfn);

	return kvm_pfn_to_page(pfn);
}
EXPORT_SYMBOL_GPL(gfn_to_page);

void kvm_release_pfn(kvm_pfn_t pfn, bool dirty, struct gfn_to_pfn_cache *cache)
{
	if (pfn == 0)
		return;

	if (cache)
		cache->pfn = cache->gfn = 0;

	if (dirty)
		kvm_release_pfn_dirty(pfn);
	else
		kvm_release_pfn_clean(pfn);
}

static void kvm_cache_gfn_to_pfn(struct kvm_memory_slot *slot, gfn_t gfn,
				 struct gfn_to_pfn_cache *cache, u64 gen)
{
	kvm_release_pfn(cache->pfn, cache->dirty, cache);

	cache->pfn = gfn_to_pfn_memslot(slot, gfn);
	cache->gfn = gfn;
	cache->dirty = false;
	cache->generation = gen;
}

static int __kvm_map_gfn(struct kvm_memslots *slots, gfn_t gfn,
			 struct kvm_host_map *map,
			 struct gfn_to_pfn_cache *cache,
			 bool atomic)
{
	kvm_pfn_t pfn;
	void *hva = NULL;
	struct page *page = KVM_UNMAPPED_PAGE;
	struct kvm_memory_slot *slot = __gfn_to_memslot(slots, gfn);
	u64 gen = slots->generation;

	if (!map)
		return -EINVAL;

	if (cache) {
		if (!cache->pfn || cache->gfn != gfn ||
			cache->generation != gen) {
			if (atomic)
				return -EAGAIN;
			kvm_cache_gfn_to_pfn(slot, gfn, cache, gen);
		}
		pfn = cache->pfn;
	} else {
		if (atomic)
			return -EAGAIN;
		pfn = gfn_to_pfn_memslot(slot, gfn);
	}
	if (is_error_noslot_pfn(pfn))
		return -EINVAL;

	if (pfn_valid(pfn)) {
		page = pfn_to_page(pfn);
		if (atomic)
			hva = kmap_atomic(page);
		else
			hva = kmap(page);
#ifdef CONFIG_HAS_IOMEM
	} else if (!atomic) {
		hva = memremap(pfn_to_hpa(pfn), PAGE_SIZE, MEMREMAP_WB);
	} else {
		return -EINVAL;
#endif
	}

	if (!hva)
		return -EFAULT;

	map->page = page;
	map->hva = hva;
	map->pfn = pfn;
	map->gfn = gfn;

	return 0;
}

int kvm_map_gfn(struct kvm_vcpu *vcpu, gfn_t gfn, struct kvm_host_map *map,
		struct gfn_to_pfn_cache *cache, bool atomic)
{
	return __kvm_map_gfn(kvm_memslots(vcpu->kvm), gfn, map,
			cache, atomic);
}
EXPORT_SYMBOL_GPL(kvm_map_gfn);

int kvm_vcpu_map(struct kvm_vcpu *vcpu, gfn_t gfn, struct kvm_host_map *map)
{
	return __kvm_map_gfn(kvm_vcpu_memslots(vcpu), gfn, map,
		NULL, false);
}
EXPORT_SYMBOL_GPL(kvm_vcpu_map);

static void __kvm_unmap_gfn(struct kvm_memory_slot *memslot,
			struct kvm_host_map *map,
			struct gfn_to_pfn_cache *cache,
			bool dirty, bool atomic)
{
	if (!map)
		return;

	if (!map->hva)
		return;

	if (map->page != KVM_UNMAPPED_PAGE) {
		if (atomic)
			kunmap_atomic(map->hva);
		else
			kunmap(map->page);
	}
#ifdef CONFIG_HAS_IOMEM
	else if (!atomic)
		memunmap(map->hva);
	else
		WARN_ONCE(1, "Unexpected unmapping in atomic context");
#endif

	if (dirty)
		mark_page_dirty_in_slot(memslot, map->gfn);

	if (cache)
		cache->dirty |= dirty;
	else
		kvm_release_pfn(map->pfn, dirty, NULL);

	map->hva = NULL;
	map->page = NULL;
}

int kvm_unmap_gfn(struct kvm_vcpu *vcpu, struct kvm_host_map *map, 
		  struct gfn_to_pfn_cache *cache, bool dirty, bool atomic)
{
	__kvm_unmap_gfn(gfn_to_memslot(vcpu->kvm, map->gfn), map,
			cache, dirty, atomic);
	return 0;
}
EXPORT_SYMBOL_GPL(kvm_unmap_gfn);

void kvm_vcpu_unmap(struct kvm_vcpu *vcpu, struct kvm_host_map *map, bool dirty)
{
	__kvm_unmap_gfn(kvm_vcpu_gfn_to_memslot(vcpu, map->gfn), map, NULL,
			dirty, false);
}
EXPORT_SYMBOL_GPL(kvm_vcpu_unmap);

struct page *kvm_vcpu_gfn_to_page(struct kvm_vcpu *vcpu, gfn_t gfn)
{
	kvm_pfn_t pfn;

	pfn = kvm_vcpu_gfn_to_pfn(vcpu, gfn);

	return kvm_pfn_to_page(pfn);
}
EXPORT_SYMBOL_GPL(kvm_vcpu_gfn_to_page);

void kvm_release_page_clean(struct page *page)
{
	WARN_ON(is_error_page(page));

	kvm_release_pfn_clean(page_to_pfn(page));
}
EXPORT_SYMBOL_GPL(kvm_release_page_clean);

void kvm_release_pfn_clean(kvm_pfn_t pfn)
{
	if (!is_error_noslot_pfn(pfn) && !kvm_is_reserved_pfn(pfn))
		put_page(pfn_to_page(pfn));
}
EXPORT_SYMBOL_GPL(kvm_release_pfn_clean);

void kvm_release_page_dirty(struct page *page)
{
	WARN_ON(is_error_page(page));

	kvm_release_pfn_dirty(page_to_pfn(page));
}
EXPORT_SYMBOL_GPL(kvm_release_page_dirty);

void kvm_release_pfn_dirty(kvm_pfn_t pfn)
{
	kvm_set_pfn_dirty(pfn);
	kvm_release_pfn_clean(pfn);
}
EXPORT_SYMBOL_GPL(kvm_release_pfn_dirty);

void kvm_set_pfn_dirty(kvm_pfn_t pfn)
{
	if (!kvm_is_reserved_pfn(pfn) && !kvm_is_zone_device_pfn(pfn))
		SetPageDirty(pfn_to_page(pfn));
}
EXPORT_SYMBOL_GPL(kvm_set_pfn_dirty);

void kvm_set_pfn_accessed(kvm_pfn_t pfn)
{
	if (!kvm_is_reserved_pfn(pfn) && !kvm_is_zone_device_pfn(pfn))
		mark_page_accessed(pfn_to_page(pfn));
}
EXPORT_SYMBOL_GPL(kvm_set_pfn_accessed);

void kvm_get_pfn(kvm_pfn_t pfn)
{
	if (!kvm_is_reserved_pfn(pfn))
		get_page(pfn_to_page(pfn));
}
EXPORT_SYMBOL_GPL(kvm_get_pfn);

static int next_segment(unsigned long len, int offset)
{
	if (len > PAGE_SIZE - offset)
		return PAGE_SIZE - offset;
	else
		return len;
}

static int __kvm_read_guest_page(struct kvm_memory_slot *slot, gfn_t gfn,
				 void *data, int offset, int len)
{
	int r;
	unsigned long addr;

	addr = gfn_to_hva_memslot_prot(slot, gfn, NULL);
	if (kvm_is_error_hva(addr))
		return -EFAULT;
	r = __copy_from_user(data, (void __user *)addr + offset, len);
	if (r)
		return -EFAULT;
	return 0;
}

int kvm_read_guest_page(struct kvm *kvm, gfn_t gfn, void *data, int offset,
			int len)
{
	struct kvm_memory_slot *slot = gfn_to_memslot(kvm, gfn);

	return __kvm_read_guest_page(slot, gfn, data, offset, len);
}
EXPORT_SYMBOL_GPL(kvm_read_guest_page);

int kvm_vcpu_read_guest_page(struct kvm_vcpu *vcpu, gfn_t gfn, void *data,
			     int offset, int len)
{
	struct kvm_memory_slot *slot = kvm_vcpu_gfn_to_memslot(vcpu, gfn);

	return __kvm_read_guest_page(slot, gfn, data, offset, len);
}
EXPORT_SYMBOL_GPL(kvm_vcpu_read_guest_page);

int kvm_read_guest(struct kvm *kvm, gpa_t gpa, void *data, unsigned long len)
{
	gfn_t gfn = gpa >> PAGE_SHIFT;
	int seg;
	int offset = offset_in_page(gpa);
	int ret;

	while ((seg = next_segment(len, offset)) != 0) {
		ret = kvm_read_guest_page(kvm, gfn, data, offset, seg);
		if (ret < 0)
			return ret;
		offset = 0;
		len -= seg;
		data += seg;
		++gfn;
	}
	return 0;
}
EXPORT_SYMBOL_GPL(kvm_read_guest);

int kvm_vcpu_read_guest(struct kvm_vcpu *vcpu, gpa_t gpa, void *data, unsigned long len)
{
	gfn_t gfn = gpa >> PAGE_SHIFT;
	int seg;
	int offset = offset_in_page(gpa);
	int ret;

	while ((seg = next_segment(len, offset)) != 0) {
		ret = kvm_vcpu_read_guest_page(vcpu, gfn, data, offset, seg);
		if (ret < 0)
			return ret;
		offset = 0;
		len -= seg;
		data += seg;
		++gfn;
	}
	return 0;
}
EXPORT_SYMBOL_GPL(kvm_vcpu_read_guest);

static int __kvm_read_guest_atomic(struct kvm_memory_slot *slot, gfn_t gfn,
			           void *data, int offset, unsigned long len)
{
	int r;
	unsigned long addr;

	addr = gfn_to_hva_memslot_prot(slot, gfn, NULL);
	if (kvm_is_error_hva(addr))
		return -EFAULT;
	pagefault_disable();
	r = __copy_from_user_inatomic(data, (void __user *)addr + offset, len);
	pagefault_enable();
	if (r)
		return -EFAULT;
	return 0;
}

int kvm_vcpu_read_guest_atomic(struct kvm_vcpu *vcpu, gpa_t gpa,
			       void *data, unsigned long len)
{
	gfn_t gfn = gpa >> PAGE_SHIFT;
	struct kvm_memory_slot *slot = kvm_vcpu_gfn_to_memslot(vcpu, gfn);
	int offset = offset_in_page(gpa);

	return __kvm_read_guest_atomic(slot, gfn, data, offset, len);
}
EXPORT_SYMBOL_GPL(kvm_vcpu_read_guest_atomic);

static int __kvm_write_guest_page(struct kvm_memory_slot *memslot, gfn_t gfn,
			          const void *data, int offset, int len)
{
	int r;
	unsigned long addr;

	addr = gfn_to_hva_memslot(memslot, gfn);
	if (kvm_is_error_hva(addr))
		return -EFAULT;
	r = __copy_to_user((void __user *)addr + offset, data, len);
	if (r)
		return -EFAULT;
	mark_page_dirty_in_slot(memslot, gfn);
	return 0;
}

int kvm_write_guest_page(struct kvm *kvm, gfn_t gfn,
			 const void *data, int offset, int len)
{
	struct kvm_memory_slot *slot = gfn_to_memslot(kvm, gfn);

	return __kvm_write_guest_page(slot, gfn, data, offset, len);
}
EXPORT_SYMBOL_GPL(kvm_write_guest_page);

int kvm_vcpu_write_guest_page(struct kvm_vcpu *vcpu, gfn_t gfn,
			      const void *data, int offset, int len)
{
	struct kvm_memory_slot *slot = kvm_vcpu_gfn_to_memslot(vcpu, gfn);

	return __kvm_write_guest_page(slot, gfn, data, offset, len);
}
EXPORT_SYMBOL_GPL(kvm_vcpu_write_guest_page);

int kvm_write_guest(struct kvm *kvm, gpa_t gpa, const void *data,
		    unsigned long len)
{
	gfn_t gfn = gpa >> PAGE_SHIFT;
	int seg;
	int offset = offset_in_page(gpa);
	int ret;

	while ((seg = next_segment(len, offset)) != 0) {
		ret = kvm_write_guest_page(kvm, gfn, data, offset, seg);
		if (ret < 0)
			return ret;
		offset = 0;
		len -= seg;
		data += seg;
		++gfn;
	}
	return 0;
}
EXPORT_SYMBOL_GPL(kvm_write_guest);

int kvm_vcpu_write_guest(struct kvm_vcpu *vcpu, gpa_t gpa, const void *data,
		         unsigned long len)
{
	gfn_t gfn = gpa >> PAGE_SHIFT;
	int seg;
	int offset = offset_in_page(gpa);
	int ret;

	while ((seg = next_segment(len, offset)) != 0) {
		ret = kvm_vcpu_write_guest_page(vcpu, gfn, data, offset, seg);
		if (ret < 0)
			return ret;
		offset = 0;
		len -= seg;
		data += seg;
		++gfn;
	}
	return 0;
}
EXPORT_SYMBOL_GPL(kvm_vcpu_write_guest);

static int __kvm_gfn_to_hva_cache_init(struct kvm_memslots *slots,
				       struct gfn_to_hva_cache *ghc,
				       gpa_t gpa, unsigned long len)
{
	int offset = offset_in_page(gpa);
	gfn_t start_gfn = gpa >> PAGE_SHIFT;
	gfn_t end_gfn = (gpa + len - 1) >> PAGE_SHIFT;
	gfn_t nr_pages_needed = end_gfn - start_gfn + 1;
	gfn_t nr_pages_avail;

	/* Update ghc->generation before performing any error checks. */
	ghc->generation = slots->generation;

	if (start_gfn > end_gfn) {
		ghc->hva = KVM_HVA_ERR_BAD;
		return -EINVAL;
	}

	/*
	 * If the requested region crosses two memslots, we still
	 * verify that the entire region is valid here.
	 */
	for ( ; start_gfn <= end_gfn; start_gfn += nr_pages_avail) {
		ghc->memslot = __gfn_to_memslot(slots, start_gfn);
		ghc->hva = gfn_to_hva_many(ghc->memslot, start_gfn,
					   &nr_pages_avail);
		if (kvm_is_error_hva(ghc->hva))
			return -EFAULT;
	}

	/* Use the slow path for cross page reads and writes. */
	if (nr_pages_needed == 1)
		ghc->hva += offset;
	else
		ghc->memslot = NULL;

	ghc->gpa = gpa;
	ghc->len = len;
	return 0;
}

int kvm_gfn_to_hva_cache_init(struct kvm *kvm, struct gfn_to_hva_cache *ghc,
			      gpa_t gpa, unsigned long len)
{
	struct kvm_memslots *slots = kvm_memslots(kvm);
	return __kvm_gfn_to_hva_cache_init(slots, ghc, gpa, len);
}
EXPORT_SYMBOL_GPL(kvm_gfn_to_hva_cache_init);

int kvm_write_guest_offset_cached(struct kvm *kvm, struct gfn_to_hva_cache *ghc,
				  void *data, unsigned int offset,
				  unsigned long len)
{
	struct kvm_memslots *slots = kvm_memslots(kvm);
	int r;
	gpa_t gpa = ghc->gpa + offset;

	BUG_ON(len + offset > ghc->len);

	if (slots->generation != ghc->generation) {
		if (__kvm_gfn_to_hva_cache_init(slots, ghc, ghc->gpa, ghc->len))
			return -EFAULT;
	}

	if (kvm_is_error_hva(ghc->hva))
		return -EFAULT;

	if (unlikely(!ghc->memslot))
		return kvm_write_guest(kvm, gpa, data, len);

	r = __copy_to_user((void __user *)ghc->hva + offset, data, len);
	if (r)
		return -EFAULT;
	mark_page_dirty_in_slot(ghc->memslot, gpa >> PAGE_SHIFT);

	return 0;
}
EXPORT_SYMBOL_GPL(kvm_write_guest_offset_cached);

int kvm_write_guest_cached(struct kvm *kvm, struct gfn_to_hva_cache *ghc,
			   void *data, unsigned long len)
{
	return kvm_write_guest_offset_cached(kvm, ghc, data, 0, len);
}
EXPORT_SYMBOL_GPL(kvm_write_guest_cached);

int kvm_read_guest_offset_cached(struct kvm *kvm, struct gfn_to_hva_cache *ghc,
				 void *data, unsigned int offset,
				 unsigned long len)
{
	struct kvm_memslots *slots = kvm_memslots(kvm);
	int r;
	gpa_t gpa = ghc->gpa + offset;

	BUG_ON(len + offset > ghc->len);

	if (slots->generation != ghc->generation) {
		if (__kvm_gfn_to_hva_cache_init(slots, ghc, ghc->gpa, ghc->len))
			return -EFAULT;
	}

	if (kvm_is_error_hva(ghc->hva))
		return -EFAULT;

	if (unlikely(!ghc->memslot))
		return kvm_read_guest(kvm, gpa, data, len);

	r = __copy_from_user(data, (void __user *)ghc->hva + offset, len);
	if (r)
		return -EFAULT;

	return 0;
}
EXPORT_SYMBOL_GPL(kvm_read_guest_offset_cached);

int kvm_read_guest_cached(struct kvm *kvm, struct gfn_to_hva_cache *ghc,
			  void *data, unsigned long len)
{
	return kvm_read_guest_offset_cached(kvm, ghc, data, 0, len);
}
EXPORT_SYMBOL_GPL(kvm_read_guest_cached);

int kvm_clear_guest_page(struct kvm *kvm, gfn_t gfn, int offset, int len)
{
	const void *zero_page = (const void *) __va(page_to_phys(ZERO_PAGE(0)));

	return kvm_write_guest_page(kvm, gfn, zero_page, offset, len);
}
EXPORT_SYMBOL_GPL(kvm_clear_guest_page);

int kvm_clear_guest(struct kvm *kvm, gpa_t gpa, unsigned long len)
{
	gfn_t gfn = gpa >> PAGE_SHIFT;
	int seg;
	int offset = offset_in_page(gpa);
	int ret;

	while ((seg = next_segment(len, offset)) != 0) {
		ret = kvm_clear_guest_page(kvm, gfn, offset, seg);
		if (ret < 0)
			return ret;
		offset = 0;
		len -= seg;
		++gfn;
	}
	return 0;
}
EXPORT_SYMBOL_GPL(kvm_clear_guest);

void mark_page_dirty_in_slot(struct kvm_memory_slot *memslot, gfn_t gfn)
{
	if (memslot && memslot->dirty_bitmap) {
		unsigned long rel_gfn = gfn - memslot->base_gfn;

		set_bit_le(rel_gfn, memslot->dirty_bitmap);
	}
}
EXPORT_SYMBOL_GPL(mark_page_dirty_in_slot);

void mark_page_dirty(struct kvm *kvm, gfn_t gfn)
{
	struct kvm_memory_slot *memslot;

	memslot = gfn_to_memslot(kvm, gfn);
	mark_page_dirty_in_slot(memslot, gfn);
}
EXPORT_SYMBOL_GPL(mark_page_dirty);

void kvm_vcpu_mark_page_dirty(struct kvm_vcpu *vcpu, gfn_t gfn)
{
	struct kvm_memory_slot *memslot;

	memslot = kvm_vcpu_gfn_to_memslot(vcpu, gfn);
	mark_page_dirty_in_slot(memslot, gfn);
}
EXPORT_SYMBOL_GPL(kvm_vcpu_mark_page_dirty);

void kvm_sigset_activate(struct kvm_vcpu *vcpu)
{
	if (!vcpu->sigset_active)
		return;

	/*
	 * This does a lockless modification of ->real_blocked, which is fine
	 * because, only current can change ->real_blocked and all readers of
	 * ->real_blocked don't care as long ->real_blocked is always a subset
	 * of ->blocked.
	 */
	sigprocmask(SIG_SETMASK, &vcpu->sigset, &current->real_blocked);
}

void kvm_sigset_deactivate(struct kvm_vcpu *vcpu)
{
	if (!vcpu->sigset_active)
		return;

	sigprocmask(SIG_SETMASK, &current->real_blocked, NULL);
	sigemptyset(&current->real_blocked);
}

static void grow_halt_poll_ns(struct kvm_vcpu *vcpu)
{
	unsigned int old, val, grow, grow_start;

	old = val = vcpu->halt_poll_ns;
	grow_start = READ_ONCE(halt_poll_ns_grow_start);
	grow = READ_ONCE(halt_poll_ns_grow);
	if (!grow)
		goto out;

	val *= grow;
	if (val < grow_start)
		val = grow_start;

	if (val > halt_poll_ns)
		val = halt_poll_ns;

	vcpu->halt_poll_ns = val;
out:
	trace_kvm_halt_poll_ns_grow(vcpu->vcpu_id, val, old);
}

static void shrink_halt_poll_ns(struct kvm_vcpu *vcpu)
{
	unsigned int old, val, shrink;

	old = val = vcpu->halt_poll_ns;
	shrink = READ_ONCE(halt_poll_ns_shrink);
	if (shrink == 0)
		val = 0;
	else
		val /= shrink;

	vcpu->halt_poll_ns = val;
	trace_kvm_halt_poll_ns_shrink(vcpu->vcpu_id, val, old);
}

static int kvm_vcpu_check_block(struct kvm_vcpu *vcpu)
{
	int ret = -EINTR;
	int idx = srcu_read_lock(&vcpu->kvm->srcu);

	if (kvm_arch_vcpu_runnable(vcpu)) {
		kvm_make_request(KVM_REQ_UNHALT, vcpu);
		goto out;
	}
	if (kvm_cpu_has_pending_timer(vcpu))
		goto out;
	if (signal_pending(current))
		goto out;

	ret = 0;
out:
	srcu_read_unlock(&vcpu->kvm->srcu, idx);
	return ret;
}

static inline void
update_halt_poll_stats(struct kvm_vcpu *vcpu, u64 poll_ns, bool waited)
{
	if (waited)
		vcpu->stat.halt_poll_fail_ns += poll_ns;
	else
		vcpu->stat.halt_poll_success_ns += poll_ns;
}

/*
 * The vCPU has executed a HLT instruction with in-kernel mode enabled.
 */
void kvm_vcpu_block(struct kvm_vcpu *vcpu)
{
	ktime_t start, cur, poll_end;
	bool waited = false;
	u64 block_ns;

	kvm_arch_vcpu_blocking(vcpu);

	start = cur = poll_end = ktime_get();
	if (vcpu->halt_poll_ns && !kvm_arch_no_poll(vcpu)) {
		ktime_t stop = ktime_add_ns(ktime_get(), vcpu->halt_poll_ns);

		++vcpu->stat.halt_attempted_poll;
		do {
			/*
			 * This sets KVM_REQ_UNHALT if an interrupt
			 * arrives.
			 */
			if (kvm_vcpu_check_block(vcpu) < 0) {
				++vcpu->stat.halt_successful_poll;
				if (!vcpu_valid_wakeup(vcpu))
					++vcpu->stat.halt_poll_invalid;
				goto out;
			}
			poll_end = cur = ktime_get();
		} while (single_task_running() && ktime_before(cur, stop));
	}

	prepare_to_rcuwait(&vcpu->wait);
	for (;;) {
		set_current_state(TASK_INTERRUPTIBLE);

		if (kvm_vcpu_check_block(vcpu) < 0)
			break;

		waited = true;
		schedule();
	}
	finish_rcuwait(&vcpu->wait);
	cur = ktime_get();
out:
	kvm_arch_vcpu_unblocking(vcpu);
	block_ns = ktime_to_ns(cur) - ktime_to_ns(start);

	update_halt_poll_stats(
		vcpu, ktime_to_ns(ktime_sub(poll_end, start)), waited);

	if (!kvm_arch_no_poll(vcpu)) {
		if (!vcpu_valid_wakeup(vcpu)) {
			shrink_halt_poll_ns(vcpu);
		} else if (vcpu->kvm->max_halt_poll_ns) {
			if (block_ns <= vcpu->halt_poll_ns)
				;
			/* we had a long block, shrink polling */
			else if (vcpu->halt_poll_ns &&
					block_ns > vcpu->kvm->max_halt_poll_ns)
				shrink_halt_poll_ns(vcpu);
			/* we had a short halt and our poll time is too small */
			else if (vcpu->halt_poll_ns < vcpu->kvm->max_halt_poll_ns &&
					block_ns < vcpu->kvm->max_halt_poll_ns)
				grow_halt_poll_ns(vcpu);
		} else {
			vcpu->halt_poll_ns = 0;
		}
	}

	trace_kvm_vcpu_wakeup(block_ns, waited, vcpu_valid_wakeup(vcpu));
	kvm_arch_vcpu_block_finish(vcpu);
}
EXPORT_SYMBOL_GPL(kvm_vcpu_block);

bool kvm_vcpu_wake_up(struct kvm_vcpu *vcpu)
{
	struct rcuwait *waitp;

	waitp = kvm_arch_vcpu_get_wait(vcpu);
	if (rcuwait_wake_up(waitp)) {
		WRITE_ONCE(vcpu->ready, true);
		++vcpu->stat.halt_wakeup;
		return true;
	}

	return false;
}
EXPORT_SYMBOL_GPL(kvm_vcpu_wake_up);

#ifndef CONFIG_S390
/*
 * Kick a sleeping VCPU, or a guest VCPU in guest mode, into host kernel mode.
 */
void kvm_vcpu_kick(struct kvm_vcpu *vcpu)
{
	int me;
	int cpu = vcpu->cpu;

	if (kvm_vcpu_wake_up(vcpu))
		return;

	me = get_cpu();
	if (cpu != me && (unsigned)cpu < nr_cpu_ids && cpu_online(cpu))
		if (kvm_arch_vcpu_should_kick(vcpu))
			smp_send_reschedule(cpu);
	put_cpu();
}
EXPORT_SYMBOL_GPL(kvm_vcpu_kick);
#endif /* !CONFIG_S390 */

int kvm_vcpu_yield_to(struct kvm_vcpu *target)
{
	struct pid *pid;
	struct task_struct *task = NULL;
	int ret = 0;

	rcu_read_lock();
	pid = rcu_dereference(target->pid);
	if (pid)
		task = get_pid_task(pid, PIDTYPE_PID);
	rcu_read_unlock();
	if (!task)
		return ret;
	ret = yield_to(task, 1);
	put_task_struct(task);

	return ret;
}
EXPORT_SYMBOL_GPL(kvm_vcpu_yield_to);

/*
 * Helper that checks whether a VCPU is eligible for directed yield.
 * Most eligible candidate to yield is decided by following heuristics:
 *
 *  (a) VCPU which has not done pl-exit or cpu relax intercepted recently
 *  (preempted lock holder), indicated by @in_spin_loop.
 *  Set at the beginning and cleared at the end of interception/PLE handler.
 *
 *  (b) VCPU which has done pl-exit/ cpu relax intercepted but did not get
 *  chance last time (mostly it has become eligible now since we have probably
 *  yielded to lockholder in last iteration. This is done by toggling
 *  @dy_eligible each time a VCPU checked for eligibility.)
 *
 *  Yielding to a recently pl-exited/cpu relax intercepted VCPU before yielding
 *  to preempted lock-holder could result in wrong VCPU selection and CPU
 *  burning. Giving priority for a potential lock-holder increases lock
 *  progress.
 *
 *  Since algorithm is based on heuristics, accessing another VCPU data without
 *  locking does not harm. It may result in trying to yield to  same VCPU, fail
 *  and continue with next VCPU and so on.
 */
static bool kvm_vcpu_eligible_for_directed_yield(struct kvm_vcpu *vcpu)
{
#ifdef CONFIG_HAVE_KVM_CPU_RELAX_INTERCEPT
	bool eligible;

	eligible = !vcpu->spin_loop.in_spin_loop ||
		    vcpu->spin_loop.dy_eligible;

	if (vcpu->spin_loop.in_spin_loop)
		kvm_vcpu_set_dy_eligible(vcpu, !vcpu->spin_loop.dy_eligible);

	return eligible;
#else
	return true;
#endif
}

/*
 * Unlike kvm_arch_vcpu_runnable, this function is called outside
 * a vcpu_load/vcpu_put pair.  However, for most architectures
 * kvm_arch_vcpu_runnable does not require vcpu_load.
 */
bool __weak kvm_arch_dy_runnable(struct kvm_vcpu *vcpu)
{
	return kvm_arch_vcpu_runnable(vcpu);
}

static bool vcpu_dy_runnable(struct kvm_vcpu *vcpu)
{
	if (kvm_arch_dy_runnable(vcpu))
		return true;

#ifdef CONFIG_KVM_ASYNC_PF
	if (!list_empty_careful(&vcpu->async_pf.done))
		return true;
#endif

	return false;
}

void kvm_vcpu_on_spin(struct kvm_vcpu *me, bool yield_to_kernel_mode)
{
	struct kvm *kvm = me->kvm;
	struct kvm_vcpu *vcpu;
	int last_boosted_vcpu = me->kvm->last_boosted_vcpu;
	int yielded = 0;
	int try = 3;
	int pass;
	int i;

	kvm_vcpu_set_in_spin_loop(me, true);
	/*
	 * We boost the priority of a VCPU that is runnable but not
	 * currently running, because it got preempted by something
	 * else and called schedule in __vcpu_run.  Hopefully that
	 * VCPU is holding the lock that we need and will release it.
	 * We approximate round-robin by starting at the last boosted VCPU.
	 */
	for (pass = 0; pass < 2 && !yielded && try; pass++) {
		kvm_for_each_vcpu(i, vcpu, kvm) {
			if (!pass && i <= last_boosted_vcpu) {
				i = last_boosted_vcpu;
				continue;
			} else if (pass && i > last_boosted_vcpu)
				break;
			if (!READ_ONCE(vcpu->ready))
				continue;
			if (vcpu == me)
				continue;
			if (rcuwait_active(&vcpu->wait) &&
			    !vcpu_dy_runnable(vcpu))
				continue;
			if (READ_ONCE(vcpu->preempted) && yield_to_kernel_mode &&
				!kvm_arch_vcpu_in_kernel(vcpu))
				continue;
			if (!kvm_vcpu_eligible_for_directed_yield(vcpu))
				continue;

			yielded = kvm_vcpu_yield_to(vcpu);
			if (yielded > 0) {
				kvm->last_boosted_vcpu = i;
				break;
			} else if (yielded < 0) {
				try--;
				if (!try)
					break;
			}
		}
	}
	kvm_vcpu_set_in_spin_loop(me, false);

	/* Ensure vcpu is not eligible during next spinloop */
	kvm_vcpu_set_dy_eligible(me, false);
}
EXPORT_SYMBOL_GPL(kvm_vcpu_on_spin);

static vm_fault_t kvm_vcpu_fault(struct vm_fault *vmf)
{
	struct kvm_vcpu *vcpu = vmf->vma->vm_file->private_data;
	struct page *page;

	if (vmf->pgoff == 0)
		page = virt_to_page(vcpu->run);
#ifdef CONFIG_X86
	else if (vmf->pgoff == KVM_PIO_PAGE_OFFSET)
		page = virt_to_page(vcpu->arch.pio_data);
#endif
#ifdef CONFIG_KVM_MMIO
	else if (vmf->pgoff == KVM_COALESCED_MMIO_PAGE_OFFSET)
		page = virt_to_page(vcpu->kvm->coalesced_mmio_ring);
#endif
	else
		return kvm_arch_vcpu_fault(vcpu, vmf);
	get_page(page);
	vmf->page = page;
	return 0;
}

static const struct vm_operations_struct kvm_vcpu_vm_ops = {
	.fault = kvm_vcpu_fault,
};

static int kvm_vcpu_mmap(struct file *file, struct vm_area_struct *vma)
{
	vma->vm_ops = &kvm_vcpu_vm_ops;
	return 0;
}

static int kvm_vcpu_release(struct inode *inode, struct file *filp)
{
	struct kvm_vcpu *vcpu = filp->private_data;

	kvm_put_kvm(vcpu->kvm);
	return 0;
}

static struct file_operations kvm_vcpu_fops = {
	.release        = kvm_vcpu_release,
	.unlocked_ioctl = kvm_vcpu_ioctl,
	.mmap           = kvm_vcpu_mmap,
	.llseek		= noop_llseek,
	KVM_COMPAT(kvm_vcpu_compat_ioctl),
};

/*
 * Allocates an inode for the vcpu.
 */
static int create_vcpu_fd(struct kvm_vcpu *vcpu)
{
	char name[8 + 1 + ITOA_MAX_LEN + 1];

	snprintf(name, sizeof(name), "kvm-vcpu:%d", vcpu->vcpu_id);
	return anon_inode_getfd(name, &kvm_vcpu_fops, vcpu, O_RDWR | O_CLOEXEC);
}

static void kvm_create_vcpu_debugfs(struct kvm_vcpu *vcpu)
{
#ifdef __KVM_HAVE_ARCH_VCPU_DEBUGFS
	struct dentry *debugfs_dentry;
	char dir_name[ITOA_MAX_LEN * 2];

	if (!debugfs_initialized())
		return;

	snprintf(dir_name, sizeof(dir_name), "vcpu%d", vcpu->vcpu_id);
	debugfs_dentry = debugfs_create_dir(dir_name,
					    vcpu->kvm->debugfs_dentry);

	kvm_arch_create_vcpu_debugfs(vcpu, debugfs_dentry);
#endif
}

/*
 * Creates some virtual cpus.  Good luck creating more than one.
 */
static int kvm_vm_ioctl_create_vcpu(struct kvm *kvm, u32 id)
{
	int r;
	struct kvm_vcpu *vcpu;
	struct page *page;

	if (id >= KVM_MAX_VCPU_ID)
		return -EINVAL;

	mutex_lock(&kvm->lock);
	if (kvm->created_vcpus == KVM_MAX_VCPUS) {
		mutex_unlock(&kvm->lock);
		return -EINVAL;
	}

	kvm->created_vcpus++;
	mutex_unlock(&kvm->lock);

	r = kvm_arch_vcpu_precreate(kvm, id);
	if (r)
		goto vcpu_decrement;

	vcpu = kmem_cache_zalloc(kvm_vcpu_cache, GFP_KERNEL);
	if (!vcpu) {
		r = -ENOMEM;
		goto vcpu_decrement;
	}

	BUILD_BUG_ON(sizeof(struct kvm_run) > PAGE_SIZE);
	page = alloc_page(GFP_KERNEL | __GFP_ZERO);
	if (!page) {
		r = -ENOMEM;
		goto vcpu_free;
	}
	vcpu->run = page_address(page);

	kvm_vcpu_init(vcpu, kvm, id);

	r = kvm_arch_vcpu_create(vcpu);
	if (r)
		goto vcpu_free_run_page;

	mutex_lock(&kvm->lock);
	if (kvm_get_vcpu_by_id(kvm, id)) {
		r = -EEXIST;
		goto unlock_vcpu_destroy;
	}

	vcpu->vcpu_idx = atomic_read(&kvm->online_vcpus);
	BUG_ON(kvm->vcpus[vcpu->vcpu_idx]);

	/* Now it's all set up, let userspace reach it */
	kvm_get_kvm(kvm);
	r = create_vcpu_fd(vcpu);
	if (r < 0) {
		kvm_put_kvm_no_destroy(kvm);
		goto unlock_vcpu_destroy;
	}

	kvm->vcpus[vcpu->vcpu_idx] = vcpu;

	/*
	 * Pairs with smp_rmb() in kvm_get_vcpu.  Write kvm->vcpus
	 * before kvm->online_vcpu's incremented value.
	 */
	smp_wmb();
	atomic_inc(&kvm->online_vcpus);

	mutex_unlock(&kvm->lock);
	kvm_arch_vcpu_postcreate(vcpu);
	kvm_create_vcpu_debugfs(vcpu);
	return r;

unlock_vcpu_destroy:
	mutex_unlock(&kvm->lock);
	kvm_arch_vcpu_destroy(vcpu);
vcpu_free_run_page:
	free_page((unsigned long)vcpu->run);
vcpu_free:
	kmem_cache_free(kvm_vcpu_cache, vcpu);
vcpu_decrement:
	mutex_lock(&kvm->lock);
	kvm->created_vcpus--;
	mutex_unlock(&kvm->lock);
	return r;
}

static int kvm_vcpu_ioctl_set_sigmask(struct kvm_vcpu *vcpu, sigset_t *sigset)
{
	if (sigset) {
		sigdelsetmask(sigset, sigmask(SIGKILL)|sigmask(SIGSTOP));
		vcpu->sigset_active = 1;
		vcpu->sigset = *sigset;
	} else
		vcpu->sigset_active = 0;
	return 0;
}

static long kvm_vcpu_ioctl(struct file *filp,
			   unsigned int ioctl, unsigned long arg)
{
	struct kvm_vcpu *vcpu = filp->private_data;
	void __user *argp = (void __user *)arg;
	int r;
	struct kvm_fpu *fpu = NULL;
	struct kvm_sregs *kvm_sregs = NULL;

	if (vcpu->kvm->mm != current->mm)
		return -EIO;

	if (unlikely(_IOC_TYPE(ioctl) != KVMIO))
		return -EINVAL;

	/*
	 * Some architectures have vcpu ioctls that are asynchronous to vcpu
	 * execution; mutex_lock() would break them.
	 */
	r = kvm_arch_vcpu_async_ioctl(filp, ioctl, arg);
	if (r != -ENOIOCTLCMD)
		return r;

	if (mutex_lock_killable(&vcpu->mutex))
		return -EINTR;
	switch (ioctl) {
	case KVM_RUN: {
		struct pid *oldpid;
		r = -EINVAL;
		if (arg)
			goto out;
		oldpid = rcu_access_pointer(vcpu->pid);
		if (unlikely(oldpid != task_pid(current))) {
			/* The thread running this VCPU changed. */
			struct pid *newpid;

			r = kvm_arch_vcpu_run_pid_change(vcpu);
			if (r)
				break;

			newpid = get_task_pid(current, PIDTYPE_PID);
			rcu_assign_pointer(vcpu->pid, newpid);
			if (oldpid)
				synchronize_rcu();
			put_pid(oldpid);
		}
		r = kvm_arch_vcpu_ioctl_run(vcpu);
		trace_kvm_userspace_exit(vcpu->run->exit_reason, r);
		break;
	}
	case KVM_GET_REGS: {
		struct kvm_regs *kvm_regs;

		r = -ENOMEM;
		kvm_regs = kzalloc(sizeof(struct kvm_regs), GFP_KERNEL_ACCOUNT);
		if (!kvm_regs)
			goto out;
		r = kvm_arch_vcpu_ioctl_get_regs(vcpu, kvm_regs);
		if (r)
			goto out_free1;
		r = -EFAULT;
		if (copy_to_user(argp, kvm_regs, sizeof(struct kvm_regs)))
			goto out_free1;
		r = 0;
out_free1:
		kfree(kvm_regs);
		break;
	}
	case KVM_SET_REGS: {
		struct kvm_regs *kvm_regs;

		kvm_regs = memdup_user(argp, sizeof(*kvm_regs));
		if (IS_ERR(kvm_regs)) {
			r = PTR_ERR(kvm_regs);
			goto out;
		}
		r = kvm_arch_vcpu_ioctl_set_regs(vcpu, kvm_regs);
		kfree(kvm_regs);
		break;
	}
	case KVM_GET_SREGS: {
		kvm_sregs = kzalloc(sizeof(struct kvm_sregs),
				    GFP_KERNEL_ACCOUNT);
		r = -ENOMEM;
		if (!kvm_sregs)
			goto out;
		r = kvm_arch_vcpu_ioctl_get_sregs(vcpu, kvm_sregs);
		if (r)
			goto out;
		r = -EFAULT;
		if (copy_to_user(argp, kvm_sregs, sizeof(struct kvm_sregs)))
			goto out;
		r = 0;
		break;
	}
	case KVM_SET_SREGS: {
		kvm_sregs = memdup_user(argp, sizeof(*kvm_sregs));
		if (IS_ERR(kvm_sregs)) {
			r = PTR_ERR(kvm_sregs);
			kvm_sregs = NULL;
			goto out;
		}
		r = kvm_arch_vcpu_ioctl_set_sregs(vcpu, kvm_sregs);
		break;
	}
	case KVM_GET_MP_STATE: {
		struct kvm_mp_state mp_state;

		r = kvm_arch_vcpu_ioctl_get_mpstate(vcpu, &mp_state);
		if (r)
			goto out;
		r = -EFAULT;
		if (copy_to_user(argp, &mp_state, sizeof(mp_state)))
			goto out;
		r = 0;
		break;
	}
	case KVM_SET_MP_STATE: {
		struct kvm_mp_state mp_state;

		r = -EFAULT;
		if (copy_from_user(&mp_state, argp, sizeof(mp_state)))
			goto out;
		r = kvm_arch_vcpu_ioctl_set_mpstate(vcpu, &mp_state);
		break;
	}
	case KVM_TRANSLATE: {
		struct kvm_translation tr;

		r = -EFAULT;
		if (copy_from_user(&tr, argp, sizeof(tr)))
			goto out;
		r = kvm_arch_vcpu_ioctl_translate(vcpu, &tr);
		if (r)
			goto out;
		r = -EFAULT;
		if (copy_to_user(argp, &tr, sizeof(tr)))
			goto out;
		r = 0;
		break;
	}
	case KVM_SET_GUEST_DEBUG: {
		struct kvm_guest_debug dbg;

		r = -EFAULT;
		if (copy_from_user(&dbg, argp, sizeof(dbg)))
			goto out;
		r = kvm_arch_vcpu_ioctl_set_guest_debug(vcpu, &dbg);
		break;
	}
	case KVM_SET_SIGNAL_MASK: {
		struct kvm_signal_mask __user *sigmask_arg = argp;
		struct kvm_signal_mask kvm_sigmask;
		sigset_t sigset, *p;

		p = NULL;
		if (argp) {
			r = -EFAULT;
			if (copy_from_user(&kvm_sigmask, argp,
					   sizeof(kvm_sigmask)))
				goto out;
			r = -EINVAL;
			if (kvm_sigmask.len != sizeof(sigset))
				goto out;
			r = -EFAULT;
			if (copy_from_user(&sigset, sigmask_arg->sigset,
					   sizeof(sigset)))
				goto out;
			p = &sigset;
		}
		r = kvm_vcpu_ioctl_set_sigmask(vcpu, p);
		break;
	}
	case KVM_GET_FPU: {
		fpu = kzalloc(sizeof(struct kvm_fpu), GFP_KERNEL_ACCOUNT);
		r = -ENOMEM;
		if (!fpu)
			goto out;
		r = kvm_arch_vcpu_ioctl_get_fpu(vcpu, fpu);
		if (r)
			goto out;
		r = -EFAULT;
		if (copy_to_user(argp, fpu, sizeof(struct kvm_fpu)))
			goto out;
		r = 0;
		break;
	}
	case KVM_SET_FPU: {
		fpu = memdup_user(argp, sizeof(*fpu));
		if (IS_ERR(fpu)) {
			r = PTR_ERR(fpu);
			fpu = NULL;
			goto out;
		}
		r = kvm_arch_vcpu_ioctl_set_fpu(vcpu, fpu);
		break;
	}
	default:
		r = kvm_arch_vcpu_ioctl(filp, ioctl, arg);
	}
out:
	mutex_unlock(&vcpu->mutex);
	kfree(fpu);
	kfree(kvm_sregs);
	return r;
}

#ifdef CONFIG_KVM_COMPAT
static long kvm_vcpu_compat_ioctl(struct file *filp,
				  unsigned int ioctl, unsigned long arg)
{
	struct kvm_vcpu *vcpu = filp->private_data;
	void __user *argp = compat_ptr(arg);
	int r;

	if (vcpu->kvm->mm != current->mm)
		return -EIO;

	switch (ioctl) {
	case KVM_SET_SIGNAL_MASK: {
		struct kvm_signal_mask __user *sigmask_arg = argp;
		struct kvm_signal_mask kvm_sigmask;
		sigset_t sigset;

		if (argp) {
			r = -EFAULT;
			if (copy_from_user(&kvm_sigmask, argp,
					   sizeof(kvm_sigmask)))
				goto out;
			r = -EINVAL;
			if (kvm_sigmask.len != sizeof(compat_sigset_t))
				goto out;
			r = -EFAULT;
			if (get_compat_sigset(&sigset,
					      (compat_sigset_t __user *)sigmask_arg->sigset))
				goto out;
			r = kvm_vcpu_ioctl_set_sigmask(vcpu, &sigset);
		} else
			r = kvm_vcpu_ioctl_set_sigmask(vcpu, NULL);
		break;
	}
	default:
		r = kvm_vcpu_ioctl(filp, ioctl, arg);
	}

out:
	return r;
}
#endif

static int kvm_device_mmap(struct file *filp, struct vm_area_struct *vma)
{
	struct kvm_device *dev = filp->private_data;

	if (dev->ops->mmap)
		return dev->ops->mmap(dev, vma);

	return -ENODEV;
}

static int kvm_device_ioctl_attr(struct kvm_device *dev,
				 int (*accessor)(struct kvm_device *dev,
						 struct kvm_device_attr *attr),
				 unsigned long arg)
{
	struct kvm_device_attr attr;

	if (!accessor)
		return -EPERM;

	if (copy_from_user(&attr, (void __user *)arg, sizeof(attr)))
		return -EFAULT;

	return accessor(dev, &attr);
}

static long kvm_device_ioctl(struct file *filp, unsigned int ioctl,
			     unsigned long arg)
{
	struct kvm_device *dev = filp->private_data;

	if (dev->kvm->mm != current->mm)
		return -EIO;

	switch (ioctl) {
	case KVM_SET_DEVICE_ATTR:
		return kvm_device_ioctl_attr(dev, dev->ops->set_attr, arg);
	case KVM_GET_DEVICE_ATTR:
		return kvm_device_ioctl_attr(dev, dev->ops->get_attr, arg);
	case KVM_HAS_DEVICE_ATTR:
		return kvm_device_ioctl_attr(dev, dev->ops->has_attr, arg);
	default:
		if (dev->ops->ioctl)
			return dev->ops->ioctl(dev, ioctl, arg);

		return -ENOTTY;
	}
}

static int kvm_device_release(struct inode *inode, struct file *filp)
{
	struct kvm_device *dev = filp->private_data;
	struct kvm *kvm = dev->kvm;

	if (dev->ops->release) {
		mutex_lock(&kvm->lock);
		list_del(&dev->vm_node);
		dev->ops->release(dev);
		mutex_unlock(&kvm->lock);
	}

	kvm_put_kvm(kvm);
	return 0;
}

static const struct file_operations kvm_device_fops = {
	.unlocked_ioctl = kvm_device_ioctl,
	.release = kvm_device_release,
	KVM_COMPAT(kvm_device_ioctl),
	.mmap = kvm_device_mmap,
};

struct kvm_device *kvm_device_from_filp(struct file *filp)
{
	if (filp->f_op != &kvm_device_fops)
		return NULL;

	return filp->private_data;
}

static const struct kvm_device_ops *kvm_device_ops_table[KVM_DEV_TYPE_MAX] = {
#ifdef CONFIG_KVM_MPIC
	[KVM_DEV_TYPE_FSL_MPIC_20]	= &kvm_mpic_ops,
	[KVM_DEV_TYPE_FSL_MPIC_42]	= &kvm_mpic_ops,
#endif
};

int kvm_register_device_ops(const struct kvm_device_ops *ops, u32 type)
{
	if (type >= ARRAY_SIZE(kvm_device_ops_table))
		return -ENOSPC;

	if (kvm_device_ops_table[type] != NULL)
		return -EEXIST;

	kvm_device_ops_table[type] = ops;
	return 0;
}

void kvm_unregister_device_ops(u32 type)
{
	if (kvm_device_ops_table[type] != NULL)
		kvm_device_ops_table[type] = NULL;
}

static int kvm_ioctl_create_device(struct kvm *kvm,
				   struct kvm_create_device *cd)
{
	const struct kvm_device_ops *ops = NULL;
	struct kvm_device *dev;
	bool test = cd->flags & KVM_CREATE_DEVICE_TEST;
	int type;
	int ret;

	if (cd->type >= ARRAY_SIZE(kvm_device_ops_table))
		return -ENODEV;

	type = array_index_nospec(cd->type, ARRAY_SIZE(kvm_device_ops_table));
	ops = kvm_device_ops_table[type];
	if (ops == NULL)
		return -ENODEV;

	if (test)
		return 0;

	dev = kzalloc(sizeof(*dev), GFP_KERNEL_ACCOUNT);
	if (!dev)
		return -ENOMEM;

	dev->ops = ops;
	dev->kvm = kvm;

	mutex_lock(&kvm->lock);
	ret = ops->create(dev, type);
	if (ret < 0) {
		mutex_unlock(&kvm->lock);
		kfree(dev);
		return ret;
	}
	list_add(&dev->vm_node, &kvm->devices);
	mutex_unlock(&kvm->lock);

	if (ops->init)
		ops->init(dev);

	kvm_get_kvm(kvm);
	ret = anon_inode_getfd(ops->name, &kvm_device_fops, dev, O_RDWR | O_CLOEXEC);
	if (ret < 0) {
		kvm_put_kvm_no_destroy(kvm);
		mutex_lock(&kvm->lock);
		list_del(&dev->vm_node);
		mutex_unlock(&kvm->lock);
		ops->destroy(dev);
		return ret;
	}

	cd->fd = ret;
	return 0;
}

static long kvm_vm_ioctl_check_extension_generic(struct kvm *kvm, long arg)
{
	switch (arg) {
	case KVM_CAP_USER_MEMORY:
	case KVM_CAP_DESTROY_MEMORY_REGION_WORKS:
	case KVM_CAP_JOIN_MEMORY_REGIONS_WORKS:
	case KVM_CAP_INTERNAL_ERROR_DATA:
#ifdef CONFIG_HAVE_KVM_MSI
	case KVM_CAP_SIGNAL_MSI:
#endif
#ifdef CONFIG_HAVE_KVM_IRQFD
	case KVM_CAP_IRQFD:
	case KVM_CAP_IRQFD_RESAMPLE:
#endif
	case KVM_CAP_IOEVENTFD_ANY_LENGTH:
	case KVM_CAP_CHECK_EXTENSION_VM:
	case KVM_CAP_ENABLE_CAP_VM:
	case KVM_CAP_HALT_POLL:
		return 1;
#ifdef CONFIG_KVM_MMIO
	case KVM_CAP_COALESCED_MMIO:
		return KVM_COALESCED_MMIO_PAGE_OFFSET;
	case KVM_CAP_COALESCED_PIO:
		return 1;
#endif
#ifdef CONFIG_KVM_GENERIC_DIRTYLOG_READ_PROTECT
	case KVM_CAP_MANUAL_DIRTY_LOG_PROTECT2:
		return KVM_DIRTY_LOG_MANUAL_CAPS;
#endif
#ifdef CONFIG_HAVE_KVM_IRQ_ROUTING
	case KVM_CAP_IRQ_ROUTING:
		return KVM_MAX_IRQ_ROUTES;
#endif
#if KVM_ADDRESS_SPACE_NUM > 1
	case KVM_CAP_MULTI_ADDRESS_SPACE:
		return KVM_ADDRESS_SPACE_NUM;
#endif
	case KVM_CAP_NR_MEMSLOTS:
		return KVM_USER_MEM_SLOTS;
	default:
		break;
	}
	return kvm_vm_ioctl_check_extension(kvm, arg);
}

int __attribute__((weak)) kvm_vm_ioctl_enable_cap(struct kvm *kvm,
						  struct kvm_enable_cap *cap)
{
	return -EINVAL;
}

static int kvm_vm_ioctl_enable_cap_generic(struct kvm *kvm,
					   struct kvm_enable_cap *cap)
{
	switch (cap->cap) {
#ifdef CONFIG_KVM_GENERIC_DIRTYLOG_READ_PROTECT
	case KVM_CAP_MANUAL_DIRTY_LOG_PROTECT2: {
		u64 allowed_options = KVM_DIRTY_LOG_MANUAL_PROTECT_ENABLE;

		if (cap->args[0] & KVM_DIRTY_LOG_MANUAL_PROTECT_ENABLE)
			allowed_options = KVM_DIRTY_LOG_MANUAL_CAPS;

		if (cap->flags || (cap->args[0] & ~allowed_options))
			return -EINVAL;
		kvm->manual_dirty_log_protect = cap->args[0];
		return 0;
	}
#endif
	case KVM_CAP_HALT_POLL: {
		if (cap->flags || cap->args[0] != (unsigned int)cap->args[0])
			return -EINVAL;

		kvm->max_halt_poll_ns = cap->args[0];
		return 0;
	}
	default:
		return kvm_vm_ioctl_enable_cap(kvm, cap);
	}
}

static long kvm_vm_ioctl(struct file *filp,
			   unsigned int ioctl, unsigned long arg)
{
	struct kvm *kvm = filp->private_data;
	void __user *argp = (void __user *)arg;
	int r;

	if (kvm->mm != current->mm)
		return -EIO;
	switch (ioctl) {
	case KVM_CREATE_VCPU:
		r = kvm_vm_ioctl_create_vcpu(kvm, arg);
		break;
	case KVM_ENABLE_CAP: {
		struct kvm_enable_cap cap;

		r = -EFAULT;
		if (copy_from_user(&cap, argp, sizeof(cap)))
			goto out;
		r = kvm_vm_ioctl_enable_cap_generic(kvm, &cap);
		break;
	}
	case KVM_SET_USER_MEMORY_REGION: {
		struct kvm_userspace_memory_region kvm_userspace_mem;

		r = -EFAULT;
		if (copy_from_user(&kvm_userspace_mem, argp,
						sizeof(kvm_userspace_mem)))
			goto out;

		r = kvm_vm_ioctl_set_memory_region(kvm, &kvm_userspace_mem);
		break;
	}
	case KVM_GET_DIRTY_LOG: {
		struct kvm_dirty_log log;

		r = -EFAULT;
		if (copy_from_user(&log, argp, sizeof(log)))
			goto out;
		r = kvm_vm_ioctl_get_dirty_log(kvm, &log);
		break;
	}
#ifdef CONFIG_KVM_GENERIC_DIRTYLOG_READ_PROTECT
	case KVM_CLEAR_DIRTY_LOG: {
		struct kvm_clear_dirty_log log;

		r = -EFAULT;
		if (copy_from_user(&log, argp, sizeof(log)))
			goto out;
		r = kvm_vm_ioctl_clear_dirty_log(kvm, &log);
		break;
	}
#endif
#ifdef CONFIG_KVM_MMIO
	case KVM_REGISTER_COALESCED_MMIO: {
		struct kvm_coalesced_mmio_zone zone;

		r = -EFAULT;
		if (copy_from_user(&zone, argp, sizeof(zone)))
			goto out;
		r = kvm_vm_ioctl_register_coalesced_mmio(kvm, &zone);
		break;
	}
	case KVM_UNREGISTER_COALESCED_MMIO: {
		struct kvm_coalesced_mmio_zone zone;

		r = -EFAULT;
		if (copy_from_user(&zone, argp, sizeof(zone)))
			goto out;
		r = kvm_vm_ioctl_unregister_coalesced_mmio(kvm, &zone);
		break;
	}
#endif
	case KVM_IRQFD: {
		struct kvm_irqfd data;

		r = -EFAULT;
		if (copy_from_user(&data, argp, sizeof(data)))
			goto out;
		r = kvm_irqfd(kvm, &data);
		break;
	}
	case KVM_IOEVENTFD: {
		struct kvm_ioeventfd data;

		r = -EFAULT;
		if (copy_from_user(&data, argp, sizeof(data)))
			goto out;
		r = kvm_ioeventfd(kvm, &data);
		break;
	}
#ifdef CONFIG_HAVE_KVM_MSI
	case KVM_SIGNAL_MSI: {
		struct kvm_msi msi;

		r = -EFAULT;
		if (copy_from_user(&msi, argp, sizeof(msi)))
			goto out;
		r = kvm_send_userspace_msi(kvm, &msi);
		break;
	}
#endif
#ifdef __KVM_HAVE_IRQ_LINE
	case KVM_IRQ_LINE_STATUS:
	case KVM_IRQ_LINE: {
		struct kvm_irq_level irq_event;

		r = -EFAULT;
		if (copy_from_user(&irq_event, argp, sizeof(irq_event)))
			goto out;

		r = kvm_vm_ioctl_irq_line(kvm, &irq_event,
					ioctl == KVM_IRQ_LINE_STATUS);
		if (r)
			goto out;

		r = -EFAULT;
		if (ioctl == KVM_IRQ_LINE_STATUS) {
			if (copy_to_user(argp, &irq_event, sizeof(irq_event)))
				goto out;
		}

		r = 0;
		break;
	}
#endif
#ifdef CONFIG_HAVE_KVM_IRQ_ROUTING
	case KVM_SET_GSI_ROUTING: {
		struct kvm_irq_routing routing;
		struct kvm_irq_routing __user *urouting;
		struct kvm_irq_routing_entry *entries = NULL;

		r = -EFAULT;
		if (copy_from_user(&routing, argp, sizeof(routing)))
			goto out;
		r = -EINVAL;
		if (!kvm_arch_can_set_irq_routing(kvm))
			goto out;
		if (routing.nr > KVM_MAX_IRQ_ROUTES)
			goto out;
		if (routing.flags)
			goto out;
		if (routing.nr) {
			urouting = argp;
			entries = vmemdup_user(urouting->entries,
					       array_size(sizeof(*entries),
							  routing.nr));
			if (IS_ERR(entries)) {
				r = PTR_ERR(entries);
				goto out;
			}
		}
		r = kvm_set_irq_routing(kvm, entries, routing.nr,
					routing.flags);
		kvfree(entries);
		break;
	}
#endif /* CONFIG_HAVE_KVM_IRQ_ROUTING */
	case KVM_CREATE_DEVICE: {
		struct kvm_create_device cd;

		r = -EFAULT;
		if (copy_from_user(&cd, argp, sizeof(cd)))
			goto out;

		r = kvm_ioctl_create_device(kvm, &cd);
		if (r)
			goto out;

		r = -EFAULT;
		if (copy_to_user(argp, &cd, sizeof(cd)))
			goto out;

		r = 0;
		break;
	}
	case KVM_CHECK_EXTENSION:
		r = kvm_vm_ioctl_check_extension_generic(kvm, arg);
		break;
	default:
		r = kvm_arch_vm_ioctl(filp, ioctl, arg);
	}
out:
	return r;
}

#ifdef CONFIG_KVM_COMPAT
struct compat_kvm_dirty_log {
	__u32 slot;
	__u32 padding1;
	union {
		compat_uptr_t dirty_bitmap; /* one bit per page */
		__u64 padding2;
	};
};

static long kvm_vm_compat_ioctl(struct file *filp,
			   unsigned int ioctl, unsigned long arg)
{
	struct kvm *kvm = filp->private_data;
	int r;

	if (kvm->mm != current->mm)
		return -EIO;
	switch (ioctl) {
	case KVM_GET_DIRTY_LOG: {
		struct compat_kvm_dirty_log compat_log;
		struct kvm_dirty_log log;

		if (copy_from_user(&compat_log, (void __user *)arg,
				   sizeof(compat_log)))
			return -EFAULT;
		log.slot	 = compat_log.slot;
		log.padding1	 = compat_log.padding1;
		log.padding2	 = compat_log.padding2;
		log.dirty_bitmap = compat_ptr(compat_log.dirty_bitmap);

		r = kvm_vm_ioctl_get_dirty_log(kvm, &log);
		break;
	}
	default:
		r = kvm_vm_ioctl(filp, ioctl, arg);
	}
	return r;
}
#endif

static struct file_operations kvm_vm_fops = {
	.release        = kvm_vm_release,
	.unlocked_ioctl = kvm_vm_ioctl,
	.llseek		= noop_llseek,
	KVM_COMPAT(kvm_vm_compat_ioctl),
};

static int kvm_dev_ioctl_create_vm(unsigned long type)
{
	int r;
	struct kvm *kvm;
	struct file *file;

	kvm = kvm_create_vm(type);
	if (IS_ERR(kvm))
		return PTR_ERR(kvm);
#ifdef CONFIG_KVM_MMIO
	r = kvm_coalesced_mmio_init(kvm);
	if (r < 0)
		goto put_kvm;
#endif
	r = get_unused_fd_flags(O_CLOEXEC);
	if (r < 0)
		goto put_kvm;

	file = anon_inode_getfile("kvm-vm", &kvm_vm_fops, kvm, O_RDWR);
	if (IS_ERR(file)) {
		put_unused_fd(r);
		r = PTR_ERR(file);
		goto put_kvm;
	}

	/*
	 * Don't call kvm_put_kvm anymore at this point; file->f_op is
	 * already set, with ->release() being kvm_vm_release().  In error
	 * cases it will be called by the final fput(file) and will take
	 * care of doing kvm_put_kvm(kvm).
	 */
	if (kvm_create_vm_debugfs(kvm, r) < 0) {
		put_unused_fd(r);
		fput(file);
		return -ENOMEM;
	}
	kvm_uevent_notify_change(KVM_EVENT_CREATE_VM, kvm);

	fd_install(r, file);
	return r;

put_kvm:
	kvm_put_kvm(kvm);
	return r;
}

static long kvm_dev_ioctl(struct file *filp,
			  unsigned int ioctl, unsigned long arg)
{
	long r = -EINVAL;

	switch (ioctl) {
	case KVM_GET_API_VERSION:
		if (arg)
			goto out;
		r = KVM_API_VERSION;
		break;
	case KVM_CREATE_VM:
		r = kvm_dev_ioctl_create_vm(arg);
		break;
	case KVM_CHECK_EXTENSION:
		r = kvm_vm_ioctl_check_extension_generic(NULL, arg);
		break;
	case KVM_GET_VCPU_MMAP_SIZE:
		if (arg)
			goto out;
		r = PAGE_SIZE;     /* struct kvm_run */
#ifdef CONFIG_X86
		r += PAGE_SIZE;    /* pio data page */
#endif
#ifdef CONFIG_KVM_MMIO
		r += PAGE_SIZE;    /* coalesced mmio ring page */
#endif
		break;
	case KVM_TRACE_ENABLE:
	case KVM_TRACE_PAUSE:
	case KVM_TRACE_DISABLE:
		r = -EOPNOTSUPP;
		break;
	default:
		return kvm_arch_dev_ioctl(filp, ioctl, arg);
	}
out:
	return r;
}

static struct file_operations kvm_chardev_ops = {
	.unlocked_ioctl = kvm_dev_ioctl,
	.llseek		= noop_llseek,
	KVM_COMPAT(kvm_dev_ioctl),
};

static struct miscdevice kvm_dev = {
	KVM_MINOR,
	"kvm",
	&kvm_chardev_ops,
};

static void hardware_enable_nolock(void *junk)
{
	int cpu = raw_smp_processor_id();
	int r;

	if (cpumask_test_cpu(cpu, cpus_hardware_enabled))
		return;

	cpumask_set_cpu(cpu, cpus_hardware_enabled);

	r = kvm_arch_hardware_enable();

	if (r) {
		cpumask_clear_cpu(cpu, cpus_hardware_enabled);
		atomic_inc(&hardware_enable_failed);
		pr_info("kvm: enabling virtualization on CPU%d failed\n", cpu);
	}
}

static int kvm_starting_cpu(unsigned int cpu)
{
	raw_spin_lock(&kvm_count_lock);
	if (kvm_usage_count)
		hardware_enable_nolock(NULL);
	raw_spin_unlock(&kvm_count_lock);
	return 0;
}

static void hardware_disable_nolock(void *junk)
{
	int cpu = raw_smp_processor_id();

	if (!cpumask_test_cpu(cpu, cpus_hardware_enabled))
		return;
	cpumask_clear_cpu(cpu, cpus_hardware_enabled);
	kvm_arch_hardware_disable();
}

static int kvm_dying_cpu(unsigned int cpu)
{
	raw_spin_lock(&kvm_count_lock);
	if (kvm_usage_count)
		hardware_disable_nolock(NULL);
	raw_spin_unlock(&kvm_count_lock);
	return 0;
}

static void hardware_disable_all_nolock(void)
{
	BUG_ON(!kvm_usage_count);

	kvm_usage_count--;
	if (!kvm_usage_count)
		on_each_cpu(hardware_disable_nolock, NULL, 1);
}

static void hardware_disable_all(void)
{
	raw_spin_lock(&kvm_count_lock);
	hardware_disable_all_nolock();
	raw_spin_unlock(&kvm_count_lock);
}

static int hardware_enable_all(void)
{
	int r = 0;

	raw_spin_lock(&kvm_count_lock);

	kvm_usage_count++;
	if (kvm_usage_count == 1) {
		atomic_set(&hardware_enable_failed, 0);
		on_each_cpu(hardware_enable_nolock, NULL, 1);

		if (atomic_read(&hardware_enable_failed)) {
			hardware_disable_all_nolock();
			r = -EBUSY;
		}
	}

	raw_spin_unlock(&kvm_count_lock);

	return r;
}

static int kvm_reboot(struct notifier_block *notifier, unsigned long val,
		      void *v)
{
	/*
	 * Some (well, at least mine) BIOSes hang on reboot if
	 * in vmx root mode.
	 *
	 * And Intel TXT required VMX off for all cpu when system shutdown.
	 */
	pr_info("kvm: exiting hardware virtualization\n");
	kvm_rebooting = true;
	on_each_cpu(hardware_disable_nolock, NULL, 1);
	return NOTIFY_OK;
}

static struct notifier_block kvm_reboot_notifier = {
	.notifier_call = kvm_reboot,
	.priority = 0,
};

static void kvm_io_bus_destroy(struct kvm_io_bus *bus)
{
	int i;

	for (i = 0; i < bus->dev_count; i++) {
		struct kvm_io_device *pos = bus->range[i].dev;

		kvm_iodevice_destructor(pos);
	}
	kfree(bus);
}

static inline int kvm_io_bus_cmp(const struct kvm_io_range *r1,
				 const struct kvm_io_range *r2)
{
	gpa_t addr1 = r1->addr;
	gpa_t addr2 = r2->addr;

	if (addr1 < addr2)
		return -1;

	/* If r2->len == 0, match the exact address.  If r2->len != 0,
	 * accept any overlapping write.  Any order is acceptable for
	 * overlapping ranges, because kvm_io_bus_get_first_dev ensures
	 * we process all of them.
	 */
	if (r2->len) {
		addr1 += r1->len;
		addr2 += r2->len;
	}

	if (addr1 > addr2)
		return 1;

	return 0;
}

static int kvm_io_bus_sort_cmp(const void *p1, const void *p2)
{
	return kvm_io_bus_cmp(p1, p2);
}

static int kvm_io_bus_get_first_dev(struct kvm_io_bus *bus,
			     gpa_t addr, int len)
{
	struct kvm_io_range *range, key;
	int off;

	key = (struct kvm_io_range) {
		.addr = addr,
		.len = len,
	};

	range = bsearch(&key, bus->range, bus->dev_count,
			sizeof(struct kvm_io_range), kvm_io_bus_sort_cmp);
	if (range == NULL)
		return -ENOENT;

	off = range - bus->range;

	while (off > 0 && kvm_io_bus_cmp(&key, &bus->range[off-1]) == 0)
		off--;

	return off;
}

static int __kvm_io_bus_write(struct kvm_vcpu *vcpu, struct kvm_io_bus *bus,
			      struct kvm_io_range *range, const void *val)
{
	int idx;

	idx = kvm_io_bus_get_first_dev(bus, range->addr, range->len);
	if (idx < 0)
		return -EOPNOTSUPP;

	while (idx < bus->dev_count &&
		kvm_io_bus_cmp(range, &bus->range[idx]) == 0) {
		if (!kvm_iodevice_write(vcpu, bus->range[idx].dev, range->addr,
					range->len, val))
			return idx;
		idx++;
	}

	return -EOPNOTSUPP;
}

/* kvm_io_bus_write - called under kvm->slots_lock */
int kvm_io_bus_write(struct kvm_vcpu *vcpu, enum kvm_bus bus_idx, gpa_t addr,
		     int len, const void *val)
{
	struct kvm_io_bus *bus;
	struct kvm_io_range range;
	int r;

	range = (struct kvm_io_range) {
		.addr = addr,
		.len = len,
	};

	bus = srcu_dereference(vcpu->kvm->buses[bus_idx], &vcpu->kvm->srcu);
	if (!bus)
		return -ENOMEM;
	r = __kvm_io_bus_write(vcpu, bus, &range, val);
	return r < 0 ? r : 0;
}
EXPORT_SYMBOL_GPL(kvm_io_bus_write);

/* kvm_io_bus_write_cookie - called under kvm->slots_lock */
int kvm_io_bus_write_cookie(struct kvm_vcpu *vcpu, enum kvm_bus bus_idx,
			    gpa_t addr, int len, const void *val, long cookie)
{
	struct kvm_io_bus *bus;
	struct kvm_io_range range;

	range = (struct kvm_io_range) {
		.addr = addr,
		.len = len,
	};

	bus = srcu_dereference(vcpu->kvm->buses[bus_idx], &vcpu->kvm->srcu);
	if (!bus)
		return -ENOMEM;

	/* First try the device referenced by cookie. */
	if ((cookie >= 0) && (cookie < bus->dev_count) &&
	    (kvm_io_bus_cmp(&range, &bus->range[cookie]) == 0))
		if (!kvm_iodevice_write(vcpu, bus->range[cookie].dev, addr, len,
					val))
			return cookie;

	/*
	 * cookie contained garbage; fall back to search and return the
	 * correct cookie value.
	 */
	return __kvm_io_bus_write(vcpu, bus, &range, val);
}

static int __kvm_io_bus_read(struct kvm_vcpu *vcpu, struct kvm_io_bus *bus,
			     struct kvm_io_range *range, void *val)
{
	int idx;

	idx = kvm_io_bus_get_first_dev(bus, range->addr, range->len);
	if (idx < 0)
		return -EOPNOTSUPP;

	while (idx < bus->dev_count &&
		kvm_io_bus_cmp(range, &bus->range[idx]) == 0) {
		if (!kvm_iodevice_read(vcpu, bus->range[idx].dev, range->addr,
				       range->len, val))
			return idx;
		idx++;
	}

	return -EOPNOTSUPP;
}

/* kvm_io_bus_read - called under kvm->slots_lock */
int kvm_io_bus_read(struct kvm_vcpu *vcpu, enum kvm_bus bus_idx, gpa_t addr,
		    int len, void *val)
{
	struct kvm_io_bus *bus;
	struct kvm_io_range range;
	int r;

	range = (struct kvm_io_range) {
		.addr = addr,
		.len = len,
	};

	bus = srcu_dereference(vcpu->kvm->buses[bus_idx], &vcpu->kvm->srcu);
	if (!bus)
		return -ENOMEM;
	r = __kvm_io_bus_read(vcpu, bus, &range, val);
	return r < 0 ? r : 0;
}

/* Caller must hold slots_lock. */
int kvm_io_bus_register_dev(struct kvm *kvm, enum kvm_bus bus_idx, gpa_t addr,
			    int len, struct kvm_io_device *dev)
{
	int i;
	struct kvm_io_bus *new_bus, *bus;
	struct kvm_io_range range;

	bus = kvm_get_bus(kvm, bus_idx);
	if (!bus)
		return -ENOMEM;

	/* exclude ioeventfd which is limited by maximum fd */
	if (bus->dev_count - bus->ioeventfd_count > NR_IOBUS_DEVS - 1)
		return -ENOSPC;

	new_bus = kmalloc(struct_size(bus, range, bus->dev_count + 1),
			  GFP_KERNEL_ACCOUNT);
	if (!new_bus)
		return -ENOMEM;

	range = (struct kvm_io_range) {
		.addr = addr,
		.len = len,
		.dev = dev,
	};

	for (i = 0; i < bus->dev_count; i++)
		if (kvm_io_bus_cmp(&bus->range[i], &range) > 0)
			break;

	memcpy(new_bus, bus, sizeof(*bus) + i * sizeof(struct kvm_io_range));
	new_bus->dev_count++;
	new_bus->range[i] = range;
	memcpy(new_bus->range + i + 1, bus->range + i,
		(bus->dev_count - i) * sizeof(struct kvm_io_range));
	rcu_assign_pointer(kvm->buses[bus_idx], new_bus);
	synchronize_srcu_expedited(&kvm->srcu);
	kfree(bus);

	return 0;
}

/* Caller must hold slots_lock. */
void kvm_io_bus_unregister_dev(struct kvm *kvm, enum kvm_bus bus_idx,
			       struct kvm_io_device *dev)
{
	int i, j;
	struct kvm_io_bus *new_bus, *bus;

	bus = kvm_get_bus(kvm, bus_idx);
	if (!bus)
		return;

	for (i = 0; i < bus->dev_count; i++)
		if (bus->range[i].dev == dev) {
			break;
		}

	if (i == bus->dev_count)
		return;

	new_bus = kmalloc(struct_size(bus, range, bus->dev_count - 1),
			  GFP_KERNEL_ACCOUNT);
	if (new_bus) {
<<<<<<< HEAD
		memcpy(new_bus, bus, sizeof(*bus) + i * sizeof(struct kvm_io_range));
		new_bus->dev_count--;
		memcpy(new_bus->range + i, bus->range + i + 1,
		       (new_bus->dev_count - i) * sizeof(struct kvm_io_range));
=======
		memcpy(new_bus, bus, struct_size(bus, range, i));
		new_bus->dev_count--;
		memcpy(new_bus->range + i, bus->range + i + 1,
				flex_array_size(new_bus, range, new_bus->dev_count - i));
>>>>>>> 11811d61
	} else {
		pr_err("kvm: failed to shrink bus, removing it completely\n");
		for (j = 0; j < bus->dev_count; j++) {
			if (j == i)
				continue;
			kvm_iodevice_destructor(bus->range[j].dev);
		}
	}

	rcu_assign_pointer(kvm->buses[bus_idx], new_bus);
	synchronize_srcu_expedited(&kvm->srcu);
	kfree(bus);
	return;
}

struct kvm_io_device *kvm_io_bus_get_dev(struct kvm *kvm, enum kvm_bus bus_idx,
					 gpa_t addr)
{
	struct kvm_io_bus *bus;
	int dev_idx, srcu_idx;
	struct kvm_io_device *iodev = NULL;

	srcu_idx = srcu_read_lock(&kvm->srcu);

	bus = srcu_dereference(kvm->buses[bus_idx], &kvm->srcu);
	if (!bus)
		goto out_unlock;

	dev_idx = kvm_io_bus_get_first_dev(bus, addr, 1);
	if (dev_idx < 0)
		goto out_unlock;

	iodev = bus->range[dev_idx].dev;

out_unlock:
	srcu_read_unlock(&kvm->srcu, srcu_idx);

	return iodev;
}
EXPORT_SYMBOL_GPL(kvm_io_bus_get_dev);

static int kvm_debugfs_open(struct inode *inode, struct file *file,
			   int (*get)(void *, u64 *), int (*set)(void *, u64),
			   const char *fmt)
{
	struct kvm_stat_data *stat_data = (struct kvm_stat_data *)
					  inode->i_private;

	/* The debugfs files are a reference to the kvm struct which
	 * is still valid when kvm_destroy_vm is called.
	 * To avoid the race between open and the removal of the debugfs
	 * directory we test against the users count.
	 */
	if (!refcount_inc_not_zero(&stat_data->kvm->users_count))
		return -ENOENT;

	if (simple_attr_open(inode, file, get,
		    KVM_DBGFS_GET_MODE(stat_data->dbgfs_item) & 0222
		    ? set : NULL,
		    fmt)) {
		kvm_put_kvm(stat_data->kvm);
		return -ENOMEM;
	}

	return 0;
}

static int kvm_debugfs_release(struct inode *inode, struct file *file)
{
	struct kvm_stat_data *stat_data = (struct kvm_stat_data *)
					  inode->i_private;

	simple_attr_release(inode, file);
	kvm_put_kvm(stat_data->kvm);

	return 0;
}

static int kvm_get_stat_per_vm(struct kvm *kvm, size_t offset, u64 *val)
{
	*val = *(ulong *)((void *)kvm + offset);

	return 0;
}

static int kvm_clear_stat_per_vm(struct kvm *kvm, size_t offset)
{
	*(ulong *)((void *)kvm + offset) = 0;

	return 0;
}

static int kvm_get_stat_per_vcpu(struct kvm *kvm, size_t offset, u64 *val)
{
	int i;
	struct kvm_vcpu *vcpu;

	*val = 0;

	kvm_for_each_vcpu(i, vcpu, kvm)
		*val += *(u64 *)((void *)vcpu + offset);

	return 0;
}

static int kvm_clear_stat_per_vcpu(struct kvm *kvm, size_t offset)
{
	int i;
	struct kvm_vcpu *vcpu;

	kvm_for_each_vcpu(i, vcpu, kvm)
		*(u64 *)((void *)vcpu + offset) = 0;

	return 0;
}

static int kvm_stat_data_get(void *data, u64 *val)
{
	int r = -EFAULT;
	struct kvm_stat_data *stat_data = (struct kvm_stat_data *)data;

	switch (stat_data->dbgfs_item->kind) {
	case KVM_STAT_VM:
		r = kvm_get_stat_per_vm(stat_data->kvm,
					stat_data->dbgfs_item->offset, val);
		break;
	case KVM_STAT_VCPU:
		r = kvm_get_stat_per_vcpu(stat_data->kvm,
					  stat_data->dbgfs_item->offset, val);
		break;
	}

	return r;
}

static int kvm_stat_data_clear(void *data, u64 val)
{
	int r = -EFAULT;
	struct kvm_stat_data *stat_data = (struct kvm_stat_data *)data;

	if (val)
		return -EINVAL;

	switch (stat_data->dbgfs_item->kind) {
	case KVM_STAT_VM:
		r = kvm_clear_stat_per_vm(stat_data->kvm,
					  stat_data->dbgfs_item->offset);
		break;
	case KVM_STAT_VCPU:
		r = kvm_clear_stat_per_vcpu(stat_data->kvm,
					    stat_data->dbgfs_item->offset);
		break;
	}

	return r;
}

static int kvm_stat_data_open(struct inode *inode, struct file *file)
{
	__simple_attr_check_format("%llu\n", 0ull);
	return kvm_debugfs_open(inode, file, kvm_stat_data_get,
				kvm_stat_data_clear, "%llu\n");
}

static const struct file_operations stat_fops_per_vm = {
	.owner = THIS_MODULE,
	.open = kvm_stat_data_open,
	.release = kvm_debugfs_release,
	.read = simple_attr_read,
	.write = simple_attr_write,
	.llseek = no_llseek,
};

static int vm_stat_get(void *_offset, u64 *val)
{
	unsigned offset = (long)_offset;
	struct kvm *kvm;
	u64 tmp_val;

	*val = 0;
	mutex_lock(&kvm_lock);
	list_for_each_entry(kvm, &vm_list, vm_list) {
		kvm_get_stat_per_vm(kvm, offset, &tmp_val);
		*val += tmp_val;
	}
	mutex_unlock(&kvm_lock);
	return 0;
}

static int vm_stat_clear(void *_offset, u64 val)
{
	unsigned offset = (long)_offset;
	struct kvm *kvm;

	if (val)
		return -EINVAL;

	mutex_lock(&kvm_lock);
	list_for_each_entry(kvm, &vm_list, vm_list) {
		kvm_clear_stat_per_vm(kvm, offset);
	}
	mutex_unlock(&kvm_lock);

	return 0;
}

DEFINE_SIMPLE_ATTRIBUTE(vm_stat_fops, vm_stat_get, vm_stat_clear, "%llu\n");

static int vcpu_stat_get(void *_offset, u64 *val)
{
	unsigned offset = (long)_offset;
	struct kvm *kvm;
	u64 tmp_val;

	*val = 0;
	mutex_lock(&kvm_lock);
	list_for_each_entry(kvm, &vm_list, vm_list) {
		kvm_get_stat_per_vcpu(kvm, offset, &tmp_val);
		*val += tmp_val;
	}
	mutex_unlock(&kvm_lock);
	return 0;
}

static int vcpu_stat_clear(void *_offset, u64 val)
{
	unsigned offset = (long)_offset;
	struct kvm *kvm;

	if (val)
		return -EINVAL;

	mutex_lock(&kvm_lock);
	list_for_each_entry(kvm, &vm_list, vm_list) {
		kvm_clear_stat_per_vcpu(kvm, offset);
	}
	mutex_unlock(&kvm_lock);

	return 0;
}

DEFINE_SIMPLE_ATTRIBUTE(vcpu_stat_fops, vcpu_stat_get, vcpu_stat_clear,
			"%llu\n");

static const struct file_operations *stat_fops[] = {
	[KVM_STAT_VCPU] = &vcpu_stat_fops,
	[KVM_STAT_VM]   = &vm_stat_fops,
};

static void kvm_uevent_notify_change(unsigned int type, struct kvm *kvm)
{
	struct kobj_uevent_env *env;
	unsigned long long created, active;

	if (!kvm_dev.this_device || !kvm)
		return;

	mutex_lock(&kvm_lock);
	if (type == KVM_EVENT_CREATE_VM) {
		kvm_createvm_count++;
		kvm_active_vms++;
	} else if (type == KVM_EVENT_DESTROY_VM) {
		kvm_active_vms--;
	}
	created = kvm_createvm_count;
	active = kvm_active_vms;
	mutex_unlock(&kvm_lock);

	env = kzalloc(sizeof(*env), GFP_KERNEL_ACCOUNT);
	if (!env)
		return;

	add_uevent_var(env, "CREATED=%llu", created);
	add_uevent_var(env, "COUNT=%llu", active);

	if (type == KVM_EVENT_CREATE_VM) {
		add_uevent_var(env, "EVENT=create");
		kvm->userspace_pid = task_pid_nr(current);
	} else if (type == KVM_EVENT_DESTROY_VM) {
		add_uevent_var(env, "EVENT=destroy");
	}
	add_uevent_var(env, "PID=%d", kvm->userspace_pid);

	if (!IS_ERR_OR_NULL(kvm->debugfs_dentry)) {
		char *tmp, *p = kmalloc(PATH_MAX, GFP_KERNEL_ACCOUNT);

		if (p) {
			tmp = dentry_path_raw(kvm->debugfs_dentry, p, PATH_MAX);
			if (!IS_ERR(tmp))
				add_uevent_var(env, "STATS_PATH=%s", tmp);
			kfree(p);
		}
	}
	/* no need for checks, since we are adding at most only 5 keys */
	env->envp[env->envp_idx++] = NULL;
	kobject_uevent_env(&kvm_dev.this_device->kobj, KOBJ_CHANGE, env->envp);
	kfree(env);
}

static void kvm_init_debug(void)
{
	struct kvm_stats_debugfs_item *p;

	kvm_debugfs_dir = debugfs_create_dir("kvm", NULL);

	kvm_debugfs_num_entries = 0;
	for (p = debugfs_entries; p->name; ++p, kvm_debugfs_num_entries++) {
		debugfs_create_file(p->name, KVM_DBGFS_GET_MODE(p),
				    kvm_debugfs_dir, (void *)(long)p->offset,
				    stat_fops[p->kind]);
	}
}

static int kvm_suspend(void)
{
	if (kvm_usage_count)
		hardware_disable_nolock(NULL);
	return 0;
}

static void kvm_resume(void)
{
	if (kvm_usage_count) {
#ifdef CONFIG_LOCKDEP
		WARN_ON(lockdep_is_held(&kvm_count_lock));
#endif
		hardware_enable_nolock(NULL);
	}
}

static struct syscore_ops kvm_syscore_ops = {
	.suspend = kvm_suspend,
	.resume = kvm_resume,
};

static inline
struct kvm_vcpu *preempt_notifier_to_vcpu(struct preempt_notifier *pn)
{
	return container_of(pn, struct kvm_vcpu, preempt_notifier);
}

static void kvm_sched_in(struct preempt_notifier *pn, int cpu)
{
	struct kvm_vcpu *vcpu = preempt_notifier_to_vcpu(pn);

	WRITE_ONCE(vcpu->preempted, false);
	WRITE_ONCE(vcpu->ready, false);

	__this_cpu_write(kvm_running_vcpu, vcpu);
	kvm_arch_sched_in(vcpu, cpu);
	kvm_arch_vcpu_load(vcpu, cpu);
}

static void kvm_sched_out(struct preempt_notifier *pn,
			  struct task_struct *next)
{
	struct kvm_vcpu *vcpu = preempt_notifier_to_vcpu(pn);

	if (current->state == TASK_RUNNING) {
		WRITE_ONCE(vcpu->preempted, true);
		WRITE_ONCE(vcpu->ready, true);
	}
	kvm_arch_vcpu_put(vcpu);
	__this_cpu_write(kvm_running_vcpu, NULL);
}

/**
 * kvm_get_running_vcpu - get the vcpu running on the current CPU.
 *
 * We can disable preemption locally around accessing the per-CPU variable,
 * and use the resolved vcpu pointer after enabling preemption again,
 * because even if the current thread is migrated to another CPU, reading
 * the per-CPU value later will give us the same value as we update the
 * per-CPU variable in the preempt notifier handlers.
 */
struct kvm_vcpu *kvm_get_running_vcpu(void)
{
	struct kvm_vcpu *vcpu;

	preempt_disable();
	vcpu = __this_cpu_read(kvm_running_vcpu);
	preempt_enable();

	return vcpu;
}
EXPORT_SYMBOL_GPL(kvm_get_running_vcpu);

/**
 * kvm_get_running_vcpus - get the per-CPU array of currently running vcpus.
 */
struct kvm_vcpu * __percpu *kvm_get_running_vcpus(void)
{
        return &kvm_running_vcpu;
}

struct kvm_cpu_compat_check {
	void *opaque;
	int *ret;
};

static void check_processor_compat(void *data)
{
	struct kvm_cpu_compat_check *c = data;

	*c->ret = kvm_arch_check_processor_compat(c->opaque);
}

int kvm_init(void *opaque, unsigned vcpu_size, unsigned vcpu_align,
		  struct module *module)
{
	struct kvm_cpu_compat_check c;
	int r;
	int cpu;

	r = kvm_arch_init(opaque);
	if (r)
		goto out_fail;

	/*
	 * kvm_arch_init makes sure there's at most one caller
	 * for architectures that support multiple implementations,
	 * like intel and amd on x86.
	 * kvm_arch_init must be called before kvm_irqfd_init to avoid creating
	 * conflicts in case kvm is already setup for another implementation.
	 */
	r = kvm_irqfd_init();
	if (r)
		goto out_irqfd;

	if (!zalloc_cpumask_var(&cpus_hardware_enabled, GFP_KERNEL)) {
		r = -ENOMEM;
		goto out_free_0;
	}

	r = kvm_arch_hardware_setup(opaque);
	if (r < 0)
		goto out_free_1;

	c.ret = &r;
	c.opaque = opaque;
	for_each_online_cpu(cpu) {
		smp_call_function_single(cpu, check_processor_compat, &c, 1);
		if (r < 0)
			goto out_free_2;
	}

	r = cpuhp_setup_state_nocalls(CPUHP_AP_KVM_STARTING, "kvm/cpu:starting",
				      kvm_starting_cpu, kvm_dying_cpu);
	if (r)
		goto out_free_2;
	register_reboot_notifier(&kvm_reboot_notifier);

	/* A kmem cache lets us meet the alignment requirements of fx_save. */
	if (!vcpu_align)
		vcpu_align = __alignof__(struct kvm_vcpu);
	kvm_vcpu_cache =
		kmem_cache_create_usercopy("kvm_vcpu", vcpu_size, vcpu_align,
					   SLAB_ACCOUNT,
					   offsetof(struct kvm_vcpu, arch),
					   sizeof_field(struct kvm_vcpu, arch),
					   NULL);
	if (!kvm_vcpu_cache) {
		r = -ENOMEM;
		goto out_free_3;
	}

	r = kvm_async_pf_init();
	if (r)
		goto out_free;

	kvm_chardev_ops.owner = module;
	kvm_vm_fops.owner = module;
	kvm_vcpu_fops.owner = module;

	r = misc_register(&kvm_dev);
	if (r) {
		pr_err("kvm: misc device register failed\n");
		goto out_unreg;
	}

	register_syscore_ops(&kvm_syscore_ops);

	kvm_preempt_ops.sched_in = kvm_sched_in;
	kvm_preempt_ops.sched_out = kvm_sched_out;

	kvm_init_debug();

	r = kvm_vfio_ops_init();
	WARN_ON(r);

	return 0;

out_unreg:
	kvm_async_pf_deinit();
out_free:
	kmem_cache_destroy(kvm_vcpu_cache);
out_free_3:
	unregister_reboot_notifier(&kvm_reboot_notifier);
	cpuhp_remove_state_nocalls(CPUHP_AP_KVM_STARTING);
out_free_2:
	kvm_arch_hardware_unsetup();
out_free_1:
	free_cpumask_var(cpus_hardware_enabled);
out_free_0:
	kvm_irqfd_exit();
out_irqfd:
	kvm_arch_exit();
out_fail:
	return r;
}
EXPORT_SYMBOL_GPL(kvm_init);

void kvm_exit(void)
{
	debugfs_remove_recursive(kvm_debugfs_dir);
	misc_deregister(&kvm_dev);
	kmem_cache_destroy(kvm_vcpu_cache);
	kvm_async_pf_deinit();
	unregister_syscore_ops(&kvm_syscore_ops);
	unregister_reboot_notifier(&kvm_reboot_notifier);
	cpuhp_remove_state_nocalls(CPUHP_AP_KVM_STARTING);
	on_each_cpu(hardware_disable_nolock, NULL, 1);
	kvm_arch_hardware_unsetup();
	kvm_arch_exit();
	kvm_irqfd_exit();
	free_cpumask_var(cpus_hardware_enabled);
	kvm_vfio_ops_exit();
}
EXPORT_SYMBOL_GPL(kvm_exit);

struct kvm_vm_worker_thread_context {
	struct kvm *kvm;
	struct task_struct *parent;
	struct completion init_done;
	kvm_vm_thread_fn_t thread_fn;
	uintptr_t data;
	int err;
};

static int kvm_vm_worker_thread(void *context)
{
	/*
	 * The init_context is allocated on the stack of the parent thread, so
	 * we have to locally copy anything that is needed beyond initialization
	 */
	struct kvm_vm_worker_thread_context *init_context = context;
	struct kvm *kvm = init_context->kvm;
	kvm_vm_thread_fn_t thread_fn = init_context->thread_fn;
	uintptr_t data = init_context->data;
	int err;

	err = kthread_park(current);
	/* kthread_park(current) is never supposed to return an error */
	WARN_ON(err != 0);
	if (err)
		goto init_complete;

	err = cgroup_attach_task_all(init_context->parent, current);
	if (err) {
		kvm_err("%s: cgroup_attach_task_all failed with err %d\n",
			__func__, err);
		goto init_complete;
	}

	set_user_nice(current, task_nice(init_context->parent));

init_complete:
	init_context->err = err;
	complete(&init_context->init_done);
	init_context = NULL;

	if (err)
		return err;

	/* Wait to be woken up by the spawner before proceeding. */
	kthread_parkme();

	if (!kthread_should_stop())
		err = thread_fn(kvm, data);

	return err;
}

int kvm_vm_create_worker_thread(struct kvm *kvm, kvm_vm_thread_fn_t thread_fn,
				uintptr_t data, const char *name,
				struct task_struct **thread_ptr)
{
	struct kvm_vm_worker_thread_context init_context = {};
	struct task_struct *thread;

	*thread_ptr = NULL;
	init_context.kvm = kvm;
	init_context.parent = current;
	init_context.thread_fn = thread_fn;
	init_context.data = data;
	init_completion(&init_context.init_done);

	thread = kthread_run(kvm_vm_worker_thread, &init_context,
			     "%s-%d", name, task_pid_nr(current));
	if (IS_ERR(thread))
		return PTR_ERR(thread);

	/* kthread_run is never supposed to return NULL */
	WARN_ON(thread == NULL);

	wait_for_completion(&init_context.init_done);

	if (!init_context.err)
		*thread_ptr = thread;

	return init_context.err;
}<|MERGE_RESOLUTION|>--- conflicted
+++ resolved
@@ -4354,17 +4354,10 @@
 	new_bus = kmalloc(struct_size(bus, range, bus->dev_count - 1),
 			  GFP_KERNEL_ACCOUNT);
 	if (new_bus) {
-<<<<<<< HEAD
-		memcpy(new_bus, bus, sizeof(*bus) + i * sizeof(struct kvm_io_range));
-		new_bus->dev_count--;
-		memcpy(new_bus->range + i, bus->range + i + 1,
-		       (new_bus->dev_count - i) * sizeof(struct kvm_io_range));
-=======
 		memcpy(new_bus, bus, struct_size(bus, range, i));
 		new_bus->dev_count--;
 		memcpy(new_bus->range + i, bus->range + i + 1,
 				flex_array_size(new_bus, range, new_bus->dev_count - i));
->>>>>>> 11811d61
 	} else {
 		pr_err("kvm: failed to shrink bus, removing it completely\n");
 		for (j = 0; j < bus->dev_count; j++) {

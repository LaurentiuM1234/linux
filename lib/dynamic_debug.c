--- conflicted
+++ resolved
@@ -384,12 +384,6 @@
 		query->module = modname;
 
 	for (i = 0; i < nwords; i += 2) {
-<<<<<<< HEAD
-		if (!strcmp(words[i], "func")) {
-			rc = check_set(&query->function, words[i+1], "func");
-		} else if (!strcmp(words[i], "file")) {
-			if (check_set(&query->filename, words[i+1], "file"))
-=======
 		char *keyword = words[i];
 		char *arg = words[i+1];
 
@@ -397,7 +391,6 @@
 			rc = check_set(&query->function, arg, "func");
 		} else if (!strcmp(keyword, "file")) {
 			if (check_set(&query->filename, arg, "file"))
->>>>>>> 11811d61
 				return -EINVAL;
 
 			/* tail :$info is function or line-range */
@@ -413,18 +406,18 @@
 				if (parse_linerange(query, fline))
 					return -EINVAL;
 			}
-		} else if (!strcmp(words[i], "module")) {
-			rc = check_set(&query->module, words[i+1], "module");
-		} else if (!strcmp(words[i], "format")) {
-			string_unescape_inplace(words[i+1], UNESCAPE_SPACE |
+		} else if (!strcmp(keyword, "module")) {
+			rc = check_set(&query->module, arg, "module");
+		} else if (!strcmp(keyword, "format")) {
+			string_unescape_inplace(arg, UNESCAPE_SPACE |
 							    UNESCAPE_OCTAL |
 							    UNESCAPE_SPECIAL);
-			rc = check_set(&query->format, words[i+1], "format");
-		} else if (!strcmp(words[i], "line")) {
-			if (parse_linerange(query, words[i+1]))
+			rc = check_set(&query->format, arg, "format");
+		} else if (!strcmp(keyword, "line")) {
+			if (parse_linerange(query, arg))
 				return -EINVAL;
 		} else {
-			pr_err("unknown keyword \"%s\"\n", words[i]);
+			pr_err("unknown keyword \"%s\"\n", keyword);
 			return -EINVAL;
 		}
 		if (rc)

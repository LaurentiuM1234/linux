// SPDX-License-Identifier: GPL-2.0-or-later
/*
 * Budget Fair Queueing (BFQ) I/O scheduler.
 *
 * Based on ideas and code from CFQ:
 * Copyright (C) 2003 Jens Axboe <axboe@kernel.dk>
 *
 * Copyright (C) 2008 Fabio Checconi <fabio@gandalf.sssup.it>
 *		      Paolo Valente <paolo.valente@unimore.it>
 *
 * Copyright (C) 2010 Paolo Valente <paolo.valente@unimore.it>
 *                    Arianna Avanzini <avanzini@google.com>
 *
 * Copyright (C) 2017 Paolo Valente <paolo.valente@linaro.org>
 *
 * BFQ is a proportional-share I/O scheduler, with some extra
 * low-latency capabilities. BFQ also supports full hierarchical
 * scheduling through cgroups. Next paragraphs provide an introduction
 * on BFQ inner workings. Details on BFQ benefits, usage and
 * limitations can be found in Documentation/block/bfq-iosched.rst.
 *
 * BFQ is a proportional-share storage-I/O scheduling algorithm based
 * on the slice-by-slice service scheme of CFQ. But BFQ assigns
 * budgets, measured in number of sectors, to processes instead of
 * time slices. The device is not granted to the in-service process
 * for a given time slice, but until it has exhausted its assigned
 * budget. This change from the time to the service domain enables BFQ
 * to distribute the device throughput among processes as desired,
 * without any distortion due to throughput fluctuations, or to device
 * internal queueing. BFQ uses an ad hoc internal scheduler, called
 * B-WF2Q+, to schedule processes according to their budgets. More
 * precisely, BFQ schedules queues associated with processes. Each
 * process/queue is assigned a user-configurable weight, and B-WF2Q+
 * guarantees that each queue receives a fraction of the throughput
 * proportional to its weight. Thanks to the accurate policy of
 * B-WF2Q+, BFQ can afford to assign high budgets to I/O-bound
 * processes issuing sequential requests (to boost the throughput),
 * and yet guarantee a low latency to interactive and soft real-time
 * applications.
 *
 * In particular, to provide these low-latency guarantees, BFQ
 * explicitly privileges the I/O of two classes of time-sensitive
 * applications: interactive and soft real-time. In more detail, BFQ
 * behaves this way if the low_latency parameter is set (default
 * configuration). This feature enables BFQ to provide applications in
 * these classes with a very low latency.
 *
 * To implement this feature, BFQ constantly tries to detect whether
 * the I/O requests in a bfq_queue come from an interactive or a soft
 * real-time application. For brevity, in these cases, the queue is
 * said to be interactive or soft real-time. In both cases, BFQ
 * privileges the service of the queue, over that of non-interactive
 * and non-soft-real-time queues. This privileging is performed,
 * mainly, by raising the weight of the queue. So, for brevity, we
 * call just weight-raising periods the time periods during which a
 * queue is privileged, because deemed interactive or soft real-time.
 *
 * The detection of soft real-time queues/applications is described in
 * detail in the comments on the function
 * bfq_bfqq_softrt_next_start. On the other hand, the detection of an
 * interactive queue works as follows: a queue is deemed interactive
 * if it is constantly non empty only for a limited time interval,
 * after which it does become empty. The queue may be deemed
 * interactive again (for a limited time), if it restarts being
 * constantly non empty, provided that this happens only after the
 * queue has remained empty for a given minimum idle time.
 *
 * By default, BFQ computes automatically the above maximum time
 * interval, i.e., the time interval after which a constantly
 * non-empty queue stops being deemed interactive. Since a queue is
 * weight-raised while it is deemed interactive, this maximum time
 * interval happens to coincide with the (maximum) duration of the
 * weight-raising for interactive queues.
 *
 * Finally, BFQ also features additional heuristics for
 * preserving both a low latency and a high throughput on NCQ-capable,
 * rotational or flash-based devices, and to get the job done quickly
 * for applications consisting in many I/O-bound processes.
 *
 * NOTE: if the main or only goal, with a given device, is to achieve
 * the maximum-possible throughput at all times, then do switch off
 * all low-latency heuristics for that device, by setting low_latency
 * to 0.
 *
 * BFQ is described in [1], where also a reference to the initial,
 * more theoretical paper on BFQ can be found. The interested reader
 * can find in the latter paper full details on the main algorithm, as
 * well as formulas of the guarantees and formal proofs of all the
 * properties.  With respect to the version of BFQ presented in these
 * papers, this implementation adds a few more heuristics, such as the
 * ones that guarantee a low latency to interactive and soft real-time
 * applications, and a hierarchical extension based on H-WF2Q+.
 *
 * B-WF2Q+ is based on WF2Q+, which is described in [2], together with
 * H-WF2Q+, while the augmented tree used here to implement B-WF2Q+
 * with O(log N) complexity derives from the one introduced with EEVDF
 * in [3].
 *
 * [1] P. Valente, A. Avanzini, "Evolution of the BFQ Storage I/O
 *     Scheduler", Proceedings of the First Workshop on Mobile System
 *     Technologies (MST-2015), May 2015.
 *     http://algogroup.unimore.it/people/paolo/disk_sched/mst-2015.pdf
 *
 * [2] Jon C.R. Bennett and H. Zhang, "Hierarchical Packet Fair Queueing
 *     Algorithms", IEEE/ACM Transactions on Networking, 5(5):675-689,
 *     Oct 1997.
 *
 * http://www.cs.cmu.edu/~hzhang/papers/TON-97-Oct.ps.gz
 *
 * [3] I. Stoica and H. Abdel-Wahab, "Earliest Eligible Virtual Deadline
 *     First: A Flexible and Accurate Mechanism for Proportional Share
 *     Resource Allocation", technical report.
 *
 * http://www.cs.berkeley.edu/~istoica/papers/eevdf-tr-95.pdf
 */
#include <linux/module.h>
#include <linux/slab.h>
#include <linux/blkdev.h>
#include <linux/cgroup.h>
#include <linux/ktime.h>
#include <linux/rbtree.h>
#include <linux/ioprio.h>
#include <linux/sbitmap.h>
#include <linux/delay.h>
#include <linux/backing-dev.h>

#include <trace/events/block.h>

#include "elevator.h"
#include "blk.h"
#include "blk-mq.h"
#include "blk-mq-tag.h"
#include "blk-mq-sched.h"
#include "bfq-iosched.h"
#include "blk-wbt.h"

#define BFQ_BFQQ_FNS(name)						\
void bfq_mark_bfqq_##name(struct bfq_queue *bfqq)			\
{									\
	__set_bit(BFQQF_##name, &(bfqq)->flags);			\
}									\
void bfq_clear_bfqq_##name(struct bfq_queue *bfqq)			\
{									\
	__clear_bit(BFQQF_##name, &(bfqq)->flags);		\
}									\
int bfq_bfqq_##name(const struct bfq_queue *bfqq)			\
{									\
	return test_bit(BFQQF_##name, &(bfqq)->flags);		\
}

BFQ_BFQQ_FNS(just_created);
BFQ_BFQQ_FNS(busy);
BFQ_BFQQ_FNS(wait_request);
BFQ_BFQQ_FNS(non_blocking_wait_rq);
BFQ_BFQQ_FNS(fifo_expire);
BFQ_BFQQ_FNS(has_short_ttime);
BFQ_BFQQ_FNS(sync);
BFQ_BFQQ_FNS(IO_bound);
BFQ_BFQQ_FNS(in_large_burst);
BFQ_BFQQ_FNS(coop);
BFQ_BFQQ_FNS(split_coop);
BFQ_BFQQ_FNS(softrt_update);
#undef BFQ_BFQQ_FNS						\

/* Expiration time of async (0) and sync (1) requests, in ns. */
static const u64 bfq_fifo_expire[2] = { NSEC_PER_SEC / 4, NSEC_PER_SEC / 8 };

/* Maximum backwards seek (magic number lifted from CFQ), in KiB. */
static const int bfq_back_max = 16 * 1024;

/* Penalty of a backwards seek, in number of sectors. */
static const int bfq_back_penalty = 2;

/* Idling period duration, in ns. */
static u64 bfq_slice_idle = NSEC_PER_SEC / 125;

/* Minimum number of assigned budgets for which stats are safe to compute. */
static const int bfq_stats_min_budgets = 194;

/* Default maximum budget values, in sectors and number of requests. */
static const int bfq_default_max_budget = 16 * 1024;

/*
 * When a sync request is dispatched, the queue that contains that
 * request, and all the ancestor entities of that queue, are charged
 * with the number of sectors of the request. In contrast, if the
 * request is async, then the queue and its ancestor entities are
 * charged with the number of sectors of the request, multiplied by
 * the factor below. This throttles the bandwidth for async I/O,
 * w.r.t. to sync I/O, and it is done to counter the tendency of async
 * writes to steal I/O throughput to reads.
 *
 * The current value of this parameter is the result of a tuning with
 * several hardware and software configurations. We tried to find the
 * lowest value for which writes do not cause noticeable problems to
 * reads. In fact, the lower this parameter, the stabler I/O control,
 * in the following respect.  The lower this parameter is, the less
 * the bandwidth enjoyed by a group decreases
 * - when the group does writes, w.r.t. to when it does reads;
 * - when other groups do reads, w.r.t. to when they do writes.
 */
static const int bfq_async_charge_factor = 3;

/* Default timeout values, in jiffies, approximating CFQ defaults. */
const int bfq_timeout = HZ / 8;

/*
 * Time limit for merging (see comments in bfq_setup_cooperator). Set
 * to the slowest value that, in our tests, proved to be effective in
 * removing false positives, while not causing true positives to miss
 * queue merging.
 *
 * As can be deduced from the low time limit below, queue merging, if
 * successful, happens at the very beginning of the I/O of the involved
 * cooperating processes, as a consequence of the arrival of the very
 * first requests from each cooperator.  After that, there is very
 * little chance to find cooperators.
 */
static const unsigned long bfq_merge_time_limit = HZ/10;

static struct kmem_cache *bfq_pool;

/* Below this threshold (in ns), we consider thinktime immediate. */
#define BFQ_MIN_TT		(2 * NSEC_PER_MSEC)

/* hw_tag detection: parallel requests threshold and min samples needed. */
#define BFQ_HW_QUEUE_THRESHOLD	3
#define BFQ_HW_QUEUE_SAMPLES	32

#define BFQQ_SEEK_THR		(sector_t)(8 * 100)
#define BFQQ_SECT_THR_NONROT	(sector_t)(2 * 32)
#define BFQ_RQ_SEEKY(bfqd, last_pos, rq) \
	(get_sdist(last_pos, rq) >			\
	 BFQQ_SEEK_THR &&				\
	 (!blk_queue_nonrot(bfqd->queue) ||		\
	  blk_rq_sectors(rq) < BFQQ_SECT_THR_NONROT))
#define BFQQ_CLOSE_THR		(sector_t)(8 * 1024)
#define BFQQ_SEEKY(bfqq)	(hweight32(bfqq->seek_history) > 19)
/*
 * Sync random I/O is likely to be confused with soft real-time I/O,
 * because it is characterized by limited throughput and apparently
 * isochronous arrival pattern. To avoid false positives, queues
 * containing only random (seeky) I/O are prevented from being tagged
 * as soft real-time.
 */
#define BFQQ_TOTALLY_SEEKY(bfqq)	(bfqq->seek_history == -1)

/* Min number of samples required to perform peak-rate update */
#define BFQ_RATE_MIN_SAMPLES	32
/* Min observation time interval required to perform a peak-rate update (ns) */
#define BFQ_RATE_MIN_INTERVAL	(300*NSEC_PER_MSEC)
/* Target observation time interval for a peak-rate update (ns) */
#define BFQ_RATE_REF_INTERVAL	NSEC_PER_SEC

/*
 * Shift used for peak-rate fixed precision calculations.
 * With
 * - the current shift: 16 positions
 * - the current type used to store rate: u32
 * - the current unit of measure for rate: [sectors/usec], or, more precisely,
 *   [(sectors/usec) / 2^BFQ_RATE_SHIFT] to take into account the shift,
 * the range of rates that can be stored is
 * [1 / 2^BFQ_RATE_SHIFT, 2^(32 - BFQ_RATE_SHIFT)] sectors/usec =
 * [1 / 2^16, 2^16] sectors/usec = [15e-6, 65536] sectors/usec =
 * [15, 65G] sectors/sec
 * Which, assuming a sector size of 512B, corresponds to a range of
 * [7.5K, 33T] B/sec
 */
#define BFQ_RATE_SHIFT		16

/*
 * When configured for computing the duration of the weight-raising
 * for interactive queues automatically (see the comments at the
 * beginning of this file), BFQ does it using the following formula:
 * duration = (ref_rate / r) * ref_wr_duration,
 * where r is the peak rate of the device, and ref_rate and
 * ref_wr_duration are two reference parameters.  In particular,
 * ref_rate is the peak rate of the reference storage device (see
 * below), and ref_wr_duration is about the maximum time needed, with
 * BFQ and while reading two files in parallel, to load typical large
 * applications on the reference device (see the comments on
 * max_service_from_wr below, for more details on how ref_wr_duration
 * is obtained).  In practice, the slower/faster the device at hand
 * is, the more/less it takes to load applications with respect to the
 * reference device.  Accordingly, the longer/shorter BFQ grants
 * weight raising to interactive applications.
 *
 * BFQ uses two different reference pairs (ref_rate, ref_wr_duration),
 * depending on whether the device is rotational or non-rotational.
 *
 * In the following definitions, ref_rate[0] and ref_wr_duration[0]
 * are the reference values for a rotational device, whereas
 * ref_rate[1] and ref_wr_duration[1] are the reference values for a
 * non-rotational device. The reference rates are not the actual peak
 * rates of the devices used as a reference, but slightly lower
 * values. The reason for using slightly lower values is that the
 * peak-rate estimator tends to yield slightly lower values than the
 * actual peak rate (it can yield the actual peak rate only if there
 * is only one process doing I/O, and the process does sequential
 * I/O).
 *
 * The reference peak rates are measured in sectors/usec, left-shifted
 * by BFQ_RATE_SHIFT.
 */
static int ref_rate[2] = {14000, 33000};
/*
 * To improve readability, a conversion function is used to initialize
 * the following array, which entails that the array can be
 * initialized only in a function.
 */
static int ref_wr_duration[2];

/*
 * BFQ uses the above-detailed, time-based weight-raising mechanism to
 * privilege interactive tasks. This mechanism is vulnerable to the
 * following false positives: I/O-bound applications that will go on
 * doing I/O for much longer than the duration of weight
 * raising. These applications have basically no benefit from being
 * weight-raised at the beginning of their I/O. On the opposite end,
 * while being weight-raised, these applications
 * a) unjustly steal throughput to applications that may actually need
 * low latency;
 * b) make BFQ uselessly perform device idling; device idling results
 * in loss of device throughput with most flash-based storage, and may
 * increase latencies when used purposelessly.
 *
 * BFQ tries to reduce these problems, by adopting the following
 * countermeasure. To introduce this countermeasure, we need first to
 * finish explaining how the duration of weight-raising for
 * interactive tasks is computed.
 *
 * For a bfq_queue deemed as interactive, the duration of weight
 * raising is dynamically adjusted, as a function of the estimated
 * peak rate of the device, so as to be equal to the time needed to
 * execute the 'largest' interactive task we benchmarked so far. By
 * largest task, we mean the task for which each involved process has
 * to do more I/O than for any of the other tasks we benchmarked. This
 * reference interactive task is the start-up of LibreOffice Writer,
 * and in this task each process/bfq_queue needs to have at most ~110K
 * sectors transferred.
 *
 * This last piece of information enables BFQ to reduce the actual
 * duration of weight-raising for at least one class of I/O-bound
 * applications: those doing sequential or quasi-sequential I/O. An
 * example is file copy. In fact, once started, the main I/O-bound
 * processes of these applications usually consume the above 110K
 * sectors in much less time than the processes of an application that
 * is starting, because these I/O-bound processes will greedily devote
 * almost all their CPU cycles only to their target,
 * throughput-friendly I/O operations. This is even more true if BFQ
 * happens to be underestimating the device peak rate, and thus
 * overestimating the duration of weight raising. But, according to
 * our measurements, once transferred 110K sectors, these processes
 * have no right to be weight-raised any longer.
 *
 * Basing on the last consideration, BFQ ends weight-raising for a
 * bfq_queue if the latter happens to have received an amount of
 * service at least equal to the following constant. The constant is
 * set to slightly more than 110K, to have a minimum safety margin.
 *
 * This early ending of weight-raising reduces the amount of time
 * during which interactive false positives cause the two problems
 * described at the beginning of these comments.
 */
static const unsigned long max_service_from_wr = 120000;

/*
 * Maximum time between the creation of two queues, for stable merge
 * to be activated (in ms)
 */
static const unsigned long bfq_activation_stable_merging = 600;
/*
 * Minimum time to be waited before evaluating delayed stable merge (in ms)
 */
static const unsigned long bfq_late_stable_merging = 600;

#define RQ_BIC(rq)		((struct bfq_io_cq *)((rq)->elv.priv[0]))
#define RQ_BFQQ(rq)		((rq)->elv.priv[1])

struct bfq_queue *bic_to_bfqq(struct bfq_io_cq *bic, bool is_sync,
			      unsigned int actuator_idx)
{
	if (is_sync)
		return bic->bfqq[1][actuator_idx];

	return bic->bfqq[0][actuator_idx];
}

static void bfq_put_stable_ref(struct bfq_queue *bfqq);

void bic_set_bfqq(struct bfq_io_cq *bic,
		  struct bfq_queue *bfqq,
		  bool is_sync,
		  unsigned int actuator_idx)
{
	struct bfq_queue *old_bfqq = bic->bfqq[is_sync][actuator_idx];

	/*
	 * If bfqq != NULL, then a non-stable queue merge between
	 * bic->bfqq and bfqq is happening here. This causes troubles
	 * in the following case: bic->bfqq has also been scheduled
	 * for a possible stable merge with bic->stable_merge_bfqq,
	 * and bic->stable_merge_bfqq == bfqq happens to
	 * hold. Troubles occur because bfqq may then undergo a split,
	 * thereby becoming eligible for a stable merge. Yet, if
	 * bic->stable_merge_bfqq points exactly to bfqq, then bfqq
	 * would be stably merged with itself. To avoid this anomaly,
	 * we cancel the stable merge if
	 * bic->stable_merge_bfqq == bfqq.
	 */
	struct bfq_iocq_bfqq_data *bfqq_data = &bic->bfqq_data[actuator_idx];

	/* Clear bic pointer if bfqq is detached from this bic */
	if (old_bfqq && old_bfqq->bic == bic)
		old_bfqq->bic = NULL;

	if (is_sync)
		bic->bfqq[1][actuator_idx] = bfqq;
	else
		bic->bfqq[0][actuator_idx] = bfqq;

	if (bfqq && bfqq_data->stable_merge_bfqq == bfqq) {
		/*
		 * Actually, these same instructions are executed also
		 * in bfq_setup_cooperator, in case of abort or actual
		 * execution of a stable merge. We could avoid
		 * repeating these instructions there too, but if we
		 * did so, we would nest even more complexity in this
		 * function.
		 */
		bfq_put_stable_ref(bfqq_data->stable_merge_bfqq);

		bfqq_data->stable_merge_bfqq = NULL;
	}
}

struct bfq_data *bic_to_bfqd(struct bfq_io_cq *bic)
{
	return bic->icq.q->elevator->elevator_data;
}

/**
 * icq_to_bic - convert iocontext queue structure to bfq_io_cq.
 * @icq: the iocontext queue.
 */
static struct bfq_io_cq *icq_to_bic(struct io_cq *icq)
{
	/* bic->icq is the first member, %NULL will convert to %NULL */
	return container_of(icq, struct bfq_io_cq, icq);
}

/**
 * bfq_bic_lookup - search into @ioc a bic associated to @bfqd.
 * @q: the request queue.
 */
static struct bfq_io_cq *bfq_bic_lookup(struct request_queue *q)
{
	struct bfq_io_cq *icq;
	unsigned long flags;

	if (!current->io_context)
		return NULL;

	spin_lock_irqsave(&q->queue_lock, flags);
	icq = icq_to_bic(ioc_lookup_icq(q));
	spin_unlock_irqrestore(&q->queue_lock, flags);

	return icq;
}

/*
 * Scheduler run of queue, if there are requests pending and no one in the
 * driver that will restart queueing.
 */
void bfq_schedule_dispatch(struct bfq_data *bfqd)
{
	lockdep_assert_held(&bfqd->lock);

	if (bfqd->queued != 0) {
		bfq_log(bfqd, "schedule dispatch");
		blk_mq_run_hw_queues(bfqd->queue, true);
	}
}

#define bfq_class_idle(bfqq)	((bfqq)->ioprio_class == IOPRIO_CLASS_IDLE)

#define bfq_sample_valid(samples)	((samples) > 80)

/*
 * Lifted from AS - choose which of rq1 and rq2 that is best served now.
 * We choose the request that is closer to the head right now.  Distance
 * behind the head is penalized and only allowed to a certain extent.
 */
static struct request *bfq_choose_req(struct bfq_data *bfqd,
				      struct request *rq1,
				      struct request *rq2,
				      sector_t last)
{
	sector_t s1, s2, d1 = 0, d2 = 0;
	unsigned long back_max;
#define BFQ_RQ1_WRAP	0x01 /* request 1 wraps */
#define BFQ_RQ2_WRAP	0x02 /* request 2 wraps */
	unsigned int wrap = 0; /* bit mask: requests behind the disk head? */

	if (!rq1 || rq1 == rq2)
		return rq2;
	if (!rq2)
		return rq1;

	if (rq_is_sync(rq1) && !rq_is_sync(rq2))
		return rq1;
	else if (rq_is_sync(rq2) && !rq_is_sync(rq1))
		return rq2;
	if ((rq1->cmd_flags & REQ_META) && !(rq2->cmd_flags & REQ_META))
		return rq1;
	else if ((rq2->cmd_flags & REQ_META) && !(rq1->cmd_flags & REQ_META))
		return rq2;

	s1 = blk_rq_pos(rq1);
	s2 = blk_rq_pos(rq2);

	/*
	 * By definition, 1KiB is 2 sectors.
	 */
	back_max = bfqd->bfq_back_max * 2;

	/*
	 * Strict one way elevator _except_ in the case where we allow
	 * short backward seeks which are biased as twice the cost of a
	 * similar forward seek.
	 */
	if (s1 >= last)
		d1 = s1 - last;
	else if (s1 + back_max >= last)
		d1 = (last - s1) * bfqd->bfq_back_penalty;
	else
		wrap |= BFQ_RQ1_WRAP;

	if (s2 >= last)
		d2 = s2 - last;
	else if (s2 + back_max >= last)
		d2 = (last - s2) * bfqd->bfq_back_penalty;
	else
		wrap |= BFQ_RQ2_WRAP;

	/* Found required data */

	/*
	 * By doing switch() on the bit mask "wrap" we avoid having to
	 * check two variables for all permutations: --> faster!
	 */
	switch (wrap) {
	case 0: /* common case for CFQ: rq1 and rq2 not wrapped */
		if (d1 < d2)
			return rq1;
		else if (d2 < d1)
			return rq2;

		if (s1 >= s2)
			return rq1;
		else
			return rq2;

	case BFQ_RQ2_WRAP:
		return rq1;
	case BFQ_RQ1_WRAP:
		return rq2;
	case BFQ_RQ1_WRAP|BFQ_RQ2_WRAP: /* both rqs wrapped */
	default:
		/*
		 * Since both rqs are wrapped,
		 * start with the one that's further behind head
		 * (--> only *one* back seek required),
		 * since back seek takes more time than forward.
		 */
		if (s1 <= s2)
			return rq1;
		else
			return rq2;
	}
}

#define BFQ_LIMIT_INLINE_DEPTH 16

#ifdef CONFIG_BFQ_GROUP_IOSCHED
static bool bfqq_request_over_limit(struct bfq_queue *bfqq, int limit)
{
	struct bfq_data *bfqd = bfqq->bfqd;
	struct bfq_entity *entity = &bfqq->entity;
	struct bfq_entity *inline_entities[BFQ_LIMIT_INLINE_DEPTH];
	struct bfq_entity **entities = inline_entities;
	int depth, level, alloc_depth = BFQ_LIMIT_INLINE_DEPTH;
	int class_idx = bfqq->ioprio_class - 1;
	struct bfq_sched_data *sched_data;
	unsigned long wsum;
	bool ret = false;

	if (!entity->on_st_or_in_serv)
		return false;

retry:
	spin_lock_irq(&bfqd->lock);
	/* +1 for bfqq entity, root cgroup not included */
	depth = bfqg_to_blkg(bfqq_group(bfqq))->blkcg->css.cgroup->level + 1;
	if (depth > alloc_depth) {
		spin_unlock_irq(&bfqd->lock);
		if (entities != inline_entities)
			kfree(entities);
		entities = kmalloc_array(depth, sizeof(*entities), GFP_NOIO);
		if (!entities)
			return false;
		alloc_depth = depth;
		goto retry;
	}

	sched_data = entity->sched_data;
	/* Gather our ancestors as we need to traverse them in reverse order */
	level = 0;
	for_each_entity(entity) {
		/*
		 * If at some level entity is not even active, allow request
		 * queueing so that BFQ knows there's work to do and activate
		 * entities.
		 */
		if (!entity->on_st_or_in_serv)
			goto out;
		/* Uh, more parents than cgroup subsystem thinks? */
		if (WARN_ON_ONCE(level >= depth))
			break;
		entities[level++] = entity;
	}
	WARN_ON_ONCE(level != depth);
	for (level--; level >= 0; level--) {
		entity = entities[level];
		if (level > 0) {
			wsum = bfq_entity_service_tree(entity)->wsum;
		} else {
			int i;
			/*
			 * For bfqq itself we take into account service trees
			 * of all higher priority classes and multiply their
			 * weights so that low prio queue from higher class
			 * gets more requests than high prio queue from lower
			 * class.
			 */
			wsum = 0;
			for (i = 0; i <= class_idx; i++) {
				wsum = wsum * IOPRIO_BE_NR +
					sched_data->service_tree[i].wsum;
			}
		}
		limit = DIV_ROUND_CLOSEST(limit * entity->weight, wsum);
		if (entity->allocated >= limit) {
			bfq_log_bfqq(bfqq->bfqd, bfqq,
				"too many requests: allocated %d limit %d level %d",
				entity->allocated, limit, level);
			ret = true;
			break;
		}
	}
out:
	spin_unlock_irq(&bfqd->lock);
	if (entities != inline_entities)
		kfree(entities);
	return ret;
}
#else
static bool bfqq_request_over_limit(struct bfq_queue *bfqq, int limit)
{
	return false;
}
#endif

/*
 * Async I/O can easily starve sync I/O (both sync reads and sync
 * writes), by consuming all tags. Similarly, storms of sync writes,
 * such as those that sync(2) may trigger, can starve sync reads.
 * Limit depths of async I/O and sync writes so as to counter both
 * problems.
 *
 * Also if a bfq queue or its parent cgroup consume more tags than would be
 * appropriate for their weight, we trim the available tag depth to 1. This
 * avoids a situation where one cgroup can starve another cgroup from tags and
 * thus block service differentiation among cgroups. Note that because the
 * queue / cgroup already has many requests allocated and queued, this does not
 * significantly affect service guarantees coming from the BFQ scheduling
 * algorithm.
 */
static void bfq_limit_depth(blk_opf_t opf, struct blk_mq_alloc_data *data)
{
	struct bfq_data *bfqd = data->q->elevator->elevator_data;
	struct bfq_io_cq *bic = bfq_bic_lookup(data->q);
	int depth;
	unsigned limit = data->q->nr_requests;
	unsigned int act_idx;

	/* Sync reads have full depth available */
	if (op_is_sync(opf) && !op_is_write(opf)) {
		depth = 0;
	} else {
		depth = bfqd->word_depths[!!bfqd->wr_busy_queues][op_is_sync(opf)];
		limit = (limit * depth) >> bfqd->full_depth_shift;
	}

	for (act_idx = 0; bic && act_idx < bfqd->num_actuators; act_idx++) {
		struct bfq_queue *bfqq =
			bic_to_bfqq(bic, op_is_sync(opf), act_idx);

		/*
		 * Does queue (or any parent entity) exceed number of
		 * requests that should be available to it? Heavily
		 * limit depth so that it cannot consume more
		 * available requests and thus starve other entities.
		 */
		if (bfqq && bfqq_request_over_limit(bfqq, limit)) {
			depth = 1;
			break;
		}
	}
	bfq_log(bfqd, "[%s] wr_busy %d sync %d depth %u",
		__func__, bfqd->wr_busy_queues, op_is_sync(opf), depth);
	if (depth)
		data->shallow_depth = depth;
}

static struct bfq_queue *
bfq_rq_pos_tree_lookup(struct bfq_data *bfqd, struct rb_root *root,
		     sector_t sector, struct rb_node **ret_parent,
		     struct rb_node ***rb_link)
{
	struct rb_node **p, *parent;
	struct bfq_queue *bfqq = NULL;

	parent = NULL;
	p = &root->rb_node;
	while (*p) {
		struct rb_node **n;

		parent = *p;
		bfqq = rb_entry(parent, struct bfq_queue, pos_node);

		/*
		 * Sort strictly based on sector. Smallest to the left,
		 * largest to the right.
		 */
		if (sector > blk_rq_pos(bfqq->next_rq))
			n = &(*p)->rb_right;
		else if (sector < blk_rq_pos(bfqq->next_rq))
			n = &(*p)->rb_left;
		else
			break;
		p = n;
		bfqq = NULL;
	}

	*ret_parent = parent;
	if (rb_link)
		*rb_link = p;

	bfq_log(bfqd, "rq_pos_tree_lookup %llu: returning %d",
		(unsigned long long)sector,
		bfqq ? bfqq->pid : 0);

	return bfqq;
}

static bool bfq_too_late_for_merging(struct bfq_queue *bfqq)
{
	return bfqq->service_from_backlogged > 0 &&
		time_is_before_jiffies(bfqq->first_IO_time +
				       bfq_merge_time_limit);
}

/*
 * The following function is not marked as __cold because it is
 * actually cold, but for the same performance goal described in the
 * comments on the likely() at the beginning of
 * bfq_setup_cooperator(). Unexpectedly, to reach an even lower
 * execution time for the case where this function is not invoked, we
 * had to add an unlikely() in each involved if().
 */
void __cold
bfq_pos_tree_add_move(struct bfq_data *bfqd, struct bfq_queue *bfqq)
{
	struct rb_node **p, *parent;
	struct bfq_queue *__bfqq;

	if (bfqq->pos_root) {
		rb_erase(&bfqq->pos_node, bfqq->pos_root);
		bfqq->pos_root = NULL;
	}

	/* oom_bfqq does not participate in queue merging */
	if (bfqq == &bfqd->oom_bfqq)
		return;

	/*
	 * bfqq cannot be merged any longer (see comments in
	 * bfq_setup_cooperator): no point in adding bfqq into the
	 * position tree.
	 */
	if (bfq_too_late_for_merging(bfqq))
		return;

	if (bfq_class_idle(bfqq))
		return;
	if (!bfqq->next_rq)
		return;

	bfqq->pos_root = &bfqq_group(bfqq)->rq_pos_tree;
	__bfqq = bfq_rq_pos_tree_lookup(bfqd, bfqq->pos_root,
			blk_rq_pos(bfqq->next_rq), &parent, &p);
	if (!__bfqq) {
		rb_link_node(&bfqq->pos_node, parent, p);
		rb_insert_color(&bfqq->pos_node, bfqq->pos_root);
	} else
		bfqq->pos_root = NULL;
}

/*
 * The following function returns false either if every active queue
 * must receive the same share of the throughput (symmetric scenario),
 * or, as a special case, if bfqq must receive a share of the
 * throughput lower than or equal to the share that every other active
 * queue must receive.  If bfqq does sync I/O, then these are the only
 * two cases where bfqq happens to be guaranteed its share of the
 * throughput even if I/O dispatching is not plugged when bfqq remains
 * temporarily empty (for more details, see the comments in the
 * function bfq_better_to_idle()). For this reason, the return value
 * of this function is used to check whether I/O-dispatch plugging can
 * be avoided.
 *
 * The above first case (symmetric scenario) occurs when:
 * 1) all active queues have the same weight,
 * 2) all active queues belong to the same I/O-priority class,
 * 3) all active groups at the same level in the groups tree have the same
 *    weight,
 * 4) all active groups at the same level in the groups tree have the same
 *    number of children.
 *
 * Unfortunately, keeping the necessary state for evaluating exactly
 * the last two symmetry sub-conditions above would be quite complex
 * and time consuming. Therefore this function evaluates, instead,
 * only the following stronger three sub-conditions, for which it is
 * much easier to maintain the needed state:
 * 1) all active queues have the same weight,
 * 2) all active queues belong to the same I/O-priority class,
 * 3) there is at most one active group.
 * In particular, the last condition is always true if hierarchical
 * support or the cgroups interface are not enabled, thus no state
 * needs to be maintained in this case.
 */
static bool bfq_asymmetric_scenario(struct bfq_data *bfqd,
				   struct bfq_queue *bfqq)
{
	bool smallest_weight = bfqq &&
		bfqq->weight_counter &&
		bfqq->weight_counter ==
		container_of(
			rb_first_cached(&bfqd->queue_weights_tree),
			struct bfq_weight_counter,
			weights_node);

	/*
	 * For queue weights to differ, queue_weights_tree must contain
	 * at least two nodes.
	 */
	bool varied_queue_weights = !smallest_weight &&
		!RB_EMPTY_ROOT(&bfqd->queue_weights_tree.rb_root) &&
		(bfqd->queue_weights_tree.rb_root.rb_node->rb_left ||
		 bfqd->queue_weights_tree.rb_root.rb_node->rb_right);

	bool multiple_classes_busy =
		(bfqd->busy_queues[0] && bfqd->busy_queues[1]) ||
		(bfqd->busy_queues[0] && bfqd->busy_queues[2]) ||
		(bfqd->busy_queues[1] && bfqd->busy_queues[2]);

	return varied_queue_weights || multiple_classes_busy
#ifdef CONFIG_BFQ_GROUP_IOSCHED
	       || bfqd->num_groups_with_pending_reqs > 1
#endif
		;
}

/*
 * If the weight-counter tree passed as input contains no counter for
 * the weight of the input queue, then add that counter; otherwise just
 * increment the existing counter.
 *
 * Note that weight-counter trees contain few nodes in mostly symmetric
 * scenarios. For example, if all queues have the same weight, then the
 * weight-counter tree for the queues may contain at most one node.
 * This holds even if low_latency is on, because weight-raised queues
 * are not inserted in the tree.
 * In most scenarios, the rate at which nodes are created/destroyed
 * should be low too.
 */
void bfq_weights_tree_add(struct bfq_queue *bfqq)
{
	struct rb_root_cached *root = &bfqq->bfqd->queue_weights_tree;
	struct bfq_entity *entity = &bfqq->entity;
	struct rb_node **new = &(root->rb_root.rb_node), *parent = NULL;
	bool leftmost = true;

	/*
	 * Do not insert if the queue is already associated with a
	 * counter, which happens if:
	 *   1) a request arrival has caused the queue to become both
	 *      non-weight-raised, and hence change its weight, and
	 *      backlogged; in this respect, each of the two events
	 *      causes an invocation of this function,
	 *   2) this is the invocation of this function caused by the
	 *      second event. This second invocation is actually useless,
	 *      and we handle this fact by exiting immediately. More
	 *      efficient or clearer solutions might possibly be adopted.
	 */
	if (bfqq->weight_counter)
		return;

	while (*new) {
		struct bfq_weight_counter *__counter = container_of(*new,
						struct bfq_weight_counter,
						weights_node);
		parent = *new;

		if (entity->weight == __counter->weight) {
			bfqq->weight_counter = __counter;
			goto inc_counter;
		}
		if (entity->weight < __counter->weight)
			new = &((*new)->rb_left);
		else {
			new = &((*new)->rb_right);
			leftmost = false;
		}
	}

	bfqq->weight_counter = kzalloc(sizeof(struct bfq_weight_counter),
				       GFP_ATOMIC);

	/*
	 * In the unlucky event of an allocation failure, we just
	 * exit. This will cause the weight of queue to not be
	 * considered in bfq_asymmetric_scenario, which, in its turn,
	 * causes the scenario to be deemed wrongly symmetric in case
	 * bfqq's weight would have been the only weight making the
	 * scenario asymmetric.  On the bright side, no unbalance will
	 * however occur when bfqq becomes inactive again (the
	 * invocation of this function is triggered by an activation
	 * of queue).  In fact, bfq_weights_tree_remove does nothing
	 * if !bfqq->weight_counter.
	 */
	if (unlikely(!bfqq->weight_counter))
		return;

	bfqq->weight_counter->weight = entity->weight;
	rb_link_node(&bfqq->weight_counter->weights_node, parent, new);
	rb_insert_color_cached(&bfqq->weight_counter->weights_node, root,
				leftmost);

inc_counter:
	bfqq->weight_counter->num_active++;
	bfqq->ref++;
}

/*
 * Decrement the weight counter associated with the queue, and, if the
 * counter reaches 0, remove the counter from the tree.
 * See the comments to the function bfq_weights_tree_add() for considerations
 * about overhead.
 */
void bfq_weights_tree_remove(struct bfq_queue *bfqq)
{
	struct rb_root_cached *root;

	if (!bfqq->weight_counter)
		return;

	root = &bfqq->bfqd->queue_weights_tree;
	bfqq->weight_counter->num_active--;
	if (bfqq->weight_counter->num_active > 0)
		goto reset_entity_pointer;

	rb_erase_cached(&bfqq->weight_counter->weights_node, root);
	kfree(bfqq->weight_counter);

reset_entity_pointer:
	bfqq->weight_counter = NULL;
	bfq_put_queue(bfqq);
}

/*
 * Return expired entry, or NULL to just start from scratch in rbtree.
 */
static struct request *bfq_check_fifo(struct bfq_queue *bfqq,
				      struct request *last)
{
	struct request *rq;

	if (bfq_bfqq_fifo_expire(bfqq))
		return NULL;

	bfq_mark_bfqq_fifo_expire(bfqq);

	rq = rq_entry_fifo(bfqq->fifo.next);

	if (rq == last || ktime_get_ns() < rq->fifo_time)
		return NULL;

	bfq_log_bfqq(bfqq->bfqd, bfqq, "check_fifo: returned %p", rq);
	return rq;
}

static struct request *bfq_find_next_rq(struct bfq_data *bfqd,
					struct bfq_queue *bfqq,
					struct request *last)
{
	struct rb_node *rbnext = rb_next(&last->rb_node);
	struct rb_node *rbprev = rb_prev(&last->rb_node);
	struct request *next, *prev = NULL;

	/* Follow expired path, else get first next available. */
	next = bfq_check_fifo(bfqq, last);
	if (next)
		return next;

	if (rbprev)
		prev = rb_entry_rq(rbprev);

	if (rbnext)
		next = rb_entry_rq(rbnext);
	else {
		rbnext = rb_first(&bfqq->sort_list);
		if (rbnext && rbnext != &last->rb_node)
			next = rb_entry_rq(rbnext);
	}

	return bfq_choose_req(bfqd, next, prev, blk_rq_pos(last));
}

/* see the definition of bfq_async_charge_factor for details */
static unsigned long bfq_serv_to_charge(struct request *rq,
					struct bfq_queue *bfqq)
{
	if (bfq_bfqq_sync(bfqq) || bfqq->wr_coeff > 1 ||
	    bfq_asymmetric_scenario(bfqq->bfqd, bfqq))
		return blk_rq_sectors(rq);

	return blk_rq_sectors(rq) * bfq_async_charge_factor;
}

/**
 * bfq_updated_next_req - update the queue after a new next_rq selection.
 * @bfqd: the device data the queue belongs to.
 * @bfqq: the queue to update.
 *
 * If the first request of a queue changes we make sure that the queue
 * has enough budget to serve at least its first request (if the
 * request has grown).  We do this because if the queue has not enough
 * budget for its first request, it has to go through two dispatch
 * rounds to actually get it dispatched.
 */
static void bfq_updated_next_req(struct bfq_data *bfqd,
				 struct bfq_queue *bfqq)
{
	struct bfq_entity *entity = &bfqq->entity;
	struct request *next_rq = bfqq->next_rq;
	unsigned long new_budget;

	if (!next_rq)
		return;

	if (bfqq == bfqd->in_service_queue)
		/*
		 * In order not to break guarantees, budgets cannot be
		 * changed after an entity has been selected.
		 */
		return;

	new_budget = max_t(unsigned long,
			   max_t(unsigned long, bfqq->max_budget,
				 bfq_serv_to_charge(next_rq, bfqq)),
			   entity->service);
	if (entity->budget != new_budget) {
		entity->budget = new_budget;
		bfq_log_bfqq(bfqd, bfqq, "updated next rq: new budget %lu",
					 new_budget);
		bfq_requeue_bfqq(bfqd, bfqq, false);
	}
}

static unsigned int bfq_wr_duration(struct bfq_data *bfqd)
{
	u64 dur;

	dur = bfqd->rate_dur_prod;
	do_div(dur, bfqd->peak_rate);

	/*
	 * Limit duration between 3 and 25 seconds. The upper limit
	 * has been conservatively set after the following worst case:
	 * on a QEMU/KVM virtual machine
	 * - running in a slow PC
	 * - with a virtual disk stacked on a slow low-end 5400rpm HDD
	 * - serving a heavy I/O workload, such as the sequential reading
	 *   of several files
	 * mplayer took 23 seconds to start, if constantly weight-raised.
	 *
	 * As for higher values than that accommodating the above bad
	 * scenario, tests show that higher values would often yield
	 * the opposite of the desired result, i.e., would worsen
	 * responsiveness by allowing non-interactive applications to
	 * preserve weight raising for too long.
	 *
	 * On the other end, lower values than 3 seconds make it
	 * difficult for most interactive tasks to complete their jobs
	 * before weight-raising finishes.
	 */
	return clamp_val(dur, msecs_to_jiffies(3000), msecs_to_jiffies(25000));
}

/* switch back from soft real-time to interactive weight raising */
static void switch_back_to_interactive_wr(struct bfq_queue *bfqq,
					  struct bfq_data *bfqd)
{
	bfqq->wr_coeff = bfqd->bfq_wr_coeff;
	bfqq->wr_cur_max_time = bfq_wr_duration(bfqd);
	bfqq->last_wr_start_finish = bfqq->wr_start_at_switch_to_srt;
}

static void
bfq_bfqq_resume_state(struct bfq_queue *bfqq, struct bfq_data *bfqd,
		      struct bfq_io_cq *bic, bool bfq_already_existing)
{
	unsigned int old_wr_coeff = 1;
	bool busy = bfq_already_existing && bfq_bfqq_busy(bfqq);
	unsigned int a_idx = bfqq->actuator_idx;
	struct bfq_iocq_bfqq_data *bfqq_data = &bic->bfqq_data[a_idx];

	if (bfqq_data->saved_has_short_ttime)
		bfq_mark_bfqq_has_short_ttime(bfqq);
	else
		bfq_clear_bfqq_has_short_ttime(bfqq);

	if (bfqq_data->saved_IO_bound)
		bfq_mark_bfqq_IO_bound(bfqq);
	else
		bfq_clear_bfqq_IO_bound(bfqq);

	bfqq->last_serv_time_ns = bfqq_data->saved_last_serv_time_ns;
	bfqq->inject_limit = bfqq_data->saved_inject_limit;
	bfqq->decrease_time_jif = bfqq_data->saved_decrease_time_jif;

	bfqq->entity.new_weight = bfqq_data->saved_weight;
	bfqq->ttime = bfqq_data->saved_ttime;
	bfqq->io_start_time = bfqq_data->saved_io_start_time;
	bfqq->tot_idle_time = bfqq_data->saved_tot_idle_time;
	/*
	 * Restore weight coefficient only if low_latency is on
	 */
	if (bfqd->low_latency) {
		old_wr_coeff = bfqq->wr_coeff;
		bfqq->wr_coeff = bfqq_data->saved_wr_coeff;
	}
	bfqq->service_from_wr = bfqq_data->saved_service_from_wr;
	bfqq->wr_start_at_switch_to_srt =
		bfqq_data->saved_wr_start_at_switch_to_srt;
	bfqq->last_wr_start_finish = bfqq_data->saved_last_wr_start_finish;
	bfqq->wr_cur_max_time = bfqq_data->saved_wr_cur_max_time;

	if (bfqq->wr_coeff > 1 && (bfq_bfqq_in_large_burst(bfqq) ||
	    time_is_before_jiffies(bfqq->last_wr_start_finish +
				   bfqq->wr_cur_max_time))) {
		if (bfqq->wr_cur_max_time == bfqd->bfq_wr_rt_max_time &&
		    !bfq_bfqq_in_large_burst(bfqq) &&
		    time_is_after_eq_jiffies(bfqq->wr_start_at_switch_to_srt +
					     bfq_wr_duration(bfqd))) {
			switch_back_to_interactive_wr(bfqq, bfqd);
		} else {
			bfqq->wr_coeff = 1;
			bfq_log_bfqq(bfqq->bfqd, bfqq,
				     "resume state: switching off wr");
		}
	}

	/* make sure weight will be updated, however we got here */
	bfqq->entity.prio_changed = 1;

	if (likely(!busy))
		return;

	if (old_wr_coeff == 1 && bfqq->wr_coeff > 1)
		bfqd->wr_busy_queues++;
	else if (old_wr_coeff > 1 && bfqq->wr_coeff == 1)
		bfqd->wr_busy_queues--;
}

static int bfqq_process_refs(struct bfq_queue *bfqq)
{
	return bfqq->ref - bfqq->entity.allocated -
		bfqq->entity.on_st_or_in_serv -
		(bfqq->weight_counter != NULL) - bfqq->stable_ref;
}

/* Empty burst list and add just bfqq (see comments on bfq_handle_burst) */
static void bfq_reset_burst_list(struct bfq_data *bfqd, struct bfq_queue *bfqq)
{
	struct bfq_queue *item;
	struct hlist_node *n;

	hlist_for_each_entry_safe(item, n, &bfqd->burst_list, burst_list_node)
		hlist_del_init(&item->burst_list_node);

	/*
	 * Start the creation of a new burst list only if there is no
	 * active queue. See comments on the conditional invocation of
	 * bfq_handle_burst().
	 */
	if (bfq_tot_busy_queues(bfqd) == 0) {
		hlist_add_head(&bfqq->burst_list_node, &bfqd->burst_list);
		bfqd->burst_size = 1;
	} else
		bfqd->burst_size = 0;

	bfqd->burst_parent_entity = bfqq->entity.parent;
}

/* Add bfqq to the list of queues in current burst (see bfq_handle_burst) */
static void bfq_add_to_burst(struct bfq_data *bfqd, struct bfq_queue *bfqq)
{
	/* Increment burst size to take into account also bfqq */
	bfqd->burst_size++;

	if (bfqd->burst_size == bfqd->bfq_large_burst_thresh) {
		struct bfq_queue *pos, *bfqq_item;
		struct hlist_node *n;

		/*
		 * Enough queues have been activated shortly after each
		 * other to consider this burst as large.
		 */
		bfqd->large_burst = true;

		/*
		 * We can now mark all queues in the burst list as
		 * belonging to a large burst.
		 */
		hlist_for_each_entry(bfqq_item, &bfqd->burst_list,
				     burst_list_node)
			bfq_mark_bfqq_in_large_burst(bfqq_item);
		bfq_mark_bfqq_in_large_burst(bfqq);

		/*
		 * From now on, and until the current burst finishes, any
		 * new queue being activated shortly after the last queue
		 * was inserted in the burst can be immediately marked as
		 * belonging to a large burst. So the burst list is not
		 * needed any more. Remove it.
		 */
		hlist_for_each_entry_safe(pos, n, &bfqd->burst_list,
					  burst_list_node)
			hlist_del_init(&pos->burst_list_node);
	} else /*
		* Burst not yet large: add bfqq to the burst list. Do
		* not increment the ref counter for bfqq, because bfqq
		* is removed from the burst list before freeing bfqq
		* in put_queue.
		*/
		hlist_add_head(&bfqq->burst_list_node, &bfqd->burst_list);
}

/*
 * If many queues belonging to the same group happen to be created
 * shortly after each other, then the processes associated with these
 * queues have typically a common goal. In particular, bursts of queue
 * creations are usually caused by services or applications that spawn
 * many parallel threads/processes. Examples are systemd during boot,
 * or git grep. To help these processes get their job done as soon as
 * possible, it is usually better to not grant either weight-raising
 * or device idling to their queues, unless these queues must be
 * protected from the I/O flowing through other active queues.
 *
 * In this comment we describe, firstly, the reasons why this fact
 * holds, and, secondly, the next function, which implements the main
 * steps needed to properly mark these queues so that they can then be
 * treated in a different way.
 *
 * The above services or applications benefit mostly from a high
 * throughput: the quicker the requests of the activated queues are
 * cumulatively served, the sooner the target job of these queues gets
 * completed. As a consequence, weight-raising any of these queues,
 * which also implies idling the device for it, is almost always
 * counterproductive, unless there are other active queues to isolate
 * these new queues from. If there no other active queues, then
 * weight-raising these new queues just lowers throughput in most
 * cases.
 *
 * On the other hand, a burst of queue creations may be caused also by
 * the start of an application that does not consist of a lot of
 * parallel I/O-bound threads. In fact, with a complex application,
 * several short processes may need to be executed to start-up the
 * application. In this respect, to start an application as quickly as
 * possible, the best thing to do is in any case to privilege the I/O
 * related to the application with respect to all other
 * I/O. Therefore, the best strategy to start as quickly as possible
 * an application that causes a burst of queue creations is to
 * weight-raise all the queues created during the burst. This is the
 * exact opposite of the best strategy for the other type of bursts.
 *
 * In the end, to take the best action for each of the two cases, the
 * two types of bursts need to be distinguished. Fortunately, this
 * seems relatively easy, by looking at the sizes of the bursts. In
 * particular, we found a threshold such that only bursts with a
 * larger size than that threshold are apparently caused by
 * services or commands such as systemd or git grep. For brevity,
 * hereafter we call just 'large' these bursts. BFQ *does not*
 * weight-raise queues whose creation occurs in a large burst. In
 * addition, for each of these queues BFQ performs or does not perform
 * idling depending on which choice boosts the throughput more. The
 * exact choice depends on the device and request pattern at
 * hand.
 *
 * Unfortunately, false positives may occur while an interactive task
 * is starting (e.g., an application is being started). The
 * consequence is that the queues associated with the task do not
 * enjoy weight raising as expected. Fortunately these false positives
 * are very rare. They typically occur if some service happens to
 * start doing I/O exactly when the interactive task starts.
 *
 * Turning back to the next function, it is invoked only if there are
 * no active queues (apart from active queues that would belong to the
 * same, possible burst bfqq would belong to), and it implements all
 * the steps needed to detect the occurrence of a large burst and to
 * properly mark all the queues belonging to it (so that they can then
 * be treated in a different way). This goal is achieved by
 * maintaining a "burst list" that holds, temporarily, the queues that
 * belong to the burst in progress. The list is then used to mark
 * these queues as belonging to a large burst if the burst does become
 * large. The main steps are the following.
 *
 * . when the very first queue is created, the queue is inserted into the
 *   list (as it could be the first queue in a possible burst)
 *
 * . if the current burst has not yet become large, and a queue Q that does
 *   not yet belong to the burst is activated shortly after the last time
 *   at which a new queue entered the burst list, then the function appends
 *   Q to the burst list
 *
 * . if, as a consequence of the previous step, the burst size reaches
 *   the large-burst threshold, then
 *
 *     . all the queues in the burst list are marked as belonging to a
 *       large burst
 *
 *     . the burst list is deleted; in fact, the burst list already served
 *       its purpose (keeping temporarily track of the queues in a burst,
 *       so as to be able to mark them as belonging to a large burst in the
 *       previous sub-step), and now is not needed any more
 *
 *     . the device enters a large-burst mode
 *
 * . if a queue Q that does not belong to the burst is created while
 *   the device is in large-burst mode and shortly after the last time
 *   at which a queue either entered the burst list or was marked as
 *   belonging to the current large burst, then Q is immediately marked
 *   as belonging to a large burst.
 *
 * . if a queue Q that does not belong to the burst is created a while
 *   later, i.e., not shortly after, than the last time at which a queue
 *   either entered the burst list or was marked as belonging to the
 *   current large burst, then the current burst is deemed as finished and:
 *
 *        . the large-burst mode is reset if set
 *
 *        . the burst list is emptied
 *
 *        . Q is inserted in the burst list, as Q may be the first queue
 *          in a possible new burst (then the burst list contains just Q
 *          after this step).
 */
static void bfq_handle_burst(struct bfq_data *bfqd, struct bfq_queue *bfqq)
{
	/*
	 * If bfqq is already in the burst list or is part of a large
	 * burst, or finally has just been split, then there is
	 * nothing else to do.
	 */
	if (!hlist_unhashed(&bfqq->burst_list_node) ||
	    bfq_bfqq_in_large_burst(bfqq) ||
	    time_is_after_eq_jiffies(bfqq->split_time +
				     msecs_to_jiffies(10)))
		return;

	/*
	 * If bfqq's creation happens late enough, or bfqq belongs to
	 * a different group than the burst group, then the current
	 * burst is finished, and related data structures must be
	 * reset.
	 *
	 * In this respect, consider the special case where bfqq is
	 * the very first queue created after BFQ is selected for this
	 * device. In this case, last_ins_in_burst and
	 * burst_parent_entity are not yet significant when we get
	 * here. But it is easy to verify that, whether or not the
	 * following condition is true, bfqq will end up being
	 * inserted into the burst list. In particular the list will
	 * happen to contain only bfqq. And this is exactly what has
	 * to happen, as bfqq may be the first queue of the first
	 * burst.
	 */
	if (time_is_before_jiffies(bfqd->last_ins_in_burst +
	    bfqd->bfq_burst_interval) ||
	    bfqq->entity.parent != bfqd->burst_parent_entity) {
		bfqd->large_burst = false;
		bfq_reset_burst_list(bfqd, bfqq);
		goto end;
	}

	/*
	 * If we get here, then bfqq is being activated shortly after the
	 * last queue. So, if the current burst is also large, we can mark
	 * bfqq as belonging to this large burst immediately.
	 */
	if (bfqd->large_burst) {
		bfq_mark_bfqq_in_large_burst(bfqq);
		goto end;
	}

	/*
	 * If we get here, then a large-burst state has not yet been
	 * reached, but bfqq is being activated shortly after the last
	 * queue. Then we add bfqq to the burst.
	 */
	bfq_add_to_burst(bfqd, bfqq);
end:
	/*
	 * At this point, bfqq either has been added to the current
	 * burst or has caused the current burst to terminate and a
	 * possible new burst to start. In particular, in the second
	 * case, bfqq has become the first queue in the possible new
	 * burst.  In both cases last_ins_in_burst needs to be moved
	 * forward.
	 */
	bfqd->last_ins_in_burst = jiffies;
}

static int bfq_bfqq_budget_left(struct bfq_queue *bfqq)
{
	struct bfq_entity *entity = &bfqq->entity;

	return entity->budget - entity->service;
}

/*
 * If enough samples have been computed, return the current max budget
 * stored in bfqd, which is dynamically updated according to the
 * estimated disk peak rate; otherwise return the default max budget
 */
static int bfq_max_budget(struct bfq_data *bfqd)
{
	if (bfqd->budgets_assigned < bfq_stats_min_budgets)
		return bfq_default_max_budget;
	else
		return bfqd->bfq_max_budget;
}

/*
 * Return min budget, which is a fraction of the current or default
 * max budget (trying with 1/32)
 */
static int bfq_min_budget(struct bfq_data *bfqd)
{
	if (bfqd->budgets_assigned < bfq_stats_min_budgets)
		return bfq_default_max_budget / 32;
	else
		return bfqd->bfq_max_budget / 32;
}

/*
 * The next function, invoked after the input queue bfqq switches from
 * idle to busy, updates the budget of bfqq. The function also tells
 * whether the in-service queue should be expired, by returning
 * true. The purpose of expiring the in-service queue is to give bfqq
 * the chance to possibly preempt the in-service queue, and the reason
 * for preempting the in-service queue is to achieve one of the two
 * goals below.
 *
 * 1. Guarantee to bfqq its reserved bandwidth even if bfqq has
 * expired because it has remained idle. In particular, bfqq may have
 * expired for one of the following two reasons:
 *
 * - BFQQE_NO_MORE_REQUESTS bfqq did not enjoy any device idling
 *   and did not make it to issue a new request before its last
 *   request was served;
 *
 * - BFQQE_TOO_IDLE bfqq did enjoy device idling, but did not issue
 *   a new request before the expiration of the idling-time.
 *
 * Even if bfqq has expired for one of the above reasons, the process
 * associated with the queue may be however issuing requests greedily,
 * and thus be sensitive to the bandwidth it receives (bfqq may have
 * remained idle for other reasons: CPU high load, bfqq not enjoying
 * idling, I/O throttling somewhere in the path from the process to
 * the I/O scheduler, ...). But if, after every expiration for one of
 * the above two reasons, bfqq has to wait for the service of at least
 * one full budget of another queue before being served again, then
 * bfqq is likely to get a much lower bandwidth or resource time than
 * its reserved ones. To address this issue, two countermeasures need
 * to be taken.
 *
 * First, the budget and the timestamps of bfqq need to be updated in
 * a special way on bfqq reactivation: they need to be updated as if
 * bfqq did not remain idle and did not expire. In fact, if they are
 * computed as if bfqq expired and remained idle until reactivation,
 * then the process associated with bfqq is treated as if, instead of
 * being greedy, it stopped issuing requests when bfqq remained idle,
 * and restarts issuing requests only on this reactivation. In other
 * words, the scheduler does not help the process recover the "service
 * hole" between bfqq expiration and reactivation. As a consequence,
 * the process receives a lower bandwidth than its reserved one. In
 * contrast, to recover this hole, the budget must be updated as if
 * bfqq was not expired at all before this reactivation, i.e., it must
 * be set to the value of the remaining budget when bfqq was
 * expired. Along the same line, timestamps need to be assigned the
 * value they had the last time bfqq was selected for service, i.e.,
 * before last expiration. Thus timestamps need to be back-shifted
 * with respect to their normal computation (see [1] for more details
 * on this tricky aspect).
 *
 * Secondly, to allow the process to recover the hole, the in-service
 * queue must be expired too, to give bfqq the chance to preempt it
 * immediately. In fact, if bfqq has to wait for a full budget of the
 * in-service queue to be completed, then it may become impossible to
 * let the process recover the hole, even if the back-shifted
 * timestamps of bfqq are lower than those of the in-service queue. If
 * this happens for most or all of the holes, then the process may not
 * receive its reserved bandwidth. In this respect, it is worth noting
 * that, being the service of outstanding requests unpreemptible, a
 * little fraction of the holes may however be unrecoverable, thereby
 * causing a little loss of bandwidth.
 *
 * The last important point is detecting whether bfqq does need this
 * bandwidth recovery. In this respect, the next function deems the
 * process associated with bfqq greedy, and thus allows it to recover
 * the hole, if: 1) the process is waiting for the arrival of a new
 * request (which implies that bfqq expired for one of the above two
 * reasons), and 2) such a request has arrived soon. The first
 * condition is controlled through the flag non_blocking_wait_rq,
 * while the second through the flag arrived_in_time. If both
 * conditions hold, then the function computes the budget in the
 * above-described special way, and signals that the in-service queue
 * should be expired. Timestamp back-shifting is done later in
 * __bfq_activate_entity.
 *
 * 2. Reduce latency. Even if timestamps are not backshifted to let
 * the process associated with bfqq recover a service hole, bfqq may
 * however happen to have, after being (re)activated, a lower finish
 * timestamp than the in-service queue.	 That is, the next budget of
 * bfqq may have to be completed before the one of the in-service
 * queue. If this is the case, then preempting the in-service queue
 * allows this goal to be achieved, apart from the unpreemptible,
 * outstanding requests mentioned above.
 *
 * Unfortunately, regardless of which of the above two goals one wants
 * to achieve, service trees need first to be updated to know whether
 * the in-service queue must be preempted. To have service trees
 * correctly updated, the in-service queue must be expired and
 * rescheduled, and bfqq must be scheduled too. This is one of the
 * most costly operations (in future versions, the scheduling
 * mechanism may be re-designed in such a way to make it possible to
 * know whether preemption is needed without needing to update service
 * trees). In addition, queue preemptions almost always cause random
 * I/O, which may in turn cause loss of throughput. Finally, there may
 * even be no in-service queue when the next function is invoked (so,
 * no queue to compare timestamps with). Because of these facts, the
 * next function adopts the following simple scheme to avoid costly
 * operations, too frequent preemptions and too many dependencies on
 * the state of the scheduler: it requests the expiration of the
 * in-service queue (unconditionally) only for queues that need to
 * recover a hole. Then it delegates to other parts of the code the
 * responsibility of handling the above case 2.
 */
static bool bfq_bfqq_update_budg_for_activation(struct bfq_data *bfqd,
						struct bfq_queue *bfqq,
						bool arrived_in_time)
{
	struct bfq_entity *entity = &bfqq->entity;

	/*
	 * In the next compound condition, we check also whether there
	 * is some budget left, because otherwise there is no point in
	 * trying to go on serving bfqq with this same budget: bfqq
	 * would be expired immediately after being selected for
	 * service. This would only cause useless overhead.
	 */
	if (bfq_bfqq_non_blocking_wait_rq(bfqq) && arrived_in_time &&
	    bfq_bfqq_budget_left(bfqq) > 0) {
		/*
		 * We do not clear the flag non_blocking_wait_rq here, as
		 * the latter is used in bfq_activate_bfqq to signal
		 * that timestamps need to be back-shifted (and is
		 * cleared right after).
		 */

		/*
		 * In next assignment we rely on that either
		 * entity->service or entity->budget are not updated
		 * on expiration if bfqq is empty (see
		 * __bfq_bfqq_recalc_budget). Thus both quantities
		 * remain unchanged after such an expiration, and the
		 * following statement therefore assigns to
		 * entity->budget the remaining budget on such an
		 * expiration.
		 */
		entity->budget = min_t(unsigned long,
				       bfq_bfqq_budget_left(bfqq),
				       bfqq->max_budget);

		/*
		 * At this point, we have used entity->service to get
		 * the budget left (needed for updating
		 * entity->budget). Thus we finally can, and have to,
		 * reset entity->service. The latter must be reset
		 * because bfqq would otherwise be charged again for
		 * the service it has received during its previous
		 * service slot(s).
		 */
		entity->service = 0;

		return true;
	}

	/*
	 * We can finally complete expiration, by setting service to 0.
	 */
	entity->service = 0;
	entity->budget = max_t(unsigned long, bfqq->max_budget,
			       bfq_serv_to_charge(bfqq->next_rq, bfqq));
	bfq_clear_bfqq_non_blocking_wait_rq(bfqq);
	return false;
}

/*
 * Return the farthest past time instant according to jiffies
 * macros.
 */
static unsigned long bfq_smallest_from_now(void)
{
	return jiffies - MAX_JIFFY_OFFSET;
}

static void bfq_update_bfqq_wr_on_rq_arrival(struct bfq_data *bfqd,
					     struct bfq_queue *bfqq,
					     unsigned int old_wr_coeff,
					     bool wr_or_deserves_wr,
					     bool interactive,
					     bool in_burst,
					     bool soft_rt)
{
	if (old_wr_coeff == 1 && wr_or_deserves_wr) {
		/* start a weight-raising period */
		if (interactive) {
			bfqq->service_from_wr = 0;
			bfqq->wr_coeff = bfqd->bfq_wr_coeff;
			bfqq->wr_cur_max_time = bfq_wr_duration(bfqd);
		} else {
			/*
			 * No interactive weight raising in progress
			 * here: assign minus infinity to
			 * wr_start_at_switch_to_srt, to make sure
			 * that, at the end of the soft-real-time
			 * weight raising periods that is starting
			 * now, no interactive weight-raising period
			 * may be wrongly considered as still in
			 * progress (and thus actually started by
			 * mistake).
			 */
			bfqq->wr_start_at_switch_to_srt =
				bfq_smallest_from_now();
			bfqq->wr_coeff = bfqd->bfq_wr_coeff *
				BFQ_SOFTRT_WEIGHT_FACTOR;
			bfqq->wr_cur_max_time =
				bfqd->bfq_wr_rt_max_time;
		}

		/*
		 * If needed, further reduce budget to make sure it is
		 * close to bfqq's backlog, so as to reduce the
		 * scheduling-error component due to a too large
		 * budget. Do not care about throughput consequences,
		 * but only about latency. Finally, do not assign a
		 * too small budget either, to avoid increasing
		 * latency by causing too frequent expirations.
		 */
		bfqq->entity.budget = min_t(unsigned long,
					    bfqq->entity.budget,
					    2 * bfq_min_budget(bfqd));
	} else if (old_wr_coeff > 1) {
		if (interactive) { /* update wr coeff and duration */
			bfqq->wr_coeff = bfqd->bfq_wr_coeff;
			bfqq->wr_cur_max_time = bfq_wr_duration(bfqd);
		} else if (in_burst)
			bfqq->wr_coeff = 1;
		else if (soft_rt) {
			/*
			 * The application is now or still meeting the
			 * requirements for being deemed soft rt.  We
			 * can then correctly and safely (re)charge
			 * the weight-raising duration for the
			 * application with the weight-raising
			 * duration for soft rt applications.
			 *
			 * In particular, doing this recharge now, i.e.,
			 * before the weight-raising period for the
			 * application finishes, reduces the probability
			 * of the following negative scenario:
			 * 1) the weight of a soft rt application is
			 *    raised at startup (as for any newly
			 *    created application),
			 * 2) since the application is not interactive,
			 *    at a certain time weight-raising is
			 *    stopped for the application,
			 * 3) at that time the application happens to
			 *    still have pending requests, and hence
			 *    is destined to not have a chance to be
			 *    deemed soft rt before these requests are
			 *    completed (see the comments to the
			 *    function bfq_bfqq_softrt_next_start()
			 *    for details on soft rt detection),
			 * 4) these pending requests experience a high
			 *    latency because the application is not
			 *    weight-raised while they are pending.
			 */
			if (bfqq->wr_cur_max_time !=
				bfqd->bfq_wr_rt_max_time) {
				bfqq->wr_start_at_switch_to_srt =
					bfqq->last_wr_start_finish;

				bfqq->wr_cur_max_time =
					bfqd->bfq_wr_rt_max_time;
				bfqq->wr_coeff = bfqd->bfq_wr_coeff *
					BFQ_SOFTRT_WEIGHT_FACTOR;
			}
			bfqq->last_wr_start_finish = jiffies;
		}
	}
}

static bool bfq_bfqq_idle_for_long_time(struct bfq_data *bfqd,
					struct bfq_queue *bfqq)
{
	return bfqq->dispatched == 0 &&
		time_is_before_jiffies(
			bfqq->budget_timeout +
			bfqd->bfq_wr_min_idle_time);
}


/*
 * Return true if bfqq is in a higher priority class, or has a higher
 * weight than the in-service queue.
 */
static bool bfq_bfqq_higher_class_or_weight(struct bfq_queue *bfqq,
					    struct bfq_queue *in_serv_bfqq)
{
	int bfqq_weight, in_serv_weight;

	if (bfqq->ioprio_class < in_serv_bfqq->ioprio_class)
		return true;

	if (in_serv_bfqq->entity.parent == bfqq->entity.parent) {
		bfqq_weight = bfqq->entity.weight;
		in_serv_weight = in_serv_bfqq->entity.weight;
	} else {
		if (bfqq->entity.parent)
			bfqq_weight = bfqq->entity.parent->weight;
		else
			bfqq_weight = bfqq->entity.weight;
		if (in_serv_bfqq->entity.parent)
			in_serv_weight = in_serv_bfqq->entity.parent->weight;
		else
			in_serv_weight = in_serv_bfqq->entity.weight;
	}

	return bfqq_weight > in_serv_weight;
}

/*
 * Get the index of the actuator that will serve bio.
 */
static unsigned int bfq_actuator_index(struct bfq_data *bfqd, struct bio *bio)
{
	unsigned int i;
	sector_t end;

	/* no search needed if one or zero ranges present */
	if (bfqd->num_actuators == 1)
		return 0;

	/* bio_end_sector(bio) gives the sector after the last one */
	end = bio_end_sector(bio) - 1;

	for (i = 0; i < bfqd->num_actuators; i++) {
		if (end >= bfqd->sector[i] &&
		    end < bfqd->sector[i] + bfqd->nr_sectors[i])
			return i;
	}

	WARN_ONCE(true,
		  "bfq_actuator_index: bio sector out of ranges: end=%llu\n",
		  end);
	return 0;
}

static bool bfq_better_to_idle(struct bfq_queue *bfqq);

static void bfq_bfqq_handle_idle_busy_switch(struct bfq_data *bfqd,
					     struct bfq_queue *bfqq,
					     int old_wr_coeff,
					     struct request *rq,
					     bool *interactive)
{
	bool soft_rt, in_burst,	wr_or_deserves_wr,
		bfqq_wants_to_preempt,
		idle_for_long_time = bfq_bfqq_idle_for_long_time(bfqd, bfqq),
		/*
		 * See the comments on
		 * bfq_bfqq_update_budg_for_activation for
		 * details on the usage of the next variable.
		 */
		arrived_in_time =  ktime_get_ns() <=
			bfqq->ttime.last_end_request +
			bfqd->bfq_slice_idle * 3;
	unsigned int act_idx = bfq_actuator_index(bfqd, rq->bio);
	bool bfqq_non_merged_or_stably_merged =
		bfqq->bic || RQ_BIC(rq)->bfqq_data[act_idx].stably_merged;

	/*
	 * bfqq deserves to be weight-raised if:
	 * - it is sync,
	 * - it does not belong to a large burst,
	 * - it has been idle for enough time or is soft real-time,
	 * - is linked to a bfq_io_cq (it is not shared in any sense),
	 * - has a default weight (otherwise we assume the user wanted
	 *   to control its weight explicitly)
	 */
	in_burst = bfq_bfqq_in_large_burst(bfqq);
	soft_rt = bfqd->bfq_wr_max_softrt_rate > 0 &&
		!BFQQ_TOTALLY_SEEKY(bfqq) &&
		!in_burst &&
		time_is_before_jiffies(bfqq->soft_rt_next_start) &&
		bfqq->dispatched == 0 &&
		bfqq->entity.new_weight == 40;
	*interactive = !in_burst && idle_for_long_time &&
		bfqq->entity.new_weight == 40;
	/*
	 * Merged bfq_queues are kept out of weight-raising
	 * (low-latency) mechanisms. The reason is that these queues
	 * are usually created for non-interactive and
	 * non-soft-real-time tasks. Yet this is not the case for
	 * stably-merged queues. These queues are merged just because
	 * they are created shortly after each other. So they may
	 * easily serve the I/O of an interactive or soft-real time
	 * application, if the application happens to spawn multiple
	 * processes. So let also stably-merged queued enjoy weight
	 * raising.
	 */
	wr_or_deserves_wr = bfqd->low_latency &&
		(bfqq->wr_coeff > 1 ||
		 (bfq_bfqq_sync(bfqq) && bfqq_non_merged_or_stably_merged &&
		  (*interactive || soft_rt)));

	/*
	 * Using the last flag, update budget and check whether bfqq
	 * may want to preempt the in-service queue.
	 */
	bfqq_wants_to_preempt =
		bfq_bfqq_update_budg_for_activation(bfqd, bfqq,
						    arrived_in_time);

	/*
	 * If bfqq happened to be activated in a burst, but has been
	 * idle for much more than an interactive queue, then we
	 * assume that, in the overall I/O initiated in the burst, the
	 * I/O associated with bfqq is finished. So bfqq does not need
	 * to be treated as a queue belonging to a burst
	 * anymore. Accordingly, we reset bfqq's in_large_burst flag
	 * if set, and remove bfqq from the burst list if it's
	 * there. We do not decrement burst_size, because the fact
	 * that bfqq does not need to belong to the burst list any
	 * more does not invalidate the fact that bfqq was created in
	 * a burst.
	 */
	if (likely(!bfq_bfqq_just_created(bfqq)) &&
	    idle_for_long_time &&
	    time_is_before_jiffies(
		    bfqq->budget_timeout +
		    msecs_to_jiffies(10000))) {
		hlist_del_init(&bfqq->burst_list_node);
		bfq_clear_bfqq_in_large_burst(bfqq);
	}

	bfq_clear_bfqq_just_created(bfqq);

	if (bfqd->low_latency) {
		if (unlikely(time_is_after_jiffies(bfqq->split_time)))
			/* wraparound */
			bfqq->split_time =
				jiffies - bfqd->bfq_wr_min_idle_time - 1;

		if (time_is_before_jiffies(bfqq->split_time +
					   bfqd->bfq_wr_min_idle_time)) {
			bfq_update_bfqq_wr_on_rq_arrival(bfqd, bfqq,
							 old_wr_coeff,
							 wr_or_deserves_wr,
							 *interactive,
							 in_burst,
							 soft_rt);

			if (old_wr_coeff != bfqq->wr_coeff)
				bfqq->entity.prio_changed = 1;
		}
	}

	bfqq->last_idle_bklogged = jiffies;
	bfqq->service_from_backlogged = 0;
	bfq_clear_bfqq_softrt_update(bfqq);

	bfq_add_bfqq_busy(bfqq);

	/*
	 * Expire in-service queue if preemption may be needed for
	 * guarantees or throughput. As for guarantees, we care
	 * explicitly about two cases. The first is that bfqq has to
	 * recover a service hole, as explained in the comments on
	 * bfq_bfqq_update_budg_for_activation(), i.e., that
	 * bfqq_wants_to_preempt is true. However, if bfqq does not
	 * carry time-critical I/O, then bfqq's bandwidth is less
	 * important than that of queues that carry time-critical I/O.
	 * So, as a further constraint, we consider this case only if
	 * bfqq is at least as weight-raised, i.e., at least as time
	 * critical, as the in-service queue.
	 *
	 * The second case is that bfqq is in a higher priority class,
	 * or has a higher weight than the in-service queue. If this
	 * condition does not hold, we don't care because, even if
	 * bfqq does not start to be served immediately, the resulting
	 * delay for bfqq's I/O is however lower or much lower than
	 * the ideal completion time to be guaranteed to bfqq's I/O.
	 *
	 * In both cases, preemption is needed only if, according to
	 * the timestamps of both bfqq and of the in-service queue,
	 * bfqq actually is the next queue to serve. So, to reduce
	 * useless preemptions, the return value of
	 * next_queue_may_preempt() is considered in the next compound
	 * condition too. Yet next_queue_may_preempt() just checks a
	 * simple, necessary condition for bfqq to be the next queue
	 * to serve. In fact, to evaluate a sufficient condition, the
	 * timestamps of the in-service queue would need to be
	 * updated, and this operation is quite costly (see the
	 * comments on bfq_bfqq_update_budg_for_activation()).
	 *
	 * As for throughput, we ask bfq_better_to_idle() whether we
	 * still need to plug I/O dispatching. If bfq_better_to_idle()
	 * says no, then plugging is not needed any longer, either to
	 * boost throughput or to perserve service guarantees. Then
	 * the best option is to stop plugging I/O, as not doing so
	 * would certainly lower throughput. We may end up in this
	 * case if: (1) upon a dispatch attempt, we detected that it
	 * was better to plug I/O dispatch, and to wait for a new
	 * request to arrive for the currently in-service queue, but
	 * (2) this switch of bfqq to busy changes the scenario.
	 */
	if (bfqd->in_service_queue &&
	    ((bfqq_wants_to_preempt &&
	      bfqq->wr_coeff >= bfqd->in_service_queue->wr_coeff) ||
	     bfq_bfqq_higher_class_or_weight(bfqq, bfqd->in_service_queue) ||
	     !bfq_better_to_idle(bfqd->in_service_queue)) &&
	    next_queue_may_preempt(bfqd))
		bfq_bfqq_expire(bfqd, bfqd->in_service_queue,
				false, BFQQE_PREEMPTED);
}

static void bfq_reset_inject_limit(struct bfq_data *bfqd,
				   struct bfq_queue *bfqq)
{
	/* invalidate baseline total service time */
	bfqq->last_serv_time_ns = 0;

	/*
	 * Reset pointer in case we are waiting for
	 * some request completion.
	 */
	bfqd->waited_rq = NULL;

	/*
	 * If bfqq has a short think time, then start by setting the
	 * inject limit to 0 prudentially, because the service time of
	 * an injected I/O request may be higher than the think time
	 * of bfqq, and therefore, if one request was injected when
	 * bfqq remains empty, this injected request might delay the
	 * service of the next I/O request for bfqq significantly. In
	 * case bfqq can actually tolerate some injection, then the
	 * adaptive update will however raise the limit soon. This
	 * lucky circumstance holds exactly because bfqq has a short
	 * think time, and thus, after remaining empty, is likely to
	 * get new I/O enqueued---and then completed---before being
	 * expired. This is the very pattern that gives the
	 * limit-update algorithm the chance to measure the effect of
	 * injection on request service times, and then to update the
	 * limit accordingly.
	 *
	 * However, in the following special case, the inject limit is
	 * left to 1 even if the think time is short: bfqq's I/O is
	 * synchronized with that of some other queue, i.e., bfqq may
	 * receive new I/O only after the I/O of the other queue is
	 * completed. Keeping the inject limit to 1 allows the
	 * blocking I/O to be served while bfqq is in service. And
	 * this is very convenient both for bfqq and for overall
	 * throughput, as explained in detail in the comments in
	 * bfq_update_has_short_ttime().
	 *
	 * On the opposite end, if bfqq has a long think time, then
	 * start directly by 1, because:
	 * a) on the bright side, keeping at most one request in
	 * service in the drive is unlikely to cause any harm to the
	 * latency of bfqq's requests, as the service time of a single
	 * request is likely to be lower than the think time of bfqq;
	 * b) on the downside, after becoming empty, bfqq is likely to
	 * expire before getting its next request. With this request
	 * arrival pattern, it is very hard to sample total service
	 * times and update the inject limit accordingly (see comments
	 * on bfq_update_inject_limit()). So the limit is likely to be
	 * never, or at least seldom, updated.  As a consequence, by
	 * setting the limit to 1, we avoid that no injection ever
	 * occurs with bfqq. On the downside, this proactive step
	 * further reduces chances to actually compute the baseline
	 * total service time. Thus it reduces chances to execute the
	 * limit-update algorithm and possibly raise the limit to more
	 * than 1.
	 */
	if (bfq_bfqq_has_short_ttime(bfqq))
		bfqq->inject_limit = 0;
	else
		bfqq->inject_limit = 1;

	bfqq->decrease_time_jif = jiffies;
}

static void bfq_update_io_intensity(struct bfq_queue *bfqq, u64 now_ns)
{
	u64 tot_io_time = now_ns - bfqq->io_start_time;

	if (RB_EMPTY_ROOT(&bfqq->sort_list) && bfqq->dispatched == 0)
		bfqq->tot_idle_time +=
			now_ns - bfqq->ttime.last_end_request;

	if (unlikely(bfq_bfqq_just_created(bfqq)))
		return;

	/*
	 * Must be busy for at least about 80% of the time to be
	 * considered I/O bound.
	 */
	if (bfqq->tot_idle_time * 5 > tot_io_time)
		bfq_clear_bfqq_IO_bound(bfqq);
	else
		bfq_mark_bfqq_IO_bound(bfqq);

	/*
	 * Keep an observation window of at most 200 ms in the past
	 * from now.
	 */
	if (tot_io_time > 200 * NSEC_PER_MSEC) {
		bfqq->io_start_time = now_ns - (tot_io_time>>1);
		bfqq->tot_idle_time >>= 1;
	}
}

/*
 * Detect whether bfqq's I/O seems synchronized with that of some
 * other queue, i.e., whether bfqq, after remaining empty, happens to
 * receive new I/O only right after some I/O request of the other
 * queue has been completed. We call waker queue the other queue, and
 * we assume, for simplicity, that bfqq may have at most one waker
 * queue.
 *
 * A remarkable throughput boost can be reached by unconditionally
 * injecting the I/O of the waker queue, every time a new
 * bfq_dispatch_request happens to be invoked while I/O is being
 * plugged for bfqq.  In addition to boosting throughput, this
 * unblocks bfqq's I/O, thereby improving bandwidth and latency for
 * bfqq. Note that these same results may be achieved with the general
 * injection mechanism, but less effectively. For details on this
 * aspect, see the comments on the choice of the queue for injection
 * in bfq_select_queue().
 *
 * Turning back to the detection of a waker queue, a queue Q is deemed as a
 * waker queue for bfqq if, for three consecutive times, bfqq happens to become
 * non empty right after a request of Q has been completed within given
 * timeout. In this respect, even if bfqq is empty, we do not check for a waker
 * if it still has some in-flight I/O. In fact, in this case bfqq is actually
 * still being served by the drive, and may receive new I/O on the completion
 * of some of the in-flight requests. In particular, on the first time, Q is
 * tentatively set as a candidate waker queue, while on the third consecutive
 * time that Q is detected, the field waker_bfqq is set to Q, to confirm that Q
 * is a waker queue for bfqq. These detection steps are performed only if bfqq
 * has a long think time, so as to make it more likely that bfqq's I/O is
 * actually being blocked by a synchronization. This last filter, plus the
 * above three-times requirement and time limit for detection, make false
 * positives less likely.
 *
 * NOTE
 *
 * The sooner a waker queue is detected, the sooner throughput can be
 * boosted by injecting I/O from the waker queue. Fortunately,
 * detection is likely to be actually fast, for the following
 * reasons. While blocked by synchronization, bfqq has a long think
 * time. This implies that bfqq's inject limit is at least equal to 1
 * (see the comments in bfq_update_inject_limit()). So, thanks to
 * injection, the waker queue is likely to be served during the very
 * first I/O-plugging time interval for bfqq. This triggers the first
 * step of the detection mechanism. Thanks again to injection, the
 * candidate waker queue is then likely to be confirmed no later than
 * during the next I/O-plugging interval for bfqq.
 *
 * ISSUE
 *
 * On queue merging all waker information is lost.
 */
static void bfq_check_waker(struct bfq_data *bfqd, struct bfq_queue *bfqq,
			    u64 now_ns)
{
	char waker_name[MAX_BFQQ_NAME_LENGTH];

	if (!bfqd->last_completed_rq_bfqq ||
	    bfqd->last_completed_rq_bfqq == bfqq ||
	    bfq_bfqq_has_short_ttime(bfqq) ||
	    now_ns - bfqd->last_completion >= 4 * NSEC_PER_MSEC ||
	    bfqd->last_completed_rq_bfqq == &bfqd->oom_bfqq ||
	    bfqq == &bfqd->oom_bfqq)
		return;

	/*
	 * We reset waker detection logic also if too much time has passed
 	 * since the first detection. If wakeups are rare, pointless idling
	 * doesn't hurt throughput that much. The condition below makes sure
	 * we do not uselessly idle blocking waker in more than 1/64 cases.
	 */
	if (bfqd->last_completed_rq_bfqq !=
	    bfqq->tentative_waker_bfqq ||
	    now_ns > bfqq->waker_detection_started +
					128 * (u64)bfqd->bfq_slice_idle) {
		/*
		 * First synchronization detected with a
		 * candidate waker queue, or with a different
		 * candidate waker queue from the current one.
		 */
		bfqq->tentative_waker_bfqq =
			bfqd->last_completed_rq_bfqq;
		bfqq->num_waker_detections = 1;
		bfqq->waker_detection_started = now_ns;
		bfq_bfqq_name(bfqq->tentative_waker_bfqq, waker_name,
			      MAX_BFQQ_NAME_LENGTH);
		bfq_log_bfqq(bfqd, bfqq, "set tentative waker %s", waker_name);
	} else /* Same tentative waker queue detected again */
		bfqq->num_waker_detections++;

	if (bfqq->num_waker_detections == 3) {
		bfqq->waker_bfqq = bfqd->last_completed_rq_bfqq;
		bfqq->tentative_waker_bfqq = NULL;
		bfq_bfqq_name(bfqq->waker_bfqq, waker_name,
			      MAX_BFQQ_NAME_LENGTH);
		bfq_log_bfqq(bfqd, bfqq, "set waker %s", waker_name);

		/*
		 * If the waker queue disappears, then
		 * bfqq->waker_bfqq must be reset. To
		 * this goal, we maintain in each
		 * waker queue a list, woken_list, of
		 * all the queues that reference the
		 * waker queue through their
		 * waker_bfqq pointer. When the waker
		 * queue exits, the waker_bfqq pointer
		 * of all the queues in the woken_list
		 * is reset.
		 *
		 * In addition, if bfqq is already in
		 * the woken_list of a waker queue,
		 * then, before being inserted into
		 * the woken_list of a new waker
		 * queue, bfqq must be removed from
		 * the woken_list of the old waker
		 * queue.
		 */
		if (!hlist_unhashed(&bfqq->woken_list_node))
			hlist_del_init(&bfqq->woken_list_node);
		hlist_add_head(&bfqq->woken_list_node,
			       &bfqd->last_completed_rq_bfqq->woken_list);
	}
}

static void bfq_add_request(struct request *rq)
{
	struct bfq_queue *bfqq = RQ_BFQQ(rq);
	struct bfq_data *bfqd = bfqq->bfqd;
	struct request *next_rq, *prev;
	unsigned int old_wr_coeff = bfqq->wr_coeff;
	bool interactive = false;
	u64 now_ns = ktime_get_ns();

	bfq_log_bfqq(bfqd, bfqq, "add_request %d", rq_is_sync(rq));
	bfqq->queued[rq_is_sync(rq)]++;
	/*
	 * Updating of 'bfqd->queued' is protected by 'bfqd->lock', however, it
	 * may be read without holding the lock in bfq_has_work().
	 */
	WRITE_ONCE(bfqd->queued, bfqd->queued + 1);

	if (bfq_bfqq_sync(bfqq) && RQ_BIC(rq)->requests <= 1) {
		bfq_check_waker(bfqd, bfqq, now_ns);

		/*
		 * Periodically reset inject limit, to make sure that
		 * the latter eventually drops in case workload
		 * changes, see step (3) in the comments on
		 * bfq_update_inject_limit().
		 */
		if (time_is_before_eq_jiffies(bfqq->decrease_time_jif +
					     msecs_to_jiffies(1000)))
			bfq_reset_inject_limit(bfqd, bfqq);

		/*
		 * The following conditions must hold to setup a new
		 * sampling of total service time, and then a new
		 * update of the inject limit:
		 * - bfqq is in service, because the total service
		 *   time is evaluated only for the I/O requests of
		 *   the queues in service;
		 * - this is the right occasion to compute or to
		 *   lower the baseline total service time, because
		 *   there are actually no requests in the drive,
		 *   or
		 *   the baseline total service time is available, and
		 *   this is the right occasion to compute the other
		 *   quantity needed to update the inject limit, i.e.,
		 *   the total service time caused by the amount of
		 *   injection allowed by the current value of the
		 *   limit. It is the right occasion because injection
		 *   has actually been performed during the service
		 *   hole, and there are still in-flight requests,
		 *   which are very likely to be exactly the injected
		 *   requests, or part of them;
		 * - the minimum interval for sampling the total
		 *   service time and updating the inject limit has
		 *   elapsed.
		 */
		if (bfqq == bfqd->in_service_queue &&
		    (bfqd->tot_rq_in_driver == 0 ||
		     (bfqq->last_serv_time_ns > 0 &&
		      bfqd->rqs_injected && bfqd->tot_rq_in_driver > 0)) &&
		    time_is_before_eq_jiffies(bfqq->decrease_time_jif +
					      msecs_to_jiffies(10))) {
			bfqd->last_empty_occupied_ns = ktime_get_ns();
			/*
			 * Start the state machine for measuring the
			 * total service time of rq: setting
			 * wait_dispatch will cause bfqd->waited_rq to
			 * be set when rq will be dispatched.
			 */
			bfqd->wait_dispatch = true;
			/*
			 * If there is no I/O in service in the drive,
			 * then possible injection occurred before the
			 * arrival of rq will not affect the total
			 * service time of rq. So the injection limit
			 * must not be updated as a function of such
			 * total service time, unless new injection
			 * occurs before rq is completed. To have the
			 * injection limit updated only in the latter
			 * case, reset rqs_injected here (rqs_injected
			 * will be set in case injection is performed
			 * on bfqq before rq is completed).
			 */
			if (bfqd->tot_rq_in_driver == 0)
				bfqd->rqs_injected = false;
		}
	}

	if (bfq_bfqq_sync(bfqq))
		bfq_update_io_intensity(bfqq, now_ns);

	elv_rb_add(&bfqq->sort_list, rq);

	/*
	 * Check if this request is a better next-serve candidate.
	 */
	prev = bfqq->next_rq;
	next_rq = bfq_choose_req(bfqd, bfqq->next_rq, rq, bfqd->last_position);
	bfqq->next_rq = next_rq;

	/*
	 * Adjust priority tree position, if next_rq changes.
	 * See comments on bfq_pos_tree_add_move() for the unlikely().
	 */
	if (unlikely(!bfqd->nonrot_with_queueing && prev != bfqq->next_rq))
		bfq_pos_tree_add_move(bfqd, bfqq);

	if (!bfq_bfqq_busy(bfqq)) /* switching to busy ... */
		bfq_bfqq_handle_idle_busy_switch(bfqd, bfqq, old_wr_coeff,
						 rq, &interactive);
	else {
		if (bfqd->low_latency && old_wr_coeff == 1 && !rq_is_sync(rq) &&
		    time_is_before_jiffies(
				bfqq->last_wr_start_finish +
				bfqd->bfq_wr_min_inter_arr_async)) {
			bfqq->wr_coeff = bfqd->bfq_wr_coeff;
			bfqq->wr_cur_max_time = bfq_wr_duration(bfqd);

			bfqd->wr_busy_queues++;
			bfqq->entity.prio_changed = 1;
		}
		if (prev != bfqq->next_rq)
			bfq_updated_next_req(bfqd, bfqq);
	}

	/*
	 * Assign jiffies to last_wr_start_finish in the following
	 * cases:
	 *
	 * . if bfqq is not going to be weight-raised, because, for
	 *   non weight-raised queues, last_wr_start_finish stores the
	 *   arrival time of the last request; as of now, this piece
	 *   of information is used only for deciding whether to
	 *   weight-raise async queues
	 *
	 * . if bfqq is not weight-raised, because, if bfqq is now
	 *   switching to weight-raised, then last_wr_start_finish
	 *   stores the time when weight-raising starts
	 *
	 * . if bfqq is interactive, because, regardless of whether
	 *   bfqq is currently weight-raised, the weight-raising
	 *   period must start or restart (this case is considered
	 *   separately because it is not detected by the above
	 *   conditions, if bfqq is already weight-raised)
	 *
	 * last_wr_start_finish has to be updated also if bfqq is soft
	 * real-time, because the weight-raising period is constantly
	 * restarted on idle-to-busy transitions for these queues, but
	 * this is already done in bfq_bfqq_handle_idle_busy_switch if
	 * needed.
	 */
	if (bfqd->low_latency &&
		(old_wr_coeff == 1 || bfqq->wr_coeff == 1 || interactive))
		bfqq->last_wr_start_finish = jiffies;
}

static struct request *bfq_find_rq_fmerge(struct bfq_data *bfqd,
					  struct bio *bio,
					  struct request_queue *q)
{
	struct bfq_queue *bfqq = bfqd->bio_bfqq;


	if (bfqq)
		return elv_rb_find(&bfqq->sort_list, bio_end_sector(bio));

	return NULL;
}

static sector_t get_sdist(sector_t last_pos, struct request *rq)
{
	if (last_pos)
		return abs(blk_rq_pos(rq) - last_pos);

	return 0;
}

static void bfq_remove_request(struct request_queue *q,
			       struct request *rq)
{
	struct bfq_queue *bfqq = RQ_BFQQ(rq);
	struct bfq_data *bfqd = bfqq->bfqd;
	const int sync = rq_is_sync(rq);

	if (bfqq->next_rq == rq) {
		bfqq->next_rq = bfq_find_next_rq(bfqd, bfqq, rq);
		bfq_updated_next_req(bfqd, bfqq);
	}

	if (rq->queuelist.prev != &rq->queuelist)
		list_del_init(&rq->queuelist);
	bfqq->queued[sync]--;
	/*
	 * Updating of 'bfqd->queued' is protected by 'bfqd->lock', however, it
	 * may be read without holding the lock in bfq_has_work().
	 */
	WRITE_ONCE(bfqd->queued, bfqd->queued - 1);
	elv_rb_del(&bfqq->sort_list, rq);

	elv_rqhash_del(q, rq);
	if (q->last_merge == rq)
		q->last_merge = NULL;

	if (RB_EMPTY_ROOT(&bfqq->sort_list)) {
		bfqq->next_rq = NULL;

		if (bfq_bfqq_busy(bfqq) && bfqq != bfqd->in_service_queue) {
			bfq_del_bfqq_busy(bfqq, false);
			/*
			 * bfqq emptied. In normal operation, when
			 * bfqq is empty, bfqq->entity.service and
			 * bfqq->entity.budget must contain,
			 * respectively, the service received and the
			 * budget used last time bfqq emptied. These
			 * facts do not hold in this case, as at least
			 * this last removal occurred while bfqq is
			 * not in service. To avoid inconsistencies,
			 * reset both bfqq->entity.service and
			 * bfqq->entity.budget, if bfqq has still a
			 * process that may issue I/O requests to it.
			 */
			bfqq->entity.budget = bfqq->entity.service = 0;
		}

		/*
		 * Remove queue from request-position tree as it is empty.
		 */
		if (bfqq->pos_root) {
			rb_erase(&bfqq->pos_node, bfqq->pos_root);
			bfqq->pos_root = NULL;
		}
	} else {
		/* see comments on bfq_pos_tree_add_move() for the unlikely() */
		if (unlikely(!bfqd->nonrot_with_queueing))
			bfq_pos_tree_add_move(bfqd, bfqq);
	}

	if (rq->cmd_flags & REQ_META)
		bfqq->meta_pending--;

}

static bool bfq_bio_merge(struct request_queue *q, struct bio *bio,
		unsigned int nr_segs)
{
	struct bfq_data *bfqd = q->elevator->elevator_data;
	struct request *free = NULL;
	/*
	 * bfq_bic_lookup grabs the queue_lock: invoke it now and
	 * store its return value for later use, to avoid nesting
	 * queue_lock inside the bfqd->lock. We assume that the bic
	 * returned by bfq_bic_lookup does not go away before
	 * bfqd->lock is taken.
	 */
	struct bfq_io_cq *bic = bfq_bic_lookup(q);
	bool ret;

	spin_lock_irq(&bfqd->lock);

	if (bic) {
		/*
		 * Make sure cgroup info is uptodate for current process before
		 * considering the merge.
		 */
		bfq_bic_update_cgroup(bic, bio);

		bfqd->bio_bfqq = bic_to_bfqq(bic, op_is_sync(bio->bi_opf),
					     bfq_actuator_index(bfqd, bio));
	} else {
		bfqd->bio_bfqq = NULL;
	}
	bfqd->bio_bic = bic;

	ret = blk_mq_sched_try_merge(q, bio, nr_segs, &free);

	spin_unlock_irq(&bfqd->lock);
	if (free)
		blk_mq_free_request(free);

	return ret;
}

static int bfq_request_merge(struct request_queue *q, struct request **req,
			     struct bio *bio)
{
	struct bfq_data *bfqd = q->elevator->elevator_data;
	struct request *__rq;

	__rq = bfq_find_rq_fmerge(bfqd, bio, q);
	if (__rq && elv_bio_merge_ok(__rq, bio)) {
		*req = __rq;

		if (blk_discard_mergable(__rq))
			return ELEVATOR_DISCARD_MERGE;
		return ELEVATOR_FRONT_MERGE;
	}

	return ELEVATOR_NO_MERGE;
}

static void bfq_request_merged(struct request_queue *q, struct request *req,
			       enum elv_merge type)
{
	if (type == ELEVATOR_FRONT_MERGE &&
	    rb_prev(&req->rb_node) &&
	    blk_rq_pos(req) <
	    blk_rq_pos(container_of(rb_prev(&req->rb_node),
				    struct request, rb_node))) {
		struct bfq_queue *bfqq = RQ_BFQQ(req);
		struct bfq_data *bfqd;
		struct request *prev, *next_rq;

		if (!bfqq)
			return;

		bfqd = bfqq->bfqd;

		/* Reposition request in its sort_list */
		elv_rb_del(&bfqq->sort_list, req);
		elv_rb_add(&bfqq->sort_list, req);

		/* Choose next request to be served for bfqq */
		prev = bfqq->next_rq;
		next_rq = bfq_choose_req(bfqd, bfqq->next_rq, req,
					 bfqd->last_position);
		bfqq->next_rq = next_rq;
		/*
		 * If next_rq changes, update both the queue's budget to
		 * fit the new request and the queue's position in its
		 * rq_pos_tree.
		 */
		if (prev != bfqq->next_rq) {
			bfq_updated_next_req(bfqd, bfqq);
			/*
			 * See comments on bfq_pos_tree_add_move() for
			 * the unlikely().
			 */
			if (unlikely(!bfqd->nonrot_with_queueing))
				bfq_pos_tree_add_move(bfqd, bfqq);
		}
	}
}

/*
 * This function is called to notify the scheduler that the requests
 * rq and 'next' have been merged, with 'next' going away.  BFQ
 * exploits this hook to address the following issue: if 'next' has a
 * fifo_time lower that rq, then the fifo_time of rq must be set to
 * the value of 'next', to not forget the greater age of 'next'.
 *
 * NOTE: in this function we assume that rq is in a bfq_queue, basing
 * on that rq is picked from the hash table q->elevator->hash, which,
 * in its turn, is filled only with I/O requests present in
 * bfq_queues, while BFQ is in use for the request queue q. In fact,
 * the function that fills this hash table (elv_rqhash_add) is called
 * only by bfq_insert_request.
 */
static void bfq_requests_merged(struct request_queue *q, struct request *rq,
				struct request *next)
{
	struct bfq_queue *bfqq = RQ_BFQQ(rq),
		*next_bfqq = RQ_BFQQ(next);

	if (!bfqq)
		goto remove;

	/*
	 * If next and rq belong to the same bfq_queue and next is older
	 * than rq, then reposition rq in the fifo (by substituting next
	 * with rq). Otherwise, if next and rq belong to different
	 * bfq_queues, never reposition rq: in fact, we would have to
	 * reposition it with respect to next's position in its own fifo,
	 * which would most certainly be too expensive with respect to
	 * the benefits.
	 */
	if (bfqq == next_bfqq &&
	    !list_empty(&rq->queuelist) && !list_empty(&next->queuelist) &&
	    next->fifo_time < rq->fifo_time) {
		list_del_init(&rq->queuelist);
		list_replace_init(&next->queuelist, &rq->queuelist);
		rq->fifo_time = next->fifo_time;
	}

	if (bfqq->next_rq == next)
		bfqq->next_rq = rq;

	bfqg_stats_update_io_merged(bfqq_group(bfqq), next->cmd_flags);
remove:
	/* Merged request may be in the IO scheduler. Remove it. */
	if (!RB_EMPTY_NODE(&next->rb_node)) {
		bfq_remove_request(next->q, next);
		if (next_bfqq)
			bfqg_stats_update_io_remove(bfqq_group(next_bfqq),
						    next->cmd_flags);
	}
}

/* Must be called with bfqq != NULL */
static void bfq_bfqq_end_wr(struct bfq_queue *bfqq)
{
	/*
	 * If bfqq has been enjoying interactive weight-raising, then
	 * reset soft_rt_next_start. We do it for the following
	 * reason. bfqq may have been conveying the I/O needed to load
	 * a soft real-time application. Such an application actually
	 * exhibits a soft real-time I/O pattern after it finishes
	 * loading, and finally starts doing its job. But, if bfqq has
	 * been receiving a lot of bandwidth so far (likely to happen
	 * on a fast device), then soft_rt_next_start now contains a
	 * high value that. So, without this reset, bfqq would be
	 * prevented from being possibly considered as soft_rt for a
	 * very long time.
	 */

	if (bfqq->wr_cur_max_time !=
	    bfqq->bfqd->bfq_wr_rt_max_time)
		bfqq->soft_rt_next_start = jiffies;

	if (bfq_bfqq_busy(bfqq))
		bfqq->bfqd->wr_busy_queues--;
	bfqq->wr_coeff = 1;
	bfqq->wr_cur_max_time = 0;
	bfqq->last_wr_start_finish = jiffies;
	/*
	 * Trigger a weight change on the next invocation of
	 * __bfq_entity_update_weight_prio.
	 */
	bfqq->entity.prio_changed = 1;
}

void bfq_end_wr_async_queues(struct bfq_data *bfqd,
			     struct bfq_group *bfqg)
{
	int i, j, k;

	for (k = 0; k < bfqd->num_actuators; k++) {
		for (i = 0; i < 2; i++)
			for (j = 0; j < IOPRIO_NR_LEVELS; j++)
				if (bfqg->async_bfqq[i][j][k])
					bfq_bfqq_end_wr(bfqg->async_bfqq[i][j][k]);
		if (bfqg->async_idle_bfqq[k])
			bfq_bfqq_end_wr(bfqg->async_idle_bfqq[k]);
	}
}

static void bfq_end_wr(struct bfq_data *bfqd)
{
	struct bfq_queue *bfqq;
	int i;

	spin_lock_irq(&bfqd->lock);

	for (i = 0; i < bfqd->num_actuators; i++) {
		list_for_each_entry(bfqq, &bfqd->active_list[i], bfqq_list)
			bfq_bfqq_end_wr(bfqq);
	}
	list_for_each_entry(bfqq, &bfqd->idle_list, bfqq_list)
		bfq_bfqq_end_wr(bfqq);
	bfq_end_wr_async(bfqd);

	spin_unlock_irq(&bfqd->lock);
}

static sector_t bfq_io_struct_pos(void *io_struct, bool request)
{
	if (request)
		return blk_rq_pos(io_struct);
	else
		return ((struct bio *)io_struct)->bi_iter.bi_sector;
}

static int bfq_rq_close_to_sector(void *io_struct, bool request,
				  sector_t sector)
{
	return abs(bfq_io_struct_pos(io_struct, request) - sector) <=
	       BFQQ_CLOSE_THR;
}

static struct bfq_queue *bfqq_find_close(struct bfq_data *bfqd,
					 struct bfq_queue *bfqq,
					 sector_t sector)
{
	struct rb_root *root = &bfqq_group(bfqq)->rq_pos_tree;
	struct rb_node *parent, *node;
	struct bfq_queue *__bfqq;

	if (RB_EMPTY_ROOT(root))
		return NULL;

	/*
	 * First, if we find a request starting at the end of the last
	 * request, choose it.
	 */
	__bfqq = bfq_rq_pos_tree_lookup(bfqd, root, sector, &parent, NULL);
	if (__bfqq)
		return __bfqq;

	/*
	 * If the exact sector wasn't found, the parent of the NULL leaf
	 * will contain the closest sector (rq_pos_tree sorted by
	 * next_request position).
	 */
	__bfqq = rb_entry(parent, struct bfq_queue, pos_node);
	if (bfq_rq_close_to_sector(__bfqq->next_rq, true, sector))
		return __bfqq;

	if (blk_rq_pos(__bfqq->next_rq) < sector)
		node = rb_next(&__bfqq->pos_node);
	else
		node = rb_prev(&__bfqq->pos_node);
	if (!node)
		return NULL;

	__bfqq = rb_entry(node, struct bfq_queue, pos_node);
	if (bfq_rq_close_to_sector(__bfqq->next_rq, true, sector))
		return __bfqq;

	return NULL;
}

static struct bfq_queue *bfq_find_close_cooperator(struct bfq_data *bfqd,
						   struct bfq_queue *cur_bfqq,
						   sector_t sector)
{
	struct bfq_queue *bfqq;

	/*
	 * We shall notice if some of the queues are cooperating,
	 * e.g., working closely on the same area of the device. In
	 * that case, we can group them together and: 1) don't waste
	 * time idling, and 2) serve the union of their requests in
	 * the best possible order for throughput.
	 */
	bfqq = bfqq_find_close(bfqd, cur_bfqq, sector);
	if (!bfqq || bfqq == cur_bfqq)
		return NULL;

	return bfqq;
}

static struct bfq_queue *
bfq_setup_merge(struct bfq_queue *bfqq, struct bfq_queue *new_bfqq)
{
	int process_refs, new_process_refs;
	struct bfq_queue *__bfqq;

	/*
	 * If there are no process references on the new_bfqq, then it is
	 * unsafe to follow the ->new_bfqq chain as other bfqq's in the chain
	 * may have dropped their last reference (not just their last process
	 * reference).
	 */
	if (!bfqq_process_refs(new_bfqq))
		return NULL;

	/* Avoid a circular list and skip interim queue merges. */
	while ((__bfqq = new_bfqq->new_bfqq)) {
		if (__bfqq == bfqq)
			return NULL;
		new_bfqq = __bfqq;
	}

	process_refs = bfqq_process_refs(bfqq);
	new_process_refs = bfqq_process_refs(new_bfqq);
	/*
	 * If the process for the bfqq has gone away, there is no
	 * sense in merging the queues.
	 */
	if (process_refs == 0 || new_process_refs == 0)
		return NULL;

	/*
	 * Make sure merged queues belong to the same parent. Parents could
	 * have changed since the time we decided the two queues are suitable
	 * for merging.
	 */
	if (new_bfqq->entity.parent != bfqq->entity.parent)
		return NULL;

	bfq_log_bfqq(bfqq->bfqd, bfqq, "scheduling merge with queue %d",
		new_bfqq->pid);

	/*
	 * Merging is just a redirection: the requests of the process
	 * owning one of the two queues are redirected to the other queue.
	 * The latter queue, in its turn, is set as shared if this is the
	 * first time that the requests of some process are redirected to
	 * it.
	 *
	 * We redirect bfqq to new_bfqq and not the opposite, because
	 * we are in the context of the process owning bfqq, thus we
	 * have the io_cq of this process. So we can immediately
	 * configure this io_cq to redirect the requests of the
	 * process to new_bfqq. In contrast, the io_cq of new_bfqq is
	 * not available any more (new_bfqq->bic == NULL).
	 *
	 * Anyway, even in case new_bfqq coincides with the in-service
	 * queue, redirecting requests the in-service queue is the
	 * best option, as we feed the in-service queue with new
	 * requests close to the last request served and, by doing so,
	 * are likely to increase the throughput.
	 */
	bfqq->new_bfqq = new_bfqq;
	/*
	 * The above assignment schedules the following redirections:
	 * each time some I/O for bfqq arrives, the process that
	 * generated that I/O is disassociated from bfqq and
	 * associated with new_bfqq. Here we increases new_bfqq->ref
	 * in advance, adding the number of processes that are
	 * expected to be associated with new_bfqq as they happen to
	 * issue I/O.
	 */
	new_bfqq->ref += process_refs;
	return new_bfqq;
}

static bool bfq_may_be_close_cooperator(struct bfq_queue *bfqq,
					struct bfq_queue *new_bfqq)
{
	if (bfq_too_late_for_merging(new_bfqq))
		return false;

	if (bfq_class_idle(bfqq) || bfq_class_idle(new_bfqq) ||
	    (bfqq->ioprio_class != new_bfqq->ioprio_class))
		return false;

	/*
	 * If either of the queues has already been detected as seeky,
	 * then merging it with the other queue is unlikely to lead to
	 * sequential I/O.
	 */
	if (BFQQ_SEEKY(bfqq) || BFQQ_SEEKY(new_bfqq))
		return false;

	/*
	 * Interleaved I/O is known to be done by (some) applications
	 * only for reads, so it does not make sense to merge async
	 * queues.
	 */
	if (!bfq_bfqq_sync(bfqq) || !bfq_bfqq_sync(new_bfqq))
		return false;

	return true;
}

static bool idling_boosts_thr_without_issues(struct bfq_data *bfqd,
					     struct bfq_queue *bfqq);

static struct bfq_queue *
bfq_setup_stable_merge(struct bfq_data *bfqd, struct bfq_queue *bfqq,
		       struct bfq_queue *stable_merge_bfqq,
		       struct bfq_iocq_bfqq_data *bfqq_data)
{
	int proc_ref = min(bfqq_process_refs(bfqq),
			   bfqq_process_refs(stable_merge_bfqq));
	struct bfq_queue *new_bfqq = NULL;

	bfqq_data->stable_merge_bfqq = NULL;
	if (idling_boosts_thr_without_issues(bfqd, bfqq) || proc_ref == 0)
		goto out;

	/* next function will take at least one ref */
	new_bfqq = bfq_setup_merge(bfqq, stable_merge_bfqq);

	if (new_bfqq) {
		bfqq_data->stably_merged = true;
		if (new_bfqq->bic) {
			unsigned int new_a_idx = new_bfqq->actuator_idx;
			struct bfq_iocq_bfqq_data *new_bfqq_data =
				&new_bfqq->bic->bfqq_data[new_a_idx];

			new_bfqq_data->stably_merged = true;
		}
	}

out:
	/* deschedule stable merge, because done or aborted here */
	bfq_put_stable_ref(stable_merge_bfqq);

	return new_bfqq;
}

/*
 * Attempt to schedule a merge of bfqq with the currently in-service
 * queue or with a close queue among the scheduled queues.  Return
 * NULL if no merge was scheduled, a pointer to the shared bfq_queue
 * structure otherwise.
 *
 * The OOM queue is not allowed to participate to cooperation: in fact, since
 * the requests temporarily redirected to the OOM queue could be redirected
 * again to dedicated queues at any time, the state needed to correctly
 * handle merging with the OOM queue would be quite complex and expensive
 * to maintain. Besides, in such a critical condition as an out of memory,
 * the benefits of queue merging may be little relevant, or even negligible.
 *
 * WARNING: queue merging may impair fairness among non-weight raised
 * queues, for at least two reasons: 1) the original weight of a
 * merged queue may change during the merged state, 2) even being the
 * weight the same, a merged queue may be bloated with many more
 * requests than the ones produced by its originally-associated
 * process.
 */
static struct bfq_queue *
bfq_setup_cooperator(struct bfq_data *bfqd, struct bfq_queue *bfqq,
		     void *io_struct, bool request, struct bfq_io_cq *bic)
{
	struct bfq_queue *in_service_bfqq, *new_bfqq;
	unsigned int a_idx = bfqq->actuator_idx;
	struct bfq_iocq_bfqq_data *bfqq_data = &bic->bfqq_data[a_idx];

	/* if a merge has already been setup, then proceed with that first */
	if (bfqq->new_bfqq)
		return bfqq->new_bfqq;

	/*
	 * Check delayed stable merge for rotational or non-queueing
	 * devs. For this branch to be executed, bfqq must not be
	 * currently merged with some other queue (i.e., bfqq->bic
	 * must be non null). If we considered also merged queues,
	 * then we should also check whether bfqq has already been
	 * merged with bic->stable_merge_bfqq. But this would be
	 * costly and complicated.
	 */
	if (unlikely(!bfqd->nonrot_with_queueing)) {
		/*
		 * Make sure also that bfqq is sync, because
		 * bic->stable_merge_bfqq may point to some queue (for
		 * stable merging) also if bic is associated with a
		 * sync queue, but this bfqq is async
		 */
		if (bfq_bfqq_sync(bfqq) && bfqq_data->stable_merge_bfqq &&
		    !bfq_bfqq_just_created(bfqq) &&
		    time_is_before_jiffies(bfqq->split_time +
					  msecs_to_jiffies(bfq_late_stable_merging)) &&
		    time_is_before_jiffies(bfqq->creation_time +
					   msecs_to_jiffies(bfq_late_stable_merging))) {
			struct bfq_queue *stable_merge_bfqq =
				bfqq_data->stable_merge_bfqq;

			return bfq_setup_stable_merge(bfqd, bfqq,
						      stable_merge_bfqq,
						      bfqq_data);
		}
	}

	/*
	 * Do not perform queue merging if the device is non
	 * rotational and performs internal queueing. In fact, such a
	 * device reaches a high speed through internal parallelism
	 * and pipelining. This means that, to reach a high
	 * throughput, it must have many requests enqueued at the same
	 * time. But, in this configuration, the internal scheduling
	 * algorithm of the device does exactly the job of queue
	 * merging: it reorders requests so as to obtain as much as
	 * possible a sequential I/O pattern. As a consequence, with
	 * the workload generated by processes doing interleaved I/O,
	 * the throughput reached by the device is likely to be the
	 * same, with and without queue merging.
	 *
	 * Disabling merging also provides a remarkable benefit in
	 * terms of throughput. Merging tends to make many workloads
	 * artificially more uneven, because of shared queues
	 * remaining non empty for incomparably more time than
	 * non-merged queues. This may accentuate workload
	 * asymmetries. For example, if one of the queues in a set of
	 * merged queues has a higher weight than a normal queue, then
	 * the shared queue may inherit such a high weight and, by
	 * staying almost always active, may force BFQ to perform I/O
	 * plugging most of the time. This evidently makes it harder
	 * for BFQ to let the device reach a high throughput.
	 *
	 * Finally, the likely() macro below is not used because one
	 * of the two branches is more likely than the other, but to
	 * have the code path after the following if() executed as
	 * fast as possible for the case of a non rotational device
	 * with queueing. We want it because this is the fastest kind
	 * of device. On the opposite end, the likely() may lengthen
	 * the execution time of BFQ for the case of slower devices
	 * (rotational or at least without queueing). But in this case
	 * the execution time of BFQ matters very little, if not at
	 * all.
	 */
	if (likely(bfqd->nonrot_with_queueing))
		return NULL;

	/*
	 * Prevent bfqq from being merged if it has been created too
	 * long ago. The idea is that true cooperating processes, and
	 * thus their associated bfq_queues, are supposed to be
	 * created shortly after each other. This is the case, e.g.,
	 * for KVM/QEMU and dump I/O threads. Basing on this
	 * assumption, the following filtering greatly reduces the
	 * probability that two non-cooperating processes, which just
	 * happen to do close I/O for some short time interval, have
	 * their queues merged by mistake.
	 */
	if (bfq_too_late_for_merging(bfqq))
		return NULL;

	if (!io_struct || unlikely(bfqq == &bfqd->oom_bfqq))
		return NULL;

	/* If there is only one backlogged queue, don't search. */
	if (bfq_tot_busy_queues(bfqd) == 1)
		return NULL;

	in_service_bfqq = bfqd->in_service_queue;

	if (in_service_bfqq && in_service_bfqq != bfqq &&
	    likely(in_service_bfqq != &bfqd->oom_bfqq) &&
	    bfq_rq_close_to_sector(io_struct, request,
				   bfqd->in_serv_last_pos) &&
	    bfqq->entity.parent == in_service_bfqq->entity.parent &&
	    bfq_may_be_close_cooperator(bfqq, in_service_bfqq)) {
		new_bfqq = bfq_setup_merge(bfqq, in_service_bfqq);
		if (new_bfqq)
			return new_bfqq;
	}
	/*
	 * Check whether there is a cooperator among currently scheduled
	 * queues. The only thing we need is that the bio/request is not
	 * NULL, as we need it to establish whether a cooperator exists.
	 */
	new_bfqq = bfq_find_close_cooperator(bfqd, bfqq,
			bfq_io_struct_pos(io_struct, request));

	if (new_bfqq && likely(new_bfqq != &bfqd->oom_bfqq) &&
	    bfq_may_be_close_cooperator(bfqq, new_bfqq))
		return bfq_setup_merge(bfqq, new_bfqq);

	return NULL;
}

static void bfq_bfqq_save_state(struct bfq_queue *bfqq)
{
	struct bfq_io_cq *bic = bfqq->bic;
	unsigned int a_idx = bfqq->actuator_idx;
	struct bfq_iocq_bfqq_data *bfqq_data = &bic->bfqq_data[a_idx];

	/*
	 * If !bfqq->bic, the queue is already shared or its requests
	 * have already been redirected to a shared queue; both idle window
	 * and weight raising state have already been saved. Do nothing.
	 */
	if (!bic)
		return;

	bfqq_data->saved_last_serv_time_ns = bfqq->last_serv_time_ns;
	bfqq_data->saved_inject_limit =	bfqq->inject_limit;
	bfqq_data->saved_decrease_time_jif = bfqq->decrease_time_jif;

	bfqq_data->saved_weight = bfqq->entity.orig_weight;
	bfqq_data->saved_ttime = bfqq->ttime;
	bfqq_data->saved_has_short_ttime =
		bfq_bfqq_has_short_ttime(bfqq);
	bfqq_data->saved_IO_bound = bfq_bfqq_IO_bound(bfqq);
	bfqq_data->saved_io_start_time = bfqq->io_start_time;
	bfqq_data->saved_tot_idle_time = bfqq->tot_idle_time;
	bfqq_data->saved_in_large_burst = bfq_bfqq_in_large_burst(bfqq);
	bfqq_data->was_in_burst_list =
		!hlist_unhashed(&bfqq->burst_list_node);

	if (unlikely(bfq_bfqq_just_created(bfqq) &&
		     !bfq_bfqq_in_large_burst(bfqq) &&
		     bfqq->bfqd->low_latency)) {
		/*
		 * bfqq being merged right after being created: bfqq
		 * would have deserved interactive weight raising, but
		 * did not make it to be set in a weight-raised state,
		 * because of this early merge.	Store directly the
		 * weight-raising state that would have been assigned
		 * to bfqq, so that to avoid that bfqq unjustly fails
		 * to enjoy weight raising if split soon.
		 */
		bfqq_data->saved_wr_coeff = bfqq->bfqd->bfq_wr_coeff;
		bfqq_data->saved_wr_start_at_switch_to_srt =
			bfq_smallest_from_now();
		bfqq_data->saved_wr_cur_max_time =
			bfq_wr_duration(bfqq->bfqd);
		bfqq_data->saved_last_wr_start_finish = jiffies;
	} else {
		bfqq_data->saved_wr_coeff = bfqq->wr_coeff;
		bfqq_data->saved_wr_start_at_switch_to_srt =
			bfqq->wr_start_at_switch_to_srt;
		bfqq_data->saved_service_from_wr =
			bfqq->service_from_wr;
		bfqq_data->saved_last_wr_start_finish =
			bfqq->last_wr_start_finish;
		bfqq_data->saved_wr_cur_max_time = bfqq->wr_cur_max_time;
	}
}


static void
bfq_reassign_last_bfqq(struct bfq_queue *cur_bfqq, struct bfq_queue *new_bfqq)
{
	if (cur_bfqq->entity.parent &&
	    cur_bfqq->entity.parent->last_bfqq_created == cur_bfqq)
		cur_bfqq->entity.parent->last_bfqq_created = new_bfqq;
	else if (cur_bfqq->bfqd && cur_bfqq->bfqd->last_bfqq_created == cur_bfqq)
		cur_bfqq->bfqd->last_bfqq_created = new_bfqq;
}

void bfq_release_process_ref(struct bfq_data *bfqd, struct bfq_queue *bfqq)
{
	/*
	 * To prevent bfqq's service guarantees from being violated,
	 * bfqq may be left busy, i.e., queued for service, even if
	 * empty (see comments in __bfq_bfqq_expire() for
	 * details). But, if no process will send requests to bfqq any
	 * longer, then there is no point in keeping bfqq queued for
	 * service. In addition, keeping bfqq queued for service, but
	 * with no process ref any longer, may have caused bfqq to be
	 * freed when dequeued from service. But this is assumed to
	 * never happen.
	 */
	if (bfq_bfqq_busy(bfqq) && RB_EMPTY_ROOT(&bfqq->sort_list) &&
	    bfqq != bfqd->in_service_queue)
		bfq_del_bfqq_busy(bfqq, false);

	bfq_reassign_last_bfqq(bfqq, NULL);

	bfq_put_queue(bfqq);
}

static void
bfq_merge_bfqqs(struct bfq_data *bfqd, struct bfq_io_cq *bic,
		struct bfq_queue *bfqq, struct bfq_queue *new_bfqq)
{
	bfq_log_bfqq(bfqd, bfqq, "merging with queue %lu",
		(unsigned long)new_bfqq->pid);
	/* Save weight raising and idle window of the merged queues */
	bfq_bfqq_save_state(bfqq);
	bfq_bfqq_save_state(new_bfqq);
	if (bfq_bfqq_IO_bound(bfqq))
		bfq_mark_bfqq_IO_bound(new_bfqq);
	bfq_clear_bfqq_IO_bound(bfqq);

	/*
	 * The processes associated with bfqq are cooperators of the
	 * processes associated with new_bfqq. So, if bfqq has a
	 * waker, then assume that all these processes will be happy
	 * to let bfqq's waker freely inject I/O when they have no
	 * I/O.
	 */
	if (bfqq->waker_bfqq && !new_bfqq->waker_bfqq &&
	    bfqq->waker_bfqq != new_bfqq) {
		new_bfqq->waker_bfqq = bfqq->waker_bfqq;
		new_bfqq->tentative_waker_bfqq = NULL;

		/*
		 * If the waker queue disappears, then
		 * new_bfqq->waker_bfqq must be reset. So insert
		 * new_bfqq into the woken_list of the waker. See
		 * bfq_check_waker for details.
		 */
		hlist_add_head(&new_bfqq->woken_list_node,
			       &new_bfqq->waker_bfqq->woken_list);

	}

	/*
	 * If bfqq is weight-raised, then let new_bfqq inherit
	 * weight-raising. To reduce false positives, neglect the case
	 * where bfqq has just been created, but has not yet made it
	 * to be weight-raised (which may happen because EQM may merge
	 * bfqq even before bfq_add_request is executed for the first
	 * time for bfqq). Handling this case would however be very
	 * easy, thanks to the flag just_created.
	 */
	if (new_bfqq->wr_coeff == 1 && bfqq->wr_coeff > 1) {
		new_bfqq->wr_coeff = bfqq->wr_coeff;
		new_bfqq->wr_cur_max_time = bfqq->wr_cur_max_time;
		new_bfqq->last_wr_start_finish = bfqq->last_wr_start_finish;
		new_bfqq->wr_start_at_switch_to_srt =
			bfqq->wr_start_at_switch_to_srt;
		if (bfq_bfqq_busy(new_bfqq))
			bfqd->wr_busy_queues++;
		new_bfqq->entity.prio_changed = 1;
	}

	if (bfqq->wr_coeff > 1) { /* bfqq has given its wr to new_bfqq */
		bfqq->wr_coeff = 1;
		bfqq->entity.prio_changed = 1;
		if (bfq_bfqq_busy(bfqq))
			bfqd->wr_busy_queues--;
	}

	bfq_log_bfqq(bfqd, new_bfqq, "merge_bfqqs: wr_busy %d",
		     bfqd->wr_busy_queues);

	/*
	 * Merge queues (that is, let bic redirect its requests to new_bfqq)
	 */
	bic_set_bfqq(bic, new_bfqq, true, bfqq->actuator_idx);
	bfq_mark_bfqq_coop(new_bfqq);
	/*
	 * new_bfqq now belongs to at least two bics (it is a shared queue):
	 * set new_bfqq->bic to NULL. bfqq either:
	 * - does not belong to any bic any more, and hence bfqq->bic must
	 *   be set to NULL, or
	 * - is a queue whose owning bics have already been redirected to a
	 *   different queue, hence the queue is destined to not belong to
	 *   any bic soon and bfqq->bic is already NULL (therefore the next
	 *   assignment causes no harm).
	 */
	new_bfqq->bic = NULL;
	/*
	 * If the queue is shared, the pid is the pid of one of the associated
	 * processes. Which pid depends on the exact sequence of merge events
	 * the queue underwent. So printing such a pid is useless and confusing
	 * because it reports a random pid between those of the associated
	 * processes.
	 * We mark such a queue with a pid -1, and then print SHARED instead of
	 * a pid in logging messages.
	 */
	new_bfqq->pid = -1;
	bfqq->bic = NULL;

	bfq_reassign_last_bfqq(bfqq, new_bfqq);

	bfq_release_process_ref(bfqd, bfqq);
}

static bool bfq_allow_bio_merge(struct request_queue *q, struct request *rq,
				struct bio *bio)
{
	struct bfq_data *bfqd = q->elevator->elevator_data;
	bool is_sync = op_is_sync(bio->bi_opf);
	struct bfq_queue *bfqq = bfqd->bio_bfqq, *new_bfqq;

	/*
	 * Disallow merge of a sync bio into an async request.
	 */
	if (is_sync && !rq_is_sync(rq))
		return false;

	/*
	 * Lookup the bfqq that this bio will be queued with. Allow
	 * merge only if rq is queued there.
	 */
	if (!bfqq)
		return false;

	/*
	 * We take advantage of this function to perform an early merge
	 * of the queues of possible cooperating processes.
	 */
	new_bfqq = bfq_setup_cooperator(bfqd, bfqq, bio, false, bfqd->bio_bic);
	if (new_bfqq) {
		/*
		 * bic still points to bfqq, then it has not yet been
		 * redirected to some other bfq_queue, and a queue
		 * merge between bfqq and new_bfqq can be safely
		 * fulfilled, i.e., bic can be redirected to new_bfqq
		 * and bfqq can be put.
		 */
		bfq_merge_bfqqs(bfqd, bfqd->bio_bic, bfqq,
				new_bfqq);
		/*
		 * If we get here, bio will be queued into new_queue,
		 * so use new_bfqq to decide whether bio and rq can be
		 * merged.
		 */
		bfqq = new_bfqq;

		/*
		 * Change also bqfd->bio_bfqq, as
		 * bfqd->bio_bic now points to new_bfqq, and
		 * this function may be invoked again (and then may
		 * use again bqfd->bio_bfqq).
		 */
		bfqd->bio_bfqq = bfqq;
	}

	return bfqq == RQ_BFQQ(rq);
}

/*
 * Set the maximum time for the in-service queue to consume its
 * budget. This prevents seeky processes from lowering the throughput.
 * In practice, a time-slice service scheme is used with seeky
 * processes.
 */
static void bfq_set_budget_timeout(struct bfq_data *bfqd,
				   struct bfq_queue *bfqq)
{
	unsigned int timeout_coeff;

	if (bfqq->wr_cur_max_time == bfqd->bfq_wr_rt_max_time)
		timeout_coeff = 1;
	else
		timeout_coeff = bfqq->entity.weight / bfqq->entity.orig_weight;

	bfqd->last_budget_start = ktime_get();

	bfqq->budget_timeout = jiffies +
		bfqd->bfq_timeout * timeout_coeff;
}

static void __bfq_set_in_service_queue(struct bfq_data *bfqd,
				       struct bfq_queue *bfqq)
{
	if (bfqq) {
		bfq_clear_bfqq_fifo_expire(bfqq);

		bfqd->budgets_assigned = (bfqd->budgets_assigned * 7 + 256) / 8;

		if (time_is_before_jiffies(bfqq->last_wr_start_finish) &&
		    bfqq->wr_coeff > 1 &&
		    bfqq->wr_cur_max_time == bfqd->bfq_wr_rt_max_time &&
		    time_is_before_jiffies(bfqq->budget_timeout)) {
			/*
			 * For soft real-time queues, move the start
			 * of the weight-raising period forward by the
			 * time the queue has not received any
			 * service. Otherwise, a relatively long
			 * service delay is likely to cause the
			 * weight-raising period of the queue to end,
			 * because of the short duration of the
			 * weight-raising period of a soft real-time
			 * queue.  It is worth noting that this move
			 * is not so dangerous for the other queues,
			 * because soft real-time queues are not
			 * greedy.
			 *
			 * To not add a further variable, we use the
			 * overloaded field budget_timeout to
			 * determine for how long the queue has not
			 * received service, i.e., how much time has
			 * elapsed since the queue expired. However,
			 * this is a little imprecise, because
			 * budget_timeout is set to jiffies if bfqq
			 * not only expires, but also remains with no
			 * request.
			 */
			if (time_after(bfqq->budget_timeout,
				       bfqq->last_wr_start_finish))
				bfqq->last_wr_start_finish +=
					jiffies - bfqq->budget_timeout;
			else
				bfqq->last_wr_start_finish = jiffies;
		}

		bfq_set_budget_timeout(bfqd, bfqq);
		bfq_log_bfqq(bfqd, bfqq,
			     "set_in_service_queue, cur-budget = %d",
			     bfqq->entity.budget);
	}

	bfqd->in_service_queue = bfqq;
	bfqd->in_serv_last_pos = 0;
}

/*
 * Get and set a new queue for service.
 */
static struct bfq_queue *bfq_set_in_service_queue(struct bfq_data *bfqd)
{
	struct bfq_queue *bfqq = bfq_get_next_queue(bfqd);

	__bfq_set_in_service_queue(bfqd, bfqq);
	return bfqq;
}

static void bfq_arm_slice_timer(struct bfq_data *bfqd)
{
	struct bfq_queue *bfqq = bfqd->in_service_queue;
	u32 sl;

	bfq_mark_bfqq_wait_request(bfqq);

	/*
	 * We don't want to idle for seeks, but we do want to allow
	 * fair distribution of slice time for a process doing back-to-back
	 * seeks. So allow a little bit of time for him to submit a new rq.
	 */
	sl = bfqd->bfq_slice_idle;
	/*
	 * Unless the queue is being weight-raised or the scenario is
	 * asymmetric, grant only minimum idle time if the queue
	 * is seeky. A long idling is preserved for a weight-raised
	 * queue, or, more in general, in an asymmetric scenario,
	 * because a long idling is needed for guaranteeing to a queue
	 * its reserved share of the throughput (in particular, it is
	 * needed if the queue has a higher weight than some other
	 * queue).
	 */
	if (BFQQ_SEEKY(bfqq) && bfqq->wr_coeff == 1 &&
	    !bfq_asymmetric_scenario(bfqd, bfqq))
		sl = min_t(u64, sl, BFQ_MIN_TT);
	else if (bfqq->wr_coeff > 1)
		sl = max_t(u32, sl, 20ULL * NSEC_PER_MSEC);

	bfqd->last_idling_start = ktime_get();
	bfqd->last_idling_start_jiffies = jiffies;

	hrtimer_start(&bfqd->idle_slice_timer, ns_to_ktime(sl),
		      HRTIMER_MODE_REL);
	bfqg_stats_set_start_idle_time(bfqq_group(bfqq));
}

/*
 * In autotuning mode, max_budget is dynamically recomputed as the
 * amount of sectors transferred in timeout at the estimated peak
 * rate. This enables BFQ to utilize a full timeslice with a full
 * budget, even if the in-service queue is served at peak rate. And
 * this maximises throughput with sequential workloads.
 */
static unsigned long bfq_calc_max_budget(struct bfq_data *bfqd)
{
	return (u64)bfqd->peak_rate * USEC_PER_MSEC *
		jiffies_to_msecs(bfqd->bfq_timeout)>>BFQ_RATE_SHIFT;
}

/*
 * Update parameters related to throughput and responsiveness, as a
 * function of the estimated peak rate. See comments on
 * bfq_calc_max_budget(), and on the ref_wr_duration array.
 */
static void update_thr_responsiveness_params(struct bfq_data *bfqd)
{
	if (bfqd->bfq_user_max_budget == 0) {
		bfqd->bfq_max_budget =
			bfq_calc_max_budget(bfqd);
		bfq_log(bfqd, "new max_budget = %d", bfqd->bfq_max_budget);
	}
}

static void bfq_reset_rate_computation(struct bfq_data *bfqd,
				       struct request *rq)
{
	if (rq != NULL) { /* new rq dispatch now, reset accordingly */
		bfqd->last_dispatch = bfqd->first_dispatch = ktime_get_ns();
		bfqd->peak_rate_samples = 1;
		bfqd->sequential_samples = 0;
		bfqd->tot_sectors_dispatched = bfqd->last_rq_max_size =
			blk_rq_sectors(rq);
	} else /* no new rq dispatched, just reset the number of samples */
		bfqd->peak_rate_samples = 0; /* full re-init on next disp. */

	bfq_log(bfqd,
		"reset_rate_computation at end, sample %u/%u tot_sects %llu",
		bfqd->peak_rate_samples, bfqd->sequential_samples,
		bfqd->tot_sectors_dispatched);
}

static void bfq_update_rate_reset(struct bfq_data *bfqd, struct request *rq)
{
	u32 rate, weight, divisor;

	/*
	 * For the convergence property to hold (see comments on
	 * bfq_update_peak_rate()) and for the assessment to be
	 * reliable, a minimum number of samples must be present, and
	 * a minimum amount of time must have elapsed. If not so, do
	 * not compute new rate. Just reset parameters, to get ready
	 * for a new evaluation attempt.
	 */
	if (bfqd->peak_rate_samples < BFQ_RATE_MIN_SAMPLES ||
	    bfqd->delta_from_first < BFQ_RATE_MIN_INTERVAL)
		goto reset_computation;

	/*
	 * If a new request completion has occurred after last
	 * dispatch, then, to approximate the rate at which requests
	 * have been served by the device, it is more precise to
	 * extend the observation interval to the last completion.
	 */
	bfqd->delta_from_first =
		max_t(u64, bfqd->delta_from_first,
		      bfqd->last_completion - bfqd->first_dispatch);

	/*
	 * Rate computed in sects/usec, and not sects/nsec, for
	 * precision issues.
	 */
	rate = div64_ul(bfqd->tot_sectors_dispatched<<BFQ_RATE_SHIFT,
			div_u64(bfqd->delta_from_first, NSEC_PER_USEC));

	/*
	 * Peak rate not updated if:
	 * - the percentage of sequential dispatches is below 3/4 of the
	 *   total, and rate is below the current estimated peak rate
	 * - rate is unreasonably high (> 20M sectors/sec)
	 */
	if ((bfqd->sequential_samples < (3 * bfqd->peak_rate_samples)>>2 &&
	     rate <= bfqd->peak_rate) ||
		rate > 20<<BFQ_RATE_SHIFT)
		goto reset_computation;

	/*
	 * We have to update the peak rate, at last! To this purpose,
	 * we use a low-pass filter. We compute the smoothing constant
	 * of the filter as a function of the 'weight' of the new
	 * measured rate.
	 *
	 * As can be seen in next formulas, we define this weight as a
	 * quantity proportional to how sequential the workload is,
	 * and to how long the observation time interval is.
	 *
	 * The weight runs from 0 to 8. The maximum value of the
	 * weight, 8, yields the minimum value for the smoothing
	 * constant. At this minimum value for the smoothing constant,
	 * the measured rate contributes for half of the next value of
	 * the estimated peak rate.
	 *
	 * So, the first step is to compute the weight as a function
	 * of how sequential the workload is. Note that the weight
	 * cannot reach 9, because bfqd->sequential_samples cannot
	 * become equal to bfqd->peak_rate_samples, which, in its
	 * turn, holds true because bfqd->sequential_samples is not
	 * incremented for the first sample.
	 */
	weight = (9 * bfqd->sequential_samples) / bfqd->peak_rate_samples;

	/*
	 * Second step: further refine the weight as a function of the
	 * duration of the observation interval.
	 */
	weight = min_t(u32, 8,
		       div_u64(weight * bfqd->delta_from_first,
			       BFQ_RATE_REF_INTERVAL));

	/*
	 * Divisor ranging from 10, for minimum weight, to 2, for
	 * maximum weight.
	 */
	divisor = 10 - weight;

	/*
	 * Finally, update peak rate:
	 *
	 * peak_rate = peak_rate * (divisor-1) / divisor  +  rate / divisor
	 */
	bfqd->peak_rate *= divisor-1;
	bfqd->peak_rate /= divisor;
	rate /= divisor; /* smoothing constant alpha = 1/divisor */

	bfqd->peak_rate += rate;

	/*
	 * For a very slow device, bfqd->peak_rate can reach 0 (see
	 * the minimum representable values reported in the comments
	 * on BFQ_RATE_SHIFT). Push to 1 if this happens, to avoid
	 * divisions by zero where bfqd->peak_rate is used as a
	 * divisor.
	 */
	bfqd->peak_rate = max_t(u32, 1, bfqd->peak_rate);

	update_thr_responsiveness_params(bfqd);

reset_computation:
	bfq_reset_rate_computation(bfqd, rq);
}

/*
 * Update the read/write peak rate (the main quantity used for
 * auto-tuning, see update_thr_responsiveness_params()).
 *
 * It is not trivial to estimate the peak rate (correctly): because of
 * the presence of sw and hw queues between the scheduler and the
 * device components that finally serve I/O requests, it is hard to
 * say exactly when a given dispatched request is served inside the
 * device, and for how long. As a consequence, it is hard to know
 * precisely at what rate a given set of requests is actually served
 * by the device.
 *
 * On the opposite end, the dispatch time of any request is trivially
 * available, and, from this piece of information, the "dispatch rate"
 * of requests can be immediately computed. So, the idea in the next
 * function is to use what is known, namely request dispatch times
 * (plus, when useful, request completion times), to estimate what is
 * unknown, namely in-device request service rate.
 *
 * The main issue is that, because of the above facts, the rate at
 * which a certain set of requests is dispatched over a certain time
 * interval can vary greatly with respect to the rate at which the
 * same requests are then served. But, since the size of any
 * intermediate queue is limited, and the service scheme is lossless
 * (no request is silently dropped), the following obvious convergence
 * property holds: the number of requests dispatched MUST become
 * closer and closer to the number of requests completed as the
 * observation interval grows. This is the key property used in
 * the next function to estimate the peak service rate as a function
 * of the observed dispatch rate. The function assumes to be invoked
 * on every request dispatch.
 */
static void bfq_update_peak_rate(struct bfq_data *bfqd, struct request *rq)
{
	u64 now_ns = ktime_get_ns();

	if (bfqd->peak_rate_samples == 0) { /* first dispatch */
		bfq_log(bfqd, "update_peak_rate: goto reset, samples %d",
			bfqd->peak_rate_samples);
		bfq_reset_rate_computation(bfqd, rq);
		goto update_last_values; /* will add one sample */
	}

	/*
	 * Device idle for very long: the observation interval lasting
	 * up to this dispatch cannot be a valid observation interval
	 * for computing a new peak rate (similarly to the late-
	 * completion event in bfq_completed_request()). Go to
	 * update_rate_and_reset to have the following three steps
	 * taken:
	 * - close the observation interval at the last (previous)
	 *   request dispatch or completion
	 * - compute rate, if possible, for that observation interval
	 * - start a new observation interval with this dispatch
	 */
	if (now_ns - bfqd->last_dispatch > 100*NSEC_PER_MSEC &&
	    bfqd->tot_rq_in_driver == 0)
		goto update_rate_and_reset;

	/* Update sampling information */
	bfqd->peak_rate_samples++;

	if ((bfqd->tot_rq_in_driver > 0 ||
		now_ns - bfqd->last_completion < BFQ_MIN_TT)
	    && !BFQ_RQ_SEEKY(bfqd, bfqd->last_position, rq))
		bfqd->sequential_samples++;

	bfqd->tot_sectors_dispatched += blk_rq_sectors(rq);

	/* Reset max observed rq size every 32 dispatches */
	if (likely(bfqd->peak_rate_samples % 32))
		bfqd->last_rq_max_size =
			max_t(u32, blk_rq_sectors(rq), bfqd->last_rq_max_size);
	else
		bfqd->last_rq_max_size = blk_rq_sectors(rq);

	bfqd->delta_from_first = now_ns - bfqd->first_dispatch;

	/* Target observation interval not yet reached, go on sampling */
	if (bfqd->delta_from_first < BFQ_RATE_REF_INTERVAL)
		goto update_last_values;

update_rate_and_reset:
	bfq_update_rate_reset(bfqd, rq);
update_last_values:
	bfqd->last_position = blk_rq_pos(rq) + blk_rq_sectors(rq);
	if (RQ_BFQQ(rq) == bfqd->in_service_queue)
		bfqd->in_serv_last_pos = bfqd->last_position;
	bfqd->last_dispatch = now_ns;
}

/*
 * Remove request from internal lists.
 */
static void bfq_dispatch_remove(struct request_queue *q, struct request *rq)
{
	struct bfq_queue *bfqq = RQ_BFQQ(rq);

	/*
	 * For consistency, the next instruction should have been
	 * executed after removing the request from the queue and
	 * dispatching it.  We execute instead this instruction before
	 * bfq_remove_request() (and hence introduce a temporary
	 * inconsistency), for efficiency.  In fact, should this
	 * dispatch occur for a non in-service bfqq, this anticipated
	 * increment prevents two counters related to bfqq->dispatched
	 * from risking to be, first, uselessly decremented, and then
	 * incremented again when the (new) value of bfqq->dispatched
	 * happens to be taken into account.
	 */
	bfqq->dispatched++;
	bfq_update_peak_rate(q->elevator->elevator_data, rq);

	bfq_remove_request(q, rq);
}

/*
 * There is a case where idling does not have to be performed for
 * throughput concerns, but to preserve the throughput share of
 * the process associated with bfqq.
 *
 * To introduce this case, we can note that allowing the drive
 * to enqueue more than one request at a time, and hence
 * delegating de facto final scheduling decisions to the
 * drive's internal scheduler, entails loss of control on the
 * actual request service order. In particular, the critical
 * situation is when requests from different processes happen
 * to be present, at the same time, in the internal queue(s)
 * of the drive. In such a situation, the drive, by deciding
 * the service order of the internally-queued requests, does
 * determine also the actual throughput distribution among
 * these processes. But the drive typically has no notion or
 * concern about per-process throughput distribution, and
 * makes its decisions only on a per-request basis. Therefore,
 * the service distribution enforced by the drive's internal
 * scheduler is likely to coincide with the desired throughput
 * distribution only in a completely symmetric, or favorably
 * skewed scenario where:
 * (i-a) each of these processes must get the same throughput as
 *	 the others,
 * (i-b) in case (i-a) does not hold, it holds that the process
 *       associated with bfqq must receive a lower or equal
 *	 throughput than any of the other processes;
 * (ii)  the I/O of each process has the same properties, in
 *       terms of locality (sequential or random), direction
 *       (reads or writes), request sizes, greediness
 *       (from I/O-bound to sporadic), and so on;

 * In fact, in such a scenario, the drive tends to treat the requests
 * of each process in about the same way as the requests of the
 * others, and thus to provide each of these processes with about the
 * same throughput.  This is exactly the desired throughput
 * distribution if (i-a) holds, or, if (i-b) holds instead, this is an
 * even more convenient distribution for (the process associated with)
 * bfqq.
 *
 * In contrast, in any asymmetric or unfavorable scenario, device
 * idling (I/O-dispatch plugging) is certainly needed to guarantee
 * that bfqq receives its assigned fraction of the device throughput
 * (see [1] for details).
 *
 * The problem is that idling may significantly reduce throughput with
 * certain combinations of types of I/O and devices. An important
 * example is sync random I/O on flash storage with command
 * queueing. So, unless bfqq falls in cases where idling also boosts
 * throughput, it is important to check conditions (i-a), i(-b) and
 * (ii) accurately, so as to avoid idling when not strictly needed for
 * service guarantees.
 *
 * Unfortunately, it is extremely difficult to thoroughly check
 * condition (ii). And, in case there are active groups, it becomes
 * very difficult to check conditions (i-a) and (i-b) too.  In fact,
 * if there are active groups, then, for conditions (i-a) or (i-b) to
 * become false 'indirectly', it is enough that an active group
 * contains more active processes or sub-groups than some other active
 * group. More precisely, for conditions (i-a) or (i-b) to become
 * false because of such a group, it is not even necessary that the
 * group is (still) active: it is sufficient that, even if the group
 * has become inactive, some of its descendant processes still have
 * some request already dispatched but still waiting for
 * completion. In fact, requests have still to be guaranteed their
 * share of the throughput even after being dispatched. In this
 * respect, it is easy to show that, if a group frequently becomes
 * inactive while still having in-flight requests, and if, when this
 * happens, the group is not considered in the calculation of whether
 * the scenario is asymmetric, then the group may fail to be
 * guaranteed its fair share of the throughput (basically because
 * idling may not be performed for the descendant processes of the
 * group, but it had to be).  We address this issue with the following
 * bi-modal behavior, implemented in the function
 * bfq_asymmetric_scenario().
 *
 * If there are groups with requests waiting for completion
 * (as commented above, some of these groups may even be
 * already inactive), then the scenario is tagged as
 * asymmetric, conservatively, without checking any of the
 * conditions (i-a), (i-b) or (ii). So the device is idled for bfqq.
 * This behavior matches also the fact that groups are created
 * exactly if controlling I/O is a primary concern (to
 * preserve bandwidth and latency guarantees).
 *
 * On the opposite end, if there are no groups with requests waiting
 * for completion, then only conditions (i-a) and (i-b) are actually
 * controlled, i.e., provided that conditions (i-a) or (i-b) holds,
 * idling is not performed, regardless of whether condition (ii)
 * holds.  In other words, only if conditions (i-a) and (i-b) do not
 * hold, then idling is allowed, and the device tends to be prevented
 * from queueing many requests, possibly of several processes. Since
 * there are no groups with requests waiting for completion, then, to
 * control conditions (i-a) and (i-b) it is enough to check just
 * whether all the queues with requests waiting for completion also
 * have the same weight.
 *
 * Not checking condition (ii) evidently exposes bfqq to the
 * risk of getting less throughput than its fair share.
 * However, for queues with the same weight, a further
 * mechanism, preemption, mitigates or even eliminates this
 * problem. And it does so without consequences on overall
 * throughput. This mechanism and its benefits are explained
 * in the next three paragraphs.
 *
 * Even if a queue, say Q, is expired when it remains idle, Q
 * can still preempt the new in-service queue if the next
 * request of Q arrives soon (see the comments on
 * bfq_bfqq_update_budg_for_activation). If all queues and
 * groups have the same weight, this form of preemption,
 * combined with the hole-recovery heuristic described in the
 * comments on function bfq_bfqq_update_budg_for_activation,
 * are enough to preserve a correct bandwidth distribution in
 * the mid term, even without idling. In fact, even if not
 * idling allows the internal queues of the device to contain
 * many requests, and thus to reorder requests, we can rather
 * safely assume that the internal scheduler still preserves a
 * minimum of mid-term fairness.
 *
 * More precisely, this preemption-based, idleless approach
 * provides fairness in terms of IOPS, and not sectors per
 * second. This can be seen with a simple example. Suppose
 * that there are two queues with the same weight, but that
 * the first queue receives requests of 8 sectors, while the
 * second queue receives requests of 1024 sectors. In
 * addition, suppose that each of the two queues contains at
 * most one request at a time, which implies that each queue
 * always remains idle after it is served. Finally, after
 * remaining idle, each queue receives very quickly a new
 * request. It follows that the two queues are served
 * alternatively, preempting each other if needed. This
 * implies that, although both queues have the same weight,
 * the queue with large requests receives a service that is
 * 1024/8 times as high as the service received by the other
 * queue.
 *
 * The motivation for using preemption instead of idling (for
 * queues with the same weight) is that, by not idling,
 * service guarantees are preserved (completely or at least in
 * part) without minimally sacrificing throughput. And, if
 * there is no active group, then the primary expectation for
 * this device is probably a high throughput.
 *
 * We are now left only with explaining the two sub-conditions in the
 * additional compound condition that is checked below for deciding
 * whether the scenario is asymmetric. To explain the first
 * sub-condition, we need to add that the function
 * bfq_asymmetric_scenario checks the weights of only
 * non-weight-raised queues, for efficiency reasons (see comments on
 * bfq_weights_tree_add()). Then the fact that bfqq is weight-raised
 * is checked explicitly here. More precisely, the compound condition
 * below takes into account also the fact that, even if bfqq is being
 * weight-raised, the scenario is still symmetric if all queues with
 * requests waiting for completion happen to be
 * weight-raised. Actually, we should be even more precise here, and
 * differentiate between interactive weight raising and soft real-time
 * weight raising.
 *
 * The second sub-condition checked in the compound condition is
 * whether there is a fair amount of already in-flight I/O not
 * belonging to bfqq. If so, I/O dispatching is to be plugged, for the
 * following reason. The drive may decide to serve in-flight
 * non-bfqq's I/O requests before bfqq's ones, thereby delaying the
 * arrival of new I/O requests for bfqq (recall that bfqq is sync). If
 * I/O-dispatching is not plugged, then, while bfqq remains empty, a
 * basically uncontrolled amount of I/O from other queues may be
 * dispatched too, possibly causing the service of bfqq's I/O to be
 * delayed even longer in the drive. This problem gets more and more
 * serious as the speed and the queue depth of the drive grow,
 * because, as these two quantities grow, the probability to find no
 * queue busy but many requests in flight grows too. By contrast,
 * plugging I/O dispatching minimizes the delay induced by already
 * in-flight I/O, and enables bfqq to recover the bandwidth it may
 * lose because of this delay.
 *
 * As a side note, it is worth considering that the above
 * device-idling countermeasures may however fail in the following
 * unlucky scenario: if I/O-dispatch plugging is (correctly) disabled
 * in a time period during which all symmetry sub-conditions hold, and
 * therefore the device is allowed to enqueue many requests, but at
 * some later point in time some sub-condition stops to hold, then it
 * may become impossible to make requests be served in the desired
 * order until all the requests already queued in the device have been
 * served. The last sub-condition commented above somewhat mitigates
 * this problem for weight-raised queues.
 *
 * However, as an additional mitigation for this problem, we preserve
 * plugging for a special symmetric case that may suddenly turn into
 * asymmetric: the case where only bfqq is busy. In this case, not
 * expiring bfqq does not cause any harm to any other queues in terms
 * of service guarantees. In contrast, it avoids the following unlucky
 * sequence of events: (1) bfqq is expired, (2) a new queue with a
 * lower weight than bfqq becomes busy (or more queues), (3) the new
 * queue is served until a new request arrives for bfqq, (4) when bfqq
 * is finally served, there are so many requests of the new queue in
 * the drive that the pending requests for bfqq take a lot of time to
 * be served. In particular, event (2) may case even already
 * dispatched requests of bfqq to be delayed, inside the drive. So, to
 * avoid this series of events, the scenario is preventively declared
 * as asymmetric also if bfqq is the only busy queues
 */
static bool idling_needed_for_service_guarantees(struct bfq_data *bfqd,
						 struct bfq_queue *bfqq)
{
	int tot_busy_queues = bfq_tot_busy_queues(bfqd);

	/* No point in idling for bfqq if it won't get requests any longer */
	if (unlikely(!bfqq_process_refs(bfqq)))
		return false;

	return (bfqq->wr_coeff > 1 &&
		(bfqd->wr_busy_queues < tot_busy_queues ||
		 bfqd->tot_rq_in_driver >= bfqq->dispatched + 4)) ||
		bfq_asymmetric_scenario(bfqd, bfqq) ||
		tot_busy_queues == 1;
}

static bool __bfq_bfqq_expire(struct bfq_data *bfqd, struct bfq_queue *bfqq,
			      enum bfqq_expiration reason)
{
	/*
	 * If this bfqq is shared between multiple processes, check
	 * to make sure that those processes are still issuing I/Os
	 * within the mean seek distance. If not, it may be time to
	 * break the queues apart again.
	 */
	if (bfq_bfqq_coop(bfqq) && BFQQ_SEEKY(bfqq))
		bfq_mark_bfqq_split_coop(bfqq);

	/*
	 * Consider queues with a higher finish virtual time than
	 * bfqq. If idling_needed_for_service_guarantees(bfqq) returns
	 * true, then bfqq's bandwidth would be violated if an
	 * uncontrolled amount of I/O from these queues were
	 * dispatched while bfqq is waiting for its new I/O to
	 * arrive. This is exactly what may happen if this is a forced
	 * expiration caused by a preemption attempt, and if bfqq is
	 * not re-scheduled. To prevent this from happening, re-queue
	 * bfqq if it needs I/O-dispatch plugging, even if it is
	 * empty. By doing so, bfqq is granted to be served before the
	 * above queues (provided that bfqq is of course eligible).
	 */
	if (RB_EMPTY_ROOT(&bfqq->sort_list) &&
	    !(reason == BFQQE_PREEMPTED &&
	      idling_needed_for_service_guarantees(bfqd, bfqq))) {
		if (bfqq->dispatched == 0)
			/*
			 * Overloading budget_timeout field to store
			 * the time at which the queue remains with no
			 * backlog and no outstanding request; used by
			 * the weight-raising mechanism.
			 */
			bfqq->budget_timeout = jiffies;

		bfq_del_bfqq_busy(bfqq, true);
	} else {
		bfq_requeue_bfqq(bfqd, bfqq, true);
		/*
		 * Resort priority tree of potential close cooperators.
		 * See comments on bfq_pos_tree_add_move() for the unlikely().
		 */
		if (unlikely(!bfqd->nonrot_with_queueing &&
			     !RB_EMPTY_ROOT(&bfqq->sort_list)))
			bfq_pos_tree_add_move(bfqd, bfqq);
	}

	/*
	 * All in-service entities must have been properly deactivated
	 * or requeued before executing the next function, which
	 * resets all in-service entities as no more in service. This
	 * may cause bfqq to be freed. If this happens, the next
	 * function returns true.
	 */
	return __bfq_bfqd_reset_in_service(bfqd);
}

/**
 * __bfq_bfqq_recalc_budget - try to adapt the budget to the @bfqq behavior.
 * @bfqd: device data.
 * @bfqq: queue to update.
 * @reason: reason for expiration.
 *
 * Handle the feedback on @bfqq budget at queue expiration.
 * See the body for detailed comments.
 */
static void __bfq_bfqq_recalc_budget(struct bfq_data *bfqd,
				     struct bfq_queue *bfqq,
				     enum bfqq_expiration reason)
{
	struct request *next_rq;
	int budget, min_budget;

	min_budget = bfq_min_budget(bfqd);

	if (bfqq->wr_coeff == 1)
		budget = bfqq->max_budget;
	else /*
	      * Use a constant, low budget for weight-raised queues,
	      * to help achieve a low latency. Keep it slightly higher
	      * than the minimum possible budget, to cause a little
	      * bit fewer expirations.
	      */
		budget = 2 * min_budget;

	bfq_log_bfqq(bfqd, bfqq, "recalc_budg: last budg %d, budg left %d",
		bfqq->entity.budget, bfq_bfqq_budget_left(bfqq));
	bfq_log_bfqq(bfqd, bfqq, "recalc_budg: last max_budg %d, min budg %d",
		budget, bfq_min_budget(bfqd));
	bfq_log_bfqq(bfqd, bfqq, "recalc_budg: sync %d, seeky %d",
		bfq_bfqq_sync(bfqq), BFQQ_SEEKY(bfqd->in_service_queue));

	if (bfq_bfqq_sync(bfqq) && bfqq->wr_coeff == 1) {
		switch (reason) {
		/*
		 * Caveat: in all the following cases we trade latency
		 * for throughput.
		 */
		case BFQQE_TOO_IDLE:
			/*
			 * This is the only case where we may reduce
			 * the budget: if there is no request of the
			 * process still waiting for completion, then
			 * we assume (tentatively) that the timer has
			 * expired because the batch of requests of
			 * the process could have been served with a
			 * smaller budget.  Hence, betting that
			 * process will behave in the same way when it
			 * becomes backlogged again, we reduce its
			 * next budget.  As long as we guess right,
			 * this budget cut reduces the latency
			 * experienced by the process.
			 *
			 * However, if there are still outstanding
			 * requests, then the process may have not yet
			 * issued its next request just because it is
			 * still waiting for the completion of some of
			 * the still outstanding ones.  So in this
			 * subcase we do not reduce its budget, on the
			 * contrary we increase it to possibly boost
			 * the throughput, as discussed in the
			 * comments to the BUDGET_TIMEOUT case.
			 */
			if (bfqq->dispatched > 0) /* still outstanding reqs */
				budget = min(budget * 2, bfqd->bfq_max_budget);
			else {
				if (budget > 5 * min_budget)
					budget -= 4 * min_budget;
				else
					budget = min_budget;
			}
			break;
		case BFQQE_BUDGET_TIMEOUT:
			/*
			 * We double the budget here because it gives
			 * the chance to boost the throughput if this
			 * is not a seeky process (and has bumped into
			 * this timeout because of, e.g., ZBR).
			 */
			budget = min(budget * 2, bfqd->bfq_max_budget);
			break;
		case BFQQE_BUDGET_EXHAUSTED:
			/*
			 * The process still has backlog, and did not
			 * let either the budget timeout or the disk
			 * idling timeout expire. Hence it is not
			 * seeky, has a short thinktime and may be
			 * happy with a higher budget too. So
			 * definitely increase the budget of this good
			 * candidate to boost the disk throughput.
			 */
			budget = min(budget * 4, bfqd->bfq_max_budget);
			break;
		case BFQQE_NO_MORE_REQUESTS:
			/*
			 * For queues that expire for this reason, it
			 * is particularly important to keep the
			 * budget close to the actual service they
			 * need. Doing so reduces the timestamp
			 * misalignment problem described in the
			 * comments in the body of
			 * __bfq_activate_entity. In fact, suppose
			 * that a queue systematically expires for
			 * BFQQE_NO_MORE_REQUESTS and presents a
			 * new request in time to enjoy timestamp
			 * back-shifting. The larger the budget of the
			 * queue is with respect to the service the
			 * queue actually requests in each service
			 * slot, the more times the queue can be
			 * reactivated with the same virtual finish
			 * time. It follows that, even if this finish
			 * time is pushed to the system virtual time
			 * to reduce the consequent timestamp
			 * misalignment, the queue unjustly enjoys for
			 * many re-activations a lower finish time
			 * than all newly activated queues.
			 *
			 * The service needed by bfqq is measured
			 * quite precisely by bfqq->entity.service.
			 * Since bfqq does not enjoy device idling,
			 * bfqq->entity.service is equal to the number
			 * of sectors that the process associated with
			 * bfqq requested to read/write before waiting
			 * for request completions, or blocking for
			 * other reasons.
			 */
			budget = max_t(int, bfqq->entity.service, min_budget);
			break;
		default:
			return;
		}
	} else if (!bfq_bfqq_sync(bfqq)) {
		/*
		 * Async queues get always the maximum possible
		 * budget, as for them we do not care about latency
		 * (in addition, their ability to dispatch is limited
		 * by the charging factor).
		 */
		budget = bfqd->bfq_max_budget;
	}

	bfqq->max_budget = budget;

	if (bfqd->budgets_assigned >= bfq_stats_min_budgets &&
	    !bfqd->bfq_user_max_budget)
		bfqq->max_budget = min(bfqq->max_budget, bfqd->bfq_max_budget);

	/*
	 * If there is still backlog, then assign a new budget, making
	 * sure that it is large enough for the next request.  Since
	 * the finish time of bfqq must be kept in sync with the
	 * budget, be sure to call __bfq_bfqq_expire() *after* this
	 * update.
	 *
	 * If there is no backlog, then no need to update the budget;
	 * it will be updated on the arrival of a new request.
	 */
	next_rq = bfqq->next_rq;
	if (next_rq)
		bfqq->entity.budget = max_t(unsigned long, bfqq->max_budget,
					    bfq_serv_to_charge(next_rq, bfqq));

	bfq_log_bfqq(bfqd, bfqq, "head sect: %u, new budget %d",
			next_rq ? blk_rq_sectors(next_rq) : 0,
			bfqq->entity.budget);
}

/*
 * Return true if the process associated with bfqq is "slow". The slow
 * flag is used, in addition to the budget timeout, to reduce the
 * amount of service provided to seeky processes, and thus reduce
 * their chances to lower the throughput. More details in the comments
 * on the function bfq_bfqq_expire().
 *
 * An important observation is in order: as discussed in the comments
 * on the function bfq_update_peak_rate(), with devices with internal
 * queues, it is hard if ever possible to know when and for how long
 * an I/O request is processed by the device (apart from the trivial
 * I/O pattern where a new request is dispatched only after the
 * previous one has been completed). This makes it hard to evaluate
 * the real rate at which the I/O requests of each bfq_queue are
 * served.  In fact, for an I/O scheduler like BFQ, serving a
 * bfq_queue means just dispatching its requests during its service
 * slot (i.e., until the budget of the queue is exhausted, or the
 * queue remains idle, or, finally, a timeout fires). But, during the
 * service slot of a bfq_queue, around 100 ms at most, the device may
 * be even still processing requests of bfq_queues served in previous
 * service slots. On the opposite end, the requests of the in-service
 * bfq_queue may be completed after the service slot of the queue
 * finishes.
 *
 * Anyway, unless more sophisticated solutions are used
 * (where possible), the sum of the sizes of the requests dispatched
 * during the service slot of a bfq_queue is probably the only
 * approximation available for the service received by the bfq_queue
 * during its service slot. And this sum is the quantity used in this
 * function to evaluate the I/O speed of a process.
 */
static bool bfq_bfqq_is_slow(struct bfq_data *bfqd, struct bfq_queue *bfqq,
				 bool compensate, unsigned long *delta_ms)
{
	ktime_t delta_ktime;
	u32 delta_usecs;
	bool slow = BFQQ_SEEKY(bfqq); /* if delta too short, use seekyness */

	if (!bfq_bfqq_sync(bfqq))
		return false;

	if (compensate)
		delta_ktime = bfqd->last_idling_start;
	else
		delta_ktime = ktime_get();
	delta_ktime = ktime_sub(delta_ktime, bfqd->last_budget_start);
	delta_usecs = ktime_to_us(delta_ktime);

	/* don't use too short time intervals */
	if (delta_usecs < 1000) {
		if (blk_queue_nonrot(bfqd->queue))
			 /*
			  * give same worst-case guarantees as idling
			  * for seeky
			  */
			*delta_ms = BFQ_MIN_TT / NSEC_PER_MSEC;
		else /* charge at least one seek */
			*delta_ms = bfq_slice_idle / NSEC_PER_MSEC;

		return slow;
	}

	*delta_ms = delta_usecs / USEC_PER_MSEC;

	/*
	 * Use only long (> 20ms) intervals to filter out excessive
	 * spikes in service rate estimation.
	 */
	if (delta_usecs > 20000) {
		/*
		 * Caveat for rotational devices: processes doing I/O
		 * in the slower disk zones tend to be slow(er) even
		 * if not seeky. In this respect, the estimated peak
		 * rate is likely to be an average over the disk
		 * surface. Accordingly, to not be too harsh with
		 * unlucky processes, a process is deemed slow only if
		 * its rate has been lower than half of the estimated
		 * peak rate.
		 */
		slow = bfqq->entity.service < bfqd->bfq_max_budget / 2;
	}

	bfq_log_bfqq(bfqd, bfqq, "bfq_bfqq_is_slow: slow %d", slow);

	return slow;
}

/*
 * To be deemed as soft real-time, an application must meet two
 * requirements. First, the application must not require an average
 * bandwidth higher than the approximate bandwidth required to playback or
 * record a compressed high-definition video.
 * The next function is invoked on the completion of the last request of a
 * batch, to compute the next-start time instant, soft_rt_next_start, such
 * that, if the next request of the application does not arrive before
 * soft_rt_next_start, then the above requirement on the bandwidth is met.
 *
 * The second requirement is that the request pattern of the application is
 * isochronous, i.e., that, after issuing a request or a batch of requests,
 * the application stops issuing new requests until all its pending requests
 * have been completed. After that, the application may issue a new batch,
 * and so on.
 * For this reason the next function is invoked to compute
 * soft_rt_next_start only for applications that meet this requirement,
 * whereas soft_rt_next_start is set to infinity for applications that do
 * not.
 *
 * Unfortunately, even a greedy (i.e., I/O-bound) application may
 * happen to meet, occasionally or systematically, both the above
 * bandwidth and isochrony requirements. This may happen at least in
 * the following circumstances. First, if the CPU load is high. The
 * application may stop issuing requests while the CPUs are busy
 * serving other processes, then restart, then stop again for a while,
 * and so on. The other circumstances are related to the storage
 * device: the storage device is highly loaded or reaches a low-enough
 * throughput with the I/O of the application (e.g., because the I/O
 * is random and/or the device is slow). In all these cases, the
 * I/O of the application may be simply slowed down enough to meet
 * the bandwidth and isochrony requirements. To reduce the probability
 * that greedy applications are deemed as soft real-time in these
 * corner cases, a further rule is used in the computation of
 * soft_rt_next_start: the return value of this function is forced to
 * be higher than the maximum between the following two quantities.
 *
 * (a) Current time plus: (1) the maximum time for which the arrival
 *     of a request is waited for when a sync queue becomes idle,
 *     namely bfqd->bfq_slice_idle, and (2) a few extra jiffies. We
 *     postpone for a moment the reason for adding a few extra
 *     jiffies; we get back to it after next item (b).  Lower-bounding
 *     the return value of this function with the current time plus
 *     bfqd->bfq_slice_idle tends to filter out greedy applications,
 *     because the latter issue their next request as soon as possible
 *     after the last one has been completed. In contrast, a soft
 *     real-time application spends some time processing data, after a
 *     batch of its requests has been completed.
 *
 * (b) Current value of bfqq->soft_rt_next_start. As pointed out
 *     above, greedy applications may happen to meet both the
 *     bandwidth and isochrony requirements under heavy CPU or
 *     storage-device load. In more detail, in these scenarios, these
 *     applications happen, only for limited time periods, to do I/O
 *     slowly enough to meet all the requirements described so far,
 *     including the filtering in above item (a). These slow-speed
 *     time intervals are usually interspersed between other time
 *     intervals during which these applications do I/O at a very high
 *     speed. Fortunately, exactly because of the high speed of the
 *     I/O in the high-speed intervals, the values returned by this
 *     function happen to be so high, near the end of any such
 *     high-speed interval, to be likely to fall *after* the end of
 *     the low-speed time interval that follows. These high values are
 *     stored in bfqq->soft_rt_next_start after each invocation of
 *     this function. As a consequence, if the last value of
 *     bfqq->soft_rt_next_start is constantly used to lower-bound the
 *     next value that this function may return, then, from the very
 *     beginning of a low-speed interval, bfqq->soft_rt_next_start is
 *     likely to be constantly kept so high that any I/O request
 *     issued during the low-speed interval is considered as arriving
 *     to soon for the application to be deemed as soft
 *     real-time. Then, in the high-speed interval that follows, the
 *     application will not be deemed as soft real-time, just because
 *     it will do I/O at a high speed. And so on.
 *
 * Getting back to the filtering in item (a), in the following two
 * cases this filtering might be easily passed by a greedy
 * application, if the reference quantity was just
 * bfqd->bfq_slice_idle:
 * 1) HZ is so low that the duration of a jiffy is comparable to or
 *    higher than bfqd->bfq_slice_idle. This happens, e.g., on slow
 *    devices with HZ=100. The time granularity may be so coarse
 *    that the approximation, in jiffies, of bfqd->bfq_slice_idle
 *    is rather lower than the exact value.
 * 2) jiffies, instead of increasing at a constant rate, may stop increasing
 *    for a while, then suddenly 'jump' by several units to recover the lost
 *    increments. This seems to happen, e.g., inside virtual machines.
 * To address this issue, in the filtering in (a) we do not use as a
 * reference time interval just bfqd->bfq_slice_idle, but
 * bfqd->bfq_slice_idle plus a few jiffies. In particular, we add the
 * minimum number of jiffies for which the filter seems to be quite
 * precise also in embedded systems and KVM/QEMU virtual machines.
 */
static unsigned long bfq_bfqq_softrt_next_start(struct bfq_data *bfqd,
						struct bfq_queue *bfqq)
{
	return max3(bfqq->soft_rt_next_start,
		    bfqq->last_idle_bklogged +
		    HZ * bfqq->service_from_backlogged /
		    bfqd->bfq_wr_max_softrt_rate,
		    jiffies + nsecs_to_jiffies(bfqq->bfqd->bfq_slice_idle) + 4);
}

/**
 * bfq_bfqq_expire - expire a queue.
 * @bfqd: device owning the queue.
 * @bfqq: the queue to expire.
 * @compensate: if true, compensate for the time spent idling.
 * @reason: the reason causing the expiration.
 *
 * If the process associated with bfqq does slow I/O (e.g., because it
 * issues random requests), we charge bfqq with the time it has been
 * in service instead of the service it has received (see
 * bfq_bfqq_charge_time for details on how this goal is achieved). As
 * a consequence, bfqq will typically get higher timestamps upon
 * reactivation, and hence it will be rescheduled as if it had
 * received more service than what it has actually received. In the
 * end, bfqq receives less service in proportion to how slowly its
 * associated process consumes its budgets (and hence how seriously it
 * tends to lower the throughput). In addition, this time-charging
 * strategy guarantees time fairness among slow processes. In
 * contrast, if the process associated with bfqq is not slow, we
 * charge bfqq exactly with the service it has received.
 *
 * Charging time to the first type of queues and the exact service to
 * the other has the effect of using the WF2Q+ policy to schedule the
 * former on a timeslice basis, without violating service domain
 * guarantees among the latter.
 */
void bfq_bfqq_expire(struct bfq_data *bfqd,
		     struct bfq_queue *bfqq,
		     bool compensate,
		     enum bfqq_expiration reason)
{
	bool slow;
	unsigned long delta = 0;
	struct bfq_entity *entity = &bfqq->entity;

	/*
	 * Check whether the process is slow (see bfq_bfqq_is_slow).
	 */
	slow = bfq_bfqq_is_slow(bfqd, bfqq, compensate, &delta);

	/*
	 * As above explained, charge slow (typically seeky) and
	 * timed-out queues with the time and not the service
	 * received, to favor sequential workloads.
	 *
	 * Processes doing I/O in the slower disk zones will tend to
	 * be slow(er) even if not seeky. Therefore, since the
	 * estimated peak rate is actually an average over the disk
	 * surface, these processes may timeout just for bad luck. To
	 * avoid punishing them, do not charge time to processes that
	 * succeeded in consuming at least 2/3 of their budget. This
	 * allows BFQ to preserve enough elasticity to still perform
	 * bandwidth, and not time, distribution with little unlucky
	 * or quasi-sequential processes.
	 */
	if (bfqq->wr_coeff == 1 &&
	    (slow ||
	     (reason == BFQQE_BUDGET_TIMEOUT &&
	      bfq_bfqq_budget_left(bfqq) >=  entity->budget / 3)))
		bfq_bfqq_charge_time(bfqd, bfqq, delta);

	if (bfqd->low_latency && bfqq->wr_coeff == 1)
		bfqq->last_wr_start_finish = jiffies;

	if (bfqd->low_latency && bfqd->bfq_wr_max_softrt_rate > 0 &&
	    RB_EMPTY_ROOT(&bfqq->sort_list)) {
		/*
		 * If we get here, and there are no outstanding
		 * requests, then the request pattern is isochronous
		 * (see the comments on the function
		 * bfq_bfqq_softrt_next_start()). Therefore we can
		 * compute soft_rt_next_start.
		 *
		 * If, instead, the queue still has outstanding
		 * requests, then we have to wait for the completion
		 * of all the outstanding requests to discover whether
		 * the request pattern is actually isochronous.
		 */
		if (bfqq->dispatched == 0)
			bfqq->soft_rt_next_start =
				bfq_bfqq_softrt_next_start(bfqd, bfqq);
		else if (bfqq->dispatched > 0) {
			/*
			 * Schedule an update of soft_rt_next_start to when
			 * the task may be discovered to be isochronous.
			 */
			bfq_mark_bfqq_softrt_update(bfqq);
		}
	}

	bfq_log_bfqq(bfqd, bfqq,
		"expire (%d, slow %d, num_disp %d, short_ttime %d)", reason,
		slow, bfqq->dispatched, bfq_bfqq_has_short_ttime(bfqq));

	/*
	 * bfqq expired, so no total service time needs to be computed
	 * any longer: reset state machine for measuring total service
	 * times.
	 */
	bfqd->rqs_injected = bfqd->wait_dispatch = false;
	bfqd->waited_rq = NULL;

	/*
	 * Increase, decrease or leave budget unchanged according to
	 * reason.
	 */
	__bfq_bfqq_recalc_budget(bfqd, bfqq, reason);
	if (__bfq_bfqq_expire(bfqd, bfqq, reason))
		/* bfqq is gone, no more actions on it */
		return;

	/* mark bfqq as waiting a request only if a bic still points to it */
	if (!bfq_bfqq_busy(bfqq) &&
	    reason != BFQQE_BUDGET_TIMEOUT &&
	    reason != BFQQE_BUDGET_EXHAUSTED) {
		bfq_mark_bfqq_non_blocking_wait_rq(bfqq);
		/*
		 * Not setting service to 0, because, if the next rq
		 * arrives in time, the queue will go on receiving
		 * service with this same budget (as if it never expired)
		 */
	} else
		entity->service = 0;

	/*
	 * Reset the received-service counter for every parent entity.
	 * Differently from what happens with bfqq->entity.service,
	 * the resetting of this counter never needs to be postponed
	 * for parent entities. In fact, in case bfqq may have a
	 * chance to go on being served using the last, partially
	 * consumed budget, bfqq->entity.service needs to be kept,
	 * because if bfqq then actually goes on being served using
	 * the same budget, the last value of bfqq->entity.service is
	 * needed to properly decrement bfqq->entity.budget by the
	 * portion already consumed. In contrast, it is not necessary
	 * to keep entity->service for parent entities too, because
	 * the bubble up of the new value of bfqq->entity.budget will
	 * make sure that the budgets of parent entities are correct,
	 * even in case bfqq and thus parent entities go on receiving
	 * service with the same budget.
	 */
	entity = entity->parent;
	for_each_entity(entity)
		entity->service = 0;
}

/*
 * Budget timeout is not implemented through a dedicated timer, but
 * just checked on request arrivals and completions, as well as on
 * idle timer expirations.
 */
static bool bfq_bfqq_budget_timeout(struct bfq_queue *bfqq)
{
	return time_is_before_eq_jiffies(bfqq->budget_timeout);
}

/*
 * If we expire a queue that is actively waiting (i.e., with the
 * device idled) for the arrival of a new request, then we may incur
 * the timestamp misalignment problem described in the body of the
 * function __bfq_activate_entity. Hence we return true only if this
 * condition does not hold, or if the queue is slow enough to deserve
 * only to be kicked off for preserving a high throughput.
 */
static bool bfq_may_expire_for_budg_timeout(struct bfq_queue *bfqq)
{
	bfq_log_bfqq(bfqq->bfqd, bfqq,
		"may_budget_timeout: wait_request %d left %d timeout %d",
		bfq_bfqq_wait_request(bfqq),
			bfq_bfqq_budget_left(bfqq) >=  bfqq->entity.budget / 3,
		bfq_bfqq_budget_timeout(bfqq));

	return (!bfq_bfqq_wait_request(bfqq) ||
		bfq_bfqq_budget_left(bfqq) >=  bfqq->entity.budget / 3)
		&&
		bfq_bfqq_budget_timeout(bfqq);
}

static bool idling_boosts_thr_without_issues(struct bfq_data *bfqd,
					     struct bfq_queue *bfqq)
{
	bool rot_without_queueing =
		!blk_queue_nonrot(bfqd->queue) && !bfqd->hw_tag,
		bfqq_sequential_and_IO_bound,
		idling_boosts_thr;

	/* No point in idling for bfqq if it won't get requests any longer */
	if (unlikely(!bfqq_process_refs(bfqq)))
		return false;

	bfqq_sequential_and_IO_bound = !BFQQ_SEEKY(bfqq) &&
		bfq_bfqq_IO_bound(bfqq) && bfq_bfqq_has_short_ttime(bfqq);

	/*
	 * The next variable takes into account the cases where idling
	 * boosts the throughput.
	 *
	 * The value of the variable is computed considering, first, that
	 * idling is virtually always beneficial for the throughput if:
	 * (a) the device is not NCQ-capable and rotational, or
	 * (b) regardless of the presence of NCQ, the device is rotational and
	 *     the request pattern for bfqq is I/O-bound and sequential, or
	 * (c) regardless of whether it is rotational, the device is
	 *     not NCQ-capable and the request pattern for bfqq is
	 *     I/O-bound and sequential.
	 *
	 * Secondly, and in contrast to the above item (b), idling an
	 * NCQ-capable flash-based device would not boost the
	 * throughput even with sequential I/O; rather it would lower
	 * the throughput in proportion to how fast the device
	 * is. Accordingly, the next variable is true if any of the
	 * above conditions (a), (b) or (c) is true, and, in
	 * particular, happens to be false if bfqd is an NCQ-capable
	 * flash-based device.
	 */
	idling_boosts_thr = rot_without_queueing ||
		((!blk_queue_nonrot(bfqd->queue) || !bfqd->hw_tag) &&
		 bfqq_sequential_and_IO_bound);

	/*
	 * The return value of this function is equal to that of
	 * idling_boosts_thr, unless a special case holds. In this
	 * special case, described below, idling may cause problems to
	 * weight-raised queues.
	 *
	 * When the request pool is saturated (e.g., in the presence
	 * of write hogs), if the processes associated with
	 * non-weight-raised queues ask for requests at a lower rate,
	 * then processes associated with weight-raised queues have a
	 * higher probability to get a request from the pool
	 * immediately (or at least soon) when they need one. Thus
	 * they have a higher probability to actually get a fraction
	 * of the device throughput proportional to their high
	 * weight. This is especially true with NCQ-capable drives,
	 * which enqueue several requests in advance, and further
	 * reorder internally-queued requests.
	 *
	 * For this reason, we force to false the return value if
	 * there are weight-raised busy queues. In this case, and if
	 * bfqq is not weight-raised, this guarantees that the device
	 * is not idled for bfqq (if, instead, bfqq is weight-raised,
	 * then idling will be guaranteed by another variable, see
	 * below). Combined with the timestamping rules of BFQ (see
	 * [1] for details), this behavior causes bfqq, and hence any
	 * sync non-weight-raised queue, to get a lower number of
	 * requests served, and thus to ask for a lower number of
	 * requests from the request pool, before the busy
	 * weight-raised queues get served again. This often mitigates
	 * starvation problems in the presence of heavy write
	 * workloads and NCQ, thereby guaranteeing a higher
	 * application and system responsiveness in these hostile
	 * scenarios.
	 */
	return idling_boosts_thr &&
		bfqd->wr_busy_queues == 0;
}

/*
 * For a queue that becomes empty, device idling is allowed only if
 * this function returns true for that queue. As a consequence, since
 * device idling plays a critical role for both throughput boosting
 * and service guarantees, the return value of this function plays a
 * critical role as well.
 *
 * In a nutshell, this function returns true only if idling is
 * beneficial for throughput or, even if detrimental for throughput,
 * idling is however necessary to preserve service guarantees (low
 * latency, desired throughput distribution, ...). In particular, on
 * NCQ-capable devices, this function tries to return false, so as to
 * help keep the drives' internal queues full, whenever this helps the
 * device boost the throughput without causing any service-guarantee
 * issue.
 *
 * Most of the issues taken into account to get the return value of
 * this function are not trivial. We discuss these issues in the two
 * functions providing the main pieces of information needed by this
 * function.
 */
static bool bfq_better_to_idle(struct bfq_queue *bfqq)
{
	struct bfq_data *bfqd = bfqq->bfqd;
	bool idling_boosts_thr_with_no_issue, idling_needed_for_service_guar;

	/* No point in idling for bfqq if it won't get requests any longer */
	if (unlikely(!bfqq_process_refs(bfqq)))
		return false;

	if (unlikely(bfqd->strict_guarantees))
		return true;

	/*
	 * Idling is performed only if slice_idle > 0. In addition, we
	 * do not idle if
	 * (a) bfqq is async
	 * (b) bfqq is in the idle io prio class: in this case we do
	 * not idle because we want to minimize the bandwidth that
	 * queues in this class can steal to higher-priority queues
	 */
	if (bfqd->bfq_slice_idle == 0 || !bfq_bfqq_sync(bfqq) ||
	   bfq_class_idle(bfqq))
		return false;

	idling_boosts_thr_with_no_issue =
		idling_boosts_thr_without_issues(bfqd, bfqq);

	idling_needed_for_service_guar =
		idling_needed_for_service_guarantees(bfqd, bfqq);

	/*
	 * We have now the two components we need to compute the
	 * return value of the function, which is true only if idling
	 * either boosts the throughput (without issues), or is
	 * necessary to preserve service guarantees.
	 */
	return idling_boosts_thr_with_no_issue ||
		idling_needed_for_service_guar;
}

/*
 * If the in-service queue is empty but the function bfq_better_to_idle
 * returns true, then:
 * 1) the queue must remain in service and cannot be expired, and
 * 2) the device must be idled to wait for the possible arrival of a new
 *    request for the queue.
 * See the comments on the function bfq_better_to_idle for the reasons
 * why performing device idling is the best choice to boost the throughput
 * and preserve service guarantees when bfq_better_to_idle itself
 * returns true.
 */
static bool bfq_bfqq_must_idle(struct bfq_queue *bfqq)
{
	return RB_EMPTY_ROOT(&bfqq->sort_list) && bfq_better_to_idle(bfqq);
}

/*
 * This function chooses the queue from which to pick the next extra
 * I/O request to inject, if it finds a compatible queue. See the
 * comments on bfq_update_inject_limit() for details on the injection
 * mechanism, and for the definitions of the quantities mentioned
 * below.
 */
static struct bfq_queue *
bfq_choose_bfqq_for_injection(struct bfq_data *bfqd)
{
	struct bfq_queue *bfqq, *in_serv_bfqq = bfqd->in_service_queue;
	unsigned int limit = in_serv_bfqq->inject_limit;
	int i;

	/*
	 * If
	 * - bfqq is not weight-raised and therefore does not carry
	 *   time-critical I/O,
	 * or
	 * - regardless of whether bfqq is weight-raised, bfqq has
	 *   however a long think time, during which it can absorb the
	 *   effect of an appropriate number of extra I/O requests
	 *   from other queues (see bfq_update_inject_limit for
	 *   details on the computation of this number);
	 * then injection can be performed without restrictions.
	 */
	bool in_serv_always_inject = in_serv_bfqq->wr_coeff == 1 ||
		!bfq_bfqq_has_short_ttime(in_serv_bfqq);

	/*
	 * If
	 * - the baseline total service time could not be sampled yet,
	 *   so the inject limit happens to be still 0, and
	 * - a lot of time has elapsed since the plugging of I/O
	 *   dispatching started, so drive speed is being wasted
	 *   significantly;
	 * then temporarily raise inject limit to one request.
	 */
	if (limit == 0 && in_serv_bfqq->last_serv_time_ns == 0 &&
	    bfq_bfqq_wait_request(in_serv_bfqq) &&
	    time_is_before_eq_jiffies(bfqd->last_idling_start_jiffies +
				      bfqd->bfq_slice_idle)
		)
		limit = 1;

	if (bfqd->tot_rq_in_driver >= limit)
		return NULL;

	/*
	 * Linear search of the source queue for injection; but, with
	 * a high probability, very few steps are needed to find a
	 * candidate queue, i.e., a queue with enough budget left for
	 * its next request. In fact:
	 * - BFQ dynamically updates the budget of every queue so as
	 *   to accommodate the expected backlog of the queue;
	 * - if a queue gets all its requests dispatched as injected
	 *   service, then the queue is removed from the active list
	 *   (and re-added only if it gets new requests, but then it
	 *   is assigned again enough budget for its new backlog).
	 */
	for (i = 0; i < bfqd->num_actuators; i++) {
		list_for_each_entry(bfqq, &bfqd->active_list[i], bfqq_list)
			if (!RB_EMPTY_ROOT(&bfqq->sort_list) &&
				(in_serv_always_inject || bfqq->wr_coeff > 1) &&
				bfq_serv_to_charge(bfqq->next_rq, bfqq) <=
				bfq_bfqq_budget_left(bfqq)) {
			/*
			 * Allow for only one large in-flight request
			 * on non-rotational devices, for the
			 * following reason. On non-rotationl drives,
			 * large requests take much longer than
			 * smaller requests to be served. In addition,
			 * the drive prefers to serve large requests
			 * w.r.t. to small ones, if it can choose. So,
			 * having more than one large requests queued
			 * in the drive may easily make the next first
			 * request of the in-service queue wait for so
			 * long to break bfqq's service guarantees. On
			 * the bright side, large requests let the
			 * drive reach a very high throughput, even if
			 * there is only one in-flight large request
			 * at a time.
			 */
			if (blk_queue_nonrot(bfqd->queue) &&
			    blk_rq_sectors(bfqq->next_rq) >=
			    BFQQ_SECT_THR_NONROT &&
			    bfqd->tot_rq_in_driver >= 1)
				continue;
			else {
				bfqd->rqs_injected = true;
				return bfqq;
			}
		}
	}

	return NULL;
}

static struct bfq_queue *
bfq_find_active_bfqq_for_actuator(struct bfq_data *bfqd, int idx)
{
	struct bfq_queue *bfqq;

	if (bfqd->in_service_queue &&
	    bfqd->in_service_queue->actuator_idx == idx)
		return bfqd->in_service_queue;

	list_for_each_entry(bfqq, &bfqd->active_list[idx], bfqq_list) {
		if (!RB_EMPTY_ROOT(&bfqq->sort_list) &&
			bfq_serv_to_charge(bfqq->next_rq, bfqq) <=
				bfq_bfqq_budget_left(bfqq)) {
			return bfqq;
		}
	}

	return NULL;
}

/*
 * Perform a linear scan of each actuator, until an actuator is found
 * for which the following three conditions hold: the load of the
 * actuator is below the threshold (see comments on
 * actuator_load_threshold for details) and lower than that of the
 * next actuator (comments on this extra condition below), and there
 * is a queue that contains I/O for that actuator. On success, return
 * that queue.
 *
 * Performing a plain linear scan entails a prioritization among
 * actuators. The extra condition above breaks this prioritization and
 * tends to distribute injection uniformly across actuators.
 */
static struct bfq_queue *
bfq_find_bfqq_for_underused_actuator(struct bfq_data *bfqd)
{
	int i;

	for (i = 0 ; i < bfqd->num_actuators; i++) {
		if (bfqd->rq_in_driver[i] < bfqd->actuator_load_threshold &&
		    (i == bfqd->num_actuators - 1 ||
		     bfqd->rq_in_driver[i] < bfqd->rq_in_driver[i+1])) {
			struct bfq_queue *bfqq =
				bfq_find_active_bfqq_for_actuator(bfqd, i);

			if (bfqq)
				return bfqq;
		}
	}

	return NULL;
}


/*
 * Select a queue for service.  If we have a current queue in service,
 * check whether to continue servicing it, or retrieve and set a new one.
 */
static struct bfq_queue *bfq_select_queue(struct bfq_data *bfqd)
{
	struct bfq_queue *bfqq, *inject_bfqq;
	struct request *next_rq;
	enum bfqq_expiration reason = BFQQE_BUDGET_TIMEOUT;

	bfqq = bfqd->in_service_queue;
	if (!bfqq)
		goto new_queue;

	bfq_log_bfqq(bfqd, bfqq, "select_queue: already in-service queue");

	/*
	 * Do not expire bfqq for budget timeout if bfqq may be about
	 * to enjoy device idling. The reason why, in this case, we
	 * prevent bfqq from expiring is the same as in the comments
	 * on the case where bfq_bfqq_must_idle() returns true, in
	 * bfq_completed_request().
	 */
	if (bfq_may_expire_for_budg_timeout(bfqq) &&
	    !bfq_bfqq_must_idle(bfqq))
		goto expire;

check_queue:
	/*
	 *  If some actuator is underutilized, but the in-service
	 *  queue does not contain I/O for that actuator, then try to
	 *  inject I/O for that actuator.
	 */
	inject_bfqq = bfq_find_bfqq_for_underused_actuator(bfqd);
	if (inject_bfqq && inject_bfqq != bfqq)
		return inject_bfqq;

	/*
	 * This loop is rarely executed more than once. Even when it
	 * happens, it is much more convenient to re-execute this loop
	 * than to return NULL and trigger a new dispatch to get a
	 * request served.
	 */
	next_rq = bfqq->next_rq;
	/*
	 * If bfqq has requests queued and it has enough budget left to
	 * serve them, keep the queue, otherwise expire it.
	 */
	if (next_rq) {
		if (bfq_serv_to_charge(next_rq, bfqq) >
			bfq_bfqq_budget_left(bfqq)) {
			/*
			 * Expire the queue for budget exhaustion,
			 * which makes sure that the next budget is
			 * enough to serve the next request, even if
			 * it comes from the fifo expired path.
			 */
			reason = BFQQE_BUDGET_EXHAUSTED;
			goto expire;
		} else {
			/*
			 * The idle timer may be pending because we may
			 * not disable disk idling even when a new request
			 * arrives.
			 */
			if (bfq_bfqq_wait_request(bfqq)) {
				/*
				 * If we get here: 1) at least a new request
				 * has arrived but we have not disabled the
				 * timer because the request was too small,
				 * 2) then the block layer has unplugged
				 * the device, causing the dispatch to be
				 * invoked.
				 *
				 * Since the device is unplugged, now the
				 * requests are probably large enough to
				 * provide a reasonable throughput.
				 * So we disable idling.
				 */
				bfq_clear_bfqq_wait_request(bfqq);
				hrtimer_try_to_cancel(&bfqd->idle_slice_timer);
			}
			goto keep_queue;
		}
	}

	/*
	 * No requests pending. However, if the in-service queue is idling
	 * for a new request, or has requests waiting for a completion and
	 * may idle after their completion, then keep it anyway.
	 *
	 * Yet, inject service from other queues if it boosts
	 * throughput and is possible.
	 */
	if (bfq_bfqq_wait_request(bfqq) ||
	    (bfqq->dispatched != 0 && bfq_better_to_idle(bfqq))) {
		unsigned int act_idx = bfqq->actuator_idx;
		struct bfq_queue *async_bfqq = NULL;
		struct bfq_queue *blocked_bfqq =
			!hlist_empty(&bfqq->woken_list) ?
			container_of(bfqq->woken_list.first,
				     struct bfq_queue,
				     woken_list_node)
			: NULL;

		if (bfqq->bic && bfqq->bic->bfqq[0][act_idx] &&
		    bfq_bfqq_busy(bfqq->bic->bfqq[0][act_idx]) &&
		    bfqq->bic->bfqq[0][act_idx]->next_rq)
			async_bfqq = bfqq->bic->bfqq[0][act_idx];
		/*
		 * The next four mutually-exclusive ifs decide
		 * whether to try injection, and choose the queue to
		 * pick an I/O request from.
		 *
		 * The first if checks whether the process associated
		 * with bfqq has also async I/O pending. If so, it
		 * injects such I/O unconditionally. Injecting async
		 * I/O from the same process can cause no harm to the
		 * process. On the contrary, it can only increase
		 * bandwidth and reduce latency for the process.
		 *
		 * The second if checks whether there happens to be a
		 * non-empty waker queue for bfqq, i.e., a queue whose
		 * I/O needs to be completed for bfqq to receive new
		 * I/O. This happens, e.g., if bfqq is associated with
		 * a process that does some sync. A sync generates
		 * extra blocking I/O, which must be completed before
		 * the process associated with bfqq can go on with its
		 * I/O. If the I/O of the waker queue is not served,
		 * then bfqq remains empty, and no I/O is dispatched,
		 * until the idle timeout fires for bfqq. This is
		 * likely to result in lower bandwidth and higher
		 * latencies for bfqq, and in a severe loss of total
		 * throughput. The best action to take is therefore to
		 * serve the waker queue as soon as possible. So do it
		 * (without relying on the third alternative below for
		 * eventually serving waker_bfqq's I/O; see the last
		 * paragraph for further details). This systematic
		 * injection of I/O from the waker queue does not
		 * cause any delay to bfqq's I/O. On the contrary,
		 * next bfqq's I/O is brought forward dramatically,
		 * for it is not blocked for milliseconds.
		 *
		 * The third if checks whether there is a queue woken
		 * by bfqq, and currently with pending I/O. Such a
		 * woken queue does not steal bandwidth from bfqq,
		 * because it remains soon without I/O if bfqq is not
		 * served. So there is virtually no risk of loss of
		 * bandwidth for bfqq if this woken queue has I/O
		 * dispatched while bfqq is waiting for new I/O.
		 *
		 * The fourth if checks whether bfqq is a queue for
		 * which it is better to avoid injection. It is so if
		 * bfqq delivers more throughput when served without
		 * any further I/O from other queues in the middle, or
		 * if the service times of bfqq's I/O requests both
		 * count more than overall throughput, and may be
		 * easily increased by injection (this happens if bfqq
		 * has a short think time). If none of these
		 * conditions holds, then a candidate queue for
		 * injection is looked for through
		 * bfq_choose_bfqq_for_injection(). Note that the
		 * latter may return NULL (for example if the inject
		 * limit for bfqq is currently 0).
		 *
		 * NOTE: motivation for the second alternative
		 *
		 * Thanks to the way the inject limit is updated in
		 * bfq_update_has_short_ttime(), it is rather likely
		 * that, if I/O is being plugged for bfqq and the
		 * waker queue has pending I/O requests that are
		 * blocking bfqq's I/O, then the fourth alternative
		 * above lets the waker queue get served before the
		 * I/O-plugging timeout fires. So one may deem the
		 * second alternative superfluous. It is not, because
		 * the fourth alternative may be way less effective in
		 * case of a synchronization. For two main
		 * reasons. First, throughput may be low because the
		 * inject limit may be too low to guarantee the same
		 * amount of injected I/O, from the waker queue or
		 * other queues, that the second alternative
		 * guarantees (the second alternative unconditionally
		 * injects a pending I/O request of the waker queue
		 * for each bfq_dispatch_request()). Second, with the
		 * fourth alternative, the duration of the plugging,
		 * i.e., the time before bfqq finally receives new I/O,
		 * may not be minimized, because the waker queue may
		 * happen to be served only after other queues.
		 */
		if (async_bfqq &&
		    icq_to_bic(async_bfqq->next_rq->elv.icq) == bfqq->bic &&
		    bfq_serv_to_charge(async_bfqq->next_rq, async_bfqq) <=
		    bfq_bfqq_budget_left(async_bfqq))
			bfqq = async_bfqq;
		else if (bfqq->waker_bfqq &&
			   bfq_bfqq_busy(bfqq->waker_bfqq) &&
			   bfqq->waker_bfqq->next_rq &&
			   bfq_serv_to_charge(bfqq->waker_bfqq->next_rq,
					      bfqq->waker_bfqq) <=
			   bfq_bfqq_budget_left(bfqq->waker_bfqq)
			)
			bfqq = bfqq->waker_bfqq;
		else if (blocked_bfqq &&
			   bfq_bfqq_busy(blocked_bfqq) &&
			   blocked_bfqq->next_rq &&
			   bfq_serv_to_charge(blocked_bfqq->next_rq,
					      blocked_bfqq) <=
			   bfq_bfqq_budget_left(blocked_bfqq)
			)
			bfqq = blocked_bfqq;
		else if (!idling_boosts_thr_without_issues(bfqd, bfqq) &&
			 (bfqq->wr_coeff == 1 || bfqd->wr_busy_queues > 1 ||
			  !bfq_bfqq_has_short_ttime(bfqq)))
			bfqq = bfq_choose_bfqq_for_injection(bfqd);
		else
			bfqq = NULL;

		goto keep_queue;
	}

	reason = BFQQE_NO_MORE_REQUESTS;
expire:
	bfq_bfqq_expire(bfqd, bfqq, false, reason);
new_queue:
	bfqq = bfq_set_in_service_queue(bfqd);
	if (bfqq) {
		bfq_log_bfqq(bfqd, bfqq, "select_queue: checking new queue");
		goto check_queue;
	}
keep_queue:
	if (bfqq)
		bfq_log_bfqq(bfqd, bfqq, "select_queue: returned this queue");
	else
		bfq_log(bfqd, "select_queue: no queue returned");

	return bfqq;
}

static void bfq_update_wr_data(struct bfq_data *bfqd, struct bfq_queue *bfqq)
{
	struct bfq_entity *entity = &bfqq->entity;

	if (bfqq->wr_coeff > 1) { /* queue is being weight-raised */
		bfq_log_bfqq(bfqd, bfqq,
			"raising period dur %u/%u msec, old coeff %u, w %d(%d)",
			jiffies_to_msecs(jiffies - bfqq->last_wr_start_finish),
			jiffies_to_msecs(bfqq->wr_cur_max_time),
			bfqq->wr_coeff,
			bfqq->entity.weight, bfqq->entity.orig_weight);

		if (entity->prio_changed)
			bfq_log_bfqq(bfqd, bfqq, "WARN: pending prio change");

		/*
		 * If the queue was activated in a burst, or too much
		 * time has elapsed from the beginning of this
		 * weight-raising period, then end weight raising.
		 */
		if (bfq_bfqq_in_large_burst(bfqq))
			bfq_bfqq_end_wr(bfqq);
		else if (time_is_before_jiffies(bfqq->last_wr_start_finish +
						bfqq->wr_cur_max_time)) {
			if (bfqq->wr_cur_max_time != bfqd->bfq_wr_rt_max_time ||
			time_is_before_jiffies(bfqq->wr_start_at_switch_to_srt +
					       bfq_wr_duration(bfqd))) {
				/*
				 * Either in interactive weight
				 * raising, or in soft_rt weight
				 * raising with the
				 * interactive-weight-raising period
				 * elapsed (so no switch back to
				 * interactive weight raising).
				 */
				bfq_bfqq_end_wr(bfqq);
			} else { /*
				  * soft_rt finishing while still in
				  * interactive period, switch back to
				  * interactive weight raising
				  */
				switch_back_to_interactive_wr(bfqq, bfqd);
				bfqq->entity.prio_changed = 1;
			}
		}
		if (bfqq->wr_coeff > 1 &&
		    bfqq->wr_cur_max_time != bfqd->bfq_wr_rt_max_time &&
		    bfqq->service_from_wr > max_service_from_wr) {
			/* see comments on max_service_from_wr */
			bfq_bfqq_end_wr(bfqq);
		}
	}
	/*
	 * To improve latency (for this or other queues), immediately
	 * update weight both if it must be raised and if it must be
	 * lowered. Since, entity may be on some active tree here, and
	 * might have a pending change of its ioprio class, invoke
	 * next function with the last parameter unset (see the
	 * comments on the function).
	 */
	if ((entity->weight > entity->orig_weight) != (bfqq->wr_coeff > 1))
		__bfq_entity_update_weight_prio(bfq_entity_service_tree(entity),
						entity, false);
}

/*
 * Dispatch next request from bfqq.
 */
static struct request *bfq_dispatch_rq_from_bfqq(struct bfq_data *bfqd,
						 struct bfq_queue *bfqq)
{
	struct request *rq = bfqq->next_rq;
	unsigned long service_to_charge;

	service_to_charge = bfq_serv_to_charge(rq, bfqq);

	bfq_bfqq_served(bfqq, service_to_charge);

	if (bfqq == bfqd->in_service_queue && bfqd->wait_dispatch) {
		bfqd->wait_dispatch = false;
		bfqd->waited_rq = rq;
	}

	bfq_dispatch_remove(bfqd->queue, rq);

	if (bfqq != bfqd->in_service_queue)
		return rq;

	/*
	 * If weight raising has to terminate for bfqq, then next
	 * function causes an immediate update of bfqq's weight,
	 * without waiting for next activation. As a consequence, on
	 * expiration, bfqq will be timestamped as if has never been
	 * weight-raised during this service slot, even if it has
	 * received part or even most of the service as a
	 * weight-raised queue. This inflates bfqq's timestamps, which
	 * is beneficial, as bfqq is then more willing to leave the
	 * device immediately to possible other weight-raised queues.
	 */
	bfq_update_wr_data(bfqd, bfqq);

	/*
	 * Expire bfqq, pretending that its budget expired, if bfqq
	 * belongs to CLASS_IDLE and other queues are waiting for
	 * service.
	 */
	if (bfq_tot_busy_queues(bfqd) > 1 && bfq_class_idle(bfqq))
		bfq_bfqq_expire(bfqd, bfqq, false, BFQQE_BUDGET_EXHAUSTED);

	return rq;
}

static bool bfq_has_work(struct blk_mq_hw_ctx *hctx)
{
	struct bfq_data *bfqd = hctx->queue->elevator->elevator_data;

	/*
	 * Avoiding lock: a race on bfqd->queued should cause at
	 * most a call to dispatch for nothing
	 */
	return !list_empty_careful(&bfqd->dispatch) ||
		READ_ONCE(bfqd->queued);
}

static struct request *__bfq_dispatch_request(struct blk_mq_hw_ctx *hctx)
{
	struct bfq_data *bfqd = hctx->queue->elevator->elevator_data;
	struct request *rq = NULL;
	struct bfq_queue *bfqq = NULL;

	if (!list_empty(&bfqd->dispatch)) {
		rq = list_first_entry(&bfqd->dispatch, struct request,
				      queuelist);
		list_del_init(&rq->queuelist);

		bfqq = RQ_BFQQ(rq);

		if (bfqq) {
			/*
			 * Increment counters here, because this
			 * dispatch does not follow the standard
			 * dispatch flow (where counters are
			 * incremented)
			 */
			bfqq->dispatched++;

			goto inc_in_driver_start_rq;
		}

		/*
		 * We exploit the bfq_finish_requeue_request hook to
		 * decrement tot_rq_in_driver, but
		 * bfq_finish_requeue_request will not be invoked on
		 * this request. So, to avoid unbalance, just start
		 * this request, without incrementing tot_rq_in_driver. As
		 * a negative consequence, tot_rq_in_driver is deceptively
		 * lower than it should be while this request is in
		 * service. This may cause bfq_schedule_dispatch to be
		 * invoked uselessly.
		 *
		 * As for implementing an exact solution, the
		 * bfq_finish_requeue_request hook, if defined, is
		 * probably invoked also on this request. So, by
		 * exploiting this hook, we could 1) increment
		 * tot_rq_in_driver here, and 2) decrement it in
		 * bfq_finish_requeue_request. Such a solution would
		 * let the value of the counter be always accurate,
		 * but it would entail using an extra interface
		 * function. This cost seems higher than the benefit,
		 * being the frequency of non-elevator-private
		 * requests very low.
		 */
		goto start_rq;
	}

	bfq_log(bfqd, "dispatch requests: %d busy queues",
		bfq_tot_busy_queues(bfqd));

	if (bfq_tot_busy_queues(bfqd) == 0)
		goto exit;

	/*
	 * Force device to serve one request at a time if
	 * strict_guarantees is true. Forcing this service scheme is
	 * currently the ONLY way to guarantee that the request
	 * service order enforced by the scheduler is respected by a
	 * queueing device. Otherwise the device is free even to make
	 * some unlucky request wait for as long as the device
	 * wishes.
	 *
	 * Of course, serving one request at a time may cause loss of
	 * throughput.
	 */
	if (bfqd->strict_guarantees && bfqd->tot_rq_in_driver > 0)
		goto exit;

	bfqq = bfq_select_queue(bfqd);
	if (!bfqq)
		goto exit;

	rq = bfq_dispatch_rq_from_bfqq(bfqd, bfqq);

	if (rq) {
inc_in_driver_start_rq:
		bfqd->rq_in_driver[bfqq->actuator_idx]++;
		bfqd->tot_rq_in_driver++;
start_rq:
		rq->rq_flags |= RQF_STARTED;
	}
exit:
	return rq;
}

#ifdef CONFIG_BFQ_CGROUP_DEBUG
static void bfq_update_dispatch_stats(struct request_queue *q,
				      struct request *rq,
				      struct bfq_queue *in_serv_queue,
				      bool idle_timer_disabled)
{
	struct bfq_queue *bfqq = rq ? RQ_BFQQ(rq) : NULL;

	if (!idle_timer_disabled && !bfqq)
		return;

	/*
	 * rq and bfqq are guaranteed to exist until this function
	 * ends, for the following reasons. First, rq can be
	 * dispatched to the device, and then can be completed and
	 * freed, only after this function ends. Second, rq cannot be
	 * merged (and thus freed because of a merge) any longer,
	 * because it has already started. Thus rq cannot be freed
	 * before this function ends, and, since rq has a reference to
	 * bfqq, the same guarantee holds for bfqq too.
	 *
	 * In addition, the following queue lock guarantees that
	 * bfqq_group(bfqq) exists as well.
	 */
	spin_lock_irq(&q->queue_lock);
	if (idle_timer_disabled)
		/*
		 * Since the idle timer has been disabled,
		 * in_serv_queue contained some request when
		 * __bfq_dispatch_request was invoked above, which
		 * implies that rq was picked exactly from
		 * in_serv_queue. Thus in_serv_queue == bfqq, and is
		 * therefore guaranteed to exist because of the above
		 * arguments.
		 */
		bfqg_stats_update_idle_time(bfqq_group(in_serv_queue));
	if (bfqq) {
		struct bfq_group *bfqg = bfqq_group(bfqq);

		bfqg_stats_update_avg_queue_size(bfqg);
		bfqg_stats_set_start_empty_time(bfqg);
		bfqg_stats_update_io_remove(bfqg, rq->cmd_flags);
	}
	spin_unlock_irq(&q->queue_lock);
}
#else
static inline void bfq_update_dispatch_stats(struct request_queue *q,
					     struct request *rq,
					     struct bfq_queue *in_serv_queue,
					     bool idle_timer_disabled) {}
#endif /* CONFIG_BFQ_CGROUP_DEBUG */

static struct request *bfq_dispatch_request(struct blk_mq_hw_ctx *hctx)
{
	struct bfq_data *bfqd = hctx->queue->elevator->elevator_data;
	struct request *rq;
	struct bfq_queue *in_serv_queue;
	bool waiting_rq, idle_timer_disabled = false;

	spin_lock_irq(&bfqd->lock);

	in_serv_queue = bfqd->in_service_queue;
	waiting_rq = in_serv_queue && bfq_bfqq_wait_request(in_serv_queue);

	rq = __bfq_dispatch_request(hctx);
	if (in_serv_queue == bfqd->in_service_queue) {
		idle_timer_disabled =
			waiting_rq && !bfq_bfqq_wait_request(in_serv_queue);
	}

	spin_unlock_irq(&bfqd->lock);
	bfq_update_dispatch_stats(hctx->queue, rq,
			idle_timer_disabled ? in_serv_queue : NULL,
				idle_timer_disabled);

	return rq;
}

/*
 * Task holds one reference to the queue, dropped when task exits.  Each rq
 * in-flight on this queue also holds a reference, dropped when rq is freed.
 *
 * Scheduler lock must be held here. Recall not to use bfqq after calling
 * this function on it.
 */
void bfq_put_queue(struct bfq_queue *bfqq)
{
	struct bfq_queue *item;
	struct hlist_node *n;
	struct bfq_group *bfqg = bfqq_group(bfqq);

	bfq_log_bfqq(bfqq->bfqd, bfqq, "put_queue: %p %d", bfqq, bfqq->ref);

	bfqq->ref--;
	if (bfqq->ref)
		return;

	if (!hlist_unhashed(&bfqq->burst_list_node)) {
		hlist_del_init(&bfqq->burst_list_node);
		/*
		 * Decrement also burst size after the removal, if the
		 * process associated with bfqq is exiting, and thus
		 * does not contribute to the burst any longer. This
		 * decrement helps filter out false positives of large
		 * bursts, when some short-lived process (often due to
		 * the execution of commands by some service) happens
		 * to start and exit while a complex application is
		 * starting, and thus spawning several processes that
		 * do I/O (and that *must not* be treated as a large
		 * burst, see comments on bfq_handle_burst).
		 *
		 * In particular, the decrement is performed only if:
		 * 1) bfqq is not a merged queue, because, if it is,
		 * then this free of bfqq is not triggered by the exit
		 * of the process bfqq is associated with, but exactly
		 * by the fact that bfqq has just been merged.
		 * 2) burst_size is greater than 0, to handle
		 * unbalanced decrements. Unbalanced decrements may
		 * happen in te following case: bfqq is inserted into
		 * the current burst list--without incrementing
		 * bust_size--because of a split, but the current
		 * burst list is not the burst list bfqq belonged to
		 * (see comments on the case of a split in
		 * bfq_set_request).
		 */
		if (bfqq->bic && bfqq->bfqd->burst_size > 0)
			bfqq->bfqd->burst_size--;
	}

	/*
	 * bfqq does not exist any longer, so it cannot be woken by
	 * any other queue, and cannot wake any other queue. Then bfqq
	 * must be removed from the woken list of its possible waker
	 * queue, and all queues in the woken list of bfqq must stop
	 * having a waker queue. Strictly speaking, these updates
	 * should be performed when bfqq remains with no I/O source
	 * attached to it, which happens before bfqq gets freed. In
	 * particular, this happens when the last process associated
	 * with bfqq exits or gets associated with a different
	 * queue. However, both events lead to bfqq being freed soon,
	 * and dangling references would come out only after bfqq gets
	 * freed. So these updates are done here, as a simple and safe
	 * way to handle all cases.
	 */
	/* remove bfqq from woken list */
	if (!hlist_unhashed(&bfqq->woken_list_node))
		hlist_del_init(&bfqq->woken_list_node);

	/* reset waker for all queues in woken list */
	hlist_for_each_entry_safe(item, n, &bfqq->woken_list,
				  woken_list_node) {
		item->waker_bfqq = NULL;
		hlist_del_init(&item->woken_list_node);
	}

	if (bfqq->bfqd->last_completed_rq_bfqq == bfqq)
		bfqq->bfqd->last_completed_rq_bfqq = NULL;

	kmem_cache_free(bfq_pool, bfqq);
	bfqg_and_blkg_put(bfqg);
}

static void bfq_put_stable_ref(struct bfq_queue *bfqq)
{
	bfqq->stable_ref--;
	bfq_put_queue(bfqq);
}

void bfq_put_cooperator(struct bfq_queue *bfqq)
{
	struct bfq_queue *__bfqq, *next;

	/*
	 * If this queue was scheduled to merge with another queue, be
	 * sure to drop the reference taken on that queue (and others in
	 * the merge chain). See bfq_setup_merge and bfq_merge_bfqqs.
	 */
	__bfqq = bfqq->new_bfqq;
	while (__bfqq) {
		next = __bfqq->new_bfqq;
		bfq_put_queue(__bfqq);
		__bfqq = next;
	}
}

static void bfq_exit_bfqq(struct bfq_data *bfqd, struct bfq_queue *bfqq)
{
	if (bfqq == bfqd->in_service_queue) {
		__bfq_bfqq_expire(bfqd, bfqq, BFQQE_BUDGET_TIMEOUT);
		bfq_schedule_dispatch(bfqd);
	}

	bfq_log_bfqq(bfqd, bfqq, "exit_bfqq: %p, %d", bfqq, bfqq->ref);

	bfq_put_cooperator(bfqq);

	bfq_release_process_ref(bfqd, bfqq);
}

static void bfq_exit_icq_bfqq(struct bfq_io_cq *bic, bool is_sync,
			      unsigned int actuator_idx)
{
	struct bfq_queue *bfqq = bic_to_bfqq(bic, is_sync, actuator_idx);
	struct bfq_data *bfqd;

	if (bfqq)
		bfqd = bfqq->bfqd; /* NULL if scheduler already exited */

	if (bfqq && bfqd) {
<<<<<<< HEAD
		unsigned long flags;

		spin_lock_irqsave(&bfqd->lock, flags);
		bic_set_bfqq(bic, NULL, is_sync);
		bfq_exit_bfqq(bfqd, bfqq);
		spin_unlock_irqrestore(&bfqd->lock, flags);
=======
		bic_set_bfqq(bic, NULL, is_sync, actuator_idx);
		bfq_exit_bfqq(bfqd, bfqq);
>>>>>>> 282db109
	}
}

static void bfq_exit_icq(struct io_cq *icq)
{
	struct bfq_io_cq *bic = icq_to_bic(icq);
	struct bfq_data *bfqd = bic_to_bfqd(bic);
	unsigned long flags;
	unsigned int act_idx;
	/*
	 * If bfqd and thus bfqd->num_actuators is not available any
	 * longer, then cycle over all possible per-actuator bfqqs in
	 * next loop. We rely on bic being zeroed on creation, and
	 * therefore on its unused per-actuator fields being NULL.
	 */
	unsigned int num_actuators = BFQ_MAX_ACTUATORS;
	struct bfq_iocq_bfqq_data *bfqq_data = bic->bfqq_data;

	/*
	 * bfqd is NULL if scheduler already exited, and in that case
	 * this is the last time these queues are accessed.
	 */
	if (bfqd) {
		spin_lock_irqsave(&bfqd->lock, flags);
		num_actuators = bfqd->num_actuators;
	}

	for (act_idx = 0; act_idx < num_actuators; act_idx++) {
		if (bfqq_data[act_idx].stable_merge_bfqq)
			bfq_put_stable_ref(bfqq_data[act_idx].stable_merge_bfqq);

		bfq_exit_icq_bfqq(bic, true, act_idx);
		bfq_exit_icq_bfqq(bic, false, act_idx);
	}

	if (bfqd)
		spin_unlock_irqrestore(&bfqd->lock, flags);
}

/*
 * Update the entity prio values; note that the new values will not
 * be used until the next (re)activation.
 */
static void
bfq_set_next_ioprio_data(struct bfq_queue *bfqq, struct bfq_io_cq *bic)
{
	struct task_struct *tsk = current;
	int ioprio_class;
	struct bfq_data *bfqd = bfqq->bfqd;

	if (!bfqd)
		return;

	ioprio_class = IOPRIO_PRIO_CLASS(bic->ioprio);
	switch (ioprio_class) {
	default:
		pr_err("bdi %s: bfq: bad prio class %d\n",
			bdi_dev_name(bfqq->bfqd->queue->disk->bdi),
			ioprio_class);
		fallthrough;
	case IOPRIO_CLASS_NONE:
		/*
		 * No prio set, inherit CPU scheduling settings.
		 */
		bfqq->new_ioprio = task_nice_ioprio(tsk);
		bfqq->new_ioprio_class = task_nice_ioclass(tsk);
		break;
	case IOPRIO_CLASS_RT:
		bfqq->new_ioprio = IOPRIO_PRIO_DATA(bic->ioprio);
		bfqq->new_ioprio_class = IOPRIO_CLASS_RT;
		break;
	case IOPRIO_CLASS_BE:
		bfqq->new_ioprio = IOPRIO_PRIO_DATA(bic->ioprio);
		bfqq->new_ioprio_class = IOPRIO_CLASS_BE;
		break;
	case IOPRIO_CLASS_IDLE:
		bfqq->new_ioprio_class = IOPRIO_CLASS_IDLE;
		bfqq->new_ioprio = 7;
		break;
	}

	if (bfqq->new_ioprio >= IOPRIO_NR_LEVELS) {
		pr_crit("bfq_set_next_ioprio_data: new_ioprio %d\n",
			bfqq->new_ioprio);
		bfqq->new_ioprio = IOPRIO_NR_LEVELS - 1;
	}

	bfqq->entity.new_weight = bfq_ioprio_to_weight(bfqq->new_ioprio);
	bfq_log_bfqq(bfqd, bfqq, "new_ioprio %d new_weight %d",
		     bfqq->new_ioprio, bfqq->entity.new_weight);
	bfqq->entity.prio_changed = 1;
}

static struct bfq_queue *bfq_get_queue(struct bfq_data *bfqd,
				       struct bio *bio, bool is_sync,
				       struct bfq_io_cq *bic,
				       bool respawn);

static void bfq_check_ioprio_change(struct bfq_io_cq *bic, struct bio *bio)
{
	struct bfq_data *bfqd = bic_to_bfqd(bic);
	struct bfq_queue *bfqq;
	int ioprio = bic->icq.ioc->ioprio;

	/*
	 * This condition may trigger on a newly created bic, be sure to
	 * drop the lock before returning.
	 */
	if (unlikely(!bfqd) || likely(bic->ioprio == ioprio))
		return;

	bic->ioprio = ioprio;

	bfqq = bic_to_bfqq(bic, false, bfq_actuator_index(bfqd, bio));
	if (bfqq) {
		struct bfq_queue *old_bfqq = bfqq;

		bfqq = bfq_get_queue(bfqd, bio, false, bic, true);
<<<<<<< HEAD
		bic_set_bfqq(bic, bfqq, false);
=======
		bic_set_bfqq(bic, bfqq, false, bfq_actuator_index(bfqd, bio));
>>>>>>> 282db109
		bfq_release_process_ref(bfqd, old_bfqq);
	}

	bfqq = bic_to_bfqq(bic, true, bfq_actuator_index(bfqd, bio));
	if (bfqq)
		bfq_set_next_ioprio_data(bfqq, bic);
}

static void bfq_init_bfqq(struct bfq_data *bfqd, struct bfq_queue *bfqq,
			  struct bfq_io_cq *bic, pid_t pid, int is_sync,
			  unsigned int act_idx)
{
	u64 now_ns = ktime_get_ns();

	bfqq->actuator_idx = act_idx;
	RB_CLEAR_NODE(&bfqq->entity.rb_node);
	INIT_LIST_HEAD(&bfqq->fifo);
	INIT_HLIST_NODE(&bfqq->burst_list_node);
	INIT_HLIST_NODE(&bfqq->woken_list_node);
	INIT_HLIST_HEAD(&bfqq->woken_list);

	bfqq->ref = 0;
	bfqq->bfqd = bfqd;

	if (bic)
		bfq_set_next_ioprio_data(bfqq, bic);

	if (is_sync) {
		/*
		 * No need to mark as has_short_ttime if in
		 * idle_class, because no device idling is performed
		 * for queues in idle class
		 */
		if (!bfq_class_idle(bfqq))
			/* tentatively mark as has_short_ttime */
			bfq_mark_bfqq_has_short_ttime(bfqq);
		bfq_mark_bfqq_sync(bfqq);
		bfq_mark_bfqq_just_created(bfqq);
	} else
		bfq_clear_bfqq_sync(bfqq);

	/* set end request to minus infinity from now */
	bfqq->ttime.last_end_request = now_ns + 1;

	bfqq->creation_time = jiffies;

	bfqq->io_start_time = now_ns;

	bfq_mark_bfqq_IO_bound(bfqq);

	bfqq->pid = pid;

	/* Tentative initial value to trade off between thr and lat */
	bfqq->max_budget = (2 * bfq_max_budget(bfqd)) / 3;
	bfqq->budget_timeout = bfq_smallest_from_now();

	bfqq->wr_coeff = 1;
	bfqq->last_wr_start_finish = jiffies;
	bfqq->wr_start_at_switch_to_srt = bfq_smallest_from_now();
	bfqq->split_time = bfq_smallest_from_now();

	/*
	 * To not forget the possibly high bandwidth consumed by a
	 * process/queue in the recent past,
	 * bfq_bfqq_softrt_next_start() returns a value at least equal
	 * to the current value of bfqq->soft_rt_next_start (see
	 * comments on bfq_bfqq_softrt_next_start).  Set
	 * soft_rt_next_start to now, to mean that bfqq has consumed
	 * no bandwidth so far.
	 */
	bfqq->soft_rt_next_start = jiffies;

	/* first request is almost certainly seeky */
	bfqq->seek_history = 1;

	bfqq->decrease_time_jif = jiffies;
}

static struct bfq_queue **bfq_async_queue_prio(struct bfq_data *bfqd,
					       struct bfq_group *bfqg,
					       int ioprio_class, int ioprio, int act_idx)
{
	switch (ioprio_class) {
	case IOPRIO_CLASS_RT:
		return &bfqg->async_bfqq[0][ioprio][act_idx];
	case IOPRIO_CLASS_NONE:
		ioprio = IOPRIO_BE_NORM;
		fallthrough;
	case IOPRIO_CLASS_BE:
		return &bfqg->async_bfqq[1][ioprio][act_idx];
	case IOPRIO_CLASS_IDLE:
		return &bfqg->async_idle_bfqq[act_idx];
	default:
		return NULL;
	}
}

static struct bfq_queue *
bfq_do_early_stable_merge(struct bfq_data *bfqd, struct bfq_queue *bfqq,
			  struct bfq_io_cq *bic,
			  struct bfq_queue *last_bfqq_created)
{
	unsigned int a_idx = last_bfqq_created->actuator_idx;
	struct bfq_queue *new_bfqq =
		bfq_setup_merge(bfqq, last_bfqq_created);

	if (!new_bfqq)
		return bfqq;

	if (new_bfqq->bic)
		new_bfqq->bic->bfqq_data[a_idx].stably_merged = true;
	bic->bfqq_data[a_idx].stably_merged = true;

	/*
	 * Reusing merge functions. This implies that
	 * bfqq->bic must be set too, for
	 * bfq_merge_bfqqs to correctly save bfqq's
	 * state before killing it.
	 */
	bfqq->bic = bic;
	bfq_merge_bfqqs(bfqd, bic, bfqq, new_bfqq);

	return new_bfqq;
}

/*
 * Many throughput-sensitive workloads are made of several parallel
 * I/O flows, with all flows generated by the same application, or
 * more generically by the same task (e.g., system boot). The most
 * counterproductive action with these workloads is plugging I/O
 * dispatch when one of the bfq_queues associated with these flows
 * remains temporarily empty.
 *
 * To avoid this plugging, BFQ has been using a burst-handling
 * mechanism for years now. This mechanism has proven effective for
 * throughput, and not detrimental for service guarantees. The
 * following function pushes this mechanism a little bit further,
 * basing on the following two facts.
 *
 * First, all the I/O flows of a the same application or task
 * contribute to the execution/completion of that common application
 * or task. So the performance figures that matter are total
 * throughput of the flows and task-wide I/O latency.  In particular,
 * these flows do not need to be protected from each other, in terms
 * of individual bandwidth or latency.
 *
 * Second, the above fact holds regardless of the number of flows.
 *
 * Putting these two facts together, this commits merges stably the
 * bfq_queues associated with these I/O flows, i.e., with the
 * processes that generate these IO/ flows, regardless of how many the
 * involved processes are.
 *
 * To decide whether a set of bfq_queues is actually associated with
 * the I/O flows of a common application or task, and to merge these
 * queues stably, this function operates as follows: given a bfq_queue,
 * say Q2, currently being created, and the last bfq_queue, say Q1,
 * created before Q2, Q2 is merged stably with Q1 if
 * - very little time has elapsed since when Q1 was created
 * - Q2 has the same ioprio as Q1
 * - Q2 belongs to the same group as Q1
 *
 * Merging bfq_queues also reduces scheduling overhead. A fio test
 * with ten random readers on /dev/nullb shows a throughput boost of
 * 40%, with a quadcore. Since BFQ's execution time amounts to ~50% of
 * the total per-request processing time, the above throughput boost
 * implies that BFQ's overhead is reduced by more than 50%.
 *
 * This new mechanism most certainly obsoletes the current
 * burst-handling heuristics. We keep those heuristics for the moment.
 */
static struct bfq_queue *bfq_do_or_sched_stable_merge(struct bfq_data *bfqd,
						      struct bfq_queue *bfqq,
						      struct bfq_io_cq *bic)
{
	struct bfq_queue **source_bfqq = bfqq->entity.parent ?
		&bfqq->entity.parent->last_bfqq_created :
		&bfqd->last_bfqq_created;

	struct bfq_queue *last_bfqq_created = *source_bfqq;

	/*
	 * If last_bfqq_created has not been set yet, then init it. If
	 * it has been set already, but too long ago, then move it
	 * forward to bfqq. Finally, move also if bfqq belongs to a
	 * different group than last_bfqq_created, or if bfqq has a
	 * different ioprio, ioprio_class or actuator_idx. If none of
	 * these conditions holds true, then try an early stable merge
	 * or schedule a delayed stable merge. As for the condition on
	 * actuator_idx, the reason is that, if queues associated with
	 * different actuators are merged, then control is lost on
	 * each actuator. Therefore some actuator may be
	 * underutilized, and throughput may decrease.
	 *
	 * A delayed merge is scheduled (instead of performing an
	 * early merge), in case bfqq might soon prove to be more
	 * throughput-beneficial if not merged. Currently this is
	 * possible only if bfqd is rotational with no queueing. For
	 * such a drive, not merging bfqq is better for throughput if
	 * bfqq happens to contain sequential I/O. So, we wait a
	 * little bit for enough I/O to flow through bfqq. After that,
	 * if such an I/O is sequential, then the merge is
	 * canceled. Otherwise the merge is finally performed.
	 */
	if (!last_bfqq_created ||
	    time_before(last_bfqq_created->creation_time +
			msecs_to_jiffies(bfq_activation_stable_merging),
			bfqq->creation_time) ||
		bfqq->entity.parent != last_bfqq_created->entity.parent ||
		bfqq->ioprio != last_bfqq_created->ioprio ||
		bfqq->ioprio_class != last_bfqq_created->ioprio_class ||
		bfqq->actuator_idx != last_bfqq_created->actuator_idx)
		*source_bfqq = bfqq;
	else if (time_after_eq(last_bfqq_created->creation_time +
				 bfqd->bfq_burst_interval,
				 bfqq->creation_time)) {
		if (likely(bfqd->nonrot_with_queueing))
			/*
			 * With this type of drive, leaving
			 * bfqq alone may provide no
			 * throughput benefits compared with
			 * merging bfqq. So merge bfqq now.
			 */
			bfqq = bfq_do_early_stable_merge(bfqd, bfqq,
							 bic,
							 last_bfqq_created);
		else { /* schedule tentative stable merge */
			/*
			 * get reference on last_bfqq_created,
			 * to prevent it from being freed,
			 * until we decide whether to merge
			 */
			last_bfqq_created->ref++;
			/*
			 * need to keep track of stable refs, to
			 * compute process refs correctly
			 */
			last_bfqq_created->stable_ref++;
			/*
			 * Record the bfqq to merge to.
			 */
			bic->bfqq_data[last_bfqq_created->actuator_idx].stable_merge_bfqq =
				last_bfqq_created;
		}
	}

	return bfqq;
}


static struct bfq_queue *bfq_get_queue(struct bfq_data *bfqd,
				       struct bio *bio, bool is_sync,
				       struct bfq_io_cq *bic,
				       bool respawn)
{
	const int ioprio = IOPRIO_PRIO_DATA(bic->ioprio);
	const int ioprio_class = IOPRIO_PRIO_CLASS(bic->ioprio);
	struct bfq_queue **async_bfqq = NULL;
	struct bfq_queue *bfqq;
	struct bfq_group *bfqg;

	bfqg = bfq_bio_bfqg(bfqd, bio);
	if (!is_sync) {
		async_bfqq = bfq_async_queue_prio(bfqd, bfqg, ioprio_class,
						  ioprio,
						  bfq_actuator_index(bfqd, bio));
		bfqq = *async_bfqq;
		if (bfqq)
			goto out;
	}

	bfqq = kmem_cache_alloc_node(bfq_pool,
				     GFP_NOWAIT | __GFP_ZERO | __GFP_NOWARN,
				     bfqd->queue->node);

	if (bfqq) {
		bfq_init_bfqq(bfqd, bfqq, bic, current->pid,
			      is_sync, bfq_actuator_index(bfqd, bio));
		bfq_init_entity(&bfqq->entity, bfqg);
		bfq_log_bfqq(bfqd, bfqq, "allocated");
	} else {
		bfqq = &bfqd->oom_bfqq;
		bfq_log_bfqq(bfqd, bfqq, "using oom bfqq");
		goto out;
	}

	/*
	 * Pin the queue now that it's allocated, scheduler exit will
	 * prune it.
	 */
	if (async_bfqq) {
		bfqq->ref++; /*
			      * Extra group reference, w.r.t. sync
			      * queue. This extra reference is removed
			      * only if bfqq->bfqg disappears, to
			      * guarantee that this queue is not freed
			      * until its group goes away.
			      */
		bfq_log_bfqq(bfqd, bfqq, "get_queue, bfqq not in async: %p, %d",
			     bfqq, bfqq->ref);
		*async_bfqq = bfqq;
	}

out:
	bfqq->ref++; /* get a process reference to this queue */

	if (bfqq != &bfqd->oom_bfqq && is_sync && !respawn)
		bfqq = bfq_do_or_sched_stable_merge(bfqd, bfqq, bic);
	return bfqq;
}

static void bfq_update_io_thinktime(struct bfq_data *bfqd,
				    struct bfq_queue *bfqq)
{
	struct bfq_ttime *ttime = &bfqq->ttime;
	u64 elapsed;

	/*
	 * We are really interested in how long it takes for the queue to
	 * become busy when there is no outstanding IO for this queue. So
	 * ignore cases when the bfq queue has already IO queued.
	 */
	if (bfqq->dispatched || bfq_bfqq_busy(bfqq))
		return;
	elapsed = ktime_get_ns() - bfqq->ttime.last_end_request;
	elapsed = min_t(u64, elapsed, 2ULL * bfqd->bfq_slice_idle);

	ttime->ttime_samples = (7*ttime->ttime_samples + 256) / 8;
	ttime->ttime_total = div_u64(7*ttime->ttime_total + 256*elapsed,  8);
	ttime->ttime_mean = div64_ul(ttime->ttime_total + 128,
				     ttime->ttime_samples);
}

static void
bfq_update_io_seektime(struct bfq_data *bfqd, struct bfq_queue *bfqq,
		       struct request *rq)
{
	bfqq->seek_history <<= 1;
	bfqq->seek_history |= BFQ_RQ_SEEKY(bfqd, bfqq->last_request_pos, rq);

	if (bfqq->wr_coeff > 1 &&
	    bfqq->wr_cur_max_time == bfqd->bfq_wr_rt_max_time &&
	    BFQQ_TOTALLY_SEEKY(bfqq)) {
		if (time_is_before_jiffies(bfqq->wr_start_at_switch_to_srt +
					   bfq_wr_duration(bfqd))) {
			/*
			 * In soft_rt weight raising with the
			 * interactive-weight-raising period
			 * elapsed (so no switch back to
			 * interactive weight raising).
			 */
			bfq_bfqq_end_wr(bfqq);
		} else { /*
			  * stopping soft_rt weight raising
			  * while still in interactive period,
			  * switch back to interactive weight
			  * raising
			  */
			switch_back_to_interactive_wr(bfqq, bfqd);
			bfqq->entity.prio_changed = 1;
		}
	}
}

static void bfq_update_has_short_ttime(struct bfq_data *bfqd,
				       struct bfq_queue *bfqq,
				       struct bfq_io_cq *bic)
{
	bool has_short_ttime = true, state_changed;

	/*
	 * No need to update has_short_ttime if bfqq is async or in
	 * idle io prio class, or if bfq_slice_idle is zero, because
	 * no device idling is performed for bfqq in this case.
	 */
	if (!bfq_bfqq_sync(bfqq) || bfq_class_idle(bfqq) ||
	    bfqd->bfq_slice_idle == 0)
		return;

	/* Idle window just restored, statistics are meaningless. */
	if (time_is_after_eq_jiffies(bfqq->split_time +
				     bfqd->bfq_wr_min_idle_time))
		return;

	/* Think time is infinite if no process is linked to
	 * bfqq. Otherwise check average think time to decide whether
	 * to mark as has_short_ttime. To this goal, compare average
	 * think time with half the I/O-plugging timeout.
	 */
	if (atomic_read(&bic->icq.ioc->active_ref) == 0 ||
	    (bfq_sample_valid(bfqq->ttime.ttime_samples) &&
	     bfqq->ttime.ttime_mean > bfqd->bfq_slice_idle>>1))
		has_short_ttime = false;

	state_changed = has_short_ttime != bfq_bfqq_has_short_ttime(bfqq);

	if (has_short_ttime)
		bfq_mark_bfqq_has_short_ttime(bfqq);
	else
		bfq_clear_bfqq_has_short_ttime(bfqq);

	/*
	 * Until the base value for the total service time gets
	 * finally computed for bfqq, the inject limit does depend on
	 * the think-time state (short|long). In particular, the limit
	 * is 0 or 1 if the think time is deemed, respectively, as
	 * short or long (details in the comments in
	 * bfq_update_inject_limit()). Accordingly, the next
	 * instructions reset the inject limit if the think-time state
	 * has changed and the above base value is still to be
	 * computed.
	 *
	 * However, the reset is performed only if more than 100 ms
	 * have elapsed since the last update of the inject limit, or
	 * (inclusive) if the change is from short to long think
	 * time. The reason for this waiting is as follows.
	 *
	 * bfqq may have a long think time because of a
	 * synchronization with some other queue, i.e., because the
	 * I/O of some other queue may need to be completed for bfqq
	 * to receive new I/O. Details in the comments on the choice
	 * of the queue for injection in bfq_select_queue().
	 *
	 * As stressed in those comments, if such a synchronization is
	 * actually in place, then, without injection on bfqq, the
	 * blocking I/O cannot happen to served while bfqq is in
	 * service. As a consequence, if bfqq is granted
	 * I/O-dispatch-plugging, then bfqq remains empty, and no I/O
	 * is dispatched, until the idle timeout fires. This is likely
	 * to result in lower bandwidth and higher latencies for bfqq,
	 * and in a severe loss of total throughput.
	 *
	 * On the opposite end, a non-zero inject limit may allow the
	 * I/O that blocks bfqq to be executed soon, and therefore
	 * bfqq to receive new I/O soon.
	 *
	 * But, if the blocking gets actually eliminated, then the
	 * next think-time sample for bfqq may be very low. This in
	 * turn may cause bfqq's think time to be deemed
	 * short. Without the 100 ms barrier, this new state change
	 * would cause the body of the next if to be executed
	 * immediately. But this would set to 0 the inject
	 * limit. Without injection, the blocking I/O would cause the
	 * think time of bfqq to become long again, and therefore the
	 * inject limit to be raised again, and so on. The only effect
	 * of such a steady oscillation between the two think-time
	 * states would be to prevent effective injection on bfqq.
	 *
	 * In contrast, if the inject limit is not reset during such a
	 * long time interval as 100 ms, then the number of short
	 * think time samples can grow significantly before the reset
	 * is performed. As a consequence, the think time state can
	 * become stable before the reset. Therefore there will be no
	 * state change when the 100 ms elapse, and no reset of the
	 * inject limit. The inject limit remains steadily equal to 1
	 * both during and after the 100 ms. So injection can be
	 * performed at all times, and throughput gets boosted.
	 *
	 * An inject limit equal to 1 is however in conflict, in
	 * general, with the fact that the think time of bfqq is
	 * short, because injection may be likely to delay bfqq's I/O
	 * (as explained in the comments in
	 * bfq_update_inject_limit()). But this does not happen in
	 * this special case, because bfqq's low think time is due to
	 * an effective handling of a synchronization, through
	 * injection. In this special case, bfqq's I/O does not get
	 * delayed by injection; on the contrary, bfqq's I/O is
	 * brought forward, because it is not blocked for
	 * milliseconds.
	 *
	 * In addition, serving the blocking I/O much sooner, and much
	 * more frequently than once per I/O-plugging timeout, makes
	 * it much quicker to detect a waker queue (the concept of
	 * waker queue is defined in the comments in
	 * bfq_add_request()). This makes it possible to start sooner
	 * to boost throughput more effectively, by injecting the I/O
	 * of the waker queue unconditionally on every
	 * bfq_dispatch_request().
	 *
	 * One last, important benefit of not resetting the inject
	 * limit before 100 ms is that, during this time interval, the
	 * base value for the total service time is likely to get
	 * finally computed for bfqq, freeing the inject limit from
	 * its relation with the think time.
	 */
	if (state_changed && bfqq->last_serv_time_ns == 0 &&
	    (time_is_before_eq_jiffies(bfqq->decrease_time_jif +
				      msecs_to_jiffies(100)) ||
	     !has_short_ttime))
		bfq_reset_inject_limit(bfqd, bfqq);
}

/*
 * Called when a new fs request (rq) is added to bfqq.  Check if there's
 * something we should do about it.
 */
static void bfq_rq_enqueued(struct bfq_data *bfqd, struct bfq_queue *bfqq,
			    struct request *rq)
{
	if (rq->cmd_flags & REQ_META)
		bfqq->meta_pending++;

	bfqq->last_request_pos = blk_rq_pos(rq) + blk_rq_sectors(rq);

	if (bfqq == bfqd->in_service_queue && bfq_bfqq_wait_request(bfqq)) {
		bool small_req = bfqq->queued[rq_is_sync(rq)] == 1 &&
				 blk_rq_sectors(rq) < 32;
		bool budget_timeout = bfq_bfqq_budget_timeout(bfqq);

		/*
		 * There is just this request queued: if
		 * - the request is small, and
		 * - we are idling to boost throughput, and
		 * - the queue is not to be expired,
		 * then just exit.
		 *
		 * In this way, if the device is being idled to wait
		 * for a new request from the in-service queue, we
		 * avoid unplugging the device and committing the
		 * device to serve just a small request. In contrast
		 * we wait for the block layer to decide when to
		 * unplug the device: hopefully, new requests will be
		 * merged to this one quickly, then the device will be
		 * unplugged and larger requests will be dispatched.
		 */
		if (small_req && idling_boosts_thr_without_issues(bfqd, bfqq) &&
		    !budget_timeout)
			return;

		/*
		 * A large enough request arrived, or idling is being
		 * performed to preserve service guarantees, or
		 * finally the queue is to be expired: in all these
		 * cases disk idling is to be stopped, so clear
		 * wait_request flag and reset timer.
		 */
		bfq_clear_bfqq_wait_request(bfqq);
		hrtimer_try_to_cancel(&bfqd->idle_slice_timer);

		/*
		 * The queue is not empty, because a new request just
		 * arrived. Hence we can safely expire the queue, in
		 * case of budget timeout, without risking that the
		 * timestamps of the queue are not updated correctly.
		 * See [1] for more details.
		 */
		if (budget_timeout)
			bfq_bfqq_expire(bfqd, bfqq, false,
					BFQQE_BUDGET_TIMEOUT);
	}
}

static void bfqq_request_allocated(struct bfq_queue *bfqq)
{
	struct bfq_entity *entity = &bfqq->entity;

	for_each_entity(entity)
		entity->allocated++;
}

static void bfqq_request_freed(struct bfq_queue *bfqq)
{
	struct bfq_entity *entity = &bfqq->entity;

	for_each_entity(entity)
		entity->allocated--;
}

/* returns true if it causes the idle timer to be disabled */
static bool __bfq_insert_request(struct bfq_data *bfqd, struct request *rq)
{
	struct bfq_queue *bfqq = RQ_BFQQ(rq),
		*new_bfqq = bfq_setup_cooperator(bfqd, bfqq, rq, true,
						 RQ_BIC(rq));
	bool waiting, idle_timer_disabled = false;

	if (new_bfqq) {
		/*
		 * Release the request's reference to the old bfqq
		 * and make sure one is taken to the shared queue.
		 */
		bfqq_request_allocated(new_bfqq);
		bfqq_request_freed(bfqq);
		new_bfqq->ref++;
		/*
		 * If the bic associated with the process
		 * issuing this request still points to bfqq
		 * (and thus has not been already redirected
		 * to new_bfqq or even some other bfq_queue),
		 * then complete the merge and redirect it to
		 * new_bfqq.
		 */
		if (bic_to_bfqq(RQ_BIC(rq), true,
				bfq_actuator_index(bfqd, rq->bio)) == bfqq)
			bfq_merge_bfqqs(bfqd, RQ_BIC(rq),
					bfqq, new_bfqq);

		bfq_clear_bfqq_just_created(bfqq);
		/*
		 * rq is about to be enqueued into new_bfqq,
		 * release rq reference on bfqq
		 */
		bfq_put_queue(bfqq);
		rq->elv.priv[1] = new_bfqq;
		bfqq = new_bfqq;
	}

	bfq_update_io_thinktime(bfqd, bfqq);
	bfq_update_has_short_ttime(bfqd, bfqq, RQ_BIC(rq));
	bfq_update_io_seektime(bfqd, bfqq, rq);

	waiting = bfqq && bfq_bfqq_wait_request(bfqq);
	bfq_add_request(rq);
	idle_timer_disabled = waiting && !bfq_bfqq_wait_request(bfqq);

	rq->fifo_time = ktime_get_ns() + bfqd->bfq_fifo_expire[rq_is_sync(rq)];
	list_add_tail(&rq->queuelist, &bfqq->fifo);

	bfq_rq_enqueued(bfqd, bfqq, rq);

	return idle_timer_disabled;
}

#ifdef CONFIG_BFQ_CGROUP_DEBUG
static void bfq_update_insert_stats(struct request_queue *q,
				    struct bfq_queue *bfqq,
				    bool idle_timer_disabled,
				    blk_opf_t cmd_flags)
{
	if (!bfqq)
		return;

	/*
	 * bfqq still exists, because it can disappear only after
	 * either it is merged with another queue, or the process it
	 * is associated with exits. But both actions must be taken by
	 * the same process currently executing this flow of
	 * instructions.
	 *
	 * In addition, the following queue lock guarantees that
	 * bfqq_group(bfqq) exists as well.
	 */
	spin_lock_irq(&q->queue_lock);
	bfqg_stats_update_io_add(bfqq_group(bfqq), bfqq, cmd_flags);
	if (idle_timer_disabled)
		bfqg_stats_update_idle_time(bfqq_group(bfqq));
	spin_unlock_irq(&q->queue_lock);
}
#else
static inline void bfq_update_insert_stats(struct request_queue *q,
					   struct bfq_queue *bfqq,
					   bool idle_timer_disabled,
					   blk_opf_t cmd_flags) {}
#endif /* CONFIG_BFQ_CGROUP_DEBUG */

static struct bfq_queue *bfq_init_rq(struct request *rq);

static void bfq_insert_request(struct blk_mq_hw_ctx *hctx, struct request *rq,
			       bool at_head)
{
	struct request_queue *q = hctx->queue;
	struct bfq_data *bfqd = q->elevator->elevator_data;
	struct bfq_queue *bfqq;
	bool idle_timer_disabled = false;
	blk_opf_t cmd_flags;
	LIST_HEAD(free);

#ifdef CONFIG_BFQ_GROUP_IOSCHED
	if (!cgroup_subsys_on_dfl(io_cgrp_subsys) && rq->bio)
		bfqg_stats_update_legacy_io(q, rq);
#endif
	spin_lock_irq(&bfqd->lock);
	bfqq = bfq_init_rq(rq);
	if (blk_mq_sched_try_insert_merge(q, rq, &free)) {
		spin_unlock_irq(&bfqd->lock);
		blk_mq_free_requests(&free);
		return;
	}

	trace_block_rq_insert(rq);

	if (!bfqq || at_head) {
		if (at_head)
			list_add(&rq->queuelist, &bfqd->dispatch);
		else
			list_add_tail(&rq->queuelist, &bfqd->dispatch);
	} else {
		idle_timer_disabled = __bfq_insert_request(bfqd, rq);
		/*
		 * Update bfqq, because, if a queue merge has occurred
		 * in __bfq_insert_request, then rq has been
		 * redirected into a new queue.
		 */
		bfqq = RQ_BFQQ(rq);

		if (rq_mergeable(rq)) {
			elv_rqhash_add(q, rq);
			if (!q->last_merge)
				q->last_merge = rq;
		}
	}

	/*
	 * Cache cmd_flags before releasing scheduler lock, because rq
	 * may disappear afterwards (for example, because of a request
	 * merge).
	 */
	cmd_flags = rq->cmd_flags;
	spin_unlock_irq(&bfqd->lock);

	bfq_update_insert_stats(q, bfqq, idle_timer_disabled,
				cmd_flags);
}

static void bfq_insert_requests(struct blk_mq_hw_ctx *hctx,
				struct list_head *list, bool at_head)
{
	while (!list_empty(list)) {
		struct request *rq;

		rq = list_first_entry(list, struct request, queuelist);
		list_del_init(&rq->queuelist);
		bfq_insert_request(hctx, rq, at_head);
	}
}

static void bfq_update_hw_tag(struct bfq_data *bfqd)
{
	struct bfq_queue *bfqq = bfqd->in_service_queue;

	bfqd->max_rq_in_driver = max_t(int, bfqd->max_rq_in_driver,
				       bfqd->tot_rq_in_driver);

	if (bfqd->hw_tag == 1)
		return;

	/*
	 * This sample is valid if the number of outstanding requests
	 * is large enough to allow a queueing behavior.  Note that the
	 * sum is not exact, as it's not taking into account deactivated
	 * requests.
	 */
	if (bfqd->tot_rq_in_driver + bfqd->queued <= BFQ_HW_QUEUE_THRESHOLD)
		return;

	/*
	 * If active queue hasn't enough requests and can idle, bfq might not
	 * dispatch sufficient requests to hardware. Don't zero hw_tag in this
	 * case
	 */
	if (bfqq && bfq_bfqq_has_short_ttime(bfqq) &&
	    bfqq->dispatched + bfqq->queued[0] + bfqq->queued[1] <
	    BFQ_HW_QUEUE_THRESHOLD &&
	    bfqd->tot_rq_in_driver < BFQ_HW_QUEUE_THRESHOLD)
		return;

	if (bfqd->hw_tag_samples++ < BFQ_HW_QUEUE_SAMPLES)
		return;

	bfqd->hw_tag = bfqd->max_rq_in_driver > BFQ_HW_QUEUE_THRESHOLD;
	bfqd->max_rq_in_driver = 0;
	bfqd->hw_tag_samples = 0;

	bfqd->nonrot_with_queueing =
		blk_queue_nonrot(bfqd->queue) && bfqd->hw_tag;
}

static void bfq_completed_request(struct bfq_queue *bfqq, struct bfq_data *bfqd)
{
	u64 now_ns;
	u32 delta_us;

	bfq_update_hw_tag(bfqd);

	bfqd->rq_in_driver[bfqq->actuator_idx]--;
	bfqd->tot_rq_in_driver--;
	bfqq->dispatched--;

	if (!bfqq->dispatched && !bfq_bfqq_busy(bfqq)) {
		/*
		 * Set budget_timeout (which we overload to store the
		 * time at which the queue remains with no backlog and
		 * no outstanding request; used by the weight-raising
		 * mechanism).
		 */
		bfqq->budget_timeout = jiffies;

		bfq_del_bfqq_in_groups_with_pending_reqs(bfqq);
		bfq_weights_tree_remove(bfqq);
	}

	now_ns = ktime_get_ns();

	bfqq->ttime.last_end_request = now_ns;

	/*
	 * Using us instead of ns, to get a reasonable precision in
	 * computing rate in next check.
	 */
	delta_us = div_u64(now_ns - bfqd->last_completion, NSEC_PER_USEC);

	/*
	 * If the request took rather long to complete, and, according
	 * to the maximum request size recorded, this completion latency
	 * implies that the request was certainly served at a very low
	 * rate (less than 1M sectors/sec), then the whole observation
	 * interval that lasts up to this time instant cannot be a
	 * valid time interval for computing a new peak rate.  Invoke
	 * bfq_update_rate_reset to have the following three steps
	 * taken:
	 * - close the observation interval at the last (previous)
	 *   request dispatch or completion
	 * - compute rate, if possible, for that observation interval
	 * - reset to zero samples, which will trigger a proper
	 *   re-initialization of the observation interval on next
	 *   dispatch
	 */
	if (delta_us > BFQ_MIN_TT/NSEC_PER_USEC &&
	   (bfqd->last_rq_max_size<<BFQ_RATE_SHIFT)/delta_us <
			1UL<<(BFQ_RATE_SHIFT - 10))
		bfq_update_rate_reset(bfqd, NULL);
	bfqd->last_completion = now_ns;
	/*
	 * Shared queues are likely to receive I/O at a high
	 * rate. This may deceptively let them be considered as wakers
	 * of other queues. But a false waker will unjustly steal
	 * bandwidth to its supposedly woken queue. So considering
	 * also shared queues in the waking mechanism may cause more
	 * control troubles than throughput benefits. Then reset
	 * last_completed_rq_bfqq if bfqq is a shared queue.
	 */
	if (!bfq_bfqq_coop(bfqq))
		bfqd->last_completed_rq_bfqq = bfqq;
	else
		bfqd->last_completed_rq_bfqq = NULL;

	/*
	 * If we are waiting to discover whether the request pattern
	 * of the task associated with the queue is actually
	 * isochronous, and both requisites for this condition to hold
	 * are now satisfied, then compute soft_rt_next_start (see the
	 * comments on the function bfq_bfqq_softrt_next_start()). We
	 * do not compute soft_rt_next_start if bfqq is in interactive
	 * weight raising (see the comments in bfq_bfqq_expire() for
	 * an explanation). We schedule this delayed update when bfqq
	 * expires, if it still has in-flight requests.
	 */
	if (bfq_bfqq_softrt_update(bfqq) && bfqq->dispatched == 0 &&
	    RB_EMPTY_ROOT(&bfqq->sort_list) &&
	    bfqq->wr_coeff != bfqd->bfq_wr_coeff)
		bfqq->soft_rt_next_start =
			bfq_bfqq_softrt_next_start(bfqd, bfqq);

	/*
	 * If this is the in-service queue, check if it needs to be expired,
	 * or if we want to idle in case it has no pending requests.
	 */
	if (bfqd->in_service_queue == bfqq) {
		if (bfq_bfqq_must_idle(bfqq)) {
			if (bfqq->dispatched == 0)
				bfq_arm_slice_timer(bfqd);
			/*
			 * If we get here, we do not expire bfqq, even
			 * if bfqq was in budget timeout or had no
			 * more requests (as controlled in the next
			 * conditional instructions). The reason for
			 * not expiring bfqq is as follows.
			 *
			 * Here bfqq->dispatched > 0 holds, but
			 * bfq_bfqq_must_idle() returned true. This
			 * implies that, even if no request arrives
			 * for bfqq before bfqq->dispatched reaches 0,
			 * bfqq will, however, not be expired on the
			 * completion event that causes bfqq->dispatch
			 * to reach zero. In contrast, on this event,
			 * bfqq will start enjoying device idling
			 * (I/O-dispatch plugging).
			 *
			 * But, if we expired bfqq here, bfqq would
			 * not have the chance to enjoy device idling
			 * when bfqq->dispatched finally reaches
			 * zero. This would expose bfqq to violation
			 * of its reserved service guarantees.
			 */
			return;
		} else if (bfq_may_expire_for_budg_timeout(bfqq))
			bfq_bfqq_expire(bfqd, bfqq, false,
					BFQQE_BUDGET_TIMEOUT);
		else if (RB_EMPTY_ROOT(&bfqq->sort_list) &&
			 (bfqq->dispatched == 0 ||
			  !bfq_better_to_idle(bfqq)))
			bfq_bfqq_expire(bfqd, bfqq, false,
					BFQQE_NO_MORE_REQUESTS);
	}

	if (!bfqd->tot_rq_in_driver)
		bfq_schedule_dispatch(bfqd);
}

/*
 * The processes associated with bfqq may happen to generate their
 * cumulative I/O at a lower rate than the rate at which the device
 * could serve the same I/O. This is rather probable, e.g., if only
 * one process is associated with bfqq and the device is an SSD. It
 * results in bfqq becoming often empty while in service. In this
 * respect, if BFQ is allowed to switch to another queue when bfqq
 * remains empty, then the device goes on being fed with I/O requests,
 * and the throughput is not affected. In contrast, if BFQ is not
 * allowed to switch to another queue---because bfqq is sync and
 * I/O-dispatch needs to be plugged while bfqq is temporarily
 * empty---then, during the service of bfqq, there will be frequent
 * "service holes", i.e., time intervals during which bfqq gets empty
 * and the device can only consume the I/O already queued in its
 * hardware queues. During service holes, the device may even get to
 * remaining idle. In the end, during the service of bfqq, the device
 * is driven at a lower speed than the one it can reach with the kind
 * of I/O flowing through bfqq.
 *
 * To counter this loss of throughput, BFQ implements a "request
 * injection mechanism", which tries to fill the above service holes
 * with I/O requests taken from other queues. The hard part in this
 * mechanism is finding the right amount of I/O to inject, so as to
 * both boost throughput and not break bfqq's bandwidth and latency
 * guarantees. In this respect, the mechanism maintains a per-queue
 * inject limit, computed as below. While bfqq is empty, the injection
 * mechanism dispatches extra I/O requests only until the total number
 * of I/O requests in flight---i.e., already dispatched but not yet
 * completed---remains lower than this limit.
 *
 * A first definition comes in handy to introduce the algorithm by
 * which the inject limit is computed.  We define as first request for
 * bfqq, an I/O request for bfqq that arrives while bfqq is in
 * service, and causes bfqq to switch from empty to non-empty. The
 * algorithm updates the limit as a function of the effect of
 * injection on the service times of only the first requests of
 * bfqq. The reason for this restriction is that these are the
 * requests whose service time is affected most, because they are the
 * first to arrive after injection possibly occurred.
 *
 * To evaluate the effect of injection, the algorithm measures the
 * "total service time" of first requests. We define as total service
 * time of an I/O request, the time that elapses since when the
 * request is enqueued into bfqq, to when it is completed. This
 * quantity allows the whole effect of injection to be measured. It is
 * easy to see why. Suppose that some requests of other queues are
 * actually injected while bfqq is empty, and that a new request R
 * then arrives for bfqq. If the device does start to serve all or
 * part of the injected requests during the service hole, then,
 * because of this extra service, it may delay the next invocation of
 * the dispatch hook of BFQ. Then, even after R gets eventually
 * dispatched, the device may delay the actual service of R if it is
 * still busy serving the extra requests, or if it decides to serve,
 * before R, some extra request still present in its queues. As a
 * conclusion, the cumulative extra delay caused by injection can be
 * easily evaluated by just comparing the total service time of first
 * requests with and without injection.
 *
 * The limit-update algorithm works as follows. On the arrival of a
 * first request of bfqq, the algorithm measures the total time of the
 * request only if one of the three cases below holds, and, for each
 * case, it updates the limit as described below:
 *
 * (1) If there is no in-flight request. This gives a baseline for the
 *     total service time of the requests of bfqq. If the baseline has
 *     not been computed yet, then, after computing it, the limit is
 *     set to 1, to start boosting throughput, and to prepare the
 *     ground for the next case. If the baseline has already been
 *     computed, then it is updated, in case it results to be lower
 *     than the previous value.
 *
 * (2) If the limit is higher than 0 and there are in-flight
 *     requests. By comparing the total service time in this case with
 *     the above baseline, it is possible to know at which extent the
 *     current value of the limit is inflating the total service
 *     time. If the inflation is below a certain threshold, then bfqq
 *     is assumed to be suffering from no perceivable loss of its
 *     service guarantees, and the limit is even tentatively
 *     increased. If the inflation is above the threshold, then the
 *     limit is decreased. Due to the lack of any hysteresis, this
 *     logic makes the limit oscillate even in steady workload
 *     conditions. Yet we opted for it, because it is fast in reaching
 *     the best value for the limit, as a function of the current I/O
 *     workload. To reduce oscillations, this step is disabled for a
 *     short time interval after the limit happens to be decreased.
 *
 * (3) Periodically, after resetting the limit, to make sure that the
 *     limit eventually drops in case the workload changes. This is
 *     needed because, after the limit has gone safely up for a
 *     certain workload, it is impossible to guess whether the
 *     baseline total service time may have changed, without measuring
 *     it again without injection. A more effective version of this
 *     step might be to just sample the baseline, by interrupting
 *     injection only once, and then to reset/lower the limit only if
 *     the total service time with the current limit does happen to be
 *     too large.
 *
 * More details on each step are provided in the comments on the
 * pieces of code that implement these steps: the branch handling the
 * transition from empty to non empty in bfq_add_request(), the branch
 * handling injection in bfq_select_queue(), and the function
 * bfq_choose_bfqq_for_injection(). These comments also explain some
 * exceptions, made by the injection mechanism in some special cases.
 */
static void bfq_update_inject_limit(struct bfq_data *bfqd,
				    struct bfq_queue *bfqq)
{
	u64 tot_time_ns = ktime_get_ns() - bfqd->last_empty_occupied_ns;
	unsigned int old_limit = bfqq->inject_limit;

	if (bfqq->last_serv_time_ns > 0 && bfqd->rqs_injected) {
		u64 threshold = (bfqq->last_serv_time_ns * 3)>>1;

		if (tot_time_ns >= threshold && old_limit > 0) {
			bfqq->inject_limit--;
			bfqq->decrease_time_jif = jiffies;
		} else if (tot_time_ns < threshold &&
			   old_limit <= bfqd->max_rq_in_driver)
			bfqq->inject_limit++;
	}

	/*
	 * Either we still have to compute the base value for the
	 * total service time, and there seem to be the right
	 * conditions to do it, or we can lower the last base value
	 * computed.
	 *
	 * NOTE: (bfqd->tot_rq_in_driver == 1) means that there is no I/O
	 * request in flight, because this function is in the code
	 * path that handles the completion of a request of bfqq, and,
	 * in particular, this function is executed before
	 * bfqd->tot_rq_in_driver is decremented in such a code path.
	 */
	if ((bfqq->last_serv_time_ns == 0 && bfqd->tot_rq_in_driver == 1) ||
	    tot_time_ns < bfqq->last_serv_time_ns) {
		if (bfqq->last_serv_time_ns == 0) {
			/*
			 * Now we certainly have a base value: make sure we
			 * start trying injection.
			 */
			bfqq->inject_limit = max_t(unsigned int, 1, old_limit);
		}
		bfqq->last_serv_time_ns = tot_time_ns;
	} else if (!bfqd->rqs_injected && bfqd->tot_rq_in_driver == 1)
		/*
		 * No I/O injected and no request still in service in
		 * the drive: these are the exact conditions for
		 * computing the base value of the total service time
		 * for bfqq. So let's update this value, because it is
		 * rather variable. For example, it varies if the size
		 * or the spatial locality of the I/O requests in bfqq
		 * change.
		 */
		bfqq->last_serv_time_ns = tot_time_ns;


	/* update complete, not waiting for any request completion any longer */
	bfqd->waited_rq = NULL;
	bfqd->rqs_injected = false;
}

/*
 * Handle either a requeue or a finish for rq. The things to do are
 * the same in both cases: all references to rq are to be dropped. In
 * particular, rq is considered completed from the point of view of
 * the scheduler.
 */
static void bfq_finish_requeue_request(struct request *rq)
{
	struct bfq_queue *bfqq = RQ_BFQQ(rq);
	struct bfq_data *bfqd;
	unsigned long flags;

	/*
	 * rq either is not associated with any icq, or is an already
	 * requeued request that has not (yet) been re-inserted into
	 * a bfq_queue.
	 */
	if (!rq->elv.icq || !bfqq)
		return;

	bfqd = bfqq->bfqd;

	if (rq->rq_flags & RQF_STARTED)
		bfqg_stats_update_completion(bfqq_group(bfqq),
					     rq->start_time_ns,
					     rq->io_start_time_ns,
					     rq->cmd_flags);

	spin_lock_irqsave(&bfqd->lock, flags);
	if (likely(rq->rq_flags & RQF_STARTED)) {
		if (rq == bfqd->waited_rq)
			bfq_update_inject_limit(bfqd, bfqq);

		bfq_completed_request(bfqq, bfqd);
	}
	bfqq_request_freed(bfqq);
	bfq_put_queue(bfqq);
	RQ_BIC(rq)->requests--;
	spin_unlock_irqrestore(&bfqd->lock, flags);

	/*
	 * Reset private fields. In case of a requeue, this allows
	 * this function to correctly do nothing if it is spuriously
	 * invoked again on this same request (see the check at the
	 * beginning of the function). Probably, a better general
	 * design would be to prevent blk-mq from invoking the requeue
	 * or finish hooks of an elevator, for a request that is not
	 * referred by that elevator.
	 *
	 * Resetting the following fields would break the
	 * request-insertion logic if rq is re-inserted into a bfq
	 * internal queue, without a re-preparation. Here we assume
	 * that re-insertions of requeued requests, without
	 * re-preparation, can happen only for pass_through or at_head
	 * requests (which are not re-inserted into bfq internal
	 * queues).
	 */
	rq->elv.priv[0] = NULL;
	rq->elv.priv[1] = NULL;
}

static void bfq_finish_request(struct request *rq)
{
	bfq_finish_requeue_request(rq);

	if (rq->elv.icq) {
		put_io_context(rq->elv.icq->ioc);
		rq->elv.icq = NULL;
	}
}

/*
 * Removes the association between the current task and bfqq, assuming
 * that bic points to the bfq iocontext of the task.
 * Returns NULL if a new bfqq should be allocated, or the old bfqq if this
 * was the last process referring to that bfqq.
 */
static struct bfq_queue *
bfq_split_bfqq(struct bfq_io_cq *bic, struct bfq_queue *bfqq)
{
	bfq_log_bfqq(bfqq->bfqd, bfqq, "splitting queue");

	if (bfqq_process_refs(bfqq) == 1) {
		bfqq->pid = current->pid;
		bfq_clear_bfqq_coop(bfqq);
		bfq_clear_bfqq_split_coop(bfqq);
		return bfqq;
	}

	bic_set_bfqq(bic, NULL, true, bfqq->actuator_idx);

	bfq_put_cooperator(bfqq);

	bfq_release_process_ref(bfqq->bfqd, bfqq);
	return NULL;
}

static struct bfq_queue *bfq_get_bfqq_handle_split(struct bfq_data *bfqd,
						   struct bfq_io_cq *bic,
						   struct bio *bio,
						   bool split, bool is_sync,
						   bool *new_queue)
{
	unsigned int act_idx = bfq_actuator_index(bfqd, bio);
	struct bfq_queue *bfqq = bic_to_bfqq(bic, is_sync, act_idx);
	struct bfq_iocq_bfqq_data *bfqq_data = &bic->bfqq_data[act_idx];

	if (likely(bfqq && bfqq != &bfqd->oom_bfqq))
		return bfqq;

	if (new_queue)
		*new_queue = true;

	if (bfqq)
		bfq_put_queue(bfqq);
	bfqq = bfq_get_queue(bfqd, bio, is_sync, bic, split);

	bic_set_bfqq(bic, bfqq, is_sync, act_idx);
	if (split && is_sync) {
		if ((bfqq_data->was_in_burst_list && bfqd->large_burst) ||
		    bfqq_data->saved_in_large_burst)
			bfq_mark_bfqq_in_large_burst(bfqq);
		else {
			bfq_clear_bfqq_in_large_burst(bfqq);
			if (bfqq_data->was_in_burst_list)
				/*
				 * If bfqq was in the current
				 * burst list before being
				 * merged, then we have to add
				 * it back. And we do not need
				 * to increase burst_size, as
				 * we did not decrement
				 * burst_size when we removed
				 * bfqq from the burst list as
				 * a consequence of a merge
				 * (see comments in
				 * bfq_put_queue). In this
				 * respect, it would be rather
				 * costly to know whether the
				 * current burst list is still
				 * the same burst list from
				 * which bfqq was removed on
				 * the merge. To avoid this
				 * cost, if bfqq was in a
				 * burst list, then we add
				 * bfqq to the current burst
				 * list without any further
				 * check. This can cause
				 * inappropriate insertions,
				 * but rarely enough to not
				 * harm the detection of large
				 * bursts significantly.
				 */
				hlist_add_head(&bfqq->burst_list_node,
					       &bfqd->burst_list);
		}
		bfqq->split_time = jiffies;
	}

	return bfqq;
}

/*
 * Only reset private fields. The actual request preparation will be
 * performed by bfq_init_rq, when rq is either inserted or merged. See
 * comments on bfq_init_rq for the reason behind this delayed
 * preparation.
 */
static void bfq_prepare_request(struct request *rq)
{
	rq->elv.icq = ioc_find_get_icq(rq->q);

	/*
	 * Regardless of whether we have an icq attached, we have to
	 * clear the scheduler pointers, as they might point to
	 * previously allocated bic/bfqq structs.
	 */
	rq->elv.priv[0] = rq->elv.priv[1] = NULL;
}

/*
 * If needed, init rq, allocate bfq data structures associated with
 * rq, and increment reference counters in the destination bfq_queue
 * for rq. Return the destination bfq_queue for rq, or NULL is rq is
 * not associated with any bfq_queue.
 *
 * This function is invoked by the functions that perform rq insertion
 * or merging. One may have expected the above preparation operations
 * to be performed in bfq_prepare_request, and not delayed to when rq
 * is inserted or merged. The rationale behind this delayed
 * preparation is that, after the prepare_request hook is invoked for
 * rq, rq may still be transformed into a request with no icq, i.e., a
 * request not associated with any queue. No bfq hook is invoked to
 * signal this transformation. As a consequence, should these
 * preparation operations be performed when the prepare_request hook
 * is invoked, and should rq be transformed one moment later, bfq
 * would end up in an inconsistent state, because it would have
 * incremented some queue counters for an rq destined to
 * transformation, without any chance to correctly lower these
 * counters back. In contrast, no transformation can still happen for
 * rq after rq has been inserted or merged. So, it is safe to execute
 * these preparation operations when rq is finally inserted or merged.
 */
static struct bfq_queue *bfq_init_rq(struct request *rq)
{
	struct request_queue *q = rq->q;
	struct bio *bio = rq->bio;
	struct bfq_data *bfqd = q->elevator->elevator_data;
	struct bfq_io_cq *bic;
	const int is_sync = rq_is_sync(rq);
	struct bfq_queue *bfqq;
	bool new_queue = false;
	bool bfqq_already_existing = false, split = false;
	unsigned int a_idx = bfq_actuator_index(bfqd, bio);

	if (unlikely(!rq->elv.icq))
		return NULL;

	/*
	 * Assuming that RQ_BFQQ(rq) is set only if everything is set
	 * for this rq. This holds true, because this function is
	 * invoked only for insertion or merging, and, after such
	 * events, a request cannot be manipulated any longer before
	 * being removed from bfq.
	 */
	if (RQ_BFQQ(rq))
		return RQ_BFQQ(rq);

	bic = icq_to_bic(rq->elv.icq);

	bfq_check_ioprio_change(bic, bio);

	bfq_bic_update_cgroup(bic, bio);

	bfqq = bfq_get_bfqq_handle_split(bfqd, bic, bio, false, is_sync,
					 &new_queue);

	if (likely(!new_queue)) {
		/* If the queue was seeky for too long, break it apart. */
		if (bfq_bfqq_coop(bfqq) && bfq_bfqq_split_coop(bfqq) &&
			!bic->bfqq_data[a_idx].stably_merged) {
			struct bfq_queue *old_bfqq = bfqq;

			/* Update bic before losing reference to bfqq */
			if (bfq_bfqq_in_large_burst(bfqq))
				bic->bfqq_data[a_idx].saved_in_large_burst =
					true;

			bfqq = bfq_split_bfqq(bic, bfqq);
			split = true;

			if (!bfqq) {
				bfqq = bfq_get_bfqq_handle_split(bfqd, bic, bio,
								 true, is_sync,
								 NULL);
				if (unlikely(bfqq == &bfqd->oom_bfqq))
					bfqq_already_existing = true;
			} else
				bfqq_already_existing = true;

			if (!bfqq_already_existing) {
				bfqq->waker_bfqq = old_bfqq->waker_bfqq;
				bfqq->tentative_waker_bfqq = NULL;

				/*
				 * If the waker queue disappears, then
				 * new_bfqq->waker_bfqq must be
				 * reset. So insert new_bfqq into the
				 * woken_list of the waker. See
				 * bfq_check_waker for details.
				 */
				if (bfqq->waker_bfqq)
					hlist_add_head(&bfqq->woken_list_node,
						       &bfqq->waker_bfqq->woken_list);
			}
		}
	}

	bfqq_request_allocated(bfqq);
	bfqq->ref++;
	bic->requests++;
	bfq_log_bfqq(bfqd, bfqq, "get_request %p: bfqq %p, %d",
		     rq, bfqq, bfqq->ref);

	rq->elv.priv[0] = bic;
	rq->elv.priv[1] = bfqq;

	/*
	 * If a bfq_queue has only one process reference, it is owned
	 * by only this bic: we can then set bfqq->bic = bic. in
	 * addition, if the queue has also just been split, we have to
	 * resume its state.
	 */
	if (likely(bfqq != &bfqd->oom_bfqq) && bfqq_process_refs(bfqq) == 1) {
		bfqq->bic = bic;
		if (split) {
			/*
			 * The queue has just been split from a shared
			 * queue: restore the idle window and the
			 * possible weight raising period.
			 */
			bfq_bfqq_resume_state(bfqq, bfqd, bic,
					      bfqq_already_existing);
		}
	}

	/*
	 * Consider bfqq as possibly belonging to a burst of newly
	 * created queues only if:
	 * 1) A burst is actually happening (bfqd->burst_size > 0)
	 * or
	 * 2) There is no other active queue. In fact, if, in
	 *    contrast, there are active queues not belonging to the
	 *    possible burst bfqq may belong to, then there is no gain
	 *    in considering bfqq as belonging to a burst, and
	 *    therefore in not weight-raising bfqq. See comments on
	 *    bfq_handle_burst().
	 *
	 * This filtering also helps eliminating false positives,
	 * occurring when bfqq does not belong to an actual large
	 * burst, but some background task (e.g., a service) happens
	 * to trigger the creation of new queues very close to when
	 * bfqq and its possible companion queues are created. See
	 * comments on bfq_handle_burst() for further details also on
	 * this issue.
	 */
	if (unlikely(bfq_bfqq_just_created(bfqq) &&
		     (bfqd->burst_size > 0 ||
		      bfq_tot_busy_queues(bfqd) == 0)))
		bfq_handle_burst(bfqd, bfqq);

	return bfqq;
}

static void
bfq_idle_slice_timer_body(struct bfq_data *bfqd, struct bfq_queue *bfqq)
{
	enum bfqq_expiration reason;
	unsigned long flags;

	spin_lock_irqsave(&bfqd->lock, flags);

	/*
	 * Considering that bfqq may be in race, we should firstly check
	 * whether bfqq is in service before doing something on it. If
	 * the bfqq in race is not in service, it has already been expired
	 * through __bfq_bfqq_expire func and its wait_request flags has
	 * been cleared in __bfq_bfqd_reset_in_service func.
	 */
	if (bfqq != bfqd->in_service_queue) {
		spin_unlock_irqrestore(&bfqd->lock, flags);
		return;
	}

	bfq_clear_bfqq_wait_request(bfqq);

	if (bfq_bfqq_budget_timeout(bfqq))
		/*
		 * Also here the queue can be safely expired
		 * for budget timeout without wasting
		 * guarantees
		 */
		reason = BFQQE_BUDGET_TIMEOUT;
	else if (bfqq->queued[0] == 0 && bfqq->queued[1] == 0)
		/*
		 * The queue may not be empty upon timer expiration,
		 * because we may not disable the timer when the
		 * first request of the in-service queue arrives
		 * during disk idling.
		 */
		reason = BFQQE_TOO_IDLE;
	else
		goto schedule_dispatch;

	bfq_bfqq_expire(bfqd, bfqq, true, reason);

schedule_dispatch:
	bfq_schedule_dispatch(bfqd);
	spin_unlock_irqrestore(&bfqd->lock, flags);
}

/*
 * Handler of the expiration of the timer running if the in-service queue
 * is idling inside its time slice.
 */
static enum hrtimer_restart bfq_idle_slice_timer(struct hrtimer *timer)
{
	struct bfq_data *bfqd = container_of(timer, struct bfq_data,
					     idle_slice_timer);
	struct bfq_queue *bfqq = bfqd->in_service_queue;

	/*
	 * Theoretical race here: the in-service queue can be NULL or
	 * different from the queue that was idling if a new request
	 * arrives for the current queue and there is a full dispatch
	 * cycle that changes the in-service queue.  This can hardly
	 * happen, but in the worst case we just expire a queue too
	 * early.
	 */
	if (bfqq)
		bfq_idle_slice_timer_body(bfqd, bfqq);

	return HRTIMER_NORESTART;
}

static void __bfq_put_async_bfqq(struct bfq_data *bfqd,
				 struct bfq_queue **bfqq_ptr)
{
	struct bfq_queue *bfqq = *bfqq_ptr;

	bfq_log(bfqd, "put_async_bfqq: %p", bfqq);
	if (bfqq) {
		bfq_bfqq_move(bfqd, bfqq, bfqd->root_group);

		bfq_log_bfqq(bfqd, bfqq, "put_async_bfqq: putting %p, %d",
			     bfqq, bfqq->ref);
		bfq_put_queue(bfqq);
		*bfqq_ptr = NULL;
	}
}

/*
 * Release all the bfqg references to its async queues.  If we are
 * deallocating the group these queues may still contain requests, so
 * we reparent them to the root cgroup (i.e., the only one that will
 * exist for sure until all the requests on a device are gone).
 */
void bfq_put_async_queues(struct bfq_data *bfqd, struct bfq_group *bfqg)
{
	int i, j, k;

	for (k = 0; k < bfqd->num_actuators; k++) {
		for (i = 0; i < 2; i++)
			for (j = 0; j < IOPRIO_NR_LEVELS; j++)
				__bfq_put_async_bfqq(bfqd, &bfqg->async_bfqq[i][j][k]);

		__bfq_put_async_bfqq(bfqd, &bfqg->async_idle_bfqq[k]);
	}
}

/*
 * See the comments on bfq_limit_depth for the purpose of
 * the depths set in the function. Return minimum shallow depth we'll use.
 */
static void bfq_update_depths(struct bfq_data *bfqd, struct sbitmap_queue *bt)
{
	unsigned int depth = 1U << bt->sb.shift;

	bfqd->full_depth_shift = bt->sb.shift;
	/*
	 * In-word depths if no bfq_queue is being weight-raised:
	 * leaving 25% of tags only for sync reads.
	 *
	 * In next formulas, right-shift the value
	 * (1U<<bt->sb.shift), instead of computing directly
	 * (1U<<(bt->sb.shift - something)), to be robust against
	 * any possible value of bt->sb.shift, without having to
	 * limit 'something'.
	 */
	/* no more than 50% of tags for async I/O */
	bfqd->word_depths[0][0] = max(depth >> 1, 1U);
	/*
	 * no more than 75% of tags for sync writes (25% extra tags
	 * w.r.t. async I/O, to prevent async I/O from starving sync
	 * writes)
	 */
	bfqd->word_depths[0][1] = max((depth * 3) >> 2, 1U);

	/*
	 * In-word depths in case some bfq_queue is being weight-
	 * raised: leaving ~63% of tags for sync reads. This is the
	 * highest percentage for which, in our tests, application
	 * start-up times didn't suffer from any regression due to tag
	 * shortage.
	 */
	/* no more than ~18% of tags for async I/O */
	bfqd->word_depths[1][0] = max((depth * 3) >> 4, 1U);
	/* no more than ~37% of tags for sync writes (~20% extra tags) */
	bfqd->word_depths[1][1] = max((depth * 6) >> 4, 1U);
}

static void bfq_depth_updated(struct blk_mq_hw_ctx *hctx)
{
	struct bfq_data *bfqd = hctx->queue->elevator->elevator_data;
	struct blk_mq_tags *tags = hctx->sched_tags;

	bfq_update_depths(bfqd, &tags->bitmap_tags);
	sbitmap_queue_min_shallow_depth(&tags->bitmap_tags, 1);
}

static int bfq_init_hctx(struct blk_mq_hw_ctx *hctx, unsigned int index)
{
	bfq_depth_updated(hctx);
	return 0;
}

static void bfq_exit_queue(struct elevator_queue *e)
{
	struct bfq_data *bfqd = e->elevator_data;
	struct bfq_queue *bfqq, *n;

	hrtimer_cancel(&bfqd->idle_slice_timer);

	spin_lock_irq(&bfqd->lock);
	list_for_each_entry_safe(bfqq, n, &bfqd->idle_list, bfqq_list)
		bfq_deactivate_bfqq(bfqd, bfqq, false, false);
	spin_unlock_irq(&bfqd->lock);

	hrtimer_cancel(&bfqd->idle_slice_timer);

	/* release oom-queue reference to root group */
	bfqg_and_blkg_put(bfqd->root_group);

#ifdef CONFIG_BFQ_GROUP_IOSCHED
	blkcg_deactivate_policy(bfqd->queue->disk, &blkcg_policy_bfq);
#else
	spin_lock_irq(&bfqd->lock);
	bfq_put_async_queues(bfqd, bfqd->root_group);
	kfree(bfqd->root_group);
	spin_unlock_irq(&bfqd->lock);
#endif

	blk_stat_disable_accounting(bfqd->queue);
	clear_bit(ELEVATOR_FLAG_DISABLE_WBT, &e->flags);
	wbt_enable_default(bfqd->queue->disk);

	kfree(bfqd);
}

static void bfq_init_root_group(struct bfq_group *root_group,
				struct bfq_data *bfqd)
{
	int i;

#ifdef CONFIG_BFQ_GROUP_IOSCHED
	root_group->entity.parent = NULL;
	root_group->my_entity = NULL;
	root_group->bfqd = bfqd;
#endif
	root_group->rq_pos_tree = RB_ROOT;
	for (i = 0; i < BFQ_IOPRIO_CLASSES; i++)
		root_group->sched_data.service_tree[i] = BFQ_SERVICE_TREE_INIT;
	root_group->sched_data.bfq_class_idle_last_service = jiffies;
}

static int bfq_init_queue(struct request_queue *q, struct elevator_type *e)
{
	struct bfq_data *bfqd;
	struct elevator_queue *eq;
	unsigned int i;
	struct blk_independent_access_ranges *ia_ranges = q->disk->ia_ranges;

	eq = elevator_alloc(q, e);
	if (!eq)
		return -ENOMEM;

	bfqd = kzalloc_node(sizeof(*bfqd), GFP_KERNEL, q->node);
	if (!bfqd) {
		kobject_put(&eq->kobj);
		return -ENOMEM;
	}
	eq->elevator_data = bfqd;

	spin_lock_irq(&q->queue_lock);
	q->elevator = eq;
	spin_unlock_irq(&q->queue_lock);

	/*
	 * Our fallback bfqq if bfq_find_alloc_queue() runs into OOM issues.
	 * Grab a permanent reference to it, so that the normal code flow
	 * will not attempt to free it.
	 * Set zero as actuator index: we will pretend that
	 * all I/O requests are for the same actuator.
	 */
	bfq_init_bfqq(bfqd, &bfqd->oom_bfqq, NULL, 1, 0, 0);
	bfqd->oom_bfqq.ref++;
	bfqd->oom_bfqq.new_ioprio = BFQ_DEFAULT_QUEUE_IOPRIO;
	bfqd->oom_bfqq.new_ioprio_class = IOPRIO_CLASS_BE;
	bfqd->oom_bfqq.entity.new_weight =
		bfq_ioprio_to_weight(bfqd->oom_bfqq.new_ioprio);

	/* oom_bfqq does not participate to bursts */
	bfq_clear_bfqq_just_created(&bfqd->oom_bfqq);

	/*
	 * Trigger weight initialization, according to ioprio, at the
	 * oom_bfqq's first activation. The oom_bfqq's ioprio and ioprio
	 * class won't be changed any more.
	 */
	bfqd->oom_bfqq.entity.prio_changed = 1;

	bfqd->queue = q;

	bfqd->num_actuators = 1;
	/*
	 * If the disk supports multiple actuators, copy independent
	 * access ranges from the request queue structure.
	 */
	spin_lock_irq(&q->queue_lock);
	if (ia_ranges) {
		/*
		 * Check if the disk ia_ranges size exceeds the current bfq
		 * actuator limit.
		 */
		if (ia_ranges->nr_ia_ranges > BFQ_MAX_ACTUATORS) {
			pr_crit("nr_ia_ranges higher than act limit: iars=%d, max=%d.\n",
				ia_ranges->nr_ia_ranges, BFQ_MAX_ACTUATORS);
			pr_crit("Falling back to single actuator mode.\n");
		} else {
			bfqd->num_actuators = ia_ranges->nr_ia_ranges;

			for (i = 0; i < bfqd->num_actuators; i++) {
				bfqd->sector[i] = ia_ranges->ia_range[i].sector;
				bfqd->nr_sectors[i] =
					ia_ranges->ia_range[i].nr_sectors;
			}
		}
	}

	/* Otherwise use single-actuator dev info */
	if (bfqd->num_actuators == 1) {
		bfqd->sector[0] = 0;
		bfqd->nr_sectors[0] = get_capacity(q->disk);
	}
	spin_unlock_irq(&q->queue_lock);

	INIT_LIST_HEAD(&bfqd->dispatch);

	hrtimer_init(&bfqd->idle_slice_timer, CLOCK_MONOTONIC,
		     HRTIMER_MODE_REL);
	bfqd->idle_slice_timer.function = bfq_idle_slice_timer;

	bfqd->queue_weights_tree = RB_ROOT_CACHED;
#ifdef CONFIG_BFQ_GROUP_IOSCHED
	bfqd->num_groups_with_pending_reqs = 0;
#endif

	INIT_LIST_HEAD(&bfqd->active_list[0]);
	INIT_LIST_HEAD(&bfqd->active_list[1]);
	INIT_LIST_HEAD(&bfqd->idle_list);
	INIT_HLIST_HEAD(&bfqd->burst_list);

	bfqd->hw_tag = -1;
	bfqd->nonrot_with_queueing = blk_queue_nonrot(bfqd->queue);

	bfqd->bfq_max_budget = bfq_default_max_budget;

	bfqd->bfq_fifo_expire[0] = bfq_fifo_expire[0];
	bfqd->bfq_fifo_expire[1] = bfq_fifo_expire[1];
	bfqd->bfq_back_max = bfq_back_max;
	bfqd->bfq_back_penalty = bfq_back_penalty;
	bfqd->bfq_slice_idle = bfq_slice_idle;
	bfqd->bfq_timeout = bfq_timeout;

	bfqd->bfq_large_burst_thresh = 8;
	bfqd->bfq_burst_interval = msecs_to_jiffies(180);

	bfqd->low_latency = true;

	/*
	 * Trade-off between responsiveness and fairness.
	 */
	bfqd->bfq_wr_coeff = 30;
	bfqd->bfq_wr_rt_max_time = msecs_to_jiffies(300);
	bfqd->bfq_wr_min_idle_time = msecs_to_jiffies(2000);
	bfqd->bfq_wr_min_inter_arr_async = msecs_to_jiffies(500);
	bfqd->bfq_wr_max_softrt_rate = 7000; /*
					      * Approximate rate required
					      * to playback or record a
					      * high-definition compressed
					      * video.
					      */
	bfqd->wr_busy_queues = 0;

	/*
	 * Begin by assuming, optimistically, that the device peak
	 * rate is equal to 2/3 of the highest reference rate.
	 */
	bfqd->rate_dur_prod = ref_rate[blk_queue_nonrot(bfqd->queue)] *
		ref_wr_duration[blk_queue_nonrot(bfqd->queue)];
	bfqd->peak_rate = ref_rate[blk_queue_nonrot(bfqd->queue)] * 2 / 3;

	/* see comments on the definition of next field inside bfq_data */
	bfqd->actuator_load_threshold = 4;

	spin_lock_init(&bfqd->lock);

	/*
	 * The invocation of the next bfq_create_group_hierarchy
	 * function is the head of a chain of function calls
	 * (bfq_create_group_hierarchy->blkcg_activate_policy->
	 * blk_mq_freeze_queue) that may lead to the invocation of the
	 * has_work hook function. For this reason,
	 * bfq_create_group_hierarchy is invoked only after all
	 * scheduler data has been initialized, apart from the fields
	 * that can be initialized only after invoking
	 * bfq_create_group_hierarchy. This, in particular, enables
	 * has_work to correctly return false. Of course, to avoid
	 * other inconsistencies, the blk-mq stack must then refrain
	 * from invoking further scheduler hooks before this init
	 * function is finished.
	 */
	bfqd->root_group = bfq_create_group_hierarchy(bfqd, q->node);
	if (!bfqd->root_group)
		goto out_free;
	bfq_init_root_group(bfqd->root_group, bfqd);
	bfq_init_entity(&bfqd->oom_bfqq.entity, bfqd->root_group);

	/* We dispatch from request queue wide instead of hw queue */
	blk_queue_flag_set(QUEUE_FLAG_SQ_SCHED, q);

	set_bit(ELEVATOR_FLAG_DISABLE_WBT, &eq->flags);
	wbt_disable_default(q->disk);
	blk_stat_enable_accounting(q);

	return 0;

out_free:
	kfree(bfqd);
	kobject_put(&eq->kobj);
	return -ENOMEM;
}

static void bfq_slab_kill(void)
{
	kmem_cache_destroy(bfq_pool);
}

static int __init bfq_slab_setup(void)
{
	bfq_pool = KMEM_CACHE(bfq_queue, 0);
	if (!bfq_pool)
		return -ENOMEM;
	return 0;
}

static ssize_t bfq_var_show(unsigned int var, char *page)
{
	return sprintf(page, "%u\n", var);
}

static int bfq_var_store(unsigned long *var, const char *page)
{
	unsigned long new_val;
	int ret = kstrtoul(page, 10, &new_val);

	if (ret)
		return ret;
	*var = new_val;
	return 0;
}

#define SHOW_FUNCTION(__FUNC, __VAR, __CONV)				\
static ssize_t __FUNC(struct elevator_queue *e, char *page)		\
{									\
	struct bfq_data *bfqd = e->elevator_data;			\
	u64 __data = __VAR;						\
	if (__CONV == 1)						\
		__data = jiffies_to_msecs(__data);			\
	else if (__CONV == 2)						\
		__data = div_u64(__data, NSEC_PER_MSEC);		\
	return bfq_var_show(__data, (page));				\
}
SHOW_FUNCTION(bfq_fifo_expire_sync_show, bfqd->bfq_fifo_expire[1], 2);
SHOW_FUNCTION(bfq_fifo_expire_async_show, bfqd->bfq_fifo_expire[0], 2);
SHOW_FUNCTION(bfq_back_seek_max_show, bfqd->bfq_back_max, 0);
SHOW_FUNCTION(bfq_back_seek_penalty_show, bfqd->bfq_back_penalty, 0);
SHOW_FUNCTION(bfq_slice_idle_show, bfqd->bfq_slice_idle, 2);
SHOW_FUNCTION(bfq_max_budget_show, bfqd->bfq_user_max_budget, 0);
SHOW_FUNCTION(bfq_timeout_sync_show, bfqd->bfq_timeout, 1);
SHOW_FUNCTION(bfq_strict_guarantees_show, bfqd->strict_guarantees, 0);
SHOW_FUNCTION(bfq_low_latency_show, bfqd->low_latency, 0);
#undef SHOW_FUNCTION

#define USEC_SHOW_FUNCTION(__FUNC, __VAR)				\
static ssize_t __FUNC(struct elevator_queue *e, char *page)		\
{									\
	struct bfq_data *bfqd = e->elevator_data;			\
	u64 __data = __VAR;						\
	__data = div_u64(__data, NSEC_PER_USEC);			\
	return bfq_var_show(__data, (page));				\
}
USEC_SHOW_FUNCTION(bfq_slice_idle_us_show, bfqd->bfq_slice_idle);
#undef USEC_SHOW_FUNCTION

#define STORE_FUNCTION(__FUNC, __PTR, MIN, MAX, __CONV)			\
static ssize_t								\
__FUNC(struct elevator_queue *e, const char *page, size_t count)	\
{									\
	struct bfq_data *bfqd = e->elevator_data;			\
	unsigned long __data, __min = (MIN), __max = (MAX);		\
	int ret;							\
									\
	ret = bfq_var_store(&__data, (page));				\
	if (ret)							\
		return ret;						\
	if (__data < __min)						\
		__data = __min;						\
	else if (__data > __max)					\
		__data = __max;						\
	if (__CONV == 1)						\
		*(__PTR) = msecs_to_jiffies(__data);			\
	else if (__CONV == 2)						\
		*(__PTR) = (u64)__data * NSEC_PER_MSEC;			\
	else								\
		*(__PTR) = __data;					\
	return count;							\
}
STORE_FUNCTION(bfq_fifo_expire_sync_store, &bfqd->bfq_fifo_expire[1], 1,
		INT_MAX, 2);
STORE_FUNCTION(bfq_fifo_expire_async_store, &bfqd->bfq_fifo_expire[0], 1,
		INT_MAX, 2);
STORE_FUNCTION(bfq_back_seek_max_store, &bfqd->bfq_back_max, 0, INT_MAX, 0);
STORE_FUNCTION(bfq_back_seek_penalty_store, &bfqd->bfq_back_penalty, 1,
		INT_MAX, 0);
STORE_FUNCTION(bfq_slice_idle_store, &bfqd->bfq_slice_idle, 0, INT_MAX, 2);
#undef STORE_FUNCTION

#define USEC_STORE_FUNCTION(__FUNC, __PTR, MIN, MAX)			\
static ssize_t __FUNC(struct elevator_queue *e, const char *page, size_t count)\
{									\
	struct bfq_data *bfqd = e->elevator_data;			\
	unsigned long __data, __min = (MIN), __max = (MAX);		\
	int ret;							\
									\
	ret = bfq_var_store(&__data, (page));				\
	if (ret)							\
		return ret;						\
	if (__data < __min)						\
		__data = __min;						\
	else if (__data > __max)					\
		__data = __max;						\
	*(__PTR) = (u64)__data * NSEC_PER_USEC;				\
	return count;							\
}
USEC_STORE_FUNCTION(bfq_slice_idle_us_store, &bfqd->bfq_slice_idle, 0,
		    UINT_MAX);
#undef USEC_STORE_FUNCTION

static ssize_t bfq_max_budget_store(struct elevator_queue *e,
				    const char *page, size_t count)
{
	struct bfq_data *bfqd = e->elevator_data;
	unsigned long __data;
	int ret;

	ret = bfq_var_store(&__data, (page));
	if (ret)
		return ret;

	if (__data == 0)
		bfqd->bfq_max_budget = bfq_calc_max_budget(bfqd);
	else {
		if (__data > INT_MAX)
			__data = INT_MAX;
		bfqd->bfq_max_budget = __data;
	}

	bfqd->bfq_user_max_budget = __data;

	return count;
}

/*
 * Leaving this name to preserve name compatibility with cfq
 * parameters, but this timeout is used for both sync and async.
 */
static ssize_t bfq_timeout_sync_store(struct elevator_queue *e,
				      const char *page, size_t count)
{
	struct bfq_data *bfqd = e->elevator_data;
	unsigned long __data;
	int ret;

	ret = bfq_var_store(&__data, (page));
	if (ret)
		return ret;

	if (__data < 1)
		__data = 1;
	else if (__data > INT_MAX)
		__data = INT_MAX;

	bfqd->bfq_timeout = msecs_to_jiffies(__data);
	if (bfqd->bfq_user_max_budget == 0)
		bfqd->bfq_max_budget = bfq_calc_max_budget(bfqd);

	return count;
}

static ssize_t bfq_strict_guarantees_store(struct elevator_queue *e,
				     const char *page, size_t count)
{
	struct bfq_data *bfqd = e->elevator_data;
	unsigned long __data;
	int ret;

	ret = bfq_var_store(&__data, (page));
	if (ret)
		return ret;

	if (__data > 1)
		__data = 1;
	if (!bfqd->strict_guarantees && __data == 1
	    && bfqd->bfq_slice_idle < 8 * NSEC_PER_MSEC)
		bfqd->bfq_slice_idle = 8 * NSEC_PER_MSEC;

	bfqd->strict_guarantees = __data;

	return count;
}

static ssize_t bfq_low_latency_store(struct elevator_queue *e,
				     const char *page, size_t count)
{
	struct bfq_data *bfqd = e->elevator_data;
	unsigned long __data;
	int ret;

	ret = bfq_var_store(&__data, (page));
	if (ret)
		return ret;

	if (__data > 1)
		__data = 1;
	if (__data == 0 && bfqd->low_latency != 0)
		bfq_end_wr(bfqd);
	bfqd->low_latency = __data;

	return count;
}

#define BFQ_ATTR(name) \
	__ATTR(name, 0644, bfq_##name##_show, bfq_##name##_store)

static struct elv_fs_entry bfq_attrs[] = {
	BFQ_ATTR(fifo_expire_sync),
	BFQ_ATTR(fifo_expire_async),
	BFQ_ATTR(back_seek_max),
	BFQ_ATTR(back_seek_penalty),
	BFQ_ATTR(slice_idle),
	BFQ_ATTR(slice_idle_us),
	BFQ_ATTR(max_budget),
	BFQ_ATTR(timeout_sync),
	BFQ_ATTR(strict_guarantees),
	BFQ_ATTR(low_latency),
	__ATTR_NULL
};

static struct elevator_type iosched_bfq_mq = {
	.ops = {
		.limit_depth		= bfq_limit_depth,
		.prepare_request	= bfq_prepare_request,
		.requeue_request        = bfq_finish_requeue_request,
		.finish_request		= bfq_finish_request,
		.exit_icq		= bfq_exit_icq,
		.insert_requests	= bfq_insert_requests,
		.dispatch_request	= bfq_dispatch_request,
		.next_request		= elv_rb_latter_request,
		.former_request		= elv_rb_former_request,
		.allow_merge		= bfq_allow_bio_merge,
		.bio_merge		= bfq_bio_merge,
		.request_merge		= bfq_request_merge,
		.requests_merged	= bfq_requests_merged,
		.request_merged		= bfq_request_merged,
		.has_work		= bfq_has_work,
		.depth_updated		= bfq_depth_updated,
		.init_hctx		= bfq_init_hctx,
		.init_sched		= bfq_init_queue,
		.exit_sched		= bfq_exit_queue,
	},

	.icq_size =		sizeof(struct bfq_io_cq),
	.icq_align =		__alignof__(struct bfq_io_cq),
	.elevator_attrs =	bfq_attrs,
	.elevator_name =	"bfq",
	.elevator_owner =	THIS_MODULE,
};
MODULE_ALIAS("bfq-iosched");

static int __init bfq_init(void)
{
	int ret;

#ifdef CONFIG_BFQ_GROUP_IOSCHED
	ret = blkcg_policy_register(&blkcg_policy_bfq);
	if (ret)
		return ret;
#endif

	ret = -ENOMEM;
	if (bfq_slab_setup())
		goto err_pol_unreg;

	/*
	 * Times to load large popular applications for the typical
	 * systems installed on the reference devices (see the
	 * comments before the definition of the next
	 * array). Actually, we use slightly lower values, as the
	 * estimated peak rate tends to be smaller than the actual
	 * peak rate.  The reason for this last fact is that estimates
	 * are computed over much shorter time intervals than the long
	 * intervals typically used for benchmarking. Why? First, to
	 * adapt more quickly to variations. Second, because an I/O
	 * scheduler cannot rely on a peak-rate-evaluation workload to
	 * be run for a long time.
	 */
	ref_wr_duration[0] = msecs_to_jiffies(7000); /* actually 8 sec */
	ref_wr_duration[1] = msecs_to_jiffies(2500); /* actually 3 sec */

	ret = elv_register(&iosched_bfq_mq);
	if (ret)
		goto slab_kill;

	return 0;

slab_kill:
	bfq_slab_kill();
err_pol_unreg:
#ifdef CONFIG_BFQ_GROUP_IOSCHED
	blkcg_policy_unregister(&blkcg_policy_bfq);
#endif
	return ret;
}

static void __exit bfq_exit(void)
{
	elv_unregister(&iosched_bfq_mq);
#ifdef CONFIG_BFQ_GROUP_IOSCHED
	blkcg_policy_unregister(&blkcg_policy_bfq);
#endif
	bfq_slab_kill();
}

module_init(bfq_init);
module_exit(bfq_exit);

MODULE_AUTHOR("Paolo Valente");
MODULE_LICENSE("GPL");
MODULE_DESCRIPTION("MQ Budget Fair Queueing I/O Scheduler");<|MERGE_RESOLUTION|>--- conflicted
+++ resolved
@@ -5453,17 +5453,8 @@
 		bfqd = bfqq->bfqd; /* NULL if scheduler already exited */
 
 	if (bfqq && bfqd) {
-<<<<<<< HEAD
-		unsigned long flags;
-
-		spin_lock_irqsave(&bfqd->lock, flags);
-		bic_set_bfqq(bic, NULL, is_sync);
-		bfq_exit_bfqq(bfqd, bfqq);
-		spin_unlock_irqrestore(&bfqd->lock, flags);
-=======
 		bic_set_bfqq(bic, NULL, is_sync, actuator_idx);
 		bfq_exit_bfqq(bfqd, bfqq);
->>>>>>> 282db109
 	}
 }
 
@@ -5582,11 +5573,7 @@
 		struct bfq_queue *old_bfqq = bfqq;
 
 		bfqq = bfq_get_queue(bfqd, bio, false, bic, true);
-<<<<<<< HEAD
-		bic_set_bfqq(bic, bfqq, false);
-=======
 		bic_set_bfqq(bic, bfqq, false, bfq_actuator_index(bfqd, bio));
->>>>>>> 282db109
 		bfq_release_process_ref(bfqd, old_bfqq);
 	}
 

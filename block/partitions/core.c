--- conflicted
+++ resolved
@@ -537,11 +537,7 @@
 
 	bdevp = bdget_disk(bdev->bd_disk, partno);
 	if (!bdevp)
-<<<<<<< HEAD
-		return -ENOMEM;
-=======
 		return -ENXIO;
->>>>>>> 76cf4e46
 
 	mutex_lock(&bdevp->bd_mutex);
 	mutex_lock_nested(&bdev->bd_mutex, 1);

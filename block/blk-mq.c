// SPDX-License-Identifier: GPL-2.0
/*
 * Block multiqueue core code
 *
 * Copyright (C) 2013-2014 Jens Axboe
 * Copyright (C) 2013-2014 Christoph Hellwig
 */
#include <linux/kernel.h>
#include <linux/module.h>
#include <linux/backing-dev.h>
#include <linux/bio.h>
#include <linux/blkdev.h>
#include <linux/blk-integrity.h>
#include <linux/kmemleak.h>
#include <linux/mm.h>
#include <linux/init.h>
#include <linux/slab.h>
#include <linux/workqueue.h>
#include <linux/smp.h>
#include <linux/interrupt.h>
#include <linux/llist.h>
#include <linux/cpu.h>
#include <linux/cache.h>
#include <linux/sched/topology.h>
#include <linux/sched/signal.h>
#include <linux/delay.h>
#include <linux/crash_dump.h>
#include <linux/prefetch.h>
#include <linux/blk-crypto.h>
#include <linux/part_stat.h>

#include <trace/events/block.h>

#include <linux/t10-pi.h>
#include "blk.h"
#include "blk-mq.h"
#include "blk-mq-debugfs.h"
#include "blk-pm.h"
#include "blk-stat.h"
#include "blk-mq-sched.h"
#include "blk-rq-qos.h"

static DEFINE_PER_CPU(struct llist_head, blk_cpu_done);
static DEFINE_PER_CPU(call_single_data_t, blk_cpu_csd);

static void blk_mq_insert_request(struct request *rq, blk_insert_t flags);
static void blk_mq_request_bypass_insert(struct request *rq,
		blk_insert_t flags);
static void blk_mq_try_issue_list_directly(struct blk_mq_hw_ctx *hctx,
		struct list_head *list);
static int blk_hctx_poll(struct request_queue *q, struct blk_mq_hw_ctx *hctx,
			 struct io_comp_batch *iob, unsigned int flags);

/*
 * Check if any of the ctx, dispatch list or elevator
 * have pending work in this hardware queue.
 */
static bool blk_mq_hctx_has_pending(struct blk_mq_hw_ctx *hctx)
{
	return !list_empty_careful(&hctx->dispatch) ||
		sbitmap_any_bit_set(&hctx->ctx_map) ||
			blk_mq_sched_has_work(hctx);
}

/*
 * Mark this ctx as having pending work in this hardware queue
 */
static void blk_mq_hctx_mark_pending(struct blk_mq_hw_ctx *hctx,
				     struct blk_mq_ctx *ctx)
{
	const int bit = ctx->index_hw[hctx->type];

	if (!sbitmap_test_bit(&hctx->ctx_map, bit))
		sbitmap_set_bit(&hctx->ctx_map, bit);
}

static void blk_mq_hctx_clear_pending(struct blk_mq_hw_ctx *hctx,
				      struct blk_mq_ctx *ctx)
{
	const int bit = ctx->index_hw[hctx->type];

	sbitmap_clear_bit(&hctx->ctx_map, bit);
}

struct mq_inflight {
	struct block_device *part;
	unsigned int inflight[2];
};

static bool blk_mq_check_inflight(struct request *rq, void *priv)
{
	struct mq_inflight *mi = priv;

	if (rq->part && blk_do_io_stat(rq) &&
	    (!mi->part->bd_partno || rq->part == mi->part) &&
	    blk_mq_rq_state(rq) == MQ_RQ_IN_FLIGHT)
		mi->inflight[rq_data_dir(rq)]++;

	return true;
}

unsigned int blk_mq_in_flight(struct request_queue *q,
		struct block_device *part)
{
	struct mq_inflight mi = { .part = part };

	blk_mq_queue_tag_busy_iter(q, blk_mq_check_inflight, &mi);

	return mi.inflight[0] + mi.inflight[1];
}

void blk_mq_in_flight_rw(struct request_queue *q, struct block_device *part,
		unsigned int inflight[2])
{
	struct mq_inflight mi = { .part = part };

	blk_mq_queue_tag_busy_iter(q, blk_mq_check_inflight, &mi);
	inflight[0] = mi.inflight[0];
	inflight[1] = mi.inflight[1];
}

void blk_freeze_queue_start(struct request_queue *q)
{
	mutex_lock(&q->mq_freeze_lock);
	if (++q->mq_freeze_depth == 1) {
		percpu_ref_kill(&q->q_usage_counter);
		mutex_unlock(&q->mq_freeze_lock);
		if (queue_is_mq(q))
			blk_mq_run_hw_queues(q, false);
	} else {
		mutex_unlock(&q->mq_freeze_lock);
	}
}
EXPORT_SYMBOL_GPL(blk_freeze_queue_start);

void blk_mq_freeze_queue_wait(struct request_queue *q)
{
	wait_event(q->mq_freeze_wq, percpu_ref_is_zero(&q->q_usage_counter));
}
EXPORT_SYMBOL_GPL(blk_mq_freeze_queue_wait);

int blk_mq_freeze_queue_wait_timeout(struct request_queue *q,
				     unsigned long timeout)
{
	return wait_event_timeout(q->mq_freeze_wq,
					percpu_ref_is_zero(&q->q_usage_counter),
					timeout);
}
EXPORT_SYMBOL_GPL(blk_mq_freeze_queue_wait_timeout);

/*
 * Guarantee no request is in use, so we can change any data structure of
 * the queue afterward.
 */
void blk_freeze_queue(struct request_queue *q)
{
	/*
	 * In the !blk_mq case we are only calling this to kill the
	 * q_usage_counter, otherwise this increases the freeze depth
	 * and waits for it to return to zero.  For this reason there is
	 * no blk_unfreeze_queue(), and blk_freeze_queue() is not
	 * exported to drivers as the only user for unfreeze is blk_mq.
	 */
	blk_freeze_queue_start(q);
	blk_mq_freeze_queue_wait(q);
}

void blk_mq_freeze_queue(struct request_queue *q)
{
	/*
	 * ...just an alias to keep freeze and unfreeze actions balanced
	 * in the blk_mq_* namespace
	 */
	blk_freeze_queue(q);
}
EXPORT_SYMBOL_GPL(blk_mq_freeze_queue);

void __blk_mq_unfreeze_queue(struct request_queue *q, bool force_atomic)
{
	mutex_lock(&q->mq_freeze_lock);
	if (force_atomic)
		q->q_usage_counter.data->force_atomic = true;
	q->mq_freeze_depth--;
	WARN_ON_ONCE(q->mq_freeze_depth < 0);
	if (!q->mq_freeze_depth) {
		percpu_ref_resurrect(&q->q_usage_counter);
		wake_up_all(&q->mq_freeze_wq);
	}
	mutex_unlock(&q->mq_freeze_lock);
}

void blk_mq_unfreeze_queue(struct request_queue *q)
{
	__blk_mq_unfreeze_queue(q, false);
}
EXPORT_SYMBOL_GPL(blk_mq_unfreeze_queue);

/*
 * FIXME: replace the scsi_internal_device_*block_nowait() calls in the
 * mpt3sas driver such that this function can be removed.
 */
void blk_mq_quiesce_queue_nowait(struct request_queue *q)
{
	unsigned long flags;

	spin_lock_irqsave(&q->queue_lock, flags);
	if (!q->quiesce_depth++)
		blk_queue_flag_set(QUEUE_FLAG_QUIESCED, q);
	spin_unlock_irqrestore(&q->queue_lock, flags);
}
EXPORT_SYMBOL_GPL(blk_mq_quiesce_queue_nowait);

/**
 * blk_mq_wait_quiesce_done() - wait until in-progress quiesce is done
 * @set: tag_set to wait on
 *
 * Note: it is driver's responsibility for making sure that quiesce has
 * been started on or more of the request_queues of the tag_set.  This
 * function only waits for the quiesce on those request_queues that had
 * the quiesce flag set using blk_mq_quiesce_queue_nowait.
 */
void blk_mq_wait_quiesce_done(struct blk_mq_tag_set *set)
{
	if (set->flags & BLK_MQ_F_BLOCKING)
		synchronize_srcu(set->srcu);
	else
		synchronize_rcu();
}
EXPORT_SYMBOL_GPL(blk_mq_wait_quiesce_done);

/**
 * blk_mq_quiesce_queue() - wait until all ongoing dispatches have finished
 * @q: request queue.
 *
 * Note: this function does not prevent that the struct request end_io()
 * callback function is invoked. Once this function is returned, we make
 * sure no dispatch can happen until the queue is unquiesced via
 * blk_mq_unquiesce_queue().
 */
void blk_mq_quiesce_queue(struct request_queue *q)
{
	blk_mq_quiesce_queue_nowait(q);
	/* nothing to wait for non-mq queues */
	if (queue_is_mq(q))
		blk_mq_wait_quiesce_done(q->tag_set);
}
EXPORT_SYMBOL_GPL(blk_mq_quiesce_queue);

/*
 * blk_mq_unquiesce_queue() - counterpart of blk_mq_quiesce_queue()
 * @q: request queue.
 *
 * This function recovers queue into the state before quiescing
 * which is done by blk_mq_quiesce_queue.
 */
void blk_mq_unquiesce_queue(struct request_queue *q)
{
	unsigned long flags;
	bool run_queue = false;

	spin_lock_irqsave(&q->queue_lock, flags);
	if (WARN_ON_ONCE(q->quiesce_depth <= 0)) {
		;
	} else if (!--q->quiesce_depth) {
		blk_queue_flag_clear(QUEUE_FLAG_QUIESCED, q);
		run_queue = true;
	}
	spin_unlock_irqrestore(&q->queue_lock, flags);

	/* dispatch requests which are inserted during quiescing */
	if (run_queue)
		blk_mq_run_hw_queues(q, true);
}
EXPORT_SYMBOL_GPL(blk_mq_unquiesce_queue);

void blk_mq_quiesce_tagset(struct blk_mq_tag_set *set)
{
	struct request_queue *q;

	mutex_lock(&set->tag_list_lock);
	list_for_each_entry(q, &set->tag_list, tag_set_list) {
		if (!blk_queue_skip_tagset_quiesce(q))
			blk_mq_quiesce_queue_nowait(q);
	}
	blk_mq_wait_quiesce_done(set);
	mutex_unlock(&set->tag_list_lock);
}
EXPORT_SYMBOL_GPL(blk_mq_quiesce_tagset);

void blk_mq_unquiesce_tagset(struct blk_mq_tag_set *set)
{
	struct request_queue *q;

	mutex_lock(&set->tag_list_lock);
	list_for_each_entry(q, &set->tag_list, tag_set_list) {
		if (!blk_queue_skip_tagset_quiesce(q))
			blk_mq_unquiesce_queue(q);
	}
	mutex_unlock(&set->tag_list_lock);
}
EXPORT_SYMBOL_GPL(blk_mq_unquiesce_tagset);

void blk_mq_wake_waiters(struct request_queue *q)
{
	struct blk_mq_hw_ctx *hctx;
	unsigned long i;

	queue_for_each_hw_ctx(q, hctx, i)
		if (blk_mq_hw_queue_mapped(hctx))
			blk_mq_tag_wakeup_all(hctx->tags, true);
}

void blk_rq_init(struct request_queue *q, struct request *rq)
{
	memset(rq, 0, sizeof(*rq));

	INIT_LIST_HEAD(&rq->queuelist);
	rq->q = q;
	rq->__sector = (sector_t) -1;
	INIT_HLIST_NODE(&rq->hash);
	RB_CLEAR_NODE(&rq->rb_node);
	rq->tag = BLK_MQ_NO_TAG;
	rq->internal_tag = BLK_MQ_NO_TAG;
	rq->start_time_ns = blk_time_get_ns();
	rq->part = NULL;
	blk_crypto_rq_set_defaults(rq);
}
EXPORT_SYMBOL(blk_rq_init);

/* Set start and alloc time when the allocated request is actually used */
static inline void blk_mq_rq_time_init(struct request *rq, u64 alloc_time_ns)
{
	if (blk_mq_need_time_stamp(rq))
		rq->start_time_ns = blk_time_get_ns();
	else
		rq->start_time_ns = 0;

#ifdef CONFIG_BLK_RQ_ALLOC_TIME
	if (blk_queue_rq_alloc_time(rq->q))
		rq->alloc_time_ns = alloc_time_ns ?: rq->start_time_ns;
	else
		rq->alloc_time_ns = 0;
#endif
}

static struct request *blk_mq_rq_ctx_init(struct blk_mq_alloc_data *data,
		struct blk_mq_tags *tags, unsigned int tag)
{
	struct blk_mq_ctx *ctx = data->ctx;
	struct blk_mq_hw_ctx *hctx = data->hctx;
	struct request_queue *q = data->q;
	struct request *rq = tags->static_rqs[tag];

	rq->q = q;
	rq->mq_ctx = ctx;
	rq->mq_hctx = hctx;
	rq->cmd_flags = data->cmd_flags;

	if (data->flags & BLK_MQ_REQ_PM)
		data->rq_flags |= RQF_PM;
	if (blk_queue_io_stat(q))
		data->rq_flags |= RQF_IO_STAT;
	rq->rq_flags = data->rq_flags;

	if (data->rq_flags & RQF_SCHED_TAGS) {
		rq->tag = BLK_MQ_NO_TAG;
		rq->internal_tag = tag;
	} else {
		rq->tag = tag;
		rq->internal_tag = BLK_MQ_NO_TAG;
	}
	rq->timeout = 0;

	rq->part = NULL;
	rq->io_start_time_ns = 0;
	rq->stats_sectors = 0;
	rq->nr_phys_segments = 0;
#if defined(CONFIG_BLK_DEV_INTEGRITY)
	rq->nr_integrity_segments = 0;
#endif
	rq->end_io = NULL;
	rq->end_io_data = NULL;

	blk_crypto_rq_set_defaults(rq);
	INIT_LIST_HEAD(&rq->queuelist);
	/* tag was already set */
	WRITE_ONCE(rq->deadline, 0);
	req_ref_set(rq, 1);

	if (rq->rq_flags & RQF_USE_SCHED) {
		struct elevator_queue *e = data->q->elevator;

		INIT_HLIST_NODE(&rq->hash);
		RB_CLEAR_NODE(&rq->rb_node);

		if (e->type->ops.prepare_request)
			e->type->ops.prepare_request(rq);
	}

	return rq;
}

static inline struct request *
__blk_mq_alloc_requests_batch(struct blk_mq_alloc_data *data)
{
	unsigned int tag, tag_offset;
	struct blk_mq_tags *tags;
	struct request *rq;
	unsigned long tag_mask;
	int i, nr = 0;

	tag_mask = blk_mq_get_tags(data, data->nr_tags, &tag_offset);
	if (unlikely(!tag_mask))
		return NULL;

	tags = blk_mq_tags_from_data(data);
	for (i = 0; tag_mask; i++) {
		if (!(tag_mask & (1UL << i)))
			continue;
		tag = tag_offset + i;
		prefetch(tags->static_rqs[tag]);
		tag_mask &= ~(1UL << i);
		rq = blk_mq_rq_ctx_init(data, tags, tag);
		rq_list_add(data->cached_rq, rq);
		nr++;
	}
	if (!(data->rq_flags & RQF_SCHED_TAGS))
		blk_mq_add_active_requests(data->hctx, nr);
	/* caller already holds a reference, add for remainder */
	percpu_ref_get_many(&data->q->q_usage_counter, nr - 1);
	data->nr_tags -= nr;

	return rq_list_pop(data->cached_rq);
}

static struct request *__blk_mq_alloc_requests(struct blk_mq_alloc_data *data)
{
	struct request_queue *q = data->q;
	u64 alloc_time_ns = 0;
	struct request *rq;
	unsigned int tag;

	/* alloc_time includes depth and tag waits */
	if (blk_queue_rq_alloc_time(q))
		alloc_time_ns = blk_time_get_ns();

	if (data->cmd_flags & REQ_NOWAIT)
		data->flags |= BLK_MQ_REQ_NOWAIT;

	if (q->elevator) {
		/*
		 * All requests use scheduler tags when an I/O scheduler is
		 * enabled for the queue.
		 */
		data->rq_flags |= RQF_SCHED_TAGS;

		/*
		 * Flush/passthrough requests are special and go directly to the
		 * dispatch list.
		 */
		if ((data->cmd_flags & REQ_OP_MASK) != REQ_OP_FLUSH &&
		    !blk_op_is_passthrough(data->cmd_flags)) {
			struct elevator_mq_ops *ops = &q->elevator->type->ops;

			WARN_ON_ONCE(data->flags & BLK_MQ_REQ_RESERVED);

			data->rq_flags |= RQF_USE_SCHED;
			if (ops->limit_depth)
				ops->limit_depth(data->cmd_flags, data);
		}
	}

retry:
	data->ctx = blk_mq_get_ctx(q);
	data->hctx = blk_mq_map_queue(q, data->cmd_flags, data->ctx);
	if (!(data->rq_flags & RQF_SCHED_TAGS))
		blk_mq_tag_busy(data->hctx);

	if (data->flags & BLK_MQ_REQ_RESERVED)
		data->rq_flags |= RQF_RESV;

	/*
	 * Try batched alloc if we want more than 1 tag.
	 */
	if (data->nr_tags > 1) {
		rq = __blk_mq_alloc_requests_batch(data);
		if (rq) {
			blk_mq_rq_time_init(rq, alloc_time_ns);
			return rq;
		}
		data->nr_tags = 1;
	}

	/*
	 * Waiting allocations only fail because of an inactive hctx.  In that
	 * case just retry the hctx assignment and tag allocation as CPU hotplug
	 * should have migrated us to an online CPU by now.
	 */
	tag = blk_mq_get_tag(data);
	if (tag == BLK_MQ_NO_TAG) {
		if (data->flags & BLK_MQ_REQ_NOWAIT)
			return NULL;
		/*
		 * Give up the CPU and sleep for a random short time to
		 * ensure that thread using a realtime scheduling class
		 * are migrated off the CPU, and thus off the hctx that
		 * is going away.
		 */
		msleep(3);
		goto retry;
	}

	if (!(data->rq_flags & RQF_SCHED_TAGS))
		blk_mq_inc_active_requests(data->hctx);
	rq = blk_mq_rq_ctx_init(data, blk_mq_tags_from_data(data), tag);
	blk_mq_rq_time_init(rq, alloc_time_ns);
	return rq;
}

static struct request *blk_mq_rq_cache_fill(struct request_queue *q,
					    struct blk_plug *plug,
					    blk_opf_t opf,
					    blk_mq_req_flags_t flags)
{
	struct blk_mq_alloc_data data = {
		.q		= q,
		.flags		= flags,
		.cmd_flags	= opf,
		.nr_tags	= plug->nr_ios,
		.cached_rq	= &plug->cached_rq,
	};
	struct request *rq;

	if (blk_queue_enter(q, flags))
		return NULL;

	plug->nr_ios = 1;

	rq = __blk_mq_alloc_requests(&data);
	if (unlikely(!rq))
		blk_queue_exit(q);
	return rq;
}

static struct request *blk_mq_alloc_cached_request(struct request_queue *q,
						   blk_opf_t opf,
						   blk_mq_req_flags_t flags)
{
	struct blk_plug *plug = current->plug;
	struct request *rq;

	if (!plug)
		return NULL;

	if (rq_list_empty(plug->cached_rq)) {
		if (plug->nr_ios == 1)
			return NULL;
		rq = blk_mq_rq_cache_fill(q, plug, opf, flags);
		if (!rq)
			return NULL;
	} else {
		rq = rq_list_peek(&plug->cached_rq);
		if (!rq || rq->q != q)
			return NULL;

		if (blk_mq_get_hctx_type(opf) != rq->mq_hctx->type)
			return NULL;
		if (op_is_flush(rq->cmd_flags) != op_is_flush(opf))
			return NULL;

		plug->cached_rq = rq_list_next(rq);
		blk_mq_rq_time_init(rq, 0);
	}

	rq->cmd_flags = opf;
	INIT_LIST_HEAD(&rq->queuelist);
	return rq;
}

struct request *blk_mq_alloc_request(struct request_queue *q, blk_opf_t opf,
		blk_mq_req_flags_t flags)
{
	struct request *rq;

	rq = blk_mq_alloc_cached_request(q, opf, flags);
	if (!rq) {
		struct blk_mq_alloc_data data = {
			.q		= q,
			.flags		= flags,
			.cmd_flags	= opf,
			.nr_tags	= 1,
		};
		int ret;

		ret = blk_queue_enter(q, flags);
		if (ret)
			return ERR_PTR(ret);

		rq = __blk_mq_alloc_requests(&data);
		if (!rq)
			goto out_queue_exit;
	}
	rq->__data_len = 0;
	rq->__sector = (sector_t) -1;
	rq->bio = rq->biotail = NULL;
	return rq;
out_queue_exit:
	blk_queue_exit(q);
	return ERR_PTR(-EWOULDBLOCK);
}
EXPORT_SYMBOL(blk_mq_alloc_request);

struct request *blk_mq_alloc_request_hctx(struct request_queue *q,
	blk_opf_t opf, blk_mq_req_flags_t flags, unsigned int hctx_idx)
{
	struct blk_mq_alloc_data data = {
		.q		= q,
		.flags		= flags,
		.cmd_flags	= opf,
		.nr_tags	= 1,
	};
	u64 alloc_time_ns = 0;
	struct request *rq;
	unsigned int cpu;
	unsigned int tag;
	int ret;

	/* alloc_time includes depth and tag waits */
	if (blk_queue_rq_alloc_time(q))
		alloc_time_ns = blk_time_get_ns();

	/*
	 * If the tag allocator sleeps we could get an allocation for a
	 * different hardware context.  No need to complicate the low level
	 * allocator for this for the rare use case of a command tied to
	 * a specific queue.
	 */
	if (WARN_ON_ONCE(!(flags & BLK_MQ_REQ_NOWAIT)) ||
	    WARN_ON_ONCE(!(flags & BLK_MQ_REQ_RESERVED)))
		return ERR_PTR(-EINVAL);

	if (hctx_idx >= q->nr_hw_queues)
		return ERR_PTR(-EIO);

	ret = blk_queue_enter(q, flags);
	if (ret)
		return ERR_PTR(ret);

	/*
	 * Check if the hardware context is actually mapped to anything.
	 * If not tell the caller that it should skip this queue.
	 */
	ret = -EXDEV;
	data.hctx = xa_load(&q->hctx_table, hctx_idx);
	if (!blk_mq_hw_queue_mapped(data.hctx))
		goto out_queue_exit;
	cpu = cpumask_first_and(data.hctx->cpumask, cpu_online_mask);
	if (cpu >= nr_cpu_ids)
		goto out_queue_exit;
	data.ctx = __blk_mq_get_ctx(q, cpu);

	if (q->elevator)
		data.rq_flags |= RQF_SCHED_TAGS;
	else
		blk_mq_tag_busy(data.hctx);

	if (flags & BLK_MQ_REQ_RESERVED)
		data.rq_flags |= RQF_RESV;

	ret = -EWOULDBLOCK;
	tag = blk_mq_get_tag(&data);
	if (tag == BLK_MQ_NO_TAG)
		goto out_queue_exit;
	if (!(data.rq_flags & RQF_SCHED_TAGS))
		blk_mq_inc_active_requests(data.hctx);
	rq = blk_mq_rq_ctx_init(&data, blk_mq_tags_from_data(&data), tag);
	blk_mq_rq_time_init(rq, alloc_time_ns);
	rq->__data_len = 0;
	rq->__sector = (sector_t) -1;
	rq->bio = rq->biotail = NULL;
	return rq;

out_queue_exit:
	blk_queue_exit(q);
	return ERR_PTR(ret);
}
EXPORT_SYMBOL_GPL(blk_mq_alloc_request_hctx);

static void blk_mq_finish_request(struct request *rq)
{
	struct request_queue *q = rq->q;

	if (rq->rq_flags & RQF_USE_SCHED) {
		q->elevator->type->ops.finish_request(rq);
		/*
		 * For postflush request that may need to be
		 * completed twice, we should clear this flag
		 * to avoid double finish_request() on the rq.
		 */
		rq->rq_flags &= ~RQF_USE_SCHED;
	}
}

static void __blk_mq_free_request(struct request *rq)
{
	struct request_queue *q = rq->q;
	struct blk_mq_ctx *ctx = rq->mq_ctx;
	struct blk_mq_hw_ctx *hctx = rq->mq_hctx;
	const int sched_tag = rq->internal_tag;

	blk_crypto_free_request(rq);
	blk_pm_mark_last_busy(rq);
	rq->mq_hctx = NULL;

	if (rq->tag != BLK_MQ_NO_TAG) {
		blk_mq_dec_active_requests(hctx);
		blk_mq_put_tag(hctx->tags, ctx, rq->tag);
	}
	if (sched_tag != BLK_MQ_NO_TAG)
		blk_mq_put_tag(hctx->sched_tags, ctx, sched_tag);
	blk_mq_sched_restart(hctx);
	blk_queue_exit(q);
}

void blk_mq_free_request(struct request *rq)
{
	struct request_queue *q = rq->q;

	blk_mq_finish_request(rq);

	if (unlikely(laptop_mode && !blk_rq_is_passthrough(rq)))
		laptop_io_completion(q->disk->bdi);

	rq_qos_done(q, rq);

	WRITE_ONCE(rq->state, MQ_RQ_IDLE);
	if (req_ref_put_and_test(rq))
		__blk_mq_free_request(rq);
}
EXPORT_SYMBOL_GPL(blk_mq_free_request);

void blk_mq_free_plug_rqs(struct blk_plug *plug)
{
	struct request *rq;

	while ((rq = rq_list_pop(&plug->cached_rq)) != NULL)
		blk_mq_free_request(rq);
}

void blk_dump_rq_flags(struct request *rq, char *msg)
{
	printk(KERN_INFO "%s: dev %s: flags=%llx\n", msg,
		rq->q->disk ? rq->q->disk->disk_name : "?",
		(__force unsigned long long) rq->cmd_flags);

	printk(KERN_INFO "  sector %llu, nr/cnr %u/%u\n",
	       (unsigned long long)blk_rq_pos(rq),
	       blk_rq_sectors(rq), blk_rq_cur_sectors(rq));
	printk(KERN_INFO "  bio %p, biotail %p, len %u\n",
	       rq->bio, rq->biotail, blk_rq_bytes(rq));
}
EXPORT_SYMBOL(blk_dump_rq_flags);

static void req_bio_endio(struct request *rq, struct bio *bio,
			  unsigned int nbytes, blk_status_t error)
{
	if (unlikely(error)) {
		bio->bi_status = error;
	} else if (req_op(rq) == REQ_OP_ZONE_APPEND) {
		/*
		 * Partial zone append completions cannot be supported as the
		 * BIO fragments may end up not being written sequentially.
		 * For such case, force the completed nbytes to be equal to
		 * the BIO size so that bio_advance() sets the BIO remaining
		 * size to 0 and we end up calling bio_endio() before returning.
		 */
		if (bio->bi_iter.bi_size != nbytes) {
			bio->bi_status = BLK_STS_IOERR;
			nbytes = bio->bi_iter.bi_size;
		} else {
			bio->bi_iter.bi_sector = rq->__sector;
		}
	}

	bio_advance(bio, nbytes);

	if (unlikely(rq->rq_flags & RQF_QUIET))
		bio_set_flag(bio, BIO_QUIET);
	/* don't actually finish bio if it's part of flush sequence */
	if (bio->bi_iter.bi_size == 0 && !(rq->rq_flags & RQF_FLUSH_SEQ))
		bio_endio(bio);
}

static void blk_account_io_completion(struct request *req, unsigned int bytes)
{
	if (req->part && blk_do_io_stat(req)) {
		const int sgrp = op_stat_group(req_op(req));

		part_stat_lock();
		part_stat_add(req->part, sectors[sgrp], bytes >> 9);
		part_stat_unlock();
	}
}

static void blk_print_req_error(struct request *req, blk_status_t status)
{
	printk_ratelimited(KERN_ERR
		"%s error, dev %s, sector %llu op 0x%x:(%s) flags 0x%x "
		"phys_seg %u prio class %u\n",
		blk_status_to_str(status),
		req->q->disk ? req->q->disk->disk_name : "?",
		blk_rq_pos(req), (__force u32)req_op(req),
		blk_op_str(req_op(req)),
		(__force u32)(req->cmd_flags & ~REQ_OP_MASK),
		req->nr_phys_segments,
		IOPRIO_PRIO_CLASS(req->ioprio));
}

/*
 * Fully end IO on a request. Does not support partial completions, or
 * errors.
 */
static void blk_complete_request(struct request *req)
{
	const bool is_flush = (req->rq_flags & RQF_FLUSH_SEQ) != 0;
	int total_bytes = blk_rq_bytes(req);
	struct bio *bio = req->bio;

	trace_block_rq_complete(req, BLK_STS_OK, total_bytes);

	if (!bio)
		return;

#ifdef CONFIG_BLK_DEV_INTEGRITY
	if (blk_integrity_rq(req) && req_op(req) == REQ_OP_READ)
		req->q->integrity.profile->complete_fn(req, total_bytes);
#endif

	/*
	 * Upper layers may call blk_crypto_evict_key() anytime after the last
	 * bio_endio().  Therefore, the keyslot must be released before that.
	 */
	blk_crypto_rq_put_keyslot(req);

	blk_account_io_completion(req, total_bytes);

	do {
		struct bio *next = bio->bi_next;

		/* Completion has already been traced */
		bio_clear_flag(bio, BIO_TRACE_COMPLETION);

		if (req_op(req) == REQ_OP_ZONE_APPEND)
			bio->bi_iter.bi_sector = req->__sector;

		if (!is_flush)
			bio_endio(bio);
		bio = next;
	} while (bio);

	/*
	 * Reset counters so that the request stacking driver
	 * can find how many bytes remain in the request
	 * later.
	 */
	if (!req->end_io) {
		req->bio = NULL;
		req->__data_len = 0;
	}
}

/**
 * blk_update_request - Complete multiple bytes without completing the request
 * @req:      the request being processed
 * @error:    block status code
 * @nr_bytes: number of bytes to complete for @req
 *
 * Description:
 *     Ends I/O on a number of bytes attached to @req, but doesn't complete
 *     the request structure even if @req doesn't have leftover.
 *     If @req has leftover, sets it up for the next range of segments.
 *
 *     Passing the result of blk_rq_bytes() as @nr_bytes guarantees
 *     %false return from this function.
 *
 * Note:
 *	The RQF_SPECIAL_PAYLOAD flag is ignored on purpose in this function
 *      except in the consistency check at the end of this function.
 *
 * Return:
 *     %false - this request doesn't have any more data
 *     %true  - this request has more data
 **/
bool blk_update_request(struct request *req, blk_status_t error,
		unsigned int nr_bytes)
{
	int total_bytes;

	trace_block_rq_complete(req, error, nr_bytes);

	if (!req->bio)
		return false;

#ifdef CONFIG_BLK_DEV_INTEGRITY
	if (blk_integrity_rq(req) && req_op(req) == REQ_OP_READ &&
	    error == BLK_STS_OK)
		req->q->integrity.profile->complete_fn(req, nr_bytes);
#endif

	/*
	 * Upper layers may call blk_crypto_evict_key() anytime after the last
	 * bio_endio().  Therefore, the keyslot must be released before that.
	 */
	if (blk_crypto_rq_has_keyslot(req) && nr_bytes >= blk_rq_bytes(req))
		__blk_crypto_rq_put_keyslot(req);

	if (unlikely(error && !blk_rq_is_passthrough(req) &&
		     !(req->rq_flags & RQF_QUIET)) &&
		     !test_bit(GD_DEAD, &req->q->disk->state)) {
		blk_print_req_error(req, error);
		trace_block_rq_error(req, error, nr_bytes);
	}

	blk_account_io_completion(req, nr_bytes);

	total_bytes = 0;
	while (req->bio) {
		struct bio *bio = req->bio;
		unsigned bio_bytes = min(bio->bi_iter.bi_size, nr_bytes);

		if (bio_bytes == bio->bi_iter.bi_size)
			req->bio = bio->bi_next;

		/* Completion has already been traced */
		bio_clear_flag(bio, BIO_TRACE_COMPLETION);
		req_bio_endio(req, bio, bio_bytes, error);

		total_bytes += bio_bytes;
		nr_bytes -= bio_bytes;

		if (!nr_bytes)
			break;
	}

	/*
	 * completely done
	 */
	if (!req->bio) {
		/*
		 * Reset counters so that the request stacking driver
		 * can find how many bytes remain in the request
		 * later.
		 */
		req->__data_len = 0;
		return false;
	}

	req->__data_len -= total_bytes;

	/* update sector only for requests with clear definition of sector */
	if (!blk_rq_is_passthrough(req))
		req->__sector += total_bytes >> 9;

	/* mixed attributes always follow the first bio */
	if (req->rq_flags & RQF_MIXED_MERGE) {
		req->cmd_flags &= ~REQ_FAILFAST_MASK;
		req->cmd_flags |= req->bio->bi_opf & REQ_FAILFAST_MASK;
	}

	if (!(req->rq_flags & RQF_SPECIAL_PAYLOAD)) {
		/*
		 * If total number of sectors is less than the first segment
		 * size, something has gone terribly wrong.
		 */
		if (blk_rq_bytes(req) < blk_rq_cur_bytes(req)) {
			blk_dump_rq_flags(req, "request botched");
			req->__data_len = blk_rq_cur_bytes(req);
		}

		/* recalculate the number of segments */
		req->nr_phys_segments = blk_recalc_rq_segments(req);
	}

	return true;
}
EXPORT_SYMBOL_GPL(blk_update_request);

static inline void blk_account_io_done(struct request *req, u64 now)
{
	trace_block_io_done(req);

	/*
	 * Account IO completion.  flush_rq isn't accounted as a
	 * normal IO on queueing nor completion.  Accounting the
	 * containing request is enough.
	 */
	if (blk_do_io_stat(req) && req->part &&
	    !(req->rq_flags & RQF_FLUSH_SEQ)) {
		const int sgrp = op_stat_group(req_op(req));

		part_stat_lock();
		update_io_ticks(req->part, jiffies, true);
		part_stat_inc(req->part, ios[sgrp]);
		part_stat_add(req->part, nsecs[sgrp], now - req->start_time_ns);
		part_stat_unlock();
	}
}

static inline void blk_account_io_start(struct request *req)
{
	trace_block_io_start(req);

	if (blk_do_io_stat(req)) {
		/*
		 * All non-passthrough requests are created from a bio with one
		 * exception: when a flush command that is part of a flush sequence
		 * generated by the state machine in blk-flush.c is cloned onto the
		 * lower device by dm-multipath we can get here without a bio.
		 */
		if (req->bio)
			req->part = req->bio->bi_bdev;
		else
			req->part = req->q->disk->part0;

		part_stat_lock();
		update_io_ticks(req->part, jiffies, false);
		part_stat_unlock();
	}
}

static inline void __blk_mq_end_request_acct(struct request *rq, u64 now)
{
	if (rq->rq_flags & RQF_STATS)
		blk_stat_add(rq, now);

	blk_mq_sched_completed_request(rq, now);
	blk_account_io_done(rq, now);
}

inline void __blk_mq_end_request(struct request *rq, blk_status_t error)
{
	if (blk_mq_need_time_stamp(rq))
		__blk_mq_end_request_acct(rq, blk_time_get_ns());

	blk_mq_finish_request(rq);

	if (rq->end_io) {
		rq_qos_done(rq->q, rq);
		if (rq->end_io(rq, error) == RQ_END_IO_FREE)
			blk_mq_free_request(rq);
	} else {
		blk_mq_free_request(rq);
	}
}
EXPORT_SYMBOL(__blk_mq_end_request);

void blk_mq_end_request(struct request *rq, blk_status_t error)
{
	if (blk_update_request(rq, error, blk_rq_bytes(rq)))
		BUG();
	__blk_mq_end_request(rq, error);
}
EXPORT_SYMBOL(blk_mq_end_request);

#define TAG_COMP_BATCH		32

static inline void blk_mq_flush_tag_batch(struct blk_mq_hw_ctx *hctx,
					  int *tag_array, int nr_tags)
{
	struct request_queue *q = hctx->queue;

	blk_mq_sub_active_requests(hctx, nr_tags);

	blk_mq_put_tags(hctx->tags, tag_array, nr_tags);
	percpu_ref_put_many(&q->q_usage_counter, nr_tags);
}

void blk_mq_end_request_batch(struct io_comp_batch *iob)
{
	int tags[TAG_COMP_BATCH], nr_tags = 0;
	struct blk_mq_hw_ctx *cur_hctx = NULL;
	struct request *rq;
	u64 now = 0;

	if (iob->need_ts)
		now = blk_time_get_ns();

	while ((rq = rq_list_pop(&iob->req_list)) != NULL) {
		prefetch(rq->bio);
		prefetch(rq->rq_next);

		blk_complete_request(rq);
		if (iob->need_ts)
			__blk_mq_end_request_acct(rq, now);

		blk_mq_finish_request(rq);

		rq_qos_done(rq->q, rq);

		/*
		 * If end_io handler returns NONE, then it still has
		 * ownership of the request.
		 */
		if (rq->end_io && rq->end_io(rq, 0) == RQ_END_IO_NONE)
			continue;

		WRITE_ONCE(rq->state, MQ_RQ_IDLE);
		if (!req_ref_put_and_test(rq))
			continue;

		blk_crypto_free_request(rq);
		blk_pm_mark_last_busy(rq);

		if (nr_tags == TAG_COMP_BATCH || cur_hctx != rq->mq_hctx) {
			if (cur_hctx)
				blk_mq_flush_tag_batch(cur_hctx, tags, nr_tags);
			nr_tags = 0;
			cur_hctx = rq->mq_hctx;
		}
		tags[nr_tags++] = rq->tag;
	}

	if (nr_tags)
		blk_mq_flush_tag_batch(cur_hctx, tags, nr_tags);
}
EXPORT_SYMBOL_GPL(blk_mq_end_request_batch);

static void blk_complete_reqs(struct llist_head *list)
{
	struct llist_node *entry = llist_reverse_order(llist_del_all(list));
	struct request *rq, *next;

	llist_for_each_entry_safe(rq, next, entry, ipi_list)
		rq->q->mq_ops->complete(rq);
}

static __latent_entropy void blk_done_softirq(struct softirq_action *h)
{
	blk_complete_reqs(this_cpu_ptr(&blk_cpu_done));
}

static int blk_softirq_cpu_dead(unsigned int cpu)
{
	blk_complete_reqs(&per_cpu(blk_cpu_done, cpu));
	return 0;
}

static void __blk_mq_complete_request_remote(void *data)
{
	__raise_softirq_irqoff(BLOCK_SOFTIRQ);
}

static inline bool blk_mq_complete_need_ipi(struct request *rq)
{
	int cpu = raw_smp_processor_id();

	if (!IS_ENABLED(CONFIG_SMP) ||
	    !test_bit(QUEUE_FLAG_SAME_COMP, &rq->q->queue_flags))
		return false;
	/*
	 * With force threaded interrupts enabled, raising softirq from an SMP
	 * function call will always result in waking the ksoftirqd thread.
	 * This is probably worse than completing the request on a different
	 * cache domain.
	 */
	if (force_irqthreads())
		return false;

	/* same CPU or cache domain and capacity?  Complete locally */
	if (cpu == rq->mq_ctx->cpu ||
	    (!test_bit(QUEUE_FLAG_SAME_FORCE, &rq->q->queue_flags) &&
	     cpus_share_cache(cpu, rq->mq_ctx->cpu) &&
	     cpus_equal_capacity(cpu, rq->mq_ctx->cpu)))
		return false;

	/* don't try to IPI to an offline CPU */
	return cpu_online(rq->mq_ctx->cpu);
}

static void blk_mq_complete_send_ipi(struct request *rq)
{
	unsigned int cpu;

	cpu = rq->mq_ctx->cpu;
	if (llist_add(&rq->ipi_list, &per_cpu(blk_cpu_done, cpu)))
		smp_call_function_single_async(cpu, &per_cpu(blk_cpu_csd, cpu));
}

static void blk_mq_raise_softirq(struct request *rq)
{
	struct llist_head *list;

	preempt_disable();
	list = this_cpu_ptr(&blk_cpu_done);
	if (llist_add(&rq->ipi_list, list))
		raise_softirq(BLOCK_SOFTIRQ);
	preempt_enable();
}

bool blk_mq_complete_request_remote(struct request *rq)
{
	WRITE_ONCE(rq->state, MQ_RQ_COMPLETE);

	/*
	 * For request which hctx has only one ctx mapping,
	 * or a polled request, always complete locally,
	 * it's pointless to redirect the completion.
	 */
	if ((rq->mq_hctx->nr_ctx == 1 &&
	     rq->mq_ctx->cpu == raw_smp_processor_id()) ||
	     rq->cmd_flags & REQ_POLLED)
		return false;

	if (blk_mq_complete_need_ipi(rq)) {
		blk_mq_complete_send_ipi(rq);
		return true;
	}

	if (rq->q->nr_hw_queues == 1) {
		blk_mq_raise_softirq(rq);
		return true;
	}
	return false;
}
EXPORT_SYMBOL_GPL(blk_mq_complete_request_remote);

/**
 * blk_mq_complete_request - end I/O on a request
 * @rq:		the request being processed
 *
 * Description:
 *	Complete a request by scheduling the ->complete_rq operation.
 **/
void blk_mq_complete_request(struct request *rq)
{
	if (!blk_mq_complete_request_remote(rq))
		rq->q->mq_ops->complete(rq);
}
EXPORT_SYMBOL(blk_mq_complete_request);

/**
 * blk_mq_start_request - Start processing a request
 * @rq: Pointer to request to be started
 *
 * Function used by device drivers to notify the block layer that a request
 * is going to be processed now, so blk layer can do proper initializations
 * such as starting the timeout timer.
 */
void blk_mq_start_request(struct request *rq)
{
	struct request_queue *q = rq->q;

	trace_block_rq_issue(rq);

	if (test_bit(QUEUE_FLAG_STATS, &q->queue_flags) &&
	    !blk_rq_is_passthrough(rq)) {
		rq->io_start_time_ns = blk_time_get_ns();
		rq->stats_sectors = blk_rq_sectors(rq);
		rq->rq_flags |= RQF_STATS;
		rq_qos_issue(q, rq);
	}

	WARN_ON_ONCE(blk_mq_rq_state(rq) != MQ_RQ_IDLE);

	blk_add_timer(rq);
	WRITE_ONCE(rq->state, MQ_RQ_IN_FLIGHT);
	rq->mq_hctx->tags->rqs[rq->tag] = rq;

#ifdef CONFIG_BLK_DEV_INTEGRITY
	if (blk_integrity_rq(rq) && req_op(rq) == REQ_OP_WRITE)
		q->integrity.profile->prepare_fn(rq);
#endif
	if (rq->bio && rq->bio->bi_opf & REQ_POLLED)
	        WRITE_ONCE(rq->bio->bi_cookie, rq->mq_hctx->queue_num);
}
EXPORT_SYMBOL(blk_mq_start_request);

/*
 * Allow 2x BLK_MAX_REQUEST_COUNT requests on plug queue for multiple
 * queues. This is important for md arrays to benefit from merging
 * requests.
 */
static inline unsigned short blk_plug_max_rq_count(struct blk_plug *plug)
{
	if (plug->multiple_queues)
		return BLK_MAX_REQUEST_COUNT * 2;
	return BLK_MAX_REQUEST_COUNT;
}

static void blk_add_rq_to_plug(struct blk_plug *plug, struct request *rq)
{
	struct request *last = rq_list_peek(&plug->mq_list);

	if (!plug->rq_count) {
		trace_block_plug(rq->q);
	} else if (plug->rq_count >= blk_plug_max_rq_count(plug) ||
		   (!blk_queue_nomerges(rq->q) &&
		    blk_rq_bytes(last) >= BLK_PLUG_FLUSH_SIZE)) {
		blk_mq_flush_plug_list(plug, false);
		last = NULL;
		trace_block_plug(rq->q);
	}

	if (!plug->multiple_queues && last && last->q != rq->q)
		plug->multiple_queues = true;
	/*
	 * Any request allocated from sched tags can't be issued to
	 * ->queue_rqs() directly
	 */
	if (!plug->has_elevator && (rq->rq_flags & RQF_SCHED_TAGS))
		plug->has_elevator = true;
	rq->rq_next = NULL;
	rq_list_add(&plug->mq_list, rq);
	plug->rq_count++;
}

/**
 * blk_execute_rq_nowait - insert a request to I/O scheduler for execution
 * @rq:		request to insert
 * @at_head:    insert request at head or tail of queue
 *
 * Description:
 *    Insert a fully prepared request at the back of the I/O scheduler queue
 *    for execution.  Don't wait for completion.
 *
 * Note:
 *    This function will invoke @done directly if the queue is dead.
 */
void blk_execute_rq_nowait(struct request *rq, bool at_head)
{
	struct blk_mq_hw_ctx *hctx = rq->mq_hctx;

	WARN_ON(irqs_disabled());
	WARN_ON(!blk_rq_is_passthrough(rq));

	blk_account_io_start(rq);

	/*
	 * As plugging can be enabled for passthrough requests on a zoned
	 * device, directly accessing the plug instead of using blk_mq_plug()
	 * should not have any consequences.
	 */
	if (current->plug && !at_head) {
		blk_add_rq_to_plug(current->plug, rq);
		return;
	}

	blk_mq_insert_request(rq, at_head ? BLK_MQ_INSERT_AT_HEAD : 0);
	blk_mq_run_hw_queue(hctx, hctx->flags & BLK_MQ_F_BLOCKING);
}
EXPORT_SYMBOL_GPL(blk_execute_rq_nowait);

struct blk_rq_wait {
	struct completion done;
	blk_status_t ret;
};

static enum rq_end_io_ret blk_end_sync_rq(struct request *rq, blk_status_t ret)
{
	struct blk_rq_wait *wait = rq->end_io_data;

	wait->ret = ret;
	complete(&wait->done);
	return RQ_END_IO_NONE;
}

bool blk_rq_is_poll(struct request *rq)
{
	if (!rq->mq_hctx)
		return false;
	if (rq->mq_hctx->type != HCTX_TYPE_POLL)
		return false;
	return true;
}
EXPORT_SYMBOL_GPL(blk_rq_is_poll);

static void blk_rq_poll_completion(struct request *rq, struct completion *wait)
{
	do {
		blk_hctx_poll(rq->q, rq->mq_hctx, NULL, 0);
		cond_resched();
	} while (!completion_done(wait));
}

/**
 * blk_execute_rq - insert a request into queue for execution
 * @rq:		request to insert
 * @at_head:    insert request at head or tail of queue
 *
 * Description:
 *    Insert a fully prepared request at the back of the I/O scheduler queue
 *    for execution and wait for completion.
 * Return: The blk_status_t result provided to blk_mq_end_request().
 */
blk_status_t blk_execute_rq(struct request *rq, bool at_head)
{
	struct blk_mq_hw_ctx *hctx = rq->mq_hctx;
	struct blk_rq_wait wait = {
		.done = COMPLETION_INITIALIZER_ONSTACK(wait.done),
	};

	WARN_ON(irqs_disabled());
	WARN_ON(!blk_rq_is_passthrough(rq));

	rq->end_io_data = &wait;
	rq->end_io = blk_end_sync_rq;

	blk_account_io_start(rq);
	blk_mq_insert_request(rq, at_head ? BLK_MQ_INSERT_AT_HEAD : 0);
	blk_mq_run_hw_queue(hctx, false);

	if (blk_rq_is_poll(rq))
		blk_rq_poll_completion(rq, &wait.done);
	else
		blk_wait_io(&wait.done);

	return wait.ret;
}
EXPORT_SYMBOL(blk_execute_rq);

static void __blk_mq_requeue_request(struct request *rq)
{
	struct request_queue *q = rq->q;

	blk_mq_put_driver_tag(rq);

	trace_block_rq_requeue(rq);
	rq_qos_requeue(q, rq);

	if (blk_mq_request_started(rq)) {
		WRITE_ONCE(rq->state, MQ_RQ_IDLE);
		rq->rq_flags &= ~RQF_TIMED_OUT;
	}
}

void blk_mq_requeue_request(struct request *rq, bool kick_requeue_list)
{
	struct request_queue *q = rq->q;
	unsigned long flags;

	__blk_mq_requeue_request(rq);

	/* this request will be re-inserted to io scheduler queue */
	blk_mq_sched_requeue_request(rq);

	spin_lock_irqsave(&q->requeue_lock, flags);
	list_add_tail(&rq->queuelist, &q->requeue_list);
	spin_unlock_irqrestore(&q->requeue_lock, flags);

	if (kick_requeue_list)
		blk_mq_kick_requeue_list(q);
}
EXPORT_SYMBOL(blk_mq_requeue_request);

static void blk_mq_requeue_work(struct work_struct *work)
{
	struct request_queue *q =
		container_of(work, struct request_queue, requeue_work.work);
	LIST_HEAD(rq_list);
	LIST_HEAD(flush_list);
	struct request *rq;

	spin_lock_irq(&q->requeue_lock);
	list_splice_init(&q->requeue_list, &rq_list);
	list_splice_init(&q->flush_list, &flush_list);
	spin_unlock_irq(&q->requeue_lock);

	while (!list_empty(&rq_list)) {
		rq = list_entry(rq_list.next, struct request, queuelist);
		/*
		 * If RQF_DONTPREP ist set, the request has been started by the
		 * driver already and might have driver-specific data allocated
		 * already.  Insert it into the hctx dispatch list to avoid
		 * block layer merges for the request.
		 */
		if (rq->rq_flags & RQF_DONTPREP) {
			list_del_init(&rq->queuelist);
			blk_mq_request_bypass_insert(rq, 0);
		} else {
			list_del_init(&rq->queuelist);
			blk_mq_insert_request(rq, BLK_MQ_INSERT_AT_HEAD);
		}
	}

	while (!list_empty(&flush_list)) {
		rq = list_entry(flush_list.next, struct request, queuelist);
		list_del_init(&rq->queuelist);
		blk_mq_insert_request(rq, 0);
	}

	blk_mq_run_hw_queues(q, false);
}

void blk_mq_kick_requeue_list(struct request_queue *q)
{
	kblockd_mod_delayed_work_on(WORK_CPU_UNBOUND, &q->requeue_work, 0);
}
EXPORT_SYMBOL(blk_mq_kick_requeue_list);

void blk_mq_delay_kick_requeue_list(struct request_queue *q,
				    unsigned long msecs)
{
	kblockd_mod_delayed_work_on(WORK_CPU_UNBOUND, &q->requeue_work,
				    msecs_to_jiffies(msecs));
}
EXPORT_SYMBOL(blk_mq_delay_kick_requeue_list);

static bool blk_is_flush_data_rq(struct request *rq)
{
	return (rq->rq_flags & RQF_FLUSH_SEQ) && !is_flush_rq(rq);
}

static bool blk_mq_rq_inflight(struct request *rq, void *priv)
{
	/*
	 * If we find a request that isn't idle we know the queue is busy
	 * as it's checked in the iter.
	 * Return false to stop the iteration.
	 *
	 * In case of queue quiesce, if one flush data request is completed,
	 * don't count it as inflight given the flush sequence is suspended,
	 * and the original flush data request is invisible to driver, just
	 * like other pending requests because of quiesce
	 */
	if (blk_mq_request_started(rq) && !(blk_queue_quiesced(rq->q) &&
				blk_is_flush_data_rq(rq) &&
				blk_mq_request_completed(rq))) {
		bool *busy = priv;

		*busy = true;
		return false;
	}

	return true;
}

bool blk_mq_queue_inflight(struct request_queue *q)
{
	bool busy = false;

	blk_mq_queue_tag_busy_iter(q, blk_mq_rq_inflight, &busy);
	return busy;
}
EXPORT_SYMBOL_GPL(blk_mq_queue_inflight);

static void blk_mq_rq_timed_out(struct request *req)
{
	req->rq_flags |= RQF_TIMED_OUT;
	if (req->q->mq_ops->timeout) {
		enum blk_eh_timer_return ret;

		ret = req->q->mq_ops->timeout(req);
		if (ret == BLK_EH_DONE)
			return;
		WARN_ON_ONCE(ret != BLK_EH_RESET_TIMER);
	}

	blk_add_timer(req);
}

struct blk_expired_data {
	bool has_timedout_rq;
	unsigned long next;
	unsigned long timeout_start;
};

static bool blk_mq_req_expired(struct request *rq, struct blk_expired_data *expired)
{
	unsigned long deadline;

	if (blk_mq_rq_state(rq) != MQ_RQ_IN_FLIGHT)
		return false;
	if (rq->rq_flags & RQF_TIMED_OUT)
		return false;

	deadline = READ_ONCE(rq->deadline);
	if (time_after_eq(expired->timeout_start, deadline))
		return true;

	if (expired->next == 0)
		expired->next = deadline;
	else if (time_after(expired->next, deadline))
		expired->next = deadline;
	return false;
}

void blk_mq_put_rq_ref(struct request *rq)
{
	if (is_flush_rq(rq)) {
		if (rq->end_io(rq, 0) == RQ_END_IO_FREE)
			blk_mq_free_request(rq);
	} else if (req_ref_put_and_test(rq)) {
		__blk_mq_free_request(rq);
	}
}

static bool blk_mq_check_expired(struct request *rq, void *priv)
{
	struct blk_expired_data *expired = priv;

	/*
	 * blk_mq_queue_tag_busy_iter() has locked the request, so it cannot
	 * be reallocated underneath the timeout handler's processing, then
	 * the expire check is reliable. If the request is not expired, then
	 * it was completed and reallocated as a new request after returning
	 * from blk_mq_check_expired().
	 */
	if (blk_mq_req_expired(rq, expired)) {
		expired->has_timedout_rq = true;
		return false;
	}
	return true;
}

static bool blk_mq_handle_expired(struct request *rq, void *priv)
{
	struct blk_expired_data *expired = priv;

	if (blk_mq_req_expired(rq, expired))
		blk_mq_rq_timed_out(rq);
	return true;
}

static void blk_mq_timeout_work(struct work_struct *work)
{
	struct request_queue *q =
		container_of(work, struct request_queue, timeout_work);
	struct blk_expired_data expired = {
		.timeout_start = jiffies,
	};
	struct blk_mq_hw_ctx *hctx;
	unsigned long i;

	/* A deadlock might occur if a request is stuck requiring a
	 * timeout at the same time a queue freeze is waiting
	 * completion, since the timeout code would not be able to
	 * acquire the queue reference here.
	 *
	 * That's why we don't use blk_queue_enter here; instead, we use
	 * percpu_ref_tryget directly, because we need to be able to
	 * obtain a reference even in the short window between the queue
	 * starting to freeze, by dropping the first reference in
	 * blk_freeze_queue_start, and the moment the last request is
	 * consumed, marked by the instant q_usage_counter reaches
	 * zero.
	 */
	if (!percpu_ref_tryget(&q->q_usage_counter))
		return;

	/* check if there is any timed-out request */
	blk_mq_queue_tag_busy_iter(q, blk_mq_check_expired, &expired);
	if (expired.has_timedout_rq) {
		/*
		 * Before walking tags, we must ensure any submit started
		 * before the current time has finished. Since the submit
		 * uses srcu or rcu, wait for a synchronization point to
		 * ensure all running submits have finished
		 */
		blk_mq_wait_quiesce_done(q->tag_set);

		expired.next = 0;
		blk_mq_queue_tag_busy_iter(q, blk_mq_handle_expired, &expired);
	}

	if (expired.next != 0) {
		mod_timer(&q->timeout, expired.next);
	} else {
		/*
		 * Request timeouts are handled as a forward rolling timer. If
		 * we end up here it means that no requests are pending and
		 * also that no request has been pending for a while. Mark
		 * each hctx as idle.
		 */
		queue_for_each_hw_ctx(q, hctx, i) {
			/* the hctx may be unmapped, so check it here */
			if (blk_mq_hw_queue_mapped(hctx))
				blk_mq_tag_idle(hctx);
		}
	}
	blk_queue_exit(q);
}

struct flush_busy_ctx_data {
	struct blk_mq_hw_ctx *hctx;
	struct list_head *list;
};

static bool flush_busy_ctx(struct sbitmap *sb, unsigned int bitnr, void *data)
{
	struct flush_busy_ctx_data *flush_data = data;
	struct blk_mq_hw_ctx *hctx = flush_data->hctx;
	struct blk_mq_ctx *ctx = hctx->ctxs[bitnr];
	enum hctx_type type = hctx->type;

	spin_lock(&ctx->lock);
	list_splice_tail_init(&ctx->rq_lists[type], flush_data->list);
	sbitmap_clear_bit(sb, bitnr);
	spin_unlock(&ctx->lock);
	return true;
}

/*
 * Process software queues that have been marked busy, splicing them
 * to the for-dispatch
 */
void blk_mq_flush_busy_ctxs(struct blk_mq_hw_ctx *hctx, struct list_head *list)
{
	struct flush_busy_ctx_data data = {
		.hctx = hctx,
		.list = list,
	};

	sbitmap_for_each_set(&hctx->ctx_map, flush_busy_ctx, &data);
}
EXPORT_SYMBOL_GPL(blk_mq_flush_busy_ctxs);

struct dispatch_rq_data {
	struct blk_mq_hw_ctx *hctx;
	struct request *rq;
};

static bool dispatch_rq_from_ctx(struct sbitmap *sb, unsigned int bitnr,
		void *data)
{
	struct dispatch_rq_data *dispatch_data = data;
	struct blk_mq_hw_ctx *hctx = dispatch_data->hctx;
	struct blk_mq_ctx *ctx = hctx->ctxs[bitnr];
	enum hctx_type type = hctx->type;

	spin_lock(&ctx->lock);
	if (!list_empty(&ctx->rq_lists[type])) {
		dispatch_data->rq = list_entry_rq(ctx->rq_lists[type].next);
		list_del_init(&dispatch_data->rq->queuelist);
		if (list_empty(&ctx->rq_lists[type]))
			sbitmap_clear_bit(sb, bitnr);
	}
	spin_unlock(&ctx->lock);

	return !dispatch_data->rq;
}

struct request *blk_mq_dequeue_from_ctx(struct blk_mq_hw_ctx *hctx,
					struct blk_mq_ctx *start)
{
	unsigned off = start ? start->index_hw[hctx->type] : 0;
	struct dispatch_rq_data data = {
		.hctx = hctx,
		.rq   = NULL,
	};

	__sbitmap_for_each_set(&hctx->ctx_map, off,
			       dispatch_rq_from_ctx, &data);

	return data.rq;
}

bool __blk_mq_alloc_driver_tag(struct request *rq)
{
	struct sbitmap_queue *bt = &rq->mq_hctx->tags->bitmap_tags;
	unsigned int tag_offset = rq->mq_hctx->tags->nr_reserved_tags;
	int tag;

	blk_mq_tag_busy(rq->mq_hctx);

	if (blk_mq_tag_is_reserved(rq->mq_hctx->sched_tags, rq->internal_tag)) {
		bt = &rq->mq_hctx->tags->breserved_tags;
		tag_offset = 0;
	} else {
		if (!hctx_may_queue(rq->mq_hctx, bt))
			return false;
	}

	tag = __sbitmap_queue_get(bt);
	if (tag == BLK_MQ_NO_TAG)
		return false;

	rq->tag = tag + tag_offset;
	blk_mq_inc_active_requests(rq->mq_hctx);
	return true;
}

static int blk_mq_dispatch_wake(wait_queue_entry_t *wait, unsigned mode,
				int flags, void *key)
{
	struct blk_mq_hw_ctx *hctx;

	hctx = container_of(wait, struct blk_mq_hw_ctx, dispatch_wait);

	spin_lock(&hctx->dispatch_wait_lock);
	if (!list_empty(&wait->entry)) {
		struct sbitmap_queue *sbq;

		list_del_init(&wait->entry);
		sbq = &hctx->tags->bitmap_tags;
		atomic_dec(&sbq->ws_active);
	}
	spin_unlock(&hctx->dispatch_wait_lock);

	blk_mq_run_hw_queue(hctx, true);
	return 1;
}

/*
 * Mark us waiting for a tag. For shared tags, this involves hooking us into
 * the tag wakeups. For non-shared tags, we can simply mark us needing a
 * restart. For both cases, take care to check the condition again after
 * marking us as waiting.
 */
static bool blk_mq_mark_tag_wait(struct blk_mq_hw_ctx *hctx,
				 struct request *rq)
{
	struct sbitmap_queue *sbq;
	struct wait_queue_head *wq;
	wait_queue_entry_t *wait;
	bool ret;

	if (!(hctx->flags & BLK_MQ_F_TAG_QUEUE_SHARED) &&
	    !(blk_mq_is_shared_tags(hctx->flags))) {
		blk_mq_sched_mark_restart_hctx(hctx);

		/*
		 * It's possible that a tag was freed in the window between the
		 * allocation failure and adding the hardware queue to the wait
		 * queue.
		 *
		 * Don't clear RESTART here, someone else could have set it.
		 * At most this will cost an extra queue run.
		 */
		return blk_mq_get_driver_tag(rq);
	}

	wait = &hctx->dispatch_wait;
	if (!list_empty_careful(&wait->entry))
		return false;

	if (blk_mq_tag_is_reserved(rq->mq_hctx->sched_tags, rq->internal_tag))
		sbq = &hctx->tags->breserved_tags;
	else
		sbq = &hctx->tags->bitmap_tags;
	wq = &bt_wait_ptr(sbq, hctx)->wait;

	spin_lock_irq(&wq->lock);
	spin_lock(&hctx->dispatch_wait_lock);
	if (!list_empty(&wait->entry)) {
		spin_unlock(&hctx->dispatch_wait_lock);
		spin_unlock_irq(&wq->lock);
		return false;
	}

	atomic_inc(&sbq->ws_active);
	wait->flags &= ~WQ_FLAG_EXCLUSIVE;
	__add_wait_queue(wq, wait);

	/*
	 * Add one explicit barrier since blk_mq_get_driver_tag() may
	 * not imply barrier in case of failure.
	 *
	 * Order adding us to wait queue and allocating driver tag.
	 *
	 * The pair is the one implied in sbitmap_queue_wake_up() which
	 * orders clearing sbitmap tag bits and waitqueue_active() in
	 * __sbitmap_queue_wake_up(), since waitqueue_active() is lockless
	 *
	 * Otherwise, re-order of adding wait queue and getting driver tag
	 * may cause __sbitmap_queue_wake_up() to wake up nothing because
	 * the waitqueue_active() may not observe us in wait queue.
	 */
	smp_mb();

	/*
	 * It's possible that a tag was freed in the window between the
	 * allocation failure and adding the hardware queue to the wait
	 * queue.
	 */
	ret = blk_mq_get_driver_tag(rq);
	if (!ret) {
		spin_unlock(&hctx->dispatch_wait_lock);
		spin_unlock_irq(&wq->lock);
		return false;
	}

	/*
	 * We got a tag, remove ourselves from the wait queue to ensure
	 * someone else gets the wakeup.
	 */
	list_del_init(&wait->entry);
	atomic_dec(&sbq->ws_active);
	spin_unlock(&hctx->dispatch_wait_lock);
	spin_unlock_irq(&wq->lock);

	return true;
}

#define BLK_MQ_DISPATCH_BUSY_EWMA_WEIGHT  8
#define BLK_MQ_DISPATCH_BUSY_EWMA_FACTOR  4
/*
 * Update dispatch busy with the Exponential Weighted Moving Average(EWMA):
 * - EWMA is one simple way to compute running average value
 * - weight(7/8 and 1/8) is applied so that it can decrease exponentially
 * - take 4 as factor for avoiding to get too small(0) result, and this
 *   factor doesn't matter because EWMA decreases exponentially
 */
static void blk_mq_update_dispatch_busy(struct blk_mq_hw_ctx *hctx, bool busy)
{
	unsigned int ewma;

	ewma = hctx->dispatch_busy;

	if (!ewma && !busy)
		return;

	ewma *= BLK_MQ_DISPATCH_BUSY_EWMA_WEIGHT - 1;
	if (busy)
		ewma += 1 << BLK_MQ_DISPATCH_BUSY_EWMA_FACTOR;
	ewma /= BLK_MQ_DISPATCH_BUSY_EWMA_WEIGHT;

	hctx->dispatch_busy = ewma;
}

#define BLK_MQ_RESOURCE_DELAY	3		/* ms units */

static void blk_mq_handle_dev_resource(struct request *rq,
				       struct list_head *list)
{
	list_add(&rq->queuelist, list);
	__blk_mq_requeue_request(rq);
}

static void blk_mq_handle_zone_resource(struct request *rq,
					struct list_head *zone_list)
{
	/*
	 * If we end up here it is because we cannot dispatch a request to a
	 * specific zone due to LLD level zone-write locking or other zone
	 * related resource not being available. In this case, set the request
	 * aside in zone_list for retrying it later.
	 */
	list_add(&rq->queuelist, zone_list);
	__blk_mq_requeue_request(rq);
}

enum prep_dispatch {
	PREP_DISPATCH_OK,
	PREP_DISPATCH_NO_TAG,
	PREP_DISPATCH_NO_BUDGET,
};

static enum prep_dispatch blk_mq_prep_dispatch_rq(struct request *rq,
						  bool need_budget)
{
	struct blk_mq_hw_ctx *hctx = rq->mq_hctx;
	int budget_token = -1;

	if (need_budget) {
		budget_token = blk_mq_get_dispatch_budget(rq->q);
		if (budget_token < 0) {
			blk_mq_put_driver_tag(rq);
			return PREP_DISPATCH_NO_BUDGET;
		}
		blk_mq_set_rq_budget_token(rq, budget_token);
	}

	if (!blk_mq_get_driver_tag(rq)) {
		/*
		 * The initial allocation attempt failed, so we need to
		 * rerun the hardware queue when a tag is freed. The
		 * waitqueue takes care of that. If the queue is run
		 * before we add this entry back on the dispatch list,
		 * we'll re-run it below.
		 */
		if (!blk_mq_mark_tag_wait(hctx, rq)) {
			/*
			 * All budgets not got from this function will be put
			 * together during handling partial dispatch
			 */
			if (need_budget)
				blk_mq_put_dispatch_budget(rq->q, budget_token);
			return PREP_DISPATCH_NO_TAG;
		}
	}

	return PREP_DISPATCH_OK;
}

/* release all allocated budgets before calling to blk_mq_dispatch_rq_list */
static void blk_mq_release_budgets(struct request_queue *q,
		struct list_head *list)
{
	struct request *rq;

	list_for_each_entry(rq, list, queuelist) {
		int budget_token = blk_mq_get_rq_budget_token(rq);

		if (budget_token >= 0)
			blk_mq_put_dispatch_budget(q, budget_token);
	}
}

/*
 * blk_mq_commit_rqs will notify driver using bd->last that there is no
 * more requests. (See comment in struct blk_mq_ops for commit_rqs for
 * details)
 * Attention, we should explicitly call this in unusual cases:
 *  1) did not queue everything initially scheduled to queue
 *  2) the last attempt to queue a request failed
 */
static void blk_mq_commit_rqs(struct blk_mq_hw_ctx *hctx, int queued,
			      bool from_schedule)
{
	if (hctx->queue->mq_ops->commit_rqs && queued) {
		trace_block_unplug(hctx->queue, queued, !from_schedule);
		hctx->queue->mq_ops->commit_rqs(hctx);
	}
}

/*
 * Returns true if we did some work AND can potentially do more.
 */
bool blk_mq_dispatch_rq_list(struct blk_mq_hw_ctx *hctx, struct list_head *list,
			     unsigned int nr_budgets)
{
	enum prep_dispatch prep;
	struct request_queue *q = hctx->queue;
	struct request *rq;
	int queued;
	blk_status_t ret = BLK_STS_OK;
	LIST_HEAD(zone_list);
	bool needs_resource = false;

	if (list_empty(list))
		return false;

	/*
	 * Now process all the entries, sending them to the driver.
	 */
	queued = 0;
	do {
		struct blk_mq_queue_data bd;

		rq = list_first_entry(list, struct request, queuelist);

		WARN_ON_ONCE(hctx != rq->mq_hctx);
		prep = blk_mq_prep_dispatch_rq(rq, !nr_budgets);
		if (prep != PREP_DISPATCH_OK)
			break;

		list_del_init(&rq->queuelist);

		bd.rq = rq;
		bd.last = list_empty(list);

		/*
		 * once the request is queued to lld, no need to cover the
		 * budget any more
		 */
		if (nr_budgets)
			nr_budgets--;
		ret = q->mq_ops->queue_rq(hctx, &bd);
		switch (ret) {
		case BLK_STS_OK:
			queued++;
			break;
		case BLK_STS_RESOURCE:
			needs_resource = true;
			fallthrough;
		case BLK_STS_DEV_RESOURCE:
			blk_mq_handle_dev_resource(rq, list);
			goto out;
		case BLK_STS_ZONE_RESOURCE:
			/*
			 * Move the request to zone_list and keep going through
			 * the dispatch list to find more requests the drive can
			 * accept.
			 */
			blk_mq_handle_zone_resource(rq, &zone_list);
			needs_resource = true;
			break;
		default:
			blk_mq_end_request(rq, ret);
		}
	} while (!list_empty(list));
out:
	if (!list_empty(&zone_list))
		list_splice_tail_init(&zone_list, list);

	/* If we didn't flush the entire list, we could have told the driver
	 * there was more coming, but that turned out to be a lie.
	 */
	if (!list_empty(list) || ret != BLK_STS_OK)
		blk_mq_commit_rqs(hctx, queued, false);

	/*
	 * Any items that need requeuing? Stuff them into hctx->dispatch,
	 * that is where we will continue on next queue run.
	 */
	if (!list_empty(list)) {
		bool needs_restart;
		/* For non-shared tags, the RESTART check will suffice */
		bool no_tag = prep == PREP_DISPATCH_NO_TAG &&
			((hctx->flags & BLK_MQ_F_TAG_QUEUE_SHARED) ||
			blk_mq_is_shared_tags(hctx->flags));

		if (nr_budgets)
			blk_mq_release_budgets(q, list);

		spin_lock(&hctx->lock);
		list_splice_tail_init(list, &hctx->dispatch);
		spin_unlock(&hctx->lock);

		/*
		 * Order adding requests to hctx->dispatch and checking
		 * SCHED_RESTART flag. The pair of this smp_mb() is the one
		 * in blk_mq_sched_restart(). Avoid restart code path to
		 * miss the new added requests to hctx->dispatch, meantime
		 * SCHED_RESTART is observed here.
		 */
		smp_mb();

		/*
		 * If SCHED_RESTART was set by the caller of this function and
		 * it is no longer set that means that it was cleared by another
		 * thread and hence that a queue rerun is needed.
		 *
		 * If 'no_tag' is set, that means that we failed getting
		 * a driver tag with an I/O scheduler attached. If our dispatch
		 * waitqueue is no longer active, ensure that we run the queue
		 * AFTER adding our entries back to the list.
		 *
		 * If no I/O scheduler has been configured it is possible that
		 * the hardware queue got stopped and restarted before requests
		 * were pushed back onto the dispatch list. Rerun the queue to
		 * avoid starvation. Notes:
		 * - blk_mq_run_hw_queue() checks whether or not a queue has
		 *   been stopped before rerunning a queue.
		 * - Some but not all block drivers stop a queue before
		 *   returning BLK_STS_RESOURCE. Two exceptions are scsi-mq
		 *   and dm-rq.
		 *
		 * If driver returns BLK_STS_RESOURCE and SCHED_RESTART
		 * bit is set, run queue after a delay to avoid IO stalls
		 * that could otherwise occur if the queue is idle.  We'll do
		 * similar if we couldn't get budget or couldn't lock a zone
		 * and SCHED_RESTART is set.
		 */
		needs_restart = blk_mq_sched_needs_restart(hctx);
		if (prep == PREP_DISPATCH_NO_BUDGET)
			needs_resource = true;
		if (!needs_restart ||
		    (no_tag && list_empty_careful(&hctx->dispatch_wait.entry)))
			blk_mq_run_hw_queue(hctx, true);
		else if (needs_resource)
			blk_mq_delay_run_hw_queue(hctx, BLK_MQ_RESOURCE_DELAY);

		blk_mq_update_dispatch_busy(hctx, true);
		return false;
	}

	blk_mq_update_dispatch_busy(hctx, false);
	return true;
}

static inline int blk_mq_first_mapped_cpu(struct blk_mq_hw_ctx *hctx)
{
	int cpu = cpumask_first_and(hctx->cpumask, cpu_online_mask);

	if (cpu >= nr_cpu_ids)
		cpu = cpumask_first(hctx->cpumask);
	return cpu;
}

/*
 * It'd be great if the workqueue API had a way to pass
 * in a mask and had some smarts for more clever placement.
 * For now we just round-robin here, switching for every
 * BLK_MQ_CPU_WORK_BATCH queued items.
 */
static int blk_mq_hctx_next_cpu(struct blk_mq_hw_ctx *hctx)
{
	bool tried = false;
	int next_cpu = hctx->next_cpu;

	if (hctx->queue->nr_hw_queues == 1)
		return WORK_CPU_UNBOUND;

	if (--hctx->next_cpu_batch <= 0) {
select_cpu:
		next_cpu = cpumask_next_and(next_cpu, hctx->cpumask,
				cpu_online_mask);
		if (next_cpu >= nr_cpu_ids)
			next_cpu = blk_mq_first_mapped_cpu(hctx);
		hctx->next_cpu_batch = BLK_MQ_CPU_WORK_BATCH;
	}

	/*
	 * Do unbound schedule if we can't find a online CPU for this hctx,
	 * and it should only happen in the path of handling CPU DEAD.
	 */
	if (!cpu_online(next_cpu)) {
		if (!tried) {
			tried = true;
			goto select_cpu;
		}

		/*
		 * Make sure to re-select CPU next time once after CPUs
		 * in hctx->cpumask become online again.
		 */
		hctx->next_cpu = next_cpu;
		hctx->next_cpu_batch = 1;
		return WORK_CPU_UNBOUND;
	}

	hctx->next_cpu = next_cpu;
	return next_cpu;
}

/**
 * blk_mq_delay_run_hw_queue - Run a hardware queue asynchronously.
 * @hctx: Pointer to the hardware queue to run.
 * @msecs: Milliseconds of delay to wait before running the queue.
 *
 * Run a hardware queue asynchronously with a delay of @msecs.
 */
void blk_mq_delay_run_hw_queue(struct blk_mq_hw_ctx *hctx, unsigned long msecs)
{
	if (unlikely(blk_mq_hctx_stopped(hctx)))
		return;
	kblockd_mod_delayed_work_on(blk_mq_hctx_next_cpu(hctx), &hctx->run_work,
				    msecs_to_jiffies(msecs));
}
EXPORT_SYMBOL(blk_mq_delay_run_hw_queue);

/**
 * blk_mq_run_hw_queue - Start to run a hardware queue.
 * @hctx: Pointer to the hardware queue to run.
 * @async: If we want to run the queue asynchronously.
 *
 * Check if the request queue is not in a quiesced state and if there are
 * pending requests to be sent. If this is true, run the queue to send requests
 * to hardware.
 */
void blk_mq_run_hw_queue(struct blk_mq_hw_ctx *hctx, bool async)
{
	bool need_run;

	/*
	 * We can't run the queue inline with interrupts disabled.
	 */
	WARN_ON_ONCE(!async && in_interrupt());

	might_sleep_if(!async && hctx->flags & BLK_MQ_F_BLOCKING);

	/*
	 * When queue is quiesced, we may be switching io scheduler, or
	 * updating nr_hw_queues, or other things, and we can't run queue
	 * any more, even __blk_mq_hctx_has_pending() can't be called safely.
	 *
	 * And queue will be rerun in blk_mq_unquiesce_queue() if it is
	 * quiesced.
	 */
	__blk_mq_run_dispatch_ops(hctx->queue, false,
		need_run = !blk_queue_quiesced(hctx->queue) &&
		blk_mq_hctx_has_pending(hctx));

	if (!need_run)
		return;

	if (async || !cpumask_test_cpu(raw_smp_processor_id(), hctx->cpumask)) {
		blk_mq_delay_run_hw_queue(hctx, 0);
		return;
	}

	blk_mq_run_dispatch_ops(hctx->queue,
				blk_mq_sched_dispatch_requests(hctx));
}
EXPORT_SYMBOL(blk_mq_run_hw_queue);

/*
 * Return prefered queue to dispatch from (if any) for non-mq aware IO
 * scheduler.
 */
static struct blk_mq_hw_ctx *blk_mq_get_sq_hctx(struct request_queue *q)
{
	struct blk_mq_ctx *ctx = blk_mq_get_ctx(q);
	/*
	 * If the IO scheduler does not respect hardware queues when
	 * dispatching, we just don't bother with multiple HW queues and
	 * dispatch from hctx for the current CPU since running multiple queues
	 * just causes lock contention inside the scheduler and pointless cache
	 * bouncing.
	 */
	struct blk_mq_hw_ctx *hctx = ctx->hctxs[HCTX_TYPE_DEFAULT];

	if (!blk_mq_hctx_stopped(hctx))
		return hctx;
	return NULL;
}

/**
 * blk_mq_run_hw_queues - Run all hardware queues in a request queue.
 * @q: Pointer to the request queue to run.
 * @async: If we want to run the queue asynchronously.
 */
void blk_mq_run_hw_queues(struct request_queue *q, bool async)
{
	struct blk_mq_hw_ctx *hctx, *sq_hctx;
	unsigned long i;

	sq_hctx = NULL;
	if (blk_queue_sq_sched(q))
		sq_hctx = blk_mq_get_sq_hctx(q);
	queue_for_each_hw_ctx(q, hctx, i) {
		if (blk_mq_hctx_stopped(hctx))
			continue;
		/*
		 * Dispatch from this hctx either if there's no hctx preferred
		 * by IO scheduler or if it has requests that bypass the
		 * scheduler.
		 */
		if (!sq_hctx || sq_hctx == hctx ||
		    !list_empty_careful(&hctx->dispatch))
			blk_mq_run_hw_queue(hctx, async);
	}
}
EXPORT_SYMBOL(blk_mq_run_hw_queues);

/**
 * blk_mq_delay_run_hw_queues - Run all hardware queues asynchronously.
 * @q: Pointer to the request queue to run.
 * @msecs: Milliseconds of delay to wait before running the queues.
 */
void blk_mq_delay_run_hw_queues(struct request_queue *q, unsigned long msecs)
{
	struct blk_mq_hw_ctx *hctx, *sq_hctx;
	unsigned long i;

	sq_hctx = NULL;
	if (blk_queue_sq_sched(q))
		sq_hctx = blk_mq_get_sq_hctx(q);
	queue_for_each_hw_ctx(q, hctx, i) {
		if (blk_mq_hctx_stopped(hctx))
			continue;
		/*
		 * If there is already a run_work pending, leave the
		 * pending delay untouched. Otherwise, a hctx can stall
		 * if another hctx is re-delaying the other's work
		 * before the work executes.
		 */
		if (delayed_work_pending(&hctx->run_work))
			continue;
		/*
		 * Dispatch from this hctx either if there's no hctx preferred
		 * by IO scheduler or if it has requests that bypass the
		 * scheduler.
		 */
		if (!sq_hctx || sq_hctx == hctx ||
		    !list_empty_careful(&hctx->dispatch))
			blk_mq_delay_run_hw_queue(hctx, msecs);
	}
}
EXPORT_SYMBOL(blk_mq_delay_run_hw_queues);

/*
 * This function is often used for pausing .queue_rq() by driver when
 * there isn't enough resource or some conditions aren't satisfied, and
 * BLK_STS_RESOURCE is usually returned.
 *
 * We do not guarantee that dispatch can be drained or blocked
 * after blk_mq_stop_hw_queue() returns. Please use
 * blk_mq_quiesce_queue() for that requirement.
 */
void blk_mq_stop_hw_queue(struct blk_mq_hw_ctx *hctx)
{
	cancel_delayed_work(&hctx->run_work);

	set_bit(BLK_MQ_S_STOPPED, &hctx->state);
}
EXPORT_SYMBOL(blk_mq_stop_hw_queue);

/*
 * This function is often used for pausing .queue_rq() by driver when
 * there isn't enough resource or some conditions aren't satisfied, and
 * BLK_STS_RESOURCE is usually returned.
 *
 * We do not guarantee that dispatch can be drained or blocked
 * after blk_mq_stop_hw_queues() returns. Please use
 * blk_mq_quiesce_queue() for that requirement.
 */
void blk_mq_stop_hw_queues(struct request_queue *q)
{
	struct blk_mq_hw_ctx *hctx;
	unsigned long i;

	queue_for_each_hw_ctx(q, hctx, i)
		blk_mq_stop_hw_queue(hctx);
}
EXPORT_SYMBOL(blk_mq_stop_hw_queues);

void blk_mq_start_hw_queue(struct blk_mq_hw_ctx *hctx)
{
	clear_bit(BLK_MQ_S_STOPPED, &hctx->state);

	blk_mq_run_hw_queue(hctx, hctx->flags & BLK_MQ_F_BLOCKING);
}
EXPORT_SYMBOL(blk_mq_start_hw_queue);

void blk_mq_start_hw_queues(struct request_queue *q)
{
	struct blk_mq_hw_ctx *hctx;
	unsigned long i;

	queue_for_each_hw_ctx(q, hctx, i)
		blk_mq_start_hw_queue(hctx);
}
EXPORT_SYMBOL(blk_mq_start_hw_queues);

void blk_mq_start_stopped_hw_queue(struct blk_mq_hw_ctx *hctx, bool async)
{
	if (!blk_mq_hctx_stopped(hctx))
		return;

	clear_bit(BLK_MQ_S_STOPPED, &hctx->state);
	blk_mq_run_hw_queue(hctx, async);
}
EXPORT_SYMBOL_GPL(blk_mq_start_stopped_hw_queue);

void blk_mq_start_stopped_hw_queues(struct request_queue *q, bool async)
{
	struct blk_mq_hw_ctx *hctx;
	unsigned long i;

	queue_for_each_hw_ctx(q, hctx, i)
		blk_mq_start_stopped_hw_queue(hctx, async ||
					(hctx->flags & BLK_MQ_F_BLOCKING));
}
EXPORT_SYMBOL(blk_mq_start_stopped_hw_queues);

static void blk_mq_run_work_fn(struct work_struct *work)
{
	struct blk_mq_hw_ctx *hctx =
		container_of(work, struct blk_mq_hw_ctx, run_work.work);

	blk_mq_run_dispatch_ops(hctx->queue,
				blk_mq_sched_dispatch_requests(hctx));
}

/**
 * blk_mq_request_bypass_insert - Insert a request at dispatch list.
 * @rq: Pointer to request to be inserted.
 * @flags: BLK_MQ_INSERT_*
 *
 * Should only be used carefully, when the caller knows we want to
 * bypass a potential IO scheduler on the target device.
 */
static void blk_mq_request_bypass_insert(struct request *rq, blk_insert_t flags)
{
	struct blk_mq_hw_ctx *hctx = rq->mq_hctx;

	spin_lock(&hctx->lock);
	if (flags & BLK_MQ_INSERT_AT_HEAD)
		list_add(&rq->queuelist, &hctx->dispatch);
	else
		list_add_tail(&rq->queuelist, &hctx->dispatch);
	spin_unlock(&hctx->lock);
}

static void blk_mq_insert_requests(struct blk_mq_hw_ctx *hctx,
		struct blk_mq_ctx *ctx, struct list_head *list,
		bool run_queue_async)
{
	struct request *rq;
	enum hctx_type type = hctx->type;

	/*
	 * Try to issue requests directly if the hw queue isn't busy to save an
	 * extra enqueue & dequeue to the sw queue.
	 */
	if (!hctx->dispatch_busy && !run_queue_async) {
		blk_mq_run_dispatch_ops(hctx->queue,
			blk_mq_try_issue_list_directly(hctx, list));
		if (list_empty(list))
			goto out;
	}

	/*
	 * preemption doesn't flush plug list, so it's possible ctx->cpu is
	 * offline now
	 */
	list_for_each_entry(rq, list, queuelist) {
		BUG_ON(rq->mq_ctx != ctx);
		trace_block_rq_insert(rq);
		if (rq->cmd_flags & REQ_NOWAIT)
			run_queue_async = true;
	}

	spin_lock(&ctx->lock);
	list_splice_tail_init(list, &ctx->rq_lists[type]);
	blk_mq_hctx_mark_pending(hctx, ctx);
	spin_unlock(&ctx->lock);
out:
	blk_mq_run_hw_queue(hctx, run_queue_async);
}

static void blk_mq_insert_request(struct request *rq, blk_insert_t flags)
{
	struct request_queue *q = rq->q;
	struct blk_mq_ctx *ctx = rq->mq_ctx;
	struct blk_mq_hw_ctx *hctx = rq->mq_hctx;

	if (blk_rq_is_passthrough(rq)) {
		/*
		 * Passthrough request have to be added to hctx->dispatch
		 * directly.  The device may be in a situation where it can't
		 * handle FS request, and always returns BLK_STS_RESOURCE for
		 * them, which gets them added to hctx->dispatch.
		 *
		 * If a passthrough request is required to unblock the queues,
		 * and it is added to the scheduler queue, there is no chance to
		 * dispatch it given we prioritize requests in hctx->dispatch.
		 */
		blk_mq_request_bypass_insert(rq, flags);
	} else if (req_op(rq) == REQ_OP_FLUSH) {
		/*
		 * Firstly normal IO request is inserted to scheduler queue or
		 * sw queue, meantime we add flush request to dispatch queue(
		 * hctx->dispatch) directly and there is at most one in-flight
		 * flush request for each hw queue, so it doesn't matter to add
		 * flush request to tail or front of the dispatch queue.
		 *
		 * Secondly in case of NCQ, flush request belongs to non-NCQ
		 * command, and queueing it will fail when there is any
		 * in-flight normal IO request(NCQ command). When adding flush
		 * rq to the front of hctx->dispatch, it is easier to introduce
		 * extra time to flush rq's latency because of S_SCHED_RESTART
		 * compared with adding to the tail of dispatch queue, then
		 * chance of flush merge is increased, and less flush requests
		 * will be issued to controller. It is observed that ~10% time
		 * is saved in blktests block/004 on disk attached to AHCI/NCQ
		 * drive when adding flush rq to the front of hctx->dispatch.
		 *
		 * Simply queue flush rq to the front of hctx->dispatch so that
		 * intensive flush workloads can benefit in case of NCQ HW.
		 */
		blk_mq_request_bypass_insert(rq, BLK_MQ_INSERT_AT_HEAD);
	} else if (q->elevator) {
		LIST_HEAD(list);

		WARN_ON_ONCE(rq->tag != BLK_MQ_NO_TAG);

		list_add(&rq->queuelist, &list);
		q->elevator->type->ops.insert_requests(hctx, &list, flags);
	} else {
		trace_block_rq_insert(rq);

		spin_lock(&ctx->lock);
		if (flags & BLK_MQ_INSERT_AT_HEAD)
			list_add(&rq->queuelist, &ctx->rq_lists[hctx->type]);
		else
			list_add_tail(&rq->queuelist,
				      &ctx->rq_lists[hctx->type]);
		blk_mq_hctx_mark_pending(hctx, ctx);
		spin_unlock(&ctx->lock);
	}
}

static void blk_mq_bio_to_request(struct request *rq, struct bio *bio,
		unsigned int nr_segs)
{
	int err;

	if (bio->bi_opf & REQ_RAHEAD)
		rq->cmd_flags |= REQ_FAILFAST_MASK;

	rq->__sector = bio->bi_iter.bi_sector;
	rq->write_hint = bio->bi_write_hint;
	blk_rq_bio_prep(rq, bio, nr_segs);

	/* This can't fail, since GFP_NOIO includes __GFP_DIRECT_RECLAIM. */
	err = blk_crypto_rq_bio_prep(rq, bio, GFP_NOIO);
	WARN_ON_ONCE(err);

	blk_account_io_start(rq);
}

static blk_status_t __blk_mq_issue_directly(struct blk_mq_hw_ctx *hctx,
					    struct request *rq, bool last)
{
	struct request_queue *q = rq->q;
	struct blk_mq_queue_data bd = {
		.rq = rq,
		.last = last,
	};
	blk_status_t ret;

	/*
	 * For OK queue, we are done. For error, caller may kill it.
	 * Any other error (busy), just add it to our list as we
	 * previously would have done.
	 */
	ret = q->mq_ops->queue_rq(hctx, &bd);
	switch (ret) {
	case BLK_STS_OK:
		blk_mq_update_dispatch_busy(hctx, false);
		break;
	case BLK_STS_RESOURCE:
	case BLK_STS_DEV_RESOURCE:
		blk_mq_update_dispatch_busy(hctx, true);
		__blk_mq_requeue_request(rq);
		break;
	default:
		blk_mq_update_dispatch_busy(hctx, false);
		break;
	}

	return ret;
}

static bool blk_mq_get_budget_and_tag(struct request *rq)
{
	int budget_token;

	budget_token = blk_mq_get_dispatch_budget(rq->q);
	if (budget_token < 0)
		return false;
	blk_mq_set_rq_budget_token(rq, budget_token);
	if (!blk_mq_get_driver_tag(rq)) {
		blk_mq_put_dispatch_budget(rq->q, budget_token);
		return false;
	}
	return true;
}

/**
 * blk_mq_try_issue_directly - Try to send a request directly to device driver.
 * @hctx: Pointer of the associated hardware queue.
 * @rq: Pointer to request to be sent.
 *
 * If the device has enough resources to accept a new request now, send the
 * request directly to device driver. Else, insert at hctx->dispatch queue, so
 * we can try send it another time in the future. Requests inserted at this
 * queue have higher priority.
 */
static void blk_mq_try_issue_directly(struct blk_mq_hw_ctx *hctx,
		struct request *rq)
{
	blk_status_t ret;

	if (blk_mq_hctx_stopped(hctx) || blk_queue_quiesced(rq->q)) {
		blk_mq_insert_request(rq, 0);
		return;
	}

	if ((rq->rq_flags & RQF_USE_SCHED) || !blk_mq_get_budget_and_tag(rq)) {
		blk_mq_insert_request(rq, 0);
		blk_mq_run_hw_queue(hctx, rq->cmd_flags & REQ_NOWAIT);
		return;
	}

	ret = __blk_mq_issue_directly(hctx, rq, true);
	switch (ret) {
	case BLK_STS_OK:
		break;
	case BLK_STS_RESOURCE:
	case BLK_STS_DEV_RESOURCE:
		blk_mq_request_bypass_insert(rq, 0);
		blk_mq_run_hw_queue(hctx, false);
		break;
	default:
		blk_mq_end_request(rq, ret);
		break;
	}
}

static blk_status_t blk_mq_request_issue_directly(struct request *rq, bool last)
{
	struct blk_mq_hw_ctx *hctx = rq->mq_hctx;

	if (blk_mq_hctx_stopped(hctx) || blk_queue_quiesced(rq->q)) {
		blk_mq_insert_request(rq, 0);
		return BLK_STS_OK;
	}

	if (!blk_mq_get_budget_and_tag(rq))
		return BLK_STS_RESOURCE;
	return __blk_mq_issue_directly(hctx, rq, last);
}

static void blk_mq_plug_issue_direct(struct blk_plug *plug)
{
	struct blk_mq_hw_ctx *hctx = NULL;
	struct request *rq;
	int queued = 0;
	blk_status_t ret = BLK_STS_OK;

	while ((rq = rq_list_pop(&plug->mq_list))) {
		bool last = rq_list_empty(plug->mq_list);

		if (hctx != rq->mq_hctx) {
			if (hctx) {
				blk_mq_commit_rqs(hctx, queued, false);
				queued = 0;
			}
			hctx = rq->mq_hctx;
		}

		ret = blk_mq_request_issue_directly(rq, last);
		switch (ret) {
		case BLK_STS_OK:
			queued++;
			break;
		case BLK_STS_RESOURCE:
		case BLK_STS_DEV_RESOURCE:
			blk_mq_request_bypass_insert(rq, 0);
			blk_mq_run_hw_queue(hctx, false);
			goto out;
		default:
			blk_mq_end_request(rq, ret);
			break;
		}
	}

out:
	if (ret != BLK_STS_OK)
		blk_mq_commit_rqs(hctx, queued, false);
}

static void __blk_mq_flush_plug_list(struct request_queue *q,
				     struct blk_plug *plug)
{
	if (blk_queue_quiesced(q))
		return;
	q->mq_ops->queue_rqs(&plug->mq_list);
}

static void blk_mq_dispatch_plug_list(struct blk_plug *plug, bool from_sched)
{
	struct blk_mq_hw_ctx *this_hctx = NULL;
	struct blk_mq_ctx *this_ctx = NULL;
	struct request *requeue_list = NULL;
	struct request **requeue_lastp = &requeue_list;
	unsigned int depth = 0;
	bool is_passthrough = false;
	LIST_HEAD(list);

	do {
		struct request *rq = rq_list_pop(&plug->mq_list);

		if (!this_hctx) {
			this_hctx = rq->mq_hctx;
			this_ctx = rq->mq_ctx;
			is_passthrough = blk_rq_is_passthrough(rq);
		} else if (this_hctx != rq->mq_hctx || this_ctx != rq->mq_ctx ||
			   is_passthrough != blk_rq_is_passthrough(rq)) {
			rq_list_add_tail(&requeue_lastp, rq);
			continue;
		}
		list_add(&rq->queuelist, &list);
		depth++;
	} while (!rq_list_empty(plug->mq_list));

	plug->mq_list = requeue_list;
	trace_block_unplug(this_hctx->queue, depth, !from_sched);

	percpu_ref_get(&this_hctx->queue->q_usage_counter);
	/* passthrough requests should never be issued to the I/O scheduler */
	if (is_passthrough) {
		spin_lock(&this_hctx->lock);
		list_splice_tail_init(&list, &this_hctx->dispatch);
		spin_unlock(&this_hctx->lock);
		blk_mq_run_hw_queue(this_hctx, from_sched);
	} else if (this_hctx->queue->elevator) {
		this_hctx->queue->elevator->type->ops.insert_requests(this_hctx,
				&list, 0);
		blk_mq_run_hw_queue(this_hctx, from_sched);
	} else {
		blk_mq_insert_requests(this_hctx, this_ctx, &list, from_sched);
	}
	percpu_ref_put(&this_hctx->queue->q_usage_counter);
}

void blk_mq_flush_plug_list(struct blk_plug *plug, bool from_schedule)
{
	struct request *rq;

	/*
	 * We may have been called recursively midway through handling
	 * plug->mq_list via a schedule() in the driver's queue_rq() callback.
	 * To avoid mq_list changing under our feet, clear rq_count early and
	 * bail out specifically if rq_count is 0 rather than checking
	 * whether the mq_list is empty.
	 */
	if (plug->rq_count == 0)
		return;
	plug->rq_count = 0;

	if (!plug->multiple_queues && !plug->has_elevator && !from_schedule) {
		struct request_queue *q;

		rq = rq_list_peek(&plug->mq_list);
		q = rq->q;

		/*
		 * Peek first request and see if we have a ->queue_rqs() hook.
		 * If we do, we can dispatch the whole plug list in one go. We
		 * already know at this point that all requests belong to the
		 * same queue, caller must ensure that's the case.
		 */
		if (q->mq_ops->queue_rqs) {
			blk_mq_run_dispatch_ops(q,
				__blk_mq_flush_plug_list(q, plug));
			if (rq_list_empty(plug->mq_list))
				return;
		}

		blk_mq_run_dispatch_ops(q,
				blk_mq_plug_issue_direct(plug));
		if (rq_list_empty(plug->mq_list))
			return;
	}

	do {
		blk_mq_dispatch_plug_list(plug, from_schedule);
	} while (!rq_list_empty(plug->mq_list));
}

static void blk_mq_try_issue_list_directly(struct blk_mq_hw_ctx *hctx,
		struct list_head *list)
{
	int queued = 0;
	blk_status_t ret = BLK_STS_OK;

	while (!list_empty(list)) {
		struct request *rq = list_first_entry(list, struct request,
				queuelist);

		list_del_init(&rq->queuelist);
		ret = blk_mq_request_issue_directly(rq, list_empty(list));
		switch (ret) {
		case BLK_STS_OK:
			queued++;
			break;
		case BLK_STS_RESOURCE:
		case BLK_STS_DEV_RESOURCE:
			blk_mq_request_bypass_insert(rq, 0);
			if (list_empty(list))
				blk_mq_run_hw_queue(hctx, false);
			goto out;
		default:
			blk_mq_end_request(rq, ret);
			break;
		}
	}

out:
	if (ret != BLK_STS_OK)
		blk_mq_commit_rqs(hctx, queued, false);
}

static bool blk_mq_attempt_bio_merge(struct request_queue *q,
				     struct bio *bio, unsigned int nr_segs)
{
	if (!blk_queue_nomerges(q) && bio_mergeable(bio)) {
		if (blk_attempt_plug_merge(q, bio, nr_segs))
			return true;
		if (blk_mq_sched_bio_merge(q, bio, nr_segs))
			return true;
	}
	return false;
}

static struct request *blk_mq_get_new_requests(struct request_queue *q,
					       struct blk_plug *plug,
					       struct bio *bio,
					       unsigned int nsegs)
{
	struct blk_mq_alloc_data data = {
		.q		= q,
		.nr_tags	= 1,
		.cmd_flags	= bio->bi_opf,
	};
	struct request *rq;

	rq_qos_throttle(q, bio);

	if (plug) {
		data.nr_tags = plug->nr_ios;
		plug->nr_ios = 1;
		data.cached_rq = &plug->cached_rq;
	}

	rq = __blk_mq_alloc_requests(&data);
	if (rq)
		return rq;
	rq_qos_cleanup(q, bio);
	if (bio->bi_opf & REQ_NOWAIT)
		bio_wouldblock_error(bio);
	return NULL;
}

/*
 * Check if there is a suitable cached request and return it.
 */
static struct request *blk_mq_peek_cached_request(struct blk_plug *plug,
		struct request_queue *q, blk_opf_t opf)
{
	enum hctx_type type = blk_mq_get_hctx_type(opf);
	struct request *rq;

	if (!plug)
		return NULL;
	rq = rq_list_peek(&plug->cached_rq);
	if (!rq || rq->q != q)
		return NULL;
	if (type != rq->mq_hctx->type &&
	    (type != HCTX_TYPE_READ || rq->mq_hctx->type != HCTX_TYPE_DEFAULT))
		return NULL;
	if (op_is_flush(rq->cmd_flags) != op_is_flush(opf))
		return NULL;
	return rq;
}

static void blk_mq_use_cached_rq(struct request *rq, struct blk_plug *plug,
		struct bio *bio)
{
	WARN_ON_ONCE(rq_list_peek(&plug->cached_rq) != rq);

	/*
	 * If any qos ->throttle() end up blocking, we will have flushed the
	 * plug and hence killed the cached_rq list as well. Pop this entry
	 * before we throttle.
	 */
	plug->cached_rq = rq_list_next(rq);
	rq_qos_throttle(rq->q, bio);

	blk_mq_rq_time_init(rq, 0);
	rq->cmd_flags = bio->bi_opf;
	INIT_LIST_HEAD(&rq->queuelist);
<<<<<<< HEAD
	return true;
=======
>>>>>>> c50bf762
}

/**
 * blk_mq_submit_bio - Create and send a request to block device.
 * @bio: Bio pointer.
 *
 * Builds up a request structure from @q and @bio and send to the device. The
 * request may not be queued directly to hardware if:
 * * This request can be merged with another one
 * * We want to place request at plug queue for possible future merging
 * * There is an IO scheduler active at this queue
 *
 * It will not queue the request if there is an error with the bio, or at the
 * request creation.
 */
void blk_mq_submit_bio(struct bio *bio)
{
	struct request_queue *q = bdev_get_queue(bio->bi_bdev);
	struct blk_plug *plug = blk_mq_plug(bio);
	const int is_sync = op_is_sync(bio->bi_opf);
	struct blk_mq_hw_ctx *hctx;
	unsigned int nr_segs = 1;
	struct request *rq;
	blk_status_t ret;

	bio = blk_queue_bounce(bio, q);

	/*
	 * If the plug has a cached request for this queue, try use it.
	 *
	 * The cached request already holds a q_usage_counter reference and we
	 * don't have to acquire a new one if we use it.
	 */
	rq = blk_mq_peek_cached_request(plug, q, bio->bi_opf);
	if (!rq) {
		if (unlikely(bio_queue_enter(bio)))
			return;
	}

	if (unlikely(bio_may_exceed_limits(bio, &q->limits))) {
		bio = __bio_split_to_limits(bio, &q->limits, &nr_segs);
		if (!bio)
			goto queue_exit;
	}
	if (!bio_integrity_prep(bio))
		goto queue_exit;

	if (blk_mq_attempt_bio_merge(q, bio, nr_segs))
		goto queue_exit;

	if (!rq) {
		rq = blk_mq_get_new_requests(q, plug, bio, nr_segs);
		if (unlikely(!rq))
			goto queue_exit;
	} else {
		blk_mq_use_cached_rq(rq, plug, bio);
	}

	trace_block_getrq(bio);

	rq_qos_track(q, rq, bio);

	blk_mq_bio_to_request(rq, bio, nr_segs);

	ret = blk_crypto_rq_get_keyslot(rq);
	if (ret != BLK_STS_OK) {
		bio->bi_status = ret;
		bio_endio(bio);
		blk_mq_free_request(rq);
		return;
	}

	if (op_is_flush(bio->bi_opf) && blk_insert_flush(rq))
		return;

	if (plug) {
		blk_add_rq_to_plug(plug, rq);
		return;
	}

	hctx = rq->mq_hctx;
	if ((rq->rq_flags & RQF_USE_SCHED) ||
	    (hctx->dispatch_busy && (q->nr_hw_queues == 1 || !is_sync))) {
		blk_mq_insert_request(rq, 0);
		blk_mq_run_hw_queue(hctx, true);
	} else {
		blk_mq_run_dispatch_ops(q, blk_mq_try_issue_directly(hctx, rq));
	}
	return;

queue_exit:
	/*
	 * Don't drop the queue reference if we were trying to use a cached
	 * request and thus didn't acquire one.
	 */
	if (!rq)
		blk_queue_exit(q);
}

#ifdef CONFIG_BLK_MQ_STACKING
/**
 * blk_insert_cloned_request - Helper for stacking drivers to submit a request
 * @rq: the request being queued
 */
blk_status_t blk_insert_cloned_request(struct request *rq)
{
	struct request_queue *q = rq->q;
	unsigned int max_sectors = blk_queue_get_max_sectors(q, req_op(rq));
	unsigned int max_segments = blk_rq_get_max_segments(rq);
	blk_status_t ret;

	if (blk_rq_sectors(rq) > max_sectors) {
		/*
		 * SCSI device does not have a good way to return if
		 * Write Same/Zero is actually supported. If a device rejects
		 * a non-read/write command (discard, write same,etc.) the
		 * low-level device driver will set the relevant queue limit to
		 * 0 to prevent blk-lib from issuing more of the offending
		 * operations. Commands queued prior to the queue limit being
		 * reset need to be completed with BLK_STS_NOTSUPP to avoid I/O
		 * errors being propagated to upper layers.
		 */
		if (max_sectors == 0)
			return BLK_STS_NOTSUPP;

		printk(KERN_ERR "%s: over max size limit. (%u > %u)\n",
			__func__, blk_rq_sectors(rq), max_sectors);
		return BLK_STS_IOERR;
	}

	/*
	 * The queue settings related to segment counting may differ from the
	 * original queue.
	 */
	rq->nr_phys_segments = blk_recalc_rq_segments(rq);
	if (rq->nr_phys_segments > max_segments) {
		printk(KERN_ERR "%s: over max segments limit. (%u > %u)\n",
			__func__, rq->nr_phys_segments, max_segments);
		return BLK_STS_IOERR;
	}

	if (q->disk && should_fail_request(q->disk->part0, blk_rq_bytes(rq)))
		return BLK_STS_IOERR;

	ret = blk_crypto_rq_get_keyslot(rq);
	if (ret != BLK_STS_OK)
		return ret;

	blk_account_io_start(rq);

	/*
	 * Since we have a scheduler attached on the top device,
	 * bypass a potential scheduler on the bottom device for
	 * insert.
	 */
	blk_mq_run_dispatch_ops(q,
			ret = blk_mq_request_issue_directly(rq, true));
	if (ret)
		blk_account_io_done(rq, blk_time_get_ns());
	return ret;
}
EXPORT_SYMBOL_GPL(blk_insert_cloned_request);

/**
 * blk_rq_unprep_clone - Helper function to free all bios in a cloned request
 * @rq: the clone request to be cleaned up
 *
 * Description:
 *     Free all bios in @rq for a cloned request.
 */
void blk_rq_unprep_clone(struct request *rq)
{
	struct bio *bio;

	while ((bio = rq->bio) != NULL) {
		rq->bio = bio->bi_next;

		bio_put(bio);
	}
}
EXPORT_SYMBOL_GPL(blk_rq_unprep_clone);

/**
 * blk_rq_prep_clone - Helper function to setup clone request
 * @rq: the request to be setup
 * @rq_src: original request to be cloned
 * @bs: bio_set that bios for clone are allocated from
 * @gfp_mask: memory allocation mask for bio
 * @bio_ctr: setup function to be called for each clone bio.
 *           Returns %0 for success, non %0 for failure.
 * @data: private data to be passed to @bio_ctr
 *
 * Description:
 *     Clones bios in @rq_src to @rq, and copies attributes of @rq_src to @rq.
 *     Also, pages which the original bios are pointing to are not copied
 *     and the cloned bios just point same pages.
 *     So cloned bios must be completed before original bios, which means
 *     the caller must complete @rq before @rq_src.
 */
int blk_rq_prep_clone(struct request *rq, struct request *rq_src,
		      struct bio_set *bs, gfp_t gfp_mask,
		      int (*bio_ctr)(struct bio *, struct bio *, void *),
		      void *data)
{
	struct bio *bio, *bio_src;

	if (!bs)
		bs = &fs_bio_set;

	__rq_for_each_bio(bio_src, rq_src) {
		bio = bio_alloc_clone(rq->q->disk->part0, bio_src, gfp_mask,
				      bs);
		if (!bio)
			goto free_and_out;

		if (bio_ctr && bio_ctr(bio, bio_src, data))
			goto free_and_out;

		if (rq->bio) {
			rq->biotail->bi_next = bio;
			rq->biotail = bio;
		} else {
			rq->bio = rq->biotail = bio;
		}
		bio = NULL;
	}

	/* Copy attributes of the original request to the clone request. */
	rq->__sector = blk_rq_pos(rq_src);
	rq->__data_len = blk_rq_bytes(rq_src);
	if (rq_src->rq_flags & RQF_SPECIAL_PAYLOAD) {
		rq->rq_flags |= RQF_SPECIAL_PAYLOAD;
		rq->special_vec = rq_src->special_vec;
	}
	rq->nr_phys_segments = rq_src->nr_phys_segments;
	rq->ioprio = rq_src->ioprio;
	rq->write_hint = rq_src->write_hint;

	if (rq->bio && blk_crypto_rq_bio_prep(rq, rq->bio, gfp_mask) < 0)
		goto free_and_out;

	return 0;

free_and_out:
	if (bio)
		bio_put(bio);
	blk_rq_unprep_clone(rq);

	return -ENOMEM;
}
EXPORT_SYMBOL_GPL(blk_rq_prep_clone);
#endif /* CONFIG_BLK_MQ_STACKING */

/*
 * Steal bios from a request and add them to a bio list.
 * The request must not have been partially completed before.
 */
void blk_steal_bios(struct bio_list *list, struct request *rq)
{
	if (rq->bio) {
		if (list->tail)
			list->tail->bi_next = rq->bio;
		else
			list->head = rq->bio;
		list->tail = rq->biotail;

		rq->bio = NULL;
		rq->biotail = NULL;
	}

	rq->__data_len = 0;
}
EXPORT_SYMBOL_GPL(blk_steal_bios);

static size_t order_to_size(unsigned int order)
{
	return (size_t)PAGE_SIZE << order;
}

/* called before freeing request pool in @tags */
static void blk_mq_clear_rq_mapping(struct blk_mq_tags *drv_tags,
				    struct blk_mq_tags *tags)
{
	struct page *page;
	unsigned long flags;

	/*
	 * There is no need to clear mapping if driver tags is not initialized
	 * or the mapping belongs to the driver tags.
	 */
	if (!drv_tags || drv_tags == tags)
		return;

	list_for_each_entry(page, &tags->page_list, lru) {
		unsigned long start = (unsigned long)page_address(page);
		unsigned long end = start + order_to_size(page->private);
		int i;

		for (i = 0; i < drv_tags->nr_tags; i++) {
			struct request *rq = drv_tags->rqs[i];
			unsigned long rq_addr = (unsigned long)rq;

			if (rq_addr >= start && rq_addr < end) {
				WARN_ON_ONCE(req_ref_read(rq) != 0);
				cmpxchg(&drv_tags->rqs[i], rq, NULL);
			}
		}
	}

	/*
	 * Wait until all pending iteration is done.
	 *
	 * Request reference is cleared and it is guaranteed to be observed
	 * after the ->lock is released.
	 */
	spin_lock_irqsave(&drv_tags->lock, flags);
	spin_unlock_irqrestore(&drv_tags->lock, flags);
}

void blk_mq_free_rqs(struct blk_mq_tag_set *set, struct blk_mq_tags *tags,
		     unsigned int hctx_idx)
{
	struct blk_mq_tags *drv_tags;
	struct page *page;

	if (list_empty(&tags->page_list))
		return;

	if (blk_mq_is_shared_tags(set->flags))
		drv_tags = set->shared_tags;
	else
		drv_tags = set->tags[hctx_idx];

	if (tags->static_rqs && set->ops->exit_request) {
		int i;

		for (i = 0; i < tags->nr_tags; i++) {
			struct request *rq = tags->static_rqs[i];

			if (!rq)
				continue;
			set->ops->exit_request(set, rq, hctx_idx);
			tags->static_rqs[i] = NULL;
		}
	}

	blk_mq_clear_rq_mapping(drv_tags, tags);

	while (!list_empty(&tags->page_list)) {
		page = list_first_entry(&tags->page_list, struct page, lru);
		list_del_init(&page->lru);
		/*
		 * Remove kmemleak object previously allocated in
		 * blk_mq_alloc_rqs().
		 */
		kmemleak_free(page_address(page));
		__free_pages(page, page->private);
	}
}

void blk_mq_free_rq_map(struct blk_mq_tags *tags)
{
	kfree(tags->rqs);
	tags->rqs = NULL;
	kfree(tags->static_rqs);
	tags->static_rqs = NULL;

	blk_mq_free_tags(tags);
}

static enum hctx_type hctx_idx_to_type(struct blk_mq_tag_set *set,
		unsigned int hctx_idx)
{
	int i;

	for (i = 0; i < set->nr_maps; i++) {
		unsigned int start = set->map[i].queue_offset;
		unsigned int end = start + set->map[i].nr_queues;

		if (hctx_idx >= start && hctx_idx < end)
			break;
	}

	if (i >= set->nr_maps)
		i = HCTX_TYPE_DEFAULT;

	return i;
}

static int blk_mq_get_hctx_node(struct blk_mq_tag_set *set,
		unsigned int hctx_idx)
{
	enum hctx_type type = hctx_idx_to_type(set, hctx_idx);

	return blk_mq_hw_queue_to_node(&set->map[type], hctx_idx);
}

static struct blk_mq_tags *blk_mq_alloc_rq_map(struct blk_mq_tag_set *set,
					       unsigned int hctx_idx,
					       unsigned int nr_tags,
					       unsigned int reserved_tags)
{
	int node = blk_mq_get_hctx_node(set, hctx_idx);
	struct blk_mq_tags *tags;

	if (node == NUMA_NO_NODE)
		node = set->numa_node;

	tags = blk_mq_init_tags(nr_tags, reserved_tags, node,
				BLK_MQ_FLAG_TO_ALLOC_POLICY(set->flags));
	if (!tags)
		return NULL;

	tags->rqs = kcalloc_node(nr_tags, sizeof(struct request *),
				 GFP_NOIO | __GFP_NOWARN | __GFP_NORETRY,
				 node);
	if (!tags->rqs)
		goto err_free_tags;

	tags->static_rqs = kcalloc_node(nr_tags, sizeof(struct request *),
					GFP_NOIO | __GFP_NOWARN | __GFP_NORETRY,
					node);
	if (!tags->static_rqs)
		goto err_free_rqs;

	return tags;

err_free_rqs:
	kfree(tags->rqs);
err_free_tags:
	blk_mq_free_tags(tags);
	return NULL;
}

static int blk_mq_init_request(struct blk_mq_tag_set *set, struct request *rq,
			       unsigned int hctx_idx, int node)
{
	int ret;

	if (set->ops->init_request) {
		ret = set->ops->init_request(set, rq, hctx_idx, node);
		if (ret)
			return ret;
	}

	WRITE_ONCE(rq->state, MQ_RQ_IDLE);
	return 0;
}

static int blk_mq_alloc_rqs(struct blk_mq_tag_set *set,
			    struct blk_mq_tags *tags,
			    unsigned int hctx_idx, unsigned int depth)
{
	unsigned int i, j, entries_per_page, max_order = 4;
	int node = blk_mq_get_hctx_node(set, hctx_idx);
	size_t rq_size, left;

	if (node == NUMA_NO_NODE)
		node = set->numa_node;

	INIT_LIST_HEAD(&tags->page_list);

	/*
	 * rq_size is the size of the request plus driver payload, rounded
	 * to the cacheline size
	 */
	rq_size = round_up(sizeof(struct request) + set->cmd_size,
				cache_line_size());
	left = rq_size * depth;

	for (i = 0; i < depth; ) {
		int this_order = max_order;
		struct page *page;
		int to_do;
		void *p;

		while (this_order && left < order_to_size(this_order - 1))
			this_order--;

		do {
			page = alloc_pages_node(node,
				GFP_NOIO | __GFP_NOWARN | __GFP_NORETRY | __GFP_ZERO,
				this_order);
			if (page)
				break;
			if (!this_order--)
				break;
			if (order_to_size(this_order) < rq_size)
				break;
		} while (1);

		if (!page)
			goto fail;

		page->private = this_order;
		list_add_tail(&page->lru, &tags->page_list);

		p = page_address(page);
		/*
		 * Allow kmemleak to scan these pages as they contain pointers
		 * to additional allocations like via ops->init_request().
		 */
		kmemleak_alloc(p, order_to_size(this_order), 1, GFP_NOIO);
		entries_per_page = order_to_size(this_order) / rq_size;
		to_do = min(entries_per_page, depth - i);
		left -= to_do * rq_size;
		for (j = 0; j < to_do; j++) {
			struct request *rq = p;

			tags->static_rqs[i] = rq;
			if (blk_mq_init_request(set, rq, hctx_idx, node)) {
				tags->static_rqs[i] = NULL;
				goto fail;
			}

			p += rq_size;
			i++;
		}
	}
	return 0;

fail:
	blk_mq_free_rqs(set, tags, hctx_idx);
	return -ENOMEM;
}

struct rq_iter_data {
	struct blk_mq_hw_ctx *hctx;
	bool has_rq;
};

static bool blk_mq_has_request(struct request *rq, void *data)
{
	struct rq_iter_data *iter_data = data;

	if (rq->mq_hctx != iter_data->hctx)
		return true;
	iter_data->has_rq = true;
	return false;
}

static bool blk_mq_hctx_has_requests(struct blk_mq_hw_ctx *hctx)
{
	struct blk_mq_tags *tags = hctx->sched_tags ?
			hctx->sched_tags : hctx->tags;
	struct rq_iter_data data = {
		.hctx	= hctx,
	};

	blk_mq_all_tag_iter(tags, blk_mq_has_request, &data);
	return data.has_rq;
}

static inline bool blk_mq_last_cpu_in_hctx(unsigned int cpu,
		struct blk_mq_hw_ctx *hctx)
{
	if (cpumask_first_and(hctx->cpumask, cpu_online_mask) != cpu)
		return false;
	if (cpumask_next_and(cpu, hctx->cpumask, cpu_online_mask) < nr_cpu_ids)
		return false;
	return true;
}

static int blk_mq_hctx_notify_offline(unsigned int cpu, struct hlist_node *node)
{
	struct blk_mq_hw_ctx *hctx = hlist_entry_safe(node,
			struct blk_mq_hw_ctx, cpuhp_online);

	if (!cpumask_test_cpu(cpu, hctx->cpumask) ||
	    !blk_mq_last_cpu_in_hctx(cpu, hctx))
		return 0;

	/*
	 * Prevent new request from being allocated on the current hctx.
	 *
	 * The smp_mb__after_atomic() Pairs with the implied barrier in
	 * test_and_set_bit_lock in sbitmap_get().  Ensures the inactive flag is
	 * seen once we return from the tag allocator.
	 */
	set_bit(BLK_MQ_S_INACTIVE, &hctx->state);
	smp_mb__after_atomic();

	/*
	 * Try to grab a reference to the queue and wait for any outstanding
	 * requests.  If we could not grab a reference the queue has been
	 * frozen and there are no requests.
	 */
	if (percpu_ref_tryget(&hctx->queue->q_usage_counter)) {
		while (blk_mq_hctx_has_requests(hctx))
			msleep(5);
		percpu_ref_put(&hctx->queue->q_usage_counter);
	}

	return 0;
}

static int blk_mq_hctx_notify_online(unsigned int cpu, struct hlist_node *node)
{
	struct blk_mq_hw_ctx *hctx = hlist_entry_safe(node,
			struct blk_mq_hw_ctx, cpuhp_online);

	if (cpumask_test_cpu(cpu, hctx->cpumask))
		clear_bit(BLK_MQ_S_INACTIVE, &hctx->state);
	return 0;
}

/*
 * 'cpu' is going away. splice any existing rq_list entries from this
 * software queue to the hw queue dispatch list, and ensure that it
 * gets run.
 */
static int blk_mq_hctx_notify_dead(unsigned int cpu, struct hlist_node *node)
{
	struct blk_mq_hw_ctx *hctx;
	struct blk_mq_ctx *ctx;
	LIST_HEAD(tmp);
	enum hctx_type type;

	hctx = hlist_entry_safe(node, struct blk_mq_hw_ctx, cpuhp_dead);
	if (!cpumask_test_cpu(cpu, hctx->cpumask))
		return 0;

	ctx = __blk_mq_get_ctx(hctx->queue, cpu);
	type = hctx->type;

	spin_lock(&ctx->lock);
	if (!list_empty(&ctx->rq_lists[type])) {
		list_splice_init(&ctx->rq_lists[type], &tmp);
		blk_mq_hctx_clear_pending(hctx, ctx);
	}
	spin_unlock(&ctx->lock);

	if (list_empty(&tmp))
		return 0;

	spin_lock(&hctx->lock);
	list_splice_tail_init(&tmp, &hctx->dispatch);
	spin_unlock(&hctx->lock);

	blk_mq_run_hw_queue(hctx, true);
	return 0;
}

static void blk_mq_remove_cpuhp(struct blk_mq_hw_ctx *hctx)
{
	if (!(hctx->flags & BLK_MQ_F_STACKING))
		cpuhp_state_remove_instance_nocalls(CPUHP_AP_BLK_MQ_ONLINE,
						    &hctx->cpuhp_online);
	cpuhp_state_remove_instance_nocalls(CPUHP_BLK_MQ_DEAD,
					    &hctx->cpuhp_dead);
}

/*
 * Before freeing hw queue, clearing the flush request reference in
 * tags->rqs[] for avoiding potential UAF.
 */
static void blk_mq_clear_flush_rq_mapping(struct blk_mq_tags *tags,
		unsigned int queue_depth, struct request *flush_rq)
{
	int i;
	unsigned long flags;

	/* The hw queue may not be mapped yet */
	if (!tags)
		return;

	WARN_ON_ONCE(req_ref_read(flush_rq) != 0);

	for (i = 0; i < queue_depth; i++)
		cmpxchg(&tags->rqs[i], flush_rq, NULL);

	/*
	 * Wait until all pending iteration is done.
	 *
	 * Request reference is cleared and it is guaranteed to be observed
	 * after the ->lock is released.
	 */
	spin_lock_irqsave(&tags->lock, flags);
	spin_unlock_irqrestore(&tags->lock, flags);
}

/* hctx->ctxs will be freed in queue's release handler */
static void blk_mq_exit_hctx(struct request_queue *q,
		struct blk_mq_tag_set *set,
		struct blk_mq_hw_ctx *hctx, unsigned int hctx_idx)
{
	struct request *flush_rq = hctx->fq->flush_rq;

	if (blk_mq_hw_queue_mapped(hctx))
		blk_mq_tag_idle(hctx);

	if (blk_queue_init_done(q))
		blk_mq_clear_flush_rq_mapping(set->tags[hctx_idx],
				set->queue_depth, flush_rq);
	if (set->ops->exit_request)
		set->ops->exit_request(set, flush_rq, hctx_idx);

	if (set->ops->exit_hctx)
		set->ops->exit_hctx(hctx, hctx_idx);

	blk_mq_remove_cpuhp(hctx);

	xa_erase(&q->hctx_table, hctx_idx);

	spin_lock(&q->unused_hctx_lock);
	list_add(&hctx->hctx_list, &q->unused_hctx_list);
	spin_unlock(&q->unused_hctx_lock);
}

static void blk_mq_exit_hw_queues(struct request_queue *q,
		struct blk_mq_tag_set *set, int nr_queue)
{
	struct blk_mq_hw_ctx *hctx;
	unsigned long i;

	queue_for_each_hw_ctx(q, hctx, i) {
		if (i == nr_queue)
			break;
		blk_mq_exit_hctx(q, set, hctx, i);
	}
}

static int blk_mq_init_hctx(struct request_queue *q,
		struct blk_mq_tag_set *set,
		struct blk_mq_hw_ctx *hctx, unsigned hctx_idx)
{
	hctx->queue_num = hctx_idx;

	if (!(hctx->flags & BLK_MQ_F_STACKING))
		cpuhp_state_add_instance_nocalls(CPUHP_AP_BLK_MQ_ONLINE,
				&hctx->cpuhp_online);
	cpuhp_state_add_instance_nocalls(CPUHP_BLK_MQ_DEAD, &hctx->cpuhp_dead);

	hctx->tags = set->tags[hctx_idx];

	if (set->ops->init_hctx &&
	    set->ops->init_hctx(hctx, set->driver_data, hctx_idx))
		goto unregister_cpu_notifier;

	if (blk_mq_init_request(set, hctx->fq->flush_rq, hctx_idx,
				hctx->numa_node))
		goto exit_hctx;

	if (xa_insert(&q->hctx_table, hctx_idx, hctx, GFP_KERNEL))
		goto exit_flush_rq;

	return 0;

 exit_flush_rq:
	if (set->ops->exit_request)
		set->ops->exit_request(set, hctx->fq->flush_rq, hctx_idx);
 exit_hctx:
	if (set->ops->exit_hctx)
		set->ops->exit_hctx(hctx, hctx_idx);
 unregister_cpu_notifier:
	blk_mq_remove_cpuhp(hctx);
	return -1;
}

static struct blk_mq_hw_ctx *
blk_mq_alloc_hctx(struct request_queue *q, struct blk_mq_tag_set *set,
		int node)
{
	struct blk_mq_hw_ctx *hctx;
	gfp_t gfp = GFP_NOIO | __GFP_NOWARN | __GFP_NORETRY;

	hctx = kzalloc_node(sizeof(struct blk_mq_hw_ctx), gfp, node);
	if (!hctx)
		goto fail_alloc_hctx;

	if (!zalloc_cpumask_var_node(&hctx->cpumask, gfp, node))
		goto free_hctx;

	atomic_set(&hctx->nr_active, 0);
	if (node == NUMA_NO_NODE)
		node = set->numa_node;
	hctx->numa_node = node;

	INIT_DELAYED_WORK(&hctx->run_work, blk_mq_run_work_fn);
	spin_lock_init(&hctx->lock);
	INIT_LIST_HEAD(&hctx->dispatch);
	hctx->queue = q;
	hctx->flags = set->flags & ~BLK_MQ_F_TAG_QUEUE_SHARED;

	INIT_LIST_HEAD(&hctx->hctx_list);

	/*
	 * Allocate space for all possible cpus to avoid allocation at
	 * runtime
	 */
	hctx->ctxs = kmalloc_array_node(nr_cpu_ids, sizeof(void *),
			gfp, node);
	if (!hctx->ctxs)
		goto free_cpumask;

	if (sbitmap_init_node(&hctx->ctx_map, nr_cpu_ids, ilog2(8),
				gfp, node, false, false))
		goto free_ctxs;
	hctx->nr_ctx = 0;

	spin_lock_init(&hctx->dispatch_wait_lock);
	init_waitqueue_func_entry(&hctx->dispatch_wait, blk_mq_dispatch_wake);
	INIT_LIST_HEAD(&hctx->dispatch_wait.entry);

	hctx->fq = blk_alloc_flush_queue(hctx->numa_node, set->cmd_size, gfp);
	if (!hctx->fq)
		goto free_bitmap;

	blk_mq_hctx_kobj_init(hctx);

	return hctx;

 free_bitmap:
	sbitmap_free(&hctx->ctx_map);
 free_ctxs:
	kfree(hctx->ctxs);
 free_cpumask:
	free_cpumask_var(hctx->cpumask);
 free_hctx:
	kfree(hctx);
 fail_alloc_hctx:
	return NULL;
}

static void blk_mq_init_cpu_queues(struct request_queue *q,
				   unsigned int nr_hw_queues)
{
	struct blk_mq_tag_set *set = q->tag_set;
	unsigned int i, j;

	for_each_possible_cpu(i) {
		struct blk_mq_ctx *__ctx = per_cpu_ptr(q->queue_ctx, i);
		struct blk_mq_hw_ctx *hctx;
		int k;

		__ctx->cpu = i;
		spin_lock_init(&__ctx->lock);
		for (k = HCTX_TYPE_DEFAULT; k < HCTX_MAX_TYPES; k++)
			INIT_LIST_HEAD(&__ctx->rq_lists[k]);

		__ctx->queue = q;

		/*
		 * Set local node, IFF we have more than one hw queue. If
		 * not, we remain on the home node of the device
		 */
		for (j = 0; j < set->nr_maps; j++) {
			hctx = blk_mq_map_queue_type(q, j, i);
			if (nr_hw_queues > 1 && hctx->numa_node == NUMA_NO_NODE)
				hctx->numa_node = cpu_to_node(i);
		}
	}
}

struct blk_mq_tags *blk_mq_alloc_map_and_rqs(struct blk_mq_tag_set *set,
					     unsigned int hctx_idx,
					     unsigned int depth)
{
	struct blk_mq_tags *tags;
	int ret;

	tags = blk_mq_alloc_rq_map(set, hctx_idx, depth, set->reserved_tags);
	if (!tags)
		return NULL;

	ret = blk_mq_alloc_rqs(set, tags, hctx_idx, depth);
	if (ret) {
		blk_mq_free_rq_map(tags);
		return NULL;
	}

	return tags;
}

static bool __blk_mq_alloc_map_and_rqs(struct blk_mq_tag_set *set,
				       int hctx_idx)
{
	if (blk_mq_is_shared_tags(set->flags)) {
		set->tags[hctx_idx] = set->shared_tags;

		return true;
	}

	set->tags[hctx_idx] = blk_mq_alloc_map_and_rqs(set, hctx_idx,
						       set->queue_depth);

	return set->tags[hctx_idx];
}

void blk_mq_free_map_and_rqs(struct blk_mq_tag_set *set,
			     struct blk_mq_tags *tags,
			     unsigned int hctx_idx)
{
	if (tags) {
		blk_mq_free_rqs(set, tags, hctx_idx);
		blk_mq_free_rq_map(tags);
	}
}

static void __blk_mq_free_map_and_rqs(struct blk_mq_tag_set *set,
				      unsigned int hctx_idx)
{
	if (!blk_mq_is_shared_tags(set->flags))
		blk_mq_free_map_and_rqs(set, set->tags[hctx_idx], hctx_idx);

	set->tags[hctx_idx] = NULL;
}

static void blk_mq_map_swqueue(struct request_queue *q)
{
	unsigned int j, hctx_idx;
	unsigned long i;
	struct blk_mq_hw_ctx *hctx;
	struct blk_mq_ctx *ctx;
	struct blk_mq_tag_set *set = q->tag_set;

	queue_for_each_hw_ctx(q, hctx, i) {
		cpumask_clear(hctx->cpumask);
		hctx->nr_ctx = 0;
		hctx->dispatch_from = NULL;
	}

	/*
	 * Map software to hardware queues.
	 *
	 * If the cpu isn't present, the cpu is mapped to first hctx.
	 */
	for_each_possible_cpu(i) {

		ctx = per_cpu_ptr(q->queue_ctx, i);
		for (j = 0; j < set->nr_maps; j++) {
			if (!set->map[j].nr_queues) {
				ctx->hctxs[j] = blk_mq_map_queue_type(q,
						HCTX_TYPE_DEFAULT, i);
				continue;
			}
			hctx_idx = set->map[j].mq_map[i];
			/* unmapped hw queue can be remapped after CPU topo changed */
			if (!set->tags[hctx_idx] &&
			    !__blk_mq_alloc_map_and_rqs(set, hctx_idx)) {
				/*
				 * If tags initialization fail for some hctx,
				 * that hctx won't be brought online.  In this
				 * case, remap the current ctx to hctx[0] which
				 * is guaranteed to always have tags allocated
				 */
				set->map[j].mq_map[i] = 0;
			}

			hctx = blk_mq_map_queue_type(q, j, i);
			ctx->hctxs[j] = hctx;
			/*
			 * If the CPU is already set in the mask, then we've
			 * mapped this one already. This can happen if
			 * devices share queues across queue maps.
			 */
			if (cpumask_test_cpu(i, hctx->cpumask))
				continue;

			cpumask_set_cpu(i, hctx->cpumask);
			hctx->type = j;
			ctx->index_hw[hctx->type] = hctx->nr_ctx;
			hctx->ctxs[hctx->nr_ctx++] = ctx;

			/*
			 * If the nr_ctx type overflows, we have exceeded the
			 * amount of sw queues we can support.
			 */
			BUG_ON(!hctx->nr_ctx);
		}

		for (; j < HCTX_MAX_TYPES; j++)
			ctx->hctxs[j] = blk_mq_map_queue_type(q,
					HCTX_TYPE_DEFAULT, i);
	}

	queue_for_each_hw_ctx(q, hctx, i) {
		/*
		 * If no software queues are mapped to this hardware queue,
		 * disable it and free the request entries.
		 */
		if (!hctx->nr_ctx) {
			/* Never unmap queue 0.  We need it as a
			 * fallback in case of a new remap fails
			 * allocation
			 */
			if (i)
				__blk_mq_free_map_and_rqs(set, i);

			hctx->tags = NULL;
			continue;
		}

		hctx->tags = set->tags[i];
		WARN_ON(!hctx->tags);

		/*
		 * Set the map size to the number of mapped software queues.
		 * This is more accurate and more efficient than looping
		 * over all possibly mapped software queues.
		 */
		sbitmap_resize(&hctx->ctx_map, hctx->nr_ctx);

		/*
		 * Initialize batch roundrobin counts
		 */
		hctx->next_cpu = blk_mq_first_mapped_cpu(hctx);
		hctx->next_cpu_batch = BLK_MQ_CPU_WORK_BATCH;
	}
}

/*
 * Caller needs to ensure that we're either frozen/quiesced, or that
 * the queue isn't live yet.
 */
static void queue_set_hctx_shared(struct request_queue *q, bool shared)
{
	struct blk_mq_hw_ctx *hctx;
	unsigned long i;

	queue_for_each_hw_ctx(q, hctx, i) {
		if (shared) {
			hctx->flags |= BLK_MQ_F_TAG_QUEUE_SHARED;
		} else {
			blk_mq_tag_idle(hctx);
			hctx->flags &= ~BLK_MQ_F_TAG_QUEUE_SHARED;
		}
	}
}

static void blk_mq_update_tag_set_shared(struct blk_mq_tag_set *set,
					 bool shared)
{
	struct request_queue *q;

	lockdep_assert_held(&set->tag_list_lock);

	list_for_each_entry(q, &set->tag_list, tag_set_list) {
		blk_mq_freeze_queue(q);
		queue_set_hctx_shared(q, shared);
		blk_mq_unfreeze_queue(q);
	}
}

static void blk_mq_del_queue_tag_set(struct request_queue *q)
{
	struct blk_mq_tag_set *set = q->tag_set;

	mutex_lock(&set->tag_list_lock);
	list_del(&q->tag_set_list);
	if (list_is_singular(&set->tag_list)) {
		/* just transitioned to unshared */
		set->flags &= ~BLK_MQ_F_TAG_QUEUE_SHARED;
		/* update existing queue */
		blk_mq_update_tag_set_shared(set, false);
	}
	mutex_unlock(&set->tag_list_lock);
	INIT_LIST_HEAD(&q->tag_set_list);
}

static void blk_mq_add_queue_tag_set(struct blk_mq_tag_set *set,
				     struct request_queue *q)
{
	mutex_lock(&set->tag_list_lock);

	/*
	 * Check to see if we're transitioning to shared (from 1 to 2 queues).
	 */
	if (!list_empty(&set->tag_list) &&
	    !(set->flags & BLK_MQ_F_TAG_QUEUE_SHARED)) {
		set->flags |= BLK_MQ_F_TAG_QUEUE_SHARED;
		/* update existing queue */
		blk_mq_update_tag_set_shared(set, true);
	}
	if (set->flags & BLK_MQ_F_TAG_QUEUE_SHARED)
		queue_set_hctx_shared(q, true);
	list_add_tail(&q->tag_set_list, &set->tag_list);

	mutex_unlock(&set->tag_list_lock);
}

/* All allocations will be freed in release handler of q->mq_kobj */
static int blk_mq_alloc_ctxs(struct request_queue *q)
{
	struct blk_mq_ctxs *ctxs;
	int cpu;

	ctxs = kzalloc(sizeof(*ctxs), GFP_KERNEL);
	if (!ctxs)
		return -ENOMEM;

	ctxs->queue_ctx = alloc_percpu(struct blk_mq_ctx);
	if (!ctxs->queue_ctx)
		goto fail;

	for_each_possible_cpu(cpu) {
		struct blk_mq_ctx *ctx = per_cpu_ptr(ctxs->queue_ctx, cpu);
		ctx->ctxs = ctxs;
	}

	q->mq_kobj = &ctxs->kobj;
	q->queue_ctx = ctxs->queue_ctx;

	return 0;
 fail:
	kfree(ctxs);
	return -ENOMEM;
}

/*
 * It is the actual release handler for mq, but we do it from
 * request queue's release handler for avoiding use-after-free
 * and headache because q->mq_kobj shouldn't have been introduced,
 * but we can't group ctx/kctx kobj without it.
 */
void blk_mq_release(struct request_queue *q)
{
	struct blk_mq_hw_ctx *hctx, *next;
	unsigned long i;

	queue_for_each_hw_ctx(q, hctx, i)
		WARN_ON_ONCE(hctx && list_empty(&hctx->hctx_list));

	/* all hctx are in .unused_hctx_list now */
	list_for_each_entry_safe(hctx, next, &q->unused_hctx_list, hctx_list) {
		list_del_init(&hctx->hctx_list);
		kobject_put(&hctx->kobj);
	}

	xa_destroy(&q->hctx_table);

	/*
	 * release .mq_kobj and sw queue's kobject now because
	 * both share lifetime with request queue.
	 */
	blk_mq_sysfs_deinit(q);
}

struct request_queue *blk_mq_alloc_queue(struct blk_mq_tag_set *set,
		struct queue_limits *lim, void *queuedata)
{
	struct queue_limits default_lim = { };
	struct request_queue *q;
	int ret;

	q = blk_alloc_queue(lim ? lim : &default_lim, set->numa_node);
	if (IS_ERR(q))
		return q;
	q->queuedata = queuedata;
	ret = blk_mq_init_allocated_queue(set, q);
	if (ret) {
		blk_put_queue(q);
		return ERR_PTR(ret);
	}
	return q;
}
EXPORT_SYMBOL(blk_mq_alloc_queue);

/**
 * blk_mq_destroy_queue - shutdown a request queue
 * @q: request queue to shutdown
 *
 * This shuts down a request queue allocated by blk_mq_alloc_queue(). All future
 * requests will be failed with -ENODEV. The caller is responsible for dropping
 * the reference from blk_mq_alloc_queue() by calling blk_put_queue().
 *
 * Context: can sleep
 */
void blk_mq_destroy_queue(struct request_queue *q)
{
	WARN_ON_ONCE(!queue_is_mq(q));
	WARN_ON_ONCE(blk_queue_registered(q));

	might_sleep();

	blk_queue_flag_set(QUEUE_FLAG_DYING, q);
	blk_queue_start_drain(q);
	blk_mq_freeze_queue_wait(q);

	blk_sync_queue(q);
	blk_mq_cancel_work_sync(q);
	blk_mq_exit_queue(q);
}
EXPORT_SYMBOL(blk_mq_destroy_queue);

struct gendisk *__blk_mq_alloc_disk(struct blk_mq_tag_set *set,
		struct queue_limits *lim, void *queuedata,
		struct lock_class_key *lkclass)
{
	struct request_queue *q;
	struct gendisk *disk;

	q = blk_mq_alloc_queue(set, lim, queuedata);
	if (IS_ERR(q))
		return ERR_CAST(q);

	disk = __alloc_disk_node(q, set->numa_node, lkclass);
	if (!disk) {
		blk_mq_destroy_queue(q);
		blk_put_queue(q);
		return ERR_PTR(-ENOMEM);
	}
	set_bit(GD_OWNS_QUEUE, &disk->state);
	return disk;
}
EXPORT_SYMBOL(__blk_mq_alloc_disk);

struct gendisk *blk_mq_alloc_disk_for_queue(struct request_queue *q,
		struct lock_class_key *lkclass)
{
	struct gendisk *disk;

	if (!blk_get_queue(q))
		return NULL;
	disk = __alloc_disk_node(q, NUMA_NO_NODE, lkclass);
	if (!disk)
		blk_put_queue(q);
	return disk;
}
EXPORT_SYMBOL(blk_mq_alloc_disk_for_queue);

static struct blk_mq_hw_ctx *blk_mq_alloc_and_init_hctx(
		struct blk_mq_tag_set *set, struct request_queue *q,
		int hctx_idx, int node)
{
	struct blk_mq_hw_ctx *hctx = NULL, *tmp;

	/* reuse dead hctx first */
	spin_lock(&q->unused_hctx_lock);
	list_for_each_entry(tmp, &q->unused_hctx_list, hctx_list) {
		if (tmp->numa_node == node) {
			hctx = tmp;
			break;
		}
	}
	if (hctx)
		list_del_init(&hctx->hctx_list);
	spin_unlock(&q->unused_hctx_lock);

	if (!hctx)
		hctx = blk_mq_alloc_hctx(q, set, node);
	if (!hctx)
		goto fail;

	if (blk_mq_init_hctx(q, set, hctx, hctx_idx))
		goto free_hctx;

	return hctx;

 free_hctx:
	kobject_put(&hctx->kobj);
 fail:
	return NULL;
}

static void blk_mq_realloc_hw_ctxs(struct blk_mq_tag_set *set,
						struct request_queue *q)
{
	struct blk_mq_hw_ctx *hctx;
	unsigned long i, j;

	/* protect against switching io scheduler  */
	mutex_lock(&q->sysfs_lock);
	for (i = 0; i < set->nr_hw_queues; i++) {
		int old_node;
		int node = blk_mq_get_hctx_node(set, i);
		struct blk_mq_hw_ctx *old_hctx = xa_load(&q->hctx_table, i);

		if (old_hctx) {
			old_node = old_hctx->numa_node;
			blk_mq_exit_hctx(q, set, old_hctx, i);
		}

		if (!blk_mq_alloc_and_init_hctx(set, q, i, node)) {
			if (!old_hctx)
				break;
			pr_warn("Allocate new hctx on node %d fails, fallback to previous one on node %d\n",
					node, old_node);
			hctx = blk_mq_alloc_and_init_hctx(set, q, i, old_node);
			WARN_ON_ONCE(!hctx);
		}
	}
	/*
	 * Increasing nr_hw_queues fails. Free the newly allocated
	 * hctxs and keep the previous q->nr_hw_queues.
	 */
	if (i != set->nr_hw_queues) {
		j = q->nr_hw_queues;
	} else {
		j = i;
		q->nr_hw_queues = set->nr_hw_queues;
	}

	xa_for_each_start(&q->hctx_table, j, hctx, j)
		blk_mq_exit_hctx(q, set, hctx, j);
	mutex_unlock(&q->sysfs_lock);
}

static void blk_mq_update_poll_flag(struct request_queue *q)
{
	struct blk_mq_tag_set *set = q->tag_set;

	if (set->nr_maps > HCTX_TYPE_POLL &&
	    set->map[HCTX_TYPE_POLL].nr_queues)
		blk_queue_flag_set(QUEUE_FLAG_POLL, q);
	else
		blk_queue_flag_clear(QUEUE_FLAG_POLL, q);
}

int blk_mq_init_allocated_queue(struct blk_mq_tag_set *set,
		struct request_queue *q)
{
	/* mark the queue as mq asap */
	q->mq_ops = set->ops;

	if (blk_mq_alloc_ctxs(q))
		goto err_exit;

	/* init q->mq_kobj and sw queues' kobjects */
	blk_mq_sysfs_init(q);

	INIT_LIST_HEAD(&q->unused_hctx_list);
	spin_lock_init(&q->unused_hctx_lock);

	xa_init(&q->hctx_table);

	blk_mq_realloc_hw_ctxs(set, q);
	if (!q->nr_hw_queues)
		goto err_hctxs;

	INIT_WORK(&q->timeout_work, blk_mq_timeout_work);
	blk_queue_rq_timeout(q, set->timeout ? set->timeout : 30 * HZ);

	q->tag_set = set;

	q->queue_flags |= QUEUE_FLAG_MQ_DEFAULT;
	blk_mq_update_poll_flag(q);

	INIT_DELAYED_WORK(&q->requeue_work, blk_mq_requeue_work);
	INIT_LIST_HEAD(&q->flush_list);
	INIT_LIST_HEAD(&q->requeue_list);
	spin_lock_init(&q->requeue_lock);

	q->nr_requests = set->queue_depth;

	blk_mq_init_cpu_queues(q, set->nr_hw_queues);
	blk_mq_add_queue_tag_set(set, q);
	blk_mq_map_swqueue(q);
	return 0;

err_hctxs:
	blk_mq_release(q);
err_exit:
	q->mq_ops = NULL;
	return -ENOMEM;
}
EXPORT_SYMBOL(blk_mq_init_allocated_queue);

/* tags can _not_ be used after returning from blk_mq_exit_queue */
void blk_mq_exit_queue(struct request_queue *q)
{
	struct blk_mq_tag_set *set = q->tag_set;

	/* Checks hctx->flags & BLK_MQ_F_TAG_QUEUE_SHARED. */
	blk_mq_exit_hw_queues(q, set, set->nr_hw_queues);
	/* May clear BLK_MQ_F_TAG_QUEUE_SHARED in hctx->flags. */
	blk_mq_del_queue_tag_set(q);
}

static int __blk_mq_alloc_rq_maps(struct blk_mq_tag_set *set)
{
	int i;

	if (blk_mq_is_shared_tags(set->flags)) {
		set->shared_tags = blk_mq_alloc_map_and_rqs(set,
						BLK_MQ_NO_HCTX_IDX,
						set->queue_depth);
		if (!set->shared_tags)
			return -ENOMEM;
	}

	for (i = 0; i < set->nr_hw_queues; i++) {
		if (!__blk_mq_alloc_map_and_rqs(set, i))
			goto out_unwind;
		cond_resched();
	}

	return 0;

out_unwind:
	while (--i >= 0)
		__blk_mq_free_map_and_rqs(set, i);

	if (blk_mq_is_shared_tags(set->flags)) {
		blk_mq_free_map_and_rqs(set, set->shared_tags,
					BLK_MQ_NO_HCTX_IDX);
	}

	return -ENOMEM;
}

/*
 * Allocate the request maps associated with this tag_set. Note that this
 * may reduce the depth asked for, if memory is tight. set->queue_depth
 * will be updated to reflect the allocated depth.
 */
static int blk_mq_alloc_set_map_and_rqs(struct blk_mq_tag_set *set)
{
	unsigned int depth;
	int err;

	depth = set->queue_depth;
	do {
		err = __blk_mq_alloc_rq_maps(set);
		if (!err)
			break;

		set->queue_depth >>= 1;
		if (set->queue_depth < set->reserved_tags + BLK_MQ_TAG_MIN) {
			err = -ENOMEM;
			break;
		}
	} while (set->queue_depth);

	if (!set->queue_depth || err) {
		pr_err("blk-mq: failed to allocate request map\n");
		return -ENOMEM;
	}

	if (depth != set->queue_depth)
		pr_info("blk-mq: reduced tag depth (%u -> %u)\n",
						depth, set->queue_depth);

	return 0;
}

static void blk_mq_update_queue_map(struct blk_mq_tag_set *set)
{
	/*
	 * blk_mq_map_queues() and multiple .map_queues() implementations
	 * expect that set->map[HCTX_TYPE_DEFAULT].nr_queues is set to the
	 * number of hardware queues.
	 */
	if (set->nr_maps == 1)
		set->map[HCTX_TYPE_DEFAULT].nr_queues = set->nr_hw_queues;

	if (set->ops->map_queues) {
		int i;

		/*
		 * transport .map_queues is usually done in the following
		 * way:
		 *
		 * for (queue = 0; queue < set->nr_hw_queues; queue++) {
		 * 	mask = get_cpu_mask(queue)
		 * 	for_each_cpu(cpu, mask)
		 * 		set->map[x].mq_map[cpu] = queue;
		 * }
		 *
		 * When we need to remap, the table has to be cleared for
		 * killing stale mapping since one CPU may not be mapped
		 * to any hw queue.
		 */
		for (i = 0; i < set->nr_maps; i++)
			blk_mq_clear_mq_map(&set->map[i]);

		set->ops->map_queues(set);
	} else {
		BUG_ON(set->nr_maps > 1);
		blk_mq_map_queues(&set->map[HCTX_TYPE_DEFAULT]);
	}
}

static int blk_mq_realloc_tag_set_tags(struct blk_mq_tag_set *set,
				       int new_nr_hw_queues)
{
	struct blk_mq_tags **new_tags;
	int i;

	if (set->nr_hw_queues >= new_nr_hw_queues)
		goto done;

	new_tags = kcalloc_node(new_nr_hw_queues, sizeof(struct blk_mq_tags *),
				GFP_KERNEL, set->numa_node);
	if (!new_tags)
		return -ENOMEM;

	if (set->tags)
		memcpy(new_tags, set->tags, set->nr_hw_queues *
		       sizeof(*set->tags));
	kfree(set->tags);
	set->tags = new_tags;

	for (i = set->nr_hw_queues; i < new_nr_hw_queues; i++) {
		if (!__blk_mq_alloc_map_and_rqs(set, i)) {
			while (--i >= set->nr_hw_queues)
				__blk_mq_free_map_and_rqs(set, i);
			return -ENOMEM;
		}
		cond_resched();
	}

done:
	set->nr_hw_queues = new_nr_hw_queues;
	return 0;
}

/*
 * Alloc a tag set to be associated with one or more request queues.
 * May fail with EINVAL for various error conditions. May adjust the
 * requested depth down, if it's too large. In that case, the set
 * value will be stored in set->queue_depth.
 */
int blk_mq_alloc_tag_set(struct blk_mq_tag_set *set)
{
	int i, ret;

	BUILD_BUG_ON(BLK_MQ_MAX_DEPTH > 1 << BLK_MQ_UNIQUE_TAG_BITS);

	if (!set->nr_hw_queues)
		return -EINVAL;
	if (!set->queue_depth)
		return -EINVAL;
	if (set->queue_depth < set->reserved_tags + BLK_MQ_TAG_MIN)
		return -EINVAL;

	if (!set->ops->queue_rq)
		return -EINVAL;

	if (!set->ops->get_budget ^ !set->ops->put_budget)
		return -EINVAL;

	if (set->queue_depth > BLK_MQ_MAX_DEPTH) {
		pr_info("blk-mq: reduced tag depth to %u\n",
			BLK_MQ_MAX_DEPTH);
		set->queue_depth = BLK_MQ_MAX_DEPTH;
	}

	if (!set->nr_maps)
		set->nr_maps = 1;
	else if (set->nr_maps > HCTX_MAX_TYPES)
		return -EINVAL;

	/*
	 * If a crashdump is active, then we are potentially in a very
	 * memory constrained environment. Limit us to  64 tags to prevent
	 * using too much memory.
	 */
	if (is_kdump_kernel())
		set->queue_depth = min(64U, set->queue_depth);

	/*
	 * There is no use for more h/w queues than cpus if we just have
	 * a single map
	 */
	if (set->nr_maps == 1 && set->nr_hw_queues > nr_cpu_ids)
		set->nr_hw_queues = nr_cpu_ids;

	if (set->flags & BLK_MQ_F_BLOCKING) {
		set->srcu = kmalloc(sizeof(*set->srcu), GFP_KERNEL);
		if (!set->srcu)
			return -ENOMEM;
		ret = init_srcu_struct(set->srcu);
		if (ret)
			goto out_free_srcu;
	}

	ret = -ENOMEM;
	set->tags = kcalloc_node(set->nr_hw_queues,
				 sizeof(struct blk_mq_tags *), GFP_KERNEL,
				 set->numa_node);
	if (!set->tags)
		goto out_cleanup_srcu;

	for (i = 0; i < set->nr_maps; i++) {
		set->map[i].mq_map = kcalloc_node(nr_cpu_ids,
						  sizeof(set->map[i].mq_map[0]),
						  GFP_KERNEL, set->numa_node);
		if (!set->map[i].mq_map)
			goto out_free_mq_map;
		set->map[i].nr_queues = set->nr_hw_queues;
	}

	blk_mq_update_queue_map(set);

	ret = blk_mq_alloc_set_map_and_rqs(set);
	if (ret)
		goto out_free_mq_map;

	mutex_init(&set->tag_list_lock);
	INIT_LIST_HEAD(&set->tag_list);

	return 0;

out_free_mq_map:
	for (i = 0; i < set->nr_maps; i++) {
		kfree(set->map[i].mq_map);
		set->map[i].mq_map = NULL;
	}
	kfree(set->tags);
	set->tags = NULL;
out_cleanup_srcu:
	if (set->flags & BLK_MQ_F_BLOCKING)
		cleanup_srcu_struct(set->srcu);
out_free_srcu:
	if (set->flags & BLK_MQ_F_BLOCKING)
		kfree(set->srcu);
	return ret;
}
EXPORT_SYMBOL(blk_mq_alloc_tag_set);

/* allocate and initialize a tagset for a simple single-queue device */
int blk_mq_alloc_sq_tag_set(struct blk_mq_tag_set *set,
		const struct blk_mq_ops *ops, unsigned int queue_depth,
		unsigned int set_flags)
{
	memset(set, 0, sizeof(*set));
	set->ops = ops;
	set->nr_hw_queues = 1;
	set->nr_maps = 1;
	set->queue_depth = queue_depth;
	set->numa_node = NUMA_NO_NODE;
	set->flags = set_flags;
	return blk_mq_alloc_tag_set(set);
}
EXPORT_SYMBOL_GPL(blk_mq_alloc_sq_tag_set);

void blk_mq_free_tag_set(struct blk_mq_tag_set *set)
{
	int i, j;

	for (i = 0; i < set->nr_hw_queues; i++)
		__blk_mq_free_map_and_rqs(set, i);

	if (blk_mq_is_shared_tags(set->flags)) {
		blk_mq_free_map_and_rqs(set, set->shared_tags,
					BLK_MQ_NO_HCTX_IDX);
	}

	for (j = 0; j < set->nr_maps; j++) {
		kfree(set->map[j].mq_map);
		set->map[j].mq_map = NULL;
	}

	kfree(set->tags);
	set->tags = NULL;
	if (set->flags & BLK_MQ_F_BLOCKING) {
		cleanup_srcu_struct(set->srcu);
		kfree(set->srcu);
	}
}
EXPORT_SYMBOL(blk_mq_free_tag_set);

int blk_mq_update_nr_requests(struct request_queue *q, unsigned int nr)
{
	struct blk_mq_tag_set *set = q->tag_set;
	struct blk_mq_hw_ctx *hctx;
	int ret;
	unsigned long i;

	if (!set)
		return -EINVAL;

	if (q->nr_requests == nr)
		return 0;

	blk_mq_freeze_queue(q);
	blk_mq_quiesce_queue(q);

	ret = 0;
	queue_for_each_hw_ctx(q, hctx, i) {
		if (!hctx->tags)
			continue;
		/*
		 * If we're using an MQ scheduler, just update the scheduler
		 * queue depth. This is similar to what the old code would do.
		 */
		if (hctx->sched_tags) {
			ret = blk_mq_tag_update_depth(hctx, &hctx->sched_tags,
						      nr, true);
		} else {
			ret = blk_mq_tag_update_depth(hctx, &hctx->tags, nr,
						      false);
		}
		if (ret)
			break;
		if (q->elevator && q->elevator->type->ops.depth_updated)
			q->elevator->type->ops.depth_updated(hctx);
	}
	if (!ret) {
		q->nr_requests = nr;
		if (blk_mq_is_shared_tags(set->flags)) {
			if (q->elevator)
				blk_mq_tag_update_sched_shared_tags(q);
			else
				blk_mq_tag_resize_shared_tags(set, nr);
		}
	}

	blk_mq_unquiesce_queue(q);
	blk_mq_unfreeze_queue(q);

	return ret;
}

/*
 * request_queue and elevator_type pair.
 * It is just used by __blk_mq_update_nr_hw_queues to cache
 * the elevator_type associated with a request_queue.
 */
struct blk_mq_qe_pair {
	struct list_head node;
	struct request_queue *q;
	struct elevator_type *type;
};

/*
 * Cache the elevator_type in qe pair list and switch the
 * io scheduler to 'none'
 */
static bool blk_mq_elv_switch_none(struct list_head *head,
		struct request_queue *q)
{
	struct blk_mq_qe_pair *qe;

	qe = kmalloc(sizeof(*qe), GFP_NOIO | __GFP_NOWARN | __GFP_NORETRY);
	if (!qe)
		return false;

	/* q->elevator needs protection from ->sysfs_lock */
	mutex_lock(&q->sysfs_lock);

	/* the check has to be done with holding sysfs_lock */
	if (!q->elevator) {
		kfree(qe);
		goto unlock;
	}

	INIT_LIST_HEAD(&qe->node);
	qe->q = q;
	qe->type = q->elevator->type;
	/* keep a reference to the elevator module as we'll switch back */
	__elevator_get(qe->type);
	list_add(&qe->node, head);
	elevator_disable(q);
unlock:
	mutex_unlock(&q->sysfs_lock);

	return true;
}

static struct blk_mq_qe_pair *blk_lookup_qe_pair(struct list_head *head,
						struct request_queue *q)
{
	struct blk_mq_qe_pair *qe;

	list_for_each_entry(qe, head, node)
		if (qe->q == q)
			return qe;

	return NULL;
}

static void blk_mq_elv_switch_back(struct list_head *head,
				  struct request_queue *q)
{
	struct blk_mq_qe_pair *qe;
	struct elevator_type *t;

	qe = blk_lookup_qe_pair(head, q);
	if (!qe)
		return;
	t = qe->type;
	list_del(&qe->node);
	kfree(qe);

	mutex_lock(&q->sysfs_lock);
	elevator_switch(q, t);
	/* drop the reference acquired in blk_mq_elv_switch_none */
	elevator_put(t);
	mutex_unlock(&q->sysfs_lock);
}

static void __blk_mq_update_nr_hw_queues(struct blk_mq_tag_set *set,
							int nr_hw_queues)
{
	struct request_queue *q;
	LIST_HEAD(head);
	int prev_nr_hw_queues = set->nr_hw_queues;
	int i;

	lockdep_assert_held(&set->tag_list_lock);

	if (set->nr_maps == 1 && nr_hw_queues > nr_cpu_ids)
		nr_hw_queues = nr_cpu_ids;
	if (nr_hw_queues < 1)
		return;
	if (set->nr_maps == 1 && nr_hw_queues == set->nr_hw_queues)
		return;

	list_for_each_entry(q, &set->tag_list, tag_set_list)
		blk_mq_freeze_queue(q);
	/*
	 * Switch IO scheduler to 'none', cleaning up the data associated
	 * with the previous scheduler. We will switch back once we are done
	 * updating the new sw to hw queue mappings.
	 */
	list_for_each_entry(q, &set->tag_list, tag_set_list)
		if (!blk_mq_elv_switch_none(&head, q))
			goto switch_back;

	list_for_each_entry(q, &set->tag_list, tag_set_list) {
		blk_mq_debugfs_unregister_hctxs(q);
		blk_mq_sysfs_unregister_hctxs(q);
	}

	if (blk_mq_realloc_tag_set_tags(set, nr_hw_queues) < 0)
		goto reregister;

fallback:
	blk_mq_update_queue_map(set);
	list_for_each_entry(q, &set->tag_list, tag_set_list) {
		blk_mq_realloc_hw_ctxs(set, q);
		blk_mq_update_poll_flag(q);
		if (q->nr_hw_queues != set->nr_hw_queues) {
			int i = prev_nr_hw_queues;

			pr_warn("Increasing nr_hw_queues to %d fails, fallback to %d\n",
					nr_hw_queues, prev_nr_hw_queues);
			for (; i < set->nr_hw_queues; i++)
				__blk_mq_free_map_and_rqs(set, i);

			set->nr_hw_queues = prev_nr_hw_queues;
			goto fallback;
		}
		blk_mq_map_swqueue(q);
	}

reregister:
	list_for_each_entry(q, &set->tag_list, tag_set_list) {
		blk_mq_sysfs_register_hctxs(q);
		blk_mq_debugfs_register_hctxs(q);
	}

switch_back:
	list_for_each_entry(q, &set->tag_list, tag_set_list)
		blk_mq_elv_switch_back(&head, q);

	list_for_each_entry(q, &set->tag_list, tag_set_list)
		blk_mq_unfreeze_queue(q);

	/* Free the excess tags when nr_hw_queues shrink. */
	for (i = set->nr_hw_queues; i < prev_nr_hw_queues; i++)
		__blk_mq_free_map_and_rqs(set, i);
}

void blk_mq_update_nr_hw_queues(struct blk_mq_tag_set *set, int nr_hw_queues)
{
	mutex_lock(&set->tag_list_lock);
	__blk_mq_update_nr_hw_queues(set, nr_hw_queues);
	mutex_unlock(&set->tag_list_lock);
}
EXPORT_SYMBOL_GPL(blk_mq_update_nr_hw_queues);

static int blk_hctx_poll(struct request_queue *q, struct blk_mq_hw_ctx *hctx,
			 struct io_comp_batch *iob, unsigned int flags)
{
	long state = get_current_state();
	int ret;

	do {
		ret = q->mq_ops->poll(hctx, iob);
		if (ret > 0) {
			__set_current_state(TASK_RUNNING);
			return ret;
		}

		if (signal_pending_state(state, current))
			__set_current_state(TASK_RUNNING);
		if (task_is_running(current))
			return 1;

		if (ret < 0 || (flags & BLK_POLL_ONESHOT))
			break;
		cpu_relax();
	} while (!need_resched());

	__set_current_state(TASK_RUNNING);
	return 0;
}

int blk_mq_poll(struct request_queue *q, blk_qc_t cookie,
		struct io_comp_batch *iob, unsigned int flags)
{
	struct blk_mq_hw_ctx *hctx = xa_load(&q->hctx_table, cookie);

	return blk_hctx_poll(q, hctx, iob, flags);
}

int blk_rq_poll(struct request *rq, struct io_comp_batch *iob,
		unsigned int poll_flags)
{
	struct request_queue *q = rq->q;
	int ret;

	if (!blk_rq_is_poll(rq))
		return 0;
	if (!percpu_ref_tryget(&q->q_usage_counter))
		return 0;

	ret = blk_hctx_poll(q, rq->mq_hctx, iob, poll_flags);
	blk_queue_exit(q);

	return ret;
}
EXPORT_SYMBOL_GPL(blk_rq_poll);

unsigned int blk_mq_rq_cpu(struct request *rq)
{
	return rq->mq_ctx->cpu;
}
EXPORT_SYMBOL(blk_mq_rq_cpu);

void blk_mq_cancel_work_sync(struct request_queue *q)
{
	struct blk_mq_hw_ctx *hctx;
	unsigned long i;

	cancel_delayed_work_sync(&q->requeue_work);

	queue_for_each_hw_ctx(q, hctx, i)
		cancel_delayed_work_sync(&hctx->run_work);
}

static int __init blk_mq_init(void)
{
	int i;

	for_each_possible_cpu(i)
		init_llist_head(&per_cpu(blk_cpu_done, i));
	for_each_possible_cpu(i)
		INIT_CSD(&per_cpu(blk_cpu_csd, i),
			 __blk_mq_complete_request_remote, NULL);
	open_softirq(BLOCK_SOFTIRQ, blk_done_softirq);

	cpuhp_setup_state_nocalls(CPUHP_BLOCK_SOFTIRQ_DEAD,
				  "block/softirq:dead", NULL,
				  blk_softirq_cpu_dead);
	cpuhp_setup_state_multi(CPUHP_BLK_MQ_DEAD, "block/mq:dead", NULL,
				blk_mq_hctx_notify_dead);
	cpuhp_setup_state_multi(CPUHP_AP_BLK_MQ_ONLINE, "block/mq:online",
				blk_mq_hctx_notify_online,
				blk_mq_hctx_notify_offline);
	return 0;
}
subsys_initcall(blk_mq_init);<|MERGE_RESOLUTION|>--- conflicted
+++ resolved
@@ -2935,10 +2935,6 @@
 	blk_mq_rq_time_init(rq, 0);
 	rq->cmd_flags = bio->bi_opf;
 	INIT_LIST_HEAD(&rq->queuelist);
-<<<<<<< HEAD
-	return true;
-=======
->>>>>>> c50bf762
 }
 
 /**

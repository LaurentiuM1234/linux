// SPDX-License-Identifier: GPL-2.0
/*
 * Block multiqueue core code
 *
 * Copyright (C) 2013-2014 Jens Axboe
 * Copyright (C) 2013-2014 Christoph Hellwig
 */
#include <linux/kernel.h>
#include <linux/module.h>
#include <linux/backing-dev.h>
#include <linux/bio.h>
#include <linux/blkdev.h>
#include <linux/kmemleak.h>
#include <linux/mm.h>
#include <linux/init.h>
#include <linux/slab.h>
#include <linux/workqueue.h>
#include <linux/smp.h>
#include <linux/llist.h>
#include <linux/list_sort.h>
#include <linux/cpu.h>
#include <linux/cache.h>
#include <linux/sched/sysctl.h>
#include <linux/sched/topology.h>
#include <linux/sched/signal.h>
#include <linux/delay.h>
#include <linux/crash_dump.h>
#include <linux/prefetch.h>
#include <linux/blk-crypto.h>

#include <trace/events/block.h>

#include <linux/blk-mq.h>
#include <linux/t10-pi.h>
#include "blk.h"
#include "blk-mq.h"
#include "blk-mq-debugfs.h"
#include "blk-mq-tag.h"
#include "blk-pm.h"
#include "blk-stat.h"
#include "blk-mq-sched.h"
#include "blk-rq-qos.h"

static void blk_mq_poll_stats_start(struct request_queue *q);
static void blk_mq_poll_stats_fn(struct blk_stat_callback *cb);

static int blk_mq_poll_stats_bkt(const struct request *rq)
{
	int ddir, sectors, bucket;

	ddir = rq_data_dir(rq);
	sectors = blk_rq_stats_sectors(rq);

	bucket = ddir + 2 * ilog2(sectors);

	if (bucket < 0)
		return -1;
	else if (bucket >= BLK_MQ_POLL_STATS_BKTS)
		return ddir + BLK_MQ_POLL_STATS_BKTS - 2;

	return bucket;
}

/*
 * Check if any of the ctx, dispatch list or elevator
 * have pending work in this hardware queue.
 */
static bool blk_mq_hctx_has_pending(struct blk_mq_hw_ctx *hctx)
{
	return !list_empty_careful(&hctx->dispatch) ||
		sbitmap_any_bit_set(&hctx->ctx_map) ||
			blk_mq_sched_has_work(hctx);
}

/*
 * Mark this ctx as having pending work in this hardware queue
 */
static void blk_mq_hctx_mark_pending(struct blk_mq_hw_ctx *hctx,
				     struct blk_mq_ctx *ctx)
{
	const int bit = ctx->index_hw[hctx->type];

	if (!sbitmap_test_bit(&hctx->ctx_map, bit))
		sbitmap_set_bit(&hctx->ctx_map, bit);
}

static void blk_mq_hctx_clear_pending(struct blk_mq_hw_ctx *hctx,
				      struct blk_mq_ctx *ctx)
{
	const int bit = ctx->index_hw[hctx->type];

	sbitmap_clear_bit(&hctx->ctx_map, bit);
}

struct mq_inflight {
	struct hd_struct *part;
	unsigned int inflight[2];
};

static bool blk_mq_check_inflight(struct blk_mq_hw_ctx *hctx,
				  struct request *rq, void *priv,
				  bool reserved)
{
	struct mq_inflight *mi = priv;

	if (rq->part == mi->part)
		mi->inflight[rq_data_dir(rq)]++;

	return true;
}

unsigned int blk_mq_in_flight(struct request_queue *q, struct hd_struct *part)
{
	struct mq_inflight mi = { .part = part };

	blk_mq_queue_tag_busy_iter(q, blk_mq_check_inflight, &mi);

	return mi.inflight[0] + mi.inflight[1];
}

void blk_mq_in_flight_rw(struct request_queue *q, struct hd_struct *part,
			 unsigned int inflight[2])
{
	struct mq_inflight mi = { .part = part };

	blk_mq_queue_tag_busy_iter(q, blk_mq_check_inflight, &mi);
	inflight[0] = mi.inflight[0];
	inflight[1] = mi.inflight[1];
}

void blk_freeze_queue_start(struct request_queue *q)
{
	mutex_lock(&q->mq_freeze_lock);
	if (++q->mq_freeze_depth == 1) {
		percpu_ref_kill(&q->q_usage_counter);
		mutex_unlock(&q->mq_freeze_lock);
		if (queue_is_mq(q))
			blk_mq_run_hw_queues(q, false);
	} else {
		mutex_unlock(&q->mq_freeze_lock);
	}
}
EXPORT_SYMBOL_GPL(blk_freeze_queue_start);

void blk_mq_freeze_queue_wait(struct request_queue *q)
{
	wait_event(q->mq_freeze_wq, percpu_ref_is_zero(&q->q_usage_counter));
}
EXPORT_SYMBOL_GPL(blk_mq_freeze_queue_wait);

int blk_mq_freeze_queue_wait_timeout(struct request_queue *q,
				     unsigned long timeout)
{
	return wait_event_timeout(q->mq_freeze_wq,
					percpu_ref_is_zero(&q->q_usage_counter),
					timeout);
}
EXPORT_SYMBOL_GPL(blk_mq_freeze_queue_wait_timeout);

/*
 * Guarantee no request is in use, so we can change any data structure of
 * the queue afterward.
 */
void blk_freeze_queue(struct request_queue *q)
{
	/*
	 * In the !blk_mq case we are only calling this to kill the
	 * q_usage_counter, otherwise this increases the freeze depth
	 * and waits for it to return to zero.  For this reason there is
	 * no blk_unfreeze_queue(), and blk_freeze_queue() is not
	 * exported to drivers as the only user for unfreeze is blk_mq.
	 */
	blk_freeze_queue_start(q);
	blk_mq_freeze_queue_wait(q);
}

void blk_mq_freeze_queue(struct request_queue *q)
{
	/*
	 * ...just an alias to keep freeze and unfreeze actions balanced
	 * in the blk_mq_* namespace
	 */
	blk_freeze_queue(q);
}
EXPORT_SYMBOL_GPL(blk_mq_freeze_queue);

void blk_mq_unfreeze_queue(struct request_queue *q)
{
	mutex_lock(&q->mq_freeze_lock);
	q->mq_freeze_depth--;
	WARN_ON_ONCE(q->mq_freeze_depth < 0);
	if (!q->mq_freeze_depth) {
		percpu_ref_resurrect(&q->q_usage_counter);
		wake_up_all(&q->mq_freeze_wq);
	}
	mutex_unlock(&q->mq_freeze_lock);
}
EXPORT_SYMBOL_GPL(blk_mq_unfreeze_queue);

/*
 * FIXME: replace the scsi_internal_device_*block_nowait() calls in the
 * mpt3sas driver such that this function can be removed.
 */
void blk_mq_quiesce_queue_nowait(struct request_queue *q)
{
	blk_queue_flag_set(QUEUE_FLAG_QUIESCED, q);
}
EXPORT_SYMBOL_GPL(blk_mq_quiesce_queue_nowait);

/**
 * blk_mq_quiesce_queue() - wait until all ongoing dispatches have finished
 * @q: request queue.
 *
 * Note: this function does not prevent that the struct request end_io()
 * callback function is invoked. Once this function is returned, we make
 * sure no dispatch can happen until the queue is unquiesced via
 * blk_mq_unquiesce_queue().
 */
void blk_mq_quiesce_queue(struct request_queue *q)
{
	struct blk_mq_hw_ctx *hctx;
	unsigned int i;
	bool rcu = false;

	blk_mq_quiesce_queue_nowait(q);

	queue_for_each_hw_ctx(q, hctx, i) {
		if (hctx->flags & BLK_MQ_F_BLOCKING)
			synchronize_srcu(hctx->srcu);
		else
			rcu = true;
	}
	if (rcu)
		synchronize_rcu();
}
EXPORT_SYMBOL_GPL(blk_mq_quiesce_queue);

/*
 * blk_mq_unquiesce_queue() - counterpart of blk_mq_quiesce_queue()
 * @q: request queue.
 *
 * This function recovers queue into the state before quiescing
 * which is done by blk_mq_quiesce_queue.
 */
void blk_mq_unquiesce_queue(struct request_queue *q)
{
	blk_queue_flag_clear(QUEUE_FLAG_QUIESCED, q);

	/* dispatch requests which are inserted during quiescing */
	blk_mq_run_hw_queues(q, true);
}
EXPORT_SYMBOL_GPL(blk_mq_unquiesce_queue);

void blk_mq_wake_waiters(struct request_queue *q)
{
	struct blk_mq_hw_ctx *hctx;
	unsigned int i;

	queue_for_each_hw_ctx(q, hctx, i)
		if (blk_mq_hw_queue_mapped(hctx))
			blk_mq_tag_wakeup_all(hctx->tags, true);
}

/*
 * Only need start/end time stamping if we have iostat or
 * blk stats enabled, or using an IO scheduler.
 */
static inline bool blk_mq_need_time_stamp(struct request *rq)
{
	return (rq->rq_flags & (RQF_IO_STAT | RQF_STATS)) || rq->q->elevator;
}

static struct request *blk_mq_rq_ctx_init(struct blk_mq_alloc_data *data,
		unsigned int tag, u64 alloc_time_ns)
{
	struct blk_mq_tags *tags = blk_mq_tags_from_data(data);
	struct request *rq = tags->static_rqs[tag];
	req_flags_t rq_flags = 0;

	if (data->flags & BLK_MQ_REQ_INTERNAL) {
		rq->tag = BLK_MQ_NO_TAG;
		rq->internal_tag = tag;
	} else {
		if (data->hctx->flags & BLK_MQ_F_TAG_SHARED) {
			rq_flags = RQF_MQ_INFLIGHT;
			atomic_inc(&data->hctx->nr_active);
		}
		rq->tag = tag;
		rq->internal_tag = BLK_MQ_NO_TAG;
		data->hctx->tags->rqs[rq->tag] = rq;
	}

	/* csd/requeue_work/fifo_time is initialized before use */
	rq->q = data->q;
	rq->mq_ctx = data->ctx;
	rq->mq_hctx = data->hctx;
	rq->rq_flags = rq_flags;
	rq->cmd_flags = data->cmd_flags;
	if (data->flags & BLK_MQ_REQ_PREEMPT)
		rq->rq_flags |= RQF_PREEMPT;
	if (blk_queue_io_stat(data->q))
		rq->rq_flags |= RQF_IO_STAT;
	INIT_LIST_HEAD(&rq->queuelist);
	INIT_HLIST_NODE(&rq->hash);
	RB_CLEAR_NODE(&rq->rb_node);
	rq->rq_disk = NULL;
	rq->part = NULL;
#ifdef CONFIG_BLK_RQ_ALLOC_TIME
	rq->alloc_time_ns = alloc_time_ns;
#endif
	if (blk_mq_need_time_stamp(rq))
		rq->start_time_ns = ktime_get_ns();
	else
		rq->start_time_ns = 0;
	rq->io_start_time_ns = 0;
	rq->stats_sectors = 0;
	rq->nr_phys_segments = 0;
#if defined(CONFIG_BLK_DEV_INTEGRITY)
	rq->nr_integrity_segments = 0;
#endif
	blk_crypto_rq_set_defaults(rq);
	/* tag was already set */
	WRITE_ONCE(rq->deadline, 0);

	rq->timeout = 0;

	rq->end_io = NULL;
	rq->end_io_data = NULL;

	data->ctx->rq_dispatched[op_is_sync(data->cmd_flags)]++;
	refcount_set(&rq->ref, 1);

	if (!op_is_flush(data->cmd_flags)) {
		struct elevator_queue *e = data->q->elevator;

		rq->elv.icq = NULL;
		if (e && e->type->ops.prepare_request) {
			if (e->type->icq_cache)
				blk_mq_sched_assign_ioc(rq);

			e->type->ops.prepare_request(rq);
			rq->rq_flags |= RQF_ELVPRIV;
		}
	}

	data->hctx->queued++;
	return rq;
}

static struct request *__blk_mq_alloc_request(struct blk_mq_alloc_data *data)
{
	struct request_queue *q = data->q;
	struct elevator_queue *e = q->elevator;
	u64 alloc_time_ns = 0;
	unsigned int tag;

	/* alloc_time includes depth and tag waits */
	if (blk_queue_rq_alloc_time(q))
		alloc_time_ns = ktime_get_ns();

	if (data->cmd_flags & REQ_NOWAIT)
		data->flags |= BLK_MQ_REQ_NOWAIT;

	if (e) {
		data->flags |= BLK_MQ_REQ_INTERNAL;

		/*
		 * Flush requests are special and go directly to the
		 * dispatch list. Don't include reserved tags in the
		 * limiting, as it isn't useful.
		 */
		if (!op_is_flush(data->cmd_flags) &&
		    e->type->ops.limit_depth &&
		    !(data->flags & BLK_MQ_REQ_RESERVED))
			e->type->ops.limit_depth(data->cmd_flags, data);
	}

retry:
	data->ctx = blk_mq_get_ctx(q);
	data->hctx = blk_mq_map_queue(q, data->cmd_flags, data->ctx);
	if (!(data->flags & BLK_MQ_REQ_INTERNAL))
		blk_mq_tag_busy(data->hctx);

	/*
	 * Waiting allocations only fail because of an inactive hctx.  In that
	 * case just retry the hctx assignment and tag allocation as CPU hotplug
	 * should have migrated us to an online CPU by now.
	 */
	tag = blk_mq_get_tag(data);
	if (tag == BLK_MQ_NO_TAG) {
		if (data->flags & BLK_MQ_REQ_NOWAIT)
			return NULL;

		/*
		 * Give up the CPU and sleep for a random short time to ensure
		 * that thread using a realtime scheduling class are migrated
		 * off the the CPU, and thus off the hctx that is going away.
		 */
		msleep(3);
		goto retry;
	}
	return blk_mq_rq_ctx_init(data, tag, alloc_time_ns);
}

struct request *blk_mq_alloc_request(struct request_queue *q, unsigned int op,
		blk_mq_req_flags_t flags)
{
	struct blk_mq_alloc_data data = {
		.q		= q,
		.flags		= flags,
		.cmd_flags	= op,
	};
	struct request *rq;
	int ret;

	ret = blk_queue_enter(q, flags);
	if (ret)
		return ERR_PTR(ret);

	rq = __blk_mq_alloc_request(&data);
	if (!rq)
		goto out_queue_exit;
	rq->__data_len = 0;
	rq->__sector = (sector_t) -1;
	rq->bio = rq->biotail = NULL;
	return rq;
out_queue_exit:
	blk_queue_exit(q);
	return ERR_PTR(-EWOULDBLOCK);
}
EXPORT_SYMBOL(blk_mq_alloc_request);

struct request *blk_mq_alloc_request_hctx(struct request_queue *q,
	unsigned int op, blk_mq_req_flags_t flags, unsigned int hctx_idx)
{
	struct blk_mq_alloc_data data = {
		.q		= q,
		.flags		= flags,
		.cmd_flags	= op,
	};
	u64 alloc_time_ns = 0;
	unsigned int cpu;
	unsigned int tag;
	int ret;

	/* alloc_time includes depth and tag waits */
	if (blk_queue_rq_alloc_time(q))
		alloc_time_ns = ktime_get_ns();

	/*
	 * If the tag allocator sleeps we could get an allocation for a
	 * different hardware context.  No need to complicate the low level
	 * allocator for this for the rare use case of a command tied to
	 * a specific queue.
	 */
	if (WARN_ON_ONCE(!(flags & (BLK_MQ_REQ_NOWAIT | BLK_MQ_REQ_RESERVED))))
		return ERR_PTR(-EINVAL);

	if (hctx_idx >= q->nr_hw_queues)
		return ERR_PTR(-EIO);

	ret = blk_queue_enter(q, flags);
	if (ret)
		return ERR_PTR(ret);

	/*
	 * Check if the hardware context is actually mapped to anything.
	 * If not tell the caller that it should skip this queue.
	 */
	ret = -EXDEV;
	data.hctx = q->queue_hw_ctx[hctx_idx];
	if (!blk_mq_hw_queue_mapped(data.hctx))
		goto out_queue_exit;
	cpu = cpumask_first_and(data.hctx->cpumask, cpu_online_mask);
	data.ctx = __blk_mq_get_ctx(q, cpu);

	if (q->elevator)
		data.flags |= BLK_MQ_REQ_INTERNAL;
	else
		blk_mq_tag_busy(data.hctx);

	ret = -EWOULDBLOCK;
	tag = blk_mq_get_tag(&data);
	if (tag == BLK_MQ_NO_TAG)
		goto out_queue_exit;
	return blk_mq_rq_ctx_init(&data, tag, alloc_time_ns);

out_queue_exit:
	blk_queue_exit(q);
	return ERR_PTR(ret);
}
EXPORT_SYMBOL_GPL(blk_mq_alloc_request_hctx);

static void __blk_mq_free_request(struct request *rq)
{
	struct request_queue *q = rq->q;
	struct blk_mq_ctx *ctx = rq->mq_ctx;
	struct blk_mq_hw_ctx *hctx = rq->mq_hctx;
	const int sched_tag = rq->internal_tag;

	blk_crypto_free_request(rq);
	blk_pm_mark_last_busy(rq);
	rq->mq_hctx = NULL;
	if (rq->tag != BLK_MQ_NO_TAG)
		blk_mq_put_tag(hctx->tags, ctx, rq->tag);
	if (sched_tag != BLK_MQ_NO_TAG)
		blk_mq_put_tag(hctx->sched_tags, ctx, sched_tag);
	blk_mq_sched_restart(hctx);
	blk_queue_exit(q);
}

void blk_mq_free_request(struct request *rq)
{
	struct request_queue *q = rq->q;
	struct elevator_queue *e = q->elevator;
	struct blk_mq_ctx *ctx = rq->mq_ctx;
	struct blk_mq_hw_ctx *hctx = rq->mq_hctx;

	if (rq->rq_flags & RQF_ELVPRIV) {
		if (e && e->type->ops.finish_request)
			e->type->ops.finish_request(rq);
		if (rq->elv.icq) {
			put_io_context(rq->elv.icq->ioc);
			rq->elv.icq = NULL;
		}
	}

	ctx->rq_completed[rq_is_sync(rq)]++;
	if (rq->rq_flags & RQF_MQ_INFLIGHT)
		atomic_dec(&hctx->nr_active);

	if (unlikely(laptop_mode && !blk_rq_is_passthrough(rq)))
		laptop_io_completion(q->backing_dev_info);

	rq_qos_done(q, rq);

	WRITE_ONCE(rq->state, MQ_RQ_IDLE);
	if (refcount_dec_and_test(&rq->ref))
		__blk_mq_free_request(rq);
}
EXPORT_SYMBOL_GPL(blk_mq_free_request);

inline void __blk_mq_end_request(struct request *rq, blk_status_t error)
{
	u64 now = 0;

	if (blk_mq_need_time_stamp(rq))
		now = ktime_get_ns();

	if (rq->rq_flags & RQF_STATS) {
		blk_mq_poll_stats_start(rq->q);
		blk_stat_add(rq, now);
	}

	if (rq->internal_tag != BLK_MQ_NO_TAG)
		blk_mq_sched_completed_request(rq, now);

	blk_account_io_done(rq, now);

	if (rq->end_io) {
		rq_qos_done(rq->q, rq);
		rq->end_io(rq, error);
	} else {
		blk_mq_free_request(rq);
	}
}
EXPORT_SYMBOL(__blk_mq_end_request);

void blk_mq_end_request(struct request *rq, blk_status_t error)
{
	if (blk_update_request(rq, error, blk_rq_bytes(rq)))
		BUG();
	__blk_mq_end_request(rq, error);
}
EXPORT_SYMBOL(blk_mq_end_request);

static void __blk_mq_complete_request_remote(void *data)
{
	struct request *rq = data;
	struct request_queue *q = rq->q;

	q->mq_ops->complete(rq);
}

/**
 * blk_mq_force_complete_rq() - Force complete the request, bypassing any error
 * 				injection that could drop the completion.
 * @rq: Request to be force completed
 *
 * Drivers should use blk_mq_complete_request() to complete requests in their
 * normal IO path. For timeout error recovery, drivers may call this forced
 * completion routine after they've reclaimed timed out requests to bypass
 * potentially subsequent fake timeouts.
 */
void blk_mq_force_complete_rq(struct request *rq)
{
	struct blk_mq_ctx *ctx = rq->mq_ctx;
	struct request_queue *q = rq->q;
	bool shared = false;
	int cpu;

	WRITE_ONCE(rq->state, MQ_RQ_COMPLETE);
	/*
	 * Most of single queue controllers, there is only one irq vector
	 * for handling IO completion, and the only irq's affinity is set
	 * as all possible CPUs. On most of ARCHs, this affinity means the
	 * irq is handled on one specific CPU.
	 *
	 * So complete IO reqeust in softirq context in case of single queue
	 * for not degrading IO performance by irqsoff latency.
	 */
	if (q->nr_hw_queues == 1) {
		__blk_complete_request(rq);
		return;
	}

	/*
	 * For a polled request, always complete locallly, it's pointless
	 * to redirect the completion.
	 */
	if ((rq->cmd_flags & REQ_HIPRI) ||
	    !test_bit(QUEUE_FLAG_SAME_COMP, &q->queue_flags)) {
		q->mq_ops->complete(rq);
		return;
	}

	cpu = get_cpu();
	if (!test_bit(QUEUE_FLAG_SAME_FORCE, &q->queue_flags))
		shared = cpus_share_cache(cpu, ctx->cpu);

	if (cpu != ctx->cpu && !shared && cpu_online(ctx->cpu)) {
		rq->csd.func = __blk_mq_complete_request_remote;
		rq->csd.info = rq;
		rq->csd.flags = 0;
		smp_call_function_single_async(ctx->cpu, &rq->csd);
	} else {
		q->mq_ops->complete(rq);
	}
	put_cpu();
}
EXPORT_SYMBOL_GPL(blk_mq_force_complete_rq);

static void hctx_unlock(struct blk_mq_hw_ctx *hctx, int srcu_idx)
	__releases(hctx->srcu)
{
	if (!(hctx->flags & BLK_MQ_F_BLOCKING))
		rcu_read_unlock();
	else
		srcu_read_unlock(hctx->srcu, srcu_idx);
}

static void hctx_lock(struct blk_mq_hw_ctx *hctx, int *srcu_idx)
	__acquires(hctx->srcu)
{
	if (!(hctx->flags & BLK_MQ_F_BLOCKING)) {
		/* shut up gcc false positive */
		*srcu_idx = 0;
		rcu_read_lock();
	} else
		*srcu_idx = srcu_read_lock(hctx->srcu);
}

/**
 * blk_mq_complete_request - end I/O on a request
 * @rq:		the request being processed
 *
 * Description:
 *	Ends all I/O on a request. It does not handle partial completions.
 *	The actual completion happens out-of-order, through a IPI handler.
 **/
bool blk_mq_complete_request(struct request *rq)
{
	if (unlikely(blk_should_fake_timeout(rq->q)))
		return false;
	blk_mq_force_complete_rq(rq);
	return true;
}
EXPORT_SYMBOL(blk_mq_complete_request);

/**
 * blk_mq_start_request - Start processing a request
 * @rq: Pointer to request to be started
 *
 * Function used by device drivers to notify the block layer that a request
 * is going to be processed now, so blk layer can do proper initializations
 * such as starting the timeout timer.
 */
void blk_mq_start_request(struct request *rq)
{
	struct request_queue *q = rq->q;

	trace_block_rq_issue(q, rq);

	if (test_bit(QUEUE_FLAG_STATS, &q->queue_flags)) {
		rq->io_start_time_ns = ktime_get_ns();
		rq->stats_sectors = blk_rq_sectors(rq);
		rq->rq_flags |= RQF_STATS;
		rq_qos_issue(q, rq);
	}

	WARN_ON_ONCE(blk_mq_rq_state(rq) != MQ_RQ_IDLE);

	blk_add_timer(rq);
	WRITE_ONCE(rq->state, MQ_RQ_IN_FLIGHT);

#ifdef CONFIG_BLK_DEV_INTEGRITY
	if (blk_integrity_rq(rq) && req_op(rq) == REQ_OP_WRITE)
		q->integrity.profile->prepare_fn(rq);
#endif
}
EXPORT_SYMBOL(blk_mq_start_request);

static void __blk_mq_requeue_request(struct request *rq)
{
	struct request_queue *q = rq->q;

	blk_mq_put_driver_tag(rq);

	trace_block_rq_requeue(q, rq);
	rq_qos_requeue(q, rq);

	if (blk_mq_request_started(rq)) {
		WRITE_ONCE(rq->state, MQ_RQ_IDLE);
		rq->rq_flags &= ~RQF_TIMED_OUT;
	}
}

void blk_mq_requeue_request(struct request *rq, bool kick_requeue_list)
{
	__blk_mq_requeue_request(rq);

	/* this request will be re-inserted to io scheduler queue */
	blk_mq_sched_requeue_request(rq);

	BUG_ON(!list_empty(&rq->queuelist));
	blk_mq_add_to_requeue_list(rq, true, kick_requeue_list);
}
EXPORT_SYMBOL(blk_mq_requeue_request);

static void blk_mq_requeue_work(struct work_struct *work)
{
	struct request_queue *q =
		container_of(work, struct request_queue, requeue_work.work);
	LIST_HEAD(rq_list);
	struct request *rq, *next;

	spin_lock_irq(&q->requeue_lock);
	list_splice_init(&q->requeue_list, &rq_list);
	spin_unlock_irq(&q->requeue_lock);

	list_for_each_entry_safe(rq, next, &rq_list, queuelist) {
		if (!(rq->rq_flags & (RQF_SOFTBARRIER | RQF_DONTPREP)))
			continue;

		rq->rq_flags &= ~RQF_SOFTBARRIER;
		list_del_init(&rq->queuelist);
		/*
		 * If RQF_DONTPREP, rq has contained some driver specific
		 * data, so insert it to hctx dispatch list to avoid any
		 * merge.
		 */
		if (rq->rq_flags & RQF_DONTPREP)
			blk_mq_request_bypass_insert(rq, false, false);
		else
			blk_mq_sched_insert_request(rq, true, false, false);
	}

	while (!list_empty(&rq_list)) {
		rq = list_entry(rq_list.next, struct request, queuelist);
		list_del_init(&rq->queuelist);
		blk_mq_sched_insert_request(rq, false, false, false);
	}

	blk_mq_run_hw_queues(q, false);
}

void blk_mq_add_to_requeue_list(struct request *rq, bool at_head,
				bool kick_requeue_list)
{
	struct request_queue *q = rq->q;
	unsigned long flags;

	/*
	 * We abuse this flag that is otherwise used by the I/O scheduler to
	 * request head insertion from the workqueue.
	 */
	BUG_ON(rq->rq_flags & RQF_SOFTBARRIER);

	spin_lock_irqsave(&q->requeue_lock, flags);
	if (at_head) {
		rq->rq_flags |= RQF_SOFTBARRIER;
		list_add(&rq->queuelist, &q->requeue_list);
	} else {
		list_add_tail(&rq->queuelist, &q->requeue_list);
	}
	spin_unlock_irqrestore(&q->requeue_lock, flags);

	if (kick_requeue_list)
		blk_mq_kick_requeue_list(q);
}

void blk_mq_kick_requeue_list(struct request_queue *q)
{
	kblockd_mod_delayed_work_on(WORK_CPU_UNBOUND, &q->requeue_work, 0);
}
EXPORT_SYMBOL(blk_mq_kick_requeue_list);

void blk_mq_delay_kick_requeue_list(struct request_queue *q,
				    unsigned long msecs)
{
	kblockd_mod_delayed_work_on(WORK_CPU_UNBOUND, &q->requeue_work,
				    msecs_to_jiffies(msecs));
}
EXPORT_SYMBOL(blk_mq_delay_kick_requeue_list);

struct request *blk_mq_tag_to_rq(struct blk_mq_tags *tags, unsigned int tag)
{
	if (tag < tags->nr_tags) {
		prefetch(tags->rqs[tag]);
		return tags->rqs[tag];
	}

	return NULL;
}
EXPORT_SYMBOL(blk_mq_tag_to_rq);

static bool blk_mq_rq_inflight(struct blk_mq_hw_ctx *hctx, struct request *rq,
			       void *priv, bool reserved)
{
	/*
	 * If we find a request that is inflight and the queue matches,
	 * we know the queue is busy. Return false to stop the iteration.
	 */
	if (rq->state == MQ_RQ_IN_FLIGHT && rq->q == hctx->queue) {
		bool *busy = priv;

		*busy = true;
		return false;
	}

	return true;
}

bool blk_mq_queue_inflight(struct request_queue *q)
{
	bool busy = false;

	blk_mq_queue_tag_busy_iter(q, blk_mq_rq_inflight, &busy);
	return busy;
}
EXPORT_SYMBOL_GPL(blk_mq_queue_inflight);

static void blk_mq_rq_timed_out(struct request *req, bool reserved)
{
	req->rq_flags |= RQF_TIMED_OUT;
	if (req->q->mq_ops->timeout) {
		enum blk_eh_timer_return ret;

		ret = req->q->mq_ops->timeout(req, reserved);
		if (ret == BLK_EH_DONE)
			return;
		WARN_ON_ONCE(ret != BLK_EH_RESET_TIMER);
	}

	blk_add_timer(req);
}

static bool blk_mq_req_expired(struct request *rq, unsigned long *next)
{
	unsigned long deadline;

	if (blk_mq_rq_state(rq) != MQ_RQ_IN_FLIGHT)
		return false;
	if (rq->rq_flags & RQF_TIMED_OUT)
		return false;

	deadline = READ_ONCE(rq->deadline);
	if (time_after_eq(jiffies, deadline))
		return true;

	if (*next == 0)
		*next = deadline;
	else if (time_after(*next, deadline))
		*next = deadline;
	return false;
}

static bool blk_mq_check_expired(struct blk_mq_hw_ctx *hctx,
		struct request *rq, void *priv, bool reserved)
{
	unsigned long *next = priv;

	/*
	 * Just do a quick check if it is expired before locking the request in
	 * so we're not unnecessarilly synchronizing across CPUs.
	 */
	if (!blk_mq_req_expired(rq, next))
		return true;

	/*
	 * We have reason to believe the request may be expired. Take a
	 * reference on the request to lock this request lifetime into its
	 * currently allocated context to prevent it from being reallocated in
	 * the event the completion by-passes this timeout handler.
	 *
	 * If the reference was already released, then the driver beat the
	 * timeout handler to posting a natural completion.
	 */
	if (!refcount_inc_not_zero(&rq->ref))
		return true;

	/*
	 * The request is now locked and cannot be reallocated underneath the
	 * timeout handler's processing. Re-verify this exact request is truly
	 * expired; if it is not expired, then the request was completed and
	 * reallocated as a new request.
	 */
	if (blk_mq_req_expired(rq, next))
		blk_mq_rq_timed_out(rq, reserved);

	if (is_flush_rq(rq, hctx))
		rq->end_io(rq, 0);
	else if (refcount_dec_and_test(&rq->ref))
		__blk_mq_free_request(rq);

	return true;
}

static void blk_mq_timeout_work(struct work_struct *work)
{
	struct request_queue *q =
		container_of(work, struct request_queue, timeout_work);
	unsigned long next = 0;
	struct blk_mq_hw_ctx *hctx;
	int i;

	/* A deadlock might occur if a request is stuck requiring a
	 * timeout at the same time a queue freeze is waiting
	 * completion, since the timeout code would not be able to
	 * acquire the queue reference here.
	 *
	 * That's why we don't use blk_queue_enter here; instead, we use
	 * percpu_ref_tryget directly, because we need to be able to
	 * obtain a reference even in the short window between the queue
	 * starting to freeze, by dropping the first reference in
	 * blk_freeze_queue_start, and the moment the last request is
	 * consumed, marked by the instant q_usage_counter reaches
	 * zero.
	 */
	if (!percpu_ref_tryget(&q->q_usage_counter))
		return;

	blk_mq_queue_tag_busy_iter(q, blk_mq_check_expired, &next);

	if (next != 0) {
		mod_timer(&q->timeout, next);
	} else {
		/*
		 * Request timeouts are handled as a forward rolling timer. If
		 * we end up here it means that no requests are pending and
		 * also that no request has been pending for a while. Mark
		 * each hctx as idle.
		 */
		queue_for_each_hw_ctx(q, hctx, i) {
			/* the hctx may be unmapped, so check it here */
			if (blk_mq_hw_queue_mapped(hctx))
				blk_mq_tag_idle(hctx);
		}
	}
	blk_queue_exit(q);
}

struct flush_busy_ctx_data {
	struct blk_mq_hw_ctx *hctx;
	struct list_head *list;
};

static bool flush_busy_ctx(struct sbitmap *sb, unsigned int bitnr, void *data)
{
	struct flush_busy_ctx_data *flush_data = data;
	struct blk_mq_hw_ctx *hctx = flush_data->hctx;
	struct blk_mq_ctx *ctx = hctx->ctxs[bitnr];
	enum hctx_type type = hctx->type;

	spin_lock(&ctx->lock);
	list_splice_tail_init(&ctx->rq_lists[type], flush_data->list);
	sbitmap_clear_bit(sb, bitnr);
	spin_unlock(&ctx->lock);
	return true;
}

/*
 * Process software queues that have been marked busy, splicing them
 * to the for-dispatch
 */
void blk_mq_flush_busy_ctxs(struct blk_mq_hw_ctx *hctx, struct list_head *list)
{
	struct flush_busy_ctx_data data = {
		.hctx = hctx,
		.list = list,
	};

	sbitmap_for_each_set(&hctx->ctx_map, flush_busy_ctx, &data);
}
EXPORT_SYMBOL_GPL(blk_mq_flush_busy_ctxs);

struct dispatch_rq_data {
	struct blk_mq_hw_ctx *hctx;
	struct request *rq;
};

static bool dispatch_rq_from_ctx(struct sbitmap *sb, unsigned int bitnr,
		void *data)
{
	struct dispatch_rq_data *dispatch_data = data;
	struct blk_mq_hw_ctx *hctx = dispatch_data->hctx;
	struct blk_mq_ctx *ctx = hctx->ctxs[bitnr];
	enum hctx_type type = hctx->type;

	spin_lock(&ctx->lock);
	if (!list_empty(&ctx->rq_lists[type])) {
		dispatch_data->rq = list_entry_rq(ctx->rq_lists[type].next);
		list_del_init(&dispatch_data->rq->queuelist);
		if (list_empty(&ctx->rq_lists[type]))
			sbitmap_clear_bit(sb, bitnr);
	}
	spin_unlock(&ctx->lock);

	return !dispatch_data->rq;
}

struct request *blk_mq_dequeue_from_ctx(struct blk_mq_hw_ctx *hctx,
					struct blk_mq_ctx *start)
{
	unsigned off = start ? start->index_hw[hctx->type] : 0;
	struct dispatch_rq_data data = {
		.hctx = hctx,
		.rq   = NULL,
	};

	__sbitmap_for_each_set(&hctx->ctx_map, off,
			       dispatch_rq_from_ctx, &data);

	return data.rq;
}

static inline unsigned int queued_to_index(unsigned int queued)
{
	if (!queued)
		return 0;

	return min(BLK_MQ_MAX_DISPATCH_ORDER - 1, ilog2(queued) + 1);
}

static int blk_mq_dispatch_wake(wait_queue_entry_t *wait, unsigned mode,
				int flags, void *key)
{
	struct blk_mq_hw_ctx *hctx;

	hctx = container_of(wait, struct blk_mq_hw_ctx, dispatch_wait);

	spin_lock(&hctx->dispatch_wait_lock);
	if (!list_empty(&wait->entry)) {
		struct sbitmap_queue *sbq;

		list_del_init(&wait->entry);
		sbq = &hctx->tags->bitmap_tags;
		atomic_dec(&sbq->ws_active);
	}
	spin_unlock(&hctx->dispatch_wait_lock);

	blk_mq_run_hw_queue(hctx, true);
	return 1;
}

/*
 * Mark us waiting for a tag. For shared tags, this involves hooking us into
 * the tag wakeups. For non-shared tags, we can simply mark us needing a
 * restart. For both cases, take care to check the condition again after
 * marking us as waiting.
 */
static bool blk_mq_mark_tag_wait(struct blk_mq_hw_ctx *hctx,
				 struct request *rq)
{
	struct sbitmap_queue *sbq = &hctx->tags->bitmap_tags;
	struct wait_queue_head *wq;
	wait_queue_entry_t *wait;
	bool ret;

	if (!(hctx->flags & BLK_MQ_F_TAG_SHARED)) {
		blk_mq_sched_mark_restart_hctx(hctx);

		/*
		 * It's possible that a tag was freed in the window between the
		 * allocation failure and adding the hardware queue to the wait
		 * queue.
		 *
		 * Don't clear RESTART here, someone else could have set it.
		 * At most this will cost an extra queue run.
		 */
		return blk_mq_get_driver_tag(rq);
	}

	wait = &hctx->dispatch_wait;
	if (!list_empty_careful(&wait->entry))
		return false;

	wq = &bt_wait_ptr(sbq, hctx)->wait;

	spin_lock_irq(&wq->lock);
	spin_lock(&hctx->dispatch_wait_lock);
	if (!list_empty(&wait->entry)) {
		spin_unlock(&hctx->dispatch_wait_lock);
		spin_unlock_irq(&wq->lock);
		return false;
	}

	atomic_inc(&sbq->ws_active);
	wait->flags &= ~WQ_FLAG_EXCLUSIVE;
	__add_wait_queue(wq, wait);

	/*
	 * It's possible that a tag was freed in the window between the
	 * allocation failure and adding the hardware queue to the wait
	 * queue.
	 */
	ret = blk_mq_get_driver_tag(rq);
	if (!ret) {
		spin_unlock(&hctx->dispatch_wait_lock);
		spin_unlock_irq(&wq->lock);
		return false;
	}

	/*
	 * We got a tag, remove ourselves from the wait queue to ensure
	 * someone else gets the wakeup.
	 */
	list_del_init(&wait->entry);
	atomic_dec(&sbq->ws_active);
	spin_unlock(&hctx->dispatch_wait_lock);
	spin_unlock_irq(&wq->lock);

	return true;
}

#define BLK_MQ_DISPATCH_BUSY_EWMA_WEIGHT  8
#define BLK_MQ_DISPATCH_BUSY_EWMA_FACTOR  4
/*
 * Update dispatch busy with the Exponential Weighted Moving Average(EWMA):
 * - EWMA is one simple way to compute running average value
 * - weight(7/8 and 1/8) is applied so that it can decrease exponentially
 * - take 4 as factor for avoiding to get too small(0) result, and this
 *   factor doesn't matter because EWMA decreases exponentially
 */
static void blk_mq_update_dispatch_busy(struct blk_mq_hw_ctx *hctx, bool busy)
{
	unsigned int ewma;

	if (hctx->queue->elevator)
		return;

	ewma = hctx->dispatch_busy;

	if (!ewma && !busy)
		return;

	ewma *= BLK_MQ_DISPATCH_BUSY_EWMA_WEIGHT - 1;
	if (busy)
		ewma += 1 << BLK_MQ_DISPATCH_BUSY_EWMA_FACTOR;
	ewma /= BLK_MQ_DISPATCH_BUSY_EWMA_WEIGHT;

	hctx->dispatch_busy = ewma;
}

#define BLK_MQ_RESOURCE_DELAY	3		/* ms units */

static void blk_mq_handle_dev_resource(struct request *rq,
				       struct list_head *list)
{
	struct request *next =
		list_first_entry_or_null(list, struct request, queuelist);

	/*
	 * If an I/O scheduler has been configured and we got a driver tag for
	 * the next request already, free it.
	 */
	if (next)
		blk_mq_put_driver_tag(next);

	list_add(&rq->queuelist, list);
	__blk_mq_requeue_request(rq);
}

static void blk_mq_handle_zone_resource(struct request *rq,
					struct list_head *zone_list)
{
	/*
	 * If we end up here it is because we cannot dispatch a request to a
	 * specific zone due to LLD level zone-write locking or other zone
	 * related resource not being available. In this case, set the request
	 * aside in zone_list for retrying it later.
	 */
	list_add(&rq->queuelist, zone_list);
	__blk_mq_requeue_request(rq);
}

/*
 * Returns true if we did some work AND can potentially do more.
 */
bool blk_mq_dispatch_rq_list(struct request_queue *q, struct list_head *list,
			     bool got_budget)
{
	struct blk_mq_hw_ctx *hctx;
	struct request *rq, *nxt;
	bool no_tag = false;
	int errors, queued;
	blk_status_t ret = BLK_STS_OK;
	bool no_budget_avail = false;
	LIST_HEAD(zone_list);

	if (list_empty(list))
		return false;

	WARN_ON(!list_is_singular(list) && got_budget);

	/*
	 * Now process all the entries, sending them to the driver.
	 */
	errors = queued = 0;
	do {
		struct blk_mq_queue_data bd;

		rq = list_first_entry(list, struct request, queuelist);

		hctx = rq->mq_hctx;
		if (!got_budget && !blk_mq_get_dispatch_budget(hctx)) {
			blk_mq_put_driver_tag(rq);
<<<<<<< HEAD
=======
			no_budget_avail = true;
>>>>>>> 4775cbe7
			break;
		}

		if (!blk_mq_get_driver_tag(rq)) {
			/*
			 * The initial allocation attempt failed, so we need to
			 * rerun the hardware queue when a tag is freed. The
			 * waitqueue takes care of that. If the queue is run
			 * before we add this entry back on the dispatch list,
			 * we'll re-run it below.
			 */
			if (!blk_mq_mark_tag_wait(hctx, rq)) {
				blk_mq_put_dispatch_budget(hctx);
				/*
				 * For non-shared tags, the RESTART check
				 * will suffice.
				 */
				if (hctx->flags & BLK_MQ_F_TAG_SHARED)
					no_tag = true;
				break;
			}
		}

		list_del_init(&rq->queuelist);

		bd.rq = rq;

		/*
		 * Flag last if we have no more requests, or if we have more
		 * but can't assign a driver tag to it.
		 */
		if (list_empty(list))
			bd.last = true;
		else {
			nxt = list_first_entry(list, struct request, queuelist);
			bd.last = !blk_mq_get_driver_tag(nxt);
		}

		ret = q->mq_ops->queue_rq(hctx, &bd);
		if (ret == BLK_STS_RESOURCE || ret == BLK_STS_DEV_RESOURCE) {
			blk_mq_handle_dev_resource(rq, list);
			break;
		} else if (ret == BLK_STS_ZONE_RESOURCE) {
			/*
			 * Move the request to zone_list and keep going through
			 * the dispatch list to find more requests the drive can
			 * accept.
			 */
			blk_mq_handle_zone_resource(rq, &zone_list);
			if (list_empty(list))
				break;
			continue;
		}

		if (unlikely(ret != BLK_STS_OK)) {
			errors++;
			blk_mq_end_request(rq, BLK_STS_IOERR);
			continue;
		}

		queued++;
	} while (!list_empty(list));

	if (!list_empty(&zone_list))
		list_splice_tail_init(&zone_list, list);

	hctx->dispatched[queued_to_index(queued)]++;

	/*
	 * Any items that need requeuing? Stuff them into hctx->dispatch,
	 * that is where we will continue on next queue run.
	 */
	if (!list_empty(list)) {
		bool needs_restart;

		/*
		 * If we didn't flush the entire list, we could have told
		 * the driver there was more coming, but that turned out to
		 * be a lie.
		 */
		if (q->mq_ops->commit_rqs && queued)
			q->mq_ops->commit_rqs(hctx);

		spin_lock(&hctx->lock);
		list_splice_tail_init(list, &hctx->dispatch);
		spin_unlock(&hctx->lock);

		/*
		 * If SCHED_RESTART was set by the caller of this function and
		 * it is no longer set that means that it was cleared by another
		 * thread and hence that a queue rerun is needed.
		 *
		 * If 'no_tag' is set, that means that we failed getting
		 * a driver tag with an I/O scheduler attached. If our dispatch
		 * waitqueue is no longer active, ensure that we run the queue
		 * AFTER adding our entries back to the list.
		 *
		 * If no I/O scheduler has been configured it is possible that
		 * the hardware queue got stopped and restarted before requests
		 * were pushed back onto the dispatch list. Rerun the queue to
		 * avoid starvation. Notes:
		 * - blk_mq_run_hw_queue() checks whether or not a queue has
		 *   been stopped before rerunning a queue.
		 * - Some but not all block drivers stop a queue before
		 *   returning BLK_STS_RESOURCE. Two exceptions are scsi-mq
		 *   and dm-rq.
		 *
		 * If driver returns BLK_STS_RESOURCE and SCHED_RESTART
		 * bit is set, run queue after a delay to avoid IO stalls
		 * that could otherwise occur if the queue is idle.  We'll do
		 * similar if we couldn't get budget and SCHED_RESTART is set.
		 */
		needs_restart = blk_mq_sched_needs_restart(hctx);
		if (!needs_restart ||
		    (no_tag && list_empty_careful(&hctx->dispatch_wait.entry)))
			blk_mq_run_hw_queue(hctx, true);
		else if (needs_restart && (ret == BLK_STS_RESOURCE ||
					   no_budget_avail))
			blk_mq_delay_run_hw_queue(hctx, BLK_MQ_RESOURCE_DELAY);

		blk_mq_update_dispatch_busy(hctx, true);
		return false;
	} else
		blk_mq_update_dispatch_busy(hctx, false);

	/*
	 * If the host/device is unable to accept more work, inform the
	 * caller of that.
	 */
	if (ret == BLK_STS_RESOURCE || ret == BLK_STS_DEV_RESOURCE)
		return false;

	return (queued + errors) != 0;
}

/**
 * __blk_mq_run_hw_queue - Run a hardware queue.
 * @hctx: Pointer to the hardware queue to run.
 *
 * Send pending requests to the hardware.
 */
static void __blk_mq_run_hw_queue(struct blk_mq_hw_ctx *hctx)
{
	int srcu_idx;

	/*
	 * We should be running this queue from one of the CPUs that
	 * are mapped to it.
	 *
	 * There are at least two related races now between setting
	 * hctx->next_cpu from blk_mq_hctx_next_cpu() and running
	 * __blk_mq_run_hw_queue():
	 *
	 * - hctx->next_cpu is found offline in blk_mq_hctx_next_cpu(),
	 *   but later it becomes online, then this warning is harmless
	 *   at all
	 *
	 * - hctx->next_cpu is found online in blk_mq_hctx_next_cpu(),
	 *   but later it becomes offline, then the warning can't be
	 *   triggered, and we depend on blk-mq timeout handler to
	 *   handle dispatched requests to this hctx
	 */
	if (!cpumask_test_cpu(raw_smp_processor_id(), hctx->cpumask) &&
		cpu_online(hctx->next_cpu)) {
		printk(KERN_WARNING "run queue from wrong CPU %d, hctx %s\n",
			raw_smp_processor_id(),
			cpumask_empty(hctx->cpumask) ? "inactive": "active");
		dump_stack();
	}

	/*
	 * We can't run the queue inline with ints disabled. Ensure that
	 * we catch bad users of this early.
	 */
	WARN_ON_ONCE(in_interrupt());

	might_sleep_if(hctx->flags & BLK_MQ_F_BLOCKING);

	hctx_lock(hctx, &srcu_idx);
	blk_mq_sched_dispatch_requests(hctx);
	hctx_unlock(hctx, srcu_idx);
}

static inline int blk_mq_first_mapped_cpu(struct blk_mq_hw_ctx *hctx)
{
	int cpu = cpumask_first_and(hctx->cpumask, cpu_online_mask);

	if (cpu >= nr_cpu_ids)
		cpu = cpumask_first(hctx->cpumask);
	return cpu;
}

/*
 * It'd be great if the workqueue API had a way to pass
 * in a mask and had some smarts for more clever placement.
 * For now we just round-robin here, switching for every
 * BLK_MQ_CPU_WORK_BATCH queued items.
 */
static int blk_mq_hctx_next_cpu(struct blk_mq_hw_ctx *hctx)
{
	bool tried = false;
	int next_cpu = hctx->next_cpu;

	if (hctx->queue->nr_hw_queues == 1)
		return WORK_CPU_UNBOUND;

	if (--hctx->next_cpu_batch <= 0) {
select_cpu:
		next_cpu = cpumask_next_and(next_cpu, hctx->cpumask,
				cpu_online_mask);
		if (next_cpu >= nr_cpu_ids)
			next_cpu = blk_mq_first_mapped_cpu(hctx);
		hctx->next_cpu_batch = BLK_MQ_CPU_WORK_BATCH;
	}

	/*
	 * Do unbound schedule if we can't find a online CPU for this hctx,
	 * and it should only happen in the path of handling CPU DEAD.
	 */
	if (!cpu_online(next_cpu)) {
		if (!tried) {
			tried = true;
			goto select_cpu;
		}

		/*
		 * Make sure to re-select CPU next time once after CPUs
		 * in hctx->cpumask become online again.
		 */
		hctx->next_cpu = next_cpu;
		hctx->next_cpu_batch = 1;
		return WORK_CPU_UNBOUND;
	}

	hctx->next_cpu = next_cpu;
	return next_cpu;
}

/**
 * __blk_mq_delay_run_hw_queue - Run (or schedule to run) a hardware queue.
 * @hctx: Pointer to the hardware queue to run.
 * @async: If we want to run the queue asynchronously.
 * @msecs: Microseconds of delay to wait before running the queue.
 *
 * If !@async, try to run the queue now. Else, run the queue asynchronously and
 * with a delay of @msecs.
 */
static void __blk_mq_delay_run_hw_queue(struct blk_mq_hw_ctx *hctx, bool async,
					unsigned long msecs)
{
	if (unlikely(blk_mq_hctx_stopped(hctx)))
		return;

	if (!async && !(hctx->flags & BLK_MQ_F_BLOCKING)) {
		int cpu = get_cpu();
		if (cpumask_test_cpu(cpu, hctx->cpumask)) {
			__blk_mq_run_hw_queue(hctx);
			put_cpu();
			return;
		}

		put_cpu();
	}

	kblockd_mod_delayed_work_on(blk_mq_hctx_next_cpu(hctx), &hctx->run_work,
				    msecs_to_jiffies(msecs));
}

/**
 * blk_mq_delay_run_hw_queue - Run a hardware queue asynchronously.
 * @hctx: Pointer to the hardware queue to run.
 * @msecs: Microseconds of delay to wait before running the queue.
 *
 * Run a hardware queue asynchronously with a delay of @msecs.
 */
void blk_mq_delay_run_hw_queue(struct blk_mq_hw_ctx *hctx, unsigned long msecs)
{
	__blk_mq_delay_run_hw_queue(hctx, true, msecs);
}
EXPORT_SYMBOL(blk_mq_delay_run_hw_queue);

/**
 * blk_mq_run_hw_queue - Start to run a hardware queue.
 * @hctx: Pointer to the hardware queue to run.
 * @async: If we want to run the queue asynchronously.
 *
 * Check if the request queue is not in a quiesced state and if there are
 * pending requests to be sent. If this is true, run the queue to send requests
 * to hardware.
 */
void blk_mq_run_hw_queue(struct blk_mq_hw_ctx *hctx, bool async)
{
	int srcu_idx;
	bool need_run;

	/*
	 * When queue is quiesced, we may be switching io scheduler, or
	 * updating nr_hw_queues, or other things, and we can't run queue
	 * any more, even __blk_mq_hctx_has_pending() can't be called safely.
	 *
	 * And queue will be rerun in blk_mq_unquiesce_queue() if it is
	 * quiesced.
	 */
	hctx_lock(hctx, &srcu_idx);
	need_run = !blk_queue_quiesced(hctx->queue) &&
		blk_mq_hctx_has_pending(hctx);
	hctx_unlock(hctx, srcu_idx);

	if (need_run)
		__blk_mq_delay_run_hw_queue(hctx, async, 0);
}
EXPORT_SYMBOL(blk_mq_run_hw_queue);

/**
 * blk_mq_run_hw_queue - Run all hardware queues in a request queue.
 * @q: Pointer to the request queue to run.
 * @async: If we want to run the queue asynchronously.
 */
void blk_mq_run_hw_queues(struct request_queue *q, bool async)
{
	struct blk_mq_hw_ctx *hctx;
	int i;

	queue_for_each_hw_ctx(q, hctx, i) {
		if (blk_mq_hctx_stopped(hctx))
			continue;

		blk_mq_run_hw_queue(hctx, async);
	}
}
EXPORT_SYMBOL(blk_mq_run_hw_queues);

/**
 * blk_mq_delay_run_hw_queues - Run all hardware queues asynchronously.
 * @q: Pointer to the request queue to run.
 * @msecs: Microseconds of delay to wait before running the queues.
 */
void blk_mq_delay_run_hw_queues(struct request_queue *q, unsigned long msecs)
{
	struct blk_mq_hw_ctx *hctx;
	int i;

	queue_for_each_hw_ctx(q, hctx, i) {
		if (blk_mq_hctx_stopped(hctx))
			continue;

		blk_mq_delay_run_hw_queue(hctx, msecs);
	}
}
EXPORT_SYMBOL(blk_mq_delay_run_hw_queues);

/**
 * blk_mq_queue_stopped() - check whether one or more hctxs have been stopped
 * @q: request queue.
 *
 * The caller is responsible for serializing this function against
 * blk_mq_{start,stop}_hw_queue().
 */
bool blk_mq_queue_stopped(struct request_queue *q)
{
	struct blk_mq_hw_ctx *hctx;
	int i;

	queue_for_each_hw_ctx(q, hctx, i)
		if (blk_mq_hctx_stopped(hctx))
			return true;

	return false;
}
EXPORT_SYMBOL(blk_mq_queue_stopped);

/*
 * This function is often used for pausing .queue_rq() by driver when
 * there isn't enough resource or some conditions aren't satisfied, and
 * BLK_STS_RESOURCE is usually returned.
 *
 * We do not guarantee that dispatch can be drained or blocked
 * after blk_mq_stop_hw_queue() returns. Please use
 * blk_mq_quiesce_queue() for that requirement.
 */
void blk_mq_stop_hw_queue(struct blk_mq_hw_ctx *hctx)
{
	cancel_delayed_work(&hctx->run_work);

	set_bit(BLK_MQ_S_STOPPED, &hctx->state);
}
EXPORT_SYMBOL(blk_mq_stop_hw_queue);

/*
 * This function is often used for pausing .queue_rq() by driver when
 * there isn't enough resource or some conditions aren't satisfied, and
 * BLK_STS_RESOURCE is usually returned.
 *
 * We do not guarantee that dispatch can be drained or blocked
 * after blk_mq_stop_hw_queues() returns. Please use
 * blk_mq_quiesce_queue() for that requirement.
 */
void blk_mq_stop_hw_queues(struct request_queue *q)
{
	struct blk_mq_hw_ctx *hctx;
	int i;

	queue_for_each_hw_ctx(q, hctx, i)
		blk_mq_stop_hw_queue(hctx);
}
EXPORT_SYMBOL(blk_mq_stop_hw_queues);

void blk_mq_start_hw_queue(struct blk_mq_hw_ctx *hctx)
{
	clear_bit(BLK_MQ_S_STOPPED, &hctx->state);

	blk_mq_run_hw_queue(hctx, false);
}
EXPORT_SYMBOL(blk_mq_start_hw_queue);

void blk_mq_start_hw_queues(struct request_queue *q)
{
	struct blk_mq_hw_ctx *hctx;
	int i;

	queue_for_each_hw_ctx(q, hctx, i)
		blk_mq_start_hw_queue(hctx);
}
EXPORT_SYMBOL(blk_mq_start_hw_queues);

void blk_mq_start_stopped_hw_queue(struct blk_mq_hw_ctx *hctx, bool async)
{
	if (!blk_mq_hctx_stopped(hctx))
		return;

	clear_bit(BLK_MQ_S_STOPPED, &hctx->state);
	blk_mq_run_hw_queue(hctx, async);
}
EXPORT_SYMBOL_GPL(blk_mq_start_stopped_hw_queue);

void blk_mq_start_stopped_hw_queues(struct request_queue *q, bool async)
{
	struct blk_mq_hw_ctx *hctx;
	int i;

	queue_for_each_hw_ctx(q, hctx, i)
		blk_mq_start_stopped_hw_queue(hctx, async);
}
EXPORT_SYMBOL(blk_mq_start_stopped_hw_queues);

static void blk_mq_run_work_fn(struct work_struct *work)
{
	struct blk_mq_hw_ctx *hctx;

	hctx = container_of(work, struct blk_mq_hw_ctx, run_work.work);

	/*
	 * If we are stopped, don't run the queue.
	 */
	if (test_bit(BLK_MQ_S_STOPPED, &hctx->state))
		return;

	__blk_mq_run_hw_queue(hctx);
}

static inline void __blk_mq_insert_req_list(struct blk_mq_hw_ctx *hctx,
					    struct request *rq,
					    bool at_head)
{
	struct blk_mq_ctx *ctx = rq->mq_ctx;
	enum hctx_type type = hctx->type;

	lockdep_assert_held(&ctx->lock);

	trace_block_rq_insert(hctx->queue, rq);

	if (at_head)
		list_add(&rq->queuelist, &ctx->rq_lists[type]);
	else
		list_add_tail(&rq->queuelist, &ctx->rq_lists[type]);
}

void __blk_mq_insert_request(struct blk_mq_hw_ctx *hctx, struct request *rq,
			     bool at_head)
{
	struct blk_mq_ctx *ctx = rq->mq_ctx;

	lockdep_assert_held(&ctx->lock);

	__blk_mq_insert_req_list(hctx, rq, at_head);
	blk_mq_hctx_mark_pending(hctx, ctx);
}

/**
 * blk_mq_request_bypass_insert - Insert a request at dispatch list.
 * @rq: Pointer to request to be inserted.
 * @run_queue: If we should run the hardware queue after inserting the request.
 *
 * Should only be used carefully, when the caller knows we want to
 * bypass a potential IO scheduler on the target device.
 */
void blk_mq_request_bypass_insert(struct request *rq, bool at_head,
				  bool run_queue)
{
	struct blk_mq_hw_ctx *hctx = rq->mq_hctx;

	spin_lock(&hctx->lock);
	if (at_head)
		list_add(&rq->queuelist, &hctx->dispatch);
	else
		list_add_tail(&rq->queuelist, &hctx->dispatch);
	spin_unlock(&hctx->lock);

	if (run_queue)
		blk_mq_run_hw_queue(hctx, false);
}

void blk_mq_insert_requests(struct blk_mq_hw_ctx *hctx, struct blk_mq_ctx *ctx,
			    struct list_head *list)

{
	struct request *rq;
	enum hctx_type type = hctx->type;

	/*
	 * preemption doesn't flush plug list, so it's possible ctx->cpu is
	 * offline now
	 */
	list_for_each_entry(rq, list, queuelist) {
		BUG_ON(rq->mq_ctx != ctx);
		trace_block_rq_insert(hctx->queue, rq);
	}

	spin_lock(&ctx->lock);
	list_splice_tail_init(list, &ctx->rq_lists[type]);
	blk_mq_hctx_mark_pending(hctx, ctx);
	spin_unlock(&ctx->lock);
}

static int plug_rq_cmp(void *priv, struct list_head *a, struct list_head *b)
{
	struct request *rqa = container_of(a, struct request, queuelist);
	struct request *rqb = container_of(b, struct request, queuelist);

	if (rqa->mq_ctx != rqb->mq_ctx)
		return rqa->mq_ctx > rqb->mq_ctx;
	if (rqa->mq_hctx != rqb->mq_hctx)
		return rqa->mq_hctx > rqb->mq_hctx;

	return blk_rq_pos(rqa) > blk_rq_pos(rqb);
}

void blk_mq_flush_plug_list(struct blk_plug *plug, bool from_schedule)
{
	LIST_HEAD(list);

	if (list_empty(&plug->mq_list))
		return;
	list_splice_init(&plug->mq_list, &list);

	if (plug->rq_count > 2 && plug->multiple_queues)
		list_sort(NULL, &list, plug_rq_cmp);

	plug->rq_count = 0;

	do {
		struct list_head rq_list;
		struct request *rq, *head_rq = list_entry_rq(list.next);
		struct list_head *pos = &head_rq->queuelist; /* skip first */
		struct blk_mq_hw_ctx *this_hctx = head_rq->mq_hctx;
		struct blk_mq_ctx *this_ctx = head_rq->mq_ctx;
		unsigned int depth = 1;

		list_for_each_continue(pos, &list) {
			rq = list_entry_rq(pos);
			BUG_ON(!rq->q);
			if (rq->mq_hctx != this_hctx || rq->mq_ctx != this_ctx)
				break;
			depth++;
		}

		list_cut_before(&rq_list, &list, pos);
		trace_block_unplug(head_rq->q, depth, !from_schedule);
		blk_mq_sched_insert_requests(this_hctx, this_ctx, &rq_list,
						from_schedule);
	} while(!list_empty(&list));
}

static void blk_mq_bio_to_request(struct request *rq, struct bio *bio,
		unsigned int nr_segs)
{
	if (bio->bi_opf & REQ_RAHEAD)
		rq->cmd_flags |= REQ_FAILFAST_MASK;

	rq->__sector = bio->bi_iter.bi_sector;
	rq->write_hint = bio->bi_write_hint;
	blk_rq_bio_prep(rq, bio, nr_segs);
	blk_crypto_rq_bio_prep(rq, bio, GFP_NOIO);

	blk_account_io_start(rq);
}

static blk_status_t __blk_mq_issue_directly(struct blk_mq_hw_ctx *hctx,
					    struct request *rq,
					    blk_qc_t *cookie, bool last)
{
	struct request_queue *q = rq->q;
	struct blk_mq_queue_data bd = {
		.rq = rq,
		.last = last,
	};
	blk_qc_t new_cookie;
	blk_status_t ret;

	new_cookie = request_to_qc_t(hctx, rq);

	/*
	 * For OK queue, we are done. For error, caller may kill it.
	 * Any other error (busy), just add it to our list as we
	 * previously would have done.
	 */
	ret = q->mq_ops->queue_rq(hctx, &bd);
	switch (ret) {
	case BLK_STS_OK:
		blk_mq_update_dispatch_busy(hctx, false);
		*cookie = new_cookie;
		break;
	case BLK_STS_RESOURCE:
	case BLK_STS_DEV_RESOURCE:
		blk_mq_update_dispatch_busy(hctx, true);
		__blk_mq_requeue_request(rq);
		break;
	default:
		blk_mq_update_dispatch_busy(hctx, false);
		*cookie = BLK_QC_T_NONE;
		break;
	}

	return ret;
}

static blk_status_t __blk_mq_try_issue_directly(struct blk_mq_hw_ctx *hctx,
						struct request *rq,
						blk_qc_t *cookie,
						bool bypass_insert, bool last)
{
	struct request_queue *q = rq->q;
	bool run_queue = true;

	/*
	 * RCU or SRCU read lock is needed before checking quiesced flag.
	 *
	 * When queue is stopped or quiesced, ignore 'bypass_insert' from
	 * blk_mq_request_issue_directly(), and return BLK_STS_OK to caller,
	 * and avoid driver to try to dispatch again.
	 */
	if (blk_mq_hctx_stopped(hctx) || blk_queue_quiesced(q)) {
		run_queue = false;
		bypass_insert = false;
		goto insert;
	}

	if (q->elevator && !bypass_insert)
		goto insert;

	if (!blk_mq_get_dispatch_budget(hctx))
		goto insert;

	if (!blk_mq_get_driver_tag(rq)) {
		blk_mq_put_dispatch_budget(hctx);
		goto insert;
	}

	return __blk_mq_issue_directly(hctx, rq, cookie, last);
insert:
	if (bypass_insert)
		return BLK_STS_RESOURCE;

	blk_mq_request_bypass_insert(rq, false, run_queue);
	return BLK_STS_OK;
}

/**
 * blk_mq_try_issue_directly - Try to send a request directly to device driver.
 * @hctx: Pointer of the associated hardware queue.
 * @rq: Pointer to request to be sent.
 * @cookie: Request queue cookie.
 *
 * If the device has enough resources to accept a new request now, send the
 * request directly to device driver. Else, insert at hctx->dispatch queue, so
 * we can try send it another time in the future. Requests inserted at this
 * queue have higher priority.
 */
static void blk_mq_try_issue_directly(struct blk_mq_hw_ctx *hctx,
		struct request *rq, blk_qc_t *cookie)
{
	blk_status_t ret;
	int srcu_idx;

	might_sleep_if(hctx->flags & BLK_MQ_F_BLOCKING);

	hctx_lock(hctx, &srcu_idx);

	ret = __blk_mq_try_issue_directly(hctx, rq, cookie, false, true);
	if (ret == BLK_STS_RESOURCE || ret == BLK_STS_DEV_RESOURCE)
		blk_mq_request_bypass_insert(rq, false, true);
	else if (ret != BLK_STS_OK)
		blk_mq_end_request(rq, ret);

	hctx_unlock(hctx, srcu_idx);
}

blk_status_t blk_mq_request_issue_directly(struct request *rq, bool last)
{
	blk_status_t ret;
	int srcu_idx;
	blk_qc_t unused_cookie;
	struct blk_mq_hw_ctx *hctx = rq->mq_hctx;

	hctx_lock(hctx, &srcu_idx);
	ret = __blk_mq_try_issue_directly(hctx, rq, &unused_cookie, true, last);
	hctx_unlock(hctx, srcu_idx);

	return ret;
}

void blk_mq_try_issue_list_directly(struct blk_mq_hw_ctx *hctx,
		struct list_head *list)
{
	int queued = 0;

	while (!list_empty(list)) {
		blk_status_t ret;
		struct request *rq = list_first_entry(list, struct request,
				queuelist);

		list_del_init(&rq->queuelist);
		ret = blk_mq_request_issue_directly(rq, list_empty(list));
		if (ret != BLK_STS_OK) {
			if (ret == BLK_STS_RESOURCE ||
					ret == BLK_STS_DEV_RESOURCE) {
				blk_mq_request_bypass_insert(rq, false,
							list_empty(list));
				break;
			}
			blk_mq_end_request(rq, ret);
		} else
			queued++;
	}

	/*
	 * If we didn't flush the entire list, we could have told
	 * the driver there was more coming, but that turned out to
	 * be a lie.
	 */
	if (!list_empty(list) && hctx->queue->mq_ops->commit_rqs && queued)
		hctx->queue->mq_ops->commit_rqs(hctx);
}

static void blk_add_rq_to_plug(struct blk_plug *plug, struct request *rq)
{
	list_add_tail(&rq->queuelist, &plug->mq_list);
	plug->rq_count++;
	if (!plug->multiple_queues && !list_is_singular(&plug->mq_list)) {
		struct request *tmp;

		tmp = list_first_entry(&plug->mq_list, struct request,
						queuelist);
		if (tmp->q != rq->q)
			plug->multiple_queues = true;
	}
}

/**
 * blk_mq_make_request - Create and send a request to block device.
 * @q: Request queue pointer.
 * @bio: Bio pointer.
 *
 * Builds up a request structure from @q and @bio and send to the device. The
 * request may not be queued directly to hardware if:
 * * This request can be merged with another one
 * * We want to place request at plug queue for possible future merging
 * * There is an IO scheduler active at this queue
 *
 * It will not queue the request if there is an error with the bio, or at the
 * request creation.
 *
 * Returns: Request queue cookie.
 */
blk_qc_t blk_mq_make_request(struct request_queue *q, struct bio *bio)
{
	const int is_sync = op_is_sync(bio->bi_opf);
	const int is_flush_fua = op_is_flush(bio->bi_opf);
	struct blk_mq_alloc_data data = {
		.q		= q,
	};
	struct request *rq;
	struct blk_plug *plug;
	struct request *same_queue_rq = NULL;
	unsigned int nr_segs;
	blk_qc_t cookie;
	blk_status_t ret;

	blk_queue_bounce(q, &bio);
	__blk_queue_split(q, &bio, &nr_segs);

	if (!bio_integrity_prep(bio))
		goto queue_exit;

	if (!is_flush_fua && !blk_queue_nomerges(q) &&
	    blk_attempt_plug_merge(q, bio, nr_segs, &same_queue_rq))
		goto queue_exit;

	if (blk_mq_sched_bio_merge(q, bio, nr_segs))
		goto queue_exit;

	rq_qos_throttle(q, bio);

	data.cmd_flags = bio->bi_opf;
	rq = __blk_mq_alloc_request(&data);
	if (unlikely(!rq)) {
		rq_qos_cleanup(q, bio);
		if (bio->bi_opf & REQ_NOWAIT)
			bio_wouldblock_error(bio);
		goto queue_exit;
	}

	trace_block_getrq(q, bio, bio->bi_opf);

	rq_qos_track(q, rq, bio);

	cookie = request_to_qc_t(data.hctx, rq);

	blk_mq_bio_to_request(rq, bio, nr_segs);

	ret = blk_crypto_init_request(rq);
	if (ret != BLK_STS_OK) {
		bio->bi_status = ret;
		bio_endio(bio);
		blk_mq_free_request(rq);
		return BLK_QC_T_NONE;
	}

	plug = blk_mq_plug(q, bio);
	if (unlikely(is_flush_fua)) {
		/* Bypass scheduler for flush requests */
		blk_insert_flush(rq);
		blk_mq_run_hw_queue(data.hctx, true);
	} else if (plug && (q->nr_hw_queues == 1 || q->mq_ops->commit_rqs ||
				!blk_queue_nonrot(q))) {
		/*
		 * Use plugging if we have a ->commit_rqs() hook as well, as
		 * we know the driver uses bd->last in a smart fashion.
		 *
		 * Use normal plugging if this disk is slow HDD, as sequential
		 * IO may benefit a lot from plug merging.
		 */
		unsigned int request_count = plug->rq_count;
		struct request *last = NULL;

		if (!request_count)
			trace_block_plug(q);
		else
			last = list_entry_rq(plug->mq_list.prev);

		if (request_count >= BLK_MAX_REQUEST_COUNT || (last &&
		    blk_rq_bytes(last) >= BLK_PLUG_FLUSH_SIZE)) {
			blk_flush_plug_list(plug, false);
			trace_block_plug(q);
		}

		blk_add_rq_to_plug(plug, rq);
	} else if (q->elevator) {
		/* Insert the request at the IO scheduler queue */
		blk_mq_sched_insert_request(rq, false, true, true);
	} else if (plug && !blk_queue_nomerges(q)) {
		/*
		 * We do limited plugging. If the bio can be merged, do that.
		 * Otherwise the existing request in the plug list will be
		 * issued. So the plug list will have one request at most
		 * The plug list might get flushed before this. If that happens,
		 * the plug list is empty, and same_queue_rq is invalid.
		 */
		if (list_empty(&plug->mq_list))
			same_queue_rq = NULL;
		if (same_queue_rq) {
			list_del_init(&same_queue_rq->queuelist);
			plug->rq_count--;
		}
		blk_add_rq_to_plug(plug, rq);
		trace_block_plug(q);

		if (same_queue_rq) {
			data.hctx = same_queue_rq->mq_hctx;
			trace_block_unplug(q, 1, true);
			blk_mq_try_issue_directly(data.hctx, same_queue_rq,
					&cookie);
		}
	} else if ((q->nr_hw_queues > 1 && is_sync) ||
			!data.hctx->dispatch_busy) {
		/*
		 * There is no scheduler and we can try to send directly
		 * to the hardware.
		 */
		blk_mq_try_issue_directly(data.hctx, rq, &cookie);
	} else {
		/* Default case. */
		blk_mq_sched_insert_request(rq, false, true, true);
	}

	return cookie;
queue_exit:
	blk_queue_exit(q);
	return BLK_QC_T_NONE;
}
EXPORT_SYMBOL_GPL(blk_mq_make_request); /* only for request based dm */

void blk_mq_free_rqs(struct blk_mq_tag_set *set, struct blk_mq_tags *tags,
		     unsigned int hctx_idx)
{
	struct page *page;

	if (tags->rqs && set->ops->exit_request) {
		int i;

		for (i = 0; i < tags->nr_tags; i++) {
			struct request *rq = tags->static_rqs[i];

			if (!rq)
				continue;
			set->ops->exit_request(set, rq, hctx_idx);
			tags->static_rqs[i] = NULL;
		}
	}

	while (!list_empty(&tags->page_list)) {
		page = list_first_entry(&tags->page_list, struct page, lru);
		list_del_init(&page->lru);
		/*
		 * Remove kmemleak object previously allocated in
		 * blk_mq_alloc_rqs().
		 */
		kmemleak_free(page_address(page));
		__free_pages(page, page->private);
	}
}

void blk_mq_free_rq_map(struct blk_mq_tags *tags)
{
	kfree(tags->rqs);
	tags->rqs = NULL;
	kfree(tags->static_rqs);
	tags->static_rqs = NULL;

	blk_mq_free_tags(tags);
}

struct blk_mq_tags *blk_mq_alloc_rq_map(struct blk_mq_tag_set *set,
					unsigned int hctx_idx,
					unsigned int nr_tags,
					unsigned int reserved_tags)
{
	struct blk_mq_tags *tags;
	int node;

	node = blk_mq_hw_queue_to_node(&set->map[HCTX_TYPE_DEFAULT], hctx_idx);
	if (node == NUMA_NO_NODE)
		node = set->numa_node;

	tags = blk_mq_init_tags(nr_tags, reserved_tags, node,
				BLK_MQ_FLAG_TO_ALLOC_POLICY(set->flags));
	if (!tags)
		return NULL;

	tags->rqs = kcalloc_node(nr_tags, sizeof(struct request *),
				 GFP_NOIO | __GFP_NOWARN | __GFP_NORETRY,
				 node);
	if (!tags->rqs) {
		blk_mq_free_tags(tags);
		return NULL;
	}

	tags->static_rqs = kcalloc_node(nr_tags, sizeof(struct request *),
					GFP_NOIO | __GFP_NOWARN | __GFP_NORETRY,
					node);
	if (!tags->static_rqs) {
		kfree(tags->rqs);
		blk_mq_free_tags(tags);
		return NULL;
	}

	return tags;
}

static size_t order_to_size(unsigned int order)
{
	return (size_t)PAGE_SIZE << order;
}

static int blk_mq_init_request(struct blk_mq_tag_set *set, struct request *rq,
			       unsigned int hctx_idx, int node)
{
	int ret;

	if (set->ops->init_request) {
		ret = set->ops->init_request(set, rq, hctx_idx, node);
		if (ret)
			return ret;
	}

	WRITE_ONCE(rq->state, MQ_RQ_IDLE);
	return 0;
}

int blk_mq_alloc_rqs(struct blk_mq_tag_set *set, struct blk_mq_tags *tags,
		     unsigned int hctx_idx, unsigned int depth)
{
	unsigned int i, j, entries_per_page, max_order = 4;
	size_t rq_size, left;
	int node;

	node = blk_mq_hw_queue_to_node(&set->map[HCTX_TYPE_DEFAULT], hctx_idx);
	if (node == NUMA_NO_NODE)
		node = set->numa_node;

	INIT_LIST_HEAD(&tags->page_list);

	/*
	 * rq_size is the size of the request plus driver payload, rounded
	 * to the cacheline size
	 */
	rq_size = round_up(sizeof(struct request) + set->cmd_size,
				cache_line_size());
	left = rq_size * depth;

	for (i = 0; i < depth; ) {
		int this_order = max_order;
		struct page *page;
		int to_do;
		void *p;

		while (this_order && left < order_to_size(this_order - 1))
			this_order--;

		do {
			page = alloc_pages_node(node,
				GFP_NOIO | __GFP_NOWARN | __GFP_NORETRY | __GFP_ZERO,
				this_order);
			if (page)
				break;
			if (!this_order--)
				break;
			if (order_to_size(this_order) < rq_size)
				break;
		} while (1);

		if (!page)
			goto fail;

		page->private = this_order;
		list_add_tail(&page->lru, &tags->page_list);

		p = page_address(page);
		/*
		 * Allow kmemleak to scan these pages as they contain pointers
		 * to additional allocations like via ops->init_request().
		 */
		kmemleak_alloc(p, order_to_size(this_order), 1, GFP_NOIO);
		entries_per_page = order_to_size(this_order) / rq_size;
		to_do = min(entries_per_page, depth - i);
		left -= to_do * rq_size;
		for (j = 0; j < to_do; j++) {
			struct request *rq = p;

			tags->static_rqs[i] = rq;
			if (blk_mq_init_request(set, rq, hctx_idx, node)) {
				tags->static_rqs[i] = NULL;
				goto fail;
			}

			p += rq_size;
			i++;
		}
	}
	return 0;

fail:
	blk_mq_free_rqs(set, tags, hctx_idx);
	return -ENOMEM;
}

struct rq_iter_data {
	struct blk_mq_hw_ctx *hctx;
	bool has_rq;
};

static bool blk_mq_has_request(struct request *rq, void *data, bool reserved)
{
	struct rq_iter_data *iter_data = data;

	if (rq->mq_hctx != iter_data->hctx)
		return true;
	iter_data->has_rq = true;
	return false;
}

static bool blk_mq_hctx_has_requests(struct blk_mq_hw_ctx *hctx)
{
	struct blk_mq_tags *tags = hctx->sched_tags ?
			hctx->sched_tags : hctx->tags;
	struct rq_iter_data data = {
		.hctx	= hctx,
	};

	blk_mq_all_tag_iter(tags, blk_mq_has_request, &data);
	return data.has_rq;
}

static inline bool blk_mq_last_cpu_in_hctx(unsigned int cpu,
		struct blk_mq_hw_ctx *hctx)
{
	if (cpumask_next_and(-1, hctx->cpumask, cpu_online_mask) != cpu)
		return false;
	if (cpumask_next_and(cpu, hctx->cpumask, cpu_online_mask) < nr_cpu_ids)
		return false;
	return true;
}

static int blk_mq_hctx_notify_offline(unsigned int cpu, struct hlist_node *node)
{
	struct blk_mq_hw_ctx *hctx = hlist_entry_safe(node,
			struct blk_mq_hw_ctx, cpuhp_online);

	if (!cpumask_test_cpu(cpu, hctx->cpumask) ||
	    !blk_mq_last_cpu_in_hctx(cpu, hctx))
		return 0;

	/*
	 * Prevent new request from being allocated on the current hctx.
	 *
	 * The smp_mb__after_atomic() Pairs with the implied barrier in
	 * test_and_set_bit_lock in sbitmap_get().  Ensures the inactive flag is
	 * seen once we return from the tag allocator.
	 */
	set_bit(BLK_MQ_S_INACTIVE, &hctx->state);
	smp_mb__after_atomic();

	/*
	 * Try to grab a reference to the queue and wait for any outstanding
	 * requests.  If we could not grab a reference the queue has been
	 * frozen and there are no requests.
	 */
	if (percpu_ref_tryget(&hctx->queue->q_usage_counter)) {
		while (blk_mq_hctx_has_requests(hctx))
			msleep(5);
		percpu_ref_put(&hctx->queue->q_usage_counter);
	}

	return 0;
}

static int blk_mq_hctx_notify_online(unsigned int cpu, struct hlist_node *node)
{
	struct blk_mq_hw_ctx *hctx = hlist_entry_safe(node,
			struct blk_mq_hw_ctx, cpuhp_online);

	if (cpumask_test_cpu(cpu, hctx->cpumask))
		clear_bit(BLK_MQ_S_INACTIVE, &hctx->state);
	return 0;
}

/*
 * 'cpu' is going away. splice any existing rq_list entries from this
 * software queue to the hw queue dispatch list, and ensure that it
 * gets run.
 */
static int blk_mq_hctx_notify_dead(unsigned int cpu, struct hlist_node *node)
{
	struct blk_mq_hw_ctx *hctx;
	struct blk_mq_ctx *ctx;
	LIST_HEAD(tmp);
	enum hctx_type type;

	hctx = hlist_entry_safe(node, struct blk_mq_hw_ctx, cpuhp_dead);
	if (!cpumask_test_cpu(cpu, hctx->cpumask))
		return 0;

	ctx = __blk_mq_get_ctx(hctx->queue, cpu);
	type = hctx->type;

	spin_lock(&ctx->lock);
	if (!list_empty(&ctx->rq_lists[type])) {
		list_splice_init(&ctx->rq_lists[type], &tmp);
		blk_mq_hctx_clear_pending(hctx, ctx);
	}
	spin_unlock(&ctx->lock);

	if (list_empty(&tmp))
		return 0;

	spin_lock(&hctx->lock);
	list_splice_tail_init(&tmp, &hctx->dispatch);
	spin_unlock(&hctx->lock);

	blk_mq_run_hw_queue(hctx, true);
	return 0;
}

static void blk_mq_remove_cpuhp(struct blk_mq_hw_ctx *hctx)
{
	if (!(hctx->flags & BLK_MQ_F_STACKING))
		cpuhp_state_remove_instance_nocalls(CPUHP_AP_BLK_MQ_ONLINE,
						    &hctx->cpuhp_online);
	cpuhp_state_remove_instance_nocalls(CPUHP_BLK_MQ_DEAD,
					    &hctx->cpuhp_dead);
}

/* hctx->ctxs will be freed in queue's release handler */
static void blk_mq_exit_hctx(struct request_queue *q,
		struct blk_mq_tag_set *set,
		struct blk_mq_hw_ctx *hctx, unsigned int hctx_idx)
{
	if (blk_mq_hw_queue_mapped(hctx))
		blk_mq_tag_idle(hctx);

	if (set->ops->exit_request)
		set->ops->exit_request(set, hctx->fq->flush_rq, hctx_idx);

	if (set->ops->exit_hctx)
		set->ops->exit_hctx(hctx, hctx_idx);

	blk_mq_remove_cpuhp(hctx);

	spin_lock(&q->unused_hctx_lock);
	list_add(&hctx->hctx_list, &q->unused_hctx_list);
	spin_unlock(&q->unused_hctx_lock);
}

static void blk_mq_exit_hw_queues(struct request_queue *q,
		struct blk_mq_tag_set *set, int nr_queue)
{
	struct blk_mq_hw_ctx *hctx;
	unsigned int i;

	queue_for_each_hw_ctx(q, hctx, i) {
		if (i == nr_queue)
			break;
		blk_mq_debugfs_unregister_hctx(hctx);
		blk_mq_exit_hctx(q, set, hctx, i);
	}
}

static int blk_mq_hw_ctx_size(struct blk_mq_tag_set *tag_set)
{
	int hw_ctx_size = sizeof(struct blk_mq_hw_ctx);

	BUILD_BUG_ON(ALIGN(offsetof(struct blk_mq_hw_ctx, srcu),
			   __alignof__(struct blk_mq_hw_ctx)) !=
		     sizeof(struct blk_mq_hw_ctx));

	if (tag_set->flags & BLK_MQ_F_BLOCKING)
		hw_ctx_size += sizeof(struct srcu_struct);

	return hw_ctx_size;
}

static int blk_mq_init_hctx(struct request_queue *q,
		struct blk_mq_tag_set *set,
		struct blk_mq_hw_ctx *hctx, unsigned hctx_idx)
{
	hctx->queue_num = hctx_idx;

	if (!(hctx->flags & BLK_MQ_F_STACKING))
		cpuhp_state_add_instance_nocalls(CPUHP_AP_BLK_MQ_ONLINE,
				&hctx->cpuhp_online);
	cpuhp_state_add_instance_nocalls(CPUHP_BLK_MQ_DEAD, &hctx->cpuhp_dead);

	hctx->tags = set->tags[hctx_idx];

	if (set->ops->init_hctx &&
	    set->ops->init_hctx(hctx, set->driver_data, hctx_idx))
		goto unregister_cpu_notifier;

	if (blk_mq_init_request(set, hctx->fq->flush_rq, hctx_idx,
				hctx->numa_node))
		goto exit_hctx;
	return 0;

 exit_hctx:
	if (set->ops->exit_hctx)
		set->ops->exit_hctx(hctx, hctx_idx);
 unregister_cpu_notifier:
	blk_mq_remove_cpuhp(hctx);
	return -1;
}

static struct blk_mq_hw_ctx *
blk_mq_alloc_hctx(struct request_queue *q, struct blk_mq_tag_set *set,
		int node)
{
	struct blk_mq_hw_ctx *hctx;
	gfp_t gfp = GFP_NOIO | __GFP_NOWARN | __GFP_NORETRY;

	hctx = kzalloc_node(blk_mq_hw_ctx_size(set), gfp, node);
	if (!hctx)
		goto fail_alloc_hctx;

	if (!zalloc_cpumask_var_node(&hctx->cpumask, gfp, node))
		goto free_hctx;

	atomic_set(&hctx->nr_active, 0);
	if (node == NUMA_NO_NODE)
		node = set->numa_node;
	hctx->numa_node = node;

	INIT_DELAYED_WORK(&hctx->run_work, blk_mq_run_work_fn);
	spin_lock_init(&hctx->lock);
	INIT_LIST_HEAD(&hctx->dispatch);
	hctx->queue = q;
	hctx->flags = set->flags & ~BLK_MQ_F_TAG_SHARED;

	INIT_LIST_HEAD(&hctx->hctx_list);

	/*
	 * Allocate space for all possible cpus to avoid allocation at
	 * runtime
	 */
	hctx->ctxs = kmalloc_array_node(nr_cpu_ids, sizeof(void *),
			gfp, node);
	if (!hctx->ctxs)
		goto free_cpumask;

	if (sbitmap_init_node(&hctx->ctx_map, nr_cpu_ids, ilog2(8),
				gfp, node))
		goto free_ctxs;
	hctx->nr_ctx = 0;

	spin_lock_init(&hctx->dispatch_wait_lock);
	init_waitqueue_func_entry(&hctx->dispatch_wait, blk_mq_dispatch_wake);
	INIT_LIST_HEAD(&hctx->dispatch_wait.entry);

	hctx->fq = blk_alloc_flush_queue(hctx->numa_node, set->cmd_size, gfp);
	if (!hctx->fq)
		goto free_bitmap;

	if (hctx->flags & BLK_MQ_F_BLOCKING)
		init_srcu_struct(hctx->srcu);
	blk_mq_hctx_kobj_init(hctx);

	return hctx;

 free_bitmap:
	sbitmap_free(&hctx->ctx_map);
 free_ctxs:
	kfree(hctx->ctxs);
 free_cpumask:
	free_cpumask_var(hctx->cpumask);
 free_hctx:
	kfree(hctx);
 fail_alloc_hctx:
	return NULL;
}

static void blk_mq_init_cpu_queues(struct request_queue *q,
				   unsigned int nr_hw_queues)
{
	struct blk_mq_tag_set *set = q->tag_set;
	unsigned int i, j;

	for_each_possible_cpu(i) {
		struct blk_mq_ctx *__ctx = per_cpu_ptr(q->queue_ctx, i);
		struct blk_mq_hw_ctx *hctx;
		int k;

		__ctx->cpu = i;
		spin_lock_init(&__ctx->lock);
		for (k = HCTX_TYPE_DEFAULT; k < HCTX_MAX_TYPES; k++)
			INIT_LIST_HEAD(&__ctx->rq_lists[k]);

		__ctx->queue = q;

		/*
		 * Set local node, IFF we have more than one hw queue. If
		 * not, we remain on the home node of the device
		 */
		for (j = 0; j < set->nr_maps; j++) {
			hctx = blk_mq_map_queue_type(q, j, i);
			if (nr_hw_queues > 1 && hctx->numa_node == NUMA_NO_NODE)
				hctx->numa_node = local_memory_node(cpu_to_node(i));
		}
	}
}

static bool __blk_mq_alloc_map_and_request(struct blk_mq_tag_set *set,
					int hctx_idx)
{
	int ret = 0;

	set->tags[hctx_idx] = blk_mq_alloc_rq_map(set, hctx_idx,
					set->queue_depth, set->reserved_tags);
	if (!set->tags[hctx_idx])
		return false;

	ret = blk_mq_alloc_rqs(set, set->tags[hctx_idx], hctx_idx,
				set->queue_depth);
	if (!ret)
		return true;

	blk_mq_free_rq_map(set->tags[hctx_idx]);
	set->tags[hctx_idx] = NULL;
	return false;
}

static void blk_mq_free_map_and_requests(struct blk_mq_tag_set *set,
					 unsigned int hctx_idx)
{
	if (set->tags && set->tags[hctx_idx]) {
		blk_mq_free_rqs(set, set->tags[hctx_idx], hctx_idx);
		blk_mq_free_rq_map(set->tags[hctx_idx]);
		set->tags[hctx_idx] = NULL;
	}
}

static void blk_mq_map_swqueue(struct request_queue *q)
{
	unsigned int i, j, hctx_idx;
	struct blk_mq_hw_ctx *hctx;
	struct blk_mq_ctx *ctx;
	struct blk_mq_tag_set *set = q->tag_set;

	queue_for_each_hw_ctx(q, hctx, i) {
		cpumask_clear(hctx->cpumask);
		hctx->nr_ctx = 0;
		hctx->dispatch_from = NULL;
	}

	/*
	 * Map software to hardware queues.
	 *
	 * If the cpu isn't present, the cpu is mapped to first hctx.
	 */
	for_each_possible_cpu(i) {

		ctx = per_cpu_ptr(q->queue_ctx, i);
		for (j = 0; j < set->nr_maps; j++) {
			if (!set->map[j].nr_queues) {
				ctx->hctxs[j] = blk_mq_map_queue_type(q,
						HCTX_TYPE_DEFAULT, i);
				continue;
			}
			hctx_idx = set->map[j].mq_map[i];
			/* unmapped hw queue can be remapped after CPU topo changed */
			if (!set->tags[hctx_idx] &&
			    !__blk_mq_alloc_map_and_request(set, hctx_idx)) {
				/*
				 * If tags initialization fail for some hctx,
				 * that hctx won't be brought online.  In this
				 * case, remap the current ctx to hctx[0] which
				 * is guaranteed to always have tags allocated
				 */
				set->map[j].mq_map[i] = 0;
			}

			hctx = blk_mq_map_queue_type(q, j, i);
			ctx->hctxs[j] = hctx;
			/*
			 * If the CPU is already set in the mask, then we've
			 * mapped this one already. This can happen if
			 * devices share queues across queue maps.
			 */
			if (cpumask_test_cpu(i, hctx->cpumask))
				continue;

			cpumask_set_cpu(i, hctx->cpumask);
			hctx->type = j;
			ctx->index_hw[hctx->type] = hctx->nr_ctx;
			hctx->ctxs[hctx->nr_ctx++] = ctx;

			/*
			 * If the nr_ctx type overflows, we have exceeded the
			 * amount of sw queues we can support.
			 */
			BUG_ON(!hctx->nr_ctx);
		}

		for (; j < HCTX_MAX_TYPES; j++)
			ctx->hctxs[j] = blk_mq_map_queue_type(q,
					HCTX_TYPE_DEFAULT, i);
	}

	queue_for_each_hw_ctx(q, hctx, i) {
		/*
		 * If no software queues are mapped to this hardware queue,
		 * disable it and free the request entries.
		 */
		if (!hctx->nr_ctx) {
			/* Never unmap queue 0.  We need it as a
			 * fallback in case of a new remap fails
			 * allocation
			 */
			if (i && set->tags[i])
				blk_mq_free_map_and_requests(set, i);

			hctx->tags = NULL;
			continue;
		}

		hctx->tags = set->tags[i];
		WARN_ON(!hctx->tags);

		/*
		 * Set the map size to the number of mapped software queues.
		 * This is more accurate and more efficient than looping
		 * over all possibly mapped software queues.
		 */
		sbitmap_resize(&hctx->ctx_map, hctx->nr_ctx);

		/*
		 * Initialize batch roundrobin counts
		 */
		hctx->next_cpu = blk_mq_first_mapped_cpu(hctx);
		hctx->next_cpu_batch = BLK_MQ_CPU_WORK_BATCH;
	}
}

/*
 * Caller needs to ensure that we're either frozen/quiesced, or that
 * the queue isn't live yet.
 */
static void queue_set_hctx_shared(struct request_queue *q, bool shared)
{
	struct blk_mq_hw_ctx *hctx;
	int i;

	queue_for_each_hw_ctx(q, hctx, i) {
		if (shared)
			hctx->flags |= BLK_MQ_F_TAG_SHARED;
		else
			hctx->flags &= ~BLK_MQ_F_TAG_SHARED;
	}
}

static void blk_mq_update_tag_set_depth(struct blk_mq_tag_set *set,
					bool shared)
{
	struct request_queue *q;

	lockdep_assert_held(&set->tag_list_lock);

	list_for_each_entry(q, &set->tag_list, tag_set_list) {
		blk_mq_freeze_queue(q);
		queue_set_hctx_shared(q, shared);
		blk_mq_unfreeze_queue(q);
	}
}

static void blk_mq_del_queue_tag_set(struct request_queue *q)
{
	struct blk_mq_tag_set *set = q->tag_set;

	mutex_lock(&set->tag_list_lock);
	list_del_rcu(&q->tag_set_list);
	if (list_is_singular(&set->tag_list)) {
		/* just transitioned to unshared */
		set->flags &= ~BLK_MQ_F_TAG_SHARED;
		/* update existing queue */
		blk_mq_update_tag_set_depth(set, false);
	}
	mutex_unlock(&set->tag_list_lock);
	INIT_LIST_HEAD(&q->tag_set_list);
}

static void blk_mq_add_queue_tag_set(struct blk_mq_tag_set *set,
				     struct request_queue *q)
{
	mutex_lock(&set->tag_list_lock);

	/*
	 * Check to see if we're transitioning to shared (from 1 to 2 queues).
	 */
	if (!list_empty(&set->tag_list) &&
	    !(set->flags & BLK_MQ_F_TAG_SHARED)) {
		set->flags |= BLK_MQ_F_TAG_SHARED;
		/* update existing queue */
		blk_mq_update_tag_set_depth(set, true);
	}
	if (set->flags & BLK_MQ_F_TAG_SHARED)
		queue_set_hctx_shared(q, true);
	list_add_tail_rcu(&q->tag_set_list, &set->tag_list);

	mutex_unlock(&set->tag_list_lock);
}

/* All allocations will be freed in release handler of q->mq_kobj */
static int blk_mq_alloc_ctxs(struct request_queue *q)
{
	struct blk_mq_ctxs *ctxs;
	int cpu;

	ctxs = kzalloc(sizeof(*ctxs), GFP_KERNEL);
	if (!ctxs)
		return -ENOMEM;

	ctxs->queue_ctx = alloc_percpu(struct blk_mq_ctx);
	if (!ctxs->queue_ctx)
		goto fail;

	for_each_possible_cpu(cpu) {
		struct blk_mq_ctx *ctx = per_cpu_ptr(ctxs->queue_ctx, cpu);
		ctx->ctxs = ctxs;
	}

	q->mq_kobj = &ctxs->kobj;
	q->queue_ctx = ctxs->queue_ctx;

	return 0;
 fail:
	kfree(ctxs);
	return -ENOMEM;
}

/*
 * It is the actual release handler for mq, but we do it from
 * request queue's release handler for avoiding use-after-free
 * and headache because q->mq_kobj shouldn't have been introduced,
 * but we can't group ctx/kctx kobj without it.
 */
void blk_mq_release(struct request_queue *q)
{
	struct blk_mq_hw_ctx *hctx, *next;
	int i;

	queue_for_each_hw_ctx(q, hctx, i)
		WARN_ON_ONCE(hctx && list_empty(&hctx->hctx_list));

	/* all hctx are in .unused_hctx_list now */
	list_for_each_entry_safe(hctx, next, &q->unused_hctx_list, hctx_list) {
		list_del_init(&hctx->hctx_list);
		kobject_put(&hctx->kobj);
	}

	kfree(q->queue_hw_ctx);

	/*
	 * release .mq_kobj and sw queue's kobject now because
	 * both share lifetime with request queue.
	 */
	blk_mq_sysfs_deinit(q);
}

struct request_queue *blk_mq_init_queue_data(struct blk_mq_tag_set *set,
		void *queuedata)
{
	struct request_queue *uninit_q, *q;

	uninit_q = __blk_alloc_queue(set->numa_node);
	if (!uninit_q)
		return ERR_PTR(-ENOMEM);
	uninit_q->queuedata = queuedata;

	/*
	 * Initialize the queue without an elevator. device_add_disk() will do
	 * the initialization.
	 */
	q = blk_mq_init_allocated_queue(set, uninit_q, false);
	if (IS_ERR(q))
		blk_cleanup_queue(uninit_q);

	return q;
}
EXPORT_SYMBOL_GPL(blk_mq_init_queue_data);

struct request_queue *blk_mq_init_queue(struct blk_mq_tag_set *set)
{
	return blk_mq_init_queue_data(set, NULL);
}
EXPORT_SYMBOL(blk_mq_init_queue);

/*
 * Helper for setting up a queue with mq ops, given queue depth, and
 * the passed in mq ops flags.
 */
struct request_queue *blk_mq_init_sq_queue(struct blk_mq_tag_set *set,
					   const struct blk_mq_ops *ops,
					   unsigned int queue_depth,
					   unsigned int set_flags)
{
	struct request_queue *q;
	int ret;

	memset(set, 0, sizeof(*set));
	set->ops = ops;
	set->nr_hw_queues = 1;
	set->nr_maps = 1;
	set->queue_depth = queue_depth;
	set->numa_node = NUMA_NO_NODE;
	set->flags = set_flags;

	ret = blk_mq_alloc_tag_set(set);
	if (ret)
		return ERR_PTR(ret);

	q = blk_mq_init_queue(set);
	if (IS_ERR(q)) {
		blk_mq_free_tag_set(set);
		return q;
	}

	return q;
}
EXPORT_SYMBOL(blk_mq_init_sq_queue);

static struct blk_mq_hw_ctx *blk_mq_alloc_and_init_hctx(
		struct blk_mq_tag_set *set, struct request_queue *q,
		int hctx_idx, int node)
{
	struct blk_mq_hw_ctx *hctx = NULL, *tmp;

	/* reuse dead hctx first */
	spin_lock(&q->unused_hctx_lock);
	list_for_each_entry(tmp, &q->unused_hctx_list, hctx_list) {
		if (tmp->numa_node == node) {
			hctx = tmp;
			break;
		}
	}
	if (hctx)
		list_del_init(&hctx->hctx_list);
	spin_unlock(&q->unused_hctx_lock);

	if (!hctx)
		hctx = blk_mq_alloc_hctx(q, set, node);
	if (!hctx)
		goto fail;

	if (blk_mq_init_hctx(q, set, hctx, hctx_idx))
		goto free_hctx;

	return hctx;

 free_hctx:
	kobject_put(&hctx->kobj);
 fail:
	return NULL;
}

static void blk_mq_realloc_hw_ctxs(struct blk_mq_tag_set *set,
						struct request_queue *q)
{
	int i, j, end;
	struct blk_mq_hw_ctx **hctxs = q->queue_hw_ctx;

	if (q->nr_hw_queues < set->nr_hw_queues) {
		struct blk_mq_hw_ctx **new_hctxs;

		new_hctxs = kcalloc_node(set->nr_hw_queues,
				       sizeof(*new_hctxs), GFP_KERNEL,
				       set->numa_node);
		if (!new_hctxs)
			return;
		if (hctxs)
			memcpy(new_hctxs, hctxs, q->nr_hw_queues *
			       sizeof(*hctxs));
		q->queue_hw_ctx = new_hctxs;
		kfree(hctxs);
		hctxs = new_hctxs;
	}

	/* protect against switching io scheduler  */
	mutex_lock(&q->sysfs_lock);
	for (i = 0; i < set->nr_hw_queues; i++) {
		int node;
		struct blk_mq_hw_ctx *hctx;

		node = blk_mq_hw_queue_to_node(&set->map[HCTX_TYPE_DEFAULT], i);
		/*
		 * If the hw queue has been mapped to another numa node,
		 * we need to realloc the hctx. If allocation fails, fallback
		 * to use the previous one.
		 */
		if (hctxs[i] && (hctxs[i]->numa_node == node))
			continue;

		hctx = blk_mq_alloc_and_init_hctx(set, q, i, node);
		if (hctx) {
			if (hctxs[i])
				blk_mq_exit_hctx(q, set, hctxs[i], i);
			hctxs[i] = hctx;
		} else {
			if (hctxs[i])
				pr_warn("Allocate new hctx on node %d fails,\
						fallback to previous one on node %d\n",
						node, hctxs[i]->numa_node);
			else
				break;
		}
	}
	/*
	 * Increasing nr_hw_queues fails. Free the newly allocated
	 * hctxs and keep the previous q->nr_hw_queues.
	 */
	if (i != set->nr_hw_queues) {
		j = q->nr_hw_queues;
		end = i;
	} else {
		j = i;
		end = q->nr_hw_queues;
		q->nr_hw_queues = set->nr_hw_queues;
	}

	for (; j < end; j++) {
		struct blk_mq_hw_ctx *hctx = hctxs[j];

		if (hctx) {
			if (hctx->tags)
				blk_mq_free_map_and_requests(set, j);
			blk_mq_exit_hctx(q, set, hctx, j);
			hctxs[j] = NULL;
		}
	}
	mutex_unlock(&q->sysfs_lock);
}

struct request_queue *blk_mq_init_allocated_queue(struct blk_mq_tag_set *set,
						  struct request_queue *q,
						  bool elevator_init)
{
	/* mark the queue as mq asap */
	q->mq_ops = set->ops;

	q->poll_cb = blk_stat_alloc_callback(blk_mq_poll_stats_fn,
					     blk_mq_poll_stats_bkt,
					     BLK_MQ_POLL_STATS_BKTS, q);
	if (!q->poll_cb)
		goto err_exit;

	if (blk_mq_alloc_ctxs(q))
		goto err_poll;

	/* init q->mq_kobj and sw queues' kobjects */
	blk_mq_sysfs_init(q);

	INIT_LIST_HEAD(&q->unused_hctx_list);
	spin_lock_init(&q->unused_hctx_lock);

	blk_mq_realloc_hw_ctxs(set, q);
	if (!q->nr_hw_queues)
		goto err_hctxs;

	INIT_WORK(&q->timeout_work, blk_mq_timeout_work);
	blk_queue_rq_timeout(q, set->timeout ? set->timeout : 30 * HZ);

	q->tag_set = set;

	q->queue_flags |= QUEUE_FLAG_MQ_DEFAULT;
	if (set->nr_maps > HCTX_TYPE_POLL &&
	    set->map[HCTX_TYPE_POLL].nr_queues)
		blk_queue_flag_set(QUEUE_FLAG_POLL, q);

	q->sg_reserved_size = INT_MAX;

	INIT_DELAYED_WORK(&q->requeue_work, blk_mq_requeue_work);
	INIT_LIST_HEAD(&q->requeue_list);
	spin_lock_init(&q->requeue_lock);

	q->nr_requests = set->queue_depth;

	/*
	 * Default to classic polling
	 */
	q->poll_nsec = BLK_MQ_POLL_CLASSIC;

	blk_mq_init_cpu_queues(q, set->nr_hw_queues);
	blk_mq_add_queue_tag_set(set, q);
	blk_mq_map_swqueue(q);

	if (elevator_init)
		elevator_init_mq(q);

	return q;

err_hctxs:
	kfree(q->queue_hw_ctx);
	q->nr_hw_queues = 0;
	blk_mq_sysfs_deinit(q);
err_poll:
	blk_stat_free_callback(q->poll_cb);
	q->poll_cb = NULL;
err_exit:
	q->mq_ops = NULL;
	return ERR_PTR(-ENOMEM);
}
EXPORT_SYMBOL(blk_mq_init_allocated_queue);

/* tags can _not_ be used after returning from blk_mq_exit_queue */
void blk_mq_exit_queue(struct request_queue *q)
{
	struct blk_mq_tag_set	*set = q->tag_set;

	blk_mq_del_queue_tag_set(q);
	blk_mq_exit_hw_queues(q, set, set->nr_hw_queues);
}

static int __blk_mq_alloc_rq_maps(struct blk_mq_tag_set *set)
{
	int i;

	for (i = 0; i < set->nr_hw_queues; i++)
		if (!__blk_mq_alloc_map_and_request(set, i))
			goto out_unwind;

	return 0;

out_unwind:
	while (--i >= 0)
		blk_mq_free_map_and_requests(set, i);

	return -ENOMEM;
}

/*
 * Allocate the request maps associated with this tag_set. Note that this
 * may reduce the depth asked for, if memory is tight. set->queue_depth
 * will be updated to reflect the allocated depth.
 */
static int blk_mq_alloc_map_and_requests(struct blk_mq_tag_set *set)
{
	unsigned int depth;
	int err;

	depth = set->queue_depth;
	do {
		err = __blk_mq_alloc_rq_maps(set);
		if (!err)
			break;

		set->queue_depth >>= 1;
		if (set->queue_depth < set->reserved_tags + BLK_MQ_TAG_MIN) {
			err = -ENOMEM;
			break;
		}
	} while (set->queue_depth);

	if (!set->queue_depth || err) {
		pr_err("blk-mq: failed to allocate request map\n");
		return -ENOMEM;
	}

	if (depth != set->queue_depth)
		pr_info("blk-mq: reduced tag depth (%u -> %u)\n",
						depth, set->queue_depth);

	return 0;
}

static int blk_mq_update_queue_map(struct blk_mq_tag_set *set)
{
	/*
	 * blk_mq_map_queues() and multiple .map_queues() implementations
	 * expect that set->map[HCTX_TYPE_DEFAULT].nr_queues is set to the
	 * number of hardware queues.
	 */
	if (set->nr_maps == 1)
		set->map[HCTX_TYPE_DEFAULT].nr_queues = set->nr_hw_queues;

	if (set->ops->map_queues && !is_kdump_kernel()) {
		int i;

		/*
		 * transport .map_queues is usually done in the following
		 * way:
		 *
		 * for (queue = 0; queue < set->nr_hw_queues; queue++) {
		 * 	mask = get_cpu_mask(queue)
		 * 	for_each_cpu(cpu, mask)
		 * 		set->map[x].mq_map[cpu] = queue;
		 * }
		 *
		 * When we need to remap, the table has to be cleared for
		 * killing stale mapping since one CPU may not be mapped
		 * to any hw queue.
		 */
		for (i = 0; i < set->nr_maps; i++)
			blk_mq_clear_mq_map(&set->map[i]);

		return set->ops->map_queues(set);
	} else {
		BUG_ON(set->nr_maps > 1);
		return blk_mq_map_queues(&set->map[HCTX_TYPE_DEFAULT]);
	}
}

static int blk_mq_realloc_tag_set_tags(struct blk_mq_tag_set *set,
				  int cur_nr_hw_queues, int new_nr_hw_queues)
{
	struct blk_mq_tags **new_tags;

	if (cur_nr_hw_queues >= new_nr_hw_queues)
		return 0;

	new_tags = kcalloc_node(new_nr_hw_queues, sizeof(struct blk_mq_tags *),
				GFP_KERNEL, set->numa_node);
	if (!new_tags)
		return -ENOMEM;

	if (set->tags)
		memcpy(new_tags, set->tags, cur_nr_hw_queues *
		       sizeof(*set->tags));
	kfree(set->tags);
	set->tags = new_tags;
	set->nr_hw_queues = new_nr_hw_queues;

	return 0;
}

/*
 * Alloc a tag set to be associated with one or more request queues.
 * May fail with EINVAL for various error conditions. May adjust the
 * requested depth down, if it's too large. In that case, the set
 * value will be stored in set->queue_depth.
 */
int blk_mq_alloc_tag_set(struct blk_mq_tag_set *set)
{
	int i, ret;

	BUILD_BUG_ON(BLK_MQ_MAX_DEPTH > 1 << BLK_MQ_UNIQUE_TAG_BITS);

	if (!set->nr_hw_queues)
		return -EINVAL;
	if (!set->queue_depth)
		return -EINVAL;
	if (set->queue_depth < set->reserved_tags + BLK_MQ_TAG_MIN)
		return -EINVAL;

	if (!set->ops->queue_rq)
		return -EINVAL;

	if (!set->ops->get_budget ^ !set->ops->put_budget)
		return -EINVAL;

	if (set->queue_depth > BLK_MQ_MAX_DEPTH) {
		pr_info("blk-mq: reduced tag depth to %u\n",
			BLK_MQ_MAX_DEPTH);
		set->queue_depth = BLK_MQ_MAX_DEPTH;
	}

	if (!set->nr_maps)
		set->nr_maps = 1;
	else if (set->nr_maps > HCTX_MAX_TYPES)
		return -EINVAL;

	/*
	 * If a crashdump is active, then we are potentially in a very
	 * memory constrained environment. Limit us to 1 queue and
	 * 64 tags to prevent using too much memory.
	 */
	if (is_kdump_kernel()) {
		set->nr_hw_queues = 1;
		set->nr_maps = 1;
		set->queue_depth = min(64U, set->queue_depth);
	}
	/*
	 * There is no use for more h/w queues than cpus if we just have
	 * a single map
	 */
	if (set->nr_maps == 1 && set->nr_hw_queues > nr_cpu_ids)
		set->nr_hw_queues = nr_cpu_ids;

	if (blk_mq_realloc_tag_set_tags(set, 0, set->nr_hw_queues) < 0)
		return -ENOMEM;

	ret = -ENOMEM;
	for (i = 0; i < set->nr_maps; i++) {
		set->map[i].mq_map = kcalloc_node(nr_cpu_ids,
						  sizeof(set->map[i].mq_map[0]),
						  GFP_KERNEL, set->numa_node);
		if (!set->map[i].mq_map)
			goto out_free_mq_map;
		set->map[i].nr_queues = is_kdump_kernel() ? 1 : set->nr_hw_queues;
	}

	ret = blk_mq_update_queue_map(set);
	if (ret)
		goto out_free_mq_map;

	ret = blk_mq_alloc_map_and_requests(set);
	if (ret)
		goto out_free_mq_map;

	mutex_init(&set->tag_list_lock);
	INIT_LIST_HEAD(&set->tag_list);

	return 0;

out_free_mq_map:
	for (i = 0; i < set->nr_maps; i++) {
		kfree(set->map[i].mq_map);
		set->map[i].mq_map = NULL;
	}
	kfree(set->tags);
	set->tags = NULL;
	return ret;
}
EXPORT_SYMBOL(blk_mq_alloc_tag_set);

void blk_mq_free_tag_set(struct blk_mq_tag_set *set)
{
	int i, j;

	for (i = 0; i < set->nr_hw_queues; i++)
		blk_mq_free_map_and_requests(set, i);

	for (j = 0; j < set->nr_maps; j++) {
		kfree(set->map[j].mq_map);
		set->map[j].mq_map = NULL;
	}

	kfree(set->tags);
	set->tags = NULL;
}
EXPORT_SYMBOL(blk_mq_free_tag_set);

int blk_mq_update_nr_requests(struct request_queue *q, unsigned int nr)
{
	struct blk_mq_tag_set *set = q->tag_set;
	struct blk_mq_hw_ctx *hctx;
	int i, ret;

	if (!set)
		return -EINVAL;

	if (q->nr_requests == nr)
		return 0;

	blk_mq_freeze_queue(q);
	blk_mq_quiesce_queue(q);

	ret = 0;
	queue_for_each_hw_ctx(q, hctx, i) {
		if (!hctx->tags)
			continue;
		/*
		 * If we're using an MQ scheduler, just update the scheduler
		 * queue depth. This is similar to what the old code would do.
		 */
		if (!hctx->sched_tags) {
			ret = blk_mq_tag_update_depth(hctx, &hctx->tags, nr,
							false);
		} else {
			ret = blk_mq_tag_update_depth(hctx, &hctx->sched_tags,
							nr, true);
		}
		if (ret)
			break;
		if (q->elevator && q->elevator->type->ops.depth_updated)
			q->elevator->type->ops.depth_updated(hctx);
	}

	if (!ret)
		q->nr_requests = nr;

	blk_mq_unquiesce_queue(q);
	blk_mq_unfreeze_queue(q);

	return ret;
}

/*
 * request_queue and elevator_type pair.
 * It is just used by __blk_mq_update_nr_hw_queues to cache
 * the elevator_type associated with a request_queue.
 */
struct blk_mq_qe_pair {
	struct list_head node;
	struct request_queue *q;
	struct elevator_type *type;
};

/*
 * Cache the elevator_type in qe pair list and switch the
 * io scheduler to 'none'
 */
static bool blk_mq_elv_switch_none(struct list_head *head,
		struct request_queue *q)
{
	struct blk_mq_qe_pair *qe;

	if (!q->elevator)
		return true;

	qe = kmalloc(sizeof(*qe), GFP_NOIO | __GFP_NOWARN | __GFP_NORETRY);
	if (!qe)
		return false;

	INIT_LIST_HEAD(&qe->node);
	qe->q = q;
	qe->type = q->elevator->type;
	list_add(&qe->node, head);

	mutex_lock(&q->sysfs_lock);
	/*
	 * After elevator_switch_mq, the previous elevator_queue will be
	 * released by elevator_release. The reference of the io scheduler
	 * module get by elevator_get will also be put. So we need to get
	 * a reference of the io scheduler module here to prevent it to be
	 * removed.
	 */
	__module_get(qe->type->elevator_owner);
	elevator_switch_mq(q, NULL);
	mutex_unlock(&q->sysfs_lock);

	return true;
}

static void blk_mq_elv_switch_back(struct list_head *head,
		struct request_queue *q)
{
	struct blk_mq_qe_pair *qe;
	struct elevator_type *t = NULL;

	list_for_each_entry(qe, head, node)
		if (qe->q == q) {
			t = qe->type;
			break;
		}

	if (!t)
		return;

	list_del(&qe->node);
	kfree(qe);

	mutex_lock(&q->sysfs_lock);
	elevator_switch_mq(q, t);
	mutex_unlock(&q->sysfs_lock);
}

static void __blk_mq_update_nr_hw_queues(struct blk_mq_tag_set *set,
							int nr_hw_queues)
{
	struct request_queue *q;
	LIST_HEAD(head);
	int prev_nr_hw_queues;

	lockdep_assert_held(&set->tag_list_lock);

	if (set->nr_maps == 1 && nr_hw_queues > nr_cpu_ids)
		nr_hw_queues = nr_cpu_ids;
	if (nr_hw_queues < 1 || nr_hw_queues == set->nr_hw_queues)
		return;

	list_for_each_entry(q, &set->tag_list, tag_set_list)
		blk_mq_freeze_queue(q);
	/*
	 * Switch IO scheduler to 'none', cleaning up the data associated
	 * with the previous scheduler. We will switch back once we are done
	 * updating the new sw to hw queue mappings.
	 */
	list_for_each_entry(q, &set->tag_list, tag_set_list)
		if (!blk_mq_elv_switch_none(&head, q))
			goto switch_back;

	list_for_each_entry(q, &set->tag_list, tag_set_list) {
		blk_mq_debugfs_unregister_hctxs(q);
		blk_mq_sysfs_unregister(q);
	}

	prev_nr_hw_queues = set->nr_hw_queues;
	if (blk_mq_realloc_tag_set_tags(set, set->nr_hw_queues, nr_hw_queues) <
	    0)
		goto reregister;

	set->nr_hw_queues = nr_hw_queues;
fallback:
	blk_mq_update_queue_map(set);
	list_for_each_entry(q, &set->tag_list, tag_set_list) {
		blk_mq_realloc_hw_ctxs(set, q);
		if (q->nr_hw_queues != set->nr_hw_queues) {
			pr_warn("Increasing nr_hw_queues to %d fails, fallback to %d\n",
					nr_hw_queues, prev_nr_hw_queues);
			set->nr_hw_queues = prev_nr_hw_queues;
			blk_mq_map_queues(&set->map[HCTX_TYPE_DEFAULT]);
			goto fallback;
		}
		blk_mq_map_swqueue(q);
	}

reregister:
	list_for_each_entry(q, &set->tag_list, tag_set_list) {
		blk_mq_sysfs_register(q);
		blk_mq_debugfs_register_hctxs(q);
	}

switch_back:
	list_for_each_entry(q, &set->tag_list, tag_set_list)
		blk_mq_elv_switch_back(&head, q);

	list_for_each_entry(q, &set->tag_list, tag_set_list)
		blk_mq_unfreeze_queue(q);
}

void blk_mq_update_nr_hw_queues(struct blk_mq_tag_set *set, int nr_hw_queues)
{
	mutex_lock(&set->tag_list_lock);
	__blk_mq_update_nr_hw_queues(set, nr_hw_queues);
	mutex_unlock(&set->tag_list_lock);
}
EXPORT_SYMBOL_GPL(blk_mq_update_nr_hw_queues);

/* Enable polling stats and return whether they were already enabled. */
static bool blk_poll_stats_enable(struct request_queue *q)
{
	if (test_bit(QUEUE_FLAG_POLL_STATS, &q->queue_flags) ||
	    blk_queue_flag_test_and_set(QUEUE_FLAG_POLL_STATS, q))
		return true;
	blk_stat_add_callback(q, q->poll_cb);
	return false;
}

static void blk_mq_poll_stats_start(struct request_queue *q)
{
	/*
	 * We don't arm the callback if polling stats are not enabled or the
	 * callback is already active.
	 */
	if (!test_bit(QUEUE_FLAG_POLL_STATS, &q->queue_flags) ||
	    blk_stat_is_active(q->poll_cb))
		return;

	blk_stat_activate_msecs(q->poll_cb, 100);
}

static void blk_mq_poll_stats_fn(struct blk_stat_callback *cb)
{
	struct request_queue *q = cb->data;
	int bucket;

	for (bucket = 0; bucket < BLK_MQ_POLL_STATS_BKTS; bucket++) {
		if (cb->stat[bucket].nr_samples)
			q->poll_stat[bucket] = cb->stat[bucket];
	}
}

static unsigned long blk_mq_poll_nsecs(struct request_queue *q,
				       struct request *rq)
{
	unsigned long ret = 0;
	int bucket;

	/*
	 * If stats collection isn't on, don't sleep but turn it on for
	 * future users
	 */
	if (!blk_poll_stats_enable(q))
		return 0;

	/*
	 * As an optimistic guess, use half of the mean service time
	 * for this type of request. We can (and should) make this smarter.
	 * For instance, if the completion latencies are tight, we can
	 * get closer than just half the mean. This is especially
	 * important on devices where the completion latencies are longer
	 * than ~10 usec. We do use the stats for the relevant IO size
	 * if available which does lead to better estimates.
	 */
	bucket = blk_mq_poll_stats_bkt(rq);
	if (bucket < 0)
		return ret;

	if (q->poll_stat[bucket].nr_samples)
		ret = (q->poll_stat[bucket].mean + 1) / 2;

	return ret;
}

static bool blk_mq_poll_hybrid_sleep(struct request_queue *q,
				     struct request *rq)
{
	struct hrtimer_sleeper hs;
	enum hrtimer_mode mode;
	unsigned int nsecs;
	ktime_t kt;

	if (rq->rq_flags & RQF_MQ_POLL_SLEPT)
		return false;

	/*
	 * If we get here, hybrid polling is enabled. Hence poll_nsec can be:
	 *
	 *  0:	use half of prev avg
	 * >0:	use this specific value
	 */
	if (q->poll_nsec > 0)
		nsecs = q->poll_nsec;
	else
		nsecs = blk_mq_poll_nsecs(q, rq);

	if (!nsecs)
		return false;

	rq->rq_flags |= RQF_MQ_POLL_SLEPT;

	/*
	 * This will be replaced with the stats tracking code, using
	 * 'avg_completion_time / 2' as the pre-sleep target.
	 */
	kt = nsecs;

	mode = HRTIMER_MODE_REL;
	hrtimer_init_sleeper_on_stack(&hs, CLOCK_MONOTONIC, mode);
	hrtimer_set_expires(&hs.timer, kt);

	do {
		if (blk_mq_rq_state(rq) == MQ_RQ_COMPLETE)
			break;
		set_current_state(TASK_UNINTERRUPTIBLE);
		hrtimer_sleeper_start_expires(&hs, mode);
		if (hs.task)
			io_schedule();
		hrtimer_cancel(&hs.timer);
		mode = HRTIMER_MODE_ABS;
	} while (hs.task && !signal_pending(current));

	__set_current_state(TASK_RUNNING);
	destroy_hrtimer_on_stack(&hs.timer);
	return true;
}

static bool blk_mq_poll_hybrid(struct request_queue *q,
			       struct blk_mq_hw_ctx *hctx, blk_qc_t cookie)
{
	struct request *rq;

	if (q->poll_nsec == BLK_MQ_POLL_CLASSIC)
		return false;

	if (!blk_qc_t_is_internal(cookie))
		rq = blk_mq_tag_to_rq(hctx->tags, blk_qc_t_to_tag(cookie));
	else {
		rq = blk_mq_tag_to_rq(hctx->sched_tags, blk_qc_t_to_tag(cookie));
		/*
		 * With scheduling, if the request has completed, we'll
		 * get a NULL return here, as we clear the sched tag when
		 * that happens. The request still remains valid, like always,
		 * so we should be safe with just the NULL check.
		 */
		if (!rq)
			return false;
	}

	return blk_mq_poll_hybrid_sleep(q, rq);
}

/**
 * blk_poll - poll for IO completions
 * @q:  the queue
 * @cookie: cookie passed back at IO submission time
 * @spin: whether to spin for completions
 *
 * Description:
 *    Poll for completions on the passed in queue. Returns number of
 *    completed entries found. If @spin is true, then blk_poll will continue
 *    looping until at least one completion is found, unless the task is
 *    otherwise marked running (or we need to reschedule).
 */
int blk_poll(struct request_queue *q, blk_qc_t cookie, bool spin)
{
	struct blk_mq_hw_ctx *hctx;
	long state;

	if (!blk_qc_t_valid(cookie) ||
	    !test_bit(QUEUE_FLAG_POLL, &q->queue_flags))
		return 0;

	if (current->plug)
		blk_flush_plug_list(current->plug, false);

	hctx = q->queue_hw_ctx[blk_qc_t_to_queue_num(cookie)];

	/*
	 * If we sleep, have the caller restart the poll loop to reset
	 * the state. Like for the other success return cases, the
	 * caller is responsible for checking if the IO completed. If
	 * the IO isn't complete, we'll get called again and will go
	 * straight to the busy poll loop.
	 */
	if (blk_mq_poll_hybrid(q, hctx, cookie))
		return 1;

	hctx->poll_considered++;

	state = current->state;
	do {
		int ret;

		hctx->poll_invoked++;

		ret = q->mq_ops->poll(hctx);
		if (ret > 0) {
			hctx->poll_success++;
			__set_current_state(TASK_RUNNING);
			return ret;
		}

		if (signal_pending_state(state, current))
			__set_current_state(TASK_RUNNING);

		if (current->state == TASK_RUNNING)
			return 1;
		if (ret < 0 || !spin)
			break;
		cpu_relax();
	} while (!need_resched());

	__set_current_state(TASK_RUNNING);
	return 0;
}
EXPORT_SYMBOL_GPL(blk_poll);

unsigned int blk_mq_rq_cpu(struct request *rq)
{
	return rq->mq_ctx->cpu;
}
EXPORT_SYMBOL(blk_mq_rq_cpu);

static int __init blk_mq_init(void)
{
	cpuhp_setup_state_multi(CPUHP_BLK_MQ_DEAD, "block/mq:dead", NULL,
				blk_mq_hctx_notify_dead);
	cpuhp_setup_state_multi(CPUHP_AP_BLK_MQ_ONLINE, "block/mq:online",
				blk_mq_hctx_notify_online,
				blk_mq_hctx_notify_offline);
	return 0;
}
subsys_initcall(blk_mq_init);<|MERGE_RESOLUTION|>--- conflicted
+++ resolved
@@ -1235,10 +1235,7 @@
 		hctx = rq->mq_hctx;
 		if (!got_budget && !blk_mq_get_dispatch_budget(hctx)) {
 			blk_mq_put_driver_tag(rq);
-<<<<<<< HEAD
-=======
 			no_budget_avail = true;
->>>>>>> 4775cbe7
 			break;
 		}
 

--- conflicted
+++ resolved
@@ -206,10 +206,7 @@
 	AS_RELEASE_ALWAYS,	/* Call ->release_folio(), even if no private data */
 	AS_STABLE_WRITES,	/* must wait for writeback before modifying
 				   folio contents */
-<<<<<<< HEAD
-=======
 	AS_UNMOVABLE,		/* The mapping cannot be moved, ever */
->>>>>>> 87a58d91
 };
 
 /**
@@ -310,8 +307,6 @@
 	clear_bit(AS_STABLE_WRITES, &mapping->flags);
 }
 
-<<<<<<< HEAD
-=======
 static inline void mapping_set_unmovable(struct address_space *mapping)
 {
 	/*
@@ -328,7 +323,6 @@
 	return test_bit(AS_UNMOVABLE, &mapping->flags);
 }
 
->>>>>>> 87a58d91
 static inline gfp_t mapping_gfp_mask(struct address_space * mapping)
 {
 	return mapping->gfp_mask;

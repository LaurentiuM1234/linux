/* SPDX-License-Identifier: GPL-2.0-only */
#ifndef __LINUX_REGMAP_H
#define __LINUX_REGMAP_H

/*
 * Register map access API
 *
 * Copyright 2011 Wolfson Microelectronics plc
 *
 * Author: Mark Brown <broonie@opensource.wolfsonmicro.com>
 */

#include <linux/list.h>
#include <linux/rbtree.h>
#include <linux/ktime.h>
#include <linux/delay.h>
#include <linux/err.h>
#include <linux/bug.h>
#include <linux/lockdep.h>
#include <linux/iopoll.h>
#include <linux/fwnode.h>

struct module;
struct clk;
struct device;
struct device_node;
struct i2c_client;
struct i3c_device;
struct irq_domain;
struct slim_device;
struct spi_device;
struct spmi_device;
struct regmap;
struct regmap_range_cfg;
struct regmap_field;
struct snd_ac97;
struct sdw_slave;

/* An enum of all the supported cache types */
enum regcache_type {
	REGCACHE_NONE,
	REGCACHE_RBTREE,
	REGCACHE_COMPRESSED,
	REGCACHE_FLAT,
};

/**
 * struct reg_default - Default value for a register.
 *
 * @reg: Register address.
 * @def: Register default value.
 *
 * We use an array of structs rather than a simple array as many modern devices
 * have very sparse register maps.
 */
struct reg_default {
	unsigned int reg;
	unsigned int def;
};

/**
 * struct reg_sequence - An individual write from a sequence of writes.
 *
 * @reg: Register address.
 * @def: Register value.
 * @delay_us: Delay to be applied after the register write in microseconds
 *
 * Register/value pairs for sequences of writes with an optional delay in
 * microseconds to be applied after each write.
 */
struct reg_sequence {
	unsigned int reg;
	unsigned int def;
	unsigned int delay_us;
};

#define REG_SEQ(_reg, _def, _delay_us) {		\
				.reg = _reg,		\
				.def = _def,		\
				.delay_us = _delay_us,	\
				}
#define REG_SEQ0(_reg, _def)	REG_SEQ(_reg, _def, 0)

/**
 * regmap_read_poll_timeout - Poll until a condition is met or a timeout occurs
 *
 * @map: Regmap to read from
 * @addr: Address to poll
 * @val: Unsigned integer variable to read the value into
 * @cond: Break condition (usually involving @val)
 * @sleep_us: Maximum time to sleep between reads in us (0
 *            tight-loops).  Should be less than ~20ms since usleep_range
 *            is used (see Documentation/timers/timers-howto.rst).
 * @timeout_us: Timeout in us, 0 means never timeout
 *
 * Returns 0 on success and -ETIMEDOUT upon a timeout or the regmap_read
 * error return value in case of a error read. In the two former cases,
 * the last read value at @addr is stored in @val. Must not be called
 * from atomic context if sleep_us or timeout_us are used.
 *
 * This is modelled after the readx_poll_timeout macros in linux/iopoll.h.
 */
#define regmap_read_poll_timeout(map, addr, val, cond, sleep_us, timeout_us) \
({ \
	int __ret, __tmp; \
	__tmp = read_poll_timeout(regmap_read, __ret, __ret || (cond), \
			sleep_us, timeout_us, false, (map), (addr), &(val)); \
	__ret ?: __tmp; \
})

/**
 * regmap_read_poll_timeout_atomic - Poll until a condition is met or a timeout occurs
 *
 * @map: Regmap to read from
 * @addr: Address to poll
 * @val: Unsigned integer variable to read the value into
 * @cond: Break condition (usually involving @val)
 * @delay_us: Time to udelay between reads in us (0 tight-loops).
 *            Should be less than ~10us since udelay is used
 *            (see Documentation/timers/timers-howto.rst).
 * @timeout_us: Timeout in us, 0 means never timeout
 *
 * Returns 0 on success and -ETIMEDOUT upon a timeout or the regmap_read
 * error return value in case of a error read. In the two former cases,
 * the last read value at @addr is stored in @val.
 *
 * This is modelled after the readx_poll_timeout_atomic macros in linux/iopoll.h.
 *
 * Note: In general regmap cannot be used in atomic context. If you want to use
 * this macro then first setup your regmap for atomic use (flat or no cache
 * and MMIO regmap).
 */
#define regmap_read_poll_timeout_atomic(map, addr, val, cond, delay_us, timeout_us) \
({ \
	u64 __timeout_us = (timeout_us); \
	unsigned long __delay_us = (delay_us); \
	ktime_t __timeout = ktime_add_us(ktime_get(), __timeout_us); \
	int __ret; \
	for (;;) { \
		__ret = regmap_read((map), (addr), &(val)); \
		if (__ret) \
			break; \
		if (cond) \
			break; \
		if ((__timeout_us) && \
		    ktime_compare(ktime_get(), __timeout) > 0) { \
			__ret = regmap_read((map), (addr), &(val)); \
			break; \
		} \
		if (__delay_us) \
			udelay(__delay_us); \
	} \
	__ret ?: ((cond) ? 0 : -ETIMEDOUT); \
})

/**
 * regmap_field_read_poll_timeout - Poll until a condition is met or timeout
 *
 * @field: Regmap field to read from
 * @val: Unsigned integer variable to read the value into
 * @cond: Break condition (usually involving @val)
 * @sleep_us: Maximum time to sleep between reads in us (0
 *            tight-loops).  Should be less than ~20ms since usleep_range
 *            is used (see Documentation/timers/timers-howto.rst).
 * @timeout_us: Timeout in us, 0 means never timeout
 *
 * Returns 0 on success and -ETIMEDOUT upon a timeout or the regmap_field_read
 * error return value in case of a error read. In the two former cases,
 * the last read value at @addr is stored in @val. Must not be called
 * from atomic context if sleep_us or timeout_us are used.
 *
 * This is modelled after the readx_poll_timeout macros in linux/iopoll.h.
 */
#define regmap_field_read_poll_timeout(field, val, cond, sleep_us, timeout_us) \
({ \
	int __ret, __tmp; \
	__tmp = read_poll_timeout(regmap_field_read, __ret, __ret || (cond), \
			sleep_us, timeout_us, false, (field), &(val)); \
	__ret ?: __tmp; \
})

#ifdef CONFIG_REGMAP

enum regmap_endian {
	/* Unspecified -> 0 -> Backwards compatible default */
	REGMAP_ENDIAN_DEFAULT = 0,
	REGMAP_ENDIAN_BIG,
	REGMAP_ENDIAN_LITTLE,
	REGMAP_ENDIAN_NATIVE,
};

/**
 * struct regmap_range - A register range, used for access related checks
 *                       (readable/writeable/volatile/precious checks)
 *
 * @range_min: address of first register
 * @range_max: address of last register
 */
struct regmap_range {
	unsigned int range_min;
	unsigned int range_max;
};

#define regmap_reg_range(low, high) { .range_min = low, .range_max = high, }

/**
 * struct regmap_access_table - A table of register ranges for access checks
 *
 * @yes_ranges : pointer to an array of regmap ranges used as "yes ranges"
 * @n_yes_ranges: size of the above array
 * @no_ranges: pointer to an array of regmap ranges used as "no ranges"
 * @n_no_ranges: size of the above array
 *
 * A table of ranges including some yes ranges and some no ranges.
 * If a register belongs to a no_range, the corresponding check function
 * will return false. If a register belongs to a yes range, the corresponding
 * check function will return true. "no_ranges" are searched first.
 */
struct regmap_access_table {
	const struct regmap_range *yes_ranges;
	unsigned int n_yes_ranges;
	const struct regmap_range *no_ranges;
	unsigned int n_no_ranges;
};

typedef void (*regmap_lock)(void *);
typedef void (*regmap_unlock)(void *);

/**
 * struct regmap_config - Configuration for the register map of a device.
 *
 * @name: Optional name of the regmap. Useful when a device has multiple
 *        register regions.
 *
 * @reg_bits: Number of bits in a register address, mandatory.
 * @reg_stride: The register address stride. Valid register addresses are a
 *              multiple of this value. If set to 0, a value of 1 will be
 *              used.
 * @pad_bits: Number of bits of padding between register and value.
 * @val_bits: Number of bits in a register value, mandatory.
 *
 * @writeable_reg: Optional callback returning true if the register
 *		   can be written to. If this field is NULL but wr_table
 *		   (see below) is not, the check is performed on such table
 *                 (a register is writeable if it belongs to one of the ranges
 *                  specified by wr_table).
 * @readable_reg: Optional callback returning true if the register
 *		  can be read from. If this field is NULL but rd_table
 *		   (see below) is not, the check is performed on such table
 *                 (a register is readable if it belongs to one of the ranges
 *                  specified by rd_table).
 * @volatile_reg: Optional callback returning true if the register
 *		  value can't be cached. If this field is NULL but
 *		  volatile_table (see below) is not, the check is performed on
 *                such table (a register is volatile if it belongs to one of
 *                the ranges specified by volatile_table).
 * @precious_reg: Optional callback returning true if the register
 *		  should not be read outside of a call from the driver
 *		  (e.g., a clear on read interrupt status register). If this
 *                field is NULL but precious_table (see below) is not, the
 *                check is performed on such table (a register is precious if
 *                it belongs to one of the ranges specified by precious_table).
 * @writeable_noinc_reg: Optional callback returning true if the register
 *			supports multiple write operations without incrementing
 *			the register number. If this field is NULL but
 *			wr_noinc_table (see below) is not, the check is
 *			performed on such table (a register is no increment
 *			writeable if it belongs to one of the ranges specified
 *			by wr_noinc_table).
 * @readable_noinc_reg: Optional callback returning true if the register
 *			supports multiple read operations without incrementing
 *			the register number. If this field is NULL but
 *			rd_noinc_table (see below) is not, the check is
 *			performed on such table (a register is no increment
 *			readable if it belongs to one of the ranges specified
 *			by rd_noinc_table).
 * @disable_locking: This regmap is either protected by external means or
 *                   is guaranteed not to be accessed from multiple threads.
 *                   Don't use any locking mechanisms.
 * @lock:	  Optional lock callback (overrides regmap's default lock
 *		  function, based on spinlock or mutex).
 * @unlock:	  As above for unlocking.
 * @lock_arg:	  this field is passed as the only argument of lock/unlock
 *		  functions (ignored in case regular lock/unlock functions
 *		  are not overridden).
 * @reg_read:	  Optional callback that if filled will be used to perform
 *           	  all the reads from the registers. Should only be provided for
 *		  devices whose read operation cannot be represented as a simple
 *		  read operation on a bus such as SPI, I2C, etc. Most of the
 *		  devices do not need this.
 * @reg_write:	  Same as above for writing.
 * @fast_io:	  Register IO is fast. Use a spinlock instead of a mutex
 *	     	  to perform locking. This field is ignored if custom lock/unlock
 *	     	  functions are used (see fields lock/unlock of struct regmap_config).
 *		  This field is a duplicate of a similar file in
 *		  'struct regmap_bus' and serves exact same purpose.
 *		   Use it only for "no-bus" cases.
 * @max_register: Optional, specifies the maximum valid register address.
 * @wr_table:     Optional, points to a struct regmap_access_table specifying
 *                valid ranges for write access.
 * @rd_table:     As above, for read access.
 * @volatile_table: As above, for volatile registers.
 * @precious_table: As above, for precious registers.
 * @wr_noinc_table: As above, for no increment writeable registers.
 * @rd_noinc_table: As above, for no increment readable registers.
 * @reg_defaults: Power on reset values for registers (for use with
 *                register cache support).
 * @num_reg_defaults: Number of elements in reg_defaults.
 *
 * @read_flag_mask: Mask to be set in the top bytes of the register when doing
 *                  a read.
 * @write_flag_mask: Mask to be set in the top bytes of the register when doing
 *                   a write. If both read_flag_mask and write_flag_mask are
 *                   empty and zero_flag_mask is not set the regmap_bus default
 *                   masks are used.
 * @zero_flag_mask: If set, read_flag_mask and write_flag_mask are used even
 *                   if they are both empty.
 * @use_single_read: If set, converts the bulk read operation into a series of
 *                   single read operations. This is useful for a device that
 *                   does not support  bulk read.
 * @use_single_write: If set, converts the bulk write operation into a series of
 *                    single write operations. This is useful for a device that
 *                    does not support bulk write.
 * @can_multi_write: If set, the device supports the multi write mode of bulk
 *                   write operations, if clear multi write requests will be
 *                   split into individual write operations
 *
 * @cache_type: The actual cache type.
 * @reg_defaults_raw: Power on reset values for registers (for use with
 *                    register cache support).
 * @num_reg_defaults_raw: Number of elements in reg_defaults_raw.
 * @reg_format_endian: Endianness for formatted register addresses. If this is
 *                     DEFAULT, the @reg_format_endian_default value from the
 *                     regmap bus is used.
 * @val_format_endian: Endianness for formatted register values. If this is
 *                     DEFAULT, the @reg_format_endian_default value from the
 *                     regmap bus is used.
 *
 * @ranges: Array of configuration entries for virtual address ranges.
 * @num_ranges: Number of range configuration entries.
 * @use_hwlock: Indicate if a hardware spinlock should be used.
 * @hwlock_id: Specify the hardware spinlock id.
 * @hwlock_mode: The hardware spinlock mode, should be HWLOCK_IRQSTATE,
 *		 HWLOCK_IRQ or 0.
 * @can_sleep: Optional, specifies whether regmap operations can sleep.
 */
struct regmap_config {
	const char *name;

	int reg_bits;
	int reg_stride;
	int pad_bits;
	int val_bits;

	bool (*writeable_reg)(struct device *dev, unsigned int reg);
	bool (*readable_reg)(struct device *dev, unsigned int reg);
	bool (*volatile_reg)(struct device *dev, unsigned int reg);
	bool (*precious_reg)(struct device *dev, unsigned int reg);
	bool (*writeable_noinc_reg)(struct device *dev, unsigned int reg);
	bool (*readable_noinc_reg)(struct device *dev, unsigned int reg);

	bool disable_locking;
	regmap_lock lock;
	regmap_unlock unlock;
	void *lock_arg;

	int (*reg_read)(void *context, unsigned int reg, unsigned int *val);
	int (*reg_write)(void *context, unsigned int reg, unsigned int val);

	bool fast_io;

	unsigned int max_register;
	const struct regmap_access_table *wr_table;
	const struct regmap_access_table *rd_table;
	const struct regmap_access_table *volatile_table;
	const struct regmap_access_table *precious_table;
	const struct regmap_access_table *wr_noinc_table;
	const struct regmap_access_table *rd_noinc_table;
	const struct reg_default *reg_defaults;
	unsigned int num_reg_defaults;
	enum regcache_type cache_type;
	const void *reg_defaults_raw;
	unsigned int num_reg_defaults_raw;

	unsigned long read_flag_mask;
	unsigned long write_flag_mask;
	bool zero_flag_mask;

	bool use_single_read;
	bool use_single_write;
	bool can_multi_write;

	enum regmap_endian reg_format_endian;
	enum regmap_endian val_format_endian;

	const struct regmap_range_cfg *ranges;
	unsigned int num_ranges;

	bool use_hwlock;
	unsigned int hwlock_id;
	unsigned int hwlock_mode;

	bool can_sleep;
};

/**
 * struct regmap_range_cfg - Configuration for indirectly accessed or paged
 *                           registers.
 *
 * @name: Descriptive name for diagnostics
 *
 * @range_min: Address of the lowest register address in virtual range.
 * @range_max: Address of the highest register in virtual range.
 *
 * @selector_reg: Register with selector field.
 * @selector_mask: Bit mask for selector value.
 * @selector_shift: Bit shift for selector value.
 *
 * @window_start: Address of first (lowest) register in data window.
 * @window_len: Number of registers in data window.
 *
 * Registers, mapped to this virtual range, are accessed in two steps:
 *     1. page selector register update;
 *     2. access through data window registers.
 */
struct regmap_range_cfg {
	const char *name;

	/* Registers of virtual address range */
	unsigned int range_min;
	unsigned int range_max;

	/* Page selector for indirect addressing */
	unsigned int selector_reg;
	unsigned int selector_mask;
	int selector_shift;

	/* Data window (per each page) */
	unsigned int window_start;
	unsigned int window_len;
};

struct regmap_async;

typedef int (*regmap_hw_write)(void *context, const void *data,
			       size_t count);
typedef int (*regmap_hw_gather_write)(void *context,
				      const void *reg, size_t reg_len,
				      const void *val, size_t val_len);
typedef int (*regmap_hw_async_write)(void *context,
				     const void *reg, size_t reg_len,
				     const void *val, size_t val_len,
				     struct regmap_async *async);
typedef int (*regmap_hw_read)(void *context,
			      const void *reg_buf, size_t reg_size,
			      void *val_buf, size_t val_size);
typedef int (*regmap_hw_reg_read)(void *context, unsigned int reg,
				  unsigned int *val);
typedef int (*regmap_hw_reg_write)(void *context, unsigned int reg,
				   unsigned int val);
typedef int (*regmap_hw_reg_update_bits)(void *context, unsigned int reg,
					 unsigned int mask, unsigned int val);
typedef struct regmap_async *(*regmap_hw_async_alloc)(void);
typedef void (*regmap_hw_free_context)(void *context);

/**
 * struct regmap_bus - Description of a hardware bus for the register map
 *                     infrastructure.
 *
 * @fast_io: Register IO is fast. Use a spinlock instead of a mutex
 *	     to perform locking. This field is ignored if custom lock/unlock
 *	     functions are used (see fields lock/unlock of
 *	     struct regmap_config).
 * @write: Write operation.
 * @gather_write: Write operation with split register/value, return -ENOTSUPP
 *                if not implemented  on a given device.
 * @async_write: Write operation which completes asynchronously, optional and
 *               must serialise with respect to non-async I/O.
 * @reg_write: Write a single register value to the given register address. This
 *             write operation has to complete when returning from the function.
 * @reg_update_bits: Update bits operation to be used against volatile
 *                   registers, intended for devices supporting some mechanism
 *                   for setting clearing bits without having to
 *                   read/modify/write.
 * @read: Read operation.  Data is returned in the buffer used to transmit
 *         data.
 * @reg_read: Read a single register value from a given register address.
 * @free_context: Free context.
 * @async_alloc: Allocate a regmap_async() structure.
 * @read_flag_mask: Mask to be set in the top byte of the register when doing
 *                  a read.
 * @reg_format_endian_default: Default endianness for formatted register
 *     addresses. Used when the regmap_config specifies DEFAULT. If this is
 *     DEFAULT, BIG is assumed.
 * @val_format_endian_default: Default endianness for formatted register
 *     values. Used when the regmap_config specifies DEFAULT. If this is
 *     DEFAULT, BIG is assumed.
 * @max_raw_read: Max raw read size that can be used on the bus.
 * @max_raw_write: Max raw write size that can be used on the bus.
 */
struct regmap_bus {
	bool fast_io;
	regmap_hw_write write;
	regmap_hw_gather_write gather_write;
	regmap_hw_async_write async_write;
	regmap_hw_reg_write reg_write;
	regmap_hw_reg_update_bits reg_update_bits;
	regmap_hw_read read;
	regmap_hw_reg_read reg_read;
	regmap_hw_free_context free_context;
	regmap_hw_async_alloc async_alloc;
	u8 read_flag_mask;
	enum regmap_endian reg_format_endian_default;
	enum regmap_endian val_format_endian_default;
	size_t max_raw_read;
	size_t max_raw_write;
};

/*
 * __regmap_init functions.
 *
 * These functions take a lock key and name parameter, and should not be called
 * directly. Instead, use the regmap_init macros that generate a key and name
 * for each call.
 */
struct regmap *__regmap_init(struct device *dev,
			     const struct regmap_bus *bus,
			     void *bus_context,
			     const struct regmap_config *config,
			     struct lock_class_key *lock_key,
			     const char *lock_name);
struct regmap *__regmap_init_i2c(struct i2c_client *i2c,
				 const struct regmap_config *config,
				 struct lock_class_key *lock_key,
				 const char *lock_name);
struct regmap *__regmap_init_sccb(struct i2c_client *i2c,
				  const struct regmap_config *config,
				  struct lock_class_key *lock_key,
				  const char *lock_name);
struct regmap *__regmap_init_slimbus(struct slim_device *slimbus,
				 const struct regmap_config *config,
				 struct lock_class_key *lock_key,
				 const char *lock_name);
struct regmap *__regmap_init_spi(struct spi_device *dev,
				 const struct regmap_config *config,
				 struct lock_class_key *lock_key,
				 const char *lock_name);
struct regmap *__regmap_init_spmi_base(struct spmi_device *dev,
				       const struct regmap_config *config,
				       struct lock_class_key *lock_key,
				       const char *lock_name);
struct regmap *__regmap_init_spmi_ext(struct spmi_device *dev,
				      const struct regmap_config *config,
				      struct lock_class_key *lock_key,
				      const char *lock_name);
struct regmap *__regmap_init_w1(struct device *w1_dev,
				 const struct regmap_config *config,
				 struct lock_class_key *lock_key,
				 const char *lock_name);
struct regmap *__regmap_init_mmio_clk(struct device *dev, const char *clk_id,
				      void __iomem *regs,
				      const struct regmap_config *config,
				      struct lock_class_key *lock_key,
				      const char *lock_name);
struct regmap *__regmap_init_ac97(struct snd_ac97 *ac97,
				  const struct regmap_config *config,
				  struct lock_class_key *lock_key,
				  const char *lock_name);
struct regmap *__regmap_init_sdw(struct sdw_slave *sdw,
				 const struct regmap_config *config,
				 struct lock_class_key *lock_key,
				 const char *lock_name);
<<<<<<< HEAD
struct regmap *__regmap_init_sdw_mbq(struct sdw_slave *sdw,
				     const struct regmap_config *config,
				     struct lock_class_key *lock_key,
				     const char *lock_name);
=======
>>>>>>> 11811d61
struct regmap *__regmap_init_spi_avmm(struct spi_device *spi,
				      const struct regmap_config *config,
				      struct lock_class_key *lock_key,
				      const char *lock_name);

struct regmap *__devm_regmap_init(struct device *dev,
				  const struct regmap_bus *bus,
				  void *bus_context,
				  const struct regmap_config *config,
				  struct lock_class_key *lock_key,
				  const char *lock_name);
struct regmap *__devm_regmap_init_i2c(struct i2c_client *i2c,
				      const struct regmap_config *config,
				      struct lock_class_key *lock_key,
				      const char *lock_name);
struct regmap *__devm_regmap_init_sccb(struct i2c_client *i2c,
				       const struct regmap_config *config,
				       struct lock_class_key *lock_key,
				       const char *lock_name);
struct regmap *__devm_regmap_init_spi(struct spi_device *dev,
				      const struct regmap_config *config,
				      struct lock_class_key *lock_key,
				      const char *lock_name);
struct regmap *__devm_regmap_init_spmi_base(struct spmi_device *dev,
					    const struct regmap_config *config,
					    struct lock_class_key *lock_key,
					    const char *lock_name);
struct regmap *__devm_regmap_init_spmi_ext(struct spmi_device *dev,
					   const struct regmap_config *config,
					   struct lock_class_key *lock_key,
					   const char *lock_name);
struct regmap *__devm_regmap_init_w1(struct device *w1_dev,
				      const struct regmap_config *config,
				      struct lock_class_key *lock_key,
				      const char *lock_name);
struct regmap *__devm_regmap_init_mmio_clk(struct device *dev,
					   const char *clk_id,
					   void __iomem *regs,
					   const struct regmap_config *config,
					   struct lock_class_key *lock_key,
					   const char *lock_name);
struct regmap *__devm_regmap_init_ac97(struct snd_ac97 *ac97,
				       const struct regmap_config *config,
				       struct lock_class_key *lock_key,
				       const char *lock_name);
struct regmap *__devm_regmap_init_sdw(struct sdw_slave *sdw,
				 const struct regmap_config *config,
				 struct lock_class_key *lock_key,
				 const char *lock_name);
struct regmap *__devm_regmap_init_sdw_mbq(struct sdw_slave *sdw,
					  const struct regmap_config *config,
					  struct lock_class_key *lock_key,
					  const char *lock_name);
struct regmap *__devm_regmap_init_slimbus(struct slim_device *slimbus,
				 const struct regmap_config *config,
				 struct lock_class_key *lock_key,
				 const char *lock_name);
struct regmap *__devm_regmap_init_i3c(struct i3c_device *i3c,
				 const struct regmap_config *config,
				 struct lock_class_key *lock_key,
				 const char *lock_name);
struct regmap *__devm_regmap_init_spi_avmm(struct spi_device *spi,
					   const struct regmap_config *config,
					   struct lock_class_key *lock_key,
					   const char *lock_name);
/*
 * Wrapper for regmap_init macros to include a unique lockdep key and name
 * for each call. No-op if CONFIG_LOCKDEP is not set.
 *
 * @fn: Real function to call (in the form __[*_]regmap_init[_*])
 * @name: Config variable name (#config in the calling macro)
 **/
#ifdef CONFIG_LOCKDEP
#define __regmap_lockdep_wrapper(fn, name, ...)				\
(									\
	({								\
		static struct lock_class_key _key;			\
		fn(__VA_ARGS__, &_key,					\
			KBUILD_BASENAME ":"				\
			__stringify(__LINE__) ":"			\
			"(" name ")->lock");				\
	})								\
)
#else
#define __regmap_lockdep_wrapper(fn, name, ...) fn(__VA_ARGS__, NULL, NULL)
#endif

/**
 * regmap_init() - Initialise register map
 *
 * @dev: Device that will be interacted with
 * @bus: Bus-specific callbacks to use with device
 * @bus_context: Data passed to bus-specific callbacks
 * @config: Configuration for register map
 *
 * The return value will be an ERR_PTR() on error or a valid pointer to
 * a struct regmap.  This function should generally not be called
 * directly, it should be called by bus-specific init functions.
 */
#define regmap_init(dev, bus, bus_context, config)			\
	__regmap_lockdep_wrapper(__regmap_init, #config,		\
				dev, bus, bus_context, config)
int regmap_attach_dev(struct device *dev, struct regmap *map,
		      const struct regmap_config *config);

/**
 * regmap_init_i2c() - Initialise register map
 *
 * @i2c: Device that will be interacted with
 * @config: Configuration for register map
 *
 * The return value will be an ERR_PTR() on error or a valid pointer to
 * a struct regmap.
 */
#define regmap_init_i2c(i2c, config)					\
	__regmap_lockdep_wrapper(__regmap_init_i2c, #config,		\
				i2c, config)

/**
 * regmap_init_sccb() - Initialise register map
 *
 * @i2c: Device that will be interacted with
 * @config: Configuration for register map
 *
 * The return value will be an ERR_PTR() on error or a valid pointer to
 * a struct regmap.
 */
#define regmap_init_sccb(i2c, config)					\
	__regmap_lockdep_wrapper(__regmap_init_sccb, #config,		\
				i2c, config)

/**
 * regmap_init_slimbus() - Initialise register map
 *
 * @slimbus: Device that will be interacted with
 * @config: Configuration for register map
 *
 * The return value will be an ERR_PTR() on error or a valid pointer to
 * a struct regmap.
 */
#define regmap_init_slimbus(slimbus, config)				\
	__regmap_lockdep_wrapper(__regmap_init_slimbus, #config,	\
				slimbus, config)

/**
 * regmap_init_spi() - Initialise register map
 *
 * @dev: Device that will be interacted with
 * @config: Configuration for register map
 *
 * The return value will be an ERR_PTR() on error or a valid pointer to
 * a struct regmap.
 */
#define regmap_init_spi(dev, config)					\
	__regmap_lockdep_wrapper(__regmap_init_spi, #config,		\
				dev, config)

/**
 * regmap_init_spmi_base() - Create regmap for the Base register space
 *
 * @dev:	SPMI device that will be interacted with
 * @config:	Configuration for register map
 *
 * The return value will be an ERR_PTR() on error or a valid pointer to
 * a struct regmap.
 */
#define regmap_init_spmi_base(dev, config)				\
	__regmap_lockdep_wrapper(__regmap_init_spmi_base, #config,	\
				dev, config)

/**
 * regmap_init_spmi_ext() - Create regmap for Ext register space
 *
 * @dev:	Device that will be interacted with
 * @config:	Configuration for register map
 *
 * The return value will be an ERR_PTR() on error or a valid pointer to
 * a struct regmap.
 */
#define regmap_init_spmi_ext(dev, config)				\
	__regmap_lockdep_wrapper(__regmap_init_spmi_ext, #config,	\
				dev, config)

/**
 * regmap_init_w1() - Initialise register map
 *
 * @w1_dev: Device that will be interacted with
 * @config: Configuration for register map
 *
 * The return value will be an ERR_PTR() on error or a valid pointer to
 * a struct regmap.
 */
#define regmap_init_w1(w1_dev, config)					\
	__regmap_lockdep_wrapper(__regmap_init_w1, #config,		\
				w1_dev, config)

/**
 * regmap_init_mmio_clk() - Initialise register map with register clock
 *
 * @dev: Device that will be interacted with
 * @clk_id: register clock consumer ID
 * @regs: Pointer to memory-mapped IO region
 * @config: Configuration for register map
 *
 * The return value will be an ERR_PTR() on error or a valid pointer to
 * a struct regmap.
 */
#define regmap_init_mmio_clk(dev, clk_id, regs, config)			\
	__regmap_lockdep_wrapper(__regmap_init_mmio_clk, #config,	\
				dev, clk_id, regs, config)

/**
 * regmap_init_mmio() - Initialise register map
 *
 * @dev: Device that will be interacted with
 * @regs: Pointer to memory-mapped IO region
 * @config: Configuration for register map
 *
 * The return value will be an ERR_PTR() on error or a valid pointer to
 * a struct regmap.
 */
#define regmap_init_mmio(dev, regs, config)		\
	regmap_init_mmio_clk(dev, NULL, regs, config)

/**
 * regmap_init_ac97() - Initialise AC'97 register map
 *
 * @ac97: Device that will be interacted with
 * @config: Configuration for register map
 *
 * The return value will be an ERR_PTR() on error or a valid pointer to
 * a struct regmap.
 */
#define regmap_init_ac97(ac97, config)					\
	__regmap_lockdep_wrapper(__regmap_init_ac97, #config,		\
				ac97, config)
bool regmap_ac97_default_volatile(struct device *dev, unsigned int reg);

/**
 * regmap_init_sdw() - Initialise register map
 *
 * @sdw: Device that will be interacted with
 * @config: Configuration for register map
 *
 * The return value will be an ERR_PTR() on error or a valid pointer to
 * a struct regmap.
 */
#define regmap_init_sdw(sdw, config)					\
	__regmap_lockdep_wrapper(__regmap_init_sdw, #config,		\
				sdw, config)

/**
<<<<<<< HEAD
 * regmap_init_sdw_mbq() - Initialise register map
 *
 * @sdw: Device that will be interacted with
 * @config: Configuration for register map
 *
 * The return value will be an ERR_PTR() on error or a valid pointer to
 * a struct regmap.
 */
#define regmap_init_sdw_mbq(sdw, config)					\
	__regmap_lockdep_wrapper(__regmap_init_sdw_mbq, #config,		\
				sdw, config)

/**
=======
>>>>>>> 11811d61
 * regmap_init_spi_avmm() - Initialize register map for Intel SPI Slave
 * to AVMM Bus Bridge
 *
 * @spi: Device that will be interacted with
 * @config: Configuration for register map
 *
 * The return value will be an ERR_PTR() on error or a valid pointer
 * to a struct regmap.
 */
#define regmap_init_spi_avmm(spi, config)					\
	__regmap_lockdep_wrapper(__regmap_init_spi_avmm, #config,		\
				 spi, config)

/**
 * devm_regmap_init() - Initialise managed register map
 *
 * @dev: Device that will be interacted with
 * @bus: Bus-specific callbacks to use with device
 * @bus_context: Data passed to bus-specific callbacks
 * @config: Configuration for register map
 *
 * The return value will be an ERR_PTR() on error or a valid pointer
 * to a struct regmap.  This function should generally not be called
 * directly, it should be called by bus-specific init functions.  The
 * map will be automatically freed by the device management code.
 */
#define devm_regmap_init(dev, bus, bus_context, config)			\
	__regmap_lockdep_wrapper(__devm_regmap_init, #config,		\
				dev, bus, bus_context, config)

/**
 * devm_regmap_init_i2c() - Initialise managed register map
 *
 * @i2c: Device that will be interacted with
 * @config: Configuration for register map
 *
 * The return value will be an ERR_PTR() on error or a valid pointer
 * to a struct regmap.  The regmap will be automatically freed by the
 * device management code.
 */
#define devm_regmap_init_i2c(i2c, config)				\
	__regmap_lockdep_wrapper(__devm_regmap_init_i2c, #config,	\
				i2c, config)

/**
 * devm_regmap_init_sccb() - Initialise managed register map
 *
 * @i2c: Device that will be interacted with
 * @config: Configuration for register map
 *
 * The return value will be an ERR_PTR() on error or a valid pointer
 * to a struct regmap.  The regmap will be automatically freed by the
 * device management code.
 */
#define devm_regmap_init_sccb(i2c, config)				\
	__regmap_lockdep_wrapper(__devm_regmap_init_sccb, #config,	\
				i2c, config)

/**
 * devm_regmap_init_spi() - Initialise register map
 *
 * @dev: Device that will be interacted with
 * @config: Configuration for register map
 *
 * The return value will be an ERR_PTR() on error or a valid pointer
 * to a struct regmap.  The map will be automatically freed by the
 * device management code.
 */
#define devm_regmap_init_spi(dev, config)				\
	__regmap_lockdep_wrapper(__devm_regmap_init_spi, #config,	\
				dev, config)

/**
 * devm_regmap_init_spmi_base() - Create managed regmap for Base register space
 *
 * @dev:	SPMI device that will be interacted with
 * @config:	Configuration for register map
 *
 * The return value will be an ERR_PTR() on error or a valid pointer
 * to a struct regmap.  The regmap will be automatically freed by the
 * device management code.
 */
#define devm_regmap_init_spmi_base(dev, config)				\
	__regmap_lockdep_wrapper(__devm_regmap_init_spmi_base, #config,	\
				dev, config)

/**
 * devm_regmap_init_spmi_ext() - Create managed regmap for Ext register space
 *
 * @dev:	SPMI device that will be interacted with
 * @config:	Configuration for register map
 *
 * The return value will be an ERR_PTR() on error or a valid pointer
 * to a struct regmap.  The regmap will be automatically freed by the
 * device management code.
 */
#define devm_regmap_init_spmi_ext(dev, config)				\
	__regmap_lockdep_wrapper(__devm_regmap_init_spmi_ext, #config,	\
				dev, config)

/**
 * devm_regmap_init_w1() - Initialise managed register map
 *
 * @w1_dev: Device that will be interacted with
 * @config: Configuration for register map
 *
 * The return value will be an ERR_PTR() on error or a valid pointer
 * to a struct regmap.  The regmap will be automatically freed by the
 * device management code.
 */
#define devm_regmap_init_w1(w1_dev, config)				\
	__regmap_lockdep_wrapper(__devm_regmap_init_w1, #config,	\
				w1_dev, config)
/**
 * devm_regmap_init_mmio_clk() - Initialise managed register map with clock
 *
 * @dev: Device that will be interacted with
 * @clk_id: register clock consumer ID
 * @regs: Pointer to memory-mapped IO region
 * @config: Configuration for register map
 *
 * The return value will be an ERR_PTR() on error or a valid pointer
 * to a struct regmap.  The regmap will be automatically freed by the
 * device management code.
 */
#define devm_regmap_init_mmio_clk(dev, clk_id, regs, config)		\
	__regmap_lockdep_wrapper(__devm_regmap_init_mmio_clk, #config,	\
				dev, clk_id, regs, config)

/**
 * devm_regmap_init_mmio() - Initialise managed register map
 *
 * @dev: Device that will be interacted with
 * @regs: Pointer to memory-mapped IO region
 * @config: Configuration for register map
 *
 * The return value will be an ERR_PTR() on error or a valid pointer
 * to a struct regmap.  The regmap will be automatically freed by the
 * device management code.
 */
#define devm_regmap_init_mmio(dev, regs, config)		\
	devm_regmap_init_mmio_clk(dev, NULL, regs, config)

/**
 * devm_regmap_init_ac97() - Initialise AC'97 register map
 *
 * @ac97: Device that will be interacted with
 * @config: Configuration for register map
 *
 * The return value will be an ERR_PTR() on error or a valid pointer
 * to a struct regmap.  The regmap will be automatically freed by the
 * device management code.
 */
#define devm_regmap_init_ac97(ac97, config)				\
	__regmap_lockdep_wrapper(__devm_regmap_init_ac97, #config,	\
				ac97, config)

/**
 * devm_regmap_init_sdw() - Initialise managed register map
 *
 * @sdw: Device that will be interacted with
 * @config: Configuration for register map
 *
 * The return value will be an ERR_PTR() on error or a valid pointer
 * to a struct regmap. The regmap will be automatically freed by the
 * device management code.
 */
#define devm_regmap_init_sdw(sdw, config)				\
	__regmap_lockdep_wrapper(__devm_regmap_init_sdw, #config,	\
				sdw, config)

/**
 * devm_regmap_init_sdw_mbq() - Initialise managed register map
 *
 * @sdw: Device that will be interacted with
 * @config: Configuration for register map
 *
 * The return value will be an ERR_PTR() on error or a valid pointer
 * to a struct regmap. The regmap will be automatically freed by the
 * device management code.
 */
#define devm_regmap_init_sdw_mbq(sdw, config)			\
	__regmap_lockdep_wrapper(__devm_regmap_init_sdw_mbq, #config,   \
				sdw, config)

/**
 * devm_regmap_init_slimbus() - Initialise managed register map
 *
 * @slimbus: Device that will be interacted with
 * @config: Configuration for register map
 *
 * The return value will be an ERR_PTR() on error or a valid pointer
 * to a struct regmap. The regmap will be automatically freed by the
 * device management code.
 */
#define devm_regmap_init_slimbus(slimbus, config)			\
	__regmap_lockdep_wrapper(__devm_regmap_init_slimbus, #config,	\
				slimbus, config)

/**
 * devm_regmap_init_i3c() - Initialise managed register map
 *
 * @i3c: Device that will be interacted with
 * @config: Configuration for register map
 *
 * The return value will be an ERR_PTR() on error or a valid pointer
 * to a struct regmap.  The regmap will be automatically freed by the
 * device management code.
 */
#define devm_regmap_init_i3c(i3c, config)				\
	__regmap_lockdep_wrapper(__devm_regmap_init_i3c, #config,	\
				i3c, config)

/**
 * devm_regmap_init_spi_avmm() - Initialize register map for Intel SPI Slave
 * to AVMM Bus Bridge
 *
 * @spi: Device that will be interacted with
 * @config: Configuration for register map
 *
 * The return value will be an ERR_PTR() on error or a valid pointer
 * to a struct regmap.  The map will be automatically freed by the
 * device management code.
 */
#define devm_regmap_init_spi_avmm(spi, config)				\
	__regmap_lockdep_wrapper(__devm_regmap_init_spi_avmm, #config,	\
				 spi, config)

int regmap_mmio_attach_clk(struct regmap *map, struct clk *clk);
void regmap_mmio_detach_clk(struct regmap *map);
void regmap_exit(struct regmap *map);
int regmap_reinit_cache(struct regmap *map,
			const struct regmap_config *config);
struct regmap *dev_get_regmap(struct device *dev, const char *name);
struct device *regmap_get_device(struct regmap *map);
int regmap_write(struct regmap *map, unsigned int reg, unsigned int val);
int regmap_write_async(struct regmap *map, unsigned int reg, unsigned int val);
int regmap_raw_write(struct regmap *map, unsigned int reg,
		     const void *val, size_t val_len);
int regmap_noinc_write(struct regmap *map, unsigned int reg,
		     const void *val, size_t val_len);
int regmap_bulk_write(struct regmap *map, unsigned int reg, const void *val,
			size_t val_count);
int regmap_multi_reg_write(struct regmap *map, const struct reg_sequence *regs,
			int num_regs);
int regmap_multi_reg_write_bypassed(struct regmap *map,
				    const struct reg_sequence *regs,
				    int num_regs);
int regmap_raw_write_async(struct regmap *map, unsigned int reg,
			   const void *val, size_t val_len);
int regmap_read(struct regmap *map, unsigned int reg, unsigned int *val);
int regmap_raw_read(struct regmap *map, unsigned int reg,
		    void *val, size_t val_len);
int regmap_noinc_read(struct regmap *map, unsigned int reg,
		      void *val, size_t val_len);
int regmap_bulk_read(struct regmap *map, unsigned int reg, void *val,
		     size_t val_count);
int regmap_update_bits_base(struct regmap *map, unsigned int reg,
			    unsigned int mask, unsigned int val,
			    bool *change, bool async, bool force);

static inline int regmap_update_bits(struct regmap *map, unsigned int reg,
				     unsigned int mask, unsigned int val)
{
	return regmap_update_bits_base(map, reg, mask, val, NULL, false, false);
}

static inline int regmap_update_bits_async(struct regmap *map, unsigned int reg,
					   unsigned int mask, unsigned int val)
{
	return regmap_update_bits_base(map, reg, mask, val, NULL, true, false);
}

static inline int regmap_update_bits_check(struct regmap *map, unsigned int reg,
					   unsigned int mask, unsigned int val,
					   bool *change)
{
	return regmap_update_bits_base(map, reg, mask, val,
				       change, false, false);
}

static inline int
regmap_update_bits_check_async(struct regmap *map, unsigned int reg,
			       unsigned int mask, unsigned int val,
			       bool *change)
{
	return regmap_update_bits_base(map, reg, mask, val,
				       change, true, false);
}

static inline int regmap_write_bits(struct regmap *map, unsigned int reg,
				    unsigned int mask, unsigned int val)
{
	return regmap_update_bits_base(map, reg, mask, val, NULL, false, true);
}

int regmap_get_val_bytes(struct regmap *map);
int regmap_get_max_register(struct regmap *map);
int regmap_get_reg_stride(struct regmap *map);
int regmap_async_complete(struct regmap *map);
bool regmap_can_raw_write(struct regmap *map);
size_t regmap_get_raw_read_max(struct regmap *map);
size_t regmap_get_raw_write_max(struct regmap *map);

int regcache_sync(struct regmap *map);
int regcache_sync_region(struct regmap *map, unsigned int min,
			 unsigned int max);
int regcache_drop_region(struct regmap *map, unsigned int min,
			 unsigned int max);
void regcache_cache_only(struct regmap *map, bool enable);
void regcache_cache_bypass(struct regmap *map, bool enable);
void regcache_mark_dirty(struct regmap *map);

bool regmap_check_range_table(struct regmap *map, unsigned int reg,
			      const struct regmap_access_table *table);

int regmap_register_patch(struct regmap *map, const struct reg_sequence *regs,
			  int num_regs);
int regmap_parse_val(struct regmap *map, const void *buf,
				unsigned int *val);

static inline bool regmap_reg_in_range(unsigned int reg,
				       const struct regmap_range *range)
{
	return reg >= range->range_min && reg <= range->range_max;
}

bool regmap_reg_in_ranges(unsigned int reg,
			  const struct regmap_range *ranges,
			  unsigned int nranges);

static inline int regmap_set_bits(struct regmap *map,
				  unsigned int reg, unsigned int bits)
{
	return regmap_update_bits_base(map, reg, bits, bits,
				       NULL, false, false);
}

static inline int regmap_clear_bits(struct regmap *map,
				    unsigned int reg, unsigned int bits)
{
	return regmap_update_bits_base(map, reg, bits, 0, NULL, false, false);
}

int regmap_test_bits(struct regmap *map, unsigned int reg, unsigned int bits);

/**
 * struct reg_field - Description of an register field
 *
 * @reg: Offset of the register within the regmap bank
 * @lsb: lsb of the register field.
 * @msb: msb of the register field.
 * @id_size: port size if it has some ports
 * @id_offset: address offset for each ports
 */
struct reg_field {
	unsigned int reg;
	unsigned int lsb;
	unsigned int msb;
	unsigned int id_size;
	unsigned int id_offset;
};

#define REG_FIELD(_reg, _lsb, _msb) {		\
				.reg = _reg,	\
				.lsb = _lsb,	\
				.msb = _msb,	\
				}

#define REG_FIELD_ID(_reg, _lsb, _msb, _size, _offset) {	\
				.reg = _reg,			\
				.lsb = _lsb,			\
				.msb = _msb,			\
				.id_size = _size,		\
				.id_offset = _offset,		\
				}

struct regmap_field *regmap_field_alloc(struct regmap *regmap,
		struct reg_field reg_field);
void regmap_field_free(struct regmap_field *field);

struct regmap_field *devm_regmap_field_alloc(struct device *dev,
		struct regmap *regmap, struct reg_field reg_field);
void devm_regmap_field_free(struct device *dev,	struct regmap_field *field);

int regmap_field_bulk_alloc(struct regmap *regmap,
			     struct regmap_field **rm_field,
			     struct reg_field *reg_field,
			     int num_fields);
void regmap_field_bulk_free(struct regmap_field *field);
int devm_regmap_field_bulk_alloc(struct device *dev, struct regmap *regmap,
				 struct regmap_field **field,
				 struct reg_field *reg_field, int num_fields);
void devm_regmap_field_bulk_free(struct device *dev,
				 struct regmap_field *field);

int regmap_field_read(struct regmap_field *field, unsigned int *val);
int regmap_field_update_bits_base(struct regmap_field *field,
				  unsigned int mask, unsigned int val,
				  bool *change, bool async, bool force);
int regmap_fields_read(struct regmap_field *field, unsigned int id,
		       unsigned int *val);
int regmap_fields_update_bits_base(struct regmap_field *field,  unsigned int id,
				   unsigned int mask, unsigned int val,
				   bool *change, bool async, bool force);

static inline int regmap_field_write(struct regmap_field *field,
				     unsigned int val)
{
	return regmap_field_update_bits_base(field, ~0, val,
					     NULL, false, false);
}

static inline int regmap_field_force_write(struct regmap_field *field,
					   unsigned int val)
{
	return regmap_field_update_bits_base(field, ~0, val, NULL, false, true);
}

static inline int regmap_field_update_bits(struct regmap_field *field,
					   unsigned int mask, unsigned int val)
{
	return regmap_field_update_bits_base(field, mask, val,
					     NULL, false, false);
}

static inline int
regmap_field_force_update_bits(struct regmap_field *field,
			       unsigned int mask, unsigned int val)
{
	return regmap_field_update_bits_base(field, mask, val,
					     NULL, false, true);
}

static inline int regmap_fields_write(struct regmap_field *field,
				      unsigned int id, unsigned int val)
{
	return regmap_fields_update_bits_base(field, id, ~0, val,
					      NULL, false, false);
}

static inline int regmap_fields_force_write(struct regmap_field *field,
					    unsigned int id, unsigned int val)
{
	return regmap_fields_update_bits_base(field, id, ~0, val,
					      NULL, false, true);
}

static inline int
regmap_fields_update_bits(struct regmap_field *field, unsigned int id,
			  unsigned int mask, unsigned int val)
{
	return regmap_fields_update_bits_base(field, id, mask, val,
					      NULL, false, false);
}

static inline int
regmap_fields_force_update_bits(struct regmap_field *field, unsigned int id,
				unsigned int mask, unsigned int val)
{
	return regmap_fields_update_bits_base(field, id, mask, val,
					      NULL, false, true);
}

/**
 * struct regmap_irq_type - IRQ type definitions.
 *
 * @type_reg_offset: Offset register for the irq type setting.
 * @type_rising_val: Register value to configure RISING type irq.
 * @type_falling_val: Register value to configure FALLING type irq.
 * @type_level_low_val: Register value to configure LEVEL_LOW type irq.
 * @type_level_high_val: Register value to configure LEVEL_HIGH type irq.
 * @types_supported: logical OR of IRQ_TYPE_* flags indicating supported types.
 */
struct regmap_irq_type {
	unsigned int type_reg_offset;
	unsigned int type_reg_mask;
	unsigned int type_rising_val;
	unsigned int type_falling_val;
	unsigned int type_level_low_val;
	unsigned int type_level_high_val;
	unsigned int types_supported;
};

/**
 * struct regmap_irq - Description of an IRQ for the generic regmap irq_chip.
 *
 * @reg_offset: Offset of the status/mask register within the bank
 * @mask:       Mask used to flag/control the register.
 * @type:	IRQ trigger type setting details if supported.
 */
struct regmap_irq {
	unsigned int reg_offset;
	unsigned int mask;
	struct regmap_irq_type type;
};

#define REGMAP_IRQ_REG(_irq, _off, _mask)		\
	[_irq] = { .reg_offset = (_off), .mask = (_mask) }

#define REGMAP_IRQ_REG_LINE(_id, _reg_bits) \
	[_id] = {				\
		.mask = BIT((_id) % (_reg_bits)),	\
		.reg_offset = (_id) / (_reg_bits),	\
	}

#define REGMAP_IRQ_MAIN_REG_OFFSET(arr)				\
	{ .num_regs = ARRAY_SIZE((arr)), .offset = &(arr)[0] }

struct regmap_irq_sub_irq_map {
	unsigned int num_regs;
	unsigned int *offset;
};

/**
 * struct regmap_irq_chip - Description of a generic regmap irq_chip.
 *
 * @name:        Descriptive name for IRQ controller.
 *
 * @main_status: Base main status register address. For chips which have
 *		 interrupts arranged in separate sub-irq blocks with own IRQ
 *		 registers and which have a main IRQ registers indicating
 *		 sub-irq blocks with unhandled interrupts. For such chips fill
 *		 sub-irq register information in status_base, mask_base and
 *		 ack_base.
 * @num_main_status_bits: Should be given to chips where number of meaningfull
 *			  main status bits differs from num_regs.
 * @sub_reg_offsets: arrays of mappings from main register bits to sub irq
 *		     registers. First item in array describes the registers
 *		     for first main status bit. Second array for second bit etc.
 *		     Offset is given as sub register status offset to
 *		     status_base. Should contain num_regs arrays.
 *		     Can be provided for chips with more complex mapping than
 *		     1.st bit to 1.st sub-reg, 2.nd bit to 2.nd sub-reg, ...
 * @num_main_regs: Number of 'main status' irq registers for chips which have
 *		   main_status set.
 *
 * @status_base: Base status register address.
 * @mask_base:   Base mask register address.
 * @mask_writeonly: Base mask register is write only.
 * @unmask_base:  Base unmask register address. for chips who have
 *                separate mask and unmask registers
 * @ack_base:    Base ack address. If zero then the chip is clear on read.
 *               Using zero value is possible with @use_ack bit.
 * @wake_base:   Base address for wake enables.  If zero unsupported.
 * @type_base:   Base address for irq type.  If zero unsupported.
 * @irq_reg_stride:  Stride to use for chips where registers are not contiguous.
 * @init_ack_masked: Ack all masked interrupts once during initalization.
 * @mask_invert: Inverted mask register: cleared bits are masked out.
 * @use_ack:     Use @ack register even if it is zero.
 * @ack_invert:  Inverted ack register: cleared bits for ack.
 * @clear_ack:  Use this to set 1 and 0 or vice-versa to clear interrupts.
 * @wake_invert: Inverted wake register: cleared bits are wake enabled.
 * @type_invert: Invert the type flags.
 * @type_in_mask: Use the mask registers for controlling irq type. For
 *                interrupts defining type_rising/falling_mask use mask_base
 *                for edge configuration and never update bits in type_base.
 * @clear_on_unmask: For chips with interrupts cleared on read: read the status
 *                   registers before unmasking interrupts to clear any bits
 *                   set when they were masked.
 * @runtime_pm:  Hold a runtime PM lock on the device when accessing it.
 *
 * @num_regs:    Number of registers in each control bank.
 * @irqs:        Descriptors for individual IRQs.  Interrupt numbers are
 *               assigned based on the index in the array of the interrupt.
 * @num_irqs:    Number of descriptors.
 * @num_type_reg:    Number of type registers.
 * @type_reg_stride: Stride to use for chips where type registers are not
 *			contiguous.
 * @handle_pre_irq:  Driver specific callback to handle interrupt from device
 *		     before regmap_irq_handler process the interrupts.
 * @handle_post_irq: Driver specific callback to handle interrupt from device
 *		     after handling the interrupts in regmap_irq_handler().
 * @irq_drv_data:    Driver specific IRQ data which is passed as parameter when
 *		     driver specific pre/post interrupt handler is called.
 *
 * This is not intended to handle every possible interrupt controller, but
 * it should handle a substantial proportion of those that are found in the
 * wild.
 */
struct regmap_irq_chip {
	const char *name;

	unsigned int main_status;
	unsigned int num_main_status_bits;
	struct regmap_irq_sub_irq_map *sub_reg_offsets;
	int num_main_regs;

	unsigned int status_base;
	unsigned int mask_base;
	unsigned int unmask_base;
	unsigned int ack_base;
	unsigned int wake_base;
	unsigned int type_base;
	unsigned int irq_reg_stride;
	bool mask_writeonly:1;
	bool init_ack_masked:1;
	bool mask_invert:1;
	bool use_ack:1;
	bool ack_invert:1;
	bool clear_ack:1;
	bool wake_invert:1;
	bool runtime_pm:1;
	bool type_invert:1;
	bool type_in_mask:1;
	bool clear_on_unmask:1;

	int num_regs;

	const struct regmap_irq *irqs;
	int num_irqs;

	int num_type_reg;
	unsigned int type_reg_stride;

	int (*handle_pre_irq)(void *irq_drv_data);
	int (*handle_post_irq)(void *irq_drv_data);
	void *irq_drv_data;
};

struct regmap_irq_chip_data;

int regmap_add_irq_chip(struct regmap *map, int irq, int irq_flags,
			int irq_base, const struct regmap_irq_chip *chip,
			struct regmap_irq_chip_data **data);
int regmap_add_irq_chip_fwnode(struct fwnode_handle *fwnode,
			       struct regmap *map, int irq,
			       int irq_flags, int irq_base,
			       const struct regmap_irq_chip *chip,
			       struct regmap_irq_chip_data **data);
void regmap_del_irq_chip(int irq, struct regmap_irq_chip_data *data);

int devm_regmap_add_irq_chip(struct device *dev, struct regmap *map, int irq,
			     int irq_flags, int irq_base,
			     const struct regmap_irq_chip *chip,
			     struct regmap_irq_chip_data **data);
int devm_regmap_add_irq_chip_fwnode(struct device *dev,
				    struct fwnode_handle *fwnode,
				    struct regmap *map, int irq,
				    int irq_flags, int irq_base,
				    const struct regmap_irq_chip *chip,
				    struct regmap_irq_chip_data **data);
void devm_regmap_del_irq_chip(struct device *dev, int irq,
			      struct regmap_irq_chip_data *data);

int regmap_irq_chip_get_base(struct regmap_irq_chip_data *data);
int regmap_irq_get_virq(struct regmap_irq_chip_data *data, int irq);
struct irq_domain *regmap_irq_get_domain(struct regmap_irq_chip_data *data);

#else

/*
 * These stubs should only ever be called by generic code which has
 * regmap based facilities, if they ever get called at runtime
 * something is going wrong and something probably needs to select
 * REGMAP.
 */

static inline int regmap_write(struct regmap *map, unsigned int reg,
			       unsigned int val)
{
	WARN_ONCE(1, "regmap API is disabled");
	return -EINVAL;
}

static inline int regmap_write_async(struct regmap *map, unsigned int reg,
				     unsigned int val)
{
	WARN_ONCE(1, "regmap API is disabled");
	return -EINVAL;
}

static inline int regmap_raw_write(struct regmap *map, unsigned int reg,
				   const void *val, size_t val_len)
{
	WARN_ONCE(1, "regmap API is disabled");
	return -EINVAL;
}

static inline int regmap_raw_write_async(struct regmap *map, unsigned int reg,
					 const void *val, size_t val_len)
{
	WARN_ONCE(1, "regmap API is disabled");
	return -EINVAL;
}

static inline int regmap_noinc_write(struct regmap *map, unsigned int reg,
				    const void *val, size_t val_len)
{
	WARN_ONCE(1, "regmap API is disabled");
	return -EINVAL;
}

static inline int regmap_bulk_write(struct regmap *map, unsigned int reg,
				    const void *val, size_t val_count)
{
	WARN_ONCE(1, "regmap API is disabled");
	return -EINVAL;
}

static inline int regmap_read(struct regmap *map, unsigned int reg,
			      unsigned int *val)
{
	WARN_ONCE(1, "regmap API is disabled");
	return -EINVAL;
}

static inline int regmap_raw_read(struct regmap *map, unsigned int reg,
				  void *val, size_t val_len)
{
	WARN_ONCE(1, "regmap API is disabled");
	return -EINVAL;
}

static inline int regmap_noinc_read(struct regmap *map, unsigned int reg,
				    void *val, size_t val_len)
{
	WARN_ONCE(1, "regmap API is disabled");
	return -EINVAL;
}

static inline int regmap_bulk_read(struct regmap *map, unsigned int reg,
				   void *val, size_t val_count)
{
	WARN_ONCE(1, "regmap API is disabled");
	return -EINVAL;
}

static inline int regmap_update_bits_base(struct regmap *map, unsigned int reg,
					  unsigned int mask, unsigned int val,
					  bool *change, bool async, bool force)
{
	WARN_ONCE(1, "regmap API is disabled");
	return -EINVAL;
}

static inline int regmap_set_bits(struct regmap *map,
				  unsigned int reg, unsigned int bits)
{
	WARN_ONCE(1, "regmap API is disabled");
	return -EINVAL;
}

static inline int regmap_clear_bits(struct regmap *map,
				    unsigned int reg, unsigned int bits)
{
	WARN_ONCE(1, "regmap API is disabled");
	return -EINVAL;
}

static inline int regmap_test_bits(struct regmap *map,
				   unsigned int reg, unsigned int bits)
{
	WARN_ONCE(1, "regmap API is disabled");
	return -EINVAL;
}

static inline int regmap_field_update_bits_base(struct regmap_field *field,
					unsigned int mask, unsigned int val,
					bool *change, bool async, bool force)
{
	WARN_ONCE(1, "regmap API is disabled");
	return -EINVAL;
}

static inline int regmap_fields_update_bits_base(struct regmap_field *field,
				   unsigned int id,
				   unsigned int mask, unsigned int val,
				   bool *change, bool async, bool force)
{
	WARN_ONCE(1, "regmap API is disabled");
	return -EINVAL;
}

static inline int regmap_update_bits(struct regmap *map, unsigned int reg,
				     unsigned int mask, unsigned int val)
{
	WARN_ONCE(1, "regmap API is disabled");
	return -EINVAL;
}

static inline int regmap_update_bits_async(struct regmap *map, unsigned int reg,
					   unsigned int mask, unsigned int val)
{
	WARN_ONCE(1, "regmap API is disabled");
	return -EINVAL;
}

static inline int regmap_update_bits_check(struct regmap *map, unsigned int reg,
					   unsigned int mask, unsigned int val,
					   bool *change)
{
	WARN_ONCE(1, "regmap API is disabled");
	return -EINVAL;
}

static inline int
regmap_update_bits_check_async(struct regmap *map, unsigned int reg,
			       unsigned int mask, unsigned int val,
			       bool *change)
{
	WARN_ONCE(1, "regmap API is disabled");
	return -EINVAL;
}

static inline int regmap_write_bits(struct regmap *map, unsigned int reg,
				    unsigned int mask, unsigned int val)
{
	WARN_ONCE(1, "regmap API is disabled");
	return -EINVAL;
}

static inline int regmap_field_write(struct regmap_field *field,
				     unsigned int val)
{
	WARN_ONCE(1, "regmap API is disabled");
	return -EINVAL;
}

static inline int regmap_field_force_write(struct regmap_field *field,
					   unsigned int val)
{
	WARN_ONCE(1, "regmap API is disabled");
	return -EINVAL;
}

static inline int regmap_field_update_bits(struct regmap_field *field,
					   unsigned int mask, unsigned int val)
{
	WARN_ONCE(1, "regmap API is disabled");
	return -EINVAL;
}

static inline int
regmap_field_force_update_bits(struct regmap_field *field,
			       unsigned int mask, unsigned int val)
{
	WARN_ONCE(1, "regmap API is disabled");
	return -EINVAL;
}

static inline int regmap_fields_write(struct regmap_field *field,
				      unsigned int id, unsigned int val)
{
	WARN_ONCE(1, "regmap API is disabled");
	return -EINVAL;
}

static inline int regmap_fields_force_write(struct regmap_field *field,
					    unsigned int id, unsigned int val)
{
	WARN_ONCE(1, "regmap API is disabled");
	return -EINVAL;
}

static inline int
regmap_fields_update_bits(struct regmap_field *field, unsigned int id,
			  unsigned int mask, unsigned int val)
{
	WARN_ONCE(1, "regmap API is disabled");
	return -EINVAL;
}

static inline int
regmap_fields_force_update_bits(struct regmap_field *field, unsigned int id,
				unsigned int mask, unsigned int val)
{
	WARN_ONCE(1, "regmap API is disabled");
	return -EINVAL;
}

static inline int regmap_get_val_bytes(struct regmap *map)
{
	WARN_ONCE(1, "regmap API is disabled");
	return -EINVAL;
}

static inline int regmap_get_max_register(struct regmap *map)
{
	WARN_ONCE(1, "regmap API is disabled");
	return -EINVAL;
}

static inline int regmap_get_reg_stride(struct regmap *map)
{
	WARN_ONCE(1, "regmap API is disabled");
	return -EINVAL;
}

static inline int regcache_sync(struct regmap *map)
{
	WARN_ONCE(1, "regmap API is disabled");
	return -EINVAL;
}

static inline int regcache_sync_region(struct regmap *map, unsigned int min,
				       unsigned int max)
{
	WARN_ONCE(1, "regmap API is disabled");
	return -EINVAL;
}

static inline int regcache_drop_region(struct regmap *map, unsigned int min,
				       unsigned int max)
{
	WARN_ONCE(1, "regmap API is disabled");
	return -EINVAL;
}

static inline void regcache_cache_only(struct regmap *map, bool enable)
{
	WARN_ONCE(1, "regmap API is disabled");
}

static inline void regcache_cache_bypass(struct regmap *map, bool enable)
{
	WARN_ONCE(1, "regmap API is disabled");
}

static inline void regcache_mark_dirty(struct regmap *map)
{
	WARN_ONCE(1, "regmap API is disabled");
}

static inline void regmap_async_complete(struct regmap *map)
{
	WARN_ONCE(1, "regmap API is disabled");
}

static inline int regmap_register_patch(struct regmap *map,
					const struct reg_sequence *regs,
					int num_regs)
{
	WARN_ONCE(1, "regmap API is disabled");
	return -EINVAL;
}

static inline int regmap_parse_val(struct regmap *map, const void *buf,
				unsigned int *val)
{
	WARN_ONCE(1, "regmap API is disabled");
	return -EINVAL;
}

static inline struct regmap *dev_get_regmap(struct device *dev,
					    const char *name)
{
	return NULL;
}

static inline struct device *regmap_get_device(struct regmap *map)
{
	WARN_ONCE(1, "regmap API is disabled");
	return NULL;
}

#endif

#endif<|MERGE_RESOLUTION|>--- conflicted
+++ resolved
@@ -570,13 +570,10 @@
 				 const struct regmap_config *config,
 				 struct lock_class_key *lock_key,
 				 const char *lock_name);
-<<<<<<< HEAD
 struct regmap *__regmap_init_sdw_mbq(struct sdw_slave *sdw,
 				     const struct regmap_config *config,
 				     struct lock_class_key *lock_key,
 				     const char *lock_name);
-=======
->>>>>>> 11811d61
 struct regmap *__regmap_init_spi_avmm(struct spi_device *spi,
 				      const struct regmap_config *config,
 				      struct lock_class_key *lock_key,
@@ -829,7 +826,6 @@
 				sdw, config)
 
 /**
-<<<<<<< HEAD
  * regmap_init_sdw_mbq() - Initialise register map
  *
  * @sdw: Device that will be interacted with
@@ -843,8 +839,6 @@
 				sdw, config)
 
 /**
-=======
->>>>>>> 11811d61
  * regmap_init_spi_avmm() - Initialize register map for Intel SPI Slave
  * to AVMM Bus Bridge
  *

/* SPDX-License-Identifier: (GPL-2.0 OR BSD-3-Clause) */
/* Copyright(c) 2015-17 Intel Corporation. */

#ifndef __SOUNDWIRE_H
#define __SOUNDWIRE_H

#include <linux/bug.h>
#include <linux/lockdep_types.h>
#include <linux/mod_devicetable.h>
#include <linux/bitfield.h>

struct sdw_bus;
struct sdw_slave;

/* SDW spec defines and enums, as defined by MIPI 1.1. Spec */

/* SDW Broadcast Device Number */
#define SDW_BROADCAST_DEV_NUM		15

/* SDW Enumeration Device Number */
#define SDW_ENUM_DEV_NUM		0

/* SDW Group Device Numbers */
#define SDW_GROUP12_DEV_NUM		12
#define SDW_GROUP13_DEV_NUM		13

/* SDW Master Device Number, not supported yet */
#define SDW_MASTER_DEV_NUM		14

#define SDW_NUM_DEV_ID_REGISTERS	6
/* frame shape defines */

/*
 * Note: The maximum row define in SoundWire spec 1.1 is 23. In order to
 * fill hole with 0, one more dummy entry is added
 */
#define SDW_FRAME_ROWS		24
#define SDW_FRAME_COLS		8
#define SDW_FRAME_ROW_COLS		(SDW_FRAME_ROWS * SDW_FRAME_COLS)

#define SDW_FRAME_CTRL_BITS		48
#define SDW_MAX_DEVICES			11

#define SDW_MAX_PORTS			15
#define SDW_VALID_PORT_RANGE(n)		((n) < SDW_MAX_PORTS && (n) >= 1)

enum {
	SDW_PORT_DIRN_SINK = 0,
	SDW_PORT_DIRN_SOURCE,
	SDW_PORT_DIRN_MAX,
};

/*
 * constants for flow control, ports and transport
 *
 * these are bit masks as devices can have multiple capabilities
 */

/*
 * flow modes for SDW port. These can be isochronous, tx controlled,
 * rx controlled or async
 */
#define SDW_PORT_FLOW_MODE_ISOCH	0
#define SDW_PORT_FLOW_MODE_TX_CNTRL	BIT(0)
#define SDW_PORT_FLOW_MODE_RX_CNTRL	BIT(1)
#define SDW_PORT_FLOW_MODE_ASYNC	GENMASK(1, 0)

/* sample packaging for block. It can be per port or per channel */
#define SDW_BLOCK_PACKG_PER_PORT	BIT(0)
#define SDW_BLOCK_PACKG_PER_CH		BIT(1)

/**
 * enum sdw_slave_status - Slave status
 * @SDW_SLAVE_UNATTACHED: Slave is not attached with the bus.
 * @SDW_SLAVE_ATTACHED: Slave is attached with bus.
 * @SDW_SLAVE_ALERT: Some alert condition on the Slave
 * @SDW_SLAVE_RESERVED: Reserved for future use
 */
enum sdw_slave_status {
	SDW_SLAVE_UNATTACHED = 0,
	SDW_SLAVE_ATTACHED = 1,
	SDW_SLAVE_ALERT = 2,
	SDW_SLAVE_RESERVED = 3,
};

/**
 * enum sdw_clk_stop_type: clock stop operations
 *
 * @SDW_CLK_PRE_PREPARE: pre clock stop prepare
 * @SDW_CLK_POST_PREPARE: post clock stop prepare
 * @SDW_CLK_PRE_DEPREPARE: pre clock stop de-prepare
 * @SDW_CLK_POST_DEPREPARE: post clock stop de-prepare
 */
enum sdw_clk_stop_type {
	SDW_CLK_PRE_PREPARE = 0,
	SDW_CLK_POST_PREPARE,
	SDW_CLK_PRE_DEPREPARE,
	SDW_CLK_POST_DEPREPARE,
};

/**
 * enum sdw_command_response - Command response as defined by SDW spec
 * @SDW_CMD_OK: cmd was successful
 * @SDW_CMD_IGNORED: cmd was ignored
 * @SDW_CMD_FAIL: cmd was NACKed
 * @SDW_CMD_TIMEOUT: cmd timedout
 * @SDW_CMD_FAIL_OTHER: cmd failed due to other reason than above
 *
 * NOTE: The enum is different than actual Spec as response in the Spec is
 * combination of ACK/NAK bits
 *
 * SDW_CMD_TIMEOUT/FAIL_OTHER is defined for SW use, not in spec
 */
enum sdw_command_response {
	SDW_CMD_OK = 0,
	SDW_CMD_IGNORED = 1,
	SDW_CMD_FAIL = 2,
	SDW_CMD_TIMEOUT = 3,
	SDW_CMD_FAIL_OTHER = 4,
};

/* block group count enum */
enum sdw_dpn_grouping {
	SDW_BLK_GRP_CNT_1 = 0,
	SDW_BLK_GRP_CNT_2 = 1,
	SDW_BLK_GRP_CNT_3 = 2,
	SDW_BLK_GRP_CNT_4 = 3,
};

/* block packing mode enum */
enum sdw_dpn_pkg_mode {
	SDW_BLK_PKG_PER_PORT = 0,
	SDW_BLK_PKG_PER_CHANNEL = 1
};

/**
 * enum sdw_stream_type: data stream type
 *
 * @SDW_STREAM_PCM: PCM data stream
 * @SDW_STREAM_PDM: PDM data stream
 *
 * spec doesn't define this, but is used in implementation
 */
enum sdw_stream_type {
	SDW_STREAM_PCM = 0,
	SDW_STREAM_PDM = 1,
};

/**
 * enum sdw_data_direction: Data direction
 *
 * @SDW_DATA_DIR_RX: Data into Port
 * @SDW_DATA_DIR_TX: Data out of Port
 */
enum sdw_data_direction {
	SDW_DATA_DIR_RX = 0,
	SDW_DATA_DIR_TX = 1,
};

/**
 * enum sdw_port_data_mode: Data Port mode
 *
 * @SDW_PORT_DATA_MODE_NORMAL: Normal data mode where audio data is received
 * and transmitted.
 * @SDW_PORT_DATA_MODE_PRBS: Test mode which uses a PRBS generator to produce
 * a pseudo random data pattern that is transferred
 * @SDW_PORT_DATA_MODE_STATIC_0: Simple test mode which uses static value of
 * logic 0. The encoding will result in no signal transitions
 * @SDW_PORT_DATA_MODE_STATIC_1: Simple test mode which uses static value of
 * logic 1. The encoding will result in signal transitions at every bitslot
 * owned by this Port
 */
enum sdw_port_data_mode {
	SDW_PORT_DATA_MODE_NORMAL = 0,
	SDW_PORT_DATA_MODE_PRBS = 1,
	SDW_PORT_DATA_MODE_STATIC_0 = 2,
	SDW_PORT_DATA_MODE_STATIC_1 = 3,
};

/*
 * SDW properties, defined in MIPI DisCo spec v1.0
 */
enum sdw_clk_stop_reset_behave {
	SDW_CLK_STOP_KEEP_STATUS = 1,
};

/**
 * enum sdw_p15_behave - Slave Port 15 behaviour when the Master attempts a
 * read
 * @SDW_P15_READ_IGNORED: Read is ignored
 * @SDW_P15_CMD_OK: Command is ok
 */
enum sdw_p15_behave {
	SDW_P15_READ_IGNORED = 0,
	SDW_P15_CMD_OK = 1,
};

/**
 * enum sdw_dpn_type - Data port types
 * @SDW_DPN_FULL: Full Data Port is supported
 * @SDW_DPN_SIMPLE: Simplified Data Port as defined in spec.
 * DPN_SampleCtrl2, DPN_OffsetCtrl2, DPN_HCtrl and DPN_BlockCtrl3
 * are not implemented.
 * @SDW_DPN_REDUCED: Reduced Data Port as defined in spec.
 * DPN_SampleCtrl2, DPN_HCtrl are not implemented.
 */
enum sdw_dpn_type {
	SDW_DPN_FULL = 0,
	SDW_DPN_SIMPLE = 1,
	SDW_DPN_REDUCED = 2,
};

/**
 * enum sdw_clk_stop_mode - Clock Stop modes
 * @SDW_CLK_STOP_MODE0: Slave can continue operation seamlessly on clock
 * restart
 * @SDW_CLK_STOP_MODE1: Slave may have entered a deeper power-saving mode,
 * not capable of continuing operation seamlessly when the clock restarts
 */
enum sdw_clk_stop_mode {
	SDW_CLK_STOP_MODE0 = 0,
	SDW_CLK_STOP_MODE1 = 1,
};

/**
 * struct sdw_dp0_prop - DP0 properties
 * @max_word: Maximum number of bits in a Payload Channel Sample, 1 to 64
 * (inclusive)
 * @min_word: Minimum number of bits in a Payload Channel Sample, 1 to 64
 * (inclusive)
 * @num_words: number of wordlengths supported
 * @words: wordlengths supported
 * @BRA_flow_controlled: Slave implementation results in an OK_NotReady
 * response
 * @simple_ch_prep_sm: If channel prepare sequence is required
 * @imp_def_interrupts: If set, each bit corresponds to support for
 * implementation-defined interrupts
 *
 * The wordlengths are specified by Spec as max, min AND number of
 * discrete values, implementation can define based on the wordlengths they
 * support
 */
struct sdw_dp0_prop {
	u32 max_word;
	u32 min_word;
	u32 num_words;
	u32 *words;
	bool BRA_flow_controlled;
	bool simple_ch_prep_sm;
	bool imp_def_interrupts;
};

/**
 * struct sdw_dpn_audio_mode - Audio mode properties for DPn
 * @bus_min_freq: Minimum bus frequency, in Hz
 * @bus_max_freq: Maximum bus frequency, in Hz
 * @bus_num_freq: Number of discrete frequencies supported
 * @bus_freq: Discrete bus frequencies, in Hz
 * @min_freq: Minimum sampling frequency, in Hz
 * @max_freq: Maximum sampling bus frequency, in Hz
 * @num_freq: Number of discrete sampling frequency supported
 * @freq: Discrete sampling frequencies, in Hz
 * @prep_ch_behave: Specifies the dependencies between Channel Prepare
 * sequence and bus clock configuration
 * If 0, Channel Prepare can happen at any Bus clock rate
 * If 1, Channel Prepare sequence shall happen only after Bus clock is
 * changed to a frequency supported by this mode or compatible modes
 * described by the next field
 * @glitchless: Bitmap describing possible glitchless transitions from this
 * Audio Mode to other Audio Modes
 */
struct sdw_dpn_audio_mode {
	u32 bus_min_freq;
	u32 bus_max_freq;
	u32 bus_num_freq;
	u32 *bus_freq;
	u32 max_freq;
	u32 min_freq;
	u32 num_freq;
	u32 *freq;
	u32 prep_ch_behave;
	u32 glitchless;
};

/**
 * struct sdw_dpn_prop - Data Port DPn properties
 * @num: port number
 * @max_word: Maximum number of bits in a Payload Channel Sample, 1 to 64
 * (inclusive)
 * @min_word: Minimum number of bits in a Payload Channel Sample, 1 to 64
 * (inclusive)
 * @num_words: Number of discrete supported wordlengths
 * @words: Discrete supported wordlength
 * @type: Data port type. Full, Simplified or Reduced
 * @max_grouping: Maximum number of samples that can be grouped together for
 * a full data port
 * @simple_ch_prep_sm: If the port supports simplified channel prepare state
 * machine
 * @ch_prep_timeout: Port-specific timeout value, in milliseconds
 * @imp_def_interrupts: If set, each bit corresponds to support for
 * implementation-defined interrupts
 * @max_ch: Maximum channels supported
 * @min_ch: Minimum channels supported
 * @num_channels: Number of discrete channels supported
 * @channels: Discrete channels supported
 * @num_ch_combinations: Number of channel combinations supported
 * @ch_combinations: Channel combinations supported
 * @modes: SDW mode supported
 * @max_async_buffer: Number of samples that this port can buffer in
 * asynchronous modes
 * @block_pack_mode: Type of block port mode supported
 * @read_only_wordlength: Read Only wordlength field in DPN_BlockCtrl1 register
 * @port_encoding: Payload Channel Sample encoding schemes supported
 * @audio_modes: Audio modes supported
 */
struct sdw_dpn_prop {
	u32 num;
	u32 max_word;
	u32 min_word;
	u32 num_words;
	u32 *words;
	enum sdw_dpn_type type;
	u32 max_grouping;
	bool simple_ch_prep_sm;
	u32 ch_prep_timeout;
	u32 imp_def_interrupts;
	u32 max_ch;
	u32 min_ch;
	u32 num_channels;
	u32 *channels;
	u32 num_ch_combinations;
	u32 *ch_combinations;
	u32 modes;
	u32 max_async_buffer;
	bool block_pack_mode;
	bool read_only_wordlength;
	u32 port_encoding;
	struct sdw_dpn_audio_mode *audio_modes;
};

/**
 * struct sdw_slave_prop - SoundWire Slave properties
 * @mipi_revision: Spec version of the implementation
 * @wake_capable: Wake-up events are supported
 * @test_mode_capable: If test mode is supported
 * @clk_stop_mode1: Clock-Stop Mode 1 is supported
 * @simple_clk_stop_capable: Simple clock mode is supported
 * @clk_stop_timeout: Worst-case latency of the Clock Stop Prepare State
 * Machine transitions, in milliseconds
 * @ch_prep_timeout: Worst-case latency of the Channel Prepare State Machine
 * transitions, in milliseconds
 * @reset_behave: Slave keeps the status of the SlaveStopClockPrepare
 * state machine (P=1 SCSP_SM) after exit from clock-stop mode1
 * @high_PHY_capable: Slave is HighPHY capable
 * @paging_support: Slave implements paging registers SCP_AddrPage1 and
 * SCP_AddrPage2
 * @bank_delay_support: Slave implements bank delay/bridge support registers
 * SCP_BankDelay and SCP_NextFrame
 * @p15_behave: Slave behavior when the Master attempts a read to the Port15
 * alias
 * @lane_control_support: Slave supports lane control
 * @master_count: Number of Masters present on this Slave
 * @source_ports: Bitmap identifying source ports
 * @sink_ports: Bitmap identifying sink ports
 * @dp0_prop: Data Port 0 properties
 * @src_dpn_prop: Source Data Port N properties
 * @sink_dpn_prop: Sink Data Port N properties
 * @scp_int1_mask: SCP_INT1_MASK desired settings
 * @quirks: bitmask identifying deltas from the MIPI specification
 * @clock_reg_supported: the Peripheral implements the clock base and scale
 * registers introduced with the SoundWire 1.2 specification. SDCA devices
 * do not need to set this boolean property as the registers are required.
 */
struct sdw_slave_prop {
	u32 mipi_revision;
	bool wake_capable;
	bool test_mode_capable;
	bool clk_stop_mode1;
	bool simple_clk_stop_capable;
	u32 clk_stop_timeout;
	u32 ch_prep_timeout;
	enum sdw_clk_stop_reset_behave reset_behave;
	bool high_PHY_capable;
	bool paging_support;
	bool bank_delay_support;
	enum sdw_p15_behave p15_behave;
	bool lane_control_support;
	u32 master_count;
	u32 source_ports;
	u32 sink_ports;
	struct sdw_dp0_prop *dp0_prop;
	struct sdw_dpn_prop *src_dpn_prop;
	struct sdw_dpn_prop *sink_dpn_prop;
	u8 scp_int1_mask;
	u32 quirks;
	bool clock_reg_supported;
};

#define SDW_SLAVE_QUIRKS_INVALID_INITIAL_PARITY	BIT(0)

/**
 * struct sdw_master_prop - Master properties
 * @revision: MIPI spec version of the implementation
 * @clk_stop_modes: Bitmap, bit N set when clock-stop-modeN supported
 * @max_clk_freq: Maximum Bus clock frequency, in Hz
 * @num_clk_gears: Number of clock gears supported
 * @clk_gears: Clock gears supported
 * @num_clk_freq: Number of clock frequencies supported, in Hz
 * @clk_freq: Clock frequencies supported, in Hz
 * @default_frame_rate: Controller default Frame rate, in Hz
 * @default_row: Number of rows
 * @default_col: Number of columns
 * @dynamic_frame: Dynamic frame shape supported
 * @err_threshold: Number of times that software may retry sending a single
 * command
 * @mclk_freq: clock reference passed to SoundWire Master, in Hz.
 * @hw_disabled: if true, the Master is not functional, typically due to pin-mux
 * @quirks: bitmask identifying optional behavior beyond the scope of the MIPI specification
 */
struct sdw_master_prop {
	u32 revision;
	u32 clk_stop_modes;
	u32 max_clk_freq;
	u32 num_clk_gears;
	u32 *clk_gears;
	u32 num_clk_freq;
	u32 *clk_freq;
	u32 default_frame_rate;
	u32 default_row;
	u32 default_col;
	bool dynamic_frame;
	u32 err_threshold;
	u32 mclk_freq;
	bool hw_disabled;
	u64 quirks;
};

/* Definitions for Master quirks */

/*
 * In a number of platforms bus clashes are reported after a hardware
 * reset but without any explanations or evidence of a real problem.
 * The following quirk will discard all initial bus clash interrupts
 * but will leave the detection on should real bus clashes happen
 */
#define SDW_MASTER_QUIRKS_CLEAR_INITIAL_CLASH	BIT(0)

/*
 * Some Slave devices have known issues with incorrect parity errors
 * reported after a hardware reset. However during integration unexplained
 * parity errors can be reported by Slave devices, possibly due to electrical
 * issues at the Master level.
 * The following quirk will discard all initial parity errors but will leave
 * the detection on should real parity errors happen.
 */
#define SDW_MASTER_QUIRKS_CLEAR_INITIAL_PARITY	BIT(1)

int sdw_master_read_prop(struct sdw_bus *bus);
int sdw_slave_read_prop(struct sdw_slave *slave);

/*
 * SDW Slave Structures and APIs
 */

#define SDW_IGNORED_UNIQUE_ID 0xFF

/**
 * struct sdw_slave_id - Slave ID
 * @mfg_id: MIPI Manufacturer ID
 * @part_id: Device Part ID
 * @class_id: MIPI Class ID (defined starting with SoundWire 1.2 spec)
 * @unique_id: Device unique ID
 * @sdw_version: SDW version implemented
 *
 * The order of the IDs here does not follow the DisCo spec definitions
 */
struct sdw_slave_id {
	__u16 mfg_id;
	__u16 part_id;
	__u8 class_id;
	__u8 unique_id;
	__u8 sdw_version:4;
};

/*
 * Helper macros to extract the MIPI-defined IDs
 *
 * Spec definition
 *   Register		Bit	Contents
 *   DevId_0 [7:4]	47:44	sdw_version
 *   DevId_0 [3:0]	43:40	unique_id
 *   DevId_1		39:32	mfg_id [15:8]
 *   DevId_2		31:24	mfg_id [7:0]
 *   DevId_3		23:16	part_id [15:8]
 *   DevId_4		15:08	part_id [7:0]
 *   DevId_5		07:00	class_id
 *
 * The MIPI DisCo for SoundWire defines in addition the link_id as bits 51:48
 */
#define SDW_DISCO_LINK_ID_MASK	GENMASK_ULL(51, 48)
#define SDW_VERSION_MASK	GENMASK_ULL(47, 44)
#define SDW_UNIQUE_ID_MASK	GENMASK_ULL(43, 40)
#define SDW_MFG_ID_MASK		GENMASK_ULL(39, 24)
#define SDW_PART_ID_MASK	GENMASK_ULL(23, 8)
#define SDW_CLASS_ID_MASK	GENMASK_ULL(7, 0)

#define SDW_DISCO_LINK_ID(addr)	FIELD_GET(SDW_DISCO_LINK_ID_MASK, addr)
#define SDW_VERSION(addr)	FIELD_GET(SDW_VERSION_MASK, addr)
#define SDW_UNIQUE_ID(addr)	FIELD_GET(SDW_UNIQUE_ID_MASK, addr)
#define SDW_MFG_ID(addr)	FIELD_GET(SDW_MFG_ID_MASK, addr)
#define SDW_PART_ID(addr)	FIELD_GET(SDW_PART_ID_MASK, addr)
#define SDW_CLASS_ID(addr)	FIELD_GET(SDW_CLASS_ID_MASK, addr)

/**
 * struct sdw_slave_intr_status - Slave interrupt status
 * @sdca_cascade: set if the Slave device reports an SDCA interrupt
 * @control_port: control port status
 * @port: data port status
 */
struct sdw_slave_intr_status {
	bool sdca_cascade;
	u8 control_port;
	u8 port[15];
};

/**
 * sdw_reg_bank - SoundWire register banks
 * @SDW_BANK0: Soundwire register bank 0
 * @SDW_BANK1: Soundwire register bank 1
 */
enum sdw_reg_bank {
	SDW_BANK0,
	SDW_BANK1,
};

/**
 * struct sdw_bus_conf: Bus configuration
 *
 * @clk_freq: Clock frequency, in Hz
 * @num_rows: Number of rows in frame
 * @num_cols: Number of columns in frame
 * @bank: Next register bank
 */
struct sdw_bus_conf {
	unsigned int clk_freq;
	unsigned int num_rows;
	unsigned int num_cols;
	unsigned int bank;
};

/**
 * struct sdw_prepare_ch: Prepare/De-prepare Data Port channel
 *
 * @num: Port number
 * @ch_mask: Active channel mask
 * @prepare: Prepare (true) /de-prepare (false) channel
 * @bank: Register bank, which bank Slave/Master driver should program for
 * implementation defined registers. This is always updated to next_bank
 * value read from bus params.
 *
 */
struct sdw_prepare_ch {
	unsigned int num;
	unsigned int ch_mask;
	bool prepare;
	unsigned int bank;
};

/**
 * enum sdw_port_prep_ops: Prepare operations for Data Port
 *
 * @SDW_OPS_PORT_PRE_PREP: Pre prepare operation for the Port
 * @SDW_OPS_PORT_PRE_DEPREP: Pre deprepare operation for the Port
 * @SDW_OPS_PORT_POST_PREP: Post prepare operation for the Port
 * @SDW_OPS_PORT_POST_DEPREP: Post deprepare operation for the Port
 */
enum sdw_port_prep_ops {
	SDW_OPS_PORT_PRE_PREP = 0,
	SDW_OPS_PORT_PRE_DEPREP,
	SDW_OPS_PORT_POST_PREP,
	SDW_OPS_PORT_POST_DEPREP,
};

/**
 * struct sdw_bus_params: Structure holding bus configuration
 *
 * @curr_bank: Current bank in use (BANK0/BANK1)
 * @next_bank: Next bank to use (BANK0/BANK1). next_bank will always be
 * set to !curr_bank
 * @max_dr_freq: Maximum double rate clock frequency supported, in Hz
 * @curr_dr_freq: Current double rate clock frequency, in Hz
 * @bandwidth: Current bandwidth
 * @col: Active columns
 * @row: Active rows
 * @s_data_mode: NORMAL, STATIC or PRBS mode for all Slave ports
 * @m_data_mode: NORMAL, STATIC or PRBS mode for all Master ports. The value
 * should be the same to detect transmission issues, but can be different to
 * test the interrupt reports
 */
struct sdw_bus_params {
	enum sdw_reg_bank curr_bank;
	enum sdw_reg_bank next_bank;
	unsigned int max_dr_freq;
	unsigned int curr_dr_freq;
	unsigned int bandwidth;
	unsigned int col;
	unsigned int row;
	int s_data_mode;
	int m_data_mode;
};

/**
 * struct sdw_slave_ops: Slave driver callback ops
 *
 * @read_prop: Read Slave properties
 * @interrupt_callback: Device interrupt notification (invoked in thread
 * context)
 * @update_status: Update Slave status
 * @bus_config: Update the bus config for Slave
 * @port_prep: Prepare the port with parameters
 * @clk_stop: handle imp-def sequences before and after prepare and de-prepare
 */
struct sdw_slave_ops {
	int (*read_prop)(struct sdw_slave *sdw);
	int (*interrupt_callback)(struct sdw_slave *slave,
				  struct sdw_slave_intr_status *status);
	int (*update_status)(struct sdw_slave *slave,
			     enum sdw_slave_status status);
	int (*bus_config)(struct sdw_slave *slave,
			  struct sdw_bus_params *params);
	int (*port_prep)(struct sdw_slave *slave,
			 struct sdw_prepare_ch *prepare_ch,
			 enum sdw_port_prep_ops pre_ops);
	int (*clk_stop)(struct sdw_slave *slave,
			enum sdw_clk_stop_mode mode,
			enum sdw_clk_stop_type type);

};

/**
 * struct sdw_slave - SoundWire Slave
 * @id: MIPI device ID
 * @dev: Linux device
 * @status: Status reported by the Slave
 * @bus: Bus handle
 * @prop: Slave properties
 * @debugfs: Slave debugfs
 * @node: node for bus list
 * @port_ready: Port ready completion flag for each Slave port
 * @m_port_map: static Master port map for each Slave port
 * @dev_num: Current Device Number, values can be 0 or dev_num_sticky
 * @dev_num_sticky: one-time static Device Number assigned by Bus
 * @probed: boolean tracking driver state
 * @enumeration_complete: completion utility to control potential races
 * on startup between device enumeration and read/write access to the
 * Slave device
 * @initialization_complete: completion utility to control potential races
 * on startup between device enumeration and settings being restored
 * @unattach_request: mask field to keep track why the Slave re-attached and
 * was re-initialized. This is useful to deal with potential race conditions
 * between the Master suspending and the codec resuming, and make sure that
 * when the Master triggered a reset the Slave is properly enumerated and
 * initialized
 * @first_interrupt_done: status flag tracking if the interrupt handling
 * for a Slave happens for the first time after enumeration
 * @is_mockup_device: status flag used to squelch errors in the command/control
 * protocol for SoundWire mockup devices
 * @sdw_dev_lock: mutex used to protect callbacks/remove races
 */
struct sdw_slave {
	struct sdw_slave_id id;
	struct device dev;
	enum sdw_slave_status status;
	struct sdw_bus *bus;
	struct sdw_slave_prop prop;
#ifdef CONFIG_DEBUG_FS
	struct dentry *debugfs;
#endif
	struct list_head node;
	struct completion port_ready[SDW_MAX_PORTS];
	unsigned int m_port_map[SDW_MAX_PORTS];
	u16 dev_num;
	u16 dev_num_sticky;
	bool probed;
	struct completion enumeration_complete;
	struct completion initialization_complete;
	u32 unattach_request;
	bool first_interrupt_done;
	bool is_mockup_device;
	struct mutex sdw_dev_lock; /* protect callbacks/remove races */
};

#define dev_to_sdw_dev(_dev) container_of(_dev, struct sdw_slave, dev)

/**
 * struct sdw_master_device - SoundWire 'Master Device' representation
 * @dev: Linux device for this Master
 * @bus: Bus handle shortcut
 */
struct sdw_master_device {
	struct device dev;
	struct sdw_bus *bus;
};

#define dev_to_sdw_master_device(d)	\
	container_of(d, struct sdw_master_device, dev)

struct sdw_driver {
	const char *name;

	int (*probe)(struct sdw_slave *sdw,
			const struct sdw_device_id *id);
	int (*remove)(struct sdw_slave *sdw);
	void (*shutdown)(struct sdw_slave *sdw);

	const struct sdw_device_id *id_table;
	const struct sdw_slave_ops *ops;

	struct device_driver driver;
};

#define SDW_SLAVE_ENTRY_EXT(_mfg_id, _part_id, _version, _c_id, _drv_data) \
	{ .mfg_id = (_mfg_id), .part_id = (_part_id),		\
	  .sdw_version = (_version), .class_id = (_c_id),	\
	  .driver_data = (unsigned long)(_drv_data) }

#define SDW_SLAVE_ENTRY(_mfg_id, _part_id, _drv_data)	\
	SDW_SLAVE_ENTRY_EXT((_mfg_id), (_part_id), 0, 0, (_drv_data))

int sdw_handle_slave_status(struct sdw_bus *bus,
			enum sdw_slave_status status[]);

/*
 * SDW master structures and APIs
 */

/**
 * struct sdw_port_params: Data Port parameters
 *
 * @num: Port number
 * @bps: Word length of the Port
 * @flow_mode: Port Data flow mode
 * @data_mode: Test modes or normal mode
 *
 * This is used to program the Data Port based on Data Port stream
 * parameters.
 */
struct sdw_port_params {
	unsigned int num;
	unsigned int bps;
	unsigned int flow_mode;
	unsigned int data_mode;
};

/**
 * struct sdw_transport_params: Data Port Transport Parameters
 *
 * @blk_grp_ctrl_valid: Port implements block group control
 * @num: Port number
 * @blk_grp_ctrl: Block group control value
 * @sample_interval: Sample interval
 * @offset1: Blockoffset of the payload data
 * @offset2: Blockoffset of the payload data
 * @hstart: Horizontal start of the payload data
 * @hstop: Horizontal stop of the payload data
 * @blk_pkg_mode: Block per channel or block per port
 * @lane_ctrl: Data lane Port uses for Data transfer. Currently only single
 * data lane is supported in bus
 *
 * This is used to program the Data Port based on Data Port transport
 * parameters. All these parameters are banked and can be modified
 * during a bank switch without any artifacts in audio stream.
 */
struct sdw_transport_params {
	bool blk_grp_ctrl_valid;
	unsigned int port_num;
	unsigned int blk_grp_ctrl;
	unsigned int sample_interval;
	unsigned int offset1;
	unsigned int offset2;
	unsigned int hstart;
	unsigned int hstop;
	unsigned int blk_pkg_mode;
	unsigned int lane_ctrl;
};

/**
 * struct sdw_enable_ch: Enable/disable Data Port channel
 *
 * @num: Port number
 * @ch_mask: Active channel mask
 * @enable: Enable (true) /disable (false) channel
 */
struct sdw_enable_ch {
	unsigned int port_num;
	unsigned int ch_mask;
	bool enable;
};

/**
 * struct sdw_master_port_ops: Callback functions from bus to Master
 * driver to set Master Data ports.
 *
 * @dpn_set_port_params: Set the Port parameters for the Master Port.
 * Mandatory callback
 * @dpn_set_port_transport_params: Set transport parameters for the Master
 * Port. Mandatory callback
 * @dpn_port_prep: Port prepare operations for the Master Data Port.
 * @dpn_port_enable_ch: Enable the channels of Master Port.
 */
struct sdw_master_port_ops {
	int (*dpn_set_port_params)(struct sdw_bus *bus,
			struct sdw_port_params *port_params,
			unsigned int bank);
	int (*dpn_set_port_transport_params)(struct sdw_bus *bus,
			struct sdw_transport_params *transport_params,
			enum sdw_reg_bank bank);
	int (*dpn_port_prep)(struct sdw_bus *bus,
			struct sdw_prepare_ch *prepare_ch);
	int (*dpn_port_enable_ch)(struct sdw_bus *bus,
			struct sdw_enable_ch *enable_ch, unsigned int bank);
};

struct sdw_msg;

/**
 * struct sdw_defer - SDW deffered message
 * @length: message length
 * @complete: message completion
 * @msg: SDW message
 */
struct sdw_defer {
	int length;
	struct completion complete;
	struct sdw_msg *msg;
};

/**
 * struct sdw_master_ops - Master driver ops
 * @read_prop: Read Master properties
 * @override_adr: Override value read from firmware (quirk for buggy firmware)
 * @xfer_msg: Transfer message callback
 * @xfer_msg_defer: Defer version of transfer message callback. The message is handled with the
 * bus struct @sdw_defer
 * @set_bus_conf: Set the bus configuration
 * @pre_bank_switch: Callback for pre bank switch
 * @post_bank_switch: Callback for post bank switch
 * @read_ping_status: Read status from PING frames, reported with two bits per Device.
 * Bits 31:24 are reserved.
 * @new_peripheral_assigned: Callback to handle enumeration of new peripheral.
 */
struct sdw_master_ops {
	int (*read_prop)(struct sdw_bus *bus);
	u64 (*override_adr)
			(struct sdw_bus *bus, u64 addr);
	enum sdw_command_response (*xfer_msg)
			(struct sdw_bus *bus, struct sdw_msg *msg);
	enum sdw_command_response (*xfer_msg_defer)
			(struct sdw_bus *bus);
	int (*set_bus_conf)(struct sdw_bus *bus,
			struct sdw_bus_params *params);
	int (*pre_bank_switch)(struct sdw_bus *bus);
	int (*post_bank_switch)(struct sdw_bus *bus);
	u32 (*read_ping_status)(struct sdw_bus *bus);
<<<<<<< HEAD
	void (*new_peripheral_assigned)(struct sdw_bus *bus,
					struct sdw_slave *slave,
					int dev_num);
};

/**
 * enum sdw_dev_num_alloc - Device Number allocation strategies
 * @SDW_DEV_NUM_ALLOC_DEFAULT: unconstrained first-come-first-serve allocation,
 * using range [1, 11]
 * @SDW_DEV_NUM_ALLOC_IDA: IDA-based allocation, using range [ida_min, 11]
 * @SDW_DEV_NUM_ALLOC_IDA_WAKE_ONLY: Hybrid allocation where wake-capable devices rely on
 * IDA-based allocation and range [ida_min, 11], while regular devices rely on default
 * allocation in range [1, ida_min - 1]
 */
enum sdw_dev_num_alloc {
	SDW_DEV_NUM_ALLOC_DEFAULT = 0,
	SDW_DEV_NUM_ALLOC_IDA,
	SDW_DEV_NUM_ALLOC_IDA_WAKE_ONLY,
=======
	void (*new_peripheral_assigned)(struct sdw_bus *bus, int dev_num);
>>>>>>> 5b9c77d3
};

/**
 * struct sdw_bus - SoundWire bus
 * @dev: Shortcut to &bus->md->dev to avoid changing the entire code.
 * @md: Master device
 * @link_id: Link id number, can be 0 to N, unique for each Master
 * @id: bus system-wide unique id
 * @slaves: list of Slaves on this bus
 * @assigned: Bitmap for Slave device numbers.
 * Bit set implies used number, bit clear implies unused number.
 * @bus_lock: bus lock
 * @msg_lock: message lock
 * @compute_params: points to Bus resource management implementation
 * @ops: Master callback ops
 * @port_ops: Master port callback ops
 * @params: Current bus parameters
 * @prop: Master properties
 * @m_rt_list: List of Master instance of all stream(s) running on Bus. This
 * is used to compute and program bus bandwidth, clock, frame shape,
 * transport and port parameters
 * @debugfs: Bus debugfs
 * @defer_msg: Defer message
 * @clk_stop_timeout: Clock stop timeout computed
 * @bank_switch_timeout: Bank switch timeout computed
 * @multi_link: Store bus property that indicates if multi links
 * are supported. This flag is populated by drivers after reading
 * appropriate firmware (ACPI/DT).
 * @hw_sync_min_links: Number of links used by a stream above which
 * hardware-based synchronization is required. This value is only
 * meaningful if multi_link is set. If set to 1, hardware-based
 * synchronization will be used even if a stream only uses a single
 * SoundWire segment.
 * @dev_num_alloc: bus-specific device number allocation
 * @dev_num_ida_min: if set, defines the minimum values for the IDA
 * used to allocate system-unique device numbers. This value needs to be
 * identical across all SoundWire bus in the system. Only used if @sdw_num_alloc
 * is not default.
 */
struct sdw_bus {
	struct device *dev;
	struct sdw_master_device *md;
	unsigned int link_id;
	int id;
	struct list_head slaves;
	DECLARE_BITMAP(assigned, SDW_MAX_DEVICES);
	struct mutex bus_lock;
	struct lock_class_key bus_lock_key;
	struct mutex msg_lock;
	struct lock_class_key msg_lock_key;
	int (*compute_params)(struct sdw_bus *bus);
	const struct sdw_master_ops *ops;
	const struct sdw_master_port_ops *port_ops;
	struct sdw_bus_params params;
	struct sdw_master_prop prop;
	struct list_head m_rt_list;
#ifdef CONFIG_DEBUG_FS
	struct dentry *debugfs;
#endif
	struct sdw_defer defer_msg;
	unsigned int clk_stop_timeout;
	u32 bank_switch_timeout;
	bool multi_link;
	int hw_sync_min_links;
	enum sdw_dev_num_alloc dev_num_alloc;
	int dev_num_ida_min;
};

int sdw_bus_master_add(struct sdw_bus *bus, struct device *parent,
		       struct fwnode_handle *fwnode);
void sdw_bus_master_delete(struct sdw_bus *bus);

void sdw_show_ping_status(struct sdw_bus *bus, bool sync_delay);

/**
 * sdw_port_config: Master or Slave Port configuration
 *
 * @num: Port number
 * @ch_mask: channels mask for port
 */
struct sdw_port_config {
	unsigned int num;
	unsigned int ch_mask;
};

/**
 * sdw_stream_config: Master or Slave stream configuration
 *
 * @frame_rate: Audio frame rate of the stream, in Hz
 * @ch_count: Channel count of the stream
 * @bps: Number of bits per audio sample
 * @direction: Data direction
 * @type: Stream type PCM or PDM
 */
struct sdw_stream_config {
	unsigned int frame_rate;
	unsigned int ch_count;
	unsigned int bps;
	enum sdw_data_direction direction;
	enum sdw_stream_type type;
};

/**
 * sdw_stream_state: Stream states
 *
 * @SDW_STREAM_ALLOCATED: New stream allocated.
 * @SDW_STREAM_CONFIGURED: Stream configured
 * @SDW_STREAM_PREPARED: Stream prepared
 * @SDW_STREAM_ENABLED: Stream enabled
 * @SDW_STREAM_DISABLED: Stream disabled
 * @SDW_STREAM_DEPREPARED: Stream de-prepared
 * @SDW_STREAM_RELEASED: Stream released
 */
enum sdw_stream_state {
	SDW_STREAM_ALLOCATED = 0,
	SDW_STREAM_CONFIGURED = 1,
	SDW_STREAM_PREPARED = 2,
	SDW_STREAM_ENABLED = 3,
	SDW_STREAM_DISABLED = 4,
	SDW_STREAM_DEPREPARED = 5,
	SDW_STREAM_RELEASED = 6,
};

/**
 * sdw_stream_params: Stream parameters
 *
 * @rate: Sampling frequency, in Hz
 * @ch_count: Number of channels
 * @bps: bits per channel sample
 */
struct sdw_stream_params {
	unsigned int rate;
	unsigned int ch_count;
	unsigned int bps;
};

/**
 * sdw_stream_runtime: Runtime stream parameters
 *
 * @name: SoundWire stream name
 * @params: Stream parameters
 * @state: Current state of the stream
 * @type: Stream type PCM or PDM
 * @master_list: List of Master runtime(s) in this stream.
 * master_list can contain only one m_rt per Master instance
 * for a stream
 * @m_rt_count: Count of Master runtime(s) in this stream
 */
struct sdw_stream_runtime {
	const char *name;
	struct sdw_stream_params params;
	enum sdw_stream_state state;
	enum sdw_stream_type type;
	struct list_head master_list;
	int m_rt_count;
};

struct sdw_stream_runtime *sdw_alloc_stream(const char *stream_name);
void sdw_release_stream(struct sdw_stream_runtime *stream);

int sdw_compute_params(struct sdw_bus *bus);

int sdw_stream_add_master(struct sdw_bus *bus,
		struct sdw_stream_config *stream_config,
		struct sdw_port_config *port_config,
		unsigned int num_ports,
		struct sdw_stream_runtime *stream);
int sdw_stream_remove_master(struct sdw_bus *bus,
		struct sdw_stream_runtime *stream);
int sdw_startup_stream(void *sdw_substream);
int sdw_prepare_stream(struct sdw_stream_runtime *stream);
int sdw_enable_stream(struct sdw_stream_runtime *stream);
int sdw_disable_stream(struct sdw_stream_runtime *stream);
int sdw_deprepare_stream(struct sdw_stream_runtime *stream);
void sdw_shutdown_stream(void *sdw_substream);
int sdw_bus_prep_clk_stop(struct sdw_bus *bus);
int sdw_bus_clk_stop(struct sdw_bus *bus);
int sdw_bus_exit_clk_stop(struct sdw_bus *bus);

int sdw_compare_devid(struct sdw_slave *slave, struct sdw_slave_id id);
void sdw_extract_slave_id(struct sdw_bus *bus, u64 addr, struct sdw_slave_id *id);

#if IS_ENABLED(CONFIG_SOUNDWIRE)

int sdw_stream_add_slave(struct sdw_slave *slave,
			 struct sdw_stream_config *stream_config,
			 struct sdw_port_config *port_config,
			 unsigned int num_ports,
			 struct sdw_stream_runtime *stream);
int sdw_stream_remove_slave(struct sdw_slave *slave,
			    struct sdw_stream_runtime *stream);

/* messaging and data APIs */
int sdw_read(struct sdw_slave *slave, u32 addr);
int sdw_write(struct sdw_slave *slave, u32 addr, u8 value);
int sdw_write_no_pm(struct sdw_slave *slave, u32 addr, u8 value);
int sdw_read_no_pm(struct sdw_slave *slave, u32 addr);
int sdw_nread(struct sdw_slave *slave, u32 addr, size_t count, u8 *val);
int sdw_nread_no_pm(struct sdw_slave *slave, u32 addr, size_t count, u8 *val);
int sdw_nwrite(struct sdw_slave *slave, u32 addr, size_t count, const u8 *val);
int sdw_nwrite_no_pm(struct sdw_slave *slave, u32 addr, size_t count, const u8 *val);
int sdw_update(struct sdw_slave *slave, u32 addr, u8 mask, u8 val);
int sdw_update_no_pm(struct sdw_slave *slave, u32 addr, u8 mask, u8 val);

#else

static inline int sdw_stream_add_slave(struct sdw_slave *slave,
				       struct sdw_stream_config *stream_config,
				       struct sdw_port_config *port_config,
				       unsigned int num_ports,
				       struct sdw_stream_runtime *stream)
{
	WARN_ONCE(1, "SoundWire API is disabled");
	return -EINVAL;
}

static inline int sdw_stream_remove_slave(struct sdw_slave *slave,
					  struct sdw_stream_runtime *stream)
{
	WARN_ONCE(1, "SoundWire API is disabled");
	return -EINVAL;
}

/* messaging and data APIs */
static inline int sdw_read(struct sdw_slave *slave, u32 addr)
{
	WARN_ONCE(1, "SoundWire API is disabled");
	return -EINVAL;
}

static inline int sdw_write(struct sdw_slave *slave, u32 addr, u8 value)
{
	WARN_ONCE(1, "SoundWire API is disabled");
	return -EINVAL;
}

static inline int sdw_write_no_pm(struct sdw_slave *slave, u32 addr, u8 value)
{
	WARN_ONCE(1, "SoundWire API is disabled");
	return -EINVAL;
}

static inline int sdw_read_no_pm(struct sdw_slave *slave, u32 addr)
{
	WARN_ONCE(1, "SoundWire API is disabled");
	return -EINVAL;
}

static inline int sdw_nread(struct sdw_slave *slave, u32 addr, size_t count, u8 *val)
{
	WARN_ONCE(1, "SoundWire API is disabled");
	return -EINVAL;
}

static inline int sdw_nread_no_pm(struct sdw_slave *slave, u32 addr, size_t count, u8 *val)
{
	WARN_ONCE(1, "SoundWire API is disabled");
	return -EINVAL;
}

static inline int sdw_nwrite(struct sdw_slave *slave, u32 addr, size_t count, const u8 *val)
{
	WARN_ONCE(1, "SoundWire API is disabled");
	return -EINVAL;
}

static inline int sdw_nwrite_no_pm(struct sdw_slave *slave, u32 addr, size_t count, const u8 *val)
{
	WARN_ONCE(1, "SoundWire API is disabled");
	return -EINVAL;
}

static inline int sdw_update(struct sdw_slave *slave, u32 addr, u8 mask, u8 val)
{
	WARN_ONCE(1, "SoundWire API is disabled");
	return -EINVAL;
}

static inline int sdw_update_no_pm(struct sdw_slave *slave, u32 addr, u8 mask, u8 val)
{
	WARN_ONCE(1, "SoundWire API is disabled");
	return -EINVAL;
}

#endif /* CONFIG_SOUNDWIRE */

#endif /* __SOUNDWIRE_H */<|MERGE_RESOLUTION|>--- conflicted
+++ resolved
@@ -862,7 +862,6 @@
 	int (*pre_bank_switch)(struct sdw_bus *bus);
 	int (*post_bank_switch)(struct sdw_bus *bus);
 	u32 (*read_ping_status)(struct sdw_bus *bus);
-<<<<<<< HEAD
 	void (*new_peripheral_assigned)(struct sdw_bus *bus,
 					struct sdw_slave *slave,
 					int dev_num);
@@ -881,9 +880,6 @@
 	SDW_DEV_NUM_ALLOC_DEFAULT = 0,
 	SDW_DEV_NUM_ALLOC_IDA,
 	SDW_DEV_NUM_ALLOC_IDA_WAKE_ONLY,
-=======
-	void (*new_peripheral_assigned)(struct sdw_bus *bus, int dev_num);
->>>>>>> 5b9c77d3
 };
 
 /**

/* SPDX-License-Identifier: GPL-2.0-only */
#ifndef _LINUX_TRACEPOINT_H
#define _LINUX_TRACEPOINT_H

/*
 * Kernel Tracepoint API.
 *
 * See Documentation/trace/tracepoints.rst.
 *
 * Copyright (C) 2008-2014 Mathieu Desnoyers <mathieu.desnoyers@efficios.com>
 *
 * Heavily inspired from the Linux Kernel Markers.
 */

#include <linux/smp.h>
#include <linux/srcu.h>
#include <linux/errno.h>
#include <linux/types.h>
#include <linux/cpumask.h>
#include <linux/rcupdate.h>
#include <linux/tracepoint-defs.h>
#include <linux/static_call.h>

struct module;
struct tracepoint;
struct notifier_block;

struct trace_eval_map {
	const char		*system;
	const char		*eval_string;
	unsigned long		eval_value;
};

#define TRACEPOINT_DEFAULT_PRIO	10

extern struct srcu_struct tracepoint_srcu;

extern int
tracepoint_probe_register(struct tracepoint *tp, void *probe, void *data);
extern int
tracepoint_probe_register_prio(struct tracepoint *tp, void *probe, void *data,
			       int prio);
extern int
tracepoint_probe_unregister(struct tracepoint *tp, void *probe, void *data);
extern void
for_each_kernel_tracepoint(void (*fct)(struct tracepoint *tp, void *priv),
		void *priv);

#ifdef CONFIG_MODULES
struct tp_module {
	struct list_head list;
	struct module *mod;
};

bool trace_module_has_bad_taint(struct module *mod);
extern int register_tracepoint_module_notifier(struct notifier_block *nb);
extern int unregister_tracepoint_module_notifier(struct notifier_block *nb);
#else
static inline bool trace_module_has_bad_taint(struct module *mod)
{
	return false;
}
static inline
int register_tracepoint_module_notifier(struct notifier_block *nb)
{
	return 0;
}
static inline
int unregister_tracepoint_module_notifier(struct notifier_block *nb)
{
	return 0;
}
#endif /* CONFIG_MODULES */

/*
 * tracepoint_synchronize_unregister must be called between the last tracepoint
 * probe unregistration and the end of module exit to make sure there is no
 * caller executing a probe when it is freed.
 */
#ifdef CONFIG_TRACEPOINTS
static inline void tracepoint_synchronize_unregister(void)
{
	synchronize_srcu(&tracepoint_srcu);
	synchronize_rcu();
}
#else
static inline void tracepoint_synchronize_unregister(void)
{ }
#endif

#ifdef CONFIG_HAVE_SYSCALL_TRACEPOINTS
extern int syscall_regfunc(void);
extern void syscall_unregfunc(void);
#endif /* CONFIG_HAVE_SYSCALL_TRACEPOINTS */

#ifndef PARAMS
#define PARAMS(args...) args
#endif

#define TRACE_DEFINE_ENUM(x)
#define TRACE_DEFINE_SIZEOF(x)

#ifdef CONFIG_HAVE_ARCH_PREL32_RELOCATIONS
static inline struct tracepoint *tracepoint_ptr_deref(tracepoint_ptr_t *p)
{
	return offset_to_ptr(p);
}

#define __TRACEPOINT_ENTRY(name)					\
	asm("	.section \"__tracepoints_ptrs\", \"a\"		\n"	\
	    "	.balign 4					\n"	\
	    "	.long 	__tracepoint_" #name " - .		\n"	\
	    "	.previous					\n")
#else
static inline struct tracepoint *tracepoint_ptr_deref(tracepoint_ptr_t *p)
{
	return *p;
}

#define __TRACEPOINT_ENTRY(name)					 \
	static tracepoint_ptr_t __tracepoint_ptr_##name __used		 \
	__section("__tracepoints_ptrs") = &__tracepoint_##name
#endif

#endif /* _LINUX_TRACEPOINT_H */

/*
 * Note: we keep the TRACE_EVENT and DECLARE_TRACE outside the include
 *  file ifdef protection.
 *  This is due to the way trace events work. If a file includes two
 *  trace event headers under one "CREATE_TRACE_POINTS" the first include
 *  will override the TRACE_EVENT and break the second include.
 */

#ifndef DECLARE_TRACE

#define TP_PROTO(args...)	args
#define TP_ARGS(args...)	args
#define TP_CONDITION(args...)	args

/*
 * Individual subsystem my have a separate configuration to
 * enable their tracepoints. By default, this file will create
 * the tracepoints if CONFIG_TRACEPOINT is defined. If a subsystem
 * wants to be able to disable its tracepoints from being created
 * it can define NOTRACE before including the tracepoint headers.
 */
#if defined(CONFIG_TRACEPOINTS) && !defined(NOTRACE)
#define TRACEPOINTS_ENABLED
#endif

#ifdef TRACEPOINTS_ENABLED

#ifdef CONFIG_HAVE_STATIC_CALL
#define __DO_TRACE_CALL(name, args)					\
	do {								\
		struct tracepoint_func *it_func_ptr;			\
		void *__data;						\
		it_func_ptr =						\
			rcu_dereference_raw((&__tracepoint_##name)->funcs); \
		if (it_func_ptr) {					\
			__data = (it_func_ptr)->data;			\
			static_call(tp_func_##name)(__data, args);	\
		}							\
	} while (0)
#else
#define __DO_TRACE_CALL(name, args)	__traceiter_##name(NULL, args)
#endif /* CONFIG_HAVE_STATIC_CALL */

/*
 * it_func[0] is never NULL because there is at least one element in the array
 * when the array itself is non NULL.
 */
#define __DO_TRACE(name, args, cond, rcuidle)				\
	do {								\
		int __maybe_unused __idx = 0;				\
									\
		if (!(cond))						\
			return;						\
									\
		/* srcu can't be used from NMI */			\
		WARN_ON_ONCE(rcuidle && in_nmi());			\
									\
		/* keep srcu and sched-rcu usage consistent */		\
		preempt_disable_notrace();				\
									\
		/*							\
		 * For rcuidle callers, use srcu since sched-rcu	\
		 * doesn't work from the idle path.			\
		 */							\
		if (rcuidle) {						\
			__idx = srcu_read_lock_notrace(&tracepoint_srcu);\
			rcu_irq_enter_irqson();				\
		}							\
									\
		__DO_TRACE_CALL(name, TP_ARGS(args));			\
									\
		if (rcuidle) {						\
			rcu_irq_exit_irqson();				\
			srcu_read_unlock_notrace(&tracepoint_srcu, __idx);\
		}							\
									\
		preempt_enable_notrace();				\
	} while (0)

#ifndef MODULE
#define __DECLARE_TRACE_RCU(name, proto, args, cond)			\
	static inline void trace_##name##_rcuidle(proto)		\
	{								\
		if (static_key_false(&__tracepoint_##name.key))		\
			__DO_TRACE(name,				\
				TP_ARGS(args),				\
				TP_CONDITION(cond), 1);			\
	}
#else
#define __DECLARE_TRACE_RCU(name, proto, args, cond)
#endif

/*
 * Make sure the alignment of the structure in the __tracepoints section will
 * not add unwanted padding between the beginning of the section and the
 * structure. Force alignment to the same alignment as the section start.
 *
 * When lockdep is enabled, we make sure to always do the RCU portions of
 * the tracepoint code, regardless of whether tracing is on. However,
 * don't check if the condition is false, due to interaction with idle
 * instrumentation. This lets us find RCU issues triggered with tracepoints
 * even when this tracepoint is off. This code has no purpose other than
 * poking RCU a bit.
 */
#define __DECLARE_TRACE(name, proto, args, cond, data_proto)		\
	extern int __traceiter_##name(data_proto);			\
	DECLARE_STATIC_CALL(tp_func_##name, __traceiter_##name);	\
	extern struct tracepoint __tracepoint_##name;			\
	static inline void trace_##name(proto)				\
	{								\
		if (static_key_false(&__tracepoint_##name.key))		\
			__DO_TRACE(name,				\
				TP_ARGS(args),				\
				TP_CONDITION(cond), 0);			\
		if (IS_ENABLED(CONFIG_LOCKDEP) && (cond)) {		\
			rcu_read_lock_sched_notrace();			\
			rcu_dereference_sched(__tracepoint_##name.funcs);\
			rcu_read_unlock_sched_notrace();		\
		}							\
	}								\
	__DECLARE_TRACE_RCU(name, PARAMS(proto), PARAMS(args),		\
			    PARAMS(cond))				\
	static inline int						\
	register_trace_##name(void (*probe)(data_proto), void *data)	\
	{								\
		return tracepoint_probe_register(&__tracepoint_##name,	\
						(void *)probe, data);	\
	}								\
	static inline int						\
	register_trace_prio_##name(void (*probe)(data_proto), void *data,\
				   int prio)				\
	{								\
		return tracepoint_probe_register_prio(&__tracepoint_##name, \
					      (void *)probe, data, prio); \
	}								\
	static inline int						\
	unregister_trace_##name(void (*probe)(data_proto), void *data)	\
	{								\
		return tracepoint_probe_unregister(&__tracepoint_##name,\
						(void *)probe, data);	\
	}								\
	static inline void						\
	check_trace_callback_type_##name(void (*cb)(data_proto))	\
	{								\
	}								\
	static inline bool						\
	trace_##name##_enabled(void)					\
	{								\
		return static_key_false(&__tracepoint_##name.key);	\
	}

/*
 * We have no guarantee that gcc and the linker won't up-align the tracepoint
 * structures, so we create an array of pointers that will be used for iteration
 * on the tracepoints.
 */
#define DEFINE_TRACE_FN(_name, _reg, _unreg, proto, args)		\
	static const char __tpstrtab_##_name[]				\
	__section("__tracepoints_strings") = #_name;			\
	extern struct static_call_key STATIC_CALL_KEY(tp_func_##_name);	\
	int __traceiter_##_name(void *__data, proto);			\
	struct tracepoint __tracepoint_##_name	__used			\
	__section("__tracepoints") = {					\
		.name = __tpstrtab_##_name,				\
		.key = STATIC_KEY_INIT_FALSE,				\
		.static_call_key = &STATIC_CALL_KEY(tp_func_##_name),	\
		.static_call_tramp = STATIC_CALL_TRAMP_ADDR(tp_func_##_name), \
		.iterator = &__traceiter_##_name,			\
		.regfunc = _reg,					\
		.unregfunc = _unreg,					\
		.funcs = NULL };					\
	__TRACEPOINT_ENTRY(_name);					\
	int __traceiter_##_name(void *__data, proto)			\
	{								\
		struct tracepoint_func *it_func_ptr;			\
		void *it_func;						\
									\
		it_func_ptr =						\
			rcu_dereference_raw((&__tracepoint_##_name)->funcs); \
		if (it_func_ptr) {					\
			do {						\
<<<<<<< HEAD
				it_func = (it_func_ptr)->func;		\
=======
				it_func = READ_ONCE((it_func_ptr)->func); \
>>>>>>> fcb9f08a
				__data = (it_func_ptr)->data;		\
				((void(*)(void *, proto))(it_func))(__data, args); \
			} while ((++it_func_ptr)->func);		\
		}							\
		return 0;						\
	}								\
	DEFINE_STATIC_CALL(tp_func_##_name, __traceiter_##_name);

#define DEFINE_TRACE(name, proto, args)		\
	DEFINE_TRACE_FN(name, NULL, NULL, PARAMS(proto), PARAMS(args));

#define EXPORT_TRACEPOINT_SYMBOL_GPL(name)				\
	EXPORT_SYMBOL_GPL(__tracepoint_##name);				\
	EXPORT_SYMBOL_GPL(__traceiter_##name);				\
	EXPORT_STATIC_CALL_GPL(tp_func_##name)
#define EXPORT_TRACEPOINT_SYMBOL(name)					\
	EXPORT_SYMBOL(__tracepoint_##name);				\
	EXPORT_SYMBOL(__traceiter_##name);				\
	EXPORT_STATIC_CALL(tp_func_##name)


#else /* !TRACEPOINTS_ENABLED */
#define __DECLARE_TRACE(name, proto, args, cond, data_proto)		\
	static inline void trace_##name(proto)				\
	{ }								\
	static inline void trace_##name##_rcuidle(proto)		\
	{ }								\
	static inline int						\
	register_trace_##name(void (*probe)(data_proto),		\
			      void *data)				\
	{								\
		return -ENOSYS;						\
	}								\
	static inline int						\
	unregister_trace_##name(void (*probe)(data_proto),		\
				void *data)				\
	{								\
		return -ENOSYS;						\
	}								\
	static inline void check_trace_callback_type_##name(void (*cb)(data_proto)) \
	{								\
	}								\
	static inline bool						\
	trace_##name##_enabled(void)					\
	{								\
		return false;						\
	}

#define DEFINE_TRACE_FN(name, reg, unreg, proto, args)
#define DEFINE_TRACE(name, proto, args)
#define EXPORT_TRACEPOINT_SYMBOL_GPL(name)
#define EXPORT_TRACEPOINT_SYMBOL(name)

#endif /* TRACEPOINTS_ENABLED */

#ifdef CONFIG_TRACING
/**
 * tracepoint_string - register constant persistent string to trace system
 * @str - a constant persistent string that will be referenced in tracepoints
 *
 * If constant strings are being used in tracepoints, it is faster and
 * more efficient to just save the pointer to the string and reference
 * that with a printf "%s" instead of saving the string in the ring buffer
 * and wasting space and time.
 *
 * The problem with the above approach is that userspace tools that read
 * the binary output of the trace buffers do not have access to the string.
 * Instead they just show the address of the string which is not very
 * useful to users.
 *
 * With tracepoint_string(), the string will be registered to the tracing
 * system and exported to userspace via the debugfs/tracing/printk_formats
 * file that maps the string address to the string text. This way userspace
 * tools that read the binary buffers have a way to map the pointers to
 * the ASCII strings they represent.
 *
 * The @str used must be a constant string and persistent as it would not
 * make sense to show a string that no longer exists. But it is still fine
 * to be used with modules, because when modules are unloaded, if they
 * had tracepoints, the ring buffers are cleared too. As long as the string
 * does not change during the life of the module, it is fine to use
 * tracepoint_string() within a module.
 */
#define tracepoint_string(str)						\
	({								\
		static const char *___tp_str __tracepoint_string = str; \
		___tp_str;						\
	})
#define __tracepoint_string	__used __section("__tracepoint_str")
#else
/*
 * tracepoint_string() is used to save the string address for userspace
 * tracing tools. When tracing isn't configured, there's no need to save
 * anything.
 */
# define tracepoint_string(str) str
# define __tracepoint_string
#endif

#define DECLARE_TRACE(name, proto, args)				\
	__DECLARE_TRACE(name, PARAMS(proto), PARAMS(args),		\
			cpu_online(raw_smp_processor_id()),		\
			PARAMS(void *__data, proto))

#define DECLARE_TRACE_CONDITION(name, proto, args, cond)		\
	__DECLARE_TRACE(name, PARAMS(proto), PARAMS(args),		\
			cpu_online(raw_smp_processor_id()) && (PARAMS(cond)), \
			PARAMS(void *__data, proto))

#define TRACE_EVENT_FLAGS(event, flag)

#define TRACE_EVENT_PERF_PERM(event, expr...)

#endif /* DECLARE_TRACE */

#ifndef TRACE_EVENT
/*
 * For use with the TRACE_EVENT macro:
 *
 * We define a tracepoint, its arguments, its printk format
 * and its 'fast binary record' layout.
 *
 * Firstly, name your tracepoint via TRACE_EVENT(name : the
 * 'subsystem_event' notation is fine.
 *
 * Think about this whole construct as the
 * 'trace_sched_switch() function' from now on.
 *
 *
 *  TRACE_EVENT(sched_switch,
 *
 *	*
 *	* A function has a regular function arguments
 *	* prototype, declare it via TP_PROTO():
 *	*
 *
 *	TP_PROTO(struct rq *rq, struct task_struct *prev,
 *		 struct task_struct *next),
 *
 *	*
 *	* Define the call signature of the 'function'.
 *	* (Design sidenote: we use this instead of a
 *	*  TP_PROTO1/TP_PROTO2/TP_PROTO3 ugliness.)
 *	*
 *
 *	TP_ARGS(rq, prev, next),
 *
 *	*
 *	* Fast binary tracing: define the trace record via
 *	* TP_STRUCT__entry(). You can think about it like a
 *	* regular C structure local variable definition.
 *	*
 *	* This is how the trace record is structured and will
 *	* be saved into the ring buffer. These are the fields
 *	* that will be exposed to user-space in
 *	* /sys/kernel/debug/tracing/events/<*>/format.
 *	*
 *	* The declared 'local variable' is called '__entry'
 *	*
 *	* __field(pid_t, prev_prid) is equivalent to a standard declariton:
 *	*
 *	*	pid_t	prev_pid;
 *	*
 *	* __array(char, prev_comm, TASK_COMM_LEN) is equivalent to:
 *	*
 *	*	char	prev_comm[TASK_COMM_LEN];
 *	*
 *
 *	TP_STRUCT__entry(
 *		__array(	char,	prev_comm,	TASK_COMM_LEN	)
 *		__field(	pid_t,	prev_pid			)
 *		__field(	int,	prev_prio			)
 *		__array(	char,	next_comm,	TASK_COMM_LEN	)
 *		__field(	pid_t,	next_pid			)
 *		__field(	int,	next_prio			)
 *	),
 *
 *	*
 *	* Assign the entry into the trace record, by embedding
 *	* a full C statement block into TP_fast_assign(). You
 *	* can refer to the trace record as '__entry' -
 *	* otherwise you can put arbitrary C code in here.
 *	*
 *	* Note: this C code will execute every time a trace event
 *	* happens, on an active tracepoint.
 *	*
 *
 *	TP_fast_assign(
 *		memcpy(__entry->next_comm, next->comm, TASK_COMM_LEN);
 *		__entry->prev_pid	= prev->pid;
 *		__entry->prev_prio	= prev->prio;
 *		memcpy(__entry->prev_comm, prev->comm, TASK_COMM_LEN);
 *		__entry->next_pid	= next->pid;
 *		__entry->next_prio	= next->prio;
 *	),
 *
 *	*
 *	* Formatted output of a trace record via TP_printk().
 *	* This is how the tracepoint will appear under ftrace
 *	* plugins that make use of this tracepoint.
 *	*
 *	* (raw-binary tracing wont actually perform this step.)
 *	*
 *
 *	TP_printk("task %s:%d [%d] ==> %s:%d [%d]",
 *		__entry->prev_comm, __entry->prev_pid, __entry->prev_prio,
 *		__entry->next_comm, __entry->next_pid, __entry->next_prio),
 *
 * );
 *
 * This macro construct is thus used for the regular printk format
 * tracing setup, it is used to construct a function pointer based
 * tracepoint callback (this is used by programmatic plugins and
 * can also by used by generic instrumentation like SystemTap), and
 * it is also used to expose a structured trace record in
 * /sys/kernel/debug/tracing/events/.
 *
 * A set of (un)registration functions can be passed to the variant
 * TRACE_EVENT_FN to perform any (un)registration work.
 */

#define DECLARE_EVENT_CLASS(name, proto, args, tstruct, assign, print)
#define DEFINE_EVENT(template, name, proto, args)		\
	DECLARE_TRACE(name, PARAMS(proto), PARAMS(args))
#define DEFINE_EVENT_FN(template, name, proto, args, reg, unreg)\
	DECLARE_TRACE(name, PARAMS(proto), PARAMS(args))
#define DEFINE_EVENT_PRINT(template, name, proto, args, print)	\
	DECLARE_TRACE(name, PARAMS(proto), PARAMS(args))
#define DEFINE_EVENT_CONDITION(template, name, proto,		\
			       args, cond)			\
	DECLARE_TRACE_CONDITION(name, PARAMS(proto),		\
				PARAMS(args), PARAMS(cond))

#define TRACE_EVENT(name, proto, args, struct, assign, print)	\
	DECLARE_TRACE(name, PARAMS(proto), PARAMS(args))
#define TRACE_EVENT_FN(name, proto, args, struct,		\
		assign, print, reg, unreg)			\
	DECLARE_TRACE(name, PARAMS(proto), PARAMS(args))
#define TRACE_EVENT_FN_COND(name, proto, args, cond, struct,		\
		assign, print, reg, unreg)			\
	DECLARE_TRACE_CONDITION(name, PARAMS(proto),	\
			PARAMS(args), PARAMS(cond))
#define TRACE_EVENT_CONDITION(name, proto, args, cond,		\
			      struct, assign, print)		\
	DECLARE_TRACE_CONDITION(name, PARAMS(proto),		\
				PARAMS(args), PARAMS(cond))

#define TRACE_EVENT_FLAGS(event, flag)

#define TRACE_EVENT_PERF_PERM(event, expr...)

#define DECLARE_EVENT_NOP(name, proto, args)				\
	static inline void trace_##name(proto)				\
	{ }								\
	static inline bool trace_##name##_enabled(void)			\
	{								\
		return false;						\
	}

#define TRACE_EVENT_NOP(name, proto, args, struct, assign, print)	\
	DECLARE_EVENT_NOP(name, PARAMS(proto), PARAMS(args))

#define DECLARE_EVENT_CLASS_NOP(name, proto, args, tstruct, assign, print)
#define DEFINE_EVENT_NOP(template, name, proto, args)			\
	DECLARE_EVENT_NOP(name, PARAMS(proto), PARAMS(args))

#endif /* ifdef TRACE_EVENT (see note above) */<|MERGE_RESOLUTION|>--- conflicted
+++ resolved
@@ -305,11 +305,7 @@
 			rcu_dereference_raw((&__tracepoint_##_name)->funcs); \
 		if (it_func_ptr) {					\
 			do {						\
-<<<<<<< HEAD
-				it_func = (it_func_ptr)->func;		\
-=======
 				it_func = READ_ONCE((it_func_ptr)->func); \
->>>>>>> fcb9f08a
 				__data = (it_func_ptr)->data;		\
 				((void(*)(void *, proto))(it_func))(__data, args); \
 			} while ((++it_func_ptr)->func);		\

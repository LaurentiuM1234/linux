/*
 * Copyright (c) 2016 Intel Corporation
 *
 * Permission to use, copy, modify, distribute, and sell this software and its
 * documentation for any purpose is hereby granted without fee, provided that
 * the above copyright notice appear in all copies and that both that copyright
 * notice and this permission notice appear in supporting documentation, and
 * that the name of the copyright holders not be used in advertising or
 * publicity pertaining to distribution of the software without specific,
 * written prior permission.  The copyright holders make no representations
 * about the suitability of this software for any purpose.  It is provided "as
 * is" without express or implied warranty.
 *
 * THE COPYRIGHT HOLDERS DISCLAIM ALL WARRANTIES WITH REGARD TO THIS SOFTWARE,
 * INCLUDING ALL IMPLIED WARRANTIES OF MERCHANTABILITY AND FITNESS, IN NO
 * EVENT SHALL THE COPYRIGHT HOLDERS BE LIABLE FOR ANY SPECIAL, INDIRECT OR
 * CONSEQUENTIAL DAMAGES OR ANY DAMAGES WHATSOEVER RESULTING FROM LOSS OF USE,
 * DATA OR PROFITS, WHETHER IN AN ACTION OF CONTRACT, NEGLIGENCE OR OTHER
 * TORTIOUS ACTION, ARISING OUT OF OR IN CONNECTION WITH THE USE OR PERFORMANCE
 * OF THIS SOFTWARE.
 */

#ifndef __DRM_BLEND_H__
#define __DRM_BLEND_H__

#include <linux/list.h>
#include <linux/ctype.h>

struct drm_device;
struct drm_atomic_state;

/**
 * struct drm_rgba - RGBA property value type
 * @v: Internal representation of RGBA, stored in 16bpc format
 *
 * Structure to abstract away the representation of RGBA values with precision
 * up to 16 bits per color component.  This is primarily intended for use with
 * DRM properties that need to take a color value since we don't want userspace
 * to have to worry about the bit layout expected by the underlying hardware.
 *
 * We wrap the value in a structure here so that the compiler will flag any
 * accidental attempts by driver code to directly attempt bitwise operations
 * that could potentially misinterpret the value.  Drivers should instead use
 * the DRM_RGBA_{RED,GREEN,BLUE,ALPHA}BITS() macros to obtain the component
 * bits and then build values in the format their hardware expects.
 */
struct drm_rgba {
	uint64_t v;
};

/*
 * Rotation property bits. DRM_ROTATE_<degrees> rotates the image by the
 * specified amount in degrees in counter clockwise direction. DRM_REFLECT_X and
 * DRM_REFLECT_Y reflects the image along the specified axis prior to rotation
 *
 * WARNING: These defines are UABI since they're exposed in the rotation
 * property.
 */
#define DRM_ROTATE_0	BIT(0)
#define DRM_ROTATE_90	BIT(1)
#define DRM_ROTATE_180	BIT(2)
#define DRM_ROTATE_270	BIT(3)
#define DRM_ROTATE_MASK (DRM_ROTATE_0   | DRM_ROTATE_90 | \
			 DRM_ROTATE_180 | DRM_ROTATE_270)
#define DRM_REFLECT_X	BIT(4)
#define DRM_REFLECT_Y	BIT(5)
#define DRM_REFLECT_MASK (DRM_REFLECT_X | DRM_REFLECT_Y)

static inline bool drm_rotation_90_or_270(unsigned int rotation)
{
	return rotation & (DRM_ROTATE_90 | DRM_ROTATE_270);
}

int drm_plane_create_rotation_property(struct drm_plane *plane,
				       unsigned int rotation,
				       unsigned int supported_rotations);
unsigned int drm_rotation_simplify(unsigned int rotation,
				   unsigned int supported_rotations);

struct drm_property *drm_mode_create_background_color_property(struct drm_device *dev);

int drm_plane_create_zpos_property(struct drm_plane *plane,
				   unsigned int zpos,
				   unsigned int min, unsigned int max);
int drm_plane_create_zpos_immutable_property(struct drm_plane *plane,
					     unsigned int zpos);
int drm_atomic_normalize_zpos(struct drm_device *dev,
			      struct drm_atomic_state *state);

/**
 * drm_rgba - Build RGBA property values
 * @bpc: Bits per component value for @red, @green, @blue, and @alpha parameters
 * @red: Red component value
 * @green: Green component value
 * @blue: Blue component value
 * @alpha: Alpha component value
 *
 * Helper to build RGBA 16bpc color values with the bits laid out in the format
 * expected by DRM RGBA properties.
 *
 * Returns:
 * An RGBA structure encapsulating the requested RGBA value.
 */
static inline struct drm_rgba
drm_rgba(unsigned bpc,
	 uint16_t red,
	 uint16_t green,
	 uint16_t blue,
	 uint16_t alpha)
{
	int shift;
	struct drm_rgba val;

	if (WARN_ON(bpc > 16))
		bpc = 16;

	/*
	 * If we were provided with fewer than 16 bpc, shift the value we
	 * received into the most significant bits.
	 */
	shift = 16 - bpc;

	val.v = red << shift;
	val.v <<= 16;
	val.v |= green << shift;
	val.v <<= 16;
	val.v |= blue << shift;
	val.v <<= 16;
	val.v |= alpha << shift;

	return val;
}

static inline uint16_t
drm_rgba_bits(struct drm_rgba c, unsigned compshift, unsigned bits) {
	uint64_t val;

	if (WARN_ON(bits > 16))
		bits = 16;

	val = c.v & GENMASK_ULL(compshift + 15, compshift);
	return val >> (compshift + 16 - bits);
}

/*
 * Macros to access the individual color components of an RGBA property value.
 * If the requested number of bits is less than 16, only the most significant
 * bits of the color component will be returned.
 */
#define DRM_RGBA_REDBITS(c, bits)   drm_rgba_bits(c, 48, bits)
#define DRM_RGBA_GREENBITS(c, bits) drm_rgba_bits(c, 32, bits)
#define DRM_RGBA_BLUEBITS(c, bits)  drm_rgba_bits(c, 16, bits)
#define DRM_RGBA_ALPHABITS(c, bits) drm_rgba_bits(c, 0, bits)

<<<<<<< HEAD
=======
enum drm_blend_factor {
	DRM_BLEND_FACTOR_AUTO,
	DRM_BLEND_FACTOR_ZERO,
	DRM_BLEND_FACTOR_ONE,
	DRM_BLEND_FACTOR_SRC_ALPHA,
	DRM_BLEND_FACTOR_ONE_MINUS_SRC_ALPHA,
	DRM_BLEND_FACTOR_CONSTANT_ALPHA,
	DRM_BLEND_FACTOR_ONE_MINUS_CONSTANT_ALPHA,
	DRM_BLEND_FACTOR_CONSTANT_ALPHA_TIMES_SRC_ALPHA,
	DRM_BLEND_FACTOR_ONE_MINUS_CONSTANT_ALPHA_TIMES_SRC_ALPHA,
};

#define DRM_BLEND_FUNC(src_factor, dst_factor)		\
	(DRM_BLEND_FACTOR_##src_factor << 16 | DRM_BLEND_FACTOR_##dst_factor)
#define DRM_BLEND_FUNC_SRC_FACTOR(val)	(((val) >> 16) & 0xffff)
#define DRM_BLEND_FUNC_DST_FACTOR(val)	((val) & 0xffff)

>>>>>>> 7a05625e
#endif<|MERGE_RESOLUTION|>--- conflicted
+++ resolved
@@ -152,8 +152,6 @@
 #define DRM_RGBA_BLUEBITS(c, bits)  drm_rgba_bits(c, 16, bits)
 #define DRM_RGBA_ALPHABITS(c, bits) drm_rgba_bits(c, 0, bits)
 
-<<<<<<< HEAD
-=======
 enum drm_blend_factor {
 	DRM_BLEND_FACTOR_AUTO,
 	DRM_BLEND_FACTOR_ZERO,
@@ -171,5 +169,4 @@
 #define DRM_BLEND_FUNC_SRC_FACTOR(val)	(((val) >> 16) & 0xffff)
 #define DRM_BLEND_FUNC_DST_FACTOR(val)	((val) & 0xffff)
 
->>>>>>> 7a05625e
 #endif
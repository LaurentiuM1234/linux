--- conflicted
+++ resolved
@@ -136,8 +136,6 @@
 	bool is_loaderr;
 };
 
-<<<<<<< HEAD
-=======
 struct cali_reg {
 	unsigned int r0_reg;
 	unsigned int r0_low_reg;
@@ -146,7 +144,6 @@
 	unsigned int tlimit_reg;
 };
 
->>>>>>> 9b70bf0a
 struct calidata {
 	unsigned char *data;
 	unsigned long total_sz;

/* SPDX-License-Identifier: GPL-2.0
 *
 * simple_card_utils.h
 *
 * Copyright (c) 2016 Kuninori Morimoto <kuninori.morimoto.gx@renesas.com>
 */

#ifndef __SIMPLE_CARD_UTILS_H
#define __SIMPLE_CARD_UTILS_H

#include <linux/clk.h>
#include <sound/soc.h>

#define asoc_simple_init_hp(card, sjack, prefix) \
	asoc_simple_init_jack(card, sjack, 1, prefix, NULL)
#define asoc_simple_init_mic(card, sjack, prefix) \
	asoc_simple_init_jack(card, sjack, 0, prefix, NULL)

struct asoc_simple_dai {
	const char *name;
	unsigned int sysclk;
	int clk_direction;
	int slots;
	int slot_width;
	unsigned int tx_slot_mask;
	unsigned int rx_slot_mask;
	struct clk *clk;
};

struct asoc_simple_data {
	u32 convert_rate;
	u32 convert_channels;
};

struct asoc_simple_jack {
	struct snd_soc_jack jack;
	struct snd_soc_jack_pin pin;
	struct snd_soc_jack_gpio gpio;
};

struct prop_nums {
	int cpus;
	int codecs;
	int platforms;
};

struct asoc_simple_priv {
	struct snd_soc_card snd_card;
	struct simple_dai_props {
		struct asoc_simple_dai *cpu_dai;
		struct asoc_simple_dai *codec_dai;
		struct snd_soc_dai_link_component *cpus;
		struct snd_soc_dai_link_component *codecs;
		struct snd_soc_dai_link_component *platforms;
		struct asoc_simple_data adata;
		struct snd_soc_codec_conf *codec_conf;
		struct prop_nums num;
		unsigned int mclk_fs;
	} *dai_props;
	struct asoc_simple_jack hp_jack;
	struct asoc_simple_jack mic_jack;
	struct snd_soc_dai_link *dai_link;
	struct asoc_simple_dai *dais;
	struct snd_soc_dai_link_component *dlcs;
<<<<<<< HEAD
=======
	struct snd_soc_dai_link_component dummy;
>>>>>>> c88e53f7
	struct snd_soc_codec_conf *codec_conf;
	struct gpio_desc *pa_gpio;
	const struct snd_soc_ops *ops;
	unsigned int dpcm_selectable:1;
	unsigned int force_dpcm:1;
};
#define simple_priv_to_card(priv)	(&(priv)->snd_card)
#define simple_priv_to_props(priv, i)	((priv)->dai_props + (i))
#define simple_priv_to_dev(priv)	(simple_priv_to_card(priv)->dev)
#define simple_priv_to_link(priv, i)	(simple_priv_to_card(priv)->dai_link + (i))

struct link_info {
	int dais; /* number of dai  */
	int link; /* number of link */
	int conf; /* number of codec_conf */
	int cpu;  /* turn for CPU / Codec */
	struct prop_nums num[SNDRV_MINOR_DEVICES];
};

int asoc_simple_parse_daifmt(struct device *dev,
			     struct device_node *node,
			     struct device_node *codec,
			     char *prefix,
			     unsigned int *retfmt);
__printf(3, 4)
int asoc_simple_set_dailink_name(struct device *dev,
				 struct snd_soc_dai_link *dai_link,
				 const char *fmt, ...);
int asoc_simple_parse_card_name(struct snd_soc_card *card,
				char *prefix);

#define asoc_simple_parse_clk_cpu(dev, node, dai_link, simple_dai)		\
	asoc_simple_parse_clk(dev, node, simple_dai, dai_link->cpus)
#define asoc_simple_parse_clk_codec(dev, node, dai_link, simple_dai)	\
	asoc_simple_parse_clk(dev, node, simple_dai, dai_link->codecs)
int asoc_simple_parse_clk(struct device *dev,
			  struct device_node *node,
			  struct asoc_simple_dai *simple_dai,
			  struct snd_soc_dai_link_component *dlc);
int asoc_simple_startup(struct snd_pcm_substream *substream);
void asoc_simple_shutdown(struct snd_pcm_substream *substream);
int asoc_simple_hw_params(struct snd_pcm_substream *substream,
			  struct snd_pcm_hw_params *params);
int asoc_simple_dai_init(struct snd_soc_pcm_runtime *rtd);
int asoc_simple_be_hw_params_fixup(struct snd_soc_pcm_runtime *rtd,
				   struct snd_pcm_hw_params *params);

#define asoc_simple_parse_cpu(node, dai_link, is_single_link)	\
	asoc_simple_parse_dai(node, dai_link->cpus, is_single_link)
#define asoc_simple_parse_codec(node, dai_link)	\
	asoc_simple_parse_dai(node, dai_link->codecs, NULL)
#define asoc_simple_parse_platform(node, dai_link)	\
	asoc_simple_parse_dai(node, dai_link->platforms, NULL)

#define asoc_simple_parse_tdm(np, dai)			\
	snd_soc_of_parse_tdm_slot(np,	&(dai)->tx_slot_mask,	\
					&(dai)->rx_slot_mask,	\
					&(dai)->slots,		\
					&(dai)->slot_width);

void asoc_simple_canonicalize_platform(struct snd_soc_dai_link *dai_link);
void asoc_simple_canonicalize_cpu(struct snd_soc_dai_link *dai_link,
				      int is_single_links);

int asoc_simple_clean_reference(struct snd_soc_card *card);

void asoc_simple_convert_fixup(struct asoc_simple_data *data,
				      struct snd_pcm_hw_params *params);
void asoc_simple_parse_convert(struct device *dev,
			       struct device_node *np, char *prefix,
			       struct asoc_simple_data *data);

int asoc_simple_parse_routing(struct snd_soc_card *card,
				      char *prefix);
int asoc_simple_parse_widgets(struct snd_soc_card *card,
				      char *prefix);
int asoc_simple_parse_pin_switches(struct snd_soc_card *card,
				   char *prefix);

int asoc_simple_init_jack(struct snd_soc_card *card,
			       struct asoc_simple_jack *sjack,
			       int is_hp, char *prefix, char *pin);
int asoc_simple_init_priv(struct asoc_simple_priv *priv,
			       struct link_info *li);

#ifdef DEBUG
static inline void asoc_simple_debug_dai(struct asoc_simple_priv *priv,
					 char *name,
					 struct asoc_simple_dai *dai)
{
	struct device *dev = simple_priv_to_dev(priv);

	/* dai might be NULL */
	if (!dai)
		return;

	if (dai->name)
		dev_dbg(dev, "%s dai name = %s\n",
			name, dai->name);
	if (dai->sysclk)
		dev_dbg(dev, "%s sysclk = %d\n",
			name, dai->sysclk);

	dev_dbg(dev, "%s direction = %s\n",
		name, dai->clk_direction ? "OUT" : "IN");

	if (dai->slots)
		dev_dbg(dev, "%s slots = %d\n", name, dai->slots);
	if (dai->slot_width)
		dev_dbg(dev, "%s slot width = %d\n", name, dai->slot_width);
	if (dai->tx_slot_mask)
		dev_dbg(dev, "%s tx slot mask = %d\n", name, dai->tx_slot_mask);
	if (dai->rx_slot_mask)
		dev_dbg(dev, "%s rx slot mask = %d\n", name, dai->rx_slot_mask);
	if (dai->clk)
		dev_dbg(dev, "%s clk %luHz\n", name, clk_get_rate(dai->clk));
}

static inline void asoc_simple_debug_info(struct asoc_simple_priv *priv)
{
	struct snd_soc_card *card = simple_priv_to_card(priv);
	struct device *dev = simple_priv_to_dev(priv);

	int i;

	if (card->name)
		dev_dbg(dev, "Card Name: %s\n", card->name);

	for (i = 0; i < card->num_links; i++) {
		struct simple_dai_props *props = simple_priv_to_props(priv, i);
		struct snd_soc_dai_link *link = simple_priv_to_link(priv, i);

		dev_dbg(dev, "DAI%d\n", i);

		asoc_simple_debug_dai(priv, "cpu", props->cpu_dai);
		asoc_simple_debug_dai(priv, "codec", props->codec_dai);

		if (link->name)
			dev_dbg(dev, "dai name = %s\n", link->name);

		dev_dbg(dev, "dai format = %04x\n", link->dai_fmt);

		if (props->adata.convert_rate)
			dev_dbg(dev, "convert_rate = %d\n",
				props->adata.convert_rate);
		if (props->adata.convert_channels)
			dev_dbg(dev, "convert_channels = %d\n",
				props->adata.convert_channels);
		if (props->codec_conf && props->codec_conf->name_prefix)
			dev_dbg(dev, "name prefix = %s\n",
				props->codec_conf->name_prefix);
		if (props->mclk_fs)
			dev_dbg(dev, "mclk-fs = %d\n",
				props->mclk_fs);
	}
}
#else
#define  asoc_simple_debug_info(priv)
#endif /* DEBUG */

#endif /* __SIMPLE_CARD_UTILS_H */<|MERGE_RESOLUTION|>--- conflicted
+++ resolved
@@ -62,10 +62,7 @@
 	struct snd_soc_dai_link *dai_link;
 	struct asoc_simple_dai *dais;
 	struct snd_soc_dai_link_component *dlcs;
-<<<<<<< HEAD
-=======
 	struct snd_soc_dai_link_component dummy;
->>>>>>> c88e53f7
 	struct snd_soc_codec_conf *codec_conf;
 	struct gpio_desc *pa_gpio;
 	const struct snd_soc_ops *ops;

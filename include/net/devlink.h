--- conflicted
+++ resolved
@@ -38,12 +38,8 @@
 	struct device *dev;
 	possible_net_t _net;
 	struct mutex lock;
-<<<<<<< HEAD
-	bool reload_failed;
-=======
 	u8 reload_failed:1,
 	   reload_enabled:1;
->>>>>>> 00dc9e7d
 	char priv[0] __aligned(NETDEV_ALIGN);
 };
 

--- conflicted
+++ resolved
@@ -458,11 +458,7 @@
  */
 int cfg80211_chandef_dfs_required(struct wiphy *wiphy,
 				  const struct cfg80211_chan_def *chandef,
-<<<<<<< HEAD
-				  enum nl80211_iftype);
-=======
 				  enum nl80211_iftype iftype);
->>>>>>> 03c44446
 
 /**
  * ieee80211_chandef_rate_flags - returns rate flags for a channel
@@ -4818,8 +4814,6 @@
 					    void *data),
 			       void *data);
 
-<<<<<<< HEAD
-=======
 /*
  * cfg80211_stop_iface - trigger interface disconnection
  *
@@ -4849,7 +4843,6 @@
  */
 void cfg80211_shutdown_all_interfaces(struct wiphy *wiphy);
 
->>>>>>> 03c44446
 /* Logging, debugging and troubleshooting/diagnostic helpers. */
 
 /* wiphy_printk helpers, similar to dev_printk */

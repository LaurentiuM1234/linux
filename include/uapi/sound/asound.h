--- conflicted
+++ resolved
@@ -730,11 +730,7 @@
 #define SNDRV_RAWMIDI_INFO_UMP			0x00000008
 #define SNDRV_RAWMIDI_INFO_STREAM_INACTIVE	0x00000010
 
-<<<<<<< HEAD
-#define SNDRV_RAWMIDI_DEVICE_UNKNOWN		-1
-=======
 #define SNDRV_RAWMIDI_DEVICE_UNKNOWN		0
->>>>>>> cca37eef
 
 struct snd_rawmidi_info {
 	unsigned int device;		/* RO/WR (control): device number */

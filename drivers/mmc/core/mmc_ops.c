// SPDX-License-Identifier: GPL-2.0-or-later
/*
 *  linux/drivers/mmc/core/mmc_ops.h
 *
 *  Copyright 2006-2007 Pierre Ossman
 */

#include <linux/slab.h>
#include <linux/export.h>
#include <linux/types.h>
#include <linux/scatterlist.h>

#include <linux/mmc/host.h>
#include <linux/mmc/card.h>
#include <linux/mmc/mmc.h>

#include "core.h"
#include "card.h"
#include "host.h"
#include "mmc_ops.h"

#define MMC_OPS_TIMEOUT_MS		(10 * 60 * 1000) /* 10min*/
#define MMC_BKOPS_TIMEOUT_MS		(120 * 1000) /* 120s */
#define MMC_CACHE_FLUSH_TIMEOUT_MS	(30 * 1000) /* 30s */

static const u8 tuning_blk_pattern_4bit[] = {
	0xff, 0x0f, 0xff, 0x00, 0xff, 0xcc, 0xc3, 0xcc,
	0xc3, 0x3c, 0xcc, 0xff, 0xfe, 0xff, 0xfe, 0xef,
	0xff, 0xdf, 0xff, 0xdd, 0xff, 0xfb, 0xff, 0xfb,
	0xbf, 0xff, 0x7f, 0xff, 0x77, 0xf7, 0xbd, 0xef,
	0xff, 0xf0, 0xff, 0xf0, 0x0f, 0xfc, 0xcc, 0x3c,
	0xcc, 0x33, 0xcc, 0xcf, 0xff, 0xef, 0xff, 0xee,
	0xff, 0xfd, 0xff, 0xfd, 0xdf, 0xff, 0xbf, 0xff,
	0xbb, 0xff, 0xf7, 0xff, 0xf7, 0x7f, 0x7b, 0xde,
};

static const u8 tuning_blk_pattern_8bit[] = {
	0xff, 0xff, 0x00, 0xff, 0xff, 0xff, 0x00, 0x00,
	0xff, 0xff, 0xcc, 0xcc, 0xcc, 0x33, 0xcc, 0xcc,
	0xcc, 0x33, 0x33, 0xcc, 0xcc, 0xcc, 0xff, 0xff,
	0xff, 0xee, 0xff, 0xff, 0xff, 0xee, 0xee, 0xff,
	0xff, 0xff, 0xdd, 0xff, 0xff, 0xff, 0xdd, 0xdd,
	0xff, 0xff, 0xff, 0xbb, 0xff, 0xff, 0xff, 0xbb,
	0xbb, 0xff, 0xff, 0xff, 0x77, 0xff, 0xff, 0xff,
	0x77, 0x77, 0xff, 0x77, 0xbb, 0xdd, 0xee, 0xff,
	0xff, 0xff, 0xff, 0x00, 0xff, 0xff, 0xff, 0x00,
	0x00, 0xff, 0xff, 0xcc, 0xcc, 0xcc, 0x33, 0xcc,
	0xcc, 0xcc, 0x33, 0x33, 0xcc, 0xcc, 0xcc, 0xff,
	0xff, 0xff, 0xee, 0xff, 0xff, 0xff, 0xee, 0xee,
	0xff, 0xff, 0xff, 0xdd, 0xff, 0xff, 0xff, 0xdd,
	0xdd, 0xff, 0xff, 0xff, 0xbb, 0xff, 0xff, 0xff,
	0xbb, 0xbb, 0xff, 0xff, 0xff, 0x77, 0xff, 0xff,
	0xff, 0x77, 0x77, 0xff, 0x77, 0xbb, 0xdd, 0xee,
};

int __mmc_send_status(struct mmc_card *card, u32 *status, unsigned int retries)
{
	int err;
	struct mmc_command cmd = {};

	cmd.opcode = MMC_SEND_STATUS;
	if (!mmc_host_is_spi(card->host))
		cmd.arg = card->rca << 16;
	cmd.flags = MMC_RSP_SPI_R2 | MMC_RSP_R1 | MMC_CMD_AC;

	err = mmc_wait_for_cmd(card->host, &cmd, retries);
	if (err)
		return err;

	/* NOTE: callers are required to understand the difference
	 * between "native" and SPI format status words!
	 */
	if (status)
		*status = cmd.resp[0];

	return 0;
}
EXPORT_SYMBOL_GPL(__mmc_send_status);

int mmc_send_status(struct mmc_card *card, u32 *status)
{
	return __mmc_send_status(card, status, MMC_CMD_RETRIES);
}
EXPORT_SYMBOL_GPL(mmc_send_status);

static int _mmc_select_card(struct mmc_host *host, struct mmc_card *card)
{
	struct mmc_command cmd = {};

	cmd.opcode = MMC_SELECT_CARD;

	if (card) {
		cmd.arg = card->rca << 16;
		cmd.flags = MMC_RSP_R1 | MMC_CMD_AC;
	} else {
		cmd.arg = 0;
		cmd.flags = MMC_RSP_NONE | MMC_CMD_AC;
	}

	return mmc_wait_for_cmd(host, &cmd, MMC_CMD_RETRIES);
}

int mmc_select_card(struct mmc_card *card)
{

	return _mmc_select_card(card->host, card);
}

int mmc_deselect_cards(struct mmc_host *host)
{
	return _mmc_select_card(host, NULL);
}

/*
 * Write the value specified in the device tree or board code into the optional
 * 16 bit Driver Stage Register. This can be used to tune raise/fall times and
 * drive strength of the DAT and CMD outputs. The actual meaning of a given
 * value is hardware dependant.
 * The presence of the DSR register can be determined from the CSD register,
 * bit 76.
 */
int mmc_set_dsr(struct mmc_host *host)
{
	struct mmc_command cmd = {};

	cmd.opcode = MMC_SET_DSR;

	cmd.arg = (host->dsr << 16) | 0xffff;
	cmd.flags = MMC_RSP_NONE | MMC_CMD_AC;

	return mmc_wait_for_cmd(host, &cmd, MMC_CMD_RETRIES);
}

int mmc_go_idle(struct mmc_host *host)
{
	int err;
	struct mmc_command cmd = {};

	/*
	 * Non-SPI hosts need to prevent chipselect going active during
	 * GO_IDLE; that would put chips into SPI mode.  Remind them of
	 * that in case of hardware that won't pull up DAT3/nCS otherwise.
	 *
	 * SPI hosts ignore ios.chip_select; it's managed according to
	 * rules that must accommodate non-MMC slaves which this layer
	 * won't even know about.
	 */
	if (!mmc_host_is_spi(host)) {
		mmc_set_chip_select(host, MMC_CS_HIGH);
		mmc_delay(1);
	}

	cmd.opcode = MMC_GO_IDLE_STATE;
	cmd.arg = 0;
	cmd.flags = MMC_RSP_SPI_R1 | MMC_RSP_NONE | MMC_CMD_BC;

	err = mmc_wait_for_cmd(host, &cmd, 0);

	mmc_delay(1);

	if (!mmc_host_is_spi(host)) {
		mmc_set_chip_select(host, MMC_CS_DONTCARE);
		mmc_delay(1);
	}

	host->use_spi_crc = 0;

	return err;
}

int mmc_send_op_cond(struct mmc_host *host, u32 ocr, u32 *rocr)
{
	struct mmc_command cmd = {};
	int i, err = 0;

	cmd.opcode = MMC_SEND_OP_COND;
	cmd.arg = mmc_host_is_spi(host) ? 0 : ocr;
	cmd.flags = MMC_RSP_SPI_R1 | MMC_RSP_R3 | MMC_CMD_BCR;

	for (i = 100; i; i--) {
		err = mmc_wait_for_cmd(host, &cmd, 0);
		if (err)
			break;

		/* wait until reset completes */
		if (mmc_host_is_spi(host)) {
			if (!(cmd.resp[0] & R1_SPI_IDLE))
				break;
		} else {
			if (cmd.resp[0] & MMC_CARD_BUSY)
				break;
		}

		err = -ETIMEDOUT;

		mmc_delay(10);

		/*
		 * According to eMMC specification v5.1 section 6.4.3, we
		 * should issue CMD1 repeatedly in the idle state until
		 * the eMMC is ready. Otherwise some eMMC devices seem to enter
		 * the inactive mode after mmc_init_card() issued CMD0 when
		 * the eMMC device is busy.
		 */
		if (!ocr && !mmc_host_is_spi(host))
			cmd.arg = cmd.resp[0] | BIT(30);
	}

	if (rocr && !mmc_host_is_spi(host))
		*rocr = cmd.resp[0];

	return err;
}

int mmc_set_relative_addr(struct mmc_card *card)
{
	struct mmc_command cmd = {};

	cmd.opcode = MMC_SET_RELATIVE_ADDR;
	cmd.arg = card->rca << 16;
	cmd.flags = MMC_RSP_R1 | MMC_CMD_AC;

	return mmc_wait_for_cmd(card->host, &cmd, MMC_CMD_RETRIES);
}

static int
mmc_send_cxd_native(struct mmc_host *host, u32 arg, u32 *cxd, int opcode)
{
	int err;
	struct mmc_command cmd = {};

	cmd.opcode = opcode;
	cmd.arg = arg;
	cmd.flags = MMC_RSP_R2 | MMC_CMD_AC;

	err = mmc_wait_for_cmd(host, &cmd, MMC_CMD_RETRIES);
	if (err)
		return err;

	memcpy(cxd, cmd.resp, sizeof(u32) * 4);

	return 0;
}

/*
 * NOTE: void *buf, caller for the buf is required to use DMA-capable
 * buffer or on-stack buffer (with some overhead in callee).
 */
static int
mmc_send_cxd_data(struct mmc_card *card, struct mmc_host *host,
		u32 opcode, void *buf, unsigned len)
{
	struct mmc_request mrq = {};
	struct mmc_command cmd = {};
	struct mmc_data data = {};
	struct scatterlist sg;

	mrq.cmd = &cmd;
	mrq.data = &data;

	cmd.opcode = opcode;
	cmd.arg = 0;

	/* NOTE HACK:  the MMC_RSP_SPI_R1 is always correct here, but we
	 * rely on callers to never use this with "native" calls for reading
	 * CSD or CID.  Native versions of those commands use the R2 type,
	 * not R1 plus a data block.
	 */
	cmd.flags = MMC_RSP_SPI_R1 | MMC_RSP_R1 | MMC_CMD_ADTC;

	data.blksz = len;
	data.blocks = 1;
	data.flags = MMC_DATA_READ;
	data.sg = &sg;
	data.sg_len = 1;

	sg_init_one(&sg, buf, len);

	if (opcode == MMC_SEND_CSD || opcode == MMC_SEND_CID) {
		/*
		 * The spec states that CSR and CID accesses have a timeout
		 * of 64 clock cycles.
		 */
		data.timeout_ns = 0;
		data.timeout_clks = 64;
	} else
		mmc_set_data_timeout(&data, card);

	mmc_wait_for_req(host, &mrq);

	if (cmd.error)
		return cmd.error;
	if (data.error)
		return data.error;

	return 0;
}

static int mmc_spi_send_csd(struct mmc_card *card, u32 *csd)
{
	int ret, i;
	__be32 *csd_tmp;

	csd_tmp = kzalloc(16, GFP_KERNEL);
	if (!csd_tmp)
		return -ENOMEM;

	ret = mmc_send_cxd_data(card, card->host, MMC_SEND_CSD, csd_tmp, 16);
	if (ret)
		goto err;

	for (i = 0; i < 4; i++)
		csd[i] = be32_to_cpu(csd_tmp[i]);

err:
	kfree(csd_tmp);
	return ret;
}

int mmc_send_csd(struct mmc_card *card, u32 *csd)
{
	if (mmc_host_is_spi(card->host))
		return mmc_spi_send_csd(card, csd);

	return mmc_send_cxd_native(card->host, card->rca << 16,	csd,
				MMC_SEND_CSD);
}

static int mmc_spi_send_cid(struct mmc_host *host, u32 *cid)
{
	int ret, i;
	__be32 *cid_tmp;

	cid_tmp = kzalloc(16, GFP_KERNEL);
	if (!cid_tmp)
		return -ENOMEM;

	ret = mmc_send_cxd_data(NULL, host, MMC_SEND_CID, cid_tmp, 16);
	if (ret)
		goto err;

	for (i = 0; i < 4; i++)
		cid[i] = be32_to_cpu(cid_tmp[i]);

err:
	kfree(cid_tmp);
	return ret;
}

int mmc_send_cid(struct mmc_host *host, u32 *cid)
{
	if (mmc_host_is_spi(host))
		return mmc_spi_send_cid(host, cid);

	return mmc_send_cxd_native(host, 0, cid, MMC_ALL_SEND_CID);
}

int mmc_get_ext_csd(struct mmc_card *card, u8 **new_ext_csd)
{
	int err;
	u8 *ext_csd;

	if (!card || !new_ext_csd)
		return -EINVAL;

	if (!mmc_can_ext_csd(card))
		return -EOPNOTSUPP;

	/*
	 * As the ext_csd is so large and mostly unused, we don't store the
	 * raw block in mmc_card.
	 */
	ext_csd = kzalloc(512, GFP_KERNEL);
	if (!ext_csd)
		return -ENOMEM;

	err = mmc_send_cxd_data(card, card->host, MMC_SEND_EXT_CSD, ext_csd,
				512);
	if (err)
		kfree(ext_csd);
	else
		*new_ext_csd = ext_csd;

	return err;
}
EXPORT_SYMBOL_GPL(mmc_get_ext_csd);

int mmc_spi_read_ocr(struct mmc_host *host, int highcap, u32 *ocrp)
{
	struct mmc_command cmd = {};
	int err;

	cmd.opcode = MMC_SPI_READ_OCR;
	cmd.arg = highcap ? (1 << 30) : 0;
	cmd.flags = MMC_RSP_SPI_R3;

	err = mmc_wait_for_cmd(host, &cmd, 0);

	*ocrp = cmd.resp[1];
	return err;
}

int mmc_spi_set_crc(struct mmc_host *host, int use_crc)
{
	struct mmc_command cmd = {};
	int err;

	cmd.opcode = MMC_SPI_CRC_ON_OFF;
	cmd.flags = MMC_RSP_SPI_R1;
	cmd.arg = use_crc;

	err = mmc_wait_for_cmd(host, &cmd, 0);
	if (!err)
		host->use_spi_crc = use_crc;
	return err;
}

static int mmc_switch_status_error(struct mmc_host *host, u32 status)
{
	if (mmc_host_is_spi(host)) {
		if (status & R1_SPI_ILLEGAL_COMMAND)
			return -EBADMSG;
	} else {
		if (R1_STATUS(status))
			pr_warn("%s: unexpected status %#x after switch\n",
				mmc_hostname(host), status);
		if (status & R1_SWITCH_ERROR)
			return -EBADMSG;
	}
	return 0;
}

/* Caller must hold re-tuning */
int __mmc_switch_status(struct mmc_card *card, bool crc_err_fatal)
{
	u32 status;
	int err;

	err = mmc_send_status(card, &status);
	if (!crc_err_fatal && err == -EILSEQ)
		return 0;
	if (err)
		return err;

	return mmc_switch_status_error(card->host, status);
}

int mmc_switch_status(struct mmc_card *card)
{
	return __mmc_switch_status(card, true);
}

static int mmc_poll_for_busy(struct mmc_card *card, unsigned int timeout_ms,
			bool send_status, bool retry_crc_err)
{
	struct mmc_host *host = card->host;
	int err;
	unsigned long timeout;
	u32 status = 0;
	bool expired = false;
	bool busy = false;

	/*
	 * In cases when not allowed to poll by using CMD13 or because we aren't
	 * capable of polling by using ->card_busy(), then rely on waiting the
	 * stated timeout to be sufficient.
	 */
	if (!send_status && !host->ops->card_busy) {
		mmc_delay(timeout_ms);
		return 0;
	}

	timeout = jiffies + msecs_to_jiffies(timeout_ms) + 1;
	do {
		/*
		 * Due to the possibility of being preempted while polling,
		 * check the expiration time first.
		 */
		expired = time_after(jiffies, timeout);

		if (host->ops->card_busy) {
			busy = host->ops->card_busy(host);
		} else {
			err = mmc_send_status(card, &status);
			if (retry_crc_err && err == -EILSEQ) {
				busy = true;
			} else if (err) {
				return err;
			} else {
				err = mmc_switch_status_error(host, status);
				if (err)
					return err;
				busy = R1_CURRENT_STATE(status) == R1_STATE_PRG;
			}
		}

		/* Timeout if the device still remains busy. */
		if (expired && busy) {
			pr_err("%s: Card stuck being busy! %s\n",
				mmc_hostname(host), __func__);
			return -ETIMEDOUT;
		}
	} while (busy);

	return 0;
}

/**
 *	__mmc_switch - modify EXT_CSD register
 *	@card: the MMC card associated with the data transfer
 *	@set: cmd set values
 *	@index: EXT_CSD register index
 *	@value: value to program into EXT_CSD register
 *	@timeout_ms: timeout (ms) for operation performed by register write,
 *                   timeout of zero implies maximum possible timeout
 *	@timing: new timing to change to
 *	@use_busy_signal: use the busy signal as response type
 *	@send_status: send status cmd to poll for busy
 *	@retry_crc_err: retry when CRC errors when polling with CMD13 for busy
 *
 *	Modifies the EXT_CSD register for selected card.
 */
int __mmc_switch(struct mmc_card *card, u8 set, u8 index, u8 value,
		unsigned int timeout_ms, unsigned char timing,
		bool use_busy_signal, bool send_status,	bool retry_crc_err)
{
	struct mmc_host *host = card->host;
	int err;
	struct mmc_command cmd = {};
	bool use_r1b_resp = use_busy_signal;
	unsigned char old_timing = host->ios.timing;

	mmc_retune_hold(host);

	if (!timeout_ms) {
		pr_warn("%s: unspecified timeout for CMD6 - use generic\n",
			mmc_hostname(host));
		timeout_ms = card->ext_csd.generic_cmd6_time;
	}

	/*
	 * If the max_busy_timeout of the host is specified, make sure it's
	 * enough to fit the used timeout_ms. In case it's not, let's instruct
	 * the host to avoid HW busy detection, by converting to a R1 response
<<<<<<< HEAD
	 * instead of a R1B.
	 */
	if (host->max_busy_timeout && (timeout_ms > host->max_busy_timeout))
=======
	 * instead of a R1B. Note, some hosts requires R1B, which also means
	 * they are on their own when it comes to deal with the busy timeout.
	 */
	if (!(host->caps & MMC_CAP_NEED_RSP_BUSY) && host->max_busy_timeout &&
	    (timeout_ms > host->max_busy_timeout))
>>>>>>> 1a3d4700
		use_r1b_resp = false;

	cmd.opcode = MMC_SWITCH;
	cmd.arg = (MMC_SWITCH_MODE_WRITE_BYTE << 24) |
		  (index << 16) |
		  (value << 8) |
		  set;
	cmd.flags = MMC_CMD_AC;
	if (use_r1b_resp) {
		cmd.flags |= MMC_RSP_SPI_R1B | MMC_RSP_R1B;
		cmd.busy_timeout = timeout_ms;
	} else {
		cmd.flags |= MMC_RSP_SPI_R1 | MMC_RSP_R1;
	}

	if (index == EXT_CSD_SANITIZE_START)
		cmd.sanitize_busy = true;

	err = mmc_wait_for_cmd(host, &cmd, MMC_CMD_RETRIES);
	if (err)
		goto out;

	/* No need to check card status in case of unblocking command */
	if (!use_busy_signal)
		goto out;

	/*If SPI or used HW busy detection above, then we don't need to poll. */
	if (((host->caps & MMC_CAP_WAIT_WHILE_BUSY) && use_r1b_resp) ||
		mmc_host_is_spi(host))
		goto out_tim;

	/* Let's try to poll to find out when the command is completed. */
	err = mmc_poll_for_busy(card, timeout_ms, send_status, retry_crc_err);
	if (err)
		goto out;

out_tim:
	/* Switch to new timing before check switch status. */
	if (timing)
		mmc_set_timing(host, timing);

	if (send_status) {
		err = mmc_switch_status(card);
		if (err && timing)
			mmc_set_timing(host, old_timing);
	}
out:
	mmc_retune_release(host);

	return err;
}

int mmc_switch(struct mmc_card *card, u8 set, u8 index, u8 value,
		unsigned int timeout_ms)
{
	return __mmc_switch(card, set, index, value, timeout_ms, 0,
			true, true, false);
}
EXPORT_SYMBOL_GPL(mmc_switch);

int mmc_send_tuning(struct mmc_host *host, u32 opcode, int *cmd_error)
{
	struct mmc_request mrq = {};
	struct mmc_command cmd = {};
	struct mmc_data data = {};
	struct scatterlist sg;
	struct mmc_ios *ios = &host->ios;
	const u8 *tuning_block_pattern;
	int size, err = 0;
	u8 *data_buf;

	if (ios->bus_width == MMC_BUS_WIDTH_8) {
		tuning_block_pattern = tuning_blk_pattern_8bit;
		size = sizeof(tuning_blk_pattern_8bit);
	} else if (ios->bus_width == MMC_BUS_WIDTH_4) {
		tuning_block_pattern = tuning_blk_pattern_4bit;
		size = sizeof(tuning_blk_pattern_4bit);
	} else
		return -EINVAL;

	data_buf = kzalloc(size, GFP_KERNEL);
	if (!data_buf)
		return -ENOMEM;

	mrq.cmd = &cmd;
	mrq.data = &data;

	cmd.opcode = opcode;
	cmd.flags = MMC_RSP_R1 | MMC_CMD_ADTC;

	data.blksz = size;
	data.blocks = 1;
	data.flags = MMC_DATA_READ;

	/*
	 * According to the tuning specs, Tuning process
	 * is normally shorter 40 executions of CMD19,
	 * and timeout value should be shorter than 150 ms
	 */
	data.timeout_ns = 150 * NSEC_PER_MSEC;

	data.sg = &sg;
	data.sg_len = 1;
	sg_init_one(&sg, data_buf, size);

	mmc_wait_for_req(host, &mrq);

	if (cmd_error)
		*cmd_error = cmd.error;

	if (cmd.error) {
		err = cmd.error;
		goto out;
	}

	if (data.error) {
		err = data.error;
		goto out;
	}

	if (memcmp(data_buf, tuning_block_pattern, size))
		err = -EIO;

out:
	kfree(data_buf);
	return err;
}
EXPORT_SYMBOL_GPL(mmc_send_tuning);

int mmc_abort_tuning(struct mmc_host *host, u32 opcode)
{
	struct mmc_command cmd = {};

	/*
	 * eMMC specification specifies that CMD12 can be used to stop a tuning
	 * command, but SD specification does not, so do nothing unless it is
	 * eMMC.
	 */
	if (opcode != MMC_SEND_TUNING_BLOCK_HS200)
		return 0;

	cmd.opcode = MMC_STOP_TRANSMISSION;
	cmd.flags = MMC_RSP_SPI_R1 | MMC_RSP_R1 | MMC_CMD_AC;

	/*
	 * For drivers that override R1 to R1b, set an arbitrary timeout based
	 * on the tuning timeout i.e. 150ms.
	 */
	cmd.busy_timeout = 150;

	return mmc_wait_for_cmd(host, &cmd, 0);
}
EXPORT_SYMBOL_GPL(mmc_abort_tuning);

static int
mmc_send_bus_test(struct mmc_card *card, struct mmc_host *host, u8 opcode,
		  u8 len)
{
	struct mmc_request mrq = {};
	struct mmc_command cmd = {};
	struct mmc_data data = {};
	struct scatterlist sg;
	u8 *data_buf;
	u8 *test_buf;
	int i, err;
	static u8 testdata_8bit[8] = { 0x55, 0xaa, 0, 0, 0, 0, 0, 0 };
	static u8 testdata_4bit[4] = { 0x5a, 0, 0, 0 };

	/* dma onto stack is unsafe/nonportable, but callers to this
	 * routine normally provide temporary on-stack buffers ...
	 */
	data_buf = kmalloc(len, GFP_KERNEL);
	if (!data_buf)
		return -ENOMEM;

	if (len == 8)
		test_buf = testdata_8bit;
	else if (len == 4)
		test_buf = testdata_4bit;
	else {
		pr_err("%s: Invalid bus_width %d\n",
		       mmc_hostname(host), len);
		kfree(data_buf);
		return -EINVAL;
	}

	if (opcode == MMC_BUS_TEST_W)
		memcpy(data_buf, test_buf, len);

	mrq.cmd = &cmd;
	mrq.data = &data;
	cmd.opcode = opcode;
	cmd.arg = 0;

	/* NOTE HACK:  the MMC_RSP_SPI_R1 is always correct here, but we
	 * rely on callers to never use this with "native" calls for reading
	 * CSD or CID.  Native versions of those commands use the R2 type,
	 * not R1 plus a data block.
	 */
	cmd.flags = MMC_RSP_SPI_R1 | MMC_RSP_R1 | MMC_CMD_ADTC;

	data.blksz = len;
	data.blocks = 1;
	if (opcode == MMC_BUS_TEST_R)
		data.flags = MMC_DATA_READ;
	else
		data.flags = MMC_DATA_WRITE;

	data.sg = &sg;
	data.sg_len = 1;
	mmc_set_data_timeout(&data, card);
	sg_init_one(&sg, data_buf, len);
	mmc_wait_for_req(host, &mrq);
	err = 0;
	if (opcode == MMC_BUS_TEST_R) {
		for (i = 0; i < len / 4; i++)
			if ((test_buf[i] ^ data_buf[i]) != 0xff) {
				err = -EIO;
				break;
			}
	}
	kfree(data_buf);

	if (cmd.error)
		return cmd.error;
	if (data.error)
		return data.error;

	return err;
}

int mmc_bus_test(struct mmc_card *card, u8 bus_width)
{
	int width;

	if (bus_width == MMC_BUS_WIDTH_8)
		width = 8;
	else if (bus_width == MMC_BUS_WIDTH_4)
		width = 4;
	else if (bus_width == MMC_BUS_WIDTH_1)
		return 0; /* no need for test */
	else
		return -EINVAL;

	/*
	 * Ignore errors from BUS_TEST_W.  BUS_TEST_R will fail if there
	 * is a problem.  This improves chances that the test will work.
	 */
	mmc_send_bus_test(card, card->host, MMC_BUS_TEST_W, width);
	return mmc_send_bus_test(card, card->host, MMC_BUS_TEST_R, width);
}

static int mmc_send_hpi_cmd(struct mmc_card *card, u32 *status)
{
	struct mmc_command cmd = {};
	unsigned int opcode;
	int err;

	opcode = card->ext_csd.hpi_cmd;
	if (opcode == MMC_STOP_TRANSMISSION)
		cmd.flags = MMC_RSP_R1B | MMC_CMD_AC;
	else if (opcode == MMC_SEND_STATUS)
		cmd.flags = MMC_RSP_R1 | MMC_CMD_AC;

	cmd.opcode = opcode;
	cmd.arg = card->rca << 16 | 1;

	err = mmc_wait_for_cmd(card->host, &cmd, 0);
	if (err) {
		pr_warn("%s: error %d interrupting operation. "
			"HPI command response %#x\n", mmc_hostname(card->host),
			err, cmd.resp[0]);
		return err;
	}
	if (status)
		*status = cmd.resp[0];

	return 0;
}

/**
 *	mmc_interrupt_hpi - Issue for High priority Interrupt
 *	@card: the MMC card associated with the HPI transfer
 *
 *	Issued High Priority Interrupt, and check for card status
 *	until out-of prg-state.
 */
int mmc_interrupt_hpi(struct mmc_card *card)
{
	int err;
	u32 status;
	unsigned long prg_wait;

	if (!card->ext_csd.hpi_en) {
		pr_info("%s: HPI enable bit unset\n", mmc_hostname(card->host));
		return 1;
	}

	err = mmc_send_status(card, &status);
	if (err) {
		pr_err("%s: Get card status fail\n", mmc_hostname(card->host));
		goto out;
	}

	switch (R1_CURRENT_STATE(status)) {
	case R1_STATE_IDLE:
	case R1_STATE_READY:
	case R1_STATE_STBY:
	case R1_STATE_TRAN:
		/*
		 * In idle and transfer states, HPI is not needed and the caller
		 * can issue the next intended command immediately
		 */
		goto out;
	case R1_STATE_PRG:
		break;
	default:
		/* In all other states, it's illegal to issue HPI */
		pr_debug("%s: HPI cannot be sent. Card state=%d\n",
			mmc_hostname(card->host), R1_CURRENT_STATE(status));
		err = -EINVAL;
		goto out;
	}

	err = mmc_send_hpi_cmd(card, &status);
	if (err)
		goto out;

	prg_wait = jiffies + msecs_to_jiffies(card->ext_csd.out_of_int_time);
	do {
		err = mmc_send_status(card, &status);

		if (!err && R1_CURRENT_STATE(status) == R1_STATE_TRAN)
			break;
		if (time_after(jiffies, prg_wait))
			err = -ETIMEDOUT;
	} while (!err);

out:
	return err;
}

int mmc_can_ext_csd(struct mmc_card *card)
{
	return (card && card->csd.mmca_vsn > CSD_SPEC_VER_3);
}

static int mmc_read_bkops_status(struct mmc_card *card)
{
	int err;
	u8 *ext_csd;

	err = mmc_get_ext_csd(card, &ext_csd);
	if (err)
		return err;

	card->ext_csd.raw_bkops_status = ext_csd[EXT_CSD_BKOPS_STATUS];
	card->ext_csd.raw_exception_status = ext_csd[EXT_CSD_EXP_EVENTS_STATUS];
	kfree(ext_csd);
	return 0;
}

/**
 *	mmc_run_bkops - Run BKOPS for supported cards
 *	@card: MMC card to run BKOPS for
 *
 *	Run background operations synchronously for cards having manual BKOPS
 *	enabled and in case it reports urgent BKOPS level.
*/
void mmc_run_bkops(struct mmc_card *card)
{
	int err;

	if (!card->ext_csd.man_bkops_en)
		return;

	err = mmc_read_bkops_status(card);
	if (err) {
		pr_err("%s: Failed to read bkops status: %d\n",
		       mmc_hostname(card->host), err);
		return;
	}

	if (!card->ext_csd.raw_bkops_status ||
	    card->ext_csd.raw_bkops_status < EXT_CSD_BKOPS_LEVEL_2)
		return;

	mmc_retune_hold(card->host);

	/*
	 * For urgent BKOPS status, LEVEL_2 and higher, let's execute
	 * synchronously. Future wise, we may consider to start BKOPS, for less
	 * urgent levels by using an asynchronous background task, when idle.
	 */
	err = mmc_switch(card, EXT_CSD_CMD_SET_NORMAL,
			 EXT_CSD_BKOPS_START, 1, MMC_BKOPS_TIMEOUT_MS);
	if (err)
		pr_warn("%s: Error %d starting bkops\n",
			mmc_hostname(card->host), err);

	mmc_retune_release(card->host);
}
EXPORT_SYMBOL(mmc_run_bkops);

/*
 * Flush the cache to the non-volatile storage.
 */
int mmc_flush_cache(struct mmc_card *card)
{
	int err = 0;

	if (mmc_card_mmc(card) &&
			(card->ext_csd.cache_size > 0) &&
			(card->ext_csd.cache_ctrl & 1)) {
		err = mmc_switch(card, EXT_CSD_CMD_SET_NORMAL,
				 EXT_CSD_FLUSH_CACHE, 1,
				 MMC_CACHE_FLUSH_TIMEOUT_MS);
		if (err)
			pr_err("%s: cache flush error %d\n",
					mmc_hostname(card->host), err);
	}

	return err;
}
EXPORT_SYMBOL(mmc_flush_cache);

static int mmc_cmdq_switch(struct mmc_card *card, bool enable)
{
	u8 val = enable ? EXT_CSD_CMDQ_MODE_ENABLED : 0;
	int err;

	if (!card->ext_csd.cmdq_support)
		return -EOPNOTSUPP;

	err = mmc_switch(card, EXT_CSD_CMD_SET_NORMAL, EXT_CSD_CMDQ_MODE_EN,
			 val, card->ext_csd.generic_cmd6_time);
	if (!err)
		card->ext_csd.cmdq_en = enable;

	return err;
}

int mmc_cmdq_enable(struct mmc_card *card)
{
	return mmc_cmdq_switch(card, true);
}
EXPORT_SYMBOL_GPL(mmc_cmdq_enable);

int mmc_cmdq_disable(struct mmc_card *card)
{
	return mmc_cmdq_switch(card, false);
}
EXPORT_SYMBOL_GPL(mmc_cmdq_disable);<|MERGE_RESOLUTION|>--- conflicted
+++ resolved
@@ -542,17 +542,11 @@
 	 * If the max_busy_timeout of the host is specified, make sure it's
 	 * enough to fit the used timeout_ms. In case it's not, let's instruct
 	 * the host to avoid HW busy detection, by converting to a R1 response
-<<<<<<< HEAD
-	 * instead of a R1B.
-	 */
-	if (host->max_busy_timeout && (timeout_ms > host->max_busy_timeout))
-=======
 	 * instead of a R1B. Note, some hosts requires R1B, which also means
 	 * they are on their own when it comes to deal with the busy timeout.
 	 */
 	if (!(host->caps & MMC_CAP_NEED_RSP_BUSY) && host->max_busy_timeout &&
 	    (timeout_ms > host->max_busy_timeout))
->>>>>>> 1a3d4700
 		use_r1b_resp = false;
 
 	cmd.opcode = MMC_SWITCH;

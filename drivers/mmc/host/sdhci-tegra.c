--- conflicted
+++ resolved
@@ -1646,24 +1646,6 @@
 			dev_warn(&pdev->dev, "failed to get tmclk: %d\n", rc);
 			clk = NULL;
 		}
-<<<<<<< HEAD
-
-		clk_set_rate(clk, 12000000);
-		rc = clk_prepare_enable(clk);
-		if (rc) {
-			dev_err(&pdev->dev,
-				"failed to enable tmclk: %d\n", rc);
-			goto err_power_req;
-		}
-
-		tegra_host->tmclk = clk;
-	}
-
-	clk = devm_clk_get(mmc_dev(host->mmc), NULL);
-	if (IS_ERR(clk)) {
-		rc = PTR_ERR(clk);
-=======
->>>>>>> 11811d61
 
 		clk_set_rate(clk, 12000000);
 		rc = clk_prepare_enable(clk);

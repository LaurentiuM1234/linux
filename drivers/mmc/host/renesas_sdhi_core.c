// SPDX-License-Identifier: GPL-2.0
/*
 * Renesas SDHI
 *
 * Copyright (C) 2015-19 Renesas Electronics Corporation
 * Copyright (C) 2016-19 Sang Engineering, Wolfram Sang
 * Copyright (C) 2016-17 Horms Solutions, Simon Horman
 * Copyright (C) 2009 Magnus Damm
 *
 * Based on "Compaq ASIC3 support":
 *
 * Copyright 2001 Compaq Computer Corporation.
 * Copyright 2004-2005 Phil Blundell
 * Copyright 2007-2008 OpenedHand Ltd.
 *
 * Authors: Phil Blundell <pb@handhelds.org>,
 *	    Samuel Ortiz <sameo@openedhand.com>
 *
 */

#include <linux/clk.h>
#include <linux/delay.h>
#include <linux/kernel.h>
#include <linux/mfd/tmio.h>
#include <linux/mmc/host.h>
#include <linux/mmc/mmc.h>
#include <linux/mmc/slot-gpio.h>
#include <linux/module.h>
#include <linux/of_device.h>
#include <linux/pinctrl/consumer.h>
#include <linux/pinctrl/pinctrl-state.h>
#include <linux/platform_device.h>
#include <linux/pm_domain.h>
#include <linux/regulator/consumer.h>
#include <linux/sh_dma.h>
#include <linux/slab.h>
#include <linux/sys_soc.h>

#include "renesas_sdhi.h"
#include "tmio_mmc.h"

#define CTL_HOST_MODE	0xe4
#define HOST_MODE_GEN2_SDR50_WMODE	BIT(0)
#define HOST_MODE_GEN2_SDR104_WMODE	BIT(0)
#define HOST_MODE_GEN3_WMODE		BIT(0)
#define HOST_MODE_GEN3_BUSWIDTH		BIT(8)

#define HOST_MODE_GEN3_16BIT	HOST_MODE_GEN3_WMODE
#define HOST_MODE_GEN3_32BIT	(HOST_MODE_GEN3_WMODE | HOST_MODE_GEN3_BUSWIDTH)
#define HOST_MODE_GEN3_64BIT	0

#define CTL_SDIF_MODE	0xe6
#define SDIF_MODE_HS400		BIT(0)

#define SDHI_VER_GEN2_SDR50	0x490c
#define SDHI_VER_RZ_A1		0x820b
/* very old datasheets said 0x490c for SDR104, too. They are wrong! */
#define SDHI_VER_GEN2_SDR104	0xcb0d
#define SDHI_VER_GEN3_SD	0xcc10
#define SDHI_VER_GEN3_SDMMC	0xcd10

#define SDHI_GEN3_MMC0_ADDR	0xee140000

static void renesas_sdhi_sdbuf_width(struct tmio_mmc_host *host, int width)
{
	u32 val;

	/*
	 * see also
	 *	renesas_sdhi_of_data :: dma_buswidth
	 */
	switch (sd_ctrl_read16(host, CTL_VERSION)) {
	case SDHI_VER_GEN2_SDR50:
		val = (width == 32) ? HOST_MODE_GEN2_SDR50_WMODE : 0;
		break;
	case SDHI_VER_GEN2_SDR104:
		val = (width == 32) ? 0 : HOST_MODE_GEN2_SDR104_WMODE;
		break;
	case SDHI_VER_GEN3_SD:
	case SDHI_VER_GEN3_SDMMC:
		if (width == 64)
			val = HOST_MODE_GEN3_64BIT;
		else if (width == 32)
			val = HOST_MODE_GEN3_32BIT;
		else
			val = HOST_MODE_GEN3_16BIT;
		break;
	default:
		/* nothing to do */
		return;
	}

	sd_ctrl_write16(host, CTL_HOST_MODE, val);
}

static int renesas_sdhi_clk_enable(struct tmio_mmc_host *host)
{
	struct mmc_host *mmc = host->mmc;
	struct renesas_sdhi *priv = host_to_priv(host);
	int ret;

	ret = clk_prepare_enable(priv->clk_cd);
	if (ret < 0)
		return ret;

	/*
	 * The clock driver may not know what maximum frequency
	 * actually works, so it should be set with the max-frequency
	 * property which will already have been read to f_max.  If it
	 * was missing, assume the current frequency is the maximum.
	 */
	if (!mmc->f_max)
		mmc->f_max = clk_get_rate(priv->clk);

	/*
	 * Minimum frequency is the minimum input clock frequency
	 * divided by our maximum divider.
	 */
	mmc->f_min = max(clk_round_rate(priv->clk, 1) / 512, 1L);

	/* enable 16bit data access on SDBUF as default */
	renesas_sdhi_sdbuf_width(host, 16);

	return 0;
}

static unsigned int renesas_sdhi_clk_update(struct tmio_mmc_host *host,
					    unsigned int new_clock)
{
	struct renesas_sdhi *priv = host_to_priv(host);
	unsigned int freq, diff, best_freq = 0, diff_min = ~0;
	int i;

	/*
	 * We simply return the current rate if a) we are not on a R-Car Gen2+
	 * SoC (may work for others, but untested) or b) if the SCC needs its
	 * clock during tuning, so we don't change the external clock setup.
	 */
	if (!(host->pdata->flags & TMIO_MMC_MIN_RCAR2) || mmc_doing_tune(host->mmc))
		return clk_get_rate(priv->clk);

	/*
	 * We want the bus clock to be as close as possible to, but no
	 * greater than, new_clock.  As we can divide by 1 << i for
	 * any i in [0, 9] we want the input clock to be as close as
	 * possible, but no greater than, new_clock << i.
	 */
	for (i = min(9, ilog2(UINT_MAX / new_clock)); i >= 0; i--) {
		freq = clk_round_rate(priv->clk, new_clock << i);
		if (freq > (new_clock << i)) {
			/* Too fast; look for a slightly slower option */
			freq = clk_round_rate(priv->clk,
					      (new_clock << i) / 4 * 3);
			if (freq > (new_clock << i))
				continue;
		}

		diff = new_clock - (freq >> i);
		if (diff <= diff_min) {
			best_freq = freq;
			diff_min = diff;
		}
	}

	clk_set_rate(priv->clk, best_freq);

	return clk_get_rate(priv->clk);
}

static void renesas_sdhi_set_clock(struct tmio_mmc_host *host,
				   unsigned int new_clock)
{
	u32 clk = 0, clock;

	sd_ctrl_write16(host, CTL_SD_CARD_CLK_CTL, ~CLK_CTL_SCLKEN &
		sd_ctrl_read16(host, CTL_SD_CARD_CLK_CTL));

	if (new_clock == 0) {
		host->mmc->actual_clock = 0;
		goto out;
	}

	host->mmc->actual_clock = renesas_sdhi_clk_update(host, new_clock);
	clock = host->mmc->actual_clock / 512;

	for (clk = 0x80000080; new_clock >= (clock << 1); clk >>= 1)
		clock <<= 1;

	/* 1/1 clock is option */
	if ((host->pdata->flags & TMIO_MMC_CLK_ACTUAL) && ((clk >> 22) & 0x1)) {
		if (!(host->mmc->ios.timing == MMC_TIMING_MMC_HS400))
			clk |= 0xff;
		else
			clk &= ~0xff;
	}

	sd_ctrl_write16(host, CTL_SD_CARD_CLK_CTL, clk & CLK_CTL_DIV_MASK);
	if (!(host->pdata->flags & TMIO_MMC_MIN_RCAR2))
		usleep_range(10000, 11000);

	sd_ctrl_write16(host, CTL_SD_CARD_CLK_CTL, CLK_CTL_SCLKEN |
		sd_ctrl_read16(host, CTL_SD_CARD_CLK_CTL));

out:
	/* HW engineers overrode docs: no sleep needed on R-Car2+ */
	if (!(host->pdata->flags & TMIO_MMC_MIN_RCAR2))
		usleep_range(10000, 11000);
}

static void renesas_sdhi_clk_disable(struct tmio_mmc_host *host)
{
	struct renesas_sdhi *priv = host_to_priv(host);

	clk_disable_unprepare(priv->clk_cd);
}

static int renesas_sdhi_card_busy(struct mmc_host *mmc)
{
	struct tmio_mmc_host *host = mmc_priv(mmc);

	return !(sd_ctrl_read16_and_16_as_32(host, CTL_STATUS) &
		 TMIO_STAT_DAT0);
}

static int renesas_sdhi_start_signal_voltage_switch(struct mmc_host *mmc,
						    struct mmc_ios *ios)
{
	struct tmio_mmc_host *host = mmc_priv(mmc);
	struct renesas_sdhi *priv = host_to_priv(host);
	struct pinctrl_state *pin_state;
	int ret;

	switch (ios->signal_voltage) {
	case MMC_SIGNAL_VOLTAGE_330:
		pin_state = priv->pins_default;
		break;
	case MMC_SIGNAL_VOLTAGE_180:
		pin_state = priv->pins_uhs;
		break;
	default:
		return -EINVAL;
	}

	/*
	 * If anything is missing, assume signal voltage is fixed at
	 * 3.3V and succeed/fail accordingly.
	 */
	if (IS_ERR(priv->pinctrl) || IS_ERR(pin_state))
		return ios->signal_voltage ==
			MMC_SIGNAL_VOLTAGE_330 ? 0 : -EINVAL;

	ret = mmc_regulator_set_vqmmc(host->mmc, ios);
	if (ret < 0)
		return ret;

	return pinctrl_select_state(priv->pinctrl, pin_state);
}

/* SCC registers */
#define SH_MOBILE_SDHI_SCC_DTCNTL	0x000
#define SH_MOBILE_SDHI_SCC_TAPSET	0x002
#define SH_MOBILE_SDHI_SCC_DT2FF	0x004
#define SH_MOBILE_SDHI_SCC_CKSEL	0x006
#define SH_MOBILE_SDHI_SCC_RVSCNTL	0x008
#define SH_MOBILE_SDHI_SCC_RVSREQ	0x00A
#define SH_MOBILE_SDHI_SCC_SMPCMP       0x00C
#define SH_MOBILE_SDHI_SCC_TMPPORT2	0x00E
#define SH_MOBILE_SDHI_SCC_TMPPORT3	0x014
#define SH_MOBILE_SDHI_SCC_TMPPORT4	0x016
#define SH_MOBILE_SDHI_SCC_TMPPORT5	0x018
#define SH_MOBILE_SDHI_SCC_TMPPORT6	0x01A
#define SH_MOBILE_SDHI_SCC_TMPPORT7	0x01C

#define SH_MOBILE_SDHI_SCC_DTCNTL_TAPEN		BIT(0)
#define SH_MOBILE_SDHI_SCC_DTCNTL_TAPNUM_SHIFT	16
#define SH_MOBILE_SDHI_SCC_DTCNTL_TAPNUM_MASK	0xff

#define SH_MOBILE_SDHI_SCC_CKSEL_DTSEL		BIT(0)

#define SH_MOBILE_SDHI_SCC_RVSCNTL_RVSEN	BIT(0)

#define SH_MOBILE_SDHI_SCC_RVSREQ_REQTAPDOWN	BIT(0)
#define SH_MOBILE_SDHI_SCC_RVSREQ_REQTAPUP	BIT(1)
#define SH_MOBILE_SDHI_SCC_RVSREQ_RVSERR	BIT(2)

#define SH_MOBILE_SDHI_SCC_SMPCMP_CMD_REQDOWN	BIT(8)
#define SH_MOBILE_SDHI_SCC_SMPCMP_CMD_REQUP	BIT(24)
#define SH_MOBILE_SDHI_SCC_SMPCMP_CMD_ERR	(BIT(8) | BIT(24))

#define SH_MOBILE_SDHI_SCC_TMPPORT2_HS400OSEL	BIT(4)
#define SH_MOBILE_SDHI_SCC_TMPPORT2_HS400EN	BIT(31)

/* Definitions for values the SH_MOBILE_SDHI_SCC_TMPPORT4 register */
#define SH_MOBILE_SDHI_SCC_TMPPORT4_DLL_ACC_START	BIT(0)

/* Definitions for values the SH_MOBILE_SDHI_SCC_TMPPORT5 register */
#define SH_MOBILE_SDHI_SCC_TMPPORT5_DLL_RW_SEL_R	BIT(8)
#define SH_MOBILE_SDHI_SCC_TMPPORT5_DLL_RW_SEL_W	(0 << 8)
#define SH_MOBILE_SDHI_SCC_TMPPORT5_DLL_ADR_MASK	0x3F

/* Definitions for values the SH_MOBILE_SDHI_SCC register */
#define SH_MOBILE_SDHI_SCC_TMPPORT_DISABLE_WP_CODE	0xa5000000
#define SH_MOBILE_SDHI_SCC_TMPPORT_CALIB_CODE_MASK	0x1f
#define SH_MOBILE_SDHI_SCC_TMPPORT_MANUAL_MODE		BIT(7)

static const u8 r8a7796_es13_calib_table[2][SDHI_CALIB_TABLE_MAX] = {
	{ 3,  3,  3,  3,  3,  3,  3,  4,  4,  5,  6,  7,  8,  9, 10, 15,
	 16, 16, 16, 16, 16, 16, 17, 18, 18, 19, 20, 21, 22, 23, 24, 25 },
	{ 5,  5,  5,  5,  5,  5,  5,  5,  5,  5,  5,  5,  6,  7,  8, 11,
	 12, 17, 18, 18, 18, 18, 18, 18, 18, 19, 20, 21, 22, 23, 25, 25 }
};

static const u8 r8a77965_calib_table[2][SDHI_CALIB_TABLE_MAX] = {
	{ 1,  2,  6,  6,  7,  8,  9, 10, 11, 12, 13, 14, 15, 15, 15, 16,
	 17, 18, 19, 20, 21, 22, 23, 24, 25, 25, 26, 27, 28, 29, 30, 31 },
	{ 2,  3,  4,  4,  5,  6,  7,  9, 10, 11, 12, 13, 14, 15, 16, 17,
	 17, 17, 20, 21, 22, 23, 24, 25, 27, 28, 29, 30, 31, 31, 31, 31 }
};

static const u8 r8a77990_calib_table[2][SDHI_CALIB_TABLE_MAX] = {
	{ 0,  0,  0,  0,  0,  0,  0,  0,  0,  0,  0,  0,  0,  0,  0,  0,
	  0,  0,  0,  0,  0,  0,  0,  0,  0,  0,  0,  0,  0,  0,  0,  0 },
	{ 0,  0,  0,  1,  2,  3,  3,  4,  4,  4,  5,  5,  6,  8,  9, 10,
	 11, 12, 13, 15, 16, 17, 17, 18, 18, 19, 20, 22, 24, 25, 26, 26 }
};

static inline u32 sd_scc_read32(struct tmio_mmc_host *host,
				struct renesas_sdhi *priv, int addr)
{
	return readl(priv->scc_ctl + (addr << host->bus_shift));
}

static inline void sd_scc_write32(struct tmio_mmc_host *host,
				  struct renesas_sdhi *priv,
				  int addr, u32 val)
{
	writel(val, priv->scc_ctl + (addr << host->bus_shift));
}

static unsigned int renesas_sdhi_init_tuning(struct tmio_mmc_host *host)
{
	struct renesas_sdhi *priv;

	priv = host_to_priv(host);

	/* Initialize SCC */
	sd_ctrl_write32_as_16_and_16(host, CTL_STATUS, 0x0);

	sd_ctrl_write16(host, CTL_SD_CARD_CLK_CTL, ~CLK_CTL_SCLKEN &
			sd_ctrl_read16(host, CTL_SD_CARD_CLK_CTL));

	/* set sampling clock selection range */
	sd_scc_write32(host, priv, SH_MOBILE_SDHI_SCC_DTCNTL,
		       SH_MOBILE_SDHI_SCC_DTCNTL_TAPEN |
		       0x8 << SH_MOBILE_SDHI_SCC_DTCNTL_TAPNUM_SHIFT);

	sd_scc_write32(host, priv, SH_MOBILE_SDHI_SCC_CKSEL,
		       SH_MOBILE_SDHI_SCC_CKSEL_DTSEL |
		       sd_scc_read32(host, priv, SH_MOBILE_SDHI_SCC_CKSEL));

	sd_scc_write32(host, priv, SH_MOBILE_SDHI_SCC_RVSCNTL,
		       ~SH_MOBILE_SDHI_SCC_RVSCNTL_RVSEN &
		       sd_scc_read32(host, priv, SH_MOBILE_SDHI_SCC_RVSCNTL));

	sd_scc_write32(host, priv, SH_MOBILE_SDHI_SCC_DT2FF, priv->scc_tappos);

	sd_ctrl_write16(host, CTL_SD_CARD_CLK_CTL, CLK_CTL_SCLKEN |
			sd_ctrl_read16(host, CTL_SD_CARD_CLK_CTL));

	/* Read TAPNUM */
	return (sd_scc_read32(host, priv, SH_MOBILE_SDHI_SCC_DTCNTL) >>
		SH_MOBILE_SDHI_SCC_DTCNTL_TAPNUM_SHIFT) &
		SH_MOBILE_SDHI_SCC_DTCNTL_TAPNUM_MASK;
}

static void renesas_sdhi_hs400_complete(struct mmc_host *mmc)
{
	struct tmio_mmc_host *host = mmc_priv(mmc);
	struct renesas_sdhi *priv = host_to_priv(host);
	u32 bad_taps = priv->quirks ? priv->quirks->hs400_bad_taps : 0;
	bool use_4tap = priv->quirks && priv->quirks->hs400_4taps;

	sd_ctrl_write16(host, CTL_SD_CARD_CLK_CTL, ~CLK_CTL_SCLKEN &
		sd_ctrl_read16(host, CTL_SD_CARD_CLK_CTL));

	/* Set HS400 mode */
	sd_ctrl_write16(host, CTL_SDIF_MODE, SDIF_MODE_HS400 |
			sd_ctrl_read16(host, CTL_SDIF_MODE));

	sd_scc_write32(host, priv, SH_MOBILE_SDHI_SCC_DT2FF,
		       priv->scc_tappos_hs400);

	/* Gen3 can't do automatic tap correction with HS400, so disable it */
	if (sd_ctrl_read16(host, CTL_VERSION) == SDHI_VER_GEN3_SDMMC)
		sd_scc_write32(host, priv, SH_MOBILE_SDHI_SCC_RVSCNTL,
			       ~SH_MOBILE_SDHI_SCC_RVSCNTL_RVSEN &
			       sd_scc_read32(host, priv, SH_MOBILE_SDHI_SCC_RVSCNTL));

	sd_scc_write32(host, priv, SH_MOBILE_SDHI_SCC_TMPPORT2,
		       (SH_MOBILE_SDHI_SCC_TMPPORT2_HS400EN |
			SH_MOBILE_SDHI_SCC_TMPPORT2_HS400OSEL) |
			sd_scc_read32(host, priv, SH_MOBILE_SDHI_SCC_TMPPORT2));

	/* Set the sampling clock selection range of HS400 mode */
	sd_scc_write32(host, priv, SH_MOBILE_SDHI_SCC_DTCNTL,
		       SH_MOBILE_SDHI_SCC_DTCNTL_TAPEN |
		       0x4 << SH_MOBILE_SDHI_SCC_DTCNTL_TAPNUM_SHIFT);

	/* Avoid bad TAP */
	if (bad_taps & BIT(priv->tap_set)) {
		u32 new_tap = (priv->tap_set + 1) % priv->tap_num;

		if (bad_taps & BIT(new_tap))
			new_tap = (priv->tap_set - 1) % priv->tap_num;

		if (bad_taps & BIT(new_tap)) {
			new_tap = priv->tap_set;
			dev_dbg(&host->pdev->dev, "Can't handle three bad tap in a row\n");
		}

		priv->tap_set = new_tap;
	}

	sd_scc_write32(host, priv, SH_MOBILE_SDHI_SCC_TAPSET,
		       priv->tap_set / (use_4tap ? 2 : 1));

	sd_scc_write32(host, priv, SH_MOBILE_SDHI_SCC_CKSEL,
		       SH_MOBILE_SDHI_SCC_CKSEL_DTSEL |
		       sd_scc_read32(host, priv, SH_MOBILE_SDHI_SCC_CKSEL));

	sd_ctrl_write16(host, CTL_SD_CARD_CLK_CTL, CLK_CTL_SCLKEN |
			sd_ctrl_read16(host, CTL_SD_CARD_CLK_CTL));

	if (priv->adjust_hs400_calib_table)
		priv->needs_adjust_hs400 = true;
}

static void renesas_sdhi_disable_scc(struct mmc_host *mmc)
{
	struct tmio_mmc_host *host = mmc_priv(mmc);
	struct renesas_sdhi *priv = host_to_priv(host);

	sd_ctrl_write16(host, CTL_SD_CARD_CLK_CTL, ~CLK_CTL_SCLKEN &
			sd_ctrl_read16(host, CTL_SD_CARD_CLK_CTL));

	sd_scc_write32(host, priv, SH_MOBILE_SDHI_SCC_CKSEL,
		       ~SH_MOBILE_SDHI_SCC_CKSEL_DTSEL &
		       sd_scc_read32(host, priv,
				     SH_MOBILE_SDHI_SCC_CKSEL));

	sd_scc_write32(host, priv, SH_MOBILE_SDHI_SCC_DTCNTL,
		       ~SH_MOBILE_SDHI_SCC_DTCNTL_TAPEN &
		       sd_scc_read32(host, priv,
				     SH_MOBILE_SDHI_SCC_DTCNTL));

	sd_ctrl_write16(host, CTL_SD_CARD_CLK_CTL, CLK_CTL_SCLKEN |
			sd_ctrl_read16(host, CTL_SD_CARD_CLK_CTL));
}

static u32 sd_scc_tmpport_read32(struct tmio_mmc_host *host,
				 struct renesas_sdhi *priv, u32 addr)
{
	/* read mode */
	sd_scc_write32(host, priv, SH_MOBILE_SDHI_SCC_TMPPORT5,
		       SH_MOBILE_SDHI_SCC_TMPPORT5_DLL_RW_SEL_R |
		       (SH_MOBILE_SDHI_SCC_TMPPORT5_DLL_ADR_MASK & addr));

	/* access start and stop */
	sd_scc_write32(host, priv, SH_MOBILE_SDHI_SCC_TMPPORT4,
		       SH_MOBILE_SDHI_SCC_TMPPORT4_DLL_ACC_START);
	sd_scc_write32(host, priv, SH_MOBILE_SDHI_SCC_TMPPORT4, 0);

	return sd_scc_read32(host, priv, SH_MOBILE_SDHI_SCC_TMPPORT7);
}

static void sd_scc_tmpport_write32(struct tmio_mmc_host *host,
				   struct renesas_sdhi *priv, u32 addr, u32 val)
{
	/* write mode */
	sd_scc_write32(host, priv, SH_MOBILE_SDHI_SCC_TMPPORT5,
		       SH_MOBILE_SDHI_SCC_TMPPORT5_DLL_RW_SEL_W |
		       (SH_MOBILE_SDHI_SCC_TMPPORT5_DLL_ADR_MASK & addr));

	sd_scc_write32(host, priv, SH_MOBILE_SDHI_SCC_TMPPORT6, val);

	/* access start and stop */
	sd_scc_write32(host, priv, SH_MOBILE_SDHI_SCC_TMPPORT4,
		       SH_MOBILE_SDHI_SCC_TMPPORT4_DLL_ACC_START);
	sd_scc_write32(host, priv, SH_MOBILE_SDHI_SCC_TMPPORT4, 0);
}

static void renesas_sdhi_adjust_hs400_mode_enable(struct tmio_mmc_host *host)
{
	struct renesas_sdhi *priv = host_to_priv(host);
	u32 calib_code;

	/* disable write protect */
	sd_scc_tmpport_write32(host, priv, 0x00,
			       SH_MOBILE_SDHI_SCC_TMPPORT_DISABLE_WP_CODE);
	/* read calibration code and adjust */
	calib_code = sd_scc_tmpport_read32(host, priv, 0x26);
	calib_code &= SH_MOBILE_SDHI_SCC_TMPPORT_CALIB_CODE_MASK;

	sd_scc_tmpport_write32(host, priv, 0x22,
			       SH_MOBILE_SDHI_SCC_TMPPORT_MANUAL_MODE |
			       priv->adjust_hs400_calib_table[calib_code]);

	/* set offset value to TMPPORT3, hardcoded to OFFSET0 (= 0x3) for now */
	sd_scc_write32(host, priv, SH_MOBILE_SDHI_SCC_TMPPORT3, 0x3);

	/* adjustment done, clear flag */
	priv->needs_adjust_hs400 = false;
}

static void renesas_sdhi_adjust_hs400_mode_disable(struct tmio_mmc_host *host)
{
	struct renesas_sdhi *priv = host_to_priv(host);

	/* disable write protect */
	sd_scc_tmpport_write32(host, priv, 0x00,
			       SH_MOBILE_SDHI_SCC_TMPPORT_DISABLE_WP_CODE);
	/* disable manual calibration */
	sd_scc_tmpport_write32(host, priv, 0x22, 0);
	/* clear offset value of TMPPORT3 */
	sd_scc_write32(host, priv, SH_MOBILE_SDHI_SCC_TMPPORT3, 0);
}

static void renesas_sdhi_reset_hs400_mode(struct tmio_mmc_host *host,
					  struct renesas_sdhi *priv)
{
	sd_ctrl_write16(host, CTL_SD_CARD_CLK_CTL, ~CLK_CTL_SCLKEN &
			sd_ctrl_read16(host, CTL_SD_CARD_CLK_CTL));

	/* Reset HS400 mode */
	sd_ctrl_write16(host, CTL_SDIF_MODE, ~SDIF_MODE_HS400 &
			sd_ctrl_read16(host, CTL_SDIF_MODE));

	sd_scc_write32(host, priv, SH_MOBILE_SDHI_SCC_DT2FF, priv->scc_tappos);

	sd_scc_write32(host, priv, SH_MOBILE_SDHI_SCC_TMPPORT2,
		       ~(SH_MOBILE_SDHI_SCC_TMPPORT2_HS400EN |
			 SH_MOBILE_SDHI_SCC_TMPPORT2_HS400OSEL) &
			sd_scc_read32(host, priv, SH_MOBILE_SDHI_SCC_TMPPORT2));

	if (priv->adjust_hs400_calib_table)
		renesas_sdhi_adjust_hs400_mode_disable(host);

	sd_ctrl_write16(host, CTL_SD_CARD_CLK_CTL, CLK_CTL_SCLKEN |
			sd_ctrl_read16(host, CTL_SD_CARD_CLK_CTL));
}

static int renesas_sdhi_prepare_hs400_tuning(struct mmc_host *mmc, struct mmc_ios *ios)
{
	struct tmio_mmc_host *host = mmc_priv(mmc);

	renesas_sdhi_reset_hs400_mode(host, host_to_priv(host));
	return 0;
}

/* only populated for TMIO_MMC_MIN_RCAR2 */
static void renesas_sdhi_reset(struct tmio_mmc_host *host)
{
	struct renesas_sdhi *priv = host_to_priv(host);
	u16 val;

	if (priv->scc_ctl) {
		renesas_sdhi_disable_scc(host->mmc);
		renesas_sdhi_reset_hs400_mode(host, priv);
		priv->needs_adjust_hs400 = false;

		sd_scc_write32(host, priv, SH_MOBILE_SDHI_SCC_RVSCNTL,
			       ~SH_MOBILE_SDHI_SCC_RVSCNTL_RVSEN &
			       sd_scc_read32(host, priv, SH_MOBILE_SDHI_SCC_RVSCNTL));
	}

	sd_ctrl_write32_as_16_and_16(host, CTL_IRQ_MASK, TMIO_MASK_INIT_RCAR2);

	if (sd_ctrl_read16(host, CTL_VERSION) >= SDHI_VER_GEN3_SD) {
		val = sd_ctrl_read16(host, CTL_SD_MEM_CARD_OPT);
		val |= CARD_OPT_EXTOP;
		sd_ctrl_write16(host, CTL_SD_MEM_CARD_OPT, val);
	}
}

<<<<<<< HEAD
=======
static unsigned int renesas_sdhi_gen3_get_cycles(struct tmio_mmc_host *host)
{
	u16 num, val = sd_ctrl_read16(host, CTL_SD_MEM_CARD_OPT);

	num = (val & CARD_OPT_TOP_MASK) >> CARD_OPT_TOP_SHIFT;
	return 1 << ((val & CARD_OPT_EXTOP ? 14 : 13) + num);

}

>>>>>>> 76ec55ca
#define SH_MOBILE_SDHI_MIN_TAP_ROW 3

static int renesas_sdhi_select_tuning(struct tmio_mmc_host *host)
{
	struct renesas_sdhi *priv = host_to_priv(host);
	unsigned int tap_start = 0, tap_end = 0, tap_cnt = 0, rs, re, i;
	unsigned int taps_size = priv->tap_num * 2, min_tap_row;
	unsigned long *bitmap;

	sd_scc_write32(host, priv, SH_MOBILE_SDHI_SCC_RVSREQ, 0);

	/*
	 * When tuning CMD19 is issued twice for each tap, merge the
	 * result requiring the tap to be good in both runs before
	 * considering it for tuning selection.
	 */
	for (i = 0; i < taps_size; i++) {
		int offset = priv->tap_num * (i < priv->tap_num ? 1 : -1);

		if (!test_bit(i, priv->taps))
			clear_bit(i + offset, priv->taps);

		if (!test_bit(i, priv->smpcmp))
			clear_bit(i + offset, priv->smpcmp);
	}

	/*
	 * If all TAP are OK, the sampling clock position is selected by
	 * identifying the change point of data.
	 */
	if (bitmap_full(priv->taps, taps_size)) {
		bitmap = priv->smpcmp;
		min_tap_row = 1;
	} else {
		bitmap = priv->taps;
		min_tap_row = SH_MOBILE_SDHI_MIN_TAP_ROW;
	}

	/*
	 * Find the longest consecutive run of successful probes. If that
	 * is at least SH_MOBILE_SDHI_MIN_TAP_ROW probes long then use the
	 * center index as the tap, otherwise bail out.
	 */
	bitmap_for_each_set_region(bitmap, rs, re, 0, taps_size) {
		if (re - rs > tap_cnt) {
			tap_end = re;
			tap_start = rs;
			tap_cnt = tap_end - tap_start;
		}
	}

	if (tap_cnt >= min_tap_row)
		priv->tap_set = (tap_start + tap_end) / 2 % priv->tap_num;
	else
		return -EIO;

	/* Set SCC */
	sd_scc_write32(host, priv, SH_MOBILE_SDHI_SCC_TAPSET, priv->tap_set);

	/* Enable auto re-tuning */
	sd_scc_write32(host, priv, SH_MOBILE_SDHI_SCC_RVSCNTL,
		       SH_MOBILE_SDHI_SCC_RVSCNTL_RVSEN |
		       sd_scc_read32(host, priv, SH_MOBILE_SDHI_SCC_RVSCNTL));

	return 0;
}

static int renesas_sdhi_execute_tuning(struct mmc_host *mmc, u32 opcode)
{
	struct tmio_mmc_host *host = mmc_priv(mmc);
	struct renesas_sdhi *priv = host_to_priv(host);
	int i, ret;

	priv->tap_num = renesas_sdhi_init_tuning(host);
	if (!priv->tap_num)
		return 0; /* Tuning is not supported */

	if (priv->tap_num * 2 >= sizeof(priv->taps) * BITS_PER_BYTE) {
		dev_err(&host->pdev->dev,
			"Too many taps, please update 'taps' in tmio_mmc_host!\n");
		return -EINVAL;
	}

	bitmap_zero(priv->taps, priv->tap_num * 2);
	bitmap_zero(priv->smpcmp, priv->tap_num * 2);

	/* Issue CMD19 twice for each tap */
	for (i = 0; i < 2 * priv->tap_num; i++) {
		/* Set sampling clock position */
		sd_scc_write32(host, priv, SH_MOBILE_SDHI_SCC_TAPSET, i % priv->tap_num);

		if (mmc_send_tuning(mmc, opcode, NULL) == 0)
			set_bit(i, priv->taps);

		if (sd_scc_read32(host, priv, SH_MOBILE_SDHI_SCC_SMPCMP) == 0)
			set_bit(i, priv->smpcmp);
	}

	ret = renesas_sdhi_select_tuning(host);
	if (ret < 0)
		renesas_sdhi_reset(host);
	return ret;
}

static bool renesas_sdhi_manual_correction(struct tmio_mmc_host *host, bool use_4tap)
{
	struct renesas_sdhi *priv = host_to_priv(host);
	unsigned int new_tap = priv->tap_set, error_tap = priv->tap_set;
	u32 val;

	val = sd_scc_read32(host, priv, SH_MOBILE_SDHI_SCC_RVSREQ);
	if (!val)
		return false;

	sd_scc_write32(host, priv, SH_MOBILE_SDHI_SCC_RVSREQ, 0);

	/* Change TAP position according to correction status */
	if (sd_ctrl_read16(host, CTL_VERSION) == SDHI_VER_GEN3_SDMMC &&
	    host->mmc->ios.timing == MMC_TIMING_MMC_HS400) {
		u32 bad_taps = priv->quirks ? priv->quirks->hs400_bad_taps : 0;
		/*
		 * With HS400, the DAT signal is based on DS, not CLK.
		 * Therefore, use only CMD status.
		 */
		u32 smpcmp = sd_scc_read32(host, priv, SH_MOBILE_SDHI_SCC_SMPCMP) &
					   SH_MOBILE_SDHI_SCC_SMPCMP_CMD_ERR;
		if (!smpcmp) {
			return false;	/* no error in CMD signal */
		} else if (smpcmp == SH_MOBILE_SDHI_SCC_SMPCMP_CMD_REQUP) {
			new_tap++;
			error_tap--;
		} else if (smpcmp == SH_MOBILE_SDHI_SCC_SMPCMP_CMD_REQDOWN) {
			new_tap--;
			error_tap++;
		} else {
			return true;	/* need retune */
		}

		/*
		 * When new_tap is a bad tap, we cannot change. Then, we compare
		 * with the HS200 tuning result. When smpcmp[error_tap] is OK,
		 * we can at least retune.
		 */
		if (bad_taps & BIT(new_tap % priv->tap_num))
			return test_bit(error_tap % priv->tap_num, priv->smpcmp);
	} else {
		if (val & SH_MOBILE_SDHI_SCC_RVSREQ_RVSERR)
			return true;    /* need retune */
		else if (val & SH_MOBILE_SDHI_SCC_RVSREQ_REQTAPUP)
			new_tap++;
		else if (val & SH_MOBILE_SDHI_SCC_RVSREQ_REQTAPDOWN)
			new_tap--;
		else
			return false;
	}

	priv->tap_set = (new_tap % priv->tap_num);
	sd_scc_write32(host, priv, SH_MOBILE_SDHI_SCC_TAPSET,
		       priv->tap_set / (use_4tap ? 2 : 1));

	return false;
}

static bool renesas_sdhi_auto_correction(struct tmio_mmc_host *host)
{
	struct renesas_sdhi *priv = host_to_priv(host);

	/* Check SCC error */
	if (sd_scc_read32(host, priv, SH_MOBILE_SDHI_SCC_RVSREQ) &
	    SH_MOBILE_SDHI_SCC_RVSREQ_RVSERR) {
		sd_scc_write32(host, priv, SH_MOBILE_SDHI_SCC_RVSREQ, 0);
		return true;
	}

	return false;
}

static bool renesas_sdhi_check_scc_error(struct tmio_mmc_host *host)
{
	struct renesas_sdhi *priv = host_to_priv(host);
	bool use_4tap = priv->quirks && priv->quirks->hs400_4taps;

	/*
	 * Skip checking SCC errors when running on 4 taps in HS400 mode as
	 * any retuning would still result in the same 4 taps being used.
	 */
	if (!(host->mmc->ios.timing == MMC_TIMING_UHS_SDR104) &&
	    !(host->mmc->ios.timing == MMC_TIMING_MMC_HS200) &&
	    !(host->mmc->ios.timing == MMC_TIMING_MMC_HS400 && !use_4tap))
		return false;

	if (mmc_doing_tune(host->mmc))
		return false;

	if (sd_scc_read32(host, priv, SH_MOBILE_SDHI_SCC_RVSCNTL) &
	    SH_MOBILE_SDHI_SCC_RVSCNTL_RVSEN)
		return renesas_sdhi_auto_correction(host);

	return renesas_sdhi_manual_correction(host, use_4tap);
}

static int renesas_sdhi_wait_idle(struct tmio_mmc_host *host, u32 bit)
{
	int timeout = 1000;
	/* CBSY is set when busy, SCLKDIVEN is cleared when busy */
	u32 wait_state = (bit == TMIO_STAT_CMD_BUSY ? TMIO_STAT_CMD_BUSY : 0);

	while (--timeout && (sd_ctrl_read16_and_16_as_32(host, CTL_STATUS)
			      & bit) == wait_state)
		udelay(1);

	if (!timeout) {
		dev_warn(&host->pdev->dev, "timeout waiting for SD bus idle\n");
		return -EBUSY;
	}

	return 0;
}

static int renesas_sdhi_write16_hook(struct tmio_mmc_host *host, int addr)
{
	u32 bit = TMIO_STAT_SCLKDIVEN;

	switch (addr) {
	case CTL_SD_CMD:
	case CTL_STOP_INTERNAL_ACTION:
	case CTL_XFER_BLK_COUNT:
	case CTL_SD_XFER_LEN:
	case CTL_SD_MEM_CARD_OPT:
	case CTL_TRANSACTION_CTL:
	case CTL_DMA_ENABLE:
	case CTL_HOST_MODE:
		if (host->pdata->flags & TMIO_MMC_HAVE_CBSY)
			bit = TMIO_STAT_CMD_BUSY;
		fallthrough;
	case CTL_SD_CARD_CLK_CTL:
		return renesas_sdhi_wait_idle(host, bit);
	}

	return 0;
}

static int renesas_sdhi_multi_io_quirk(struct mmc_card *card,
				       unsigned int direction, int blk_size)
{
	/*
	 * In Renesas controllers, when performing a
	 * multiple block read of one or two blocks,
	 * depending on the timing with which the
	 * response register is read, the response
	 * value may not be read properly.
	 * Use single block read for this HW bug
	 */
	if ((direction == MMC_DATA_READ) &&
	    blk_size == 2)
		return 1;

	return blk_size;
}

static void renesas_sdhi_fixup_request(struct tmio_mmc_host *host, struct mmc_request *mrq)
{
	struct renesas_sdhi *priv = host_to_priv(host);

	if (priv->needs_adjust_hs400 && mrq->cmd->opcode == MMC_SEND_STATUS)
		renesas_sdhi_adjust_hs400_mode_enable(host);
}
static void renesas_sdhi_enable_dma(struct tmio_mmc_host *host, bool enable)
{
	/* Iff regs are 8 byte apart, sdbuf is 64 bit. Otherwise always 32. */
	int width = (host->bus_shift == 2) ? 64 : 32;

	sd_ctrl_write16(host, CTL_DMA_ENABLE, enable ? DMA_ENABLE_DMASDRW : 0);
	renesas_sdhi_sdbuf_width(host, enable ? width : 16);
}

static const struct renesas_sdhi_quirks sdhi_quirks_4tap_nohs400 = {
	.hs400_disabled = true,
	.hs400_4taps = true,
};

static const struct renesas_sdhi_quirks sdhi_quirks_4tap = {
	.hs400_4taps = true,
	.hs400_bad_taps = BIT(2) | BIT(3) | BIT(6) | BIT(7),
};

static const struct renesas_sdhi_quirks sdhi_quirks_nohs400 = {
	.hs400_disabled = true,
};

static const struct renesas_sdhi_quirks sdhi_quirks_bad_taps1357 = {
	.hs400_bad_taps = BIT(1) | BIT(3) | BIT(5) | BIT(7),
};

static const struct renesas_sdhi_quirks sdhi_quirks_bad_taps2367 = {
	.hs400_bad_taps = BIT(2) | BIT(3) | BIT(6) | BIT(7),
};

static const struct renesas_sdhi_quirks sdhi_quirks_r8a7796_es13 = {
	.hs400_4taps = true,
	.hs400_bad_taps = BIT(2) | BIT(3) | BIT(6) | BIT(7),
	.hs400_calib_table = r8a7796_es13_calib_table,
};

static const struct renesas_sdhi_quirks sdhi_quirks_r8a77965 = {
	.hs400_bad_taps = BIT(2) | BIT(3) | BIT(6) | BIT(7),
	.hs400_calib_table = r8a77965_calib_table,
};

static const struct renesas_sdhi_quirks sdhi_quirks_r8a77990 = {
	.hs400_calib_table = r8a77990_calib_table,
};

/*
 * Note for r8a7796 / r8a774a1: we can't distinguish ES1.1 and 1.2 as of now.
 * So, we want to treat them equally and only have a match for ES1.2 to enforce
 * this if there ever will be a way to distinguish ES1.2.
 */
static const struct soc_device_attribute sdhi_quirks_match[]  = {
	{ .soc_id = "r8a774a1", .revision = "ES1.[012]", .data = &sdhi_quirks_4tap_nohs400 },
	{ .soc_id = "r8a7795", .revision = "ES1.*", .data = &sdhi_quirks_4tap_nohs400 },
	{ .soc_id = "r8a7795", .revision = "ES2.0", .data = &sdhi_quirks_4tap },
	{ .soc_id = "r8a7795", .revision = "ES3.*", .data = &sdhi_quirks_bad_taps2367 },
	{ .soc_id = "r8a7796", .revision = "ES1.[012]", .data = &sdhi_quirks_4tap_nohs400 },
	{ .soc_id = "r8a7796", .revision = "ES1.*", .data = &sdhi_quirks_r8a7796_es13 },
	{ .soc_id = "r8a7796", .revision = "ES3.*", .data = &sdhi_quirks_bad_taps1357 },
	{ .soc_id = "r8a77965", .data = &sdhi_quirks_r8a77965 },
	{ .soc_id = "r8a77980", .data = &sdhi_quirks_nohs400 },
	{ .soc_id = "r8a77990", .data = &sdhi_quirks_r8a77990 },
	{ /* Sentinel. */ },
};

int renesas_sdhi_probe(struct platform_device *pdev,
		       const struct tmio_mmc_dma_ops *dma_ops)
{
	struct tmio_mmc_data *mmd = pdev->dev.platform_data;
	const struct renesas_sdhi_quirks *quirks = NULL;
	const struct renesas_sdhi_of_data *of_data;
	const struct soc_device_attribute *attr;
	struct tmio_mmc_data *mmc_data;
	struct tmio_mmc_dma *dma_priv;
	struct tmio_mmc_host *host;
	struct renesas_sdhi *priv;
	int num_irqs, irq, ret, i;
	struct resource *res;
	u16 ver;

	of_data = of_device_get_match_data(&pdev->dev);

	attr = soc_device_match(sdhi_quirks_match);
	if (attr)
		quirks = attr->data;

	res = platform_get_resource(pdev, IORESOURCE_MEM, 0);
	if (!res)
		return -EINVAL;

	priv = devm_kzalloc(&pdev->dev, sizeof(struct renesas_sdhi),
			    GFP_KERNEL);
	if (!priv)
		return -ENOMEM;

	priv->quirks = quirks;
	mmc_data = &priv->mmc_data;
	dma_priv = &priv->dma_priv;

	priv->clk = devm_clk_get(&pdev->dev, NULL);
	if (IS_ERR(priv->clk)) {
		ret = PTR_ERR(priv->clk);
		dev_err(&pdev->dev, "cannot get clock: %d\n", ret);
		return ret;
	}

	/*
	 * Some controllers provide a 2nd clock just to run the internal card
	 * detection logic. Unfortunately, the existing driver architecture does
	 * not support a separation of clocks for runtime PM usage. When
	 * native hotplug is used, the tmio driver assumes that the core
	 * must continue to run for card detect to stay active, so we cannot
	 * disable it.
	 * Additionally, it is prohibited to supply a clock to the core but not
	 * to the card detect circuit. That leaves us with if separate clocks
	 * are presented, we must treat them both as virtually 1 clock.
	 */
	priv->clk_cd = devm_clk_get(&pdev->dev, "cd");
	if (IS_ERR(priv->clk_cd))
		priv->clk_cd = NULL;

	priv->pinctrl = devm_pinctrl_get(&pdev->dev);
	if (!IS_ERR(priv->pinctrl)) {
		priv->pins_default = pinctrl_lookup_state(priv->pinctrl,
						PINCTRL_STATE_DEFAULT);
		priv->pins_uhs = pinctrl_lookup_state(priv->pinctrl,
						"state_uhs");
	}

	host = tmio_mmc_host_alloc(pdev, mmc_data);
	if (IS_ERR(host))
		return PTR_ERR(host);

	if (of_data) {
		mmc_data->flags |= of_data->tmio_flags;
		mmc_data->ocr_mask = of_data->tmio_ocr_mask;
		mmc_data->capabilities |= of_data->capabilities;
		mmc_data->capabilities2 |= of_data->capabilities2;
		mmc_data->dma_rx_offset = of_data->dma_rx_offset;
		mmc_data->max_blk_count = of_data->max_blk_count;
		mmc_data->max_segs = of_data->max_segs;
		dma_priv->dma_buswidth = of_data->dma_buswidth;
		host->bus_shift = of_data->bus_shift;
	}

	host->write16_hook	= renesas_sdhi_write16_hook;
	host->clk_enable	= renesas_sdhi_clk_enable;
	host->clk_disable	= renesas_sdhi_clk_disable;
	host->set_clock		= renesas_sdhi_set_clock;
	host->multi_io_quirk	= renesas_sdhi_multi_io_quirk;
	host->dma_ops		= dma_ops;

	if (quirks && quirks->hs400_disabled)
		host->mmc->caps2 &= ~(MMC_CAP2_HS400 | MMC_CAP2_HS400_ES);

	/* For some SoC, we disable internal WP. GPIO may override this */
	if (mmc_can_gpio_ro(host->mmc))
		mmc_data->capabilities2 &= ~MMC_CAP2_NO_WRITE_PROTECT;

	/* SDR speeds are only available on Gen2+ */
	if (mmc_data->flags & TMIO_MMC_MIN_RCAR2) {
		/* card_busy caused issues on r8a73a4 (pre-Gen2) CD-less SDHI */
		host->ops.card_busy = renesas_sdhi_card_busy;
		host->ops.start_signal_voltage_switch =
			renesas_sdhi_start_signal_voltage_switch;
		host->sdcard_irq_setbit_mask = TMIO_STAT_ALWAYS_SET_27;
<<<<<<< HEAD

		if (of_data && of_data->scc_offset) {
			priv->scc_ctl = host->ctl + of_data->scc_offset;
			host->reset = renesas_sdhi_reset;
		}
=======
		host->reset = renesas_sdhi_reset;
>>>>>>> 76ec55ca
	}

	/* Orginally registers were 16 bit apart, could be 32 or 64 nowadays */
	if (!host->bus_shift && resource_size(res) > 0x100) /* old way to determine the shift */
		host->bus_shift = 1;

	if (mmd)
		*mmc_data = *mmd;

	dma_priv->filter = shdma_chan_filter;
	dma_priv->enable = renesas_sdhi_enable_dma;

	mmc_data->alignment_shift = 1; /* 2-byte alignment */
	mmc_data->capabilities |= MMC_CAP_MMC_HIGHSPEED;

	/*
	 * All SDHI blocks support 2-byte and larger block sizes in 4-bit
	 * bus width mode.
	 */
	mmc_data->flags |= TMIO_MMC_BLKSZ_2BYTES;

	/*
	 * All SDHI blocks support SDIO IRQ signalling.
	 */
	mmc_data->flags |= TMIO_MMC_SDIO_IRQ;

	/* All SDHI have CMD12 control bit */
	mmc_data->flags |= TMIO_MMC_HAVE_CMD12_CTRL;

	/* All SDHI have SDIO status bits which must be 1 */
	mmc_data->flags |= TMIO_MMC_SDIO_STATUS_SETBITS;

	/* All SDHI support HW busy detection */
	mmc_data->flags |= TMIO_MMC_USE_BUSY_TIMEOUT;

	dev_pm_domain_start(&pdev->dev);

	ret = renesas_sdhi_clk_enable(host);
	if (ret)
		goto efree;

	ver = sd_ctrl_read16(host, CTL_VERSION);
	/* GEN2_SDR104 is first known SDHI to use 32bit block count */
	if (ver < SDHI_VER_GEN2_SDR104 && mmc_data->max_blk_count > U16_MAX)
		mmc_data->max_blk_count = U16_MAX;

	/* One Gen2 SDHI incarnation does NOT have a CBSY bit */
	if (ver == SDHI_VER_GEN2_SDR50)
		mmc_data->flags &= ~TMIO_MMC_HAVE_CBSY;

	if (ver == SDHI_VER_GEN3_SDMMC && quirks && quirks->hs400_calib_table) {
		host->fixup_request = renesas_sdhi_fixup_request;
		priv->adjust_hs400_calib_table = *(
			res->start == SDHI_GEN3_MMC0_ADDR ?
			quirks->hs400_calib_table :
			quirks->hs400_calib_table + 1);
	}

	/* these have an EXTOP bit */
	if (ver >= SDHI_VER_GEN3_SD)
		host->get_timeout_cycles = renesas_sdhi_gen3_get_cycles;

	/* Enable tuning iff we have an SCC and a supported mode */
	if (of_data && of_data->scc_offset &&
	    (host->mmc->caps & MMC_CAP_UHS_SDR104 ||
	     host->mmc->caps2 & (MMC_CAP2_HS200_1_8V_SDR |
				 MMC_CAP2_HS400_1_8V))) {
		const struct renesas_sdhi_scc *taps = of_data->taps;
		bool use_4tap = priv->quirks && priv->quirks->hs400_4taps;
		bool hit = false;

		for (i = 0; i < of_data->taps_num; i++) {
			if (taps[i].clk_rate == 0 ||
			    taps[i].clk_rate == host->mmc->f_max) {
				priv->scc_tappos = taps->tap;
				priv->scc_tappos_hs400 = use_4tap ?
							 taps->tap_hs400_4tap :
							 taps->tap;
				hit = true;
				break;
			}
		}

		if (!hit)
			dev_warn(&host->pdev->dev, "Unknown clock rate for tuning\n");

		priv->scc_ctl = host->ctl + of_data->scc_offset;
		host->check_retune = renesas_sdhi_check_scc_error;
		host->ops.execute_tuning = renesas_sdhi_execute_tuning;
		host->ops.prepare_hs400_tuning = renesas_sdhi_prepare_hs400_tuning;
		host->ops.hs400_downgrade = renesas_sdhi_disable_scc;
		host->ops.hs400_complete = renesas_sdhi_hs400_complete;
	}

	ret = tmio_mmc_host_probe(host);
	if (ret < 0)
		goto edisclk;

	num_irqs = platform_irq_count(pdev);
	if (num_irqs < 0) {
		ret = num_irqs;
		goto eirq;
	}

	/* There must be at least one IRQ source */
	if (!num_irqs) {
		ret = -ENXIO;
		goto eirq;
	}

	for (i = 0; i < num_irqs; i++) {
		irq = platform_get_irq(pdev, i);
		if (irq < 0) {
			ret = irq;
			goto eirq;
		}

		ret = devm_request_irq(&pdev->dev, irq, tmio_mmc_irq, 0,
				       dev_name(&pdev->dev), host);
		if (ret)
			goto eirq;
	}

	dev_info(&pdev->dev, "%s base at %pa, max clock rate %u MHz\n",
		 mmc_hostname(host->mmc), &res->start, host->mmc->f_max / 1000000);

	return ret;

eirq:
	tmio_mmc_host_remove(host);
edisclk:
	renesas_sdhi_clk_disable(host);
efree:
	tmio_mmc_host_free(host);

	return ret;
}
EXPORT_SYMBOL_GPL(renesas_sdhi_probe);

int renesas_sdhi_remove(struct platform_device *pdev)
{
	struct tmio_mmc_host *host = platform_get_drvdata(pdev);

	tmio_mmc_host_remove(host);
	renesas_sdhi_clk_disable(host);
	tmio_mmc_host_free(host);

	return 0;
}
EXPORT_SYMBOL_GPL(renesas_sdhi_remove);

MODULE_LICENSE("GPL v2");<|MERGE_RESOLUTION|>--- conflicted
+++ resolved
@@ -582,8 +582,6 @@
 	}
 }
 
-<<<<<<< HEAD
-=======
 static unsigned int renesas_sdhi_gen3_get_cycles(struct tmio_mmc_host *host)
 {
 	u16 num, val = sd_ctrl_read16(host, CTL_SD_MEM_CARD_OPT);
@@ -593,7 +591,6 @@
 
 }
 
->>>>>>> 76ec55ca
 #define SH_MOBILE_SDHI_MIN_TAP_ROW 3
 
 static int renesas_sdhi_select_tuning(struct tmio_mmc_host *host)
@@ -1027,15 +1024,7 @@
 		host->ops.start_signal_voltage_switch =
 			renesas_sdhi_start_signal_voltage_switch;
 		host->sdcard_irq_setbit_mask = TMIO_STAT_ALWAYS_SET_27;
-<<<<<<< HEAD
-
-		if (of_data && of_data->scc_offset) {
-			priv->scc_ctl = host->ctl + of_data->scc_offset;
-			host->reset = renesas_sdhi_reset;
-		}
-=======
 		host->reset = renesas_sdhi_reset;
->>>>>>> 76ec55ca
 	}
 
 	/* Orginally registers were 16 bit apart, could be 32 or 64 nowadays */

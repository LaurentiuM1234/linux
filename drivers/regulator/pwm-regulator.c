// SPDX-License-Identifier: GPL-2.0-only
/*
 * Regulator driver for PWM Regulators
 *
 * Copyright (C) 2014 - STMicroelectronics Inc.
 *
 * Author: Lee Jones <lee.jones@linaro.org>
 */

#include <linux/module.h>
#include <linux/init.h>
#include <linux/err.h>
#include <linux/platform_device.h>
#include <linux/regulator/driver.h>
#include <linux/regulator/machine.h>
#include <linux/regulator/of_regulator.h>
#include <linux/of.h>
#include <linux/pwm.h>
#include <linux/gpio/consumer.h>

struct pwm_continuous_reg_data {
	unsigned int min_uV_dutycycle;
	unsigned int max_uV_dutycycle;
	unsigned int dutycycle_unit;
};

struct pwm_regulator_data {
	/*  Shared */
	struct pwm_device *pwm;

	/* Voltage table */
	struct pwm_voltages *duty_cycle_table;

	/* Continuous mode info */
	struct pwm_continuous_reg_data continuous;

	/* regulator descriptor */
	struct regulator_desc desc;

	int state;

	/* Enable GPIO */
	struct gpio_desc *enb_gpio;
};

struct pwm_voltages {
	unsigned int uV;
	unsigned int dutycycle;
};

/*
 * Voltage table call-backs
 */
static void pwm_regulator_init_state(struct regulator_dev *rdev)
{
	struct pwm_regulator_data *drvdata = rdev_get_drvdata(rdev);
	struct pwm_state pwm_state;
	unsigned int dutycycle;
	int i;

	pwm_get_state(drvdata->pwm, &pwm_state);
	dutycycle = pwm_get_relative_duty_cycle(&pwm_state, 100);

	for (i = 0; i < rdev->desc->n_voltages; i++) {
		if (dutycycle == drvdata->duty_cycle_table[i].dutycycle) {
			drvdata->state = i;
			return;
		}
	}
}

static int pwm_regulator_get_voltage_sel(struct regulator_dev *rdev)
{
	struct pwm_regulator_data *drvdata = rdev_get_drvdata(rdev);

	if (drvdata->state < 0)
		pwm_regulator_init_state(rdev);

	return drvdata->state;
}

static int pwm_regulator_set_voltage_sel(struct regulator_dev *rdev,
					 unsigned selector)
{
	struct pwm_regulator_data *drvdata = rdev_get_drvdata(rdev);
	struct pwm_state pstate;
	int ret;

	pwm_init_state(drvdata->pwm, &pstate);
	pwm_set_relative_duty_cycle(&pstate,
			drvdata->duty_cycle_table[selector].dutycycle, 100);

	ret = pwm_apply_might_sleep(drvdata->pwm, &pstate);
	if (ret) {
		dev_err(&rdev->dev, "Failed to configure PWM: %d\n", ret);
		return ret;
	}

	drvdata->state = selector;

	return 0;
}

static int pwm_regulator_list_voltage(struct regulator_dev *rdev,
				      unsigned selector)
{
	struct pwm_regulator_data *drvdata = rdev_get_drvdata(rdev);

	if (selector >= rdev->desc->n_voltages)
		return -EINVAL;

	return drvdata->duty_cycle_table[selector].uV;
}

static int pwm_regulator_enable(struct regulator_dev *dev)
{
	struct pwm_regulator_data *drvdata = rdev_get_drvdata(dev);

	gpiod_set_value_cansleep(drvdata->enb_gpio, 1);

	return pwm_enable(drvdata->pwm);
}

static int pwm_regulator_disable(struct regulator_dev *dev)
{
	struct pwm_regulator_data *drvdata = rdev_get_drvdata(dev);

	pwm_disable(drvdata->pwm);

	gpiod_set_value_cansleep(drvdata->enb_gpio, 0);

	return 0;
}

static int pwm_regulator_is_enabled(struct regulator_dev *dev)
{
	struct pwm_regulator_data *drvdata = rdev_get_drvdata(dev);

	if (drvdata->enb_gpio && !gpiod_get_value_cansleep(drvdata->enb_gpio))
		return false;

	return pwm_is_enabled(drvdata->pwm);
}

static int pwm_regulator_get_voltage(struct regulator_dev *rdev)
{
	struct pwm_regulator_data *drvdata = rdev_get_drvdata(rdev);
	unsigned int min_uV_duty = drvdata->continuous.min_uV_dutycycle;
	unsigned int max_uV_duty = drvdata->continuous.max_uV_dutycycle;
	unsigned int duty_unit = drvdata->continuous.dutycycle_unit;
	int min_uV = rdev->constraints->min_uV;
	int max_uV = rdev->constraints->max_uV;
	int diff_uV = max_uV - min_uV;
	struct pwm_state pstate;
	unsigned int diff_duty;
	unsigned int voltage;

	pwm_get_state(drvdata->pwm, &pstate);

	if (!pstate.enabled) {
		if (pstate.polarity == PWM_POLARITY_INVERSED)
			pstate.duty_cycle = pstate.period;
		else
			pstate.duty_cycle = 0;
	}

	voltage = pwm_get_relative_duty_cycle(&pstate, duty_unit);
	if (voltage < min(max_uV_duty, min_uV_duty) ||
	    voltage > max(max_uV_duty, min_uV_duty))
		return -ENOTRECOVERABLE;

	/*
	 * The dutycycle for min_uV might be greater than the one for max_uV.
	 * This is happening when the user needs an inversed polarity, but the
	 * PWM device does not support inversing it in hardware.
	 */
	if (max_uV_duty < min_uV_duty) {
		voltage = min_uV_duty - voltage;
		diff_duty = min_uV_duty - max_uV_duty;
	} else {
		voltage = voltage - min_uV_duty;
		diff_duty = max_uV_duty - min_uV_duty;
	}

	voltage = DIV_ROUND_CLOSEST_ULL((u64)voltage * diff_uV, diff_duty);

	return voltage + min_uV;
}

static int pwm_regulator_set_voltage(struct regulator_dev *rdev,
				     int req_min_uV, int req_max_uV,
				     unsigned int *selector)
{
	struct pwm_regulator_data *drvdata = rdev_get_drvdata(rdev);
	unsigned int min_uV_duty = drvdata->continuous.min_uV_dutycycle;
	unsigned int max_uV_duty = drvdata->continuous.max_uV_dutycycle;
	unsigned int duty_unit = drvdata->continuous.dutycycle_unit;
	int min_uV = rdev->constraints->min_uV;
	int max_uV = rdev->constraints->max_uV;
	int diff_uV = max_uV - min_uV;
	struct pwm_state pstate;
	unsigned int diff_duty;
	unsigned int dutycycle;
	int ret;

	pwm_init_state(drvdata->pwm, &pstate);

	/*
	 * The dutycycle for min_uV might be greater than the one for max_uV.
	 * This is happening when the user needs an inversed polarity, but the
	 * PWM device does not support inversing it in hardware.
	 */
	if (max_uV_duty < min_uV_duty)
		diff_duty = min_uV_duty - max_uV_duty;
	else
		diff_duty = max_uV_duty - min_uV_duty;

	dutycycle = DIV_ROUND_CLOSEST_ULL((u64)(req_min_uV - min_uV) *
					  diff_duty,
					  diff_uV);

	if (max_uV_duty < min_uV_duty)
		dutycycle = min_uV_duty - dutycycle;
	else
		dutycycle = min_uV_duty + dutycycle;

	pwm_set_relative_duty_cycle(&pstate, dutycycle, duty_unit);

	ret = pwm_apply_might_sleep(drvdata->pwm, &pstate);
	if (ret) {
		dev_err(&rdev->dev, "Failed to configure PWM: %d\n", ret);
		return ret;
	}

	return 0;
}

static const struct regulator_ops pwm_regulator_voltage_table_ops = {
	.set_voltage_sel = pwm_regulator_set_voltage_sel,
	.get_voltage_sel = pwm_regulator_get_voltage_sel,
	.list_voltage    = pwm_regulator_list_voltage,
	.map_voltage     = regulator_map_voltage_iterate,
	.enable          = pwm_regulator_enable,
	.disable         = pwm_regulator_disable,
	.is_enabled      = pwm_regulator_is_enabled,
};

static const struct regulator_ops pwm_regulator_voltage_continuous_ops = {
	.get_voltage = pwm_regulator_get_voltage,
	.set_voltage = pwm_regulator_set_voltage,
	.enable          = pwm_regulator_enable,
	.disable         = pwm_regulator_disable,
	.is_enabled      = pwm_regulator_is_enabled,
};

static const struct regulator_desc pwm_regulator_desc = {
	.name		= "pwm-regulator",
	.type		= REGULATOR_VOLTAGE,
	.owner		= THIS_MODULE,
	.supply_name    = "pwm",
};

static int pwm_regulator_init_table(struct platform_device *pdev,
				    struct pwm_regulator_data *drvdata)
{
	struct device_node *np = pdev->dev.of_node;
	struct pwm_voltages *duty_cycle_table;
	unsigned int length = 0;
	int ret;

	of_find_property(np, "voltage-table", &length);

	if ((length < sizeof(*duty_cycle_table)) ||
	    (length % sizeof(*duty_cycle_table)))
		return dev_err_probe(&pdev->dev, -EINVAL,
				     "voltage-table length(%d) is invalid\n",
				     length);

	duty_cycle_table = devm_kzalloc(&pdev->dev, length, GFP_KERNEL);
	if (!duty_cycle_table)
		return -ENOMEM;

	ret = of_property_read_u32_array(np, "voltage-table",
					 (u32 *)duty_cycle_table,
					 length / sizeof(u32));
	if (ret)
		return dev_err_probe(&pdev->dev, ret,
				     "Failed to read voltage-table\n");

	drvdata->state			= -ENOTRECOVERABLE;
	drvdata->duty_cycle_table	= duty_cycle_table;
	drvdata->desc.ops = &pwm_regulator_voltage_table_ops;
	drvdata->desc.n_voltages	= length / sizeof(*duty_cycle_table);

	return 0;
}

static int pwm_regulator_init_continuous(struct platform_device *pdev,
					 struct pwm_regulator_data *drvdata)
{
	u32 dutycycle_range[2] = { 0, 100 };
	u32 dutycycle_unit = 100;

	drvdata->desc.ops = &pwm_regulator_voltage_continuous_ops;
	drvdata->desc.continuous_voltage_range = true;

	of_property_read_u32_array(pdev->dev.of_node,
				   "pwm-dutycycle-range",
				   dutycycle_range, 2);
	of_property_read_u32(pdev->dev.of_node, "pwm-dutycycle-unit",
			     &dutycycle_unit);

	if (dutycycle_range[0] > dutycycle_unit ||
	    dutycycle_range[1] > dutycycle_unit)
		return -EINVAL;

	drvdata->continuous.dutycycle_unit = dutycycle_unit;
	drvdata->continuous.min_uV_dutycycle = dutycycle_range[0];
	drvdata->continuous.max_uV_dutycycle = dutycycle_range[1];

	return 0;
}

static int pwm_regulator_init_boot_on(struct platform_device *pdev,
				      struct pwm_regulator_data *drvdata,
				      const struct regulator_init_data *init_data)
{
	struct pwm_state pstate;

	if (!init_data->constraints.boot_on || drvdata->enb_gpio)
		return 0;

	pwm_get_state(drvdata->pwm, &pstate);
	if (pstate.enabled)
		return 0;

	/*
	 * Update the duty cycle so the output does not change
	 * when the regulator core enables the regulator (and
	 * thus the PWM channel).
	 */
	if (pstate.polarity == PWM_POLARITY_INVERSED)
		pstate.duty_cycle = pstate.period;
	else
		pstate.duty_cycle = 0;

	return pwm_apply_might_sleep(drvdata->pwm, &pstate);
}

static int pwm_regulator_probe(struct platform_device *pdev)
{
	const struct regulator_init_data *init_data;
	struct pwm_regulator_data *drvdata;
	struct regulator_dev *regulator;
	struct regulator_config config = { };
	struct device_node *np = pdev->dev.of_node;
	enum gpiod_flags gpio_flags;
	int ret;

	if (!np)
		return dev_err_probe(&pdev->dev, -EINVAL,
				     "Device Tree node missing\n");

	drvdata = devm_kzalloc(&pdev->dev, sizeof(*drvdata), GFP_KERNEL);
	if (!drvdata)
		return -ENOMEM;

	memcpy(&drvdata->desc, &pwm_regulator_desc, sizeof(drvdata->desc));

	if (of_property_present(np, "voltage-table"))
		ret = pwm_regulator_init_table(pdev, drvdata);
	else
		ret = pwm_regulator_init_continuous(pdev, drvdata);
	if (ret)
		return ret;

	init_data = of_get_regulator_init_data(&pdev->dev, np,
					       &drvdata->desc);
	if (!init_data)
		return -ENOMEM;

	config.of_node = np;
	config.dev = &pdev->dev;
	config.driver_data = drvdata;
	config.init_data = init_data;

	drvdata->pwm = devm_pwm_get(&pdev->dev, NULL);
	if (IS_ERR(drvdata->pwm))
		return dev_err_probe(&pdev->dev, PTR_ERR(drvdata->pwm),
				     "Failed to get PWM\n");

	if (init_data->constraints.boot_on || init_data->constraints.always_on)
		gpio_flags = GPIOD_OUT_HIGH;
	else
		gpio_flags = GPIOD_OUT_LOW;
	drvdata->enb_gpio = devm_gpiod_get_optional(&pdev->dev, "enable",
						    gpio_flags);
	if (IS_ERR(drvdata->enb_gpio)) {
		ret = PTR_ERR(drvdata->enb_gpio);
		return dev_err_probe(&pdev->dev, ret, "Failed to get enable GPIO\n");
	}

	ret = pwm_adjust_config(drvdata->pwm);
	if (ret)
		return ret;

	ret = pwm_regulator_init_boot_on(pdev, drvdata, init_data);
<<<<<<< HEAD
	if (ret) {
		dev_err(&pdev->dev, "Failed to apply boot_on settings: %d\n",
			ret);
		return ret;
	}
=======
	if (ret)
		return dev_err_probe(&pdev->dev, ret,
				     "Failed to apply boot_on settings\n");
>>>>>>> c50bf762

	regulator = devm_regulator_register(&pdev->dev,
					    &drvdata->desc, &config);
	if (IS_ERR(regulator)) {
		ret = PTR_ERR(regulator);
		return dev_err_probe(&pdev->dev, ret,
				     "Failed to register regulator %s\n",
				     drvdata->desc.name);
	}

	return 0;
}

static const struct of_device_id __maybe_unused pwm_of_match[] = {
	{ .compatible = "pwm-regulator" },
	{ },
};
MODULE_DEVICE_TABLE(of, pwm_of_match);

static struct platform_driver pwm_regulator_driver = {
	.driver = {
		.name		= "pwm-regulator",
		.probe_type	= PROBE_PREFER_ASYNCHRONOUS,
		.of_match_table = of_match_ptr(pwm_of_match),
	},
	.probe = pwm_regulator_probe,
};

module_platform_driver(pwm_regulator_driver);

MODULE_LICENSE("GPL");
MODULE_AUTHOR("Lee Jones <lee.jones@linaro.org>");
MODULE_DESCRIPTION("PWM Regulator Driver");
MODULE_ALIAS("platform:pwm-regulator");<|MERGE_RESOLUTION|>--- conflicted
+++ resolved
@@ -405,17 +405,9 @@
 		return ret;
 
 	ret = pwm_regulator_init_boot_on(pdev, drvdata, init_data);
-<<<<<<< HEAD
-	if (ret) {
-		dev_err(&pdev->dev, "Failed to apply boot_on settings: %d\n",
-			ret);
-		return ret;
-	}
-=======
 	if (ret)
 		return dev_err_probe(&pdev->dev, ret,
 				     "Failed to apply boot_on settings\n");
->>>>>>> c50bf762
 
 	regulator = devm_regulator_register(&pdev->dev,
 					    &drvdata->desc, &config);

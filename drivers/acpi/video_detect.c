/*
 *  Copyright (C) 2015       Red Hat Inc.
 *                           Hans de Goede <hdegoede@redhat.com>
 *  Copyright (C) 2008       SuSE Linux Products GmbH
 *                           Thomas Renninger <trenn@suse.de>
 *
 *  May be copied or modified under the terms of the GNU General Public License
 *
 * video_detect.c:
 * After PCI devices are glued with ACPI devices
 * acpi_get_pci_dev() can be called to identify ACPI graphics
 * devices for which a real graphics card is plugged in
 *
 * Depending on whether ACPI graphics extensions (cmp. ACPI spec Appendix B)
 * are available, video.ko should be used to handle the device.
 *
 * Otherwise vendor specific drivers like thinkpad_acpi, asus-laptop,
 * sony_acpi,... can take care about backlight brightness.
 *
 * Backlight drivers can use acpi_video_get_backlight_type() to determine which
 * driver should handle the backlight. RAW/GPU-driver backlight drivers must
 * use the acpi_video_backlight_use_native() helper for this.
 *
 * If CONFIG_ACPI_VIDEO is neither set as "compiled in" (y) nor as a module (m)
 * this file will not be compiled and acpi_video_get_backlight_type() will
 * always return acpi_backlight_vendor.
 */

#include <linux/export.h>
#include <linux/acpi.h>
#include <linux/apple-gmux.h>
#include <linux/backlight.h>
#include <linux/dmi.h>
#include <linux/module.h>
#include <linux/pci.h>
#include <linux/platform_data/x86/nvidia-wmi-ec-backlight.h>
#include <linux/pnp.h>
#include <linux/types.h>
#include <linux/workqueue.h>
#include <acpi/video.h>

static enum acpi_backlight_type acpi_backlight_cmdline = acpi_backlight_undef;
static enum acpi_backlight_type acpi_backlight_dmi = acpi_backlight_undef;

static void acpi_video_parse_cmdline(void)
{
	if (!strcmp("vendor", acpi_video_backlight_string))
		acpi_backlight_cmdline = acpi_backlight_vendor;
	if (!strcmp("video", acpi_video_backlight_string))
		acpi_backlight_cmdline = acpi_backlight_video;
	if (!strcmp("native", acpi_video_backlight_string))
		acpi_backlight_cmdline = acpi_backlight_native;
	if (!strcmp("nvidia_wmi_ec", acpi_video_backlight_string))
		acpi_backlight_cmdline = acpi_backlight_nvidia_wmi_ec;
	if (!strcmp("apple_gmux", acpi_video_backlight_string))
		acpi_backlight_cmdline = acpi_backlight_apple_gmux;
	if (!strcmp("none", acpi_video_backlight_string))
		acpi_backlight_cmdline = acpi_backlight_none;
}

static acpi_status
find_video(acpi_handle handle, u32 lvl, void *context, void **rv)
{
	struct acpi_device *acpi_dev = acpi_fetch_acpi_dev(handle);
	long *cap = context;
	struct pci_dev *dev;

	static const struct acpi_device_id video_ids[] = {
		{ACPI_VIDEO_HID, 0},
		{"", 0},
	};

	if (acpi_dev && !acpi_match_device_ids(acpi_dev, video_ids)) {
		dev = acpi_get_pci_dev(handle);
		if (!dev)
			return AE_OK;
		pci_dev_put(dev);
		*cap |= acpi_is_video_device(handle);
	}
	return AE_OK;
}

/* This depends on ACPI_WMI which is X86 only */
#ifdef CONFIG_X86
static bool nvidia_wmi_ec_supported(void)
{
	struct wmi_brightness_args args = {
		.mode = WMI_BRIGHTNESS_MODE_GET,
		.val = 0,
		.ret = 0,
	};
	struct acpi_buffer buf = { (acpi_size)sizeof(args), &args };
	acpi_status status;

	status = wmi_evaluate_method(WMI_BRIGHTNESS_GUID, 0,
				     WMI_BRIGHTNESS_METHOD_SOURCE, &buf, &buf);
	if (ACPI_FAILURE(status))
		return false;

	/*
	 * If brightness is handled by the EC then nvidia-wmi-ec-backlight
	 * should be used, else the GPU driver(s) should be used.
	 */
	return args.ret == WMI_BRIGHTNESS_SOURCE_EC;
}
#else
static bool nvidia_wmi_ec_supported(void)
{
	return false;
}
#endif

static bool apple_gmux_backlight_present(void)
{
	struct acpi_device *adev;
	struct device *dev;

	adev = acpi_dev_get_first_match_dev(GMUX_ACPI_HID, NULL, -1);
	if (!adev)
		return false;

	dev = acpi_get_first_physical_node(adev);
	if (!dev)
		return false;

	/*
	 * drivers/platform/x86/apple-gmux.c only supports old style
	 * Apple GMUX with an IO-resource.
	 */
	return pnp_get_resource(to_pnp_dev(dev), IORESOURCE_IO, 0) != NULL;
}

/* Force to use vendor driver when the ACPI device is known to be
 * buggy */
static int video_detect_force_vendor(const struct dmi_system_id *d)
{
	acpi_backlight_dmi = acpi_backlight_vendor;
	return 0;
}

static int video_detect_force_video(const struct dmi_system_id *d)
{
	acpi_backlight_dmi = acpi_backlight_video;
	return 0;
}

static int video_detect_force_native(const struct dmi_system_id *d)
{
	acpi_backlight_dmi = acpi_backlight_native;
	return 0;
}

static int video_detect_force_none(const struct dmi_system_id *d)
{
	acpi_backlight_dmi = acpi_backlight_none;
	return 0;
}

static const struct dmi_system_id video_detect_dmi_table[] = {
	/*
	 * Models which should use the vendor backlight interface,
	 * because of broken ACPI video backlight control.
	 */
	{
	 /* https://bugzilla.redhat.com/show_bug.cgi?id=1128309 */
	 .callback = video_detect_force_vendor,
	 /* Acer KAV80 */
	 .matches = {
		DMI_MATCH(DMI_SYS_VENDOR, "Acer"),
		DMI_MATCH(DMI_PRODUCT_NAME, "KAV80"),
		},
	},
	{
	 .callback = video_detect_force_vendor,
	 /* Asus UL30VT */
	 .matches = {
		DMI_MATCH(DMI_SYS_VENDOR, "ASUSTeK Computer Inc."),
		DMI_MATCH(DMI_PRODUCT_NAME, "UL30VT"),
		},
	},
	{
	 .callback = video_detect_force_vendor,
	 /* Asus UL30A */
	 .matches = {
		DMI_MATCH(DMI_SYS_VENDOR, "ASUSTeK Computer Inc."),
		DMI_MATCH(DMI_PRODUCT_NAME, "UL30A"),
		},
	},
	{
	 .callback = video_detect_force_vendor,
	 /* Asus X55U */
	 .matches = {
		DMI_MATCH(DMI_SYS_VENDOR, "ASUSTeK COMPUTER INC."),
		DMI_MATCH(DMI_PRODUCT_NAME, "X55U"),
		},
	},
	{
	 /* https://bugs.launchpad.net/bugs/1000146 */
	 .callback = video_detect_force_vendor,
	 /* Asus X101CH */
	 .matches = {
		DMI_MATCH(DMI_SYS_VENDOR, "ASUSTeK COMPUTER INC."),
		DMI_MATCH(DMI_PRODUCT_NAME, "X101CH"),
		},
	},
	{
	 .callback = video_detect_force_vendor,
	 /* Asus X401U */
	 .matches = {
		DMI_MATCH(DMI_SYS_VENDOR, "ASUSTeK COMPUTER INC."),
		DMI_MATCH(DMI_PRODUCT_NAME, "X401U"),
		},
	},
	{
	 .callback = video_detect_force_vendor,
	 /* Asus X501U */
	 .matches = {
		DMI_MATCH(DMI_SYS_VENDOR, "ASUSTeK COMPUTER INC."),
		DMI_MATCH(DMI_PRODUCT_NAME, "X501U"),
		},
	},
	{
	 /* https://bugs.launchpad.net/bugs/1000146 */
	 .callback = video_detect_force_vendor,
	 /* Asus 1015CX */
	 .matches = {
		DMI_MATCH(DMI_SYS_VENDOR, "ASUSTeK COMPUTER INC."),
		DMI_MATCH(DMI_PRODUCT_NAME, "1015CX"),
		},
	},
	{
	 .callback = video_detect_force_vendor,
	 /* Samsung N150/N210/N220 */
	 .matches = {
		DMI_MATCH(DMI_SYS_VENDOR, "SAMSUNG ELECTRONICS CO., LTD."),
		DMI_MATCH(DMI_PRODUCT_NAME, "N150/N210/N220"),
		DMI_MATCH(DMI_BOARD_NAME, "N150/N210/N220"),
		},
	},
	{
	 .callback = video_detect_force_vendor,
	 /* Samsung NF110/NF210/NF310 */
	 .matches = {
		DMI_MATCH(DMI_SYS_VENDOR, "SAMSUNG ELECTRONICS CO., LTD."),
		DMI_MATCH(DMI_PRODUCT_NAME, "NF110/NF210/NF310"),
		DMI_MATCH(DMI_BOARD_NAME, "NF110/NF210/NF310"),
		},
	},
	{
	 .callback = video_detect_force_vendor,
	 /* Samsung NC210 */
	 .matches = {
		DMI_MATCH(DMI_SYS_VENDOR, "SAMSUNG ELECTRONICS CO., LTD."),
		DMI_MATCH(DMI_PRODUCT_NAME, "NC210/NC110"),
		DMI_MATCH(DMI_BOARD_NAME, "NC210/NC110"),
		},
	},
	{
	 .callback = video_detect_force_vendor,
	 /* Xiaomi Mi Pad 2 */
	 .matches = {
			DMI_MATCH(DMI_SYS_VENDOR, "Xiaomi Inc"),
			DMI_MATCH(DMI_PRODUCT_NAME, "Mipad2"),
		},
	},

	/*
	 * Models which should use the vendor backlight interface,
	 * because of broken native backlight control.
	 */
	{
	 .callback = video_detect_force_vendor,
	 /* Sony Vaio PCG-FRV35 */
	 .matches = {
		DMI_MATCH(DMI_SYS_VENDOR, "Sony Corporation"),
		DMI_MATCH(DMI_PRODUCT_NAME, "PCG-FRV35"),
		},
	},

	/*
	 * Toshiba models with Transflective display, these need to use
	 * the toshiba_acpi vendor driver for proper Transflective handling.
	 */
	{
	 .callback = video_detect_force_vendor,
	 .matches = {
		DMI_MATCH(DMI_SYS_VENDOR, "TOSHIBA"),
		DMI_MATCH(DMI_PRODUCT_NAME, "PORTEGE R500"),
		},
	},
	{
	 .callback = video_detect_force_vendor,
	 .matches = {
		DMI_MATCH(DMI_SYS_VENDOR, "TOSHIBA"),
		DMI_MATCH(DMI_PRODUCT_NAME, "PORTEGE R600"),
		},
	},

	/*
	 * These models have a working acpi_video backlight control, and using
	 * native backlight causes a regression where backlight does not work
	 * when userspace is not handling brightness key events. Disable
	 * native_backlight on these to fix this:
	 * https://bugzilla.kernel.org/show_bug.cgi?id=81691
	 */
	{
	 .callback = video_detect_force_video,
	 /* ThinkPad T420 */
	 .matches = {
		DMI_MATCH(DMI_SYS_VENDOR, "LENOVO"),
		DMI_MATCH(DMI_PRODUCT_VERSION, "ThinkPad T420"),
		},
	},
	{
	 .callback = video_detect_force_video,
	 /* ThinkPad T520 */
	 .matches = {
		DMI_MATCH(DMI_SYS_VENDOR, "LENOVO"),
		DMI_MATCH(DMI_PRODUCT_VERSION, "ThinkPad T520"),
		},
	},
	{
	 .callback = video_detect_force_video,
	 /* ThinkPad X201s */
	 .matches = {
		DMI_MATCH(DMI_SYS_VENDOR, "LENOVO"),
		DMI_MATCH(DMI_PRODUCT_VERSION, "ThinkPad X201s"),
		},
	},
	{
	 .callback = video_detect_force_video,
	 /* ThinkPad X201T */
	 .matches = {
		DMI_MATCH(DMI_SYS_VENDOR, "LENOVO"),
		DMI_MATCH(DMI_PRODUCT_VERSION, "ThinkPad X201T"),
		},
	},

	/* The native backlight controls do not work on some older machines */
	{
	 /* https://bugs.freedesktop.org/show_bug.cgi?id=81515 */
	 .callback = video_detect_force_video,
	 /* HP ENVY 15 Notebook */
	 .matches = {
		DMI_MATCH(DMI_SYS_VENDOR, "Hewlett-Packard"),
		DMI_MATCH(DMI_PRODUCT_NAME, "HP ENVY 15 Notebook PC"),
		},
	},
	{
	 .callback = video_detect_force_video,
	 /* SAMSUNG 870Z5E/880Z5E/680Z5E */
	 .matches = {
		DMI_MATCH(DMI_SYS_VENDOR, "SAMSUNG ELECTRONICS CO., LTD."),
		DMI_MATCH(DMI_PRODUCT_NAME, "870Z5E/880Z5E/680Z5E"),
		},
	},
	{
	 .callback = video_detect_force_video,
	 /* SAMSUNG 370R4E/370R4V/370R5E/3570RE/370R5V */
	 .matches = {
		DMI_MATCH(DMI_SYS_VENDOR, "SAMSUNG ELECTRONICS CO., LTD."),
		DMI_MATCH(DMI_PRODUCT_NAME,
			  "370R4E/370R4V/370R5E/3570RE/370R5V"),
		},
	},
	{
	 /* https://bugzilla.redhat.com/show_bug.cgi?id=1186097 */
	 .callback = video_detect_force_video,
	 /* SAMSUNG 3570R/370R/470R/450R/510R/4450RV */
	 .matches = {
		DMI_MATCH(DMI_SYS_VENDOR, "SAMSUNG ELECTRONICS CO., LTD."),
		DMI_MATCH(DMI_PRODUCT_NAME,
			  "3570R/370R/470R/450R/510R/4450RV"),
		},
	},
	{
	 /* https://bugzilla.redhat.com/show_bug.cgi?id=1557060 */
	 .callback = video_detect_force_video,
	 /* SAMSUNG 670Z5E */
	 .matches = {
		DMI_MATCH(DMI_SYS_VENDOR, "SAMSUNG ELECTRONICS CO., LTD."),
		DMI_MATCH(DMI_PRODUCT_NAME, "670Z5E"),
		},
	},
	{
	 /* https://bugzilla.redhat.com/show_bug.cgi?id=1094948 */
	 .callback = video_detect_force_video,
	 /* SAMSUNG 730U3E/740U3E */
	 .matches = {
		DMI_MATCH(DMI_SYS_VENDOR, "SAMSUNG ELECTRONICS CO., LTD."),
		DMI_MATCH(DMI_PRODUCT_NAME, "730U3E/740U3E"),
		},
	},
	{
	 /* https://bugs.freedesktop.org/show_bug.cgi?id=87286 */
	 .callback = video_detect_force_video,
	 /* SAMSUNG 900X3C/900X3D/900X3E/900X4C/900X4D */
	 .matches = {
		DMI_MATCH(DMI_SYS_VENDOR, "SAMSUNG ELECTRONICS CO., LTD."),
		DMI_MATCH(DMI_PRODUCT_NAME,
			  "900X3C/900X3D/900X3E/900X4C/900X4D"),
		},
	},
	{
	 /* https://bugzilla.redhat.com/show_bug.cgi?id=1272633 */
	 .callback = video_detect_force_video,
	 /* Dell XPS14 L421X */
	 .matches = {
		DMI_MATCH(DMI_SYS_VENDOR, "Dell Inc."),
		DMI_MATCH(DMI_PRODUCT_NAME, "XPS L421X"),
		},
	},
	{
	 /* https://bugzilla.redhat.com/show_bug.cgi?id=1163574 */
	 .callback = video_detect_force_video,
	 /* Dell XPS15 L521X */
	 .matches = {
		DMI_MATCH(DMI_SYS_VENDOR, "Dell Inc."),
		DMI_MATCH(DMI_PRODUCT_NAME, "XPS L521X"),
		},
	},
	{
	 /* https://bugzilla.kernel.org/show_bug.cgi?id=108971 */
	 .callback = video_detect_force_video,
	 /* SAMSUNG 530U4E/540U4E */
	 .matches = {
		DMI_MATCH(DMI_SYS_VENDOR, "SAMSUNG ELECTRONICS CO., LTD."),
		DMI_MATCH(DMI_PRODUCT_NAME, "530U4E/540U4E"),
		},
	},
	{
	 /* https://bugs.launchpad.net/bugs/1894667 */
	 .callback = video_detect_force_video,
	 /* HP 635 Notebook */
	 .matches = {
		DMI_MATCH(DMI_SYS_VENDOR, "Hewlett-Packard"),
		DMI_MATCH(DMI_PRODUCT_NAME, "HP 635 Notebook PC"),
		},
	},

	/* Non win8 machines which need native backlight nevertheless */
	{
	 /* https://bugzilla.redhat.com/show_bug.cgi?id=1201530 */
	 .callback = video_detect_force_native,
	 /* Lenovo Ideapad S405 */
	 .matches = {
		DMI_MATCH(DMI_SYS_VENDOR, "LENOVO"),
		DMI_MATCH(DMI_BOARD_NAME, "Lenovo IdeaPad S405"),
		},
	},
	{
	 /* https://bugzilla.redhat.com/show_bug.cgi?id=1187004 */
	 .callback = video_detect_force_native,
	 /* Lenovo Ideapad Z570 */
	 .matches = {
		DMI_MATCH(DMI_SYS_VENDOR, "LENOVO"),
		DMI_MATCH(DMI_PRODUCT_NAME, "102434U"),
		},
	},
	{
	 .callback = video_detect_force_native,
	 /* Lenovo E41-25 */
	 .matches = {
		DMI_MATCH(DMI_SYS_VENDOR, "LENOVO"),
		DMI_MATCH(DMI_PRODUCT_NAME, "81FS"),
		},
	},
	{
	 .callback = video_detect_force_native,
	 /* Lenovo E41-45 */
	 .matches = {
		DMI_MATCH(DMI_SYS_VENDOR, "LENOVO"),
		DMI_MATCH(DMI_PRODUCT_NAME, "82BK"),
		},
	},
	{
	 /* https://bugzilla.redhat.com/show_bug.cgi?id=1217249 */
	 .callback = video_detect_force_native,
	 /* Apple MacBook Pro 12,1 */
	 .matches = {
		DMI_MATCH(DMI_SYS_VENDOR, "Apple Inc."),
		DMI_MATCH(DMI_PRODUCT_NAME, "MacBookPro12,1"),
		},
	},
	{
	 .callback = video_detect_force_native,
	 /* Dell Inspiron N4010 */
	 .matches = {
		DMI_MATCH(DMI_SYS_VENDOR, "Dell Inc."),
		DMI_MATCH(DMI_PRODUCT_NAME, "Inspiron N4010"),
		},
	},
	{
	 .callback = video_detect_force_native,
	 /* Dell Vostro V131 */
	 .matches = {
		DMI_MATCH(DMI_SYS_VENDOR, "Dell Inc."),
		DMI_MATCH(DMI_PRODUCT_NAME, "Vostro V131"),
		},
	},
	{
	 /* https://bugzilla.redhat.com/show_bug.cgi?id=1123661 */
	 .callback = video_detect_force_native,
	 /* Dell XPS 17 L702X */
	 .matches = {
		DMI_MATCH(DMI_SYS_VENDOR, "Dell Inc."),
		DMI_MATCH(DMI_PRODUCT_NAME, "Dell System XPS L702X"),
		},
	},
	{
	 .callback = video_detect_force_native,
	 /* Dell Precision 7510 */
	 .matches = {
		DMI_MATCH(DMI_SYS_VENDOR, "Dell Inc."),
		DMI_MATCH(DMI_PRODUCT_NAME, "Precision 7510"),
		},
	},
	{
	 .callback = video_detect_force_native,
	 /* Acer Aspire 4810T */
	 .matches = {
		DMI_MATCH(DMI_SYS_VENDOR, "Acer"),
		DMI_MATCH(DMI_PRODUCT_NAME, "Aspire 4810T"),
		},
	},
	{
	 .callback = video_detect_force_native,
	 /* Acer Aspire 5738z */
	 .matches = {
		DMI_MATCH(DMI_SYS_VENDOR, "Acer"),
		DMI_MATCH(DMI_PRODUCT_NAME, "Aspire 5738"),
		DMI_MATCH(DMI_BOARD_NAME, "JV50"),
		},
	},
	{
	 /* https://bugzilla.redhat.com/show_bug.cgi?id=1012674 */
	 .callback = video_detect_force_native,
	 /* Acer Aspire 5741 */
	 .matches = {
		DMI_MATCH(DMI_BOARD_VENDOR, "Acer"),
		DMI_MATCH(DMI_PRODUCT_NAME, "Aspire 5741"),
		},
	},
	{
	 /* https://bugzilla.kernel.org/show_bug.cgi?id=42993 */
	 .callback = video_detect_force_native,
	 /* Acer Aspire 5750 */
	 .matches = {
		DMI_MATCH(DMI_BOARD_VENDOR, "Acer"),
		DMI_MATCH(DMI_PRODUCT_NAME, "Aspire 5750"),
		},
	},
	{
	 /* https://bugzilla.kernel.org/show_bug.cgi?id=42833 */
	 .callback = video_detect_force_native,
	 /* Acer Extensa 5235 */
	 .matches = {
		DMI_MATCH(DMI_BOARD_VENDOR, "Acer"),
		DMI_MATCH(DMI_PRODUCT_NAME, "Extensa 5235"),
		},
	},
	{
	 .callback = video_detect_force_native,
	 /* Acer TravelMate 4750 */
	 .matches = {
		DMI_MATCH(DMI_BOARD_VENDOR, "Acer"),
		DMI_MATCH(DMI_PRODUCT_NAME, "TravelMate 4750"),
		},
	},
	{
	 /* https://bugzilla.kernel.org/show_bug.cgi?id=207835 */
	 .callback = video_detect_force_native,
	 /* Acer TravelMate 5735Z */
	 .matches = {
		DMI_MATCH(DMI_SYS_VENDOR, "Acer"),
		DMI_MATCH(DMI_PRODUCT_NAME, "TravelMate 5735Z"),
		DMI_MATCH(DMI_BOARD_NAME, "BA51_MV"),
		},
	},
	{
	 /* https://bugzilla.kernel.org/show_bug.cgi?id=36322 */
	 .callback = video_detect_force_native,
	 /* Acer TravelMate 5760 */
	 .matches = {
		DMI_MATCH(DMI_BOARD_VENDOR, "Acer"),
		DMI_MATCH(DMI_PRODUCT_NAME, "TravelMate 5760"),
		},
	},
	{
	 .callback = video_detect_force_native,
	 /* ASUSTeK COMPUTER INC. GA401 */
	 .matches = {
		DMI_MATCH(DMI_SYS_VENDOR, "ASUSTeK COMPUTER INC."),
		DMI_MATCH(DMI_PRODUCT_NAME, "GA401"),
		},
	},
	{
	 .callback = video_detect_force_native,
	 /* ASUSTeK COMPUTER INC. GA502 */
	 .matches = {
		DMI_MATCH(DMI_SYS_VENDOR, "ASUSTeK COMPUTER INC."),
		DMI_MATCH(DMI_PRODUCT_NAME, "GA502"),
		},
	},
	{
	 .callback = video_detect_force_native,
	 /* ASUSTeK COMPUTER INC. GA503 */
	 .matches = {
		DMI_MATCH(DMI_SYS_VENDOR, "ASUSTeK COMPUTER INC."),
		DMI_MATCH(DMI_PRODUCT_NAME, "GA503"),
		},
	},
	{
	 .callback = video_detect_force_native,
	 /* Asus U46E */
	 .matches = {
		DMI_MATCH(DMI_SYS_VENDOR, "ASUSTeK Computer Inc."),
		DMI_MATCH(DMI_PRODUCT_NAME, "U46E"),
		},
	},
	{
	 .callback = video_detect_force_native,
	 /* Asus UX303UB */
	 .matches = {
		DMI_MATCH(DMI_SYS_VENDOR, "ASUSTeK COMPUTER INC."),
		DMI_MATCH(DMI_PRODUCT_NAME, "UX303UB"),
		},
	},
	{
	 .callback = video_detect_force_native,
	 /* HP EliteBook 8460p */
	 .matches = {
		DMI_MATCH(DMI_SYS_VENDOR, "Hewlett-Packard"),
		DMI_MATCH(DMI_PRODUCT_NAME, "HP EliteBook 8460p"),
		},
	},
	{
	 .callback = video_detect_force_native,
	 /* HP Pavilion g6-1d80nr / B4U19UA */
	 .matches = {
		DMI_MATCH(DMI_SYS_VENDOR, "Hewlett-Packard"),
		DMI_MATCH(DMI_PRODUCT_NAME, "HP Pavilion g6 Notebook PC"),
		DMI_MATCH(DMI_PRODUCT_SKU, "B4U19UA"),
		},
	},
	{
	 .callback = video_detect_force_native,
	 /* Samsung N150P */
	 .matches = {
		DMI_MATCH(DMI_SYS_VENDOR, "SAMSUNG ELECTRONICS CO., LTD."),
		DMI_MATCH(DMI_PRODUCT_NAME, "N150P"),
		DMI_MATCH(DMI_BOARD_NAME, "N150P"),
		},
	},
	{
	 .callback = video_detect_force_native,
	 /* Samsung N145P/N250P/N260P */
	 .matches = {
		DMI_MATCH(DMI_SYS_VENDOR, "SAMSUNG ELECTRONICS CO., LTD."),
		DMI_MATCH(DMI_PRODUCT_NAME, "N145P/N250P/N260P"),
		DMI_MATCH(DMI_BOARD_NAME, "N145P/N250P/N260P"),
		},
	},
	{
	 .callback = video_detect_force_native,
	 /* Samsung N250P */
	 .matches = {
		DMI_MATCH(DMI_SYS_VENDOR, "SAMSUNG ELECTRONICS CO., LTD."),
		DMI_MATCH(DMI_PRODUCT_NAME, "N250P"),
		DMI_MATCH(DMI_BOARD_NAME, "N250P"),
		},
	},
	{
	 /* https://bugzilla.kernel.org/show_bug.cgi?id=202401 */
	 .callback = video_detect_force_native,
	 /* Sony Vaio VPCEH3U1E */
	 .matches = {
		DMI_MATCH(DMI_SYS_VENDOR, "Sony Corporation"),
		DMI_MATCH(DMI_PRODUCT_NAME, "VPCEH3U1E"),
		},
	},
	{
	 .callback = video_detect_force_native,
	 /* Sony Vaio VPCY11S1E */
	 .matches = {
		DMI_MATCH(DMI_SYS_VENDOR, "Sony Corporation"),
		DMI_MATCH(DMI_PRODUCT_NAME, "VPCY11S1E"),
		},
	},

	/*
	 * These Toshibas have a broken acpi-video interface for brightness
	 * control. They also have an issue where the panel is off after
	 * suspend until a special firmware call is made to turn it back
	 * on. This is handled by the toshiba_acpi kernel module, so that
	 * module must be enabled for these models to work correctly.
	 */
	{
	 /* https://bugzilla.kernel.org/show_bug.cgi?id=21012 */
	 .callback = video_detect_force_native,
	 /* Toshiba Portégé R700 */
	 .matches = {
		DMI_MATCH(DMI_SYS_VENDOR, "TOSHIBA"),
		DMI_MATCH(DMI_PRODUCT_NAME, "PORTEGE R700"),
		},
	},
	{
	 /* Portégé: https://bugs.freedesktop.org/show_bug.cgi?id=82634 */
	 /* Satellite: https://bugzilla.kernel.org/show_bug.cgi?id=21012 */
	 .callback = video_detect_force_native,
	 /* Toshiba Satellite/Portégé R830 */
	 .matches = {
		DMI_MATCH(DMI_SYS_VENDOR, "TOSHIBA"),
		DMI_MATCH(DMI_PRODUCT_NAME, "R830"),
		},
	},
	{
	 .callback = video_detect_force_native,
	 /* Toshiba Satellite/Portégé Z830 */
	 .matches = {
		DMI_MATCH(DMI_SYS_VENDOR, "TOSHIBA"),
		DMI_MATCH(DMI_PRODUCT_NAME, "Z830"),
		},
	},

	/*
	 * Models which have nvidia-ec-wmi support, but should not use it.
	 * Note this indicates a likely firmware bug on these models and should
	 * be revisited if/when Linux gets support for dynamic mux mode.
	 */
	{
	 .callback = video_detect_force_native,
	 /* Dell G15 5515 */
	 .matches = {
		DMI_MATCH(DMI_SYS_VENDOR, "Dell Inc."),
		DMI_MATCH(DMI_PRODUCT_NAME, "Dell G15 5515"),
		},
	},

	/*
	 * Desktops which falsely report a backlight and which our heuristics
	 * for this do not catch.
	 */
	{
	 .callback = video_detect_force_none,
	 /* Dell OptiPlex 9020M */
	 .matches = {
		DMI_MATCH(DMI_SYS_VENDOR, "Dell Inc."),
		DMI_MATCH(DMI_PRODUCT_NAME, "OptiPlex 9020M"),
		},
	},
	{
	 .callback = video_detect_force_none,
	 /* GIGABYTE GB-BXBT-2807 */
	 .matches = {
		DMI_MATCH(DMI_SYS_VENDOR, "GIGABYTE"),
		DMI_MATCH(DMI_PRODUCT_NAME, "GB-BXBT-2807"),
		},
	},
	{
	 .callback = video_detect_force_none,
	 /* MSI MS-7721 */
	 .matches = {
		DMI_MATCH(DMI_SYS_VENDOR, "MSI"),
		DMI_MATCH(DMI_PRODUCT_NAME, "MS-7721"),
		},
	},
	{ },
};

static bool google_cros_ec_present(void)
{
	return acpi_dev_found("GOOG0004") || acpi_dev_found("GOOG000C");
}

/*
 * Windows 8 and newer no longer use the ACPI video interface, so it often
 * does not work. So on win8+ systems prefer native brightness control.
 * Chromebooks should always prefer native backlight control.
 */
static bool prefer_native_over_acpi_video(void)
{
	return acpi_osi_is_win8() || google_cros_ec_present();
}

/*
 * Determine which type of backlight interface to use on this system,
 * First check cmdline, then dmi quirks, then do autodetect.
 */
static enum acpi_backlight_type __acpi_video_get_backlight_type(bool native)
{
	static DEFINE_MUTEX(init_mutex);
	static bool nvidia_wmi_ec_present;
	static bool apple_gmux_present;
	static bool native_available;
	static bool init_done;
	static long video_caps;

	/* Parse cmdline, dmi and acpi only once */
	mutex_lock(&init_mutex);
	if (!init_done) {
		acpi_video_parse_cmdline();
		dmi_check_system(video_detect_dmi_table);
		acpi_walk_namespace(ACPI_TYPE_DEVICE, ACPI_ROOT_OBJECT,
				    ACPI_UINT32_MAX, find_video, NULL,
				    &video_caps, NULL);
		nvidia_wmi_ec_present = nvidia_wmi_ec_supported();
		apple_gmux_present = apple_gmux_detect(NULL, NULL);
		init_done = true;
	}
	if (native)
		native_available = true;
	mutex_unlock(&init_mutex);

	/*
	 * The below heuristics / detection steps are in order of descending
	 * presedence. The commandline takes presedence over anything else.
	 */
	if (acpi_backlight_cmdline != acpi_backlight_undef)
		return acpi_backlight_cmdline;

	/* DMI quirks override any autodetection. */
	if (acpi_backlight_dmi != acpi_backlight_undef)
		return acpi_backlight_dmi;

	/* Special cases such as nvidia_wmi_ec and apple gmux. */
	if (nvidia_wmi_ec_present)
		return acpi_backlight_nvidia_wmi_ec;

<<<<<<< HEAD
	if (apple_gmux_backlight_present())
=======
	if (apple_gmux_present)
>>>>>>> 9290acb9
		return acpi_backlight_apple_gmux;

	/* Use ACPI video if available, except when native should be preferred. */
	if ((video_caps & ACPI_VIDEO_BACKLIGHT) &&
	     !(native_available && prefer_native_over_acpi_video()))
		return acpi_backlight_video;

	/* Use native if available */
	if (native_available)
		return acpi_backlight_native;

	/* No ACPI video/native (old hw), use vendor specific fw methods. */
	return acpi_backlight_vendor;
}

enum acpi_backlight_type acpi_video_get_backlight_type(void)
{
	return __acpi_video_get_backlight_type(false);
}
EXPORT_SYMBOL(acpi_video_get_backlight_type);

bool acpi_video_backlight_use_native(void)
{
	return __acpi_video_get_backlight_type(true) == acpi_backlight_native;
}
EXPORT_SYMBOL(acpi_video_backlight_use_native);<|MERGE_RESOLUTION|>--- conflicted
+++ resolved
@@ -110,26 +110,6 @@
 }
 #endif
 
-static bool apple_gmux_backlight_present(void)
-{
-	struct acpi_device *adev;
-	struct device *dev;
-
-	adev = acpi_dev_get_first_match_dev(GMUX_ACPI_HID, NULL, -1);
-	if (!adev)
-		return false;
-
-	dev = acpi_get_first_physical_node(adev);
-	if (!dev)
-		return false;
-
-	/*
-	 * drivers/platform/x86/apple-gmux.c only supports old style
-	 * Apple GMUX with an IO-resource.
-	 */
-	return pnp_get_resource(to_pnp_dev(dev), IORESOURCE_IO, 0) != NULL;
-}
-
 /* Force to use vendor driver when the ACPI device is known to be
  * buggy */
 static int video_detect_force_vendor(const struct dmi_system_id *d)
@@ -827,11 +807,7 @@
 	if (nvidia_wmi_ec_present)
 		return acpi_backlight_nvidia_wmi_ec;
 
-<<<<<<< HEAD
-	if (apple_gmux_backlight_present())
-=======
 	if (apple_gmux_present)
->>>>>>> 9290acb9
 		return acpi_backlight_apple_gmux;
 
 	/* Use ACPI video if available, except when native should be preferred. */

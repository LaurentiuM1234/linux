// SPDX-License-Identifier: GPL-2.0-only

/* -----------------------------------------------------------------------
 *
 *   Copyright 2011 Intel Corporation; author Matt Fleming
 *
 * ----------------------------------------------------------------------- */

#include <linux/efi.h>
#include <linux/pci.h>
#include <linux/stddef.h>

#include <asm/efi.h>
#include <asm/e820/types.h>
#include <asm/setup.h>
#include <asm/desc.h>
#include <asm/boot.h>
#include <asm/kaslr.h>
#include <asm/sev.h>

#include "efistub.h"
#include "x86-stub.h"

extern char _bss[], _ebss[];

const efi_system_table_t *efi_system_table;
const efi_dxe_services_table_t *efi_dxe_table;
static efi_loaded_image_t *image = NULL;
static efi_memory_attribute_protocol_t *memattr;

typedef union sev_memory_acceptance_protocol sev_memory_acceptance_protocol_t;
union sev_memory_acceptance_protocol {
	struct {
		efi_status_t (__efiapi * allow_unaccepted_memory)(
			sev_memory_acceptance_protocol_t *);
	};
	struct {
		u32 allow_unaccepted_memory;
	} mixed_mode;
};

static efi_status_t
preserve_pci_rom_image(efi_pci_io_protocol_t *pci, struct pci_setup_rom **__rom)
{
	struct pci_setup_rom *rom = NULL;
	efi_status_t status;
	unsigned long size;
	uint64_t romsize;
	void *romimage;

	/*
	 * Some firmware images contain EFI function pointers at the place where
	 * the romimage and romsize fields are supposed to be. Typically the EFI
	 * code is mapped at high addresses, translating to an unrealistically
	 * large romsize. The UEFI spec limits the size of option ROMs to 16
	 * MiB so we reject any ROMs over 16 MiB in size to catch this.
	 */
	romimage = efi_table_attr(pci, romimage);
	romsize = efi_table_attr(pci, romsize);
	if (!romimage || !romsize || romsize > SZ_16M)
		return EFI_INVALID_PARAMETER;

	size = romsize + sizeof(*rom);

	status = efi_bs_call(allocate_pool, EFI_LOADER_DATA, size,
			     (void **)&rom);
	if (status != EFI_SUCCESS) {
		efi_err("Failed to allocate memory for 'rom'\n");
		return status;
	}

	memset(rom, 0, sizeof(*rom));

	rom->data.type	= SETUP_PCI;
	rom->data.len	= size - sizeof(struct setup_data);
	rom->data.next	= 0;
	rom->pcilen	= romsize;
	*__rom = rom;

	status = efi_call_proto(pci, pci.read, EfiPciIoWidthUint16,
				PCI_VENDOR_ID, 1, &rom->vendor);

	if (status != EFI_SUCCESS) {
		efi_err("Failed to read rom->vendor\n");
		goto free_struct;
	}

	status = efi_call_proto(pci, pci.read, EfiPciIoWidthUint16,
				PCI_DEVICE_ID, 1, &rom->devid);

	if (status != EFI_SUCCESS) {
		efi_err("Failed to read rom->devid\n");
		goto free_struct;
	}

	status = efi_call_proto(pci, get_location, &rom->segment, &rom->bus,
				&rom->device, &rom->function);

	if (status != EFI_SUCCESS)
		goto free_struct;

	memcpy(rom->romdata, romimage, romsize);
	return status;

free_struct:
	efi_bs_call(free_pool, rom);
	return status;
}

/*
 * There's no way to return an informative status from this function,
 * because any analysis (and printing of error messages) needs to be
 * done directly at the EFI function call-site.
 *
 * For example, EFI_INVALID_PARAMETER could indicate a bug or maybe we
 * just didn't find any PCI devices, but there's no way to tell outside
 * the context of the call.
 */
static void setup_efi_pci(struct boot_params *params)
{
	efi_status_t status;
	void **pci_handle = NULL;
	efi_guid_t pci_proto = EFI_PCI_IO_PROTOCOL_GUID;
	unsigned long size = 0;
	struct setup_data *data;
	efi_handle_t h;
	int i;

	status = efi_bs_call(locate_handle, EFI_LOCATE_BY_PROTOCOL,
			     &pci_proto, NULL, &size, pci_handle);

	if (status == EFI_BUFFER_TOO_SMALL) {
		status = efi_bs_call(allocate_pool, EFI_LOADER_DATA, size,
				     (void **)&pci_handle);

		if (status != EFI_SUCCESS) {
			efi_err("Failed to allocate memory for 'pci_handle'\n");
			return;
		}

		status = efi_bs_call(locate_handle, EFI_LOCATE_BY_PROTOCOL,
				     &pci_proto, NULL, &size, pci_handle);
	}

	if (status != EFI_SUCCESS)
		goto free_handle;

	data = (struct setup_data *)(unsigned long)params->hdr.setup_data;

	while (data && data->next)
		data = (struct setup_data *)(unsigned long)data->next;

	for_each_efi_handle(h, pci_handle, size, i) {
		efi_pci_io_protocol_t *pci = NULL;
		struct pci_setup_rom *rom;

		status = efi_bs_call(handle_protocol, h, &pci_proto,
				     (void **)&pci);
		if (status != EFI_SUCCESS || !pci)
			continue;

		status = preserve_pci_rom_image(pci, &rom);
		if (status != EFI_SUCCESS)
			continue;

		if (data)
			data->next = (unsigned long)rom;
		else
			params->hdr.setup_data = (unsigned long)rom;

		data = (struct setup_data *)rom;
	}

free_handle:
	efi_bs_call(free_pool, pci_handle);
}

static void retrieve_apple_device_properties(struct boot_params *boot_params)
{
	efi_guid_t guid = APPLE_PROPERTIES_PROTOCOL_GUID;
	struct setup_data *data, *new;
	efi_status_t status;
	u32 size = 0;
	apple_properties_protocol_t *p;

	status = efi_bs_call(locate_protocol, &guid, NULL, (void **)&p);
	if (status != EFI_SUCCESS)
		return;

	if (efi_table_attr(p, version) != 0x10000) {
		efi_err("Unsupported properties proto version\n");
		return;
	}

	efi_call_proto(p, get_all, NULL, &size);
	if (!size)
		return;

	do {
		status = efi_bs_call(allocate_pool, EFI_LOADER_DATA,
				     size + sizeof(struct setup_data),
				     (void **)&new);
		if (status != EFI_SUCCESS) {
			efi_err("Failed to allocate memory for 'properties'\n");
			return;
		}

		status = efi_call_proto(p, get_all, new->data, &size);

		if (status == EFI_BUFFER_TOO_SMALL)
			efi_bs_call(free_pool, new);
	} while (status == EFI_BUFFER_TOO_SMALL);

	new->type = SETUP_APPLE_PROPERTIES;
	new->len  = size;
	new->next = 0;

	data = (struct setup_data *)(unsigned long)boot_params->hdr.setup_data;
	if (!data) {
		boot_params->hdr.setup_data = (unsigned long)new;
	} else {
		while (data->next)
			data = (struct setup_data *)(unsigned long)data->next;
		data->next = (unsigned long)new;
	}
}

efi_status_t efi_adjust_memory_range_protection(unsigned long start,
						unsigned long size)
{
	efi_status_t status;
	efi_gcd_memory_space_desc_t desc;
	unsigned long end, next;
	unsigned long rounded_start, rounded_end;
	unsigned long unprotect_start, unprotect_size;

	rounded_start = rounddown(start, EFI_PAGE_SIZE);
	rounded_end = roundup(start + size, EFI_PAGE_SIZE);

	if (memattr != NULL) {
<<<<<<< HEAD
=======
		status = efi_call_proto(memattr, set_memory_attributes,
					rounded_start,
					rounded_end - rounded_start,
					EFI_MEMORY_RO);
		if (status != EFI_SUCCESS) {
			efi_warn("Failed to set EFI_MEMORY_RO attribute\n");
			return status;
		}

>>>>>>> c50bf762
		status = efi_call_proto(memattr, clear_memory_attributes,
					rounded_start,
					rounded_end - rounded_start,
					EFI_MEMORY_XP);
		if (status != EFI_SUCCESS)
			efi_warn("Failed to clear EFI_MEMORY_XP attribute\n");
		return status;
	}

	if (efi_dxe_table == NULL)
		return EFI_SUCCESS;

	/*
	 * Don't modify memory region attributes, they are
	 * already suitable, to lower the possibility to
	 * encounter firmware bugs.
	 */

	for (end = start + size; start < end; start = next) {

		status = efi_dxe_call(get_memory_space_descriptor, start, &desc);

		if (status != EFI_SUCCESS)
			break;

		next = desc.base_address + desc.length;

		/*
		 * Only system memory is suitable for trampoline/kernel image placement,
		 * so only this type of memory needs its attributes to be modified.
		 */

		if (desc.gcd_memory_type != EfiGcdMemoryTypeSystemMemory ||
		    (desc.attributes & (EFI_MEMORY_RO | EFI_MEMORY_XP)) == 0)
			continue;

		unprotect_start = max(rounded_start, (unsigned long)desc.base_address);
		unprotect_size = min(rounded_end, next) - unprotect_start;

		status = efi_dxe_call(set_memory_space_attributes,
				      unprotect_start, unprotect_size,
				      EFI_MEMORY_WB);

		if (status != EFI_SUCCESS) {
			efi_warn("Unable to unprotect memory range [%08lx,%08lx]: %lx\n",
				 unprotect_start,
				 unprotect_start + unprotect_size,
				 status);
			break;
		}
	}
	return EFI_SUCCESS;
}

static void setup_unaccepted_memory(void)
{
	efi_guid_t mem_acceptance_proto = OVMF_SEV_MEMORY_ACCEPTANCE_PROTOCOL_GUID;
	sev_memory_acceptance_protocol_t *proto;
	efi_status_t status;

	if (!IS_ENABLED(CONFIG_UNACCEPTED_MEMORY))
		return;

	/*
	 * Enable unaccepted memory before calling exit boot services in order
	 * for the UEFI to not accept all memory on EBS.
	 */
	status = efi_bs_call(locate_protocol, &mem_acceptance_proto, NULL,
			     (void **)&proto);
	if (status != EFI_SUCCESS)
		return;

	status = efi_call_proto(proto, allow_unaccepted_memory);
	if (status != EFI_SUCCESS)
		efi_err("Memory acceptance protocol failed\n");
}

static efi_char16_t *efistub_fw_vendor(void)
{
	unsigned long vendor = efi_table_attr(efi_system_table, fw_vendor);

	return (efi_char16_t *)vendor;
}

static const efi_char16_t apple[] = L"Apple";

static void setup_quirks(struct boot_params *boot_params)
{
	if (IS_ENABLED(CONFIG_APPLE_PROPERTIES) &&
	    !memcmp(efistub_fw_vendor(), apple, sizeof(apple)))
		retrieve_apple_device_properties(boot_params);
}

/*
 * See if we have Universal Graphics Adapter (UGA) protocol
 */
static efi_status_t
setup_uga(struct screen_info *si, efi_guid_t *uga_proto, unsigned long size)
{
	efi_status_t status;
	u32 width, height;
	void **uga_handle = NULL;
	efi_uga_draw_protocol_t *uga = NULL, *first_uga;
	efi_handle_t handle;
	int i;

	status = efi_bs_call(allocate_pool, EFI_LOADER_DATA, size,
			     (void **)&uga_handle);
	if (status != EFI_SUCCESS)
		return status;

	status = efi_bs_call(locate_handle, EFI_LOCATE_BY_PROTOCOL,
			     uga_proto, NULL, &size, uga_handle);
	if (status != EFI_SUCCESS)
		goto free_handle;

	height = 0;
	width = 0;

	first_uga = NULL;
	for_each_efi_handle(handle, uga_handle, size, i) {
		efi_guid_t pciio_proto = EFI_PCI_IO_PROTOCOL_GUID;
		u32 w, h, depth, refresh;
		void *pciio;

		status = efi_bs_call(handle_protocol, handle, uga_proto,
				     (void **)&uga);
		if (status != EFI_SUCCESS)
			continue;

		pciio = NULL;
		efi_bs_call(handle_protocol, handle, &pciio_proto, &pciio);

		status = efi_call_proto(uga, get_mode, &w, &h, &depth, &refresh);
		if (status == EFI_SUCCESS && (!first_uga || pciio)) {
			width = w;
			height = h;

			/*
			 * Once we've found a UGA supporting PCIIO,
			 * don't bother looking any further.
			 */
			if (pciio)
				break;

			first_uga = uga;
		}
	}

	if (!width && !height)
		goto free_handle;

	/* EFI framebuffer */
	si->orig_video_isVGA	= VIDEO_TYPE_EFI;

	si->lfb_depth		= 32;
	si->lfb_width		= width;
	si->lfb_height		= height;

	si->red_size		= 8;
	si->red_pos		= 16;
	si->green_size		= 8;
	si->green_pos		= 8;
	si->blue_size		= 8;
	si->blue_pos		= 0;
	si->rsvd_size		= 8;
	si->rsvd_pos		= 24;

free_handle:
	efi_bs_call(free_pool, uga_handle);

	return status;
}

static void setup_graphics(struct boot_params *boot_params)
{
	efi_guid_t graphics_proto = EFI_GRAPHICS_OUTPUT_PROTOCOL_GUID;
	struct screen_info *si;
	efi_guid_t uga_proto = EFI_UGA_PROTOCOL_GUID;
	efi_status_t status;
	unsigned long size;
	void **gop_handle = NULL;
	void **uga_handle = NULL;

	si = &boot_params->screen_info;
	memset(si, 0, sizeof(*si));

	size = 0;
	status = efi_bs_call(locate_handle, EFI_LOCATE_BY_PROTOCOL,
			     &graphics_proto, NULL, &size, gop_handle);
	if (status == EFI_BUFFER_TOO_SMALL)
		status = efi_setup_gop(si, &graphics_proto, size);

	if (status != EFI_SUCCESS) {
		size = 0;
		status = efi_bs_call(locate_handle, EFI_LOCATE_BY_PROTOCOL,
				     &uga_proto, NULL, &size, uga_handle);
		if (status == EFI_BUFFER_TOO_SMALL)
			setup_uga(si, &uga_proto, size);
	}
}


static void __noreturn efi_exit(efi_handle_t handle, efi_status_t status)
{
	efi_bs_call(exit, handle, status, 0, NULL);
	for(;;)
		asm("hlt");
}

void __noreturn efi_stub_entry(efi_handle_t handle,
			       efi_system_table_t *sys_table_arg,
			       struct boot_params *boot_params);

/*
 * Because the x86 boot code expects to be passed a boot_params we
 * need to create one ourselves (usually the bootloader would create
 * one for us).
 */
efi_status_t __efiapi efi_pe_entry(efi_handle_t handle,
				   efi_system_table_t *sys_table_arg)
{
	static struct boot_params boot_params __page_aligned_bss;
	struct setup_header *hdr = &boot_params.hdr;
	efi_guid_t proto = LOADED_IMAGE_PROTOCOL_GUID;
	int options_size = 0;
	efi_status_t status;
	char *cmdline_ptr;

	if (efi_is_native())
		memset(_bss, 0, _ebss - _bss);

	efi_system_table = sys_table_arg;

	/* Check if we were booted by the EFI firmware */
	if (efi_system_table->hdr.signature != EFI_SYSTEM_TABLE_SIGNATURE)
		efi_exit(handle, EFI_INVALID_PARAMETER);

	status = efi_bs_call(handle_protocol, handle, &proto, (void **)&image);
	if (status != EFI_SUCCESS) {
		efi_err("Failed to get handle for LOADED_IMAGE_PROTOCOL\n");
		efi_exit(handle, status);
	}

	/* Assign the setup_header fields that the kernel actually cares about */
	hdr->root_flags	= 1;
	hdr->vid_mode	= 0xffff;

	hdr->type_of_loader = 0x21;

	/* Convert unicode cmdline to ascii */
	cmdline_ptr = efi_convert_cmdline(image, &options_size);
	if (!cmdline_ptr)
		goto fail;

	efi_set_u64_split((unsigned long)cmdline_ptr, &hdr->cmd_line_ptr,
			  &boot_params.ext_cmd_line_ptr);

	efi_stub_entry(handle, sys_table_arg, &boot_params);
	/* not reached */

fail:
	efi_exit(handle, status);
}

static void add_e820ext(struct boot_params *params,
			struct setup_data *e820ext, u32 nr_entries)
{
	struct setup_data *data;

	e820ext->type = SETUP_E820_EXT;
	e820ext->len  = nr_entries * sizeof(struct boot_e820_entry);
	e820ext->next = 0;

	data = (struct setup_data *)(unsigned long)params->hdr.setup_data;

	while (data && data->next)
		data = (struct setup_data *)(unsigned long)data->next;

	if (data)
		data->next = (unsigned long)e820ext;
	else
		params->hdr.setup_data = (unsigned long)e820ext;
}

static efi_status_t
setup_e820(struct boot_params *params, struct setup_data *e820ext, u32 e820ext_size)
{
	struct boot_e820_entry *entry = params->e820_table;
	struct efi_info *efi = &params->efi_info;
	struct boot_e820_entry *prev = NULL;
	u32 nr_entries;
	u32 nr_desc;
	int i;

	nr_entries = 0;
	nr_desc = efi->efi_memmap_size / efi->efi_memdesc_size;

	for (i = 0; i < nr_desc; i++) {
		efi_memory_desc_t *d;
		unsigned int e820_type = 0;
		unsigned long m = efi->efi_memmap;

#ifdef CONFIG_X86_64
		m |= (u64)efi->efi_memmap_hi << 32;
#endif

		d = efi_early_memdesc_ptr(m, efi->efi_memdesc_size, i);
		switch (d->type) {
		case EFI_RESERVED_TYPE:
		case EFI_RUNTIME_SERVICES_CODE:
		case EFI_RUNTIME_SERVICES_DATA:
		case EFI_MEMORY_MAPPED_IO:
		case EFI_MEMORY_MAPPED_IO_PORT_SPACE:
		case EFI_PAL_CODE:
			e820_type = E820_TYPE_RESERVED;
			break;

		case EFI_UNUSABLE_MEMORY:
			e820_type = E820_TYPE_UNUSABLE;
			break;

		case EFI_ACPI_RECLAIM_MEMORY:
			e820_type = E820_TYPE_ACPI;
			break;

		case EFI_LOADER_CODE:
		case EFI_LOADER_DATA:
		case EFI_BOOT_SERVICES_CODE:
		case EFI_BOOT_SERVICES_DATA:
		case EFI_CONVENTIONAL_MEMORY:
			if (efi_soft_reserve_enabled() &&
			    (d->attribute & EFI_MEMORY_SP))
				e820_type = E820_TYPE_SOFT_RESERVED;
			else
				e820_type = E820_TYPE_RAM;
			break;

		case EFI_ACPI_MEMORY_NVS:
			e820_type = E820_TYPE_NVS;
			break;

		case EFI_PERSISTENT_MEMORY:
			e820_type = E820_TYPE_PMEM;
			break;

		case EFI_UNACCEPTED_MEMORY:
			if (!IS_ENABLED(CONFIG_UNACCEPTED_MEMORY))
				continue;
			e820_type = E820_TYPE_RAM;
			process_unaccepted_memory(d->phys_addr,
						  d->phys_addr + PAGE_SIZE * d->num_pages);
			break;
		default:
			continue;
		}

		/* Merge adjacent mappings */
		if (prev && prev->type == e820_type &&
		    (prev->addr + prev->size) == d->phys_addr) {
			prev->size += d->num_pages << 12;
			continue;
		}

		if (nr_entries == ARRAY_SIZE(params->e820_table)) {
			u32 need = (nr_desc - i) * sizeof(struct e820_entry) +
				   sizeof(struct setup_data);

			if (!e820ext || e820ext_size < need)
				return EFI_BUFFER_TOO_SMALL;

			/* boot_params map full, switch to e820 extended */
			entry = (struct boot_e820_entry *)e820ext->data;
		}

		entry->addr = d->phys_addr;
		entry->size = d->num_pages << PAGE_SHIFT;
		entry->type = e820_type;
		prev = entry++;
		nr_entries++;
	}

	if (nr_entries > ARRAY_SIZE(params->e820_table)) {
		u32 nr_e820ext = nr_entries - ARRAY_SIZE(params->e820_table);

		add_e820ext(params, e820ext, nr_e820ext);
		nr_entries -= nr_e820ext;
	}

	params->e820_entries = (u8)nr_entries;

	return EFI_SUCCESS;
}

static efi_status_t alloc_e820ext(u32 nr_desc, struct setup_data **e820ext,
				  u32 *e820ext_size)
{
	efi_status_t status;
	unsigned long size;

	size = sizeof(struct setup_data) +
		sizeof(struct e820_entry) * nr_desc;

	if (*e820ext) {
		efi_bs_call(free_pool, *e820ext);
		*e820ext = NULL;
		*e820ext_size = 0;
	}

	status = efi_bs_call(allocate_pool, EFI_LOADER_DATA, size,
			     (void **)e820ext);
	if (status == EFI_SUCCESS)
		*e820ext_size = size;

	return status;
}

static efi_status_t allocate_e820(struct boot_params *params,
				  struct setup_data **e820ext,
				  u32 *e820ext_size)
{
	struct efi_boot_memmap *map;
	efi_status_t status;
	__u32 nr_desc;

	status = efi_get_memory_map(&map, false);
	if (status != EFI_SUCCESS)
		return status;

	nr_desc = map->map_size / map->desc_size;
	if (nr_desc > ARRAY_SIZE(params->e820_table) - EFI_MMAP_NR_SLACK_SLOTS) {
		u32 nr_e820ext = nr_desc - ARRAY_SIZE(params->e820_table) +
				 EFI_MMAP_NR_SLACK_SLOTS;

		status = alloc_e820ext(nr_e820ext, e820ext, e820ext_size);
	}

	if (IS_ENABLED(CONFIG_UNACCEPTED_MEMORY) && status == EFI_SUCCESS)
		status = allocate_unaccepted_bitmap(nr_desc, map);

	efi_bs_call(free_pool, map);
	return status;
}

struct exit_boot_struct {
	struct boot_params	*boot_params;
	struct efi_info		*efi;
};

static efi_status_t exit_boot_func(struct efi_boot_memmap *map,
				   void *priv)
{
	const char *signature;
	struct exit_boot_struct *p = priv;

	signature = efi_is_64bit() ? EFI64_LOADER_SIGNATURE
				   : EFI32_LOADER_SIGNATURE;
	memcpy(&p->efi->efi_loader_signature, signature, sizeof(__u32));

	efi_set_u64_split((unsigned long)efi_system_table,
			  &p->efi->efi_systab, &p->efi->efi_systab_hi);
	p->efi->efi_memdesc_size	= map->desc_size;
	p->efi->efi_memdesc_version	= map->desc_ver;
	efi_set_u64_split((unsigned long)map->map,
			  &p->efi->efi_memmap, &p->efi->efi_memmap_hi);
	p->efi->efi_memmap_size		= map->map_size;

	return EFI_SUCCESS;
}

static efi_status_t exit_boot(struct boot_params *boot_params, void *handle)
{
	struct setup_data *e820ext = NULL;
	__u32 e820ext_size = 0;
	efi_status_t status;
	struct exit_boot_struct priv;

	priv.boot_params	= boot_params;
	priv.efi		= &boot_params->efi_info;

	status = allocate_e820(boot_params, &e820ext, &e820ext_size);
	if (status != EFI_SUCCESS)
		return status;

	/* Might as well exit boot services now */
	status = efi_exit_boot_services(handle, &priv, exit_boot_func);
	if (status != EFI_SUCCESS)
		return status;

	/* Historic? */
	boot_params->alt_mem_k	= 32 * 1024;

	status = setup_e820(boot_params, e820ext, e820ext_size);
	if (status != EFI_SUCCESS)
		return status;

	return EFI_SUCCESS;
}

static bool have_unsupported_snp_features(void)
{
	u64 unsupported;

	unsupported = snp_get_unsupported_features(sev_get_status());
	if (unsupported) {
		efi_err("Unsupported SEV-SNP features detected: 0x%llx\n",
			unsupported);
		return true;
	}
	return false;
}

static void efi_get_seed(void *seed, int size)
{
	efi_get_random_bytes(size, seed);

	/*
	 * This only updates seed[0] when running on 32-bit, but in that case,
	 * seed[1] is not used anyway, as there is no virtual KASLR on 32-bit.
	 */
	*(unsigned long *)seed ^= kaslr_get_random_long("EFI");
}

static void error(char *str)
{
	efi_warn("Decompression failed: %s\n", str);
}

static efi_status_t efi_decompress_kernel(unsigned long *kernel_entry)
{
	unsigned long virt_addr = LOAD_PHYSICAL_ADDR;
	unsigned long addr, alloc_size, entry;
	efi_status_t status;
	u32 seed[2] = {};

	/* determine the required size of the allocation */
	alloc_size = ALIGN(max_t(unsigned long, output_len, kernel_total_size),
			   MIN_KERNEL_ALIGN);

	if (IS_ENABLED(CONFIG_RANDOMIZE_BASE) && !efi_nokaslr) {
		u64 range = KERNEL_IMAGE_SIZE - LOAD_PHYSICAL_ADDR - kernel_total_size;
		static const efi_char16_t ami[] = L"American Megatrends";

		efi_get_seed(seed, sizeof(seed));

		virt_addr += (range * seed[1]) >> 32;
		virt_addr &= ~(CONFIG_PHYSICAL_ALIGN - 1);

		/*
		 * Older Dell systems with AMI UEFI firmware v2.0 may hang
		 * while decompressing the kernel if physical address
		 * randomization is enabled.
		 *
		 * https://bugzilla.kernel.org/show_bug.cgi?id=218173
		 */
		if (efi_system_table->hdr.revision <= EFI_2_00_SYSTEM_TABLE_REVISION &&
		    !memcmp(efistub_fw_vendor(), ami, sizeof(ami))) {
			efi_debug("AMI firmware v2.0 or older detected - disabling physical KASLR\n");
			seed[0] = 0;
		}

		boot_params_ptr->hdr.loadflags |= KASLR_FLAG;
	}

	status = efi_random_alloc(alloc_size, CONFIG_PHYSICAL_ALIGN, &addr,
				  seed[0], EFI_LOADER_CODE,
				  LOAD_PHYSICAL_ADDR,
				  EFI_X86_KERNEL_ALLOC_LIMIT);
	if (status != EFI_SUCCESS)
		return status;

	entry = decompress_kernel((void *)addr, virt_addr, error);
	if (entry == ULONG_MAX) {
		efi_free(alloc_size, addr);
		return EFI_LOAD_ERROR;
	}

	*kernel_entry = addr + entry;

<<<<<<< HEAD
	return efi_adjust_memory_range_protection(addr, kernel_total_size);
=======
	return efi_adjust_memory_range_protection(addr, kernel_text_size);
>>>>>>> c50bf762
}

static void __noreturn enter_kernel(unsigned long kernel_addr,
				    struct boot_params *boot_params)
{
	/* enter decompressed kernel with boot_params pointer in RSI/ESI */
	asm("jmp *%0"::"r"(kernel_addr), "S"(boot_params));

	unreachable();
}

/*
 * On success, this routine will jump to the relocated image directly and never
 * return.  On failure, it will exit to the firmware via efi_exit() instead of
 * returning.
 */
void __noreturn efi_stub_entry(efi_handle_t handle,
			       efi_system_table_t *sys_table_arg,
			       struct boot_params *boot_params)
{
	efi_guid_t guid = EFI_MEMORY_ATTRIBUTE_PROTOCOL_GUID;
	struct setup_header *hdr = &boot_params->hdr;
	const struct linux_efi_initrd *initrd = NULL;
	unsigned long kernel_entry;
	efi_status_t status;

	boot_params_ptr = boot_params;

	efi_system_table = sys_table_arg;
	/* Check if we were booted by the EFI firmware */
	if (efi_system_table->hdr.signature != EFI_SYSTEM_TABLE_SIGNATURE)
		efi_exit(handle, EFI_INVALID_PARAMETER);

	if (have_unsupported_snp_features())
		efi_exit(handle, EFI_UNSUPPORTED);

	if (IS_ENABLED(CONFIG_EFI_DXE_MEM_ATTRIBUTES)) {
		efi_dxe_table = get_efi_config_table(EFI_DXE_SERVICES_TABLE_GUID);
		if (efi_dxe_table &&
		    efi_dxe_table->hdr.signature != EFI_DXE_SERVICES_TABLE_SIGNATURE) {
			efi_warn("Ignoring DXE services table: invalid signature\n");
			efi_dxe_table = NULL;
		}
	}

	/* grab the memory attributes protocol if it exists */
	efi_bs_call(locate_protocol, &guid, NULL, (void **)&memattr);

	status = efi_setup_5level_paging();
	if (status != EFI_SUCCESS) {
		efi_err("efi_setup_5level_paging() failed!\n");
		goto fail;
	}

#ifdef CONFIG_CMDLINE_BOOL
	status = efi_parse_options(CONFIG_CMDLINE);
	if (status != EFI_SUCCESS) {
		efi_err("Failed to parse options\n");
		goto fail;
	}
#endif
	if (!IS_ENABLED(CONFIG_CMDLINE_OVERRIDE)) {
		unsigned long cmdline_paddr = ((u64)hdr->cmd_line_ptr |
					       ((u64)boot_params->ext_cmd_line_ptr << 32));
		status = efi_parse_options((char *)cmdline_paddr);
		if (status != EFI_SUCCESS) {
			efi_err("Failed to parse options\n");
			goto fail;
		}
	}

	if (efi_mem_encrypt > 0)
		hdr->xloadflags |= XLF_MEM_ENCRYPTION;

	status = efi_decompress_kernel(&kernel_entry);
	if (status != EFI_SUCCESS) {
		efi_err("Failed to decompress kernel\n");
		goto fail;
	}

	/*
	 * At this point, an initrd may already have been loaded by the
	 * bootloader and passed via bootparams. We permit an initrd loaded
	 * from the LINUX_EFI_INITRD_MEDIA_GUID device path to supersede it.
	 *
	 * If the device path is not present, any command-line initrd=
	 * arguments will be processed only if image is not NULL, which will be
	 * the case only if we were loaded via the PE entry point.
	 */
	status = efi_load_initrd(image, hdr->initrd_addr_max, ULONG_MAX,
				 &initrd);
	if (status != EFI_SUCCESS)
		goto fail;
	if (initrd && initrd->size > 0) {
		efi_set_u64_split(initrd->base, &hdr->ramdisk_image,
				  &boot_params->ext_ramdisk_image);
		efi_set_u64_split(initrd->size, &hdr->ramdisk_size,
				  &boot_params->ext_ramdisk_size);
	}


	/*
	 * If the boot loader gave us a value for secure_boot then we use that,
	 * otherwise we ask the BIOS.
	 */
	if (boot_params->secure_boot == efi_secureboot_mode_unset)
		boot_params->secure_boot = efi_get_secureboot();

	/* Ask the firmware to clear memory on unclean shutdown */
	efi_enable_reset_attack_mitigation();

	efi_random_get_seed();

	efi_retrieve_eventlog();

	setup_graphics(boot_params);

	setup_efi_pci(boot_params);

	setup_quirks(boot_params);

	setup_unaccepted_memory();

	status = exit_boot(boot_params, handle);
	if (status != EFI_SUCCESS) {
		efi_err("exit_boot() failed!\n");
		goto fail;
	}

	/*
	 * Call the SEV init code while still running with the firmware's
	 * GDT/IDT, so #VC exceptions will be handled by EFI.
	 */
	sev_enable(boot_params);

	efi_5level_switch();

	enter_kernel(kernel_entry, boot_params);
fail:
	efi_err("efi_stub_entry() failed!\n");

	efi_exit(handle, status);
}

#ifdef CONFIG_EFI_HANDOVER_PROTOCOL
void efi_handover_entry(efi_handle_t handle, efi_system_table_t *sys_table_arg,
			struct boot_params *boot_params)
{
	memset(_bss, 0, _ebss - _bss);
	efi_stub_entry(handle, sys_table_arg, boot_params);
}

#ifndef CONFIG_EFI_MIXED
extern __alias(efi_handover_entry)
void efi32_stub_entry(efi_handle_t handle, efi_system_table_t *sys_table_arg,
		      struct boot_params *boot_params);

extern __alias(efi_handover_entry)
void efi64_stub_entry(efi_handle_t handle, efi_system_table_t *sys_table_arg,
		      struct boot_params *boot_params);
#endif
#endif<|MERGE_RESOLUTION|>--- conflicted
+++ resolved
@@ -238,8 +238,6 @@
 	rounded_end = roundup(start + size, EFI_PAGE_SIZE);
 
 	if (memattr != NULL) {
-<<<<<<< HEAD
-=======
 		status = efi_call_proto(memattr, set_memory_attributes,
 					rounded_start,
 					rounded_end - rounded_start,
@@ -249,7 +247,6 @@
 			return status;
 		}
 
->>>>>>> c50bf762
 		status = efi_call_proto(memattr, clear_memory_attributes,
 					rounded_start,
 					rounded_end - rounded_start,
@@ -829,11 +826,7 @@
 
 	*kernel_entry = addr + entry;
 
-<<<<<<< HEAD
-	return efi_adjust_memory_range_protection(addr, kernel_total_size);
-=======
 	return efi_adjust_memory_range_protection(addr, kernel_text_size);
->>>>>>> c50bf762
 }
 
 static void __noreturn enter_kernel(unsigned long kernel_addr,

// SPDX-License-Identifier: GPL-2.0
/*
 * System Control and Management Interface (SCMI) Message Mailbox Transport
 * driver.
 *
 * Copyright (C) 2019-2024 ARM Ltd.
 */

#include <linux/err.h>
#include <linux/device.h>
#include <linux/mailbox_client.h>
#include <linux/of.h>
#include <linux/of_address.h>
#include <linux/platform_device.h>
#include <linux/slab.h>

#include "../common.h"

/**
 * struct scmi_mailbox - Structure representing a SCMI mailbox transport
 *
 * @cl: Mailbox Client
 * @chan: Transmit/Receive mailbox uni/bi-directional channel
 * @chan_receiver: Optional Receiver mailbox unidirectional channel
 * @chan_platform_receiver: Optional Platform Receiver mailbox unidirectional channel
 * @cinfo: SCMI channel info
 * @shmem: Transmit/Receive shared memory area
 * @chan_lock: Lock that prevents multiple xfers from being queued
<<<<<<< HEAD
=======
 * @io_ops: Transport specific I/O operations
>>>>>>> 3bec0c29
 */
struct scmi_mailbox {
	struct mbox_client cl;
	struct mbox_chan *chan;
	struct mbox_chan *chan_receiver;
	struct mbox_chan *chan_platform_receiver;
	struct scmi_chan_info *cinfo;
	struct scmi_shared_mem __iomem *shmem;
	struct mutex chan_lock;
<<<<<<< HEAD
=======
	struct scmi_shmem_io_ops *io_ops;
>>>>>>> 3bec0c29
};

#define client_to_scmi_mailbox(c) container_of(c, struct scmi_mailbox, cl)

static struct scmi_transport_core_operations *core;

static void tx_prepare(struct mbox_client *cl, void *m)
{
	struct scmi_mailbox *smbox = client_to_scmi_mailbox(cl);

	core->shmem->tx_prepare(smbox->shmem, m, smbox->cinfo,
				smbox->io_ops->toio);
}

static void rx_callback(struct mbox_client *cl, void *m)
{
	struct scmi_mailbox *smbox = client_to_scmi_mailbox(cl);

	/*
	 * An A2P IRQ is NOT valid when received while the platform still has
	 * the ownership of the channel, because the platform at first releases
	 * the SMT channel and then sends the completion interrupt.
	 *
	 * This addresses a possible race condition in which a spurious IRQ from
	 * a previous timed-out reply which arrived late could be wrongly
	 * associated with the next pending transaction.
	 */
	if (cl->knows_txdone &&
	    !core->shmem->channel_free(smbox->shmem)) {
		dev_warn(smbox->cinfo->dev, "Ignoring spurious A2P IRQ !\n");
		core->bad_message_trace(smbox->cinfo,
			     core->shmem->read_header(smbox->shmem),
							     MSG_MBOX_SPURIOUS);
		return;
	}

	core->rx_callback(smbox->cinfo,
		      core->shmem->read_header(smbox->shmem), NULL);
}

static bool mailbox_chan_available(struct device_node *of_node, int idx)
{
	int num_mb;

	/*
	 * Just check if bidirrectional channels are involved, and check the
	 * index accordingly; proper full validation will be made later
	 * in mailbox_chan_setup().
	 */
	num_mb = of_count_phandle_with_args(of_node, "mboxes", "#mbox-cells");
	if (num_mb == 3 && idx == 1)
		idx = 2;

	return !of_parse_phandle_with_args(of_node, "mboxes",
					   "#mbox-cells", idx, NULL);
}

/**
 * mailbox_chan_validate  - Validate transport configuration and map channels
 *
 * @cdev: Reference to the underlying transport device carrying the
 *	  of_node descriptor to analyze.
 * @a2p_rx_chan: A reference to an optional unidirectional channel to use
 *		 for replies on the a2p channel. Set as zero if not present.
 * @p2a_chan: A reference to the optional p2a channel.
 *	      Set as zero if not present.
 * @p2a_rx_chan: A reference to the optional p2a completion channel.
 *	      Set as zero if not present.
 *
 * At first, validate the transport configuration as described in terms of
 * 'mboxes' and 'shmem', then determin which mailbox channel indexes are
 * appropriate to be use in the current configuration.
 *
 * Return: 0 on Success or error
 */
static int mailbox_chan_validate(struct device *cdev, int *a2p_rx_chan,
				 int *p2a_chan, int *p2a_rx_chan)
{
	int num_mb, num_sh, ret = 0;
	struct device_node *np = cdev->of_node;

	num_mb = of_count_phandle_with_args(np, "mboxes", "#mbox-cells");
	num_sh = of_count_phandle_with_args(np, "shmem", NULL);
	dev_dbg(cdev, "Found %d mboxes and %d shmems !\n", num_mb, num_sh);

	/* Bail out if mboxes and shmem descriptors are inconsistent */
	if (num_mb <= 0 || num_sh <= 0 || num_sh > 2 || num_mb > 4 ||
	    (num_mb == 1 && num_sh != 1) || (num_mb == 3 && num_sh != 2) ||
	    (num_mb == 4 && num_sh != 2)) {
		dev_warn(cdev,
			 "Invalid channel descriptor for '%s' - mbs:%d  shm:%d\n",
			 of_node_full_name(np), num_mb, num_sh);
		return -EINVAL;
	}

	/* Bail out if provided shmem descriptors do not refer distinct areas  */
	if (num_sh > 1) {
		struct device_node *np_tx __free(device_node) =
					of_parse_phandle(np, "shmem", 0);
		struct device_node *np_rx __free(device_node) =
					of_parse_phandle(np, "shmem", 1);

		if (!np_tx || !np_rx || np_tx == np_rx) {
			dev_warn(cdev, "Invalid shmem descriptor for '%s'\n",
				 of_node_full_name(np));
			ret = -EINVAL;
		}
	}

	/* Calculate channels IDs to use depending on mboxes/shmem layout */
	if (!ret) {
		switch (num_mb) {
		case 1:
			*a2p_rx_chan = 0;
			*p2a_chan = 0;
			*p2a_rx_chan = 0;
			break;
		case 2:
			if (num_sh == 2) {
				*a2p_rx_chan = 0;
				*p2a_chan = 1;
			} else {
				*a2p_rx_chan = 1;
				*p2a_chan = 0;
			}
			*p2a_rx_chan = 0;
			break;
		case 3:
			*a2p_rx_chan = 1;
			*p2a_chan = 2;
			*p2a_rx_chan = 0;
			break;
		case 4:
			*a2p_rx_chan = 1;
			*p2a_chan = 2;
			*p2a_rx_chan = 3;
			break;
		}
	}

	return ret;
}

static int mailbox_chan_setup(struct scmi_chan_info *cinfo, struct device *dev,
			      bool tx)
{
	const char *desc = tx ? "Tx" : "Rx";
	struct device *cdev = cinfo->dev;
	struct scmi_mailbox *smbox;
	int ret, a2p_rx_chan, p2a_chan, p2a_rx_chan;
	struct mbox_client *cl;

	ret = mailbox_chan_validate(cdev, &a2p_rx_chan, &p2a_chan, &p2a_rx_chan);
	if (ret)
		return ret;

	if (!tx && !p2a_chan)
		return -ENODEV;

	smbox = devm_kzalloc(dev, sizeof(*smbox), GFP_KERNEL);
	if (!smbox)
		return -ENOMEM;

	smbox->shmem = core->shmem->setup_iomap(cinfo, dev, tx, NULL,
						&smbox->io_ops);
	if (IS_ERR(smbox->shmem))
		return PTR_ERR(smbox->shmem);

	cl = &smbox->cl;
	cl->dev = cdev;
	cl->tx_prepare = tx ? tx_prepare : NULL;
	cl->rx_callback = rx_callback;
	cl->tx_block = false;
	cl->knows_txdone = tx;

	smbox->chan = mbox_request_channel(cl, tx ? 0 : p2a_chan);
	if (IS_ERR(smbox->chan)) {
		ret = PTR_ERR(smbox->chan);
		if (ret != -EPROBE_DEFER)
			dev_err(cdev,
				"failed to request SCMI %s mailbox\n", desc);
		return ret;
	}

	/* Additional unidirectional channel for TX if needed */
	if (tx && a2p_rx_chan) {
		smbox->chan_receiver = mbox_request_channel(cl, a2p_rx_chan);
		if (IS_ERR(smbox->chan_receiver)) {
			ret = PTR_ERR(smbox->chan_receiver);
			if (ret != -EPROBE_DEFER)
				dev_err(cdev, "failed to request SCMI Tx Receiver mailbox\n");
			return ret;
		}
	}

	if (!tx && p2a_rx_chan) {
		smbox->chan_platform_receiver = mbox_request_channel(cl, p2a_rx_chan);
		if (IS_ERR(smbox->chan_platform_receiver)) {
			ret = PTR_ERR(smbox->chan_platform_receiver);
			if (ret != -EPROBE_DEFER)
				dev_err(cdev, "failed to request SCMI P2A Receiver mailbox\n");
			return ret;
		}
	}

	cinfo->transport_info = smbox;
	smbox->cinfo = cinfo;
	mutex_init(&smbox->chan_lock);

	return 0;
}

static int mailbox_chan_free(int id, void *p, void *data)
{
	struct scmi_chan_info *cinfo = p;
	struct scmi_mailbox *smbox = cinfo->transport_info;

	if (smbox && !IS_ERR(smbox->chan)) {
		mbox_free_channel(smbox->chan);
		mbox_free_channel(smbox->chan_receiver);
		mbox_free_channel(smbox->chan_platform_receiver);
		cinfo->transport_info = NULL;
		smbox->chan = NULL;
		smbox->chan_receiver = NULL;
		smbox->chan_platform_receiver = NULL;
		smbox->cinfo = NULL;
	}

	return 0;
}

static int mailbox_send_message(struct scmi_chan_info *cinfo,
				struct scmi_xfer *xfer)
{
	struct scmi_mailbox *smbox = cinfo->transport_info;
	int ret;

	/*
	 * The mailbox layer has its own queue. However the mailbox queue
	 * confuses the per message SCMI timeouts since the clock starts when
	 * the message is submitted into the mailbox queue. So when multiple
	 * messages are queued up the clock starts on all messages instead of
	 * only the one inflight.
	 */
	mutex_lock(&smbox->chan_lock);

	ret = mbox_send_message(smbox->chan, xfer);
	/* mbox_send_message returns non-negative value on success */
	if (ret < 0) {
		mutex_unlock(&smbox->chan_lock);
		return ret;
	}

	return 0;
}

static void mailbox_mark_txdone(struct scmi_chan_info *cinfo, int ret,
				struct scmi_xfer *__unused)
{
	struct scmi_mailbox *smbox = cinfo->transport_info;

	mbox_client_txdone(smbox->chan, ret);

	/* Release channel */
	mutex_unlock(&smbox->chan_lock);
}

static void mailbox_fetch_response(struct scmi_chan_info *cinfo,
				   struct scmi_xfer *xfer)
{
	struct scmi_mailbox *smbox = cinfo->transport_info;

	core->shmem->fetch_response(smbox->shmem, xfer, smbox->io_ops->fromio);
}

static void mailbox_fetch_notification(struct scmi_chan_info *cinfo,
				       size_t max_len, struct scmi_xfer *xfer)
{
	struct scmi_mailbox *smbox = cinfo->transport_info;

	core->shmem->fetch_notification(smbox->shmem, max_len, xfer,
					smbox->io_ops->fromio);
}

static void mailbox_clear_channel(struct scmi_chan_info *cinfo)
{
	struct scmi_mailbox *smbox = cinfo->transport_info;
	struct mbox_chan *intr_chan;
	int ret;

	core->shmem->clear_channel(smbox->shmem);

	if (!core->shmem->channel_intr_enabled(smbox->shmem))
		return;

	if (smbox->chan_platform_receiver)
		intr_chan = smbox->chan_platform_receiver;
	else if (smbox->chan)
		intr_chan = smbox->chan;
	else
		return;

	ret = mbox_send_message(intr_chan, NULL);
	/* mbox_send_message returns non-negative value on success, so reset */
	if (ret > 0)
		ret = 0;

	mbox_client_txdone(intr_chan, ret);
}

static bool
mailbox_poll_done(struct scmi_chan_info *cinfo, struct scmi_xfer *xfer)
{
	struct scmi_mailbox *smbox = cinfo->transport_info;

	return core->shmem->poll_done(smbox->shmem, xfer);
}

static const struct scmi_transport_ops scmi_mailbox_ops = {
	.chan_available = mailbox_chan_available,
	.chan_setup = mailbox_chan_setup,
	.chan_free = mailbox_chan_free,
	.send_message = mailbox_send_message,
	.mark_txdone = mailbox_mark_txdone,
	.fetch_response = mailbox_fetch_response,
	.fetch_notification = mailbox_fetch_notification,
	.clear_channel = mailbox_clear_channel,
	.poll_done = mailbox_poll_done,
};

static struct scmi_desc scmi_mailbox_desc = {
	.ops = &scmi_mailbox_ops,
	.max_rx_timeout_ms = 30, /* We may increase this if required */
	.max_msg = 20, /* Limited by MBOX_TX_QUEUE_LEN */
	.max_msg_size = SCMI_SHMEM_MAX_PAYLOAD_SIZE,
};

static const struct of_device_id scmi_of_match[] = {
	{ .compatible = "arm,scmi" },
	{ /* Sentinel */ },
};

DEFINE_SCMI_TRANSPORT_DRIVER(scmi_mailbox, scmi_mailbox_driver,
			     scmi_mailbox_desc, scmi_of_match, core);
module_platform_driver(scmi_mailbox_driver);

MODULE_AUTHOR("Sudeep Holla <sudeep.holla@arm.com>");
MODULE_DESCRIPTION("SCMI Mailbox Transport driver");
MODULE_LICENSE("GPL");<|MERGE_RESOLUTION|>--- conflicted
+++ resolved
@@ -26,10 +26,7 @@
  * @cinfo: SCMI channel info
  * @shmem: Transmit/Receive shared memory area
  * @chan_lock: Lock that prevents multiple xfers from being queued
-<<<<<<< HEAD
-=======
  * @io_ops: Transport specific I/O operations
->>>>>>> 3bec0c29
  */
 struct scmi_mailbox {
 	struct mbox_client cl;
@@ -39,10 +36,7 @@
 	struct scmi_chan_info *cinfo;
 	struct scmi_shared_mem __iomem *shmem;
 	struct mutex chan_lock;
-<<<<<<< HEAD
-=======
 	struct scmi_shmem_io_ops *io_ops;
->>>>>>> 3bec0c29
 };
 
 #define client_to_scmi_mailbox(c) container_of(c, struct scmi_mailbox, cl)

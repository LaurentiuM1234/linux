--- conflicted
+++ resolved
@@ -85,7 +85,6 @@
 
 	return ret;
 }
-<<<<<<< HEAD
 
 static int
 qca8k_mii_read_hi(struct mii_bus *bus, int phy_id, u32 regnum, u32 *val)
@@ -96,18 +95,6 @@
 	if (ret < 0)
 		goto err;
 
-=======
-
-static int
-qca8k_mii_read_hi(struct mii_bus *bus, int phy_id, u32 regnum, u32 *val)
-{
-	int ret;
-
-	ret = bus->read(bus, phy_id, regnum);
-	if (ret < 0)
-		goto err;
-
->>>>>>> 282db109
 	*val = ret << 16;
 	return 0;
 

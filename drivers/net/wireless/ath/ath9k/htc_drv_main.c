--- conflicted
+++ resolved
@@ -201,11 +201,8 @@
 	WMI_CMD(WMI_DRAIN_TXQ_ALL_CMDID);
 	WMI_CMD(WMI_STOP_RECV_CMDID);
 
-<<<<<<< HEAD
-=======
 	ath9k_wmi_event_drain(priv);
 
->>>>>>> d762f438
 	caldata = &priv->caldata;
 	ret = ath9k_hw_reset(ah, ah->curchan, caldata, false);
 	if (ret) {
@@ -275,10 +272,7 @@
 
 	if (!fastcc)
 		caldata = &priv->caldata;
-<<<<<<< HEAD
-=======
-
->>>>>>> d762f438
+
 	ret = ath9k_hw_reset(ah, hchan, caldata, fastcc);
 	if (ret) {
 		ath_err(common,
@@ -312,12 +306,9 @@
 	    !(hw->conf.flags & IEEE80211_CONF_OFFCHANNEL))
 		ath9k_htc_vif_reconfig(priv);
 
-<<<<<<< HEAD
-=======
 	mod_timer(&priv->tx.cleanup_timer,
 		  jiffies + msecs_to_jiffies(ATH9K_HTC_TX_CLEANUP_INTERVAL));
 
->>>>>>> d762f438
 err:
 	ath9k_htc_ps_restore(priv);
 	return ret;
@@ -376,11 +367,7 @@
 	memset(&hvif, 0, sizeof(struct ath9k_htc_target_vif));
 	memcpy(&hvif.myaddr, common->macaddr, ETH_ALEN);
 
-<<<<<<< HEAD
-	hvif.opmode = cpu_to_be32(HTC_M_MONITOR);
-=======
 	hvif.opmode = HTC_M_MONITOR;
->>>>>>> d762f438
 	hvif.index = ffz(priv->vif_slot);
 
 	WMI_CMD_BUF(WMI_VAP_CREATE_CMDID, &hvif);
@@ -496,10 +483,6 @@
 		memcpy(&tsta.macaddr, sta->addr, ETH_ALEN);
 		memcpy(&tsta.bssid, common->curbssid, ETH_ALEN);
 		tsta.is_vif_sta = 0;
-<<<<<<< HEAD
-		tsta.valid = true;
-=======
->>>>>>> d762f438
 		ista->index = sta_idx;
 	} else {
 		memcpy(&tsta.macaddr, vif->addr, ETH_ALEN);
@@ -883,15 +866,10 @@
 	padpos = ath9k_cmn_padpos(hdr->frame_control);
 	padsize = padpos & 3;
 	if (padsize && skb->len > padpos) {
-<<<<<<< HEAD
-		if (skb_headroom(skb) < padsize)
-			goto fail_tx;
-=======
 		if (skb_headroom(skb) < padsize) {
 			ath_dbg(common, ATH_DBG_XMIT, "No room for padding\n");
 			goto fail_tx;
 		}
->>>>>>> d762f438
 		skb_push(skb, padsize);
 		memmove(skb->data, skb->data + padsize, padpos);
 	}
@@ -902,8 +880,6 @@
 		goto fail_tx;
 	}
 
-<<<<<<< HEAD
-=======
 	ret = ath9k_htc_tx_start(priv, skb, slot, false);
 	if (ret != 0) {
 		ath_dbg(common, ATH_DBG_XMIT, "Tx failed\n");
@@ -912,7 +888,6 @@
 
 	ath9k_htc_check_stop_queues(priv);
 
->>>>>>> d762f438
 	return;
 
 clear_slot:
@@ -967,11 +942,7 @@
 
 	ath9k_host_rx_init(priv);
 
-<<<<<<< HEAD
-	ret = ath9k_htc_update_cap_target(priv);
-=======
 	ret = ath9k_htc_update_cap_target(priv, 0);
->>>>>>> d762f438
 	if (ret)
 		ath_dbg(common, ATH_DBG_CONFIG,
 			"Failed to update capability in target\n");
@@ -1032,23 +1003,14 @@
 	/* Cancel all the running timers/work .. */
 	cancel_work_sync(&priv->fatal_work);
 	cancel_work_sync(&priv->ps_work);
-<<<<<<< HEAD
-	cancel_delayed_work_sync(&priv->ath9k_led_blink_work);
-	ath9k_htc_stop_ani(priv);
-	ath9k_led_stop_brightness(priv);
-=======
->>>>>>> d762f438
 
 #ifdef CONFIG_MAC80211_LEDS
 	cancel_work_sync(&priv->led_work);
 #endif
 	ath9k_htc_stop_ani(priv);
 
-<<<<<<< HEAD
-=======
-	mutex_lock(&priv->mutex);
-
->>>>>>> d762f438
+	mutex_lock(&priv->mutex);
+
 	if (ah->btcoex_hw.enabled) {
 		ath9k_hw_btcoex_disable(ah);
 		if (ah->btcoex_hw.scheme == ATH_BTCOEX_CFG_3WIRE)
@@ -1116,9 +1078,6 @@
 	case NL80211_IFTYPE_AP:
 		hvif.opmode = HTC_M_HOSTAP;
 		break;
-	case NL80211_IFTYPE_AP:
-		hvif.opmode = cpu_to_be32(HTC_M_HOSTAP);
-		break;
 	default:
 		ath_err(common,
 			"Interface type %d not yet supported\n", vif->type);
@@ -1144,23 +1103,6 @@
 	}
 
 	ath9k_htc_set_bssid_mask(priv, vif);
-<<<<<<< HEAD
-
-	priv->vif_slot |= (1 << avp->index);
-	priv->nvifs++;
-	priv->vif = vif;
-
-	INC_VIF(priv, vif->type);
-	ath9k_htc_set_opmode(priv);
-
-	if ((priv->ah->opmode == NL80211_IFTYPE_AP) &&
-	    !(priv->op_flags & OP_ANI_RUNNING))
-		ath9k_htc_start_ani(priv);
-
-	ath_dbg(common, ATH_DBG_CONFIG,
-		"Attach a VIF of type: %d at idx: %d\n", vif->type, avp->index);
-
-=======
 
 	priv->vif_slot |= (1 << avp->index);
 	priv->nvifs++;
@@ -1182,7 +1124,6 @@
 	ath_dbg(common, ATH_DBG_CONFIG,
 		"Attach a VIF of type: %d at idx: %d\n", vif->type, avp->index);
 
->>>>>>> d762f438
 out:
 	ath9k_htc_ps_restore(priv);
 	mutex_unlock(&priv->mutex);
@@ -1222,22 +1163,6 @@
 	    (vif->type == NL80211_IFTYPE_ADHOC))
 		ath9k_htc_remove_bslot(priv, vif);
 
-	ath9k_htc_set_opmode(priv);
-
-	/*
-	 * Stop ANI only if there are no associated station interfaces.
-	 */
-	if ((vif->type == NL80211_IFTYPE_AP) && (priv->num_ap_vif == 0)) {
-		priv->rearm_ani = false;
-		ieee80211_iterate_active_interfaces_atomic(priv->hw,
-						   ath9k_htc_vif_iter, priv);
-		if (!priv->rearm_ani)
-			ath9k_htc_stop_ani(priv);
-	}
-
-	ath_dbg(common, ATH_DBG_CONFIG, "Detach Interface at idx: %d\n", avp->index);
-
-	DEC_VIF(priv, vif->type);
 	ath9k_htc_set_opmode(priv);
 
 	/*
@@ -1561,10 +1486,7 @@
 	if ((changed & BSS_CHANGED_BEACON_ENABLED) && bss_conf->enable_beacon) {
 		ath_dbg(common, ATH_DBG_CONFIG,
 			"Beacon enabled for BSS: %pM\n", bss_conf->bssid);
-<<<<<<< HEAD
-=======
 		ath9k_htc_set_tsfadjust(priv, vif);
->>>>>>> d762f438
 		priv->op_flags |= OP_ENABLE_BEACON;
 		ath9k_htc_beacon_config(priv, vif);
 	}
@@ -1662,10 +1584,7 @@
 	int ret = 0;
 
 	mutex_lock(&priv->mutex);
-<<<<<<< HEAD
-=======
 	ath9k_htc_ps_wakeup(priv);
->>>>>>> d762f438
 
 	switch (action) {
 	case IEEE80211_AMPDU_RX_START:
@@ -1691,10 +1610,7 @@
 		ath_err(ath9k_hw_common(priv->ah), "Unknown AMPDU action\n");
 	}
 
-<<<<<<< HEAD
-=======
 	ath9k_htc_ps_restore(priv);
->>>>>>> d762f438
 	mutex_unlock(&priv->mutex);
 
 	return ret;

// SPDX-License-Identifier: BSD-3-Clause-Clear
/*
 * Copyright (c) 2020 The Linux Foundation. All rights reserved.
 * Copyright (c) 2021-2022, Qualcomm Innovation Center, Inc. All rights reserved.
 */

#include <linux/msi.h>
#include <linux/pci.h>
#include <linux/of.h>
#include <linux/of_address.h>
#include <linux/ioport.h>

#include "core.h"
#include "debug.h"
#include "mhi.h"
#include "pci.h"
#include "pcic.h"

#define MHI_TIMEOUT_DEFAULT_MS	90000
#define RDDM_DUMP_SIZE	0x420000

static struct mhi_channel_config ath11k_mhi_channels_qca6390[] = {
	{
		.num = 0,
		.name = "LOOPBACK",
		.num_elements = 32,
		.event_ring = 0,
		.dir = DMA_TO_DEVICE,
		.ee_mask = 0x4,
		.pollcfg = 0,
		.doorbell = MHI_DB_BRST_DISABLE,
		.lpm_notify = false,
		.offload_channel = false,
		.doorbell_mode_switch = false,
		.auto_queue = false,
	},
	{
		.num = 1,
		.name = "LOOPBACK",
		.num_elements = 32,
		.event_ring = 0,
		.dir = DMA_FROM_DEVICE,
		.ee_mask = 0x4,
		.pollcfg = 0,
		.doorbell = MHI_DB_BRST_DISABLE,
		.lpm_notify = false,
		.offload_channel = false,
		.doorbell_mode_switch = false,
		.auto_queue = false,
	},
	{
		.num = 20,
		.name = "IPCR",
		.num_elements = 64,
		.event_ring = 1,
		.dir = DMA_TO_DEVICE,
		.ee_mask = 0x4,
		.pollcfg = 0,
		.doorbell = MHI_DB_BRST_DISABLE,
		.lpm_notify = false,
		.offload_channel = false,
		.doorbell_mode_switch = false,
		.auto_queue = false,
	},
	{
		.num = 21,
		.name = "IPCR",
		.num_elements = 64,
		.event_ring = 1,
		.dir = DMA_FROM_DEVICE,
		.ee_mask = 0x4,
		.pollcfg = 0,
		.doorbell = MHI_DB_BRST_DISABLE,
		.lpm_notify = false,
		.offload_channel = false,
		.doorbell_mode_switch = false,
		.auto_queue = true,
	},
};

static struct mhi_event_config ath11k_mhi_events_qca6390[] = {
	{
		.num_elements = 32,
		.irq_moderation_ms = 0,
		.irq = 1,
		.mode = MHI_DB_BRST_DISABLE,
		.data_type = MHI_ER_CTRL,
		.hardware_event = false,
		.client_managed = false,
		.offload_channel = false,
	},
	{
		.num_elements = 256,
		.irq_moderation_ms = 1,
		.irq = 2,
		.mode = MHI_DB_BRST_DISABLE,
		.priority = 1,
		.hardware_event = false,
		.client_managed = false,
		.offload_channel = false,
	},
};

static struct mhi_controller_config ath11k_mhi_config_qca6390 = {
	.max_channels = 128,
	.timeout_ms = 2000,
	.use_bounce_buf = false,
	.buf_len = 0,
	.num_channels = ARRAY_SIZE(ath11k_mhi_channels_qca6390),
	.ch_cfg = ath11k_mhi_channels_qca6390,
	.num_events = ARRAY_SIZE(ath11k_mhi_events_qca6390),
	.event_cfg = ath11k_mhi_events_qca6390,
};

static struct mhi_channel_config ath11k_mhi_channels_qcn9074[] = {
	{
		.num = 0,
		.name = "LOOPBACK",
		.num_elements = 32,
		.event_ring = 1,
		.dir = DMA_TO_DEVICE,
		.ee_mask = 0x14,
		.pollcfg = 0,
		.doorbell = MHI_DB_BRST_DISABLE,
		.lpm_notify = false,
		.offload_channel = false,
		.doorbell_mode_switch = false,
		.auto_queue = false,
	},
	{
		.num = 1,
		.name = "LOOPBACK",
		.num_elements = 32,
		.event_ring = 1,
		.dir = DMA_FROM_DEVICE,
		.ee_mask = 0x14,
		.pollcfg = 0,
		.doorbell = MHI_DB_BRST_DISABLE,
		.lpm_notify = false,
		.offload_channel = false,
		.doorbell_mode_switch = false,
		.auto_queue = false,
	},
	{
		.num = 20,
		.name = "IPCR",
		.num_elements = 32,
		.event_ring = 1,
		.dir = DMA_TO_DEVICE,
		.ee_mask = 0x14,
		.pollcfg = 0,
		.doorbell = MHI_DB_BRST_DISABLE,
		.lpm_notify = false,
		.offload_channel = false,
		.doorbell_mode_switch = false,
		.auto_queue = false,
	},
	{
		.num = 21,
		.name = "IPCR",
		.num_elements = 32,
		.event_ring = 1,
		.dir = DMA_FROM_DEVICE,
		.ee_mask = 0x14,
		.pollcfg = 0,
		.doorbell = MHI_DB_BRST_DISABLE,
		.lpm_notify = false,
		.offload_channel = false,
		.doorbell_mode_switch = false,
		.auto_queue = true,
	},
};

static struct mhi_event_config ath11k_mhi_events_qcn9074[] = {
	{
		.num_elements = 32,
		.irq_moderation_ms = 0,
		.irq = 1,
		.data_type = MHI_ER_CTRL,
		.mode = MHI_DB_BRST_DISABLE,
		.hardware_event = false,
		.client_managed = false,
		.offload_channel = false,
	},
	{
		.num_elements = 256,
		.irq_moderation_ms = 1,
		.irq = 2,
		.mode = MHI_DB_BRST_DISABLE,
		.priority = 1,
		.hardware_event = false,
		.client_managed = false,
		.offload_channel = false,
	},
};

static struct mhi_controller_config ath11k_mhi_config_qcn9074 = {
	.max_channels = 30,
	.timeout_ms = 10000,
	.use_bounce_buf = false,
	.buf_len = 0,
	.num_channels = ARRAY_SIZE(ath11k_mhi_channels_qcn9074),
	.ch_cfg = ath11k_mhi_channels_qcn9074,
	.num_events = ARRAY_SIZE(ath11k_mhi_events_qcn9074),
	.event_cfg = ath11k_mhi_events_qcn9074,
};

void ath11k_mhi_set_mhictrl_reset(struct ath11k_base *ab)
{
	u32 val;

	val = ath11k_pcic_read32(ab, MHISTATUS);

	ath11k_dbg(ab, ATH11K_DBG_PCI, "MHISTATUS 0x%x\n", val);

	/* Observed on QCA6390 that after SOC_GLOBAL_RESET, MHISTATUS
	 * has SYSERR bit set and thus need to set MHICTRL_RESET
	 * to clear SYSERR.
	 */
	ath11k_pcic_write32(ab, MHICTRL, MHICTRL_RESET_MASK);

	mdelay(10);
}

static void ath11k_mhi_reset_txvecdb(struct ath11k_base *ab)
{
	ath11k_pcic_write32(ab, PCIE_TXVECDB, 0);
}

static void ath11k_mhi_reset_txvecstatus(struct ath11k_base *ab)
{
	ath11k_pcic_write32(ab, PCIE_TXVECSTATUS, 0);
}

static void ath11k_mhi_reset_rxvecdb(struct ath11k_base *ab)
{
	ath11k_pcic_write32(ab, PCIE_RXVECDB, 0);
}

static void ath11k_mhi_reset_rxvecstatus(struct ath11k_base *ab)
{
	ath11k_pcic_write32(ab, PCIE_RXVECSTATUS, 0);
}

void ath11k_mhi_clear_vector(struct ath11k_base *ab)
{
	ath11k_mhi_reset_txvecdb(ab);
	ath11k_mhi_reset_txvecstatus(ab);
	ath11k_mhi_reset_rxvecdb(ab);
	ath11k_mhi_reset_rxvecstatus(ab);
}

static int ath11k_mhi_get_msi(struct ath11k_pci *ab_pci)
{
	struct ath11k_base *ab = ab_pci->ab;
	u32 user_base_data, base_vector;
	int ret, num_vectors, i;
	int *irq;
	unsigned int msi_data;

	ret = ath11k_pcic_get_user_msi_assignment(ab, "MHI", &num_vectors,
						  &user_base_data, &base_vector);
	if (ret)
		return ret;

	ath11k_dbg(ab, ATH11K_DBG_PCI, "Number of assigned MSI for MHI is %d, base vector is %d\n",
		   num_vectors, base_vector);

	irq = kcalloc(num_vectors, sizeof(int), GFP_KERNEL);
	if (!irq)
		return -ENOMEM;

	for (i = 0; i < num_vectors; i++) {
		msi_data = base_vector;

		if (test_bit(ATH11K_FLAG_MULTI_MSI_VECTORS, &ab->dev_flags))
			msi_data += i;

		irq[i] = ath11k_pci_get_msi_irq(ab, msi_data);
	}

	ab_pci->mhi_ctrl->irq = irq;
	ab_pci->mhi_ctrl->nr_irqs = num_vectors;

	return 0;
}

static int ath11k_mhi_op_runtime_get(struct mhi_controller *mhi_cntrl)
{
	return 0;
}

static void ath11k_mhi_op_runtime_put(struct mhi_controller *mhi_cntrl)
{
}

static char *ath11k_mhi_op_callback_to_str(enum mhi_callback reason)
{
	switch (reason) {
	case MHI_CB_IDLE:
		return "MHI_CB_IDLE";
	case MHI_CB_PENDING_DATA:
		return "MHI_CB_PENDING_DATA";
	case MHI_CB_LPM_ENTER:
		return "MHI_CB_LPM_ENTER";
	case MHI_CB_LPM_EXIT:
		return "MHI_CB_LPM_EXIT";
	case MHI_CB_EE_RDDM:
		return "MHI_CB_EE_RDDM";
	case MHI_CB_EE_MISSION_MODE:
		return "MHI_CB_EE_MISSION_MODE";
	case MHI_CB_SYS_ERROR:
		return "MHI_CB_SYS_ERROR";
	case MHI_CB_FATAL_ERROR:
		return "MHI_CB_FATAL_ERROR";
	case MHI_CB_BW_REQ:
		return "MHI_CB_BW_REQ";
	default:
		return "UNKNOWN";
	}
};

static void ath11k_mhi_op_status_cb(struct mhi_controller *mhi_cntrl,
				    enum mhi_callback cb)
{
	struct ath11k_base *ab = dev_get_drvdata(mhi_cntrl->cntrl_dev);

	ath11k_dbg(ab, ATH11K_DBG_BOOT, "mhi notify status reason %s\n",
		   ath11k_mhi_op_callback_to_str(cb));

	switch (cb) {
	case MHI_CB_SYS_ERROR:
		ath11k_warn(ab, "firmware crashed: MHI_CB_SYS_ERROR\n");
		break;
	case MHI_CB_EE_RDDM:
		if (!(test_bit(ATH11K_FLAG_UNREGISTERING, &ab->dev_flags)))
			queue_work(ab->workqueue_aux, &ab->reset_work);
		break;
	default:
		break;
	}
}

static int ath11k_mhi_op_read_reg(struct mhi_controller *mhi_cntrl,
				  void __iomem *addr,
				  u32 *out)
{
	*out = readl(addr);

	return 0;
}

static void ath11k_mhi_op_write_reg(struct mhi_controller *mhi_cntrl,
				    void __iomem *addr,
				    u32 val)
{
	writel(val, addr);
}

static int ath11k_mhi_read_addr_from_dt(struct mhi_controller *mhi_ctrl)
{
	struct device_node *np;
	struct resource res;
	int ret;

	np = of_find_node_by_type(NULL, "memory");
	if (!np)
		return -ENOENT;

	ret = of_address_to_resource(np, 0, &res);
	of_node_put(np);
	if (ret)
		return ret;

	mhi_ctrl->iova_start = res.start + 0x1000000;
	mhi_ctrl->iova_stop = res.end;

	return 0;
}

int ath11k_mhi_register(struct ath11k_pci *ab_pci)
{
	struct ath11k_base *ab = ab_pci->ab;
	struct mhi_controller *mhi_ctrl;
	struct mhi_controller_config *ath11k_mhi_config;
	int ret;

	mhi_ctrl = mhi_alloc_controller();
	if (!mhi_ctrl)
		return -ENOMEM;

	ath11k_core_create_firmware_path(ab, ATH11K_AMSS_FILE,
					 ab_pci->amss_path,
					 sizeof(ab_pci->amss_path));

	ab_pci->mhi_ctrl = mhi_ctrl;
	mhi_ctrl->cntrl_dev = ab->dev;
	mhi_ctrl->fw_image = ab_pci->amss_path;
	mhi_ctrl->regs = ab->mem;
	mhi_ctrl->reg_len = ab->mem_len;

	ret = ath11k_mhi_get_msi(ab_pci);
	if (ret) {
		ath11k_err(ab, "failed to get msi for mhi\n");
		mhi_free_controller(mhi_ctrl);
		return ret;
	}

	if (!test_bit(ATH11K_FLAG_MULTI_MSI_VECTORS, &ab->dev_flags))
		mhi_ctrl->irq_flags = IRQF_SHARED | IRQF_NOBALANCING;

	if (test_bit(ATH11K_FLAG_FIXED_MEM_RGN, &ab->dev_flags)) {
		ret = ath11k_mhi_read_addr_from_dt(mhi_ctrl);
		if (ret < 0)
			return ret;
	} else {
		mhi_ctrl->iova_start = 0;
		mhi_ctrl->iova_stop = 0xFFFFFFFF;
	}

	mhi_ctrl->rddm_size = RDDM_DUMP_SIZE;
	mhi_ctrl->sbl_size = SZ_512K;
	mhi_ctrl->seg_len = SZ_512K;
	mhi_ctrl->fbc_download = true;
	mhi_ctrl->runtime_get = ath11k_mhi_op_runtime_get;
	mhi_ctrl->runtime_put = ath11k_mhi_op_runtime_put;
	mhi_ctrl->status_cb = ath11k_mhi_op_status_cb;
	mhi_ctrl->read_reg = ath11k_mhi_op_read_reg;
	mhi_ctrl->write_reg = ath11k_mhi_op_write_reg;

	switch (ab->hw_rev) {
	case ATH11K_HW_QCN9074_HW10:
		ath11k_mhi_config = &ath11k_mhi_config_qcn9074;
		break;
	case ATH11K_HW_QCA6390_HW20:
	case ATH11K_HW_WCN6855_HW20:
	case ATH11K_HW_WCN6855_HW21:
		ath11k_mhi_config = &ath11k_mhi_config_qca6390;
		break;
	default:
		ath11k_err(ab, "failed assign mhi_config for unknown hw rev %d\n",
			   ab->hw_rev);
		mhi_free_controller(mhi_ctrl);
		return -EINVAL;
	}

	ret = mhi_register_controller(mhi_ctrl, ath11k_mhi_config);
	if (ret) {
		ath11k_err(ab, "failed to register to mhi bus, err = %d\n", ret);
		mhi_free_controller(mhi_ctrl);
		return ret;
	}

	return 0;
}

void ath11k_mhi_unregister(struct ath11k_pci *ab_pci)
{
	struct mhi_controller *mhi_ctrl = ab_pci->mhi_ctrl;

	mhi_unregister_controller(mhi_ctrl);
	kfree(mhi_ctrl->irq);
	mhi_free_controller(mhi_ctrl);
}

int ath11k_mhi_start(struct ath11k_pci *ab_pci)
{
	struct ath11k_base *ab = ab_pci->ab;
	int ret;

	ab_pci->mhi_ctrl->timeout_ms = MHI_TIMEOUT_DEFAULT_MS;

	ret = mhi_prepare_for_power_up(ab_pci->mhi_ctrl);
	if (ret) {
		ath11k_warn(ab, "failed to prepare mhi: %d", ret);
		return ret;
	}

	ret = mhi_sync_power_up(ab_pci->mhi_ctrl);
	if (ret) {
		ath11k_warn(ab, "failed to power up mhi: %d", ret);
		return ret;
	}

	return 0;
}

void ath11k_mhi_stop(struct ath11k_pci *ab_pci)
{
	mhi_power_down(ab_pci->mhi_ctrl, true);
	mhi_unprepare_after_power_down(ab_pci->mhi_ctrl);
}

int ath11k_mhi_suspend(struct ath11k_pci *ab_pci)
{
	struct ath11k_base *ab = ab_pci->ab;
	int ret;

<<<<<<< HEAD
	ret = ath11k_mhi_check_state_bit(ab_pci, mhi_state);
	if (ret)
		goto out;

	ath11k_dbg(ab, ATH11K_DBG_PCI, "setting mhi state: %s(%d)\n",
		   ath11k_mhi_state_to_str(mhi_state), mhi_state);

	switch (mhi_state) {
	case ATH11K_MHI_INIT:
		ret = mhi_prepare_for_power_up(ab_pci->mhi_ctrl);
		break;
	case ATH11K_MHI_DEINIT:
		mhi_unprepare_after_power_down(ab_pci->mhi_ctrl);
		ret = 0;
		break;
	case ATH11K_MHI_POWER_ON:
		ret = mhi_sync_power_up(ab_pci->mhi_ctrl);
		break;
	case ATH11K_MHI_POWER_OFF:
		mhi_power_down(ab_pci->mhi_ctrl, true);
		ret = 0;
		break;
	case ATH11K_MHI_FORCE_POWER_OFF:
		mhi_power_down(ab_pci->mhi_ctrl, false);
		ret = 0;
		break;
	case ATH11K_MHI_SUSPEND:
		ret = mhi_pm_suspend(ab_pci->mhi_ctrl);
		break;
	case ATH11K_MHI_RESUME:
		/* Do force MHI resume as some devices like QCA6390, WCN6855
		 * are not in M3 state but they are functional. So just ignore
		 * the MHI state while resuming.
		 */
		ret = mhi_pm_resume_force(ab_pci->mhi_ctrl);
		break;
	case ATH11K_MHI_TRIGGER_RDDM:
		ret = mhi_force_rddm_mode(ab_pci->mhi_ctrl);
		break;
	case ATH11K_MHI_RDDM_DONE:
		break;
	default:
		ath11k_err(ab, "unhandled MHI state (%d)\n", mhi_state);
		ret = -EINVAL;
=======
	ret = mhi_pm_suspend(ab_pci->mhi_ctrl);
	if (ret) {
		ath11k_warn(ab, "failed to suspend mhi: %d", ret);
		return ret;
>>>>>>> 88084a3d
	}

	return 0;
}

int ath11k_mhi_resume(struct ath11k_pci *ab_pci)
{
	struct ath11k_base *ab = ab_pci->ab;
	int ret;

	/* Do force MHI resume as some devices like QCA6390, WCN6855
	 * are not in M3 state but they are functional. So just ignore
	 * the MHI state while resuming.
	 */
	ret = mhi_pm_resume_force(ab_pci->mhi_ctrl);
	if (ret) {
		ath11k_warn(ab, "failed to resume mhi: %d", ret);
		return ret;
	}

	return 0;
}<|MERGE_RESOLUTION|>--- conflicted
+++ resolved
@@ -496,57 +496,10 @@
 	struct ath11k_base *ab = ab_pci->ab;
 	int ret;
 
-<<<<<<< HEAD
-	ret = ath11k_mhi_check_state_bit(ab_pci, mhi_state);
-	if (ret)
-		goto out;
-
-	ath11k_dbg(ab, ATH11K_DBG_PCI, "setting mhi state: %s(%d)\n",
-		   ath11k_mhi_state_to_str(mhi_state), mhi_state);
-
-	switch (mhi_state) {
-	case ATH11K_MHI_INIT:
-		ret = mhi_prepare_for_power_up(ab_pci->mhi_ctrl);
-		break;
-	case ATH11K_MHI_DEINIT:
-		mhi_unprepare_after_power_down(ab_pci->mhi_ctrl);
-		ret = 0;
-		break;
-	case ATH11K_MHI_POWER_ON:
-		ret = mhi_sync_power_up(ab_pci->mhi_ctrl);
-		break;
-	case ATH11K_MHI_POWER_OFF:
-		mhi_power_down(ab_pci->mhi_ctrl, true);
-		ret = 0;
-		break;
-	case ATH11K_MHI_FORCE_POWER_OFF:
-		mhi_power_down(ab_pci->mhi_ctrl, false);
-		ret = 0;
-		break;
-	case ATH11K_MHI_SUSPEND:
-		ret = mhi_pm_suspend(ab_pci->mhi_ctrl);
-		break;
-	case ATH11K_MHI_RESUME:
-		/* Do force MHI resume as some devices like QCA6390, WCN6855
-		 * are not in M3 state but they are functional. So just ignore
-		 * the MHI state while resuming.
-		 */
-		ret = mhi_pm_resume_force(ab_pci->mhi_ctrl);
-		break;
-	case ATH11K_MHI_TRIGGER_RDDM:
-		ret = mhi_force_rddm_mode(ab_pci->mhi_ctrl);
-		break;
-	case ATH11K_MHI_RDDM_DONE:
-		break;
-	default:
-		ath11k_err(ab, "unhandled MHI state (%d)\n", mhi_state);
-		ret = -EINVAL;
-=======
 	ret = mhi_pm_suspend(ab_pci->mhi_ctrl);
 	if (ret) {
 		ath11k_warn(ab, "failed to suspend mhi: %d", ret);
 		return ret;
->>>>>>> 88084a3d
 	}
 
 	return 0;

// SPDX-License-Identifier: GPL-2.0 OR BSD-3-Clause
/*
 * Copyright (C) 2012-2014, 2018-2024 Intel Corporation
 * Copyright (C) 2013-2015 Intel Mobile Communications GmbH
 * Copyright (C) 2017 Intel Deutschland GmbH
 */
#include <linux/jiffies.h>
#include <net/mac80211.h>

#include "fw/notif-wait.h"
#include "iwl-trans.h"
#include "fw-api.h"
#include "time-event.h"
#include "mvm.h"
#include "iwl-io.h"
#include "iwl-prph.h"

/*
 * For the high priority TE use a time event type that has similar priority to
 * the FW's action scan priority.
 */
#define IWL_MVM_ROC_TE_TYPE_NORMAL TE_P2P_DEVICE_DISCOVERABLE
#define IWL_MVM_ROC_TE_TYPE_MGMT_TX TE_P2P_CLIENT_ASSOC

void iwl_mvm_te_clear_data(struct iwl_mvm *mvm,
			   struct iwl_mvm_time_event_data *te_data)
{
	lockdep_assert_held(&mvm->time_event_lock);

	if (!te_data || !te_data->vif)
		return;

	list_del(&te_data->list);

	/*
	 * the list is only used for AUX ROC events so make sure it is always
	 * initialized
	 */
	INIT_LIST_HEAD(&te_data->list);

	te_data->running = false;
	te_data->uid = 0;
	te_data->id = TE_MAX;
	te_data->vif = NULL;
	te_data->link_id = -1;
}

static void iwl_mvm_cleanup_roc(struct iwl_mvm *mvm)
{
	/*
	 * Clear the ROC_RUNNING status bit.
	 * This will cause the TX path to drop offchannel transmissions.
	 * That would also be done by mac80211, but it is racy, in particular
	 * in the case that the time event actually completed in the firmware.
	 *
	 * Also flush the offchannel queue -- this is called when the time
	 * event finishes or is canceled, so that frames queued for it
	 * won't get stuck on the queue and be transmitted in the next
	 * time event.
	 */
	if (test_and_clear_bit(IWL_MVM_STATUS_ROC_RUNNING, &mvm->status)) {
		struct iwl_mvm_vif *mvmvif;

		synchronize_net();

		/*
		 * NB: access to this pointer would be racy, but the flush bit
		 * can only be set when we had a P2P-Device VIF, and we have a
		 * flush of this work in iwl_mvm_prepare_mac_removal() so it's
		 * not really racy.
		 */

		if (!WARN_ON(!mvm->p2p_device_vif)) {
			struct ieee80211_vif *vif = mvm->p2p_device_vif;

			mvmvif = iwl_mvm_vif_from_mac80211(vif);
			iwl_mvm_flush_sta(mvm, mvmvif->deflink.bcast_sta.sta_id,
					  mvmvif->deflink.bcast_sta.tfd_queue_msk);

			if (mvm->mld_api_is_used) {
				iwl_mvm_mld_rm_bcast_sta(mvm, vif,
							 &vif->bss_conf);

				iwl_mvm_link_changed(mvm, vif, &vif->bss_conf,
						     LINK_CONTEXT_MODIFY_ACTIVE,
						     false);
			} else {
				iwl_mvm_rm_p2p_bcast_sta(mvm, vif);
				iwl_mvm_binding_remove_vif(mvm, vif);
			}

			/* Do not remove the PHY context as removing and adding
			 * a PHY context has timing overheads. Leaving it
			 * configured in FW would be useful in case the next ROC
			 * is with the same channel.
			 */
		}
	}

	/* Do the same for AUX ROC */
	if (test_and_clear_bit(IWL_MVM_STATUS_ROC_AUX_RUNNING, &mvm->status)) {
		synchronize_net();

		iwl_mvm_flush_sta(mvm, mvm->aux_sta.sta_id,
				  mvm->aux_sta.tfd_queue_msk);

		if (mvm->mld_api_is_used) {
			iwl_mvm_mld_rm_aux_sta(mvm);
			return;
		}

		/* In newer version of this command an aux station is added only
		 * in cases of dedicated tx queue and need to be removed in end
		 * of use */
		if (iwl_mvm_has_new_station_api(mvm->fw))
			iwl_mvm_rm_aux_sta(mvm);
	}
}

void iwl_mvm_roc_done_wk(struct work_struct *wk)
{
	struct iwl_mvm *mvm = container_of(wk, struct iwl_mvm, roc_done_wk);

	mutex_lock(&mvm->mutex);
	iwl_mvm_cleanup_roc(mvm);
	mutex_unlock(&mvm->mutex);
}

static void iwl_mvm_roc_finished(struct iwl_mvm *mvm)
{
	/*
	 * Of course, our status bit is just as racy as mac80211, so in
	 * addition, fire off the work struct which will drop all frames
	 * from the hardware queues that made it through the race. First
	 * it will of course synchronize the TX path to make sure that
	 * any *new* TX will be rejected.
	 */
	schedule_work(&mvm->roc_done_wk);
}

static void iwl_mvm_csa_noa_start(struct iwl_mvm *mvm)
{
	struct ieee80211_vif *csa_vif;

	rcu_read_lock();

	csa_vif = rcu_dereference(mvm->csa_vif);
	if (!csa_vif || !csa_vif->bss_conf.csa_active)
		goto out_unlock;

	IWL_DEBUG_TE(mvm, "CSA NOA started\n");

	/*
	 * CSA NoA is started but we still have beacons to
	 * transmit on the current channel.
	 * So we just do nothing here and the switch
	 * will be performed on the last TBTT.
	 */
	if (!ieee80211_beacon_cntdwn_is_complete(csa_vif, 0)) {
		IWL_WARN(mvm, "CSA NOA started too early\n");
		goto out_unlock;
	}

	ieee80211_csa_finish(csa_vif, 0);

	rcu_read_unlock();

	RCU_INIT_POINTER(mvm->csa_vif, NULL);

	return;

out_unlock:
	rcu_read_unlock();
}

static bool iwl_mvm_te_check_disconnect(struct iwl_mvm *mvm,
					struct ieee80211_vif *vif,
					const char *errmsg)
{
	struct iwl_mvm_vif *mvmvif = iwl_mvm_vif_from_mac80211(vif);

	if (vif->type != NL80211_IFTYPE_STATION)
		return false;

	if (!mvmvif->csa_bcn_pending && vif->cfg.assoc &&
	    vif->bss_conf.dtim_period)
		return false;
	if (errmsg)
		IWL_ERR(mvm, "%s\n", errmsg);

	if (mvmvif->csa_bcn_pending) {
		struct iwl_mvm_sta *mvmsta;

		rcu_read_lock();
		mvmsta = iwl_mvm_sta_from_staid_rcu(mvm,
						    mvmvif->deflink.ap_sta_id);
		if (!WARN_ON(!mvmsta))
			iwl_mvm_sta_modify_disable_tx(mvm, mvmsta, false);
		rcu_read_unlock();
	}

	if (vif->cfg.assoc) {
		/*
		 * When not associated, this will be called from
		 * iwl_mvm_event_mlme_callback_ini()
		 */
		iwl_dbg_tlv_time_point(&mvm->fwrt,
				       IWL_FW_INI_TIME_POINT_ASSOC_FAILED,
				       NULL);
	}

	iwl_mvm_connection_loss(mvm, vif, errmsg);
	return true;
}

static void
iwl_mvm_te_handle_notify_csa(struct iwl_mvm *mvm,
			     struct iwl_mvm_time_event_data *te_data,
			     struct iwl_time_event_notif *notif)
{
	struct ieee80211_vif *vif = te_data->vif;
	struct iwl_mvm_vif *mvmvif = iwl_mvm_vif_from_mac80211(vif);

	if (!notif->status)
		IWL_DEBUG_TE(mvm, "CSA time event failed to start\n");

	switch (te_data->vif->type) {
	case NL80211_IFTYPE_AP:
		if (!notif->status)
			mvmvif->csa_failed = true;
		iwl_mvm_csa_noa_start(mvm);
		break;
	case NL80211_IFTYPE_STATION:
		if (!notif->status) {
			iwl_mvm_connection_loss(mvm, vif,
						"CSA TE failed to start");
			break;
		}
		iwl_mvm_csa_client_absent(mvm, te_data->vif);
		cancel_delayed_work(&mvmvif->csa_work);
		ieee80211_chswitch_done(te_data->vif, true, 0);
		break;
	default:
		/* should never happen */
		WARN_ON_ONCE(1);
		break;
	}

	/* we don't need it anymore */
	iwl_mvm_te_clear_data(mvm, te_data);
}

static void iwl_mvm_te_check_trigger(struct iwl_mvm *mvm,
				     struct iwl_time_event_notif *notif,
				     struct iwl_mvm_time_event_data *te_data)
{
	struct iwl_fw_dbg_trigger_tlv *trig;
	struct iwl_fw_dbg_trigger_time_event *te_trig;
	int i;

	trig = iwl_fw_dbg_trigger_on(&mvm->fwrt,
				     ieee80211_vif_to_wdev(te_data->vif),
				     FW_DBG_TRIGGER_TIME_EVENT);
	if (!trig)
		return;

	te_trig = (void *)trig->data;

	for (i = 0; i < ARRAY_SIZE(te_trig->time_events); i++) {
		u32 trig_te_id = le32_to_cpu(te_trig->time_events[i].id);
		u32 trig_action_bitmap =
			le32_to_cpu(te_trig->time_events[i].action_bitmap);
		u32 trig_status_bitmap =
			le32_to_cpu(te_trig->time_events[i].status_bitmap);

		if (trig_te_id != te_data->id ||
		    !(trig_action_bitmap & le32_to_cpu(notif->action)) ||
		    !(trig_status_bitmap & BIT(le32_to_cpu(notif->status))))
			continue;

		iwl_fw_dbg_collect_trig(&mvm->fwrt, trig,
					"Time event %d Action 0x%x received status: %d",
					te_data->id,
					le32_to_cpu(notif->action),
					le32_to_cpu(notif->status));
		break;
	}
}

/*
 * Handles a FW notification for an event that is known to the driver.
 *
 * @mvm: the mvm component
 * @te_data: the time event data
 * @notif: the notification data corresponding the time event data.
 */
static void iwl_mvm_te_handle_notif(struct iwl_mvm *mvm,
				    struct iwl_mvm_time_event_data *te_data,
				    struct iwl_time_event_notif *notif)
{
	lockdep_assert_held(&mvm->time_event_lock);

	IWL_DEBUG_TE(mvm, "Handle time event notif - UID = 0x%x action %d\n",
		     le32_to_cpu(notif->unique_id),
		     le32_to_cpu(notif->action));

	iwl_mvm_te_check_trigger(mvm, notif, te_data);

	/*
	 * The FW sends the start/end time event notifications even for events
	 * that it fails to schedule. This is indicated in the status field of
	 * the notification. This happens in cases that the scheduler cannot
	 * find a schedule that can handle the event (for example requesting a
	 * P2P Device discoveribility, while there are other higher priority
	 * events in the system).
	 */
	if (!le32_to_cpu(notif->status)) {
		const char *msg;

		if (notif->action & cpu_to_le32(TE_V2_NOTIF_HOST_EVENT_START))
			msg = "Time Event start notification failure";
		else
			msg = "Time Event end notification failure";

		IWL_DEBUG_TE(mvm, "%s\n", msg);

		if (iwl_mvm_te_check_disconnect(mvm, te_data->vif, msg)) {
			iwl_mvm_te_clear_data(mvm, te_data);
			return;
		}
	}

	if (le32_to_cpu(notif->action) & TE_V2_NOTIF_HOST_EVENT_END) {
		IWL_DEBUG_TE(mvm,
			     "TE ended - current time %lu, estimated end %lu\n",
			     jiffies, te_data->end_jiffies);

		switch (te_data->vif->type) {
		case NL80211_IFTYPE_P2P_DEVICE:
			ieee80211_remain_on_channel_expired(mvm->hw);
			iwl_mvm_roc_finished(mvm);
			break;
		case NL80211_IFTYPE_STATION:
			/*
			 * If we are switching channel, don't disconnect
			 * if the time event is already done. Beacons can
			 * be delayed a bit after the switch.
			 */
			if (te_data->id == TE_CHANNEL_SWITCH_PERIOD) {
				IWL_DEBUG_TE(mvm,
					     "No beacon heard and the CS time event is over, don't disconnect\n");
				break;
			}

			/*
			 * By now, we should have finished association
			 * and know the dtim period.
			 */
			iwl_mvm_te_check_disconnect(mvm, te_data->vif,
				!te_data->vif->cfg.assoc ?
				"Not associated and the time event is over already..." :
				"No beacon heard and the time event is over already...");
			break;
		default:
			break;
		}

		iwl_mvm_te_clear_data(mvm, te_data);
	} else if (le32_to_cpu(notif->action) & TE_V2_NOTIF_HOST_EVENT_START) {
		te_data->running = true;
		te_data->end_jiffies = TU_TO_EXP_TIME(te_data->duration);

		if (te_data->vif->type == NL80211_IFTYPE_P2P_DEVICE) {
			set_bit(IWL_MVM_STATUS_ROC_RUNNING, &mvm->status);
			ieee80211_ready_on_channel(mvm->hw);
		} else if (te_data->id == TE_CHANNEL_SWITCH_PERIOD) {
			iwl_mvm_te_handle_notify_csa(mvm, te_data, notif);
		}
	} else {
		IWL_WARN(mvm, "Got TE with unknown action\n");
	}
}

void iwl_mvm_rx_roc_notif(struct iwl_mvm *mvm,
			  struct iwl_rx_cmd_buffer *rxb)
{
	struct iwl_rx_packet *pkt = rxb_addr(rxb);
	struct iwl_roc_notif *notif = (void *)pkt->data;

	if (le32_to_cpu(notif->success) && le32_to_cpu(notif->started) &&
	    le32_to_cpu(notif->activity) == ROC_ACTIVITY_HOTSPOT) {
		set_bit(IWL_MVM_STATUS_ROC_AUX_RUNNING, &mvm->status);
		ieee80211_ready_on_channel(mvm->hw);
	} else {
		iwl_mvm_roc_finished(mvm);
		ieee80211_remain_on_channel_expired(mvm->hw);
	}
}

/*
 * Handle A Aux ROC time event
 */
static int iwl_mvm_aux_roc_te_handle_notif(struct iwl_mvm *mvm,
					   struct iwl_time_event_notif *notif)
{
	struct iwl_mvm_time_event_data *aux_roc_te = NULL, *te_data;

	list_for_each_entry(te_data, &mvm->aux_roc_te_list, list) {
		if (le32_to_cpu(notif->unique_id) == te_data->uid) {
			aux_roc_te = te_data;
			break;
		}
	}
	if (!aux_roc_te) /* Not a Aux ROC time event */
		return -EINVAL;

	iwl_mvm_te_check_trigger(mvm, notif, te_data);

	IWL_DEBUG_TE(mvm,
		     "Aux ROC time event notification  - UID = 0x%x action %d (error = %d)\n",
		     le32_to_cpu(notif->unique_id),
		     le32_to_cpu(notif->action), le32_to_cpu(notif->status));

	if (!le32_to_cpu(notif->status) ||
	    le32_to_cpu(notif->action) == TE_V2_NOTIF_HOST_EVENT_END) {
		/* End TE, notify mac80211 */
		ieee80211_remain_on_channel_expired(mvm->hw);
		iwl_mvm_roc_finished(mvm); /* flush aux queue */
		list_del(&te_data->list); /* remove from list */
		te_data->running = false;
		te_data->vif = NULL;
		te_data->uid = 0;
		te_data->id = TE_MAX;
	} else if (le32_to_cpu(notif->action) == TE_V2_NOTIF_HOST_EVENT_START) {
		set_bit(IWL_MVM_STATUS_ROC_AUX_RUNNING, &mvm->status);
		te_data->running = true;
		ieee80211_ready_on_channel(mvm->hw); /* Start TE */
	} else {
		IWL_DEBUG_TE(mvm,
			     "ERROR: Unknown Aux ROC Time Event (action = %d)\n",
			     le32_to_cpu(notif->action));
		return -EINVAL;
	}

	return 0;
}

/*
 * The Rx handler for time event notifications
 */
void iwl_mvm_rx_time_event_notif(struct iwl_mvm *mvm,
				 struct iwl_rx_cmd_buffer *rxb)
{
	struct iwl_rx_packet *pkt = rxb_addr(rxb);
	struct iwl_time_event_notif *notif = (void *)pkt->data;
	struct iwl_mvm_time_event_data *te_data, *tmp;

	IWL_DEBUG_TE(mvm, "Time event notification - UID = 0x%x action %d\n",
		     le32_to_cpu(notif->unique_id),
		     le32_to_cpu(notif->action));

	spin_lock_bh(&mvm->time_event_lock);
	/* This time event is triggered for Aux ROC request */
	if (!iwl_mvm_aux_roc_te_handle_notif(mvm, notif))
		goto unlock;

	list_for_each_entry_safe(te_data, tmp, &mvm->time_event_list, list) {
		if (le32_to_cpu(notif->unique_id) == te_data->uid)
			iwl_mvm_te_handle_notif(mvm, te_data, notif);
	}
unlock:
	spin_unlock_bh(&mvm->time_event_lock);
}

static bool iwl_mvm_te_notif(struct iwl_notif_wait_data *notif_wait,
			     struct iwl_rx_packet *pkt, void *data)
{
	struct iwl_mvm *mvm =
		container_of(notif_wait, struct iwl_mvm, notif_wait);
	struct iwl_mvm_time_event_data *te_data = data;
	struct iwl_time_event_notif *resp;
	int resp_len = iwl_rx_packet_payload_len(pkt);

	if (WARN_ON(pkt->hdr.cmd != TIME_EVENT_NOTIFICATION))
		return true;

	if (WARN_ON_ONCE(resp_len != sizeof(*resp))) {
		IWL_ERR(mvm, "Invalid TIME_EVENT_NOTIFICATION response\n");
		return true;
	}

	resp = (void *)pkt->data;

	/* te_data->uid is already set in the TIME_EVENT_CMD response */
	if (le32_to_cpu(resp->unique_id) != te_data->uid)
		return false;

	IWL_DEBUG_TE(mvm, "TIME_EVENT_NOTIFICATION response - UID = 0x%x\n",
		     te_data->uid);
	if (!resp->status)
		IWL_ERR(mvm,
			"TIME_EVENT_NOTIFICATION received but not executed\n");

	return true;
}

static bool iwl_mvm_time_event_response(struct iwl_notif_wait_data *notif_wait,
					struct iwl_rx_packet *pkt, void *data)
{
	struct iwl_mvm *mvm =
		container_of(notif_wait, struct iwl_mvm, notif_wait);
	struct iwl_mvm_time_event_data *te_data = data;
	struct iwl_time_event_resp *resp;
	int resp_len = iwl_rx_packet_payload_len(pkt);

	if (WARN_ON(pkt->hdr.cmd != TIME_EVENT_CMD))
		return true;

	if (WARN_ON_ONCE(resp_len != sizeof(*resp))) {
		IWL_ERR(mvm, "Invalid TIME_EVENT_CMD response\n");
		return true;
	}

	resp = (void *)pkt->data;

	/* we should never get a response to another TIME_EVENT_CMD here */
	if (WARN_ON_ONCE(le32_to_cpu(resp->id) != te_data->id))
		return false;

	te_data->uid = le32_to_cpu(resp->unique_id);
	IWL_DEBUG_TE(mvm, "TIME_EVENT_CMD response - UID = 0x%x\n",
		     te_data->uid);
	return true;
}

static int iwl_mvm_time_event_send_add(struct iwl_mvm *mvm,
				       struct ieee80211_vif *vif,
				       struct iwl_mvm_time_event_data *te_data,
				       struct iwl_time_event_cmd *te_cmd)
{
	static const u16 time_event_response[] = { TIME_EVENT_CMD };
	struct iwl_notification_wait wait_time_event;
	int ret;

	lockdep_assert_held(&mvm->mutex);

	IWL_DEBUG_TE(mvm, "Add new TE, duration %d TU\n",
		     le32_to_cpu(te_cmd->duration));

	spin_lock_bh(&mvm->time_event_lock);
	if (WARN_ON(te_data->id != TE_MAX)) {
		spin_unlock_bh(&mvm->time_event_lock);
		return -EIO;
	}
	te_data->vif = vif;
	te_data->duration = le32_to_cpu(te_cmd->duration);
	te_data->id = le32_to_cpu(te_cmd->id);
	list_add_tail(&te_data->list, &mvm->time_event_list);
	spin_unlock_bh(&mvm->time_event_lock);

	/*
	 * Use a notification wait, which really just processes the
	 * command response and doesn't wait for anything, in order
	 * to be able to process the response and get the UID inside
	 * the RX path. Using CMD_WANT_SKB doesn't work because it
	 * stores the buffer and then wakes up this thread, by which
	 * time another notification (that the time event started)
	 * might already be processed unsuccessfully.
	 */
	iwl_init_notification_wait(&mvm->notif_wait, &wait_time_event,
				   time_event_response,
				   ARRAY_SIZE(time_event_response),
				   iwl_mvm_time_event_response, te_data);

	ret = iwl_mvm_send_cmd_pdu(mvm, TIME_EVENT_CMD, 0,
					    sizeof(*te_cmd), te_cmd);
	if (ret) {
		IWL_ERR(mvm, "Couldn't send TIME_EVENT_CMD: %d\n", ret);
		iwl_remove_notification(&mvm->notif_wait, &wait_time_event);
		goto out_clear_te;
	}

	/* No need to wait for anything, so just pass 1 (0 isn't valid) */
	ret = iwl_wait_notification(&mvm->notif_wait, &wait_time_event, 1);
	/* should never fail */
	WARN_ON_ONCE(ret);

	if (ret) {
 out_clear_te:
		spin_lock_bh(&mvm->time_event_lock);
		iwl_mvm_te_clear_data(mvm, te_data);
		spin_unlock_bh(&mvm->time_event_lock);
	}
	return ret;
}

void iwl_mvm_protect_session(struct iwl_mvm *mvm,
			     struct ieee80211_vif *vif,
			     u32 duration, u32 min_duration,
			     u32 max_delay, bool wait_for_notif)
{
	struct iwl_mvm_vif *mvmvif = iwl_mvm_vif_from_mac80211(vif);
	struct iwl_mvm_time_event_data *te_data = &mvmvif->time_event_data;
	const u16 te_notif_response[] = { TIME_EVENT_NOTIFICATION };
	struct iwl_notification_wait wait_te_notif;
	struct iwl_time_event_cmd time_cmd = {};

	lockdep_assert_held(&mvm->mutex);

	if (te_data->running &&
	    time_after(te_data->end_jiffies, TU_TO_EXP_TIME(min_duration))) {
		IWL_DEBUG_TE(mvm, "We have enough time in the current TE: %u\n",
			     jiffies_to_msecs(te_data->end_jiffies - jiffies));
		return;
	}

	if (te_data->running) {
		IWL_DEBUG_TE(mvm, "extend 0x%x: only %u ms left\n",
			     te_data->uid,
			     jiffies_to_msecs(te_data->end_jiffies - jiffies));
		/*
		 * we don't have enough time
		 * cancel the current TE and issue a new one
		 * Of course it would be better to remove the old one only
		 * when the new one is added, but we don't care if we are off
		 * channel for a bit. All we need to do, is not to return
		 * before we actually begin to be on the channel.
		 */
		iwl_mvm_stop_session_protection(mvm, vif);
	}

	time_cmd.action = cpu_to_le32(FW_CTXT_ACTION_ADD);
	time_cmd.id_and_color =
		cpu_to_le32(FW_CMD_ID_AND_COLOR(mvmvif->id, mvmvif->color));
	time_cmd.id = cpu_to_le32(TE_BSS_STA_AGGRESSIVE_ASSOC);

	time_cmd.apply_time = cpu_to_le32(0);

	time_cmd.max_frags = TE_V2_FRAG_NONE;
	time_cmd.max_delay = cpu_to_le32(max_delay);
	/* TODO: why do we need to interval = bi if it is not periodic? */
	time_cmd.interval = cpu_to_le32(1);
	time_cmd.duration = cpu_to_le32(duration);
	time_cmd.repeat = 1;
	time_cmd.policy = cpu_to_le16(TE_V2_NOTIF_HOST_EVENT_START |
				      TE_V2_NOTIF_HOST_EVENT_END |
				      TE_V2_START_IMMEDIATELY);

	if (!wait_for_notif) {
		iwl_mvm_time_event_send_add(mvm, vif, te_data, &time_cmd);
		return;
	}

	/*
	 * Create notification_wait for the TIME_EVENT_NOTIFICATION to use
	 * right after we send the time event
	 */
	iwl_init_notification_wait(&mvm->notif_wait, &wait_te_notif,
				   te_notif_response,
				   ARRAY_SIZE(te_notif_response),
				   iwl_mvm_te_notif, te_data);

	/* If TE was sent OK - wait for the notification that started */
	if (iwl_mvm_time_event_send_add(mvm, vif, te_data, &time_cmd)) {
		IWL_ERR(mvm, "Failed to add TE to protect session\n");
		iwl_remove_notification(&mvm->notif_wait, &wait_te_notif);
	} else if (iwl_wait_notification(&mvm->notif_wait, &wait_te_notif,
					 TU_TO_JIFFIES(max_delay))) {
		IWL_ERR(mvm, "Failed to protect session until TE\n");
	}
}

/* Determine whether mac or link id should be used, and validate the link id */
static int iwl_mvm_get_session_prot_id(struct iwl_mvm *mvm,
				       struct ieee80211_vif *vif,
				       s8 link_id)
{
	struct iwl_mvm_vif *mvmvif = iwl_mvm_vif_from_mac80211(vif);
	int ver = iwl_fw_lookup_cmd_ver(mvm->fw,
					WIDE_ID(MAC_CONF_GROUP,
						SESSION_PROTECTION_CMD), 1);

	if (ver < 2)
		return mvmvif->id;

	if (WARN(link_id < 0 || !mvmvif->link[link_id],
		 "Invalid link ID for session protection: %u\n", link_id))
		return -EINVAL;

	if (WARN(!mvmvif->link[link_id]->active,
		 "Session Protection on an inactive link: %u\n", link_id))
		return -EINVAL;

	return mvmvif->link[link_id]->fw_link_id;
}

static void iwl_mvm_cancel_session_protection(struct iwl_mvm *mvm,
					      struct ieee80211_vif *vif,
					      u32 id, s8 link_id)
{
	int mac_link_id = iwl_mvm_get_session_prot_id(mvm, vif, link_id);
	struct iwl_mvm_session_prot_cmd cmd = {
		.id_and_color = cpu_to_le32(mac_link_id),
		.action = cpu_to_le32(FW_CTXT_ACTION_REMOVE),
		.conf_id = cpu_to_le32(id),
	};
	int ret;

	if (mac_link_id < 0)
		return;

	ret = iwl_mvm_send_cmd_pdu(mvm,
				   WIDE_ID(MAC_CONF_GROUP, SESSION_PROTECTION_CMD),
				   0, sizeof(cmd), &cmd);
	if (ret)
		IWL_ERR(mvm,
			"Couldn't send the SESSION_PROTECTION_CMD: %d\n", ret);
}

static bool __iwl_mvm_remove_time_event(struct iwl_mvm *mvm,
					struct iwl_mvm_time_event_data *te_data,
					u32 *uid)
{
	u32 id;
	struct ieee80211_vif *vif = te_data->vif;
	struct iwl_mvm_vif *mvmvif;
	enum nl80211_iftype iftype;
	s8 link_id;

	if (!vif)
		return false;

	mvmvif = iwl_mvm_vif_from_mac80211(te_data->vif);
	iftype = te_data->vif->type;

	/*
	 * It is possible that by the time we got to this point the time
	 * event was already removed.
	 */
	spin_lock_bh(&mvm->time_event_lock);

	/* Save time event uid before clearing its data */
	*uid = te_data->uid;
	id = te_data->id;
	link_id = te_data->link_id;

	/*
	 * The clear_data function handles time events that were already removed
	 */
	iwl_mvm_te_clear_data(mvm, te_data);
	spin_unlock_bh(&mvm->time_event_lock);

	/* When session protection is used, the te_data->id field
	 * is reused to save session protection's configuration.
	 * For AUX ROC, HOT_SPOT_CMD is used and the te_data->id field is set
	 * to HOT_SPOT_CMD.
	 */
	if (fw_has_capa(&mvm->fw->ucode_capa,
			IWL_UCODE_TLV_CAPA_SESSION_PROT_CMD) &&
	    id != HOT_SPOT_CMD) {
		if (mvmvif && id < SESSION_PROTECT_CONF_MAX_ID) {
			/* Session protection is still ongoing. Cancel it */
			iwl_mvm_cancel_session_protection(mvm, vif, id,
							  link_id);
			if (iftype == NL80211_IFTYPE_P2P_DEVICE) {
				iwl_mvm_roc_finished(mvm);
			}
		}
		return false;
	} else {
		/* It is possible that by the time we try to remove it, the
		 * time event has already ended and removed. In such a case
		 * there is no need to send a removal command.
		 */
		if (id == TE_MAX) {
			IWL_DEBUG_TE(mvm, "TE 0x%x has already ended\n", *uid);
			return false;
		}
	}

	return true;
}

/*
 * Explicit request to remove a aux roc time event. The removal of a time
 * event needs to be synchronized with the flow of a time event's end
 * notification, which also removes the time event from the op mode
 * data structures.
 */
static void iwl_mvm_remove_aux_roc_te(struct iwl_mvm *mvm,
				      struct iwl_mvm_vif *mvmvif,
				      struct iwl_mvm_time_event_data *te_data)
{
	struct iwl_hs20_roc_req aux_cmd = {};
	u16 len = sizeof(aux_cmd) - iwl_mvm_chan_info_padding(mvm);

	u32 uid;
	int ret;

	if (!__iwl_mvm_remove_time_event(mvm, te_data, &uid))
		return;

	aux_cmd.event_unique_id = cpu_to_le32(uid);
	aux_cmd.action = cpu_to_le32(FW_CTXT_ACTION_REMOVE);
	aux_cmd.id_and_color =
		cpu_to_le32(FW_CMD_ID_AND_COLOR(mvmvif->id, mvmvif->color));
	IWL_DEBUG_TE(mvm, "Removing BSS AUX ROC TE 0x%x\n",
		     le32_to_cpu(aux_cmd.event_unique_id));
	ret = iwl_mvm_send_cmd_pdu(mvm, HOT_SPOT_CMD, 0,
				   len, &aux_cmd);

	if (WARN_ON(ret))
		return;
}

/*
 * Explicit request to remove a time event. The removal of a time event needs to
 * be synchronized with the flow of a time event's end notification, which also
 * removes the time event from the op mode data structures.
 */
void iwl_mvm_remove_time_event(struct iwl_mvm *mvm,
			       struct iwl_mvm_vif *mvmvif,
			       struct iwl_mvm_time_event_data *te_data)
{
	struct iwl_time_event_cmd time_cmd = {};
	u32 uid;
	int ret;

	if (!__iwl_mvm_remove_time_event(mvm, te_data, &uid))
		return;

	/* When we remove a TE, the UID is to be set in the id field */
	time_cmd.id = cpu_to_le32(uid);
	time_cmd.action = cpu_to_le32(FW_CTXT_ACTION_REMOVE);
	time_cmd.id_and_color =
		cpu_to_le32(FW_CMD_ID_AND_COLOR(mvmvif->id, mvmvif->color));

	IWL_DEBUG_TE(mvm, "Removing TE 0x%x\n", le32_to_cpu(time_cmd.id));
	ret = iwl_mvm_send_cmd_pdu(mvm, TIME_EVENT_CMD, 0,
				   sizeof(time_cmd), &time_cmd);
	if (ret)
		IWL_ERR(mvm, "Couldn't remove the time event\n");
}

void iwl_mvm_stop_session_protection(struct iwl_mvm *mvm,
				     struct ieee80211_vif *vif)
{
	struct iwl_mvm_vif *mvmvif = iwl_mvm_vif_from_mac80211(vif);
	struct iwl_mvm_time_event_data *te_data = &mvmvif->time_event_data;
	u32 id;

	lockdep_assert_held(&mvm->mutex);

	spin_lock_bh(&mvm->time_event_lock);
	id = te_data->id;
	spin_unlock_bh(&mvm->time_event_lock);

	if (fw_has_capa(&mvm->fw->ucode_capa,
			IWL_UCODE_TLV_CAPA_SESSION_PROT_CMD)) {
		if (id != SESSION_PROTECT_CONF_ASSOC) {
			IWL_DEBUG_TE(mvm,
				     "don't remove session protection id=%u\n",
				     id);
			return;
		}
	} else if (id != TE_BSS_STA_AGGRESSIVE_ASSOC) {
		IWL_DEBUG_TE(mvm,
			     "don't remove TE with id=%u (not session protection)\n",
			     id);
		return;
	}

	iwl_mvm_remove_time_event(mvm, mvmvif, te_data);
}

void iwl_mvm_rx_session_protect_notif(struct iwl_mvm *mvm,
				      struct iwl_rx_cmd_buffer *rxb)
{
	struct iwl_rx_packet *pkt = rxb_addr(rxb);
	struct iwl_mvm_session_prot_notif *notif = (void *)pkt->data;
	unsigned int ver =
		iwl_fw_lookup_cmd_ver(mvm->fw,
				      WIDE_ID(MAC_CONF_GROUP,
					      SESSION_PROTECTION_CMD), 2);
	int id = le32_to_cpu(notif->mac_link_id);
	struct ieee80211_vif *vif;
	struct iwl_mvm_vif *mvmvif;
	unsigned int notif_link_id;

	rcu_read_lock();

	if (ver <= 2) {
		vif = iwl_mvm_rcu_dereference_vif_id(mvm, id, true);
	} else {
		struct ieee80211_bss_conf *link_conf =
			iwl_mvm_rcu_fw_link_id_to_link_conf(mvm, id, true);

		if (!link_conf)
			goto out_unlock;

		notif_link_id = link_conf->link_id;
		vif = link_conf->vif;
	}

	if (!vif)
		goto out_unlock;

	mvmvif = iwl_mvm_vif_from_mac80211(vif);

	if (WARN(ver > 2 && mvmvif->time_event_data.link_id >= 0 &&
		 mvmvif->time_event_data.link_id != notif_link_id,
		 "SESSION_PROTECTION_NOTIF was received for link %u, while the current time event is on link %u\n",
		 notif_link_id, mvmvif->time_event_data.link_id))
		goto out_unlock;

	/* The vif is not a P2P_DEVICE, maintain its time_event_data */
	if (vif->type != NL80211_IFTYPE_P2P_DEVICE) {
		struct iwl_mvm_time_event_data *te_data =
			&mvmvif->time_event_data;

		if (!le32_to_cpu(notif->status)) {
			iwl_mvm_te_check_disconnect(mvm, vif,
						    "Session protection failure");
			spin_lock_bh(&mvm->time_event_lock);
			iwl_mvm_te_clear_data(mvm, te_data);
			spin_unlock_bh(&mvm->time_event_lock);
		}

		if (le32_to_cpu(notif->start)) {
			spin_lock_bh(&mvm->time_event_lock);
			te_data->running = le32_to_cpu(notif->start);
			te_data->end_jiffies =
				TU_TO_EXP_TIME(te_data->duration);
			spin_unlock_bh(&mvm->time_event_lock);
		} else {
			/*
			 * By now, we should have finished association
			 * and know the dtim period.
			 */
			iwl_mvm_te_check_disconnect(mvm, vif,
						    !vif->cfg.assoc ?
						    "Not associated and the session protection is over already..." :
						    "No beacon heard and the session protection is over already...");
			spin_lock_bh(&mvm->time_event_lock);
			iwl_mvm_te_clear_data(mvm, te_data);
			spin_unlock_bh(&mvm->time_event_lock);
		}

		goto out_unlock;
	}

	if (!le32_to_cpu(notif->status) || !le32_to_cpu(notif->start)) {
		/* End TE, notify mac80211 */
		mvmvif->time_event_data.id = SESSION_PROTECT_CONF_MAX_ID;
		mvmvif->time_event_data.link_id = -1;
<<<<<<< HEAD
		iwl_mvm_p2p_roc_finished(mvm);
=======
		iwl_mvm_roc_finished(mvm);
>>>>>>> c50bf762
		ieee80211_remain_on_channel_expired(mvm->hw);
	} else if (le32_to_cpu(notif->start)) {
		if (WARN_ON(mvmvif->time_event_data.id !=
				le32_to_cpu(notif->conf_id)))
			goto out_unlock;
		set_bit(IWL_MVM_STATUS_ROC_RUNNING, &mvm->status);
		ieee80211_ready_on_channel(mvm->hw); /* Start TE */
	}

 out_unlock:
	rcu_read_unlock();
}

#define AUX_ROC_MIN_DURATION MSEC_TO_TU(100)
#define AUX_ROC_MIN_DELAY MSEC_TO_TU(200)
#define AUX_ROC_MAX_DELAY MSEC_TO_TU(600)
#define AUX_ROC_SAFETY_BUFFER MSEC_TO_TU(20)
#define AUX_ROC_MIN_SAFETY_BUFFER MSEC_TO_TU(10)

void iwl_mvm_roc_duration_and_delay(struct ieee80211_vif *vif,
				    u32 duration_ms,
				    u32 *duration_tu,
				    u32 *delay)
{
	u32 dtim_interval = vif->bss_conf.dtim_period *
		vif->bss_conf.beacon_int;

	*delay = AUX_ROC_MIN_DELAY;
	*duration_tu = MSEC_TO_TU(duration_ms);

	/*
	 * If we are associated we want the delay time to be at least one
	 * dtim interval so that the FW can wait until after the DTIM and
	 * then start the time event, this will potentially allow us to
	 * remain off-channel for the max duration.
	 * Since we want to use almost a whole dtim interval we would also
	 * like the delay to be for 2-3 dtim intervals, in case there are
	 * other time events with higher priority.
	 */
	if (vif->cfg.assoc) {
		*delay = min_t(u32, dtim_interval * 3, AUX_ROC_MAX_DELAY);
		/* We cannot remain off-channel longer than the DTIM interval */
		if (dtim_interval <= *duration_tu) {
			*duration_tu = dtim_interval - AUX_ROC_SAFETY_BUFFER;
			if (*duration_tu <= AUX_ROC_MIN_DURATION)
				*duration_tu = dtim_interval -
					AUX_ROC_MIN_SAFETY_BUFFER;
		}
	}
}

int iwl_mvm_roc_add_cmd(struct iwl_mvm *mvm,
			struct ieee80211_channel *channel,
			struct ieee80211_vif *vif,
			int duration, u32 activity)
{
	int res;
	u32 duration_tu, delay;
	struct iwl_roc_req roc_req = {
		.action = cpu_to_le32(FW_CTXT_ACTION_ADD),
		.activity = cpu_to_le32(activity),
		.sta_id = cpu_to_le32(mvm->aux_sta.sta_id),
	};

	lockdep_assert_held(&mvm->mutex);

	/* Set the channel info data */
	iwl_mvm_set_chan_info(mvm, &roc_req.channel_info,
			      channel->hw_value,
			      iwl_mvm_phy_band_from_nl80211(channel->band),
			      IWL_PHY_CHANNEL_MODE20, 0);

	iwl_mvm_roc_duration_and_delay(vif, duration, &duration_tu,
				       &delay);
	roc_req.duration = cpu_to_le32(duration_tu);
	roc_req.max_delay = cpu_to_le32(delay);

	IWL_DEBUG_TE(mvm,
		     "\t(requested = %ums, max_delay = %ums)\n",
		     duration, delay);
	IWL_DEBUG_TE(mvm,
		     "Requesting to remain on channel %u for %utu\n",
		     channel->hw_value, duration_tu);

	/* Set the node address */
	memcpy(roc_req.node_addr, vif->addr, ETH_ALEN);

	res = iwl_mvm_send_cmd_pdu(mvm, WIDE_ID(MAC_CONF_GROUP, ROC_CMD),
				   0, sizeof(roc_req), &roc_req);

	return res;
}

static int
iwl_mvm_start_p2p_roc_session_protection(struct iwl_mvm *mvm,
					 struct ieee80211_vif *vif,
					 int duration,
					 enum ieee80211_roc_type type)
{
	struct iwl_mvm_vif *mvmvif = iwl_mvm_vif_from_mac80211(vif);
	struct iwl_mvm_session_prot_cmd cmd = {
		.id_and_color =
			cpu_to_le32(iwl_mvm_get_session_prot_id(mvm, vif, 0)),
		.action = cpu_to_le32(FW_CTXT_ACTION_ADD),
		.duration_tu = cpu_to_le32(MSEC_TO_TU(duration)),
	};

	lockdep_assert_held(&mvm->mutex);

	/* The time_event_data.id field is reused to save session
	 * protection's configuration.
	 */

	mvmvif->time_event_data.link_id = 0;

	switch (type) {
	case IEEE80211_ROC_TYPE_NORMAL:
		mvmvif->time_event_data.id =
			SESSION_PROTECT_CONF_P2P_DEVICE_DISCOV;
		break;
	case IEEE80211_ROC_TYPE_MGMT_TX:
		mvmvif->time_event_data.id =
			SESSION_PROTECT_CONF_P2P_GO_NEGOTIATION;
		break;
	default:
		WARN_ONCE(1, "Got an invalid ROC type\n");
		return -EINVAL;
	}

	cmd.conf_id = cpu_to_le32(mvmvif->time_event_data.id);
	return iwl_mvm_send_cmd_pdu(mvm,
				    WIDE_ID(MAC_CONF_GROUP, SESSION_PROTECTION_CMD),
				    0, sizeof(cmd), &cmd);
}

int iwl_mvm_start_p2p_roc(struct iwl_mvm *mvm, struct ieee80211_vif *vif,
			  int duration, enum ieee80211_roc_type type)
{
	struct iwl_mvm_vif *mvmvif = iwl_mvm_vif_from_mac80211(vif);
	struct iwl_mvm_time_event_data *te_data = &mvmvif->time_event_data;
	struct iwl_time_event_cmd time_cmd = {};

	lockdep_assert_held(&mvm->mutex);
	if (te_data->running) {
		IWL_WARN(mvm, "P2P_DEVICE remain on channel already running\n");
		return -EBUSY;
	}

	if (fw_has_capa(&mvm->fw->ucode_capa,
			IWL_UCODE_TLV_CAPA_SESSION_PROT_CMD))
		return iwl_mvm_start_p2p_roc_session_protection(mvm, vif,
								duration,
								type);

	time_cmd.action = cpu_to_le32(FW_CTXT_ACTION_ADD);
	time_cmd.id_and_color =
		cpu_to_le32(FW_CMD_ID_AND_COLOR(mvmvif->id, mvmvif->color));

	switch (type) {
	case IEEE80211_ROC_TYPE_NORMAL:
		time_cmd.id = cpu_to_le32(IWL_MVM_ROC_TE_TYPE_NORMAL);
		break;
	case IEEE80211_ROC_TYPE_MGMT_TX:
		time_cmd.id = cpu_to_le32(IWL_MVM_ROC_TE_TYPE_MGMT_TX);
		break;
	default:
		WARN_ONCE(1, "Got an invalid ROC type\n");
		return -EINVAL;
	}

	time_cmd.apply_time = cpu_to_le32(0);
	time_cmd.interval = cpu_to_le32(1);

	/*
	 * The P2P Device TEs can have lower priority than other events
	 * that are being scheduled by the driver/fw, and thus it might not be
	 * scheduled. To improve the chances of it being scheduled, allow them
	 * to be fragmented, and in addition allow them to be delayed.
	 */
	time_cmd.max_frags = min(MSEC_TO_TU(duration)/50, TE_V2_FRAG_ENDLESS);
	time_cmd.max_delay = cpu_to_le32(MSEC_TO_TU(duration/2));
	time_cmd.duration = cpu_to_le32(MSEC_TO_TU(duration));
	time_cmd.repeat = 1;
	time_cmd.policy = cpu_to_le16(TE_V2_NOTIF_HOST_EVENT_START |
				      TE_V2_NOTIF_HOST_EVENT_END |
				      TE_V2_START_IMMEDIATELY);

	return iwl_mvm_time_event_send_add(mvm, vif, te_data, &time_cmd);
}

static struct iwl_mvm_time_event_data *iwl_mvm_get_roc_te(struct iwl_mvm *mvm)
{
	struct iwl_mvm_time_event_data *te_data;

	lockdep_assert_held(&mvm->mutex);

	spin_lock_bh(&mvm->time_event_lock);

	/*
	 * Iterate over the list of time events and find the time event that is
	 * associated with a P2P_DEVICE interface.
	 * This assumes that a P2P_DEVICE interface can have only a single time
	 * event at any given time and this time event coresponds to a ROC
	 * request
	 */
	list_for_each_entry(te_data, &mvm->time_event_list, list) {
		if (te_data->vif->type == NL80211_IFTYPE_P2P_DEVICE)
			goto out;
	}

	/* There can only be at most one AUX ROC time event, we just use the
	 * list to simplify/unify code. Remove it if it exists.
	 */
	te_data = list_first_entry_or_null(&mvm->aux_roc_te_list,
					   struct iwl_mvm_time_event_data,
					   list);
out:
	spin_unlock_bh(&mvm->time_event_lock);
	return te_data;
}

void iwl_mvm_cleanup_roc_te(struct iwl_mvm *mvm)
{
	struct iwl_mvm_time_event_data *te_data;
	u32 uid;

	te_data = iwl_mvm_get_roc_te(mvm);
	if (te_data)
		__iwl_mvm_remove_time_event(mvm, te_data, &uid);
}

static void iwl_mvm_roc_rm_cmd(struct iwl_mvm *mvm, u32 activity)
{
	int ret;
	struct iwl_roc_req roc_cmd = {
		.action = cpu_to_le32(FW_CTXT_ACTION_REMOVE),
		.activity = cpu_to_le32(activity),
	};

	lockdep_assert_held(&mvm->mutex);
	ret = iwl_mvm_send_cmd_pdu(mvm,
				   WIDE_ID(MAC_CONF_GROUP, ROC_CMD),
				   0, sizeof(roc_cmd), &roc_cmd);
	WARN_ON(ret);
}

static void iwl_mvm_roc_station_remove(struct iwl_mvm *mvm,
				       struct iwl_mvm_vif *mvmvif)
{
	u32 cmd_id = WIDE_ID(MAC_CONF_GROUP, ROC_CMD);
	u8 fw_ver = iwl_fw_lookup_cmd_ver(mvm->fw, cmd_id,
					  IWL_FW_CMD_VER_UNKNOWN);

	if (fw_ver == IWL_FW_CMD_VER_UNKNOWN)
		iwl_mvm_remove_aux_roc_te(mvm, mvmvif,
					  &mvmvif->hs_time_event_data);
	else if (fw_ver == 3)
		iwl_mvm_roc_rm_cmd(mvm, ROC_ACTIVITY_HOTSPOT);
	else
		IWL_ERR(mvm, "ROC command version %d mismatch!\n", fw_ver);
}

void iwl_mvm_stop_roc(struct iwl_mvm *mvm, struct ieee80211_vif *vif)
{
	struct iwl_mvm_vif *mvmvif;
	struct iwl_mvm_time_event_data *te_data;

	if (fw_has_capa(&mvm->fw->ucode_capa,
			IWL_UCODE_TLV_CAPA_SESSION_PROT_CMD)) {
		mvmvif = iwl_mvm_vif_from_mac80211(vif);
		te_data = &mvmvif->time_event_data;

		if (vif->type == NL80211_IFTYPE_P2P_DEVICE) {
			if (te_data->id >= SESSION_PROTECT_CONF_MAX_ID) {
				IWL_DEBUG_TE(mvm,
					     "No remain on channel event\n");
				return;
			}

			iwl_mvm_cancel_session_protection(mvm, vif,
							  te_data->id,
							  te_data->link_id);
		} else {
			iwl_mvm_roc_station_remove(mvm, mvmvif);
		}
		goto cleanup_roc;
	}

	te_data = iwl_mvm_get_roc_te(mvm);
	if (!te_data) {
		IWL_WARN(mvm, "No remain on channel event\n");
		return;
	}

	mvmvif = iwl_mvm_vif_from_mac80211(te_data->vif);

	if (te_data->vif->type == NL80211_IFTYPE_P2P_DEVICE)
		iwl_mvm_remove_time_event(mvm, mvmvif, te_data);
	else
		iwl_mvm_remove_aux_roc_te(mvm, mvmvif, te_data);

cleanup_roc:
	/*
	 * In case we get here before the ROC event started,
	 * (so the status bit isn't set) set it here so iwl_mvm_cleanup_roc will
	 * cleanup things properly
	 */
	set_bit(vif->type == NL80211_IFTYPE_P2P_DEVICE ?
		IWL_MVM_STATUS_ROC_RUNNING : IWL_MVM_STATUS_ROC_AUX_RUNNING,
		&mvm->status);
	iwl_mvm_cleanup_roc(mvm);
}

void iwl_mvm_remove_csa_period(struct iwl_mvm *mvm,
			       struct ieee80211_vif *vif)
{
	struct iwl_mvm_vif *mvmvif = iwl_mvm_vif_from_mac80211(vif);
	struct iwl_mvm_time_event_data *te_data = &mvmvif->time_event_data;
	u32 id;

	lockdep_assert_held(&mvm->mutex);

	spin_lock_bh(&mvm->time_event_lock);
	id = te_data->id;
	spin_unlock_bh(&mvm->time_event_lock);

	if (id != TE_CHANNEL_SWITCH_PERIOD)
		return;

	iwl_mvm_remove_time_event(mvm, mvmvif, te_data);
}

int iwl_mvm_schedule_csa_period(struct iwl_mvm *mvm,
				struct ieee80211_vif *vif,
				u32 duration, u32 apply_time)
{
	struct iwl_mvm_vif *mvmvif = iwl_mvm_vif_from_mac80211(vif);
	struct iwl_mvm_time_event_data *te_data = &mvmvif->time_event_data;
	struct iwl_time_event_cmd time_cmd = {};

	lockdep_assert_held(&mvm->mutex);

	if (te_data->running) {
		u32 id;

		spin_lock_bh(&mvm->time_event_lock);
		id = te_data->id;
		spin_unlock_bh(&mvm->time_event_lock);

		if (id == TE_CHANNEL_SWITCH_PERIOD) {
			IWL_DEBUG_TE(mvm, "CS period is already scheduled\n");
			return -EBUSY;
		}

		/*
		 * Remove the session protection time event to allow the
		 * channel switch. If we got here, we just heard a beacon so
		 * the session protection is not needed anymore anyway.
		 */
		iwl_mvm_remove_time_event(mvm, mvmvif, te_data);
	}

	time_cmd.action = cpu_to_le32(FW_CTXT_ACTION_ADD);
	time_cmd.id_and_color =
		cpu_to_le32(FW_CMD_ID_AND_COLOR(mvmvif->id, mvmvif->color));
	time_cmd.id = cpu_to_le32(TE_CHANNEL_SWITCH_PERIOD);
	time_cmd.apply_time = cpu_to_le32(apply_time);
	time_cmd.max_frags = TE_V2_FRAG_NONE;
	time_cmd.duration = cpu_to_le32(duration);
	time_cmd.repeat = 1;
	time_cmd.interval = cpu_to_le32(1);
	time_cmd.policy = cpu_to_le16(TE_V2_NOTIF_HOST_EVENT_START |
				      TE_V2_ABSENCE);
	if (!apply_time)
		time_cmd.policy |= cpu_to_le16(TE_V2_START_IMMEDIATELY);

	return iwl_mvm_time_event_send_add(mvm, vif, te_data, &time_cmd);
}

static bool iwl_mvm_session_prot_notif(struct iwl_notif_wait_data *notif_wait,
				       struct iwl_rx_packet *pkt, void *data)
{
	struct iwl_mvm *mvm =
		container_of(notif_wait, struct iwl_mvm, notif_wait);
	struct iwl_mvm_session_prot_notif *resp;
	int resp_len = iwl_rx_packet_payload_len(pkt);

	if (WARN_ON(pkt->hdr.cmd != SESSION_PROTECTION_NOTIF ||
		    pkt->hdr.group_id != MAC_CONF_GROUP))
		return true;

	if (WARN_ON_ONCE(resp_len != sizeof(*resp))) {
		IWL_ERR(mvm, "Invalid SESSION_PROTECTION_NOTIF response\n");
		return true;
	}

	resp = (void *)pkt->data;

	if (!resp->status)
		IWL_ERR(mvm,
			"TIME_EVENT_NOTIFICATION received but not executed\n");

	return true;
}

void iwl_mvm_schedule_session_protection(struct iwl_mvm *mvm,
					 struct ieee80211_vif *vif,
					 u32 duration, u32 min_duration,
					 bool wait_for_notif,
					 unsigned int link_id)
{
	struct iwl_mvm_vif *mvmvif = iwl_mvm_vif_from_mac80211(vif);
	struct iwl_mvm_time_event_data *te_data = &mvmvif->time_event_data;
	const u16 notif[] = { WIDE_ID(MAC_CONF_GROUP, SESSION_PROTECTION_NOTIF) };
	struct iwl_notification_wait wait_notif;
	int mac_link_id = iwl_mvm_get_session_prot_id(mvm, vif, (s8)link_id);
	struct iwl_mvm_session_prot_cmd cmd = {
		.id_and_color = cpu_to_le32(mac_link_id),
		.action = cpu_to_le32(FW_CTXT_ACTION_ADD),
		.conf_id = cpu_to_le32(SESSION_PROTECT_CONF_ASSOC),
		.duration_tu = cpu_to_le32(MSEC_TO_TU(duration)),
	};

	if (mac_link_id < 0)
		return;

	lockdep_assert_held(&mvm->mutex);

	spin_lock_bh(&mvm->time_event_lock);
	if (te_data->running && te_data->link_id == link_id &&
	    time_after(te_data->end_jiffies, TU_TO_EXP_TIME(min_duration))) {
		IWL_DEBUG_TE(mvm, "We have enough time in the current TE: %u\n",
			     jiffies_to_msecs(te_data->end_jiffies - jiffies));
		spin_unlock_bh(&mvm->time_event_lock);

		return;
	}

	iwl_mvm_te_clear_data(mvm, te_data);
	/*
	 * The time_event_data.id field is reused to save session
	 * protection's configuration.
	 */
	te_data->id = le32_to_cpu(cmd.conf_id);
	te_data->duration = le32_to_cpu(cmd.duration_tu);
	te_data->vif = vif;
	te_data->link_id = link_id;
	spin_unlock_bh(&mvm->time_event_lock);

	IWL_DEBUG_TE(mvm, "Add new session protection, duration %d TU\n",
		     le32_to_cpu(cmd.duration_tu));

	if (!wait_for_notif) {
		if (iwl_mvm_send_cmd_pdu(mvm,
					 WIDE_ID(MAC_CONF_GROUP, SESSION_PROTECTION_CMD),
					 0, sizeof(cmd), &cmd)) {
			goto send_cmd_err;
		}

		return;
	}

	iwl_init_notification_wait(&mvm->notif_wait, &wait_notif,
				   notif, ARRAY_SIZE(notif),
				   iwl_mvm_session_prot_notif, NULL);

	if (iwl_mvm_send_cmd_pdu(mvm,
				 WIDE_ID(MAC_CONF_GROUP, SESSION_PROTECTION_CMD),
				 0, sizeof(cmd), &cmd)) {
		iwl_remove_notification(&mvm->notif_wait, &wait_notif);
		goto send_cmd_err;
	} else if (iwl_wait_notification(&mvm->notif_wait, &wait_notif,
					 TU_TO_JIFFIES(100))) {
		IWL_ERR(mvm,
			"Failed to protect session until session protection\n");
	}
	return;

send_cmd_err:
	IWL_ERR(mvm,
		"Couldn't send the SESSION_PROTECTION_CMD\n");
	spin_lock_bh(&mvm->time_event_lock);
	iwl_mvm_te_clear_data(mvm, te_data);
	spin_unlock_bh(&mvm->time_event_lock);
}<|MERGE_RESOLUTION|>--- conflicted
+++ resolved
@@ -953,11 +953,7 @@
 		/* End TE, notify mac80211 */
 		mvmvif->time_event_data.id = SESSION_PROTECT_CONF_MAX_ID;
 		mvmvif->time_event_data.link_id = -1;
-<<<<<<< HEAD
-		iwl_mvm_p2p_roc_finished(mvm);
-=======
 		iwl_mvm_roc_finished(mvm);
->>>>>>> c50bf762
 		ieee80211_remain_on_channel_expired(mvm->hw);
 	} else if (le32_to_cpu(notif->start)) {
 		if (WARN_ON(mvmvif->time_event_data.id !=

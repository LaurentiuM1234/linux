// SPDX-License-Identifier: GPL-2.0-or-later
/* A network driver using virtio.
 *
 * Copyright 2007 Rusty Russell <rusty@rustcorp.com.au> IBM Corporation
 */
//#define DEBUG
#include <linux/netdevice.h>
#include <linux/etherdevice.h>
#include <linux/ethtool.h>
#include <linux/module.h>
#include <linux/virtio.h>
#include <linux/virtio_net.h>
#include <linux/bpf.h>
#include <linux/bpf_trace.h>
#include <linux/scatterlist.h>
#include <linux/if_vlan.h>
#include <linux/slab.h>
#include <linux/cpu.h>
#include <linux/average.h>
#include <linux/filter.h>
#include <linux/kernel.h>
#include <net/route.h>
#include <net/xdp.h>
#include <net/net_failover.h>

static int napi_weight = NAPI_POLL_WEIGHT;
module_param(napi_weight, int, 0444);

static bool csum = true, gso = true, napi_tx = true;
module_param(csum, bool, 0444);
module_param(gso, bool, 0444);
module_param(napi_tx, bool, 0644);

/* FIXME: MTU in config. */
#define GOOD_PACKET_LEN (ETH_HLEN + VLAN_HLEN + ETH_DATA_LEN)
#define GOOD_COPY_LEN	128

#define VIRTNET_RX_PAD (NET_IP_ALIGN + NET_SKB_PAD)

/* Amount of XDP headroom to prepend to packets for use by xdp_adjust_head */
#define VIRTIO_XDP_HEADROOM 256

/* Separating two types of XDP xmit */
#define VIRTIO_XDP_TX		BIT(0)
#define VIRTIO_XDP_REDIR	BIT(1)

#define VIRTIO_XDP_FLAG	BIT(0)

/* RX packet size EWMA. The average packet size is used to determine the packet
 * buffer size when refilling RX rings. As the entire RX ring may be refilled
 * at once, the weight is chosen so that the EWMA will be insensitive to short-
 * term, transient changes in packet size.
 */
DECLARE_EWMA(pkt_len, 0, 64)

#define VIRTNET_DRIVER_VERSION "1.0.0"

static const unsigned long guest_offloads[] = {
	VIRTIO_NET_F_GUEST_TSO4,
	VIRTIO_NET_F_GUEST_TSO6,
	VIRTIO_NET_F_GUEST_ECN,
	VIRTIO_NET_F_GUEST_UFO,
	VIRTIO_NET_F_GUEST_CSUM,
	VIRTIO_NET_F_GUEST_USO4,
	VIRTIO_NET_F_GUEST_USO6
};

#define GUEST_OFFLOAD_GRO_HW_MASK ((1ULL << VIRTIO_NET_F_GUEST_TSO4) | \
				(1ULL << VIRTIO_NET_F_GUEST_TSO6) | \
				(1ULL << VIRTIO_NET_F_GUEST_ECN)  | \
				(1ULL << VIRTIO_NET_F_GUEST_UFO)  | \
				(1ULL << VIRTIO_NET_F_GUEST_USO4) | \
				(1ULL << VIRTIO_NET_F_GUEST_USO6))

struct virtnet_stat_desc {
	char desc[ETH_GSTRING_LEN];
	size_t offset;
};

struct virtnet_sq_stats {
	struct u64_stats_sync syncp;
	u64 packets;
	u64 bytes;
	u64 xdp_tx;
	u64 xdp_tx_drops;
	u64 kicks;
	u64 tx_timeouts;
};

struct virtnet_rq_stats {
	struct u64_stats_sync syncp;
	u64 packets;
	u64 bytes;
	u64 drops;
	u64 xdp_packets;
	u64 xdp_tx;
	u64 xdp_redirects;
	u64 xdp_drops;
	u64 kicks;
};

#define VIRTNET_SQ_STAT(m)	offsetof(struct virtnet_sq_stats, m)
#define VIRTNET_RQ_STAT(m)	offsetof(struct virtnet_rq_stats, m)

static const struct virtnet_stat_desc virtnet_sq_stats_desc[] = {
	{ "packets",		VIRTNET_SQ_STAT(packets) },
	{ "bytes",		VIRTNET_SQ_STAT(bytes) },
	{ "xdp_tx",		VIRTNET_SQ_STAT(xdp_tx) },
	{ "xdp_tx_drops",	VIRTNET_SQ_STAT(xdp_tx_drops) },
	{ "kicks",		VIRTNET_SQ_STAT(kicks) },
	{ "tx_timeouts",	VIRTNET_SQ_STAT(tx_timeouts) },
};

static const struct virtnet_stat_desc virtnet_rq_stats_desc[] = {
	{ "packets",		VIRTNET_RQ_STAT(packets) },
	{ "bytes",		VIRTNET_RQ_STAT(bytes) },
	{ "drops",		VIRTNET_RQ_STAT(drops) },
	{ "xdp_packets",	VIRTNET_RQ_STAT(xdp_packets) },
	{ "xdp_tx",		VIRTNET_RQ_STAT(xdp_tx) },
	{ "xdp_redirects",	VIRTNET_RQ_STAT(xdp_redirects) },
	{ "xdp_drops",		VIRTNET_RQ_STAT(xdp_drops) },
	{ "kicks",		VIRTNET_RQ_STAT(kicks) },
};

#define VIRTNET_SQ_STATS_LEN	ARRAY_SIZE(virtnet_sq_stats_desc)
#define VIRTNET_RQ_STATS_LEN	ARRAY_SIZE(virtnet_rq_stats_desc)

/* Internal representation of a send virtqueue */
struct send_queue {
	/* Virtqueue associated with this send _queue */
	struct virtqueue *vq;

	/* TX: fragments + linear part + virtio header */
	struct scatterlist sg[MAX_SKB_FRAGS + 2];

	/* Name of the send queue: output.$index */
	char name[16];

	struct virtnet_sq_stats stats;

	struct napi_struct napi;

	/* Record whether sq is in reset state. */
	bool reset;
};

/* Internal representation of a receive virtqueue */
struct receive_queue {
	/* Virtqueue associated with this receive_queue */
	struct virtqueue *vq;

	struct napi_struct napi;

	struct bpf_prog __rcu *xdp_prog;

	struct virtnet_rq_stats stats;

	/* Chain pages by the private ptr. */
	struct page *pages;

	/* Average packet length for mergeable receive buffers. */
	struct ewma_pkt_len mrg_avg_pkt_len;

	/* Page frag for packet buffer allocation. */
	struct page_frag alloc_frag;

	/* RX: fragments + linear part + virtio header */
	struct scatterlist sg[MAX_SKB_FRAGS + 2];

	/* Min single buffer size for mergeable buffers case. */
	unsigned int min_buf_len;

	/* Name of this receive queue: input.$index */
	char name[16];

	struct xdp_rxq_info xdp_rxq;
};

/* This structure can contain rss message with maximum settings for indirection table and keysize
 * Note, that default structure that describes RSS configuration virtio_net_rss_config
 * contains same info but can't handle table values.
 * In any case, structure would be passed to virtio hw through sg_buf split by parts
 * because table sizes may be differ according to the device configuration.
 */
#define VIRTIO_NET_RSS_MAX_KEY_SIZE     40
#define VIRTIO_NET_RSS_MAX_TABLE_LEN    128
struct virtio_net_ctrl_rss {
	u32 hash_types;
	u16 indirection_table_mask;
	u16 unclassified_queue;
	u16 indirection_table[VIRTIO_NET_RSS_MAX_TABLE_LEN];
	u16 max_tx_vq;
	u8 hash_key_length;
	u8 key[VIRTIO_NET_RSS_MAX_KEY_SIZE];
};

/* Control VQ buffers: protected by the rtnl lock */
struct control_buf {
	struct virtio_net_ctrl_hdr hdr;
	virtio_net_ctrl_ack status;
	struct virtio_net_ctrl_mq mq;
	u8 promisc;
	u8 allmulti;
	__virtio16 vid;
	__virtio64 offloads;
	struct virtio_net_ctrl_rss rss;
};

struct virtnet_info {
	struct virtio_device *vdev;
	struct virtqueue *cvq;
	struct net_device *dev;
	struct send_queue *sq;
	struct receive_queue *rq;
	unsigned int status;

	/* Max # of queue pairs supported by the device */
	u16 max_queue_pairs;

	/* # of queue pairs currently used by the driver */
	u16 curr_queue_pairs;

	/* # of XDP queue pairs currently used by the driver */
	u16 xdp_queue_pairs;

	/* xdp_queue_pairs may be 0, when xdp is already loaded. So add this. */
	bool xdp_enabled;

	/* I like... big packets and I cannot lie! */
	bool big_packets;

	/* number of sg entries allocated for big packets */
	unsigned int big_packets_num_skbfrags;

	/* Host will merge rx buffers for big packets (shake it! shake it!) */
	bool mergeable_rx_bufs;

	/* Host supports rss and/or hash report */
	bool has_rss;
	bool has_rss_hash_report;
	u8 rss_key_size;
	u16 rss_indir_table_size;
	u32 rss_hash_types_supported;
	u32 rss_hash_types_saved;

	/* Has control virtqueue */
	bool has_cvq;

	/* Host can handle any s/g split between our header and packet data */
	bool any_header_sg;

	/* Packet virtio header size */
	u8 hdr_len;

	/* Work struct for delayed refilling if we run low on memory. */
	struct delayed_work refill;

	/* Is delayed refill enabled? */
	bool refill_enabled;

	/* The lock to synchronize the access to refill_enabled */
	spinlock_t refill_lock;

	/* Work struct for config space updates */
	struct work_struct config_work;

	/* Does the affinity hint is set for virtqueues? */
	bool affinity_hint_set;

	/* CPU hotplug instances for online & dead */
	struct hlist_node node;
	struct hlist_node node_dead;

	struct control_buf *ctrl;

	/* Ethtool settings */
	u8 duplex;
	u32 speed;

	/* Interrupt coalescing settings */
	u32 tx_usecs;
	u32 rx_usecs;
	u32 tx_max_packets;
	u32 rx_max_packets;

	unsigned long guest_offloads;
	unsigned long guest_offloads_capable;

	/* failover when STANDBY feature enabled */
	struct failover *failover;
};

struct padded_vnet_hdr {
	struct virtio_net_hdr_v1_hash hdr;
	/*
	 * hdr is in a separate sg buffer, and data sg buffer shares same page
	 * with this header sg. This padding makes next sg 16 byte aligned
	 * after the header.
	 */
	char padding[12];
};

static void virtnet_rq_free_unused_buf(struct virtqueue *vq, void *buf);
static void virtnet_sq_free_unused_buf(struct virtqueue *vq, void *buf);

static bool is_xdp_frame(void *ptr)
{
	return (unsigned long)ptr & VIRTIO_XDP_FLAG;
}

static void *xdp_to_ptr(struct xdp_frame *ptr)
{
	return (void *)((unsigned long)ptr | VIRTIO_XDP_FLAG);
}

static struct xdp_frame *ptr_to_xdp(void *ptr)
{
	return (struct xdp_frame *)((unsigned long)ptr & ~VIRTIO_XDP_FLAG);
}

/* Converting between virtqueue no. and kernel tx/rx queue no.
 * 0:rx0 1:tx0 2:rx1 3:tx1 ... 2N:rxN 2N+1:txN 2N+2:cvq
 */
static int vq2txq(struct virtqueue *vq)
{
	return (vq->index - 1) / 2;
}

static int txq2vq(int txq)
{
	return txq * 2 + 1;
}

static int vq2rxq(struct virtqueue *vq)
{
	return vq->index / 2;
}

static int rxq2vq(int rxq)
{
	return rxq * 2;
}

static inline struct virtio_net_hdr_mrg_rxbuf *skb_vnet_hdr(struct sk_buff *skb)
{
	return (struct virtio_net_hdr_mrg_rxbuf *)skb->cb;
}

/*
 * private is used to chain pages for big packets, put the whole
 * most recent used list in the beginning for reuse
 */
static void give_pages(struct receive_queue *rq, struct page *page)
{
	struct page *end;

	/* Find end of list, sew whole thing into vi->rq.pages. */
	for (end = page; end->private; end = (struct page *)end->private);
	end->private = (unsigned long)rq->pages;
	rq->pages = page;
}

static struct page *get_a_page(struct receive_queue *rq, gfp_t gfp_mask)
{
	struct page *p = rq->pages;

	if (p) {
		rq->pages = (struct page *)p->private;
		/* clear private here, it is used to chain pages */
		p->private = 0;
	} else
		p = alloc_page(gfp_mask);
	return p;
}

static void enable_delayed_refill(struct virtnet_info *vi)
{
	spin_lock_bh(&vi->refill_lock);
	vi->refill_enabled = true;
	spin_unlock_bh(&vi->refill_lock);
}

static void disable_delayed_refill(struct virtnet_info *vi)
{
	spin_lock_bh(&vi->refill_lock);
	vi->refill_enabled = false;
	spin_unlock_bh(&vi->refill_lock);
}

static void virtqueue_napi_schedule(struct napi_struct *napi,
				    struct virtqueue *vq)
{
	if (napi_schedule_prep(napi)) {
		virtqueue_disable_cb(vq);
		__napi_schedule(napi);
	}
}

static void virtqueue_napi_complete(struct napi_struct *napi,
				    struct virtqueue *vq, int processed)
{
	int opaque;

	opaque = virtqueue_enable_cb_prepare(vq);
	if (napi_complete_done(napi, processed)) {
		if (unlikely(virtqueue_poll(vq, opaque)))
			virtqueue_napi_schedule(napi, vq);
	} else {
		virtqueue_disable_cb(vq);
	}
}

static void skb_xmit_done(struct virtqueue *vq)
{
	struct virtnet_info *vi = vq->vdev->priv;
	struct napi_struct *napi = &vi->sq[vq2txq(vq)].napi;

	/* Suppress further interrupts. */
	virtqueue_disable_cb(vq);

	if (napi->weight)
		virtqueue_napi_schedule(napi, vq);
	else
		/* We were probably waiting for more output buffers. */
		netif_wake_subqueue(vi->dev, vq2txq(vq));
}

#define MRG_CTX_HEADER_SHIFT 22
static void *mergeable_len_to_ctx(unsigned int truesize,
				  unsigned int headroom)
{
	return (void *)(unsigned long)((headroom << MRG_CTX_HEADER_SHIFT) | truesize);
}

static unsigned int mergeable_ctx_to_headroom(void *mrg_ctx)
{
	return (unsigned long)mrg_ctx >> MRG_CTX_HEADER_SHIFT;
}

static unsigned int mergeable_ctx_to_truesize(void *mrg_ctx)
{
	return (unsigned long)mrg_ctx & ((1 << MRG_CTX_HEADER_SHIFT) - 1);
}

/* Called from bottom half context */
static struct sk_buff *page_to_skb(struct virtnet_info *vi,
				   struct receive_queue *rq,
				   struct page *page, unsigned int offset,
				   unsigned int len, unsigned int truesize)
{
	struct sk_buff *skb;
	struct virtio_net_hdr_mrg_rxbuf *hdr;
	unsigned int copy, hdr_len, hdr_padded_len;
	struct page *page_to_free = NULL;
	int tailroom, shinfo_size;
	char *p, *hdr_p, *buf;

	p = page_address(page) + offset;
	hdr_p = p;

	hdr_len = vi->hdr_len;
	if (vi->mergeable_rx_bufs)
		hdr_padded_len = hdr_len;
	else
		hdr_padded_len = sizeof(struct padded_vnet_hdr);

	buf = p;
	len -= hdr_len;
	offset += hdr_padded_len;
	p += hdr_padded_len;
	tailroom = truesize - hdr_padded_len - len;

	shinfo_size = SKB_DATA_ALIGN(sizeof(struct skb_shared_info));

	/* copy small packet so we can reuse these pages */
	if (!NET_IP_ALIGN && len > GOOD_COPY_LEN && tailroom >= shinfo_size) {
		skb = build_skb(buf, truesize);
		if (unlikely(!skb))
			return NULL;

		skb_reserve(skb, p - buf);
		skb_put(skb, len);

		page = (struct page *)page->private;
		if (page)
			give_pages(rq, page);
		goto ok;
	}

	/* copy small packet so we can reuse these pages for small data */
	skb = napi_alloc_skb(&rq->napi, GOOD_COPY_LEN);
	if (unlikely(!skb))
		return NULL;

	/* Copy all frame if it fits skb->head, otherwise
	 * we let virtio_net_hdr_to_skb() and GRO pull headers as needed.
	 */
	if (len <= skb_tailroom(skb))
		copy = len;
	else
		copy = ETH_HLEN;
	skb_put_data(skb, p, copy);

	len -= copy;
	offset += copy;

	if (vi->mergeable_rx_bufs) {
		if (len)
			skb_add_rx_frag(skb, 0, page, offset, len, truesize);
		else
			page_to_free = page;
		goto ok;
	}

	/*
	 * Verify that we can indeed put this data into a skb.
	 * This is here to handle cases when the device erroneously
	 * tries to receive more than is possible. This is usually
	 * the case of a broken device.
	 */
	if (unlikely(len > MAX_SKB_FRAGS * PAGE_SIZE)) {
		net_dbg_ratelimited("%s: too much data\n", skb->dev->name);
		dev_kfree_skb(skb);
		return NULL;
	}
	BUG_ON(offset >= PAGE_SIZE);
	while (len) {
		unsigned int frag_size = min((unsigned)PAGE_SIZE - offset, len);
		skb_add_rx_frag(skb, skb_shinfo(skb)->nr_frags, page, offset,
				frag_size, truesize);
		len -= frag_size;
		page = (struct page *)page->private;
		offset = 0;
	}

	if (page)
		give_pages(rq, page);

ok:
	hdr = skb_vnet_hdr(skb);
	memcpy(hdr, hdr_p, hdr_len);
	if (page_to_free)
		put_page(page_to_free);

	return skb;
}

static int __virtnet_xdp_xmit_one(struct virtnet_info *vi,
				   struct send_queue *sq,
				   struct xdp_frame *xdpf)
{
	struct virtio_net_hdr_mrg_rxbuf *hdr;
	struct skb_shared_info *shinfo;
	u8 nr_frags = 0;
	int err, i;

	if (unlikely(xdpf->headroom < vi->hdr_len))
		return -EOVERFLOW;

	if (unlikely(xdp_frame_has_frags(xdpf))) {
		shinfo = xdp_get_shared_info_from_frame(xdpf);
		nr_frags = shinfo->nr_frags;
	}

	/* In wrapping function virtnet_xdp_xmit(), we need to free
	 * up the pending old buffers, where we need to calculate the
	 * position of skb_shared_info in xdp_get_frame_len() and
	 * xdp_return_frame(), which will involve to xdpf->data and
	 * xdpf->headroom. Therefore, we need to update the value of
	 * headroom synchronously here.
	 */
	xdpf->headroom -= vi->hdr_len;
	xdpf->data -= vi->hdr_len;
	/* Zero header and leave csum up to XDP layers */
	hdr = xdpf->data;
	memset(hdr, 0, vi->hdr_len);
	xdpf->len   += vi->hdr_len;

	sg_init_table(sq->sg, nr_frags + 1);
	sg_set_buf(sq->sg, xdpf->data, xdpf->len);
	for (i = 0; i < nr_frags; i++) {
		skb_frag_t *frag = &shinfo->frags[i];

		sg_set_page(&sq->sg[i + 1], skb_frag_page(frag),
			    skb_frag_size(frag), skb_frag_off(frag));
	}

	err = virtqueue_add_outbuf(sq->vq, sq->sg, nr_frags + 1,
				   xdp_to_ptr(xdpf), GFP_ATOMIC);
	if (unlikely(err))
		return -ENOSPC; /* Caller handle free/refcnt */

	return 0;
}

/* when vi->curr_queue_pairs > nr_cpu_ids, the txq/sq is only used for xdp tx on
 * the current cpu, so it does not need to be locked.
 *
 * Here we use marco instead of inline functions because we have to deal with
 * three issues at the same time: 1. the choice of sq. 2. judge and execute the
 * lock/unlock of txq 3. make sparse happy. It is difficult for two inline
 * functions to perfectly solve these three problems at the same time.
 */
#define virtnet_xdp_get_sq(vi) ({                                       \
	int cpu = smp_processor_id();                                   \
	struct netdev_queue *txq;                                       \
	typeof(vi) v = (vi);                                            \
	unsigned int qp;                                                \
									\
	if (v->curr_queue_pairs > nr_cpu_ids) {                         \
		qp = v->curr_queue_pairs - v->xdp_queue_pairs;          \
		qp += cpu;                                              \
		txq = netdev_get_tx_queue(v->dev, qp);                  \
		__netif_tx_acquire(txq);                                \
	} else {                                                        \
		qp = cpu % v->curr_queue_pairs;                         \
		txq = netdev_get_tx_queue(v->dev, qp);                  \
		__netif_tx_lock(txq, cpu);                              \
	}                                                               \
	v->sq + qp;                                                     \
})

#define virtnet_xdp_put_sq(vi, q) {                                     \
	struct netdev_queue *txq;                                       \
	typeof(vi) v = (vi);                                            \
									\
	txq = netdev_get_tx_queue(v->dev, (q) - v->sq);                 \
	if (v->curr_queue_pairs > nr_cpu_ids)                           \
		__netif_tx_release(txq);                                \
	else                                                            \
		__netif_tx_unlock(txq);                                 \
}

static int virtnet_xdp_xmit(struct net_device *dev,
			    int n, struct xdp_frame **frames, u32 flags)
{
	struct virtnet_info *vi = netdev_priv(dev);
	struct receive_queue *rq = vi->rq;
	struct bpf_prog *xdp_prog;
	struct send_queue *sq;
	unsigned int len;
	int packets = 0;
	int bytes = 0;
	int nxmit = 0;
	int kicks = 0;
	void *ptr;
	int ret;
	int i;

	/* Only allow ndo_xdp_xmit if XDP is loaded on dev, as this
	 * indicate XDP resources have been successfully allocated.
	 */
	xdp_prog = rcu_access_pointer(rq->xdp_prog);
	if (!xdp_prog)
		return -ENXIO;

	sq = virtnet_xdp_get_sq(vi);

	if (unlikely(flags & ~XDP_XMIT_FLAGS_MASK)) {
		ret = -EINVAL;
		goto out;
	}

	/* Free up any pending old buffers before queueing new ones. */
	while ((ptr = virtqueue_get_buf(sq->vq, &len)) != NULL) {
		if (likely(is_xdp_frame(ptr))) {
			struct xdp_frame *frame = ptr_to_xdp(ptr);

			bytes += xdp_get_frame_len(frame);
			xdp_return_frame(frame);
		} else {
			struct sk_buff *skb = ptr;

			bytes += skb->len;
			napi_consume_skb(skb, false);
		}
		packets++;
	}

	for (i = 0; i < n; i++) {
		struct xdp_frame *xdpf = frames[i];

		if (__virtnet_xdp_xmit_one(vi, sq, xdpf))
			break;
		nxmit++;
	}
	ret = nxmit;

	if (flags & XDP_XMIT_FLUSH) {
		if (virtqueue_kick_prepare(sq->vq) && virtqueue_notify(sq->vq))
			kicks = 1;
	}
out:
	u64_stats_update_begin(&sq->stats.syncp);
	sq->stats.bytes += bytes;
	sq->stats.packets += packets;
	sq->stats.xdp_tx += n;
	sq->stats.xdp_tx_drops += n - nxmit;
	sq->stats.kicks += kicks;
	u64_stats_update_end(&sq->stats.syncp);

	virtnet_xdp_put_sq(vi, sq);
	return ret;
}

static unsigned int virtnet_get_headroom(struct virtnet_info *vi)
{
	return vi->xdp_enabled ? VIRTIO_XDP_HEADROOM : 0;
}

/* We copy the packet for XDP in the following cases:
 *
 * 1) Packet is scattered across multiple rx buffers.
 * 2) Headroom space is insufficient.
 *
 * This is inefficient but it's a temporary condition that
 * we hit right after XDP is enabled and until queue is refilled
 * with large buffers with sufficient headroom - so it should affect
 * at most queue size packets.
 * Afterwards, the conditions to enable
 * XDP should preclude the underlying device from sending packets
 * across multiple buffers (num_buf > 1), and we make sure buffers
 * have enough headroom.
 */
static struct page *xdp_linearize_page(struct receive_queue *rq,
				       int *num_buf,
				       struct page *p,
				       int offset,
				       int page_off,
				       unsigned int *len)
{
	struct page *page = alloc_page(GFP_ATOMIC);

	if (!page)
		return NULL;

	memcpy(page_address(page) + page_off, page_address(p) + offset, *len);
	page_off += *len;

	while (--*num_buf) {
		int tailroom = SKB_DATA_ALIGN(sizeof(struct skb_shared_info));
		unsigned int buflen;
		void *buf;
		int off;

		buf = virtqueue_get_buf(rq->vq, &buflen);
		if (unlikely(!buf))
			goto err_buf;

		p = virt_to_head_page(buf);
		off = buf - page_address(p);

		/* guard against a misconfigured or uncooperative backend that
		 * is sending packet larger than the MTU.
		 */
		if ((page_off + buflen + tailroom) > PAGE_SIZE) {
			put_page(p);
			goto err_buf;
		}

		memcpy(page_address(page) + page_off,
		       page_address(p) + off, buflen);
		page_off += buflen;
		put_page(p);
	}

	/* Headroom does not contribute to packet length */
	*len = page_off - VIRTIO_XDP_HEADROOM;
	return page;
err_buf:
	__free_pages(page, 0);
	return NULL;
}

static struct sk_buff *receive_small(struct net_device *dev,
				     struct virtnet_info *vi,
				     struct receive_queue *rq,
				     void *buf, void *ctx,
				     unsigned int len,
				     unsigned int *xdp_xmit,
				     struct virtnet_rq_stats *stats)
{
	struct sk_buff *skb;
	struct bpf_prog *xdp_prog;
	unsigned int xdp_headroom = (unsigned long)ctx;
	unsigned int header_offset = VIRTNET_RX_PAD + xdp_headroom;
	unsigned int headroom = vi->hdr_len + header_offset;
	unsigned int buflen = SKB_DATA_ALIGN(GOOD_PACKET_LEN + headroom) +
			      SKB_DATA_ALIGN(sizeof(struct skb_shared_info));
	struct page *page = virt_to_head_page(buf);
	unsigned int delta = 0;
	struct page *xdp_page;
	int err;
	unsigned int metasize = 0;

	len -= vi->hdr_len;
	stats->bytes += len;

	if (unlikely(len > GOOD_PACKET_LEN)) {
		pr_debug("%s: rx error: len %u exceeds max size %d\n",
			 dev->name, len, GOOD_PACKET_LEN);
		dev->stats.rx_length_errors++;
		goto err;
	}

	if (likely(!vi->xdp_enabled)) {
		xdp_prog = NULL;
		goto skip_xdp;
	}

	rcu_read_lock();
	xdp_prog = rcu_dereference(rq->xdp_prog);
	if (xdp_prog) {
		struct virtio_net_hdr_mrg_rxbuf *hdr = buf + header_offset;
		struct xdp_frame *xdpf;
		struct xdp_buff xdp;
		void *orig_data;
		u32 act;

		if (unlikely(hdr->hdr.gso_type))
			goto err_xdp;

		if (unlikely(xdp_headroom < virtnet_get_headroom(vi))) {
			int offset = buf - page_address(page) + header_offset;
			unsigned int tlen = len + vi->hdr_len;
			int num_buf = 1;

			xdp_headroom = virtnet_get_headroom(vi);
			header_offset = VIRTNET_RX_PAD + xdp_headroom;
			headroom = vi->hdr_len + header_offset;
			buflen = SKB_DATA_ALIGN(GOOD_PACKET_LEN + headroom) +
				 SKB_DATA_ALIGN(sizeof(struct skb_shared_info));
			xdp_page = xdp_linearize_page(rq, &num_buf, page,
						      offset, header_offset,
						      &tlen);
			if (!xdp_page)
				goto err_xdp;

			buf = page_address(xdp_page);
			put_page(page);
			page = xdp_page;
		}

		xdp_init_buff(&xdp, buflen, &rq->xdp_rxq);
		xdp_prepare_buff(&xdp, buf + VIRTNET_RX_PAD + vi->hdr_len,
				 xdp_headroom, len, true);
		orig_data = xdp.data;
		act = bpf_prog_run_xdp(xdp_prog, &xdp);
		stats->xdp_packets++;

		switch (act) {
		case XDP_PASS:
			/* Recalculate length in case bpf program changed it */
			delta = orig_data - xdp.data;
			len = xdp.data_end - xdp.data;
			metasize = xdp.data - xdp.data_meta;
			break;
		case XDP_TX:
			stats->xdp_tx++;
			xdpf = xdp_convert_buff_to_frame(&xdp);
			if (unlikely(!xdpf))
				goto err_xdp;
			err = virtnet_xdp_xmit(dev, 1, &xdpf, 0);
			if (unlikely(!err)) {
				xdp_return_frame_rx_napi(xdpf);
			} else if (unlikely(err < 0)) {
				trace_xdp_exception(vi->dev, xdp_prog, act);
				goto err_xdp;
			}
			*xdp_xmit |= VIRTIO_XDP_TX;
			rcu_read_unlock();
			goto xdp_xmit;
		case XDP_REDIRECT:
			stats->xdp_redirects++;
			err = xdp_do_redirect(dev, &xdp, xdp_prog);
			if (err)
				goto err_xdp;
			*xdp_xmit |= VIRTIO_XDP_REDIR;
			rcu_read_unlock();
			goto xdp_xmit;
		default:
			bpf_warn_invalid_xdp_action(vi->dev, xdp_prog, act);
			fallthrough;
		case XDP_ABORTED:
			trace_xdp_exception(vi->dev, xdp_prog, act);
			goto err_xdp;
		case XDP_DROP:
			goto err_xdp;
		}
	}
	rcu_read_unlock();

skip_xdp:
	skb = build_skb(buf, buflen);
	if (!skb)
		goto err;
	skb_reserve(skb, headroom - delta);
	skb_put(skb, len);
	if (!xdp_prog) {
		buf += header_offset;
		memcpy(skb_vnet_hdr(skb), buf, vi->hdr_len);
	} /* keep zeroed vnet hdr since XDP is loaded */

	if (metasize)
		skb_metadata_set(skb, metasize);

	return skb;

err_xdp:
	rcu_read_unlock();
	stats->xdp_drops++;
err:
	stats->drops++;
	put_page(page);
xdp_xmit:
	return NULL;
}

static struct sk_buff *receive_big(struct net_device *dev,
				   struct virtnet_info *vi,
				   struct receive_queue *rq,
				   void *buf,
				   unsigned int len,
				   struct virtnet_rq_stats *stats)
{
	struct page *page = buf;
	struct sk_buff *skb =
		page_to_skb(vi, rq, page, 0, len, PAGE_SIZE);

	stats->bytes += len - vi->hdr_len;
	if (unlikely(!skb))
		goto err;

	return skb;

err:
	stats->drops++;
	give_pages(rq, page);
	return NULL;
}

/* Why not use xdp_build_skb_from_frame() ?
 * XDP core assumes that xdp frags are PAGE_SIZE in length, while in
 * virtio-net there are 2 points that do not match its requirements:
 *  1. The size of the prefilled buffer is not fixed before xdp is set.
 *  2. xdp_build_skb_from_frame() does more checks that we don't need,
 *     like eth_type_trans() (which virtio-net does in receive_buf()).
 */
static struct sk_buff *build_skb_from_xdp_buff(struct net_device *dev,
					       struct virtnet_info *vi,
					       struct xdp_buff *xdp,
					       unsigned int xdp_frags_truesz)
{
	struct skb_shared_info *sinfo = xdp_get_shared_info_from_buff(xdp);
	unsigned int headroom, data_len;
	struct sk_buff *skb;
	int metasize;
	u8 nr_frags;

	if (unlikely(xdp->data_end > xdp_data_hard_end(xdp))) {
		pr_debug("Error building skb as missing reserved tailroom for xdp");
		return NULL;
	}

	if (unlikely(xdp_buff_has_frags(xdp)))
		nr_frags = sinfo->nr_frags;

	skb = build_skb(xdp->data_hard_start, xdp->frame_sz);
	if (unlikely(!skb))
		return NULL;

	headroom = xdp->data - xdp->data_hard_start;
	data_len = xdp->data_end - xdp->data;
	skb_reserve(skb, headroom);
	__skb_put(skb, data_len);

	metasize = xdp->data - xdp->data_meta;
	metasize = metasize > 0 ? metasize : 0;
	if (metasize)
		skb_metadata_set(skb, metasize);

	if (unlikely(xdp_buff_has_frags(xdp)))
		xdp_update_skb_shared_info(skb, nr_frags,
					   sinfo->xdp_frags_size,
					   xdp_frags_truesz,
					   xdp_buff_is_frag_pfmemalloc(xdp));

	return skb;
}

/* TODO: build xdp in big mode */
static int virtnet_build_xdp_buff_mrg(struct net_device *dev,
				      struct virtnet_info *vi,
				      struct receive_queue *rq,
				      struct xdp_buff *xdp,
				      void *buf,
				      unsigned int len,
				      unsigned int frame_sz,
				      int *num_buf,
				      unsigned int *xdp_frags_truesize,
				      struct virtnet_rq_stats *stats)
{
	struct virtio_net_hdr_mrg_rxbuf *hdr = buf;
	unsigned int headroom, tailroom, room;
	unsigned int truesize, cur_frag_size;
	struct skb_shared_info *shinfo;
	unsigned int xdp_frags_truesz = 0;
	struct page *page;
	skb_frag_t *frag;
	int offset;
	void *ctx;

	xdp_init_buff(xdp, frame_sz, &rq->xdp_rxq);
	xdp_prepare_buff(xdp, buf - VIRTIO_XDP_HEADROOM,
			 VIRTIO_XDP_HEADROOM + vi->hdr_len, len - vi->hdr_len, true);

	if (!*num_buf)
		return 0;

	if (*num_buf > 1) {
		/* If we want to build multi-buffer xdp, we need
		 * to specify that the flags of xdp_buff have the
		 * XDP_FLAGS_HAS_FRAG bit.
		 */
		if (!xdp_buff_has_frags(xdp))
			xdp_buff_set_frags_flag(xdp);

		shinfo = xdp_get_shared_info_from_buff(xdp);
		shinfo->nr_frags = 0;
		shinfo->xdp_frags_size = 0;
	}

	if (*num_buf > MAX_SKB_FRAGS + 1)
		return -EINVAL;

	while (--*num_buf > 0) {
		buf = virtqueue_get_buf_ctx(rq->vq, &len, &ctx);
		if (unlikely(!buf)) {
			pr_debug("%s: rx error: %d buffers out of %d missing\n",
				 dev->name, *num_buf,
				 virtio16_to_cpu(vi->vdev, hdr->num_buffers));
			dev->stats.rx_length_errors++;
			return -EINVAL;
		}

		stats->bytes += len;
		page = virt_to_head_page(buf);
		offset = buf - page_address(page);

		truesize = mergeable_ctx_to_truesize(ctx);
		headroom = mergeable_ctx_to_headroom(ctx);
		tailroom = headroom ? sizeof(struct skb_shared_info) : 0;
		room = SKB_DATA_ALIGN(headroom + tailroom);

		cur_frag_size = truesize;
		xdp_frags_truesz += cur_frag_size;
		if (unlikely(len > truesize - room || cur_frag_size > PAGE_SIZE)) {
			put_page(page);
			pr_debug("%s: rx error: len %u exceeds truesize %lu\n",
				 dev->name, len, (unsigned long)(truesize - room));
			dev->stats.rx_length_errors++;
			return -EINVAL;
		}

		frag = &shinfo->frags[shinfo->nr_frags++];
		__skb_frag_set_page(frag, page);
		skb_frag_off_set(frag, offset);
		skb_frag_size_set(frag, len);
		if (page_is_pfmemalloc(page))
			xdp_buff_set_frag_pfmemalloc(xdp);

		shinfo->xdp_frags_size += len;
	}

	*xdp_frags_truesize = xdp_frags_truesz;
	return 0;
}

static struct sk_buff *receive_mergeable(struct net_device *dev,
					 struct virtnet_info *vi,
					 struct receive_queue *rq,
					 void *buf,
					 void *ctx,
					 unsigned int len,
					 unsigned int *xdp_xmit,
					 struct virtnet_rq_stats *stats)
{
	struct virtio_net_hdr_mrg_rxbuf *hdr = buf;
	int num_buf = virtio16_to_cpu(vi->vdev, hdr->num_buffers);
	struct page *page = virt_to_head_page(buf);
	int offset = buf - page_address(page);
	struct sk_buff *head_skb, *curr_skb;
	struct bpf_prog *xdp_prog;
	unsigned int truesize = mergeable_ctx_to_truesize(ctx);
	unsigned int headroom = mergeable_ctx_to_headroom(ctx);
	unsigned int tailroom = headroom ? sizeof(struct skb_shared_info) : 0;
	unsigned int room = SKB_DATA_ALIGN(headroom + tailroom);
	unsigned int frame_sz, xdp_room;
	int err;

	head_skb = NULL;
	stats->bytes += len - vi->hdr_len;

	if (unlikely(len > truesize - room)) {
		pr_debug("%s: rx error: len %u exceeds truesize %lu\n",
			 dev->name, len, (unsigned long)(truesize - room));
		dev->stats.rx_length_errors++;
		goto err_skb;
	}

	if (likely(!vi->xdp_enabled)) {
		xdp_prog = NULL;
		goto skip_xdp;
	}

	rcu_read_lock();
	xdp_prog = rcu_dereference(rq->xdp_prog);
	if (xdp_prog) {
		unsigned int xdp_frags_truesz = 0;
		struct skb_shared_info *shinfo;
		struct xdp_frame *xdpf;
		struct page *xdp_page;
		struct xdp_buff xdp;
		void *data;
		u32 act;
		int i;

		/* Transient failure which in theory could occur if
		 * in-flight packets from before XDP was enabled reach
		 * the receive path after XDP is loaded.
		 */
		if (unlikely(hdr->hdr.gso_type))
			goto err_xdp;

		/* Now XDP core assumes frag size is PAGE_SIZE, but buffers
		 * with headroom may add hole in truesize, which
		 * make their length exceed PAGE_SIZE. So we disabled the
		 * hole mechanism for xdp. See add_recvbuf_mergeable().
		 */
		frame_sz = truesize;

		/* This happens when headroom is not enough because
		 * of the buffer was prefilled before XDP is set.
		 * This should only happen for the first several packets.
		 * In fact, vq reset can be used here to help us clean up
		 * the prefilled buffers, but many existing devices do not
		 * support it, and we don't want to bother users who are
		 * using xdp normally.
		 */
		if (!xdp_prog->aux->xdp_has_frags &&
		    (num_buf > 1 || headroom < virtnet_get_headroom(vi))) {
			/* linearize data for XDP */
			xdp_page = xdp_linearize_page(rq, &num_buf,
						      page, offset,
						      VIRTIO_XDP_HEADROOM,
						      &len);
			frame_sz = PAGE_SIZE;

			if (!xdp_page)
				goto err_xdp;
			offset = VIRTIO_XDP_HEADROOM;
		} else if (unlikely(headroom < virtnet_get_headroom(vi))) {
			xdp_room = SKB_DATA_ALIGN(VIRTIO_XDP_HEADROOM +
						  sizeof(struct skb_shared_info));
			if (len + xdp_room > PAGE_SIZE)
				goto err_xdp;

			xdp_page = alloc_page(GFP_ATOMIC);
			if (!xdp_page)
				goto err_xdp;

			memcpy(page_address(xdp_page) + VIRTIO_XDP_HEADROOM,
			       page_address(page) + offset, len);
			frame_sz = PAGE_SIZE;
			offset = VIRTIO_XDP_HEADROOM;
		} else {
			xdp_page = page;
		}

		data = page_address(xdp_page) + offset;
		err = virtnet_build_xdp_buff_mrg(dev, vi, rq, &xdp, data, len, frame_sz,
						 &num_buf, &xdp_frags_truesz, stats);
		if (unlikely(err))
			goto err_xdp_frags;

		act = bpf_prog_run_xdp(xdp_prog, &xdp);
		stats->xdp_packets++;

		switch (act) {
		case XDP_PASS:
			if (unlikely(xdp_page != page))
				put_page(page);
			head_skb = build_skb_from_xdp_buff(dev, vi, &xdp, xdp_frags_truesz);
			rcu_read_unlock();
			return head_skb;
		case XDP_TX:
			stats->xdp_tx++;
			xdpf = xdp_convert_buff_to_frame(&xdp);
			if (unlikely(!xdpf)) {
				netdev_dbg(dev, "convert buff to frame failed for xdp\n");
				goto err_xdp_frags;
			}
			err = virtnet_xdp_xmit(dev, 1, &xdpf, 0);
			if (unlikely(!err)) {
				xdp_return_frame_rx_napi(xdpf);
			} else if (unlikely(err < 0)) {
				trace_xdp_exception(vi->dev, xdp_prog, act);
				goto err_xdp_frags;
			}
			*xdp_xmit |= VIRTIO_XDP_TX;
			if (unlikely(xdp_page != page))
				put_page(page);
			rcu_read_unlock();
			goto xdp_xmit;
		case XDP_REDIRECT:
			stats->xdp_redirects++;
			err = xdp_do_redirect(dev, &xdp, xdp_prog);
			if (err)
				goto err_xdp_frags;
			*xdp_xmit |= VIRTIO_XDP_REDIR;
			if (unlikely(xdp_page != page))
				put_page(page);
			rcu_read_unlock();
			goto xdp_xmit;
		default:
			bpf_warn_invalid_xdp_action(vi->dev, xdp_prog, act);
			fallthrough;
		case XDP_ABORTED:
			trace_xdp_exception(vi->dev, xdp_prog, act);
			fallthrough;
		case XDP_DROP:
			goto err_xdp_frags;
		}
err_xdp_frags:
		if (unlikely(xdp_page != page))
			__free_pages(xdp_page, 0);

		if (xdp_buff_has_frags(&xdp)) {
			shinfo = xdp_get_shared_info_from_buff(&xdp);
			for (i = 0; i < shinfo->nr_frags; i++) {
				xdp_page = skb_frag_page(&shinfo->frags[i]);
				put_page(xdp_page);
			}
		}

		goto err_xdp;
	}
	rcu_read_unlock();

skip_xdp:
	head_skb = page_to_skb(vi, rq, page, offset, len, truesize);
	curr_skb = head_skb;

	if (unlikely(!curr_skb))
		goto err_skb;
	while (--num_buf) {
		int num_skb_frags;

		buf = virtqueue_get_buf_ctx(rq->vq, &len, &ctx);
		if (unlikely(!buf)) {
			pr_debug("%s: rx error: %d buffers out of %d missing\n",
				 dev->name, num_buf,
				 virtio16_to_cpu(vi->vdev,
						 hdr->num_buffers));
			dev->stats.rx_length_errors++;
			goto err_buf;
		}

		stats->bytes += len;
		page = virt_to_head_page(buf);

		truesize = mergeable_ctx_to_truesize(ctx);
		headroom = mergeable_ctx_to_headroom(ctx);
		tailroom = headroom ? sizeof(struct skb_shared_info) : 0;
		room = SKB_DATA_ALIGN(headroom + tailroom);
		if (unlikely(len > truesize - room)) {
			pr_debug("%s: rx error: len %u exceeds truesize %lu\n",
				 dev->name, len, (unsigned long)(truesize - room));
			dev->stats.rx_length_errors++;
			goto err_skb;
		}

		num_skb_frags = skb_shinfo(curr_skb)->nr_frags;
		if (unlikely(num_skb_frags == MAX_SKB_FRAGS)) {
			struct sk_buff *nskb = alloc_skb(0, GFP_ATOMIC);

			if (unlikely(!nskb))
				goto err_skb;
			if (curr_skb == head_skb)
				skb_shinfo(curr_skb)->frag_list = nskb;
			else
				curr_skb->next = nskb;
			curr_skb = nskb;
			head_skb->truesize += nskb->truesize;
			num_skb_frags = 0;
		}
		if (curr_skb != head_skb) {
			head_skb->data_len += len;
			head_skb->len += len;
			head_skb->truesize += truesize;
		}
		offset = buf - page_address(page);
		if (skb_can_coalesce(curr_skb, num_skb_frags, page, offset)) {
			put_page(page);
			skb_coalesce_rx_frag(curr_skb, num_skb_frags - 1,
					     len, truesize);
		} else {
			skb_add_rx_frag(curr_skb, num_skb_frags, page,
					offset, len, truesize);
		}
	}

	ewma_pkt_len_add(&rq->mrg_avg_pkt_len, head_skb->len);
	return head_skb;

err_xdp:
	rcu_read_unlock();
	stats->xdp_drops++;
err_skb:
	put_page(page);
	while (num_buf-- > 1) {
		buf = virtqueue_get_buf(rq->vq, &len);
		if (unlikely(!buf)) {
			pr_debug("%s: rx error: %d buffers missing\n",
				 dev->name, num_buf);
			dev->stats.rx_length_errors++;
			break;
		}
		stats->bytes += len;
		page = virt_to_head_page(buf);
		put_page(page);
	}
err_buf:
	stats->drops++;
	dev_kfree_skb(head_skb);
xdp_xmit:
	return NULL;
}

static void virtio_skb_set_hash(const struct virtio_net_hdr_v1_hash *hdr_hash,
				struct sk_buff *skb)
{
	enum pkt_hash_types rss_hash_type;

	if (!hdr_hash || !skb)
		return;

	switch (__le16_to_cpu(hdr_hash->hash_report)) {
	case VIRTIO_NET_HASH_REPORT_TCPv4:
	case VIRTIO_NET_HASH_REPORT_UDPv4:
	case VIRTIO_NET_HASH_REPORT_TCPv6:
	case VIRTIO_NET_HASH_REPORT_UDPv6:
	case VIRTIO_NET_HASH_REPORT_TCPv6_EX:
	case VIRTIO_NET_HASH_REPORT_UDPv6_EX:
		rss_hash_type = PKT_HASH_TYPE_L4;
		break;
	case VIRTIO_NET_HASH_REPORT_IPv4:
	case VIRTIO_NET_HASH_REPORT_IPv6:
	case VIRTIO_NET_HASH_REPORT_IPv6_EX:
		rss_hash_type = PKT_HASH_TYPE_L3;
		break;
	case VIRTIO_NET_HASH_REPORT_NONE:
	default:
		rss_hash_type = PKT_HASH_TYPE_NONE;
	}
	skb_set_hash(skb, __le32_to_cpu(hdr_hash->hash_value), rss_hash_type);
}

static void receive_buf(struct virtnet_info *vi, struct receive_queue *rq,
			void *buf, unsigned int len, void **ctx,
			unsigned int *xdp_xmit,
			struct virtnet_rq_stats *stats)
{
	struct net_device *dev = vi->dev;
	struct sk_buff *skb;
	struct virtio_net_hdr_mrg_rxbuf *hdr;

	if (unlikely(len < vi->hdr_len + ETH_HLEN)) {
		pr_debug("%s: short packet %i\n", dev->name, len);
		dev->stats.rx_length_errors++;
		virtnet_rq_free_unused_buf(rq->vq, buf);
		return;
	}

	if (vi->mergeable_rx_bufs)
		skb = receive_mergeable(dev, vi, rq, buf, ctx, len, xdp_xmit,
					stats);
	else if (vi->big_packets)
		skb = receive_big(dev, vi, rq, buf, len, stats);
	else
		skb = receive_small(dev, vi, rq, buf, ctx, len, xdp_xmit, stats);

	if (unlikely(!skb))
		return;

	hdr = skb_vnet_hdr(skb);
	if (dev->features & NETIF_F_RXHASH && vi->has_rss_hash_report)
		virtio_skb_set_hash((const struct virtio_net_hdr_v1_hash *)hdr, skb);

	if (hdr->hdr.flags & VIRTIO_NET_HDR_F_DATA_VALID)
		skb->ip_summed = CHECKSUM_UNNECESSARY;

	if (virtio_net_hdr_to_skb(skb, &hdr->hdr,
				  virtio_is_little_endian(vi->vdev))) {
		net_warn_ratelimited("%s: bad gso: type: %u, size: %u\n",
				     dev->name, hdr->hdr.gso_type,
				     hdr->hdr.gso_size);
		goto frame_err;
	}

	skb_record_rx_queue(skb, vq2rxq(rq->vq));
	skb->protocol = eth_type_trans(skb, dev);
	pr_debug("Receiving skb proto 0x%04x len %i type %i\n",
		 ntohs(skb->protocol), skb->len, skb->pkt_type);

	napi_gro_receive(&rq->napi, skb);
	return;

frame_err:
	dev->stats.rx_frame_errors++;
	dev_kfree_skb(skb);
}

/* Unlike mergeable buffers, all buffers are allocated to the
 * same size, except for the headroom. For this reason we do
 * not need to use  mergeable_len_to_ctx here - it is enough
 * to store the headroom as the context ignoring the truesize.
 */
static int add_recvbuf_small(struct virtnet_info *vi, struct receive_queue *rq,
			     gfp_t gfp)
{
	struct page_frag *alloc_frag = &rq->alloc_frag;
	char *buf;
	unsigned int xdp_headroom = virtnet_get_headroom(vi);
	void *ctx = (void *)(unsigned long)xdp_headroom;
	int len = vi->hdr_len + VIRTNET_RX_PAD + GOOD_PACKET_LEN + xdp_headroom;
	int err;

	len = SKB_DATA_ALIGN(len) +
	      SKB_DATA_ALIGN(sizeof(struct skb_shared_info));
	if (unlikely(!skb_page_frag_refill(len, alloc_frag, gfp)))
		return -ENOMEM;

	buf = (char *)page_address(alloc_frag->page) + alloc_frag->offset;
	get_page(alloc_frag->page);
	alloc_frag->offset += len;
	sg_init_one(rq->sg, buf + VIRTNET_RX_PAD + xdp_headroom,
		    vi->hdr_len + GOOD_PACKET_LEN);
	err = virtqueue_add_inbuf_ctx(rq->vq, rq->sg, 1, buf, ctx, gfp);
	if (err < 0)
		put_page(virt_to_head_page(buf));
	return err;
}

static int add_recvbuf_big(struct virtnet_info *vi, struct receive_queue *rq,
			   gfp_t gfp)
{
	struct page *first, *list = NULL;
	char *p;
	int i, err, offset;

	sg_init_table(rq->sg, vi->big_packets_num_skbfrags + 2);

	/* page in rq->sg[vi->big_packets_num_skbfrags + 1] is list tail */
	for (i = vi->big_packets_num_skbfrags + 1; i > 1; --i) {
		first = get_a_page(rq, gfp);
		if (!first) {
			if (list)
				give_pages(rq, list);
			return -ENOMEM;
		}
		sg_set_buf(&rq->sg[i], page_address(first), PAGE_SIZE);

		/* chain new page in list head to match sg */
		first->private = (unsigned long)list;
		list = first;
	}

	first = get_a_page(rq, gfp);
	if (!first) {
		give_pages(rq, list);
		return -ENOMEM;
	}
	p = page_address(first);

	/* rq->sg[0], rq->sg[1] share the same page */
	/* a separated rq->sg[0] for header - required in case !any_header_sg */
	sg_set_buf(&rq->sg[0], p, vi->hdr_len);

	/* rq->sg[1] for data packet, from offset */
	offset = sizeof(struct padded_vnet_hdr);
	sg_set_buf(&rq->sg[1], p + offset, PAGE_SIZE - offset);

	/* chain first in list head */
	first->private = (unsigned long)list;
	err = virtqueue_add_inbuf(rq->vq, rq->sg, vi->big_packets_num_skbfrags + 2,
				  first, gfp);
	if (err < 0)
		give_pages(rq, first);

	return err;
}

static unsigned int get_mergeable_buf_len(struct receive_queue *rq,
					  struct ewma_pkt_len *avg_pkt_len,
					  unsigned int room)
{
	struct virtnet_info *vi = rq->vq->vdev->priv;
	const size_t hdr_len = vi->hdr_len;
	unsigned int len;

	if (room)
		return PAGE_SIZE - room;

	len = hdr_len +	clamp_t(unsigned int, ewma_pkt_len_read(avg_pkt_len),
				rq->min_buf_len, PAGE_SIZE - hdr_len);

	return ALIGN(len, L1_CACHE_BYTES);
}

static int add_recvbuf_mergeable(struct virtnet_info *vi,
				 struct receive_queue *rq, gfp_t gfp)
{
	struct page_frag *alloc_frag = &rq->alloc_frag;
	unsigned int headroom = virtnet_get_headroom(vi);
	unsigned int tailroom = headroom ? sizeof(struct skb_shared_info) : 0;
	unsigned int room = SKB_DATA_ALIGN(headroom + tailroom);
	char *buf;
	void *ctx;
	int err;
	unsigned int len, hole;

	/* Extra tailroom is needed to satisfy XDP's assumption. This
	 * means rx frags coalescing won't work, but consider we've
	 * disabled GSO for XDP, it won't be a big issue.
	 */
	len = get_mergeable_buf_len(rq, &rq->mrg_avg_pkt_len, room);
	if (unlikely(!skb_page_frag_refill(len + room, alloc_frag, gfp)))
		return -ENOMEM;

	buf = (char *)page_address(alloc_frag->page) + alloc_frag->offset;
	buf += headroom; /* advance address leaving hole at front of pkt */
	get_page(alloc_frag->page);
	alloc_frag->offset += len + room;
	hole = alloc_frag->size - alloc_frag->offset;
	if (hole < len + room) {
		/* To avoid internal fragmentation, if there is very likely not
		 * enough space for another buffer, add the remaining space to
		 * the current buffer.
		 * XDP core assumes that frame_size of xdp_buff and the length
		 * of the frag are PAGE_SIZE, so we disable the hole mechanism.
		 */
		if (!headroom)
			len += hole;
		alloc_frag->offset += hole;
	}

	sg_init_one(rq->sg, buf, len);
	ctx = mergeable_len_to_ctx(len + room, headroom);
	err = virtqueue_add_inbuf_ctx(rq->vq, rq->sg, 1, buf, ctx, gfp);
	if (err < 0)
		put_page(virt_to_head_page(buf));

	return err;
}

/*
 * Returns false if we couldn't fill entirely (OOM).
 *
 * Normally run in the receive path, but can also be run from ndo_open
 * before we're receiving packets, or from refill_work which is
 * careful to disable receiving (using napi_disable).
 */
static bool try_fill_recv(struct virtnet_info *vi, struct receive_queue *rq,
			  gfp_t gfp)
{
	int err;
	bool oom;

	do {
		if (vi->mergeable_rx_bufs)
			err = add_recvbuf_mergeable(vi, rq, gfp);
		else if (vi->big_packets)
			err = add_recvbuf_big(vi, rq, gfp);
		else
			err = add_recvbuf_small(vi, rq, gfp);

		oom = err == -ENOMEM;
		if (err)
			break;
	} while (rq->vq->num_free);
	if (virtqueue_kick_prepare(rq->vq) && virtqueue_notify(rq->vq)) {
		unsigned long flags;

		flags = u64_stats_update_begin_irqsave(&rq->stats.syncp);
		rq->stats.kicks++;
		u64_stats_update_end_irqrestore(&rq->stats.syncp, flags);
	}

	return !oom;
}

static void skb_recv_done(struct virtqueue *rvq)
{
	struct virtnet_info *vi = rvq->vdev->priv;
	struct receive_queue *rq = &vi->rq[vq2rxq(rvq)];

	virtqueue_napi_schedule(&rq->napi, rvq);
}

static void virtnet_napi_enable(struct virtqueue *vq, struct napi_struct *napi)
{
	napi_enable(napi);

	/* If all buffers were filled by other side before we napi_enabled, we
	 * won't get another interrupt, so process any outstanding packets now.
	 * Call local_bh_enable after to trigger softIRQ processing.
	 */
	local_bh_disable();
	virtqueue_napi_schedule(napi, vq);
	local_bh_enable();
}

static void virtnet_napi_tx_enable(struct virtnet_info *vi,
				   struct virtqueue *vq,
				   struct napi_struct *napi)
{
	if (!napi->weight)
		return;

	/* Tx napi touches cachelines on the cpu handling tx interrupts. Only
	 * enable the feature if this is likely affine with the transmit path.
	 */
	if (!vi->affinity_hint_set) {
		napi->weight = 0;
		return;
	}

	return virtnet_napi_enable(vq, napi);
}

static void virtnet_napi_tx_disable(struct napi_struct *napi)
{
	if (napi->weight)
		napi_disable(napi);
}

static void refill_work(struct work_struct *work)
{
	struct virtnet_info *vi =
		container_of(work, struct virtnet_info, refill.work);
	bool still_empty;
	int i;

	for (i = 0; i < vi->curr_queue_pairs; i++) {
		struct receive_queue *rq = &vi->rq[i];

		napi_disable(&rq->napi);
		still_empty = !try_fill_recv(vi, rq, GFP_KERNEL);
		virtnet_napi_enable(rq->vq, &rq->napi);

		/* In theory, this can happen: if we don't get any buffers in
		 * we will *never* try to fill again.
		 */
		if (still_empty)
			schedule_delayed_work(&vi->refill, HZ/2);
	}
}

static int virtnet_receive(struct receive_queue *rq, int budget,
			   unsigned int *xdp_xmit)
{
	struct virtnet_info *vi = rq->vq->vdev->priv;
	struct virtnet_rq_stats stats = {};
	unsigned int len;
	void *buf;
	int i;

	if (!vi->big_packets || vi->mergeable_rx_bufs) {
		void *ctx;

		while (stats.packets < budget &&
		       (buf = virtqueue_get_buf_ctx(rq->vq, &len, &ctx))) {
			receive_buf(vi, rq, buf, len, ctx, xdp_xmit, &stats);
			stats.packets++;
		}
	} else {
		while (stats.packets < budget &&
		       (buf = virtqueue_get_buf(rq->vq, &len)) != NULL) {
			receive_buf(vi, rq, buf, len, NULL, xdp_xmit, &stats);
			stats.packets++;
		}
	}

	if (rq->vq->num_free > min((unsigned int)budget, virtqueue_get_vring_size(rq->vq)) / 2) {
		if (!try_fill_recv(vi, rq, GFP_ATOMIC)) {
			spin_lock(&vi->refill_lock);
			if (vi->refill_enabled)
				schedule_delayed_work(&vi->refill, 0);
			spin_unlock(&vi->refill_lock);
		}
	}

	u64_stats_update_begin(&rq->stats.syncp);
	for (i = 0; i < VIRTNET_RQ_STATS_LEN; i++) {
		size_t offset = virtnet_rq_stats_desc[i].offset;
		u64 *item;

		item = (u64 *)((u8 *)&rq->stats + offset);
		*item += *(u64 *)((u8 *)&stats + offset);
	}
	u64_stats_update_end(&rq->stats.syncp);

	return stats.packets;
}

static void free_old_xmit_skbs(struct send_queue *sq, bool in_napi)
{
	unsigned int len;
	unsigned int packets = 0;
	unsigned int bytes = 0;
	void *ptr;

	while ((ptr = virtqueue_get_buf(sq->vq, &len)) != NULL) {
		if (likely(!is_xdp_frame(ptr))) {
			struct sk_buff *skb = ptr;

			pr_debug("Sent skb %p\n", skb);

			bytes += skb->len;
			napi_consume_skb(skb, in_napi);
		} else {
			struct xdp_frame *frame = ptr_to_xdp(ptr);

			bytes += xdp_get_frame_len(frame);
			xdp_return_frame(frame);
		}
		packets++;
	}

	/* Avoid overhead when no packets have been processed
	 * happens when called speculatively from start_xmit.
	 */
	if (!packets)
		return;

	u64_stats_update_begin(&sq->stats.syncp);
	sq->stats.bytes += bytes;
	sq->stats.packets += packets;
	u64_stats_update_end(&sq->stats.syncp);
}

static bool is_xdp_raw_buffer_queue(struct virtnet_info *vi, int q)
{
	if (q < (vi->curr_queue_pairs - vi->xdp_queue_pairs))
		return false;
	else if (q < vi->curr_queue_pairs)
		return true;
	else
		return false;
}

static void virtnet_poll_cleantx(struct receive_queue *rq)
{
	struct virtnet_info *vi = rq->vq->vdev->priv;
	unsigned int index = vq2rxq(rq->vq);
	struct send_queue *sq = &vi->sq[index];
	struct netdev_queue *txq = netdev_get_tx_queue(vi->dev, index);

	if (!sq->napi.weight || is_xdp_raw_buffer_queue(vi, index))
		return;

	if (__netif_tx_trylock(txq)) {
		if (sq->reset) {
			__netif_tx_unlock(txq);
			return;
		}

		do {
			virtqueue_disable_cb(sq->vq);
			free_old_xmit_skbs(sq, true);
		} while (unlikely(!virtqueue_enable_cb_delayed(sq->vq)));

		if (sq->vq->num_free >= 2 + MAX_SKB_FRAGS)
			netif_tx_wake_queue(txq);

		__netif_tx_unlock(txq);
	}
}

static int virtnet_poll(struct napi_struct *napi, int budget)
{
	struct receive_queue *rq =
		container_of(napi, struct receive_queue, napi);
	struct virtnet_info *vi = rq->vq->vdev->priv;
	struct send_queue *sq;
	unsigned int received;
	unsigned int xdp_xmit = 0;

	virtnet_poll_cleantx(rq);

	received = virtnet_receive(rq, budget, &xdp_xmit);

	if (xdp_xmit & VIRTIO_XDP_REDIR)
		xdp_do_flush();

	/* Out of packets? */
	if (received < budget)
		virtqueue_napi_complete(napi, rq->vq, received);

	if (xdp_xmit & VIRTIO_XDP_TX) {
		sq = virtnet_xdp_get_sq(vi);
		if (virtqueue_kick_prepare(sq->vq) && virtqueue_notify(sq->vq)) {
			u64_stats_update_begin(&sq->stats.syncp);
			sq->stats.kicks++;
			u64_stats_update_end(&sq->stats.syncp);
		}
		virtnet_xdp_put_sq(vi, sq);
	}

	return received;
}

static int virtnet_open(struct net_device *dev)
{
	struct virtnet_info *vi = netdev_priv(dev);
	int i, err;

	enable_delayed_refill(vi);

	for (i = 0; i < vi->max_queue_pairs; i++) {
		if (i < vi->curr_queue_pairs)
			/* Make sure we have some buffers: if oom use wq. */
			if (!try_fill_recv(vi, &vi->rq[i], GFP_KERNEL))
				schedule_delayed_work(&vi->refill, 0);

		err = xdp_rxq_info_reg(&vi->rq[i].xdp_rxq, dev, i, vi->rq[i].napi.napi_id);
		if (err < 0)
			return err;

		err = xdp_rxq_info_reg_mem_model(&vi->rq[i].xdp_rxq,
						 MEM_TYPE_PAGE_SHARED, NULL);
		if (err < 0) {
			xdp_rxq_info_unreg(&vi->rq[i].xdp_rxq);
			return err;
		}

		virtnet_napi_enable(vi->rq[i].vq, &vi->rq[i].napi);
		virtnet_napi_tx_enable(vi, vi->sq[i].vq, &vi->sq[i].napi);
	}

	return 0;
}

static int virtnet_poll_tx(struct napi_struct *napi, int budget)
{
	struct send_queue *sq = container_of(napi, struct send_queue, napi);
	struct virtnet_info *vi = sq->vq->vdev->priv;
	unsigned int index = vq2txq(sq->vq);
	struct netdev_queue *txq;
	int opaque;
	bool done;

	if (unlikely(is_xdp_raw_buffer_queue(vi, index))) {
		/* We don't need to enable cb for XDP */
		napi_complete_done(napi, 0);
		return 0;
	}

	txq = netdev_get_tx_queue(vi->dev, index);
	__netif_tx_lock(txq, raw_smp_processor_id());
	virtqueue_disable_cb(sq->vq);
	free_old_xmit_skbs(sq, true);

	if (sq->vq->num_free >= 2 + MAX_SKB_FRAGS)
		netif_tx_wake_queue(txq);

	opaque = virtqueue_enable_cb_prepare(sq->vq);

	done = napi_complete_done(napi, 0);

	if (!done)
		virtqueue_disable_cb(sq->vq);

	__netif_tx_unlock(txq);

	if (done) {
		if (unlikely(virtqueue_poll(sq->vq, opaque))) {
			if (napi_schedule_prep(napi)) {
				__netif_tx_lock(txq, raw_smp_processor_id());
				virtqueue_disable_cb(sq->vq);
				__netif_tx_unlock(txq);
				__napi_schedule(napi);
			}
		}
	}

	return 0;
}

static int xmit_skb(struct send_queue *sq, struct sk_buff *skb)
{
	struct virtio_net_hdr_mrg_rxbuf *hdr;
	const unsigned char *dest = ((struct ethhdr *)skb->data)->h_dest;
	struct virtnet_info *vi = sq->vq->vdev->priv;
	int num_sg;
	unsigned hdr_len = vi->hdr_len;
	bool can_push;

	pr_debug("%s: xmit %p %pM\n", vi->dev->name, skb, dest);

	can_push = vi->any_header_sg &&
		!((unsigned long)skb->data & (__alignof__(*hdr) - 1)) &&
		!skb_header_cloned(skb) && skb_headroom(skb) >= hdr_len;
	/* Even if we can, don't push here yet as this would skew
	 * csum_start offset below. */
	if (can_push)
		hdr = (struct virtio_net_hdr_mrg_rxbuf *)(skb->data - hdr_len);
	else
		hdr = skb_vnet_hdr(skb);

	if (virtio_net_hdr_from_skb(skb, &hdr->hdr,
				    virtio_is_little_endian(vi->vdev), false,
				    0))
		return -EPROTO;

	if (vi->mergeable_rx_bufs)
		hdr->num_buffers = 0;

	sg_init_table(sq->sg, skb_shinfo(skb)->nr_frags + (can_push ? 1 : 2));
	if (can_push) {
		__skb_push(skb, hdr_len);
		num_sg = skb_to_sgvec(skb, sq->sg, 0, skb->len);
		if (unlikely(num_sg < 0))
			return num_sg;
		/* Pull header back to avoid skew in tx bytes calculations. */
		__skb_pull(skb, hdr_len);
	} else {
		sg_set_buf(sq->sg, hdr, hdr_len);
		num_sg = skb_to_sgvec(skb, sq->sg + 1, 0, skb->len);
		if (unlikely(num_sg < 0))
			return num_sg;
		num_sg++;
	}
	return virtqueue_add_outbuf(sq->vq, sq->sg, num_sg, skb, GFP_ATOMIC);
}

static netdev_tx_t start_xmit(struct sk_buff *skb, struct net_device *dev)
{
	struct virtnet_info *vi = netdev_priv(dev);
	int qnum = skb_get_queue_mapping(skb);
	struct send_queue *sq = &vi->sq[qnum];
	int err;
	struct netdev_queue *txq = netdev_get_tx_queue(dev, qnum);
	bool kick = !netdev_xmit_more();
	bool use_napi = sq->napi.weight;

	/* Free up any pending old buffers before queueing new ones. */
	do {
		if (use_napi)
			virtqueue_disable_cb(sq->vq);

		free_old_xmit_skbs(sq, false);

	} while (use_napi && kick &&
	       unlikely(!virtqueue_enable_cb_delayed(sq->vq)));

	/* timestamp packet in software */
	skb_tx_timestamp(skb);

	/* Try to transmit */
	err = xmit_skb(sq, skb);

	/* This should not happen! */
	if (unlikely(err)) {
		dev->stats.tx_fifo_errors++;
		if (net_ratelimit())
			dev_warn(&dev->dev,
				 "Unexpected TXQ (%d) queue failure: %d\n",
				 qnum, err);
		dev->stats.tx_dropped++;
		dev_kfree_skb_any(skb);
		return NETDEV_TX_OK;
	}

	/* Don't wait up for transmitted skbs to be freed. */
	if (!use_napi) {
		skb_orphan(skb);
		nf_reset_ct(skb);
	}

	/* If running out of space, stop queue to avoid getting packets that we
	 * are then unable to transmit.
	 * An alternative would be to force queuing layer to requeue the skb by
	 * returning NETDEV_TX_BUSY. However, NETDEV_TX_BUSY should not be
	 * returned in a normal path of operation: it means that driver is not
	 * maintaining the TX queue stop/start state properly, and causes
	 * the stack to do a non-trivial amount of useless work.
	 * Since most packets only take 1 or 2 ring slots, stopping the queue
	 * early means 16 slots are typically wasted.
	 */
	if (sq->vq->num_free < 2+MAX_SKB_FRAGS) {
		netif_stop_subqueue(dev, qnum);
		if (use_napi) {
			if (unlikely(!virtqueue_enable_cb_delayed(sq->vq)))
				virtqueue_napi_schedule(&sq->napi, sq->vq);
		} else if (unlikely(!virtqueue_enable_cb_delayed(sq->vq))) {
			/* More just got used, free them then recheck. */
			free_old_xmit_skbs(sq, false);
			if (sq->vq->num_free >= 2+MAX_SKB_FRAGS) {
				netif_start_subqueue(dev, qnum);
				virtqueue_disable_cb(sq->vq);
			}
		}
	}

	if (kick || netif_xmit_stopped(txq)) {
		if (virtqueue_kick_prepare(sq->vq) && virtqueue_notify(sq->vq)) {
			u64_stats_update_begin(&sq->stats.syncp);
			sq->stats.kicks++;
			u64_stats_update_end(&sq->stats.syncp);
		}
	}

	return NETDEV_TX_OK;
}

static int virtnet_rx_resize(struct virtnet_info *vi,
			     struct receive_queue *rq, u32 ring_num)
{
	bool running = netif_running(vi->dev);
	int err, qindex;

	qindex = rq - vi->rq;

	if (running)
		napi_disable(&rq->napi);

	err = virtqueue_resize(rq->vq, ring_num, virtnet_rq_free_unused_buf);
	if (err)
		netdev_err(vi->dev, "resize rx fail: rx queue index: %d err: %d\n", qindex, err);

	if (!try_fill_recv(vi, rq, GFP_KERNEL))
		schedule_delayed_work(&vi->refill, 0);

	if (running)
		virtnet_napi_enable(rq->vq, &rq->napi);
	return err;
}

static int virtnet_tx_resize(struct virtnet_info *vi,
			     struct send_queue *sq, u32 ring_num)
{
	bool running = netif_running(vi->dev);
	struct netdev_queue *txq;
	int err, qindex;

	qindex = sq - vi->sq;

	if (running)
		virtnet_napi_tx_disable(&sq->napi);

	txq = netdev_get_tx_queue(vi->dev, qindex);

	/* 1. wait all ximt complete
	 * 2. fix the race of netif_stop_subqueue() vs netif_start_subqueue()
	 */
	__netif_tx_lock_bh(txq);

	/* Prevent rx poll from accessing sq. */
	sq->reset = true;

	/* Prevent the upper layer from trying to send packets. */
	netif_stop_subqueue(vi->dev, qindex);

	__netif_tx_unlock_bh(txq);

	err = virtqueue_resize(sq->vq, ring_num, virtnet_sq_free_unused_buf);
	if (err)
		netdev_err(vi->dev, "resize tx fail: tx queue index: %d err: %d\n", qindex, err);

	__netif_tx_lock_bh(txq);
	sq->reset = false;
	netif_tx_wake_queue(txq);
	__netif_tx_unlock_bh(txq);

	if (running)
		virtnet_napi_tx_enable(vi, sq->vq, &sq->napi);
	return err;
}

/*
 * Send command via the control virtqueue and check status.  Commands
 * supported by the hypervisor, as indicated by feature bits, should
 * never fail unless improperly formatted.
 */
static bool virtnet_send_command(struct virtnet_info *vi, u8 class, u8 cmd,
				 struct scatterlist *out)
{
	struct scatterlist *sgs[4], hdr, stat;
	unsigned out_num = 0, tmp;
	int ret;

	/* Caller should know better */
	BUG_ON(!virtio_has_feature(vi->vdev, VIRTIO_NET_F_CTRL_VQ));

	vi->ctrl->status = ~0;
	vi->ctrl->hdr.class = class;
	vi->ctrl->hdr.cmd = cmd;
	/* Add header */
	sg_init_one(&hdr, &vi->ctrl->hdr, sizeof(vi->ctrl->hdr));
	sgs[out_num++] = &hdr;

	if (out)
		sgs[out_num++] = out;

	/* Add return status. */
	sg_init_one(&stat, &vi->ctrl->status, sizeof(vi->ctrl->status));
	sgs[out_num] = &stat;

	BUG_ON(out_num + 1 > ARRAY_SIZE(sgs));
	ret = virtqueue_add_sgs(vi->cvq, sgs, out_num, 1, vi, GFP_ATOMIC);
	if (ret < 0) {
		dev_warn(&vi->vdev->dev,
			 "Failed to add sgs for command vq: %d\n.", ret);
		return false;
	}

	if (unlikely(!virtqueue_kick(vi->cvq)))
		return vi->ctrl->status == VIRTIO_NET_OK;

	/* Spin for a response, the kick causes an ioport write, trapping
	 * into the hypervisor, so the request should be handled immediately.
	 */
	while (!virtqueue_get_buf(vi->cvq, &tmp) &&
	       !virtqueue_is_broken(vi->cvq))
		cpu_relax();

	return vi->ctrl->status == VIRTIO_NET_OK;
}

static int virtnet_set_mac_address(struct net_device *dev, void *p)
{
	struct virtnet_info *vi = netdev_priv(dev);
	struct virtio_device *vdev = vi->vdev;
	int ret;
	struct sockaddr *addr;
	struct scatterlist sg;

	if (virtio_has_feature(vi->vdev, VIRTIO_NET_F_STANDBY))
		return -EOPNOTSUPP;

	addr = kmemdup(p, sizeof(*addr), GFP_KERNEL);
	if (!addr)
		return -ENOMEM;

	ret = eth_prepare_mac_addr_change(dev, addr);
	if (ret)
		goto out;

	if (virtio_has_feature(vdev, VIRTIO_NET_F_CTRL_MAC_ADDR)) {
		sg_init_one(&sg, addr->sa_data, dev->addr_len);
		if (!virtnet_send_command(vi, VIRTIO_NET_CTRL_MAC,
					  VIRTIO_NET_CTRL_MAC_ADDR_SET, &sg)) {
			dev_warn(&vdev->dev,
				 "Failed to set mac address by vq command.\n");
			ret = -EINVAL;
			goto out;
		}
	} else if (virtio_has_feature(vdev, VIRTIO_NET_F_MAC) &&
		   !virtio_has_feature(vdev, VIRTIO_F_VERSION_1)) {
		unsigned int i;

		/* Naturally, this has an atomicity problem. */
		for (i = 0; i < dev->addr_len; i++)
			virtio_cwrite8(vdev,
				       offsetof(struct virtio_net_config, mac) +
				       i, addr->sa_data[i]);
	}

	eth_commit_mac_addr_change(dev, p);
	ret = 0;

out:
	kfree(addr);
	return ret;
}

static void virtnet_stats(struct net_device *dev,
			  struct rtnl_link_stats64 *tot)
{
	struct virtnet_info *vi = netdev_priv(dev);
	unsigned int start;
	int i;

	for (i = 0; i < vi->max_queue_pairs; i++) {
		u64 tpackets, tbytes, terrors, rpackets, rbytes, rdrops;
		struct receive_queue *rq = &vi->rq[i];
		struct send_queue *sq = &vi->sq[i];

		do {
			start = u64_stats_fetch_begin(&sq->stats.syncp);
			tpackets = sq->stats.packets;
			tbytes   = sq->stats.bytes;
			terrors  = sq->stats.tx_timeouts;
		} while (u64_stats_fetch_retry(&sq->stats.syncp, start));

		do {
			start = u64_stats_fetch_begin(&rq->stats.syncp);
			rpackets = rq->stats.packets;
			rbytes   = rq->stats.bytes;
			rdrops   = rq->stats.drops;
		} while (u64_stats_fetch_retry(&rq->stats.syncp, start));

		tot->rx_packets += rpackets;
		tot->tx_packets += tpackets;
		tot->rx_bytes   += rbytes;
		tot->tx_bytes   += tbytes;
		tot->rx_dropped += rdrops;
		tot->tx_errors  += terrors;
	}

	tot->tx_dropped = dev->stats.tx_dropped;
	tot->tx_fifo_errors = dev->stats.tx_fifo_errors;
	tot->rx_length_errors = dev->stats.rx_length_errors;
	tot->rx_frame_errors = dev->stats.rx_frame_errors;
}

static void virtnet_ack_link_announce(struct virtnet_info *vi)
{
	rtnl_lock();
	if (!virtnet_send_command(vi, VIRTIO_NET_CTRL_ANNOUNCE,
				  VIRTIO_NET_CTRL_ANNOUNCE_ACK, NULL))
		dev_warn(&vi->dev->dev, "Failed to ack link announce.\n");
	rtnl_unlock();
}

static int _virtnet_set_queues(struct virtnet_info *vi, u16 queue_pairs)
{
	struct scatterlist sg;
	struct net_device *dev = vi->dev;

	if (!vi->has_cvq || !virtio_has_feature(vi->vdev, VIRTIO_NET_F_MQ))
		return 0;

	vi->ctrl->mq.virtqueue_pairs = cpu_to_virtio16(vi->vdev, queue_pairs);
	sg_init_one(&sg, &vi->ctrl->mq, sizeof(vi->ctrl->mq));

	if (!virtnet_send_command(vi, VIRTIO_NET_CTRL_MQ,
				  VIRTIO_NET_CTRL_MQ_VQ_PAIRS_SET, &sg)) {
		dev_warn(&dev->dev, "Fail to set num of queue pairs to %d\n",
			 queue_pairs);
		return -EINVAL;
	} else {
		vi->curr_queue_pairs = queue_pairs;
		/* virtnet_open() will refill when device is going to up. */
		if (dev->flags & IFF_UP)
			schedule_delayed_work(&vi->refill, 0);
	}

	return 0;
}

static int virtnet_set_queues(struct virtnet_info *vi, u16 queue_pairs)
{
	int err;

	rtnl_lock();
	err = _virtnet_set_queues(vi, queue_pairs);
	rtnl_unlock();
	return err;
}

static int virtnet_close(struct net_device *dev)
{
	struct virtnet_info *vi = netdev_priv(dev);
	int i;

	/* Make sure NAPI doesn't schedule refill work */
	disable_delayed_refill(vi);
	/* Make sure refill_work doesn't re-enable napi! */
	cancel_delayed_work_sync(&vi->refill);

	for (i = 0; i < vi->max_queue_pairs; i++) {
<<<<<<< HEAD
		napi_disable(&vi->rq[i].napi);
		xdp_rxq_info_unreg(&vi->rq[i].xdp_rxq);
=======
>>>>>>> 282db109
		virtnet_napi_tx_disable(&vi->sq[i].napi);
		napi_disable(&vi->rq[i].napi);
		xdp_rxq_info_unreg(&vi->rq[i].xdp_rxq);
	}

	return 0;
}

static void virtnet_set_rx_mode(struct net_device *dev)
{
	struct virtnet_info *vi = netdev_priv(dev);
	struct scatterlist sg[2];
	struct virtio_net_ctrl_mac *mac_data;
	struct netdev_hw_addr *ha;
	int uc_count;
	int mc_count;
	void *buf;
	int i;

	/* We can't dynamically set ndo_set_rx_mode, so return gracefully */
	if (!virtio_has_feature(vi->vdev, VIRTIO_NET_F_CTRL_RX))
		return;

	vi->ctrl->promisc = ((dev->flags & IFF_PROMISC) != 0);
	vi->ctrl->allmulti = ((dev->flags & IFF_ALLMULTI) != 0);

	sg_init_one(sg, &vi->ctrl->promisc, sizeof(vi->ctrl->promisc));

	if (!virtnet_send_command(vi, VIRTIO_NET_CTRL_RX,
				  VIRTIO_NET_CTRL_RX_PROMISC, sg))
		dev_warn(&dev->dev, "Failed to %sable promisc mode.\n",
			 vi->ctrl->promisc ? "en" : "dis");

	sg_init_one(sg, &vi->ctrl->allmulti, sizeof(vi->ctrl->allmulti));

	if (!virtnet_send_command(vi, VIRTIO_NET_CTRL_RX,
				  VIRTIO_NET_CTRL_RX_ALLMULTI, sg))
		dev_warn(&dev->dev, "Failed to %sable allmulti mode.\n",
			 vi->ctrl->allmulti ? "en" : "dis");

	uc_count = netdev_uc_count(dev);
	mc_count = netdev_mc_count(dev);
	/* MAC filter - use one buffer for both lists */
	buf = kzalloc(((uc_count + mc_count) * ETH_ALEN) +
		      (2 * sizeof(mac_data->entries)), GFP_ATOMIC);
	mac_data = buf;
	if (!buf)
		return;

	sg_init_table(sg, 2);

	/* Store the unicast list and count in the front of the buffer */
	mac_data->entries = cpu_to_virtio32(vi->vdev, uc_count);
	i = 0;
	netdev_for_each_uc_addr(ha, dev)
		memcpy(&mac_data->macs[i++][0], ha->addr, ETH_ALEN);

	sg_set_buf(&sg[0], mac_data,
		   sizeof(mac_data->entries) + (uc_count * ETH_ALEN));

	/* multicast list and count fill the end */
	mac_data = (void *)&mac_data->macs[uc_count][0];

	mac_data->entries = cpu_to_virtio32(vi->vdev, mc_count);
	i = 0;
	netdev_for_each_mc_addr(ha, dev)
		memcpy(&mac_data->macs[i++][0], ha->addr, ETH_ALEN);

	sg_set_buf(&sg[1], mac_data,
		   sizeof(mac_data->entries) + (mc_count * ETH_ALEN));

	if (!virtnet_send_command(vi, VIRTIO_NET_CTRL_MAC,
				  VIRTIO_NET_CTRL_MAC_TABLE_SET, sg))
		dev_warn(&dev->dev, "Failed to set MAC filter table.\n");

	kfree(buf);
}

static int virtnet_vlan_rx_add_vid(struct net_device *dev,
				   __be16 proto, u16 vid)
{
	struct virtnet_info *vi = netdev_priv(dev);
	struct scatterlist sg;

	vi->ctrl->vid = cpu_to_virtio16(vi->vdev, vid);
	sg_init_one(&sg, &vi->ctrl->vid, sizeof(vi->ctrl->vid));

	if (!virtnet_send_command(vi, VIRTIO_NET_CTRL_VLAN,
				  VIRTIO_NET_CTRL_VLAN_ADD, &sg))
		dev_warn(&dev->dev, "Failed to add VLAN ID %d.\n", vid);
	return 0;
}

static int virtnet_vlan_rx_kill_vid(struct net_device *dev,
				    __be16 proto, u16 vid)
{
	struct virtnet_info *vi = netdev_priv(dev);
	struct scatterlist sg;

	vi->ctrl->vid = cpu_to_virtio16(vi->vdev, vid);
	sg_init_one(&sg, &vi->ctrl->vid, sizeof(vi->ctrl->vid));

	if (!virtnet_send_command(vi, VIRTIO_NET_CTRL_VLAN,
				  VIRTIO_NET_CTRL_VLAN_DEL, &sg))
		dev_warn(&dev->dev, "Failed to kill VLAN ID %d.\n", vid);
	return 0;
}

static void virtnet_clean_affinity(struct virtnet_info *vi)
{
	int i;

	if (vi->affinity_hint_set) {
		for (i = 0; i < vi->max_queue_pairs; i++) {
			virtqueue_set_affinity(vi->rq[i].vq, NULL);
			virtqueue_set_affinity(vi->sq[i].vq, NULL);
		}

		vi->affinity_hint_set = false;
	}
}

static void virtnet_set_affinity(struct virtnet_info *vi)
{
	cpumask_var_t mask;
	int stragglers;
	int group_size;
	int i, j, cpu;
	int num_cpu;
	int stride;

	if (!zalloc_cpumask_var(&mask, GFP_KERNEL)) {
		virtnet_clean_affinity(vi);
		return;
	}

	num_cpu = num_online_cpus();
	stride = max_t(int, num_cpu / vi->curr_queue_pairs, 1);
	stragglers = num_cpu >= vi->curr_queue_pairs ?
			num_cpu % vi->curr_queue_pairs :
			0;
	cpu = cpumask_first(cpu_online_mask);

	for (i = 0; i < vi->curr_queue_pairs; i++) {
		group_size = stride + (i < stragglers ? 1 : 0);

		for (j = 0; j < group_size; j++) {
			cpumask_set_cpu(cpu, mask);
			cpu = cpumask_next_wrap(cpu, cpu_online_mask,
						nr_cpu_ids, false);
		}
		virtqueue_set_affinity(vi->rq[i].vq, mask);
		virtqueue_set_affinity(vi->sq[i].vq, mask);
		__netif_set_xps_queue(vi->dev, cpumask_bits(mask), i, XPS_CPUS);
		cpumask_clear(mask);
	}

	vi->affinity_hint_set = true;
	free_cpumask_var(mask);
}

static int virtnet_cpu_online(unsigned int cpu, struct hlist_node *node)
{
	struct virtnet_info *vi = hlist_entry_safe(node, struct virtnet_info,
						   node);
	virtnet_set_affinity(vi);
	return 0;
}

static int virtnet_cpu_dead(unsigned int cpu, struct hlist_node *node)
{
	struct virtnet_info *vi = hlist_entry_safe(node, struct virtnet_info,
						   node_dead);
	virtnet_set_affinity(vi);
	return 0;
}

static int virtnet_cpu_down_prep(unsigned int cpu, struct hlist_node *node)
{
	struct virtnet_info *vi = hlist_entry_safe(node, struct virtnet_info,
						   node);

	virtnet_clean_affinity(vi);
	return 0;
}

static enum cpuhp_state virtionet_online;

static int virtnet_cpu_notif_add(struct virtnet_info *vi)
{
	int ret;

	ret = cpuhp_state_add_instance_nocalls(virtionet_online, &vi->node);
	if (ret)
		return ret;
	ret = cpuhp_state_add_instance_nocalls(CPUHP_VIRT_NET_DEAD,
					       &vi->node_dead);
	if (!ret)
		return ret;
	cpuhp_state_remove_instance_nocalls(virtionet_online, &vi->node);
	return ret;
}

static void virtnet_cpu_notif_remove(struct virtnet_info *vi)
{
	cpuhp_state_remove_instance_nocalls(virtionet_online, &vi->node);
	cpuhp_state_remove_instance_nocalls(CPUHP_VIRT_NET_DEAD,
					    &vi->node_dead);
}

static void virtnet_get_ringparam(struct net_device *dev,
				  struct ethtool_ringparam *ring,
				  struct kernel_ethtool_ringparam *kernel_ring,
				  struct netlink_ext_ack *extack)
{
	struct virtnet_info *vi = netdev_priv(dev);

	ring->rx_max_pending = vi->rq[0].vq->num_max;
	ring->tx_max_pending = vi->sq[0].vq->num_max;
	ring->rx_pending = virtqueue_get_vring_size(vi->rq[0].vq);
	ring->tx_pending = virtqueue_get_vring_size(vi->sq[0].vq);
}

static int virtnet_set_ringparam(struct net_device *dev,
				 struct ethtool_ringparam *ring,
				 struct kernel_ethtool_ringparam *kernel_ring,
				 struct netlink_ext_ack *extack)
{
	struct virtnet_info *vi = netdev_priv(dev);
	u32 rx_pending, tx_pending;
	struct receive_queue *rq;
	struct send_queue *sq;
	int i, err;

	if (ring->rx_mini_pending || ring->rx_jumbo_pending)
		return -EINVAL;

	rx_pending = virtqueue_get_vring_size(vi->rq[0].vq);
	tx_pending = virtqueue_get_vring_size(vi->sq[0].vq);

	if (ring->rx_pending == rx_pending &&
	    ring->tx_pending == tx_pending)
		return 0;

	if (ring->rx_pending > vi->rq[0].vq->num_max)
		return -EINVAL;

	if (ring->tx_pending > vi->sq[0].vq->num_max)
		return -EINVAL;

	for (i = 0; i < vi->max_queue_pairs; i++) {
		rq = vi->rq + i;
		sq = vi->sq + i;

		if (ring->tx_pending != tx_pending) {
			err = virtnet_tx_resize(vi, sq, ring->tx_pending);
			if (err)
				return err;
		}

		if (ring->rx_pending != rx_pending) {
			err = virtnet_rx_resize(vi, rq, ring->rx_pending);
			if (err)
				return err;
		}
	}

	return 0;
}

static bool virtnet_commit_rss_command(struct virtnet_info *vi)
{
	struct net_device *dev = vi->dev;
	struct scatterlist sgs[4];
	unsigned int sg_buf_size;

	/* prepare sgs */
	sg_init_table(sgs, 4);

	sg_buf_size = offsetof(struct virtio_net_ctrl_rss, indirection_table);
	sg_set_buf(&sgs[0], &vi->ctrl->rss, sg_buf_size);

	sg_buf_size = sizeof(uint16_t) * (vi->ctrl->rss.indirection_table_mask + 1);
	sg_set_buf(&sgs[1], vi->ctrl->rss.indirection_table, sg_buf_size);

	sg_buf_size = offsetof(struct virtio_net_ctrl_rss, key)
			- offsetof(struct virtio_net_ctrl_rss, max_tx_vq);
	sg_set_buf(&sgs[2], &vi->ctrl->rss.max_tx_vq, sg_buf_size);

	sg_buf_size = vi->rss_key_size;
	sg_set_buf(&sgs[3], vi->ctrl->rss.key, sg_buf_size);

	if (!virtnet_send_command(vi, VIRTIO_NET_CTRL_MQ,
				  vi->has_rss ? VIRTIO_NET_CTRL_MQ_RSS_CONFIG
				  : VIRTIO_NET_CTRL_MQ_HASH_CONFIG, sgs)) {
		dev_warn(&dev->dev, "VIRTIONET issue with committing RSS sgs\n");
		return false;
	}
	return true;
}

static void virtnet_init_default_rss(struct virtnet_info *vi)
{
	u32 indir_val = 0;
	int i = 0;

	vi->ctrl->rss.hash_types = vi->rss_hash_types_supported;
	vi->rss_hash_types_saved = vi->rss_hash_types_supported;
	vi->ctrl->rss.indirection_table_mask = vi->rss_indir_table_size
						? vi->rss_indir_table_size - 1 : 0;
	vi->ctrl->rss.unclassified_queue = 0;

	for (; i < vi->rss_indir_table_size; ++i) {
		indir_val = ethtool_rxfh_indir_default(i, vi->curr_queue_pairs);
		vi->ctrl->rss.indirection_table[i] = indir_val;
	}

	vi->ctrl->rss.max_tx_vq = vi->curr_queue_pairs;
	vi->ctrl->rss.hash_key_length = vi->rss_key_size;

	netdev_rss_key_fill(vi->ctrl->rss.key, vi->rss_key_size);
}

static void virtnet_get_hashflow(const struct virtnet_info *vi, struct ethtool_rxnfc *info)
{
	info->data = 0;
	switch (info->flow_type) {
	case TCP_V4_FLOW:
		if (vi->rss_hash_types_saved & VIRTIO_NET_RSS_HASH_TYPE_TCPv4) {
			info->data = RXH_IP_SRC | RXH_IP_DST |
						 RXH_L4_B_0_1 | RXH_L4_B_2_3;
		} else if (vi->rss_hash_types_saved & VIRTIO_NET_RSS_HASH_TYPE_IPv4) {
			info->data = RXH_IP_SRC | RXH_IP_DST;
		}
		break;
	case TCP_V6_FLOW:
		if (vi->rss_hash_types_saved & VIRTIO_NET_RSS_HASH_TYPE_TCPv6) {
			info->data = RXH_IP_SRC | RXH_IP_DST |
						 RXH_L4_B_0_1 | RXH_L4_B_2_3;
		} else if (vi->rss_hash_types_saved & VIRTIO_NET_RSS_HASH_TYPE_IPv6) {
			info->data = RXH_IP_SRC | RXH_IP_DST;
		}
		break;
	case UDP_V4_FLOW:
		if (vi->rss_hash_types_saved & VIRTIO_NET_RSS_HASH_TYPE_UDPv4) {
			info->data = RXH_IP_SRC | RXH_IP_DST |
						 RXH_L4_B_0_1 | RXH_L4_B_2_3;
		} else if (vi->rss_hash_types_saved & VIRTIO_NET_RSS_HASH_TYPE_IPv4) {
			info->data = RXH_IP_SRC | RXH_IP_DST;
		}
		break;
	case UDP_V6_FLOW:
		if (vi->rss_hash_types_saved & VIRTIO_NET_RSS_HASH_TYPE_UDPv6) {
			info->data = RXH_IP_SRC | RXH_IP_DST |
						 RXH_L4_B_0_1 | RXH_L4_B_2_3;
		} else if (vi->rss_hash_types_saved & VIRTIO_NET_RSS_HASH_TYPE_IPv6) {
			info->data = RXH_IP_SRC | RXH_IP_DST;
		}
		break;
	case IPV4_FLOW:
		if (vi->rss_hash_types_saved & VIRTIO_NET_RSS_HASH_TYPE_IPv4)
			info->data = RXH_IP_SRC | RXH_IP_DST;

		break;
	case IPV6_FLOW:
		if (vi->rss_hash_types_saved & VIRTIO_NET_RSS_HASH_TYPE_IPv6)
			info->data = RXH_IP_SRC | RXH_IP_DST;

		break;
	default:
		info->data = 0;
		break;
	}
}

static bool virtnet_set_hashflow(struct virtnet_info *vi, struct ethtool_rxnfc *info)
{
	u32 new_hashtypes = vi->rss_hash_types_saved;
	bool is_disable = info->data & RXH_DISCARD;
	bool is_l4 = info->data == (RXH_IP_SRC | RXH_IP_DST | RXH_L4_B_0_1 | RXH_L4_B_2_3);

	/* supports only 'sd', 'sdfn' and 'r' */
	if (!((info->data == (RXH_IP_SRC | RXH_IP_DST)) | is_l4 | is_disable))
		return false;

	switch (info->flow_type) {
	case TCP_V4_FLOW:
		new_hashtypes &= ~(VIRTIO_NET_RSS_HASH_TYPE_IPv4 | VIRTIO_NET_RSS_HASH_TYPE_TCPv4);
		if (!is_disable)
			new_hashtypes |= VIRTIO_NET_RSS_HASH_TYPE_IPv4
				| (is_l4 ? VIRTIO_NET_RSS_HASH_TYPE_TCPv4 : 0);
		break;
	case UDP_V4_FLOW:
		new_hashtypes &= ~(VIRTIO_NET_RSS_HASH_TYPE_IPv4 | VIRTIO_NET_RSS_HASH_TYPE_UDPv4);
		if (!is_disable)
			new_hashtypes |= VIRTIO_NET_RSS_HASH_TYPE_IPv4
				| (is_l4 ? VIRTIO_NET_RSS_HASH_TYPE_UDPv4 : 0);
		break;
	case IPV4_FLOW:
		new_hashtypes &= ~VIRTIO_NET_RSS_HASH_TYPE_IPv4;
		if (!is_disable)
			new_hashtypes = VIRTIO_NET_RSS_HASH_TYPE_IPv4;
		break;
	case TCP_V6_FLOW:
		new_hashtypes &= ~(VIRTIO_NET_RSS_HASH_TYPE_IPv6 | VIRTIO_NET_RSS_HASH_TYPE_TCPv6);
		if (!is_disable)
			new_hashtypes |= VIRTIO_NET_RSS_HASH_TYPE_IPv6
				| (is_l4 ? VIRTIO_NET_RSS_HASH_TYPE_TCPv6 : 0);
		break;
	case UDP_V6_FLOW:
		new_hashtypes &= ~(VIRTIO_NET_RSS_HASH_TYPE_IPv6 | VIRTIO_NET_RSS_HASH_TYPE_UDPv6);
		if (!is_disable)
			new_hashtypes |= VIRTIO_NET_RSS_HASH_TYPE_IPv6
				| (is_l4 ? VIRTIO_NET_RSS_HASH_TYPE_UDPv6 : 0);
		break;
	case IPV6_FLOW:
		new_hashtypes &= ~VIRTIO_NET_RSS_HASH_TYPE_IPv6;
		if (!is_disable)
			new_hashtypes = VIRTIO_NET_RSS_HASH_TYPE_IPv6;
		break;
	default:
		/* unsupported flow */
		return false;
	}

	/* if unsupported hashtype was set */
	if (new_hashtypes != (new_hashtypes & vi->rss_hash_types_supported))
		return false;

	if (new_hashtypes != vi->rss_hash_types_saved) {
		vi->rss_hash_types_saved = new_hashtypes;
		vi->ctrl->rss.hash_types = vi->rss_hash_types_saved;
		if (vi->dev->features & NETIF_F_RXHASH)
			return virtnet_commit_rss_command(vi);
	}

	return true;
}

static void virtnet_get_drvinfo(struct net_device *dev,
				struct ethtool_drvinfo *info)
{
	struct virtnet_info *vi = netdev_priv(dev);
	struct virtio_device *vdev = vi->vdev;

	strscpy(info->driver, KBUILD_MODNAME, sizeof(info->driver));
	strscpy(info->version, VIRTNET_DRIVER_VERSION, sizeof(info->version));
	strscpy(info->bus_info, virtio_bus_name(vdev), sizeof(info->bus_info));

}

/* TODO: Eliminate OOO packets during switching */
static int virtnet_set_channels(struct net_device *dev,
				struct ethtool_channels *channels)
{
	struct virtnet_info *vi = netdev_priv(dev);
	u16 queue_pairs = channels->combined_count;
	int err;

	/* We don't support separate rx/tx channels.
	 * We don't allow setting 'other' channels.
	 */
	if (channels->rx_count || channels->tx_count || channels->other_count)
		return -EINVAL;

	if (queue_pairs > vi->max_queue_pairs || queue_pairs == 0)
		return -EINVAL;

	/* For now we don't support modifying channels while XDP is loaded
	 * also when XDP is loaded all RX queues have XDP programs so we only
	 * need to check a single RX queue.
	 */
	if (vi->rq[0].xdp_prog)
		return -EINVAL;

	cpus_read_lock();
	err = _virtnet_set_queues(vi, queue_pairs);
	if (err) {
		cpus_read_unlock();
		goto err;
	}
	virtnet_set_affinity(vi);
	cpus_read_unlock();

	netif_set_real_num_tx_queues(dev, queue_pairs);
	netif_set_real_num_rx_queues(dev, queue_pairs);
 err:
	return err;
}

static void virtnet_get_strings(struct net_device *dev, u32 stringset, u8 *data)
{
	struct virtnet_info *vi = netdev_priv(dev);
	unsigned int i, j;
	u8 *p = data;

	switch (stringset) {
	case ETH_SS_STATS:
		for (i = 0; i < vi->curr_queue_pairs; i++) {
			for (j = 0; j < VIRTNET_RQ_STATS_LEN; j++)
				ethtool_sprintf(&p, "rx_queue_%u_%s", i,
						virtnet_rq_stats_desc[j].desc);
		}

		for (i = 0; i < vi->curr_queue_pairs; i++) {
			for (j = 0; j < VIRTNET_SQ_STATS_LEN; j++)
				ethtool_sprintf(&p, "tx_queue_%u_%s", i,
						virtnet_sq_stats_desc[j].desc);
		}
		break;
	}
}

static int virtnet_get_sset_count(struct net_device *dev, int sset)
{
	struct virtnet_info *vi = netdev_priv(dev);

	switch (sset) {
	case ETH_SS_STATS:
		return vi->curr_queue_pairs * (VIRTNET_RQ_STATS_LEN +
					       VIRTNET_SQ_STATS_LEN);
	default:
		return -EOPNOTSUPP;
	}
}

static void virtnet_get_ethtool_stats(struct net_device *dev,
				      struct ethtool_stats *stats, u64 *data)
{
	struct virtnet_info *vi = netdev_priv(dev);
	unsigned int idx = 0, start, i, j;
	const u8 *stats_base;
	size_t offset;

	for (i = 0; i < vi->curr_queue_pairs; i++) {
		struct receive_queue *rq = &vi->rq[i];

		stats_base = (u8 *)&rq->stats;
		do {
			start = u64_stats_fetch_begin(&rq->stats.syncp);
			for (j = 0; j < VIRTNET_RQ_STATS_LEN; j++) {
				offset = virtnet_rq_stats_desc[j].offset;
				data[idx + j] = *(u64 *)(stats_base + offset);
			}
		} while (u64_stats_fetch_retry(&rq->stats.syncp, start));
		idx += VIRTNET_RQ_STATS_LEN;
	}

	for (i = 0; i < vi->curr_queue_pairs; i++) {
		struct send_queue *sq = &vi->sq[i];

		stats_base = (u8 *)&sq->stats;
		do {
			start = u64_stats_fetch_begin(&sq->stats.syncp);
			for (j = 0; j < VIRTNET_SQ_STATS_LEN; j++) {
				offset = virtnet_sq_stats_desc[j].offset;
				data[idx + j] = *(u64 *)(stats_base + offset);
			}
		} while (u64_stats_fetch_retry(&sq->stats.syncp, start));
		idx += VIRTNET_SQ_STATS_LEN;
	}
}

static void virtnet_get_channels(struct net_device *dev,
				 struct ethtool_channels *channels)
{
	struct virtnet_info *vi = netdev_priv(dev);

	channels->combined_count = vi->curr_queue_pairs;
	channels->max_combined = vi->max_queue_pairs;
	channels->max_other = 0;
	channels->rx_count = 0;
	channels->tx_count = 0;
	channels->other_count = 0;
}

static int virtnet_set_link_ksettings(struct net_device *dev,
				      const struct ethtool_link_ksettings *cmd)
{
	struct virtnet_info *vi = netdev_priv(dev);

	return ethtool_virtdev_set_link_ksettings(dev, cmd,
						  &vi->speed, &vi->duplex);
}

static int virtnet_get_link_ksettings(struct net_device *dev,
				      struct ethtool_link_ksettings *cmd)
{
	struct virtnet_info *vi = netdev_priv(dev);

	cmd->base.speed = vi->speed;
	cmd->base.duplex = vi->duplex;
	cmd->base.port = PORT_OTHER;

	return 0;
}

static int virtnet_send_notf_coal_cmds(struct virtnet_info *vi,
				       struct ethtool_coalesce *ec)
{
	struct scatterlist sgs_tx, sgs_rx;
	struct virtio_net_ctrl_coal_tx coal_tx;
	struct virtio_net_ctrl_coal_rx coal_rx;

	coal_tx.tx_usecs = cpu_to_le32(ec->tx_coalesce_usecs);
	coal_tx.tx_max_packets = cpu_to_le32(ec->tx_max_coalesced_frames);
	sg_init_one(&sgs_tx, &coal_tx, sizeof(coal_tx));

	if (!virtnet_send_command(vi, VIRTIO_NET_CTRL_NOTF_COAL,
				  VIRTIO_NET_CTRL_NOTF_COAL_TX_SET,
				  &sgs_tx))
		return -EINVAL;

	/* Save parameters */
	vi->tx_usecs = ec->tx_coalesce_usecs;
	vi->tx_max_packets = ec->tx_max_coalesced_frames;

	coal_rx.rx_usecs = cpu_to_le32(ec->rx_coalesce_usecs);
	coal_rx.rx_max_packets = cpu_to_le32(ec->rx_max_coalesced_frames);
	sg_init_one(&sgs_rx, &coal_rx, sizeof(coal_rx));

	if (!virtnet_send_command(vi, VIRTIO_NET_CTRL_NOTF_COAL,
				  VIRTIO_NET_CTRL_NOTF_COAL_RX_SET,
				  &sgs_rx))
		return -EINVAL;

	/* Save parameters */
	vi->rx_usecs = ec->rx_coalesce_usecs;
	vi->rx_max_packets = ec->rx_max_coalesced_frames;

	return 0;
}

static int virtnet_coal_params_supported(struct ethtool_coalesce *ec)
{
	/* usecs coalescing is supported only if VIRTIO_NET_F_NOTF_COAL
	 * feature is negotiated.
	 */
	if (ec->rx_coalesce_usecs || ec->tx_coalesce_usecs)
		return -EOPNOTSUPP;

	if (ec->tx_max_coalesced_frames > 1 ||
	    ec->rx_max_coalesced_frames != 1)
		return -EINVAL;

	return 0;
}

static int virtnet_set_coalesce(struct net_device *dev,
				struct ethtool_coalesce *ec,
				struct kernel_ethtool_coalesce *kernel_coal,
				struct netlink_ext_ack *extack)
{
	struct virtnet_info *vi = netdev_priv(dev);
	int ret, i, napi_weight;
	bool update_napi = false;

	/* Can't change NAPI weight if the link is up */
	napi_weight = ec->tx_max_coalesced_frames ? NAPI_POLL_WEIGHT : 0;
	if (napi_weight ^ vi->sq[0].napi.weight) {
		if (dev->flags & IFF_UP)
			return -EBUSY;
		else
			update_napi = true;
	}

	if (virtio_has_feature(vi->vdev, VIRTIO_NET_F_NOTF_COAL))
		ret = virtnet_send_notf_coal_cmds(vi, ec);
	else
		ret = virtnet_coal_params_supported(ec);

	if (ret)
		return ret;

	if (update_napi) {
		for (i = 0; i < vi->max_queue_pairs; i++)
			vi->sq[i].napi.weight = napi_weight;
	}

	return ret;
}

static int virtnet_get_coalesce(struct net_device *dev,
				struct ethtool_coalesce *ec,
				struct kernel_ethtool_coalesce *kernel_coal,
				struct netlink_ext_ack *extack)
{
	struct virtnet_info *vi = netdev_priv(dev);

	if (virtio_has_feature(vi->vdev, VIRTIO_NET_F_NOTF_COAL)) {
		ec->rx_coalesce_usecs = vi->rx_usecs;
		ec->tx_coalesce_usecs = vi->tx_usecs;
		ec->tx_max_coalesced_frames = vi->tx_max_packets;
		ec->rx_max_coalesced_frames = vi->rx_max_packets;
	} else {
		ec->rx_max_coalesced_frames = 1;

		if (vi->sq[0].napi.weight)
			ec->tx_max_coalesced_frames = 1;
	}

	return 0;
}

static void virtnet_init_settings(struct net_device *dev)
{
	struct virtnet_info *vi = netdev_priv(dev);

	vi->speed = SPEED_UNKNOWN;
	vi->duplex = DUPLEX_UNKNOWN;
}

static void virtnet_update_settings(struct virtnet_info *vi)
{
	u32 speed;
	u8 duplex;

	if (!virtio_has_feature(vi->vdev, VIRTIO_NET_F_SPEED_DUPLEX))
		return;

	virtio_cread_le(vi->vdev, struct virtio_net_config, speed, &speed);

	if (ethtool_validate_speed(speed))
		vi->speed = speed;

	virtio_cread_le(vi->vdev, struct virtio_net_config, duplex, &duplex);

	if (ethtool_validate_duplex(duplex))
		vi->duplex = duplex;
}

static u32 virtnet_get_rxfh_key_size(struct net_device *dev)
{
	return ((struct virtnet_info *)netdev_priv(dev))->rss_key_size;
}

static u32 virtnet_get_rxfh_indir_size(struct net_device *dev)
{
	return ((struct virtnet_info *)netdev_priv(dev))->rss_indir_table_size;
}

static int virtnet_get_rxfh(struct net_device *dev, u32 *indir, u8 *key, u8 *hfunc)
{
	struct virtnet_info *vi = netdev_priv(dev);
	int i;

	if (indir) {
		for (i = 0; i < vi->rss_indir_table_size; ++i)
			indir[i] = vi->ctrl->rss.indirection_table[i];
	}

	if (key)
		memcpy(key, vi->ctrl->rss.key, vi->rss_key_size);

	if (hfunc)
		*hfunc = ETH_RSS_HASH_TOP;

	return 0;
}

static int virtnet_set_rxfh(struct net_device *dev, const u32 *indir, const u8 *key, const u8 hfunc)
{
	struct virtnet_info *vi = netdev_priv(dev);
	int i;

	if (hfunc != ETH_RSS_HASH_NO_CHANGE && hfunc != ETH_RSS_HASH_TOP)
		return -EOPNOTSUPP;

	if (indir) {
		for (i = 0; i < vi->rss_indir_table_size; ++i)
			vi->ctrl->rss.indirection_table[i] = indir[i];
	}
	if (key)
		memcpy(vi->ctrl->rss.key, key, vi->rss_key_size);

	virtnet_commit_rss_command(vi);

	return 0;
}

static int virtnet_get_rxnfc(struct net_device *dev, struct ethtool_rxnfc *info, u32 *rule_locs)
{
	struct virtnet_info *vi = netdev_priv(dev);
	int rc = 0;

	switch (info->cmd) {
	case ETHTOOL_GRXRINGS:
		info->data = vi->curr_queue_pairs;
		break;
	case ETHTOOL_GRXFH:
		virtnet_get_hashflow(vi, info);
		break;
	default:
		rc = -EOPNOTSUPP;
	}

	return rc;
}

static int virtnet_set_rxnfc(struct net_device *dev, struct ethtool_rxnfc *info)
{
	struct virtnet_info *vi = netdev_priv(dev);
	int rc = 0;

	switch (info->cmd) {
	case ETHTOOL_SRXFH:
		if (!virtnet_set_hashflow(vi, info))
			rc = -EINVAL;

		break;
	default:
		rc = -EOPNOTSUPP;
	}

	return rc;
}

static const struct ethtool_ops virtnet_ethtool_ops = {
	.supported_coalesce_params = ETHTOOL_COALESCE_MAX_FRAMES |
		ETHTOOL_COALESCE_USECS,
	.get_drvinfo = virtnet_get_drvinfo,
	.get_link = ethtool_op_get_link,
	.get_ringparam = virtnet_get_ringparam,
	.set_ringparam = virtnet_set_ringparam,
	.get_strings = virtnet_get_strings,
	.get_sset_count = virtnet_get_sset_count,
	.get_ethtool_stats = virtnet_get_ethtool_stats,
	.set_channels = virtnet_set_channels,
	.get_channels = virtnet_get_channels,
	.get_ts_info = ethtool_op_get_ts_info,
	.get_link_ksettings = virtnet_get_link_ksettings,
	.set_link_ksettings = virtnet_set_link_ksettings,
	.set_coalesce = virtnet_set_coalesce,
	.get_coalesce = virtnet_get_coalesce,
	.get_rxfh_key_size = virtnet_get_rxfh_key_size,
	.get_rxfh_indir_size = virtnet_get_rxfh_indir_size,
	.get_rxfh = virtnet_get_rxfh,
	.set_rxfh = virtnet_set_rxfh,
	.get_rxnfc = virtnet_get_rxnfc,
	.set_rxnfc = virtnet_set_rxnfc,
};

static void virtnet_freeze_down(struct virtio_device *vdev)
{
	struct virtnet_info *vi = vdev->priv;

	/* Make sure no work handler is accessing the device */
	flush_work(&vi->config_work);

	netif_tx_lock_bh(vi->dev);
	netif_device_detach(vi->dev);
	netif_tx_unlock_bh(vi->dev);
	if (netif_running(vi->dev))
		virtnet_close(vi->dev);
}

static int init_vqs(struct virtnet_info *vi);

static int virtnet_restore_up(struct virtio_device *vdev)
{
	struct virtnet_info *vi = vdev->priv;
	int err;

	err = init_vqs(vi);
	if (err)
		return err;

	virtio_device_ready(vdev);

	enable_delayed_refill(vi);

	if (netif_running(vi->dev)) {
		err = virtnet_open(vi->dev);
		if (err)
			return err;
	}

	netif_tx_lock_bh(vi->dev);
	netif_device_attach(vi->dev);
	netif_tx_unlock_bh(vi->dev);
	return err;
}

static int virtnet_set_guest_offloads(struct virtnet_info *vi, u64 offloads)
{
	struct scatterlist sg;
	vi->ctrl->offloads = cpu_to_virtio64(vi->vdev, offloads);

	sg_init_one(&sg, &vi->ctrl->offloads, sizeof(vi->ctrl->offloads));

	if (!virtnet_send_command(vi, VIRTIO_NET_CTRL_GUEST_OFFLOADS,
				  VIRTIO_NET_CTRL_GUEST_OFFLOADS_SET, &sg)) {
		dev_warn(&vi->dev->dev, "Fail to set guest offload.\n");
		return -EINVAL;
	}

	return 0;
}

static int virtnet_clear_guest_offloads(struct virtnet_info *vi)
{
	u64 offloads = 0;

	if (!vi->guest_offloads)
		return 0;

	return virtnet_set_guest_offloads(vi, offloads);
}

static int virtnet_restore_guest_offloads(struct virtnet_info *vi)
{
	u64 offloads = vi->guest_offloads;

	if (!vi->guest_offloads)
		return 0;

	return virtnet_set_guest_offloads(vi, offloads);
}

static int virtnet_xdp_set(struct net_device *dev, struct bpf_prog *prog,
			   struct netlink_ext_ack *extack)
{
	unsigned int room = SKB_DATA_ALIGN(VIRTIO_XDP_HEADROOM +
					   sizeof(struct skb_shared_info));
	unsigned int max_sz = PAGE_SIZE - room - ETH_HLEN;
	struct virtnet_info *vi = netdev_priv(dev);
	struct bpf_prog *old_prog;
	u16 xdp_qp = 0, curr_qp;
	int i, err;

	if (!virtio_has_feature(vi->vdev, VIRTIO_NET_F_CTRL_GUEST_OFFLOADS)
	    && (virtio_has_feature(vi->vdev, VIRTIO_NET_F_GUEST_TSO4) ||
	        virtio_has_feature(vi->vdev, VIRTIO_NET_F_GUEST_TSO6) ||
	        virtio_has_feature(vi->vdev, VIRTIO_NET_F_GUEST_ECN) ||
		virtio_has_feature(vi->vdev, VIRTIO_NET_F_GUEST_UFO) ||
		virtio_has_feature(vi->vdev, VIRTIO_NET_F_GUEST_CSUM) ||
		virtio_has_feature(vi->vdev, VIRTIO_NET_F_GUEST_USO4) ||
		virtio_has_feature(vi->vdev, VIRTIO_NET_F_GUEST_USO6))) {
		NL_SET_ERR_MSG_MOD(extack, "Can't set XDP while host is implementing GRO_HW/CSUM, disable GRO_HW/CSUM first");
		return -EOPNOTSUPP;
	}

	if (vi->mergeable_rx_bufs && !vi->any_header_sg) {
		NL_SET_ERR_MSG_MOD(extack, "XDP expects header/data in single page, any_header_sg required");
		return -EINVAL;
	}

	if (prog && !prog->aux->xdp_has_frags && dev->mtu > max_sz) {
		NL_SET_ERR_MSG_MOD(extack, "MTU too large to enable XDP without frags");
		netdev_warn(dev, "single-buffer XDP requires MTU less than %u\n", max_sz);
		return -EINVAL;
	}

	curr_qp = vi->curr_queue_pairs - vi->xdp_queue_pairs;
	if (prog)
		xdp_qp = nr_cpu_ids;

	/* XDP requires extra queues for XDP_TX */
	if (curr_qp + xdp_qp > vi->max_queue_pairs) {
		netdev_warn_once(dev, "XDP request %i queues but max is %i. XDP_TX and XDP_REDIRECT will operate in a slower locked tx mode.\n",
				 curr_qp + xdp_qp, vi->max_queue_pairs);
		xdp_qp = 0;
	}

	old_prog = rtnl_dereference(vi->rq[0].xdp_prog);
	if (!prog && !old_prog)
		return 0;

	if (prog)
		bpf_prog_add(prog, vi->max_queue_pairs - 1);

	/* Make sure NAPI is not using any XDP TX queues for RX. */
	if (netif_running(dev)) {
		for (i = 0; i < vi->max_queue_pairs; i++) {
			napi_disable(&vi->rq[i].napi);
			virtnet_napi_tx_disable(&vi->sq[i].napi);
		}
	}

	if (!prog) {
		for (i = 0; i < vi->max_queue_pairs; i++) {
			rcu_assign_pointer(vi->rq[i].xdp_prog, prog);
			if (i == 0)
				virtnet_restore_guest_offloads(vi);
		}
		synchronize_net();
	}

	err = _virtnet_set_queues(vi, curr_qp + xdp_qp);
	if (err)
		goto err;
	netif_set_real_num_rx_queues(dev, curr_qp + xdp_qp);
	vi->xdp_queue_pairs = xdp_qp;

	if (prog) {
		vi->xdp_enabled = true;
		for (i = 0; i < vi->max_queue_pairs; i++) {
			rcu_assign_pointer(vi->rq[i].xdp_prog, prog);
			if (i == 0 && !old_prog)
				virtnet_clear_guest_offloads(vi);
		}
		if (!old_prog)
			xdp_features_set_redirect_target(dev, true);
	} else {
		xdp_features_clear_redirect_target(dev);
		vi->xdp_enabled = false;
	}

	for (i = 0; i < vi->max_queue_pairs; i++) {
		if (old_prog)
			bpf_prog_put(old_prog);
		if (netif_running(dev)) {
			virtnet_napi_enable(vi->rq[i].vq, &vi->rq[i].napi);
			virtnet_napi_tx_enable(vi, vi->sq[i].vq,
					       &vi->sq[i].napi);
		}
	}

	return 0;

err:
	if (!prog) {
		virtnet_clear_guest_offloads(vi);
		for (i = 0; i < vi->max_queue_pairs; i++)
			rcu_assign_pointer(vi->rq[i].xdp_prog, old_prog);
	}

	if (netif_running(dev)) {
		for (i = 0; i < vi->max_queue_pairs; i++) {
			virtnet_napi_enable(vi->rq[i].vq, &vi->rq[i].napi);
			virtnet_napi_tx_enable(vi, vi->sq[i].vq,
					       &vi->sq[i].napi);
		}
	}
	if (prog)
		bpf_prog_sub(prog, vi->max_queue_pairs - 1);
	return err;
}

static int virtnet_xdp(struct net_device *dev, struct netdev_bpf *xdp)
{
	switch (xdp->command) {
	case XDP_SETUP_PROG:
		return virtnet_xdp_set(dev, xdp->prog, xdp->extack);
	default:
		return -EINVAL;
	}
}

static int virtnet_get_phys_port_name(struct net_device *dev, char *buf,
				      size_t len)
{
	struct virtnet_info *vi = netdev_priv(dev);
	int ret;

	if (!virtio_has_feature(vi->vdev, VIRTIO_NET_F_STANDBY))
		return -EOPNOTSUPP;

	ret = snprintf(buf, len, "sby");
	if (ret >= len)
		return -EOPNOTSUPP;

	return 0;
}

static int virtnet_set_features(struct net_device *dev,
				netdev_features_t features)
{
	struct virtnet_info *vi = netdev_priv(dev);
	u64 offloads;
	int err;

	if ((dev->features ^ features) & NETIF_F_GRO_HW) {
		if (vi->xdp_enabled)
			return -EBUSY;

		if (features & NETIF_F_GRO_HW)
			offloads = vi->guest_offloads_capable;
		else
			offloads = vi->guest_offloads_capable &
				   ~GUEST_OFFLOAD_GRO_HW_MASK;

		err = virtnet_set_guest_offloads(vi, offloads);
		if (err)
			return err;
		vi->guest_offloads = offloads;
	}

	if ((dev->features ^ features) & NETIF_F_RXHASH) {
		if (features & NETIF_F_RXHASH)
			vi->ctrl->rss.hash_types = vi->rss_hash_types_saved;
		else
			vi->ctrl->rss.hash_types = VIRTIO_NET_HASH_REPORT_NONE;

		if (!virtnet_commit_rss_command(vi))
			return -EINVAL;
	}

	return 0;
}

static void virtnet_tx_timeout(struct net_device *dev, unsigned int txqueue)
{
	struct virtnet_info *priv = netdev_priv(dev);
	struct send_queue *sq = &priv->sq[txqueue];
	struct netdev_queue *txq = netdev_get_tx_queue(dev, txqueue);

	u64_stats_update_begin(&sq->stats.syncp);
	sq->stats.tx_timeouts++;
	u64_stats_update_end(&sq->stats.syncp);

	netdev_err(dev, "TX timeout on queue: %u, sq: %s, vq: 0x%x, name: %s, %u usecs ago\n",
		   txqueue, sq->name, sq->vq->index, sq->vq->name,
		   jiffies_to_usecs(jiffies - READ_ONCE(txq->trans_start)));
}

static const struct net_device_ops virtnet_netdev = {
	.ndo_open            = virtnet_open,
	.ndo_stop   	     = virtnet_close,
	.ndo_start_xmit      = start_xmit,
	.ndo_validate_addr   = eth_validate_addr,
	.ndo_set_mac_address = virtnet_set_mac_address,
	.ndo_set_rx_mode     = virtnet_set_rx_mode,
	.ndo_get_stats64     = virtnet_stats,
	.ndo_vlan_rx_add_vid = virtnet_vlan_rx_add_vid,
	.ndo_vlan_rx_kill_vid = virtnet_vlan_rx_kill_vid,
	.ndo_bpf		= virtnet_xdp,
	.ndo_xdp_xmit		= virtnet_xdp_xmit,
	.ndo_features_check	= passthru_features_check,
	.ndo_get_phys_port_name	= virtnet_get_phys_port_name,
	.ndo_set_features	= virtnet_set_features,
	.ndo_tx_timeout		= virtnet_tx_timeout,
};

static void virtnet_config_changed_work(struct work_struct *work)
{
	struct virtnet_info *vi =
		container_of(work, struct virtnet_info, config_work);
	u16 v;

	if (virtio_cread_feature(vi->vdev, VIRTIO_NET_F_STATUS,
				 struct virtio_net_config, status, &v) < 0)
		return;

	if (v & VIRTIO_NET_S_ANNOUNCE) {
		netdev_notify_peers(vi->dev);
		virtnet_ack_link_announce(vi);
	}

	/* Ignore unknown (future) status bits */
	v &= VIRTIO_NET_S_LINK_UP;

	if (vi->status == v)
		return;

	vi->status = v;

	if (vi->status & VIRTIO_NET_S_LINK_UP) {
		virtnet_update_settings(vi);
		netif_carrier_on(vi->dev);
		netif_tx_wake_all_queues(vi->dev);
	} else {
		netif_carrier_off(vi->dev);
		netif_tx_stop_all_queues(vi->dev);
	}
}

static void virtnet_config_changed(struct virtio_device *vdev)
{
	struct virtnet_info *vi = vdev->priv;

	schedule_work(&vi->config_work);
}

static void virtnet_free_queues(struct virtnet_info *vi)
{
	int i;

	for (i = 0; i < vi->max_queue_pairs; i++) {
		__netif_napi_del(&vi->rq[i].napi);
		__netif_napi_del(&vi->sq[i].napi);
	}

	/* We called __netif_napi_del(),
	 * we need to respect an RCU grace period before freeing vi->rq
	 */
	synchronize_net();

	kfree(vi->rq);
	kfree(vi->sq);
	kfree(vi->ctrl);
}

static void _free_receive_bufs(struct virtnet_info *vi)
{
	struct bpf_prog *old_prog;
	int i;

	for (i = 0; i < vi->max_queue_pairs; i++) {
		while (vi->rq[i].pages)
			__free_pages(get_a_page(&vi->rq[i], GFP_KERNEL), 0);

		old_prog = rtnl_dereference(vi->rq[i].xdp_prog);
		RCU_INIT_POINTER(vi->rq[i].xdp_prog, NULL);
		if (old_prog)
			bpf_prog_put(old_prog);
	}
}

static void free_receive_bufs(struct virtnet_info *vi)
{
	rtnl_lock();
	_free_receive_bufs(vi);
	rtnl_unlock();
}

static void free_receive_page_frags(struct virtnet_info *vi)
{
	int i;
	for (i = 0; i < vi->max_queue_pairs; i++)
		if (vi->rq[i].alloc_frag.page)
			put_page(vi->rq[i].alloc_frag.page);
}

static void virtnet_sq_free_unused_buf(struct virtqueue *vq, void *buf)
{
	if (!is_xdp_frame(buf))
		dev_kfree_skb(buf);
	else
		xdp_return_frame(ptr_to_xdp(buf));
}

static void virtnet_rq_free_unused_buf(struct virtqueue *vq, void *buf)
{
	struct virtnet_info *vi = vq->vdev->priv;
	int i = vq2rxq(vq);

	if (vi->mergeable_rx_bufs)
		put_page(virt_to_head_page(buf));
	else if (vi->big_packets)
		give_pages(&vi->rq[i], buf);
	else
		put_page(virt_to_head_page(buf));
}

static void free_unused_bufs(struct virtnet_info *vi)
{
	void *buf;
	int i;

	for (i = 0; i < vi->max_queue_pairs; i++) {
		struct virtqueue *vq = vi->sq[i].vq;
		while ((buf = virtqueue_detach_unused_buf(vq)) != NULL)
			virtnet_sq_free_unused_buf(vq, buf);
	}

	for (i = 0; i < vi->max_queue_pairs; i++) {
		struct virtqueue *vq = vi->rq[i].vq;
		while ((buf = virtqueue_detach_unused_buf(vq)) != NULL)
			virtnet_rq_free_unused_buf(vq, buf);
	}
}

static void virtnet_del_vqs(struct virtnet_info *vi)
{
	struct virtio_device *vdev = vi->vdev;

	virtnet_clean_affinity(vi);

	vdev->config->del_vqs(vdev);

	virtnet_free_queues(vi);
}

/* How large should a single buffer be so a queue full of these can fit at
 * least one full packet?
 * Logic below assumes the mergeable buffer header is used.
 */
static unsigned int mergeable_min_buf_len(struct virtnet_info *vi, struct virtqueue *vq)
{
	const unsigned int hdr_len = vi->hdr_len;
	unsigned int rq_size = virtqueue_get_vring_size(vq);
	unsigned int packet_len = vi->big_packets ? IP_MAX_MTU : vi->dev->max_mtu;
	unsigned int buf_len = hdr_len + ETH_HLEN + VLAN_HLEN + packet_len;
	unsigned int min_buf_len = DIV_ROUND_UP(buf_len, rq_size);

	return max(max(min_buf_len, hdr_len) - hdr_len,
		   (unsigned int)GOOD_PACKET_LEN);
}

static int virtnet_find_vqs(struct virtnet_info *vi)
{
	vq_callback_t **callbacks;
	struct virtqueue **vqs;
	int ret = -ENOMEM;
	int i, total_vqs;
	const char **names;
	bool *ctx;

	/* We expect 1 RX virtqueue followed by 1 TX virtqueue, followed by
	 * possible N-1 RX/TX queue pairs used in multiqueue mode, followed by
	 * possible control vq.
	 */
	total_vqs = vi->max_queue_pairs * 2 +
		    virtio_has_feature(vi->vdev, VIRTIO_NET_F_CTRL_VQ);

	/* Allocate space for find_vqs parameters */
	vqs = kcalloc(total_vqs, sizeof(*vqs), GFP_KERNEL);
	if (!vqs)
		goto err_vq;
	callbacks = kmalloc_array(total_vqs, sizeof(*callbacks), GFP_KERNEL);
	if (!callbacks)
		goto err_callback;
	names = kmalloc_array(total_vqs, sizeof(*names), GFP_KERNEL);
	if (!names)
		goto err_names;
	if (!vi->big_packets || vi->mergeable_rx_bufs) {
		ctx = kcalloc(total_vqs, sizeof(*ctx), GFP_KERNEL);
		if (!ctx)
			goto err_ctx;
	} else {
		ctx = NULL;
	}

	/* Parameters for control virtqueue, if any */
	if (vi->has_cvq) {
		callbacks[total_vqs - 1] = NULL;
		names[total_vqs - 1] = "control";
	}

	/* Allocate/initialize parameters for send/receive virtqueues */
	for (i = 0; i < vi->max_queue_pairs; i++) {
		callbacks[rxq2vq(i)] = skb_recv_done;
		callbacks[txq2vq(i)] = skb_xmit_done;
		sprintf(vi->rq[i].name, "input.%d", i);
		sprintf(vi->sq[i].name, "output.%d", i);
		names[rxq2vq(i)] = vi->rq[i].name;
		names[txq2vq(i)] = vi->sq[i].name;
		if (ctx)
			ctx[rxq2vq(i)] = true;
	}

	ret = virtio_find_vqs_ctx(vi->vdev, total_vqs, vqs, callbacks,
				  names, ctx, NULL);
	if (ret)
		goto err_find;

	if (vi->has_cvq) {
		vi->cvq = vqs[total_vqs - 1];
		if (virtio_has_feature(vi->vdev, VIRTIO_NET_F_CTRL_VLAN))
			vi->dev->features |= NETIF_F_HW_VLAN_CTAG_FILTER;
	}

	for (i = 0; i < vi->max_queue_pairs; i++) {
		vi->rq[i].vq = vqs[rxq2vq(i)];
		vi->rq[i].min_buf_len = mergeable_min_buf_len(vi, vi->rq[i].vq);
		vi->sq[i].vq = vqs[txq2vq(i)];
	}

	/* run here: ret == 0. */


err_find:
	kfree(ctx);
err_ctx:
	kfree(names);
err_names:
	kfree(callbacks);
err_callback:
	kfree(vqs);
err_vq:
	return ret;
}

static int virtnet_alloc_queues(struct virtnet_info *vi)
{
	int i;

	if (vi->has_cvq) {
		vi->ctrl = kzalloc(sizeof(*vi->ctrl), GFP_KERNEL);
		if (!vi->ctrl)
			goto err_ctrl;
	} else {
		vi->ctrl = NULL;
	}
	vi->sq = kcalloc(vi->max_queue_pairs, sizeof(*vi->sq), GFP_KERNEL);
	if (!vi->sq)
		goto err_sq;
	vi->rq = kcalloc(vi->max_queue_pairs, sizeof(*vi->rq), GFP_KERNEL);
	if (!vi->rq)
		goto err_rq;

	INIT_DELAYED_WORK(&vi->refill, refill_work);
	for (i = 0; i < vi->max_queue_pairs; i++) {
		vi->rq[i].pages = NULL;
		netif_napi_add_weight(vi->dev, &vi->rq[i].napi, virtnet_poll,
				      napi_weight);
		netif_napi_add_tx_weight(vi->dev, &vi->sq[i].napi,
					 virtnet_poll_tx,
					 napi_tx ? napi_weight : 0);

		sg_init_table(vi->rq[i].sg, ARRAY_SIZE(vi->rq[i].sg));
		ewma_pkt_len_init(&vi->rq[i].mrg_avg_pkt_len);
		sg_init_table(vi->sq[i].sg, ARRAY_SIZE(vi->sq[i].sg));

		u64_stats_init(&vi->rq[i].stats.syncp);
		u64_stats_init(&vi->sq[i].stats.syncp);
	}

	return 0;

err_rq:
	kfree(vi->sq);
err_sq:
	kfree(vi->ctrl);
err_ctrl:
	return -ENOMEM;
}

static int init_vqs(struct virtnet_info *vi)
{
	int ret;

	/* Allocate send & receive queues */
	ret = virtnet_alloc_queues(vi);
	if (ret)
		goto err;

	ret = virtnet_find_vqs(vi);
	if (ret)
		goto err_free;

	cpus_read_lock();
	virtnet_set_affinity(vi);
	cpus_read_unlock();

	return 0;

err_free:
	virtnet_free_queues(vi);
err:
	return ret;
}

#ifdef CONFIG_SYSFS
static ssize_t mergeable_rx_buffer_size_show(struct netdev_rx_queue *queue,
		char *buf)
{
	struct virtnet_info *vi = netdev_priv(queue->dev);
	unsigned int queue_index = get_netdev_rx_queue_index(queue);
	unsigned int headroom = virtnet_get_headroom(vi);
	unsigned int tailroom = headroom ? sizeof(struct skb_shared_info) : 0;
	struct ewma_pkt_len *avg;

	BUG_ON(queue_index >= vi->max_queue_pairs);
	avg = &vi->rq[queue_index].mrg_avg_pkt_len;
	return sprintf(buf, "%u\n",
		       get_mergeable_buf_len(&vi->rq[queue_index], avg,
				       SKB_DATA_ALIGN(headroom + tailroom)));
}

static struct rx_queue_attribute mergeable_rx_buffer_size_attribute =
	__ATTR_RO(mergeable_rx_buffer_size);

static struct attribute *virtio_net_mrg_rx_attrs[] = {
	&mergeable_rx_buffer_size_attribute.attr,
	NULL
};

static const struct attribute_group virtio_net_mrg_rx_group = {
	.name = "virtio_net",
	.attrs = virtio_net_mrg_rx_attrs
};
#endif

static bool virtnet_fail_on_feature(struct virtio_device *vdev,
				    unsigned int fbit,
				    const char *fname, const char *dname)
{
	if (!virtio_has_feature(vdev, fbit))
		return false;

	dev_err(&vdev->dev, "device advertises feature %s but not %s",
		fname, dname);

	return true;
}

#define VIRTNET_FAIL_ON(vdev, fbit, dbit)			\
	virtnet_fail_on_feature(vdev, fbit, #fbit, dbit)

static bool virtnet_validate_features(struct virtio_device *vdev)
{
	if (!virtio_has_feature(vdev, VIRTIO_NET_F_CTRL_VQ) &&
	    (VIRTNET_FAIL_ON(vdev, VIRTIO_NET_F_CTRL_RX,
			     "VIRTIO_NET_F_CTRL_VQ") ||
	     VIRTNET_FAIL_ON(vdev, VIRTIO_NET_F_CTRL_VLAN,
			     "VIRTIO_NET_F_CTRL_VQ") ||
	     VIRTNET_FAIL_ON(vdev, VIRTIO_NET_F_GUEST_ANNOUNCE,
			     "VIRTIO_NET_F_CTRL_VQ") ||
	     VIRTNET_FAIL_ON(vdev, VIRTIO_NET_F_MQ, "VIRTIO_NET_F_CTRL_VQ") ||
	     VIRTNET_FAIL_ON(vdev, VIRTIO_NET_F_CTRL_MAC_ADDR,
			     "VIRTIO_NET_F_CTRL_VQ") ||
	     VIRTNET_FAIL_ON(vdev, VIRTIO_NET_F_RSS,
			     "VIRTIO_NET_F_CTRL_VQ") ||
	     VIRTNET_FAIL_ON(vdev, VIRTIO_NET_F_HASH_REPORT,
			     "VIRTIO_NET_F_CTRL_VQ") ||
	     VIRTNET_FAIL_ON(vdev, VIRTIO_NET_F_NOTF_COAL,
			     "VIRTIO_NET_F_CTRL_VQ"))) {
		return false;
	}

	return true;
}

#define MIN_MTU ETH_MIN_MTU
#define MAX_MTU ETH_MAX_MTU

static int virtnet_validate(struct virtio_device *vdev)
{
	if (!vdev->config->get) {
		dev_err(&vdev->dev, "%s failure: config access disabled\n",
			__func__);
		return -EINVAL;
	}

	if (!virtnet_validate_features(vdev))
		return -EINVAL;

	if (virtio_has_feature(vdev, VIRTIO_NET_F_MTU)) {
		int mtu = virtio_cread16(vdev,
					 offsetof(struct virtio_net_config,
						  mtu));
		if (mtu < MIN_MTU)
			__virtio_clear_bit(vdev, VIRTIO_NET_F_MTU);
	}

	if (virtio_has_feature(vdev, VIRTIO_NET_F_STANDBY) &&
	    !virtio_has_feature(vdev, VIRTIO_NET_F_MAC)) {
		dev_warn(&vdev->dev, "device advertises feature VIRTIO_NET_F_STANDBY but not VIRTIO_NET_F_MAC, disabling standby");
		__virtio_clear_bit(vdev, VIRTIO_NET_F_STANDBY);
	}

	return 0;
}

static bool virtnet_check_guest_gso(const struct virtnet_info *vi)
{
	return virtio_has_feature(vi->vdev, VIRTIO_NET_F_GUEST_TSO4) ||
		virtio_has_feature(vi->vdev, VIRTIO_NET_F_GUEST_TSO6) ||
		virtio_has_feature(vi->vdev, VIRTIO_NET_F_GUEST_ECN) ||
		virtio_has_feature(vi->vdev, VIRTIO_NET_F_GUEST_UFO) ||
		(virtio_has_feature(vi->vdev, VIRTIO_NET_F_GUEST_USO4) &&
		virtio_has_feature(vi->vdev, VIRTIO_NET_F_GUEST_USO6));
}

static void virtnet_set_big_packets(struct virtnet_info *vi, const int mtu)
{
	bool guest_gso = virtnet_check_guest_gso(vi);

	/* If device can receive ANY guest GSO packets, regardless of mtu,
	 * allocate packets of maximum size, otherwise limit it to only
	 * mtu size worth only.
	 */
	if (mtu > ETH_DATA_LEN || guest_gso) {
		vi->big_packets = true;
		vi->big_packets_num_skbfrags = guest_gso ? MAX_SKB_FRAGS : DIV_ROUND_UP(mtu, PAGE_SIZE);
	}
}

static int virtnet_probe(struct virtio_device *vdev)
{
	int i, err = -ENOMEM;
	struct net_device *dev;
	struct virtnet_info *vi;
	u16 max_queue_pairs;
	int mtu = 0;

	/* Find if host supports multiqueue/rss virtio_net device */
	max_queue_pairs = 1;
	if (virtio_has_feature(vdev, VIRTIO_NET_F_MQ) || virtio_has_feature(vdev, VIRTIO_NET_F_RSS))
		max_queue_pairs =
		     virtio_cread16(vdev, offsetof(struct virtio_net_config, max_virtqueue_pairs));

	/* We need at least 2 queue's */
	if (max_queue_pairs < VIRTIO_NET_CTRL_MQ_VQ_PAIRS_MIN ||
	    max_queue_pairs > VIRTIO_NET_CTRL_MQ_VQ_PAIRS_MAX ||
	    !virtio_has_feature(vdev, VIRTIO_NET_F_CTRL_VQ))
		max_queue_pairs = 1;

	/* Allocate ourselves a network device with room for our info */
	dev = alloc_etherdev_mq(sizeof(struct virtnet_info), max_queue_pairs);
	if (!dev)
		return -ENOMEM;

	/* Set up network device as normal. */
	dev->priv_flags |= IFF_UNICAST_FLT | IFF_LIVE_ADDR_CHANGE |
			   IFF_TX_SKB_NO_LINEAR;
	dev->netdev_ops = &virtnet_netdev;
	dev->features = NETIF_F_HIGHDMA;

	dev->ethtool_ops = &virtnet_ethtool_ops;
	SET_NETDEV_DEV(dev, &vdev->dev);

	/* Do we support "hardware" checksums? */
	if (virtio_has_feature(vdev, VIRTIO_NET_F_CSUM)) {
		/* This opens up the world of extra features. */
		dev->hw_features |= NETIF_F_HW_CSUM | NETIF_F_SG;
		if (csum)
			dev->features |= NETIF_F_HW_CSUM | NETIF_F_SG;

		if (virtio_has_feature(vdev, VIRTIO_NET_F_GSO)) {
			dev->hw_features |= NETIF_F_TSO
				| NETIF_F_TSO_ECN | NETIF_F_TSO6;
		}
		/* Individual feature bits: what can host handle? */
		if (virtio_has_feature(vdev, VIRTIO_NET_F_HOST_TSO4))
			dev->hw_features |= NETIF_F_TSO;
		if (virtio_has_feature(vdev, VIRTIO_NET_F_HOST_TSO6))
			dev->hw_features |= NETIF_F_TSO6;
		if (virtio_has_feature(vdev, VIRTIO_NET_F_HOST_ECN))
			dev->hw_features |= NETIF_F_TSO_ECN;
		if (virtio_has_feature(vdev, VIRTIO_NET_F_HOST_USO))
			dev->hw_features |= NETIF_F_GSO_UDP_L4;

		dev->features |= NETIF_F_GSO_ROBUST;

		if (gso)
			dev->features |= dev->hw_features & NETIF_F_ALL_TSO;
		/* (!csum && gso) case will be fixed by register_netdev() */
	}
	if (virtio_has_feature(vdev, VIRTIO_NET_F_GUEST_CSUM))
		dev->features |= NETIF_F_RXCSUM;
	if (virtio_has_feature(vdev, VIRTIO_NET_F_GUEST_TSO4) ||
	    virtio_has_feature(vdev, VIRTIO_NET_F_GUEST_TSO6))
		dev->features |= NETIF_F_GRO_HW;
	if (virtio_has_feature(vdev, VIRTIO_NET_F_CTRL_GUEST_OFFLOADS))
		dev->hw_features |= NETIF_F_GRO_HW;

	dev->vlan_features = dev->features;
	dev->xdp_features = NETDEV_XDP_ACT_BASIC | NETDEV_XDP_ACT_REDIRECT;

	/* MTU range: 68 - 65535 */
	dev->min_mtu = MIN_MTU;
	dev->max_mtu = MAX_MTU;

	/* Configuration may specify what MAC to use.  Otherwise random. */
	if (virtio_has_feature(vdev, VIRTIO_NET_F_MAC)) {
		u8 addr[ETH_ALEN];

		virtio_cread_bytes(vdev,
				   offsetof(struct virtio_net_config, mac),
				   addr, ETH_ALEN);
		eth_hw_addr_set(dev, addr);
	} else {
		eth_hw_addr_random(dev);
		dev_info(&vdev->dev, "Assigned random MAC address %pM\n",
			 dev->dev_addr);
	}

	/* Set up our device-specific information */
	vi = netdev_priv(dev);
	vi->dev = dev;
	vi->vdev = vdev;
	vdev->priv = vi;

	INIT_WORK(&vi->config_work, virtnet_config_changed_work);
	spin_lock_init(&vi->refill_lock);

	if (virtio_has_feature(vdev, VIRTIO_NET_F_MRG_RXBUF)) {
		vi->mergeable_rx_bufs = true;
		dev->xdp_features |= NETDEV_XDP_ACT_RX_SG;
	}

	if (virtio_has_feature(vi->vdev, VIRTIO_NET_F_NOTF_COAL)) {
		vi->rx_usecs = 0;
		vi->tx_usecs = 0;
		vi->tx_max_packets = 0;
		vi->rx_max_packets = 0;
	}

	if (virtio_has_feature(vdev, VIRTIO_NET_F_HASH_REPORT))
		vi->has_rss_hash_report = true;

	if (virtio_has_feature(vdev, VIRTIO_NET_F_RSS))
		vi->has_rss = true;

	if (vi->has_rss || vi->has_rss_hash_report) {
		vi->rss_indir_table_size =
			virtio_cread16(vdev, offsetof(struct virtio_net_config,
				rss_max_indirection_table_length));
		vi->rss_key_size =
			virtio_cread8(vdev, offsetof(struct virtio_net_config, rss_max_key_size));

		vi->rss_hash_types_supported =
		    virtio_cread32(vdev, offsetof(struct virtio_net_config, supported_hash_types));
		vi->rss_hash_types_supported &=
				~(VIRTIO_NET_RSS_HASH_TYPE_IP_EX |
				  VIRTIO_NET_RSS_HASH_TYPE_TCP_EX |
				  VIRTIO_NET_RSS_HASH_TYPE_UDP_EX);

		dev->hw_features |= NETIF_F_RXHASH;
	}

	if (vi->has_rss_hash_report)
		vi->hdr_len = sizeof(struct virtio_net_hdr_v1_hash);
	else if (virtio_has_feature(vdev, VIRTIO_NET_F_MRG_RXBUF) ||
		 virtio_has_feature(vdev, VIRTIO_F_VERSION_1))
		vi->hdr_len = sizeof(struct virtio_net_hdr_mrg_rxbuf);
	else
		vi->hdr_len = sizeof(struct virtio_net_hdr);

	if (virtio_has_feature(vdev, VIRTIO_F_ANY_LAYOUT) ||
	    virtio_has_feature(vdev, VIRTIO_F_VERSION_1))
		vi->any_header_sg = true;

	if (virtio_has_feature(vdev, VIRTIO_NET_F_CTRL_VQ))
		vi->has_cvq = true;

	if (virtio_has_feature(vdev, VIRTIO_NET_F_MTU)) {
		mtu = virtio_cread16(vdev,
				     offsetof(struct virtio_net_config,
					      mtu));
		if (mtu < dev->min_mtu) {
			/* Should never trigger: MTU was previously validated
			 * in virtnet_validate.
			 */
			dev_err(&vdev->dev,
				"device MTU appears to have changed it is now %d < %d",
				mtu, dev->min_mtu);
			err = -EINVAL;
			goto free;
		}

		dev->mtu = mtu;
		dev->max_mtu = mtu;
	}

	virtnet_set_big_packets(vi, mtu);

	if (vi->any_header_sg)
		dev->needed_headroom = vi->hdr_len;

	/* Enable multiqueue by default */
	if (num_online_cpus() >= max_queue_pairs)
		vi->curr_queue_pairs = max_queue_pairs;
	else
		vi->curr_queue_pairs = num_online_cpus();
	vi->max_queue_pairs = max_queue_pairs;

	/* Allocate/initialize the rx/tx queues, and invoke find_vqs */
	err = init_vqs(vi);
	if (err)
		goto free;

#ifdef CONFIG_SYSFS
	if (vi->mergeable_rx_bufs)
		dev->sysfs_rx_queue_group = &virtio_net_mrg_rx_group;
#endif
	netif_set_real_num_tx_queues(dev, vi->curr_queue_pairs);
	netif_set_real_num_rx_queues(dev, vi->curr_queue_pairs);

	virtnet_init_settings(dev);

	if (virtio_has_feature(vdev, VIRTIO_NET_F_STANDBY)) {
		vi->failover = net_failover_create(vi->dev);
		if (IS_ERR(vi->failover)) {
			err = PTR_ERR(vi->failover);
			goto free_vqs;
		}
	}

	if (vi->has_rss || vi->has_rss_hash_report)
		virtnet_init_default_rss(vi);

	/* serialize netdev register + virtio_device_ready() with ndo_open() */
	rtnl_lock();

	err = register_netdevice(dev);
	if (err) {
		pr_debug("virtio_net: registering device failed\n");
		rtnl_unlock();
		goto free_failover;
	}

	virtio_device_ready(vdev);

	/* a random MAC address has been assigned, notify the device.
	 * We don't fail probe if VIRTIO_NET_F_CTRL_MAC_ADDR is not there
	 * because many devices work fine without getting MAC explicitly
	 */
	if (!virtio_has_feature(vdev, VIRTIO_NET_F_MAC) &&
	    virtio_has_feature(vi->vdev, VIRTIO_NET_F_CTRL_MAC_ADDR)) {
		struct scatterlist sg;

		sg_init_one(&sg, dev->dev_addr, dev->addr_len);
		if (!virtnet_send_command(vi, VIRTIO_NET_CTRL_MAC,
					  VIRTIO_NET_CTRL_MAC_ADDR_SET, &sg)) {
			pr_debug("virtio_net: setting MAC address failed\n");
			rtnl_unlock();
			err = -EINVAL;
			goto free_unregister_netdev;
		}
	}

	rtnl_unlock();

	err = virtnet_cpu_notif_add(vi);
	if (err) {
		pr_debug("virtio_net: registering cpu notifier failed\n");
		goto free_unregister_netdev;
	}

	virtnet_set_queues(vi, vi->curr_queue_pairs);

	/* Assume link up if device can't report link status,
	   otherwise get link status from config. */
	netif_carrier_off(dev);
	if (virtio_has_feature(vi->vdev, VIRTIO_NET_F_STATUS)) {
		schedule_work(&vi->config_work);
	} else {
		vi->status = VIRTIO_NET_S_LINK_UP;
		virtnet_update_settings(vi);
		netif_carrier_on(dev);
	}

	for (i = 0; i < ARRAY_SIZE(guest_offloads); i++)
		if (virtio_has_feature(vi->vdev, guest_offloads[i]))
			set_bit(guest_offloads[i], &vi->guest_offloads);
	vi->guest_offloads_capable = vi->guest_offloads;

	pr_debug("virtnet: registered device %s with %d RX and TX vq's\n",
		 dev->name, max_queue_pairs);

	return 0;

free_unregister_netdev:
	unregister_netdev(dev);
free_failover:
	net_failover_destroy(vi->failover);
free_vqs:
	virtio_reset_device(vdev);
	cancel_delayed_work_sync(&vi->refill);
	free_receive_page_frags(vi);
	virtnet_del_vqs(vi);
free:
	free_netdev(dev);
	return err;
}

static void remove_vq_common(struct virtnet_info *vi)
{
	virtio_reset_device(vi->vdev);

	/* Free unused buffers in both send and recv, if any. */
	free_unused_bufs(vi);

	free_receive_bufs(vi);

	free_receive_page_frags(vi);

	virtnet_del_vqs(vi);
}

static void virtnet_remove(struct virtio_device *vdev)
{
	struct virtnet_info *vi = vdev->priv;

	virtnet_cpu_notif_remove(vi);

	/* Make sure no work handler is accessing the device. */
	flush_work(&vi->config_work);

	unregister_netdev(vi->dev);

	net_failover_destroy(vi->failover);

	remove_vq_common(vi);

	free_netdev(vi->dev);
}

static __maybe_unused int virtnet_freeze(struct virtio_device *vdev)
{
	struct virtnet_info *vi = vdev->priv;

	virtnet_cpu_notif_remove(vi);
	virtnet_freeze_down(vdev);
	remove_vq_common(vi);

	return 0;
}

static __maybe_unused int virtnet_restore(struct virtio_device *vdev)
{
	struct virtnet_info *vi = vdev->priv;
	int err;

	err = virtnet_restore_up(vdev);
	if (err)
		return err;
	virtnet_set_queues(vi, vi->curr_queue_pairs);

	err = virtnet_cpu_notif_add(vi);
	if (err) {
		virtnet_freeze_down(vdev);
		remove_vq_common(vi);
		return err;
	}

	return 0;
}

static struct virtio_device_id id_table[] = {
	{ VIRTIO_ID_NET, VIRTIO_DEV_ANY_ID },
	{ 0 },
};

#define VIRTNET_FEATURES \
	VIRTIO_NET_F_CSUM, VIRTIO_NET_F_GUEST_CSUM, \
	VIRTIO_NET_F_MAC, \
	VIRTIO_NET_F_HOST_TSO4, VIRTIO_NET_F_HOST_UFO, VIRTIO_NET_F_HOST_TSO6, \
	VIRTIO_NET_F_HOST_ECN, VIRTIO_NET_F_GUEST_TSO4, VIRTIO_NET_F_GUEST_TSO6, \
	VIRTIO_NET_F_GUEST_ECN, VIRTIO_NET_F_GUEST_UFO, \
	VIRTIO_NET_F_HOST_USO, VIRTIO_NET_F_GUEST_USO4, VIRTIO_NET_F_GUEST_USO6, \
	VIRTIO_NET_F_MRG_RXBUF, VIRTIO_NET_F_STATUS, VIRTIO_NET_F_CTRL_VQ, \
	VIRTIO_NET_F_CTRL_RX, VIRTIO_NET_F_CTRL_VLAN, \
	VIRTIO_NET_F_GUEST_ANNOUNCE, VIRTIO_NET_F_MQ, \
	VIRTIO_NET_F_CTRL_MAC_ADDR, \
	VIRTIO_NET_F_MTU, VIRTIO_NET_F_CTRL_GUEST_OFFLOADS, \
	VIRTIO_NET_F_SPEED_DUPLEX, VIRTIO_NET_F_STANDBY, \
	VIRTIO_NET_F_RSS, VIRTIO_NET_F_HASH_REPORT, VIRTIO_NET_F_NOTF_COAL

static unsigned int features[] = {
	VIRTNET_FEATURES,
};

static unsigned int features_legacy[] = {
	VIRTNET_FEATURES,
	VIRTIO_NET_F_GSO,
	VIRTIO_F_ANY_LAYOUT,
};

static struct virtio_driver virtio_net_driver = {
	.feature_table = features,
	.feature_table_size = ARRAY_SIZE(features),
	.feature_table_legacy = features_legacy,
	.feature_table_size_legacy = ARRAY_SIZE(features_legacy),
	.driver.name =	KBUILD_MODNAME,
	.driver.owner =	THIS_MODULE,
	.id_table =	id_table,
	.validate =	virtnet_validate,
	.probe =	virtnet_probe,
	.remove =	virtnet_remove,
	.config_changed = virtnet_config_changed,
#ifdef CONFIG_PM_SLEEP
	.freeze =	virtnet_freeze,
	.restore =	virtnet_restore,
#endif
};

static __init int virtio_net_driver_init(void)
{
	int ret;

	ret = cpuhp_setup_state_multi(CPUHP_AP_ONLINE_DYN, "virtio/net:online",
				      virtnet_cpu_online,
				      virtnet_cpu_down_prep);
	if (ret < 0)
		goto out;
	virtionet_online = ret;
	ret = cpuhp_setup_state_multi(CPUHP_VIRT_NET_DEAD, "virtio/net:dead",
				      NULL, virtnet_cpu_dead);
	if (ret)
		goto err_dead;
	ret = register_virtio_driver(&virtio_net_driver);
	if (ret)
		goto err_virtio;
	return 0;
err_virtio:
	cpuhp_remove_multi_state(CPUHP_VIRT_NET_DEAD);
err_dead:
	cpuhp_remove_multi_state(virtionet_online);
out:
	return ret;
}
module_init(virtio_net_driver_init);

static __exit void virtio_net_driver_exit(void)
{
	unregister_virtio_driver(&virtio_net_driver);
	cpuhp_remove_multi_state(CPUHP_VIRT_NET_DEAD);
	cpuhp_remove_multi_state(virtionet_online);
}
module_exit(virtio_net_driver_exit);

MODULE_DEVICE_TABLE(virtio, id_table);
MODULE_DESCRIPTION("Virtio network driver");
MODULE_LICENSE("GPL");<|MERGE_RESOLUTION|>--- conflicted
+++ resolved
@@ -2282,11 +2282,6 @@
 	cancel_delayed_work_sync(&vi->refill);
 
 	for (i = 0; i < vi->max_queue_pairs; i++) {
-<<<<<<< HEAD
-		napi_disable(&vi->rq[i].napi);
-		xdp_rxq_info_unreg(&vi->rq[i].xdp_rxq);
-=======
->>>>>>> 282db109
 		virtnet_napi_tx_disable(&vi->sq[i].napi);
 		napi_disable(&vi->rq[i].napi);
 		xdp_rxq_info_unreg(&vi->rq[i].xdp_rxq);

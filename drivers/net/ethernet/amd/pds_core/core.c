// SPDX-License-Identifier: GPL-2.0
/* Copyright(c) 2023 Advanced Micro Devices, Inc */

#include <linux/pci.h>
#include <linux/vmalloc.h>

#include "core.h"

static BLOCKING_NOTIFIER_HEAD(pds_notify_chain);

int pdsc_register_notify(struct notifier_block *nb)
{
	return blocking_notifier_chain_register(&pds_notify_chain, nb);
}
EXPORT_SYMBOL_GPL(pdsc_register_notify);

void pdsc_unregister_notify(struct notifier_block *nb)
{
	blocking_notifier_chain_unregister(&pds_notify_chain, nb);
}
EXPORT_SYMBOL_GPL(pdsc_unregister_notify);

void pdsc_notify(unsigned long event, void *data)
{
	blocking_notifier_call_chain(&pds_notify_chain, event, data);
}

void pdsc_intr_free(struct pdsc *pdsc, int index)
{
	struct pdsc_intr_info *intr_info;

	if (index >= pdsc->nintrs || index < 0) {
		WARN(true, "bad intr index %d\n", index);
		return;
	}

	intr_info = &pdsc->intr_info[index];
	if (!intr_info->vector)
		return;
	dev_dbg(pdsc->dev, "%s: idx %d vec %d name %s\n",
		__func__, index, intr_info->vector, intr_info->name);

	pds_core_intr_mask(&pdsc->intr_ctrl[index], PDS_CORE_INTR_MASK_SET);
	pds_core_intr_clean(&pdsc->intr_ctrl[index]);

	free_irq(intr_info->vector, intr_info->data);

	memset(intr_info, 0, sizeof(*intr_info));
}

int pdsc_intr_alloc(struct pdsc *pdsc, char *name,
		    irq_handler_t handler, void *data)
{
	struct pdsc_intr_info *intr_info;
	unsigned int index;
	int err;

	/* Find the first available interrupt */
	for (index = 0; index < pdsc->nintrs; index++)
		if (!pdsc->intr_info[index].vector)
			break;
	if (index >= pdsc->nintrs) {
		dev_warn(pdsc->dev, "%s: no intr, index=%d nintrs=%d\n",
			 __func__, index, pdsc->nintrs);
		return -ENOSPC;
	}

	pds_core_intr_clean_flags(&pdsc->intr_ctrl[index],
				  PDS_CORE_INTR_CRED_RESET_COALESCE);

	intr_info = &pdsc->intr_info[index];

	intr_info->index = index;
	intr_info->data = data;
	strscpy(intr_info->name, name, sizeof(intr_info->name));

	/* Get the OS vector number for the interrupt */
	err = pci_irq_vector(pdsc->pdev, index);
	if (err < 0) {
		dev_err(pdsc->dev, "failed to get intr vector index %d: %pe\n",
			index, ERR_PTR(err));
		goto err_out_free_intr;
	}
	intr_info->vector = err;

	/* Init the device's intr mask */
	pds_core_intr_clean(&pdsc->intr_ctrl[index]);
	pds_core_intr_mask_assert(&pdsc->intr_ctrl[index], 1);
	pds_core_intr_mask(&pdsc->intr_ctrl[index], PDS_CORE_INTR_MASK_SET);

	/* Register the isr with a name */
	err = request_irq(intr_info->vector, handler, 0, intr_info->name, data);
	if (err) {
		dev_err(pdsc->dev, "failed to get intr irq vector %d: %pe\n",
			intr_info->vector, ERR_PTR(err));
		goto err_out_free_intr;
	}

	return index;

err_out_free_intr:
	pdsc_intr_free(pdsc, index);
	return err;
}

static void pdsc_qcq_intr_free(struct pdsc *pdsc, struct pdsc_qcq *qcq)
{
	if (!(qcq->flags & PDS_CORE_QCQ_F_INTR) ||
	    qcq->intx == PDS_CORE_INTR_INDEX_NOT_ASSIGNED)
		return;

	pdsc_intr_free(pdsc, qcq->intx);
	qcq->intx = PDS_CORE_INTR_INDEX_NOT_ASSIGNED;
}

static int pdsc_qcq_intr_alloc(struct pdsc *pdsc, struct pdsc_qcq *qcq)
{
	char name[PDSC_INTR_NAME_MAX_SZ];
	int index;

	if (!(qcq->flags & PDS_CORE_QCQ_F_INTR)) {
		qcq->intx = PDS_CORE_INTR_INDEX_NOT_ASSIGNED;
		return 0;
	}

	snprintf(name, sizeof(name), "%s-%d-%s",
		 PDS_CORE_DRV_NAME, pdsc->pdev->bus->number, qcq->q.name);
	index = pdsc_intr_alloc(pdsc, name, pdsc_adminq_isr, pdsc);
	if (index < 0)
		return index;
	qcq->intx = index;
	qcq->cq.bound_intr = &pdsc->intr_info[index];

	return 0;
}

void pdsc_qcq_free(struct pdsc *pdsc, struct pdsc_qcq *qcq)
{
	struct device *dev = pdsc->dev;

	if (!(qcq && qcq->pdsc))
		return;

	pdsc_debugfs_del_qcq(qcq);

	pdsc_qcq_intr_free(pdsc, qcq);

	if (qcq->q_base)
		dma_free_coherent(dev, qcq->q_size,
				  qcq->q_base, qcq->q_base_pa);

	if (qcq->cq_base)
		dma_free_coherent(dev, qcq->cq_size,
				  qcq->cq_base, qcq->cq_base_pa);

	vfree(qcq->cq.info);
	vfree(qcq->q.info);

	memset(qcq, 0, sizeof(*qcq));
}

static void pdsc_q_map(struct pdsc_queue *q, void *base, dma_addr_t base_pa)
{
	struct pdsc_q_info *cur;
	unsigned int i;

	q->base = base;
	q->base_pa = base_pa;

	for (i = 0, cur = q->info; i < q->num_descs; i++, cur++)
		cur->desc = base + (i * q->desc_size);
}

static void pdsc_cq_map(struct pdsc_cq *cq, void *base, dma_addr_t base_pa)
{
	struct pdsc_cq_info *cur;
	unsigned int i;

	cq->base = base;
	cq->base_pa = base_pa;

	for (i = 0, cur = cq->info; i < cq->num_descs; i++, cur++)
		cur->comp = base + (i * cq->desc_size);
}

int pdsc_qcq_alloc(struct pdsc *pdsc, unsigned int type, unsigned int index,
		   const char *name, unsigned int flags, unsigned int num_descs,
		   unsigned int desc_size, unsigned int cq_desc_size,
		   unsigned int pid, struct pdsc_qcq *qcq)
{
	struct device *dev = pdsc->dev;
	void *q_base, *cq_base;
	dma_addr_t cq_base_pa;
	dma_addr_t q_base_pa;
	int err;

	qcq->q.info = vcalloc(num_descs, sizeof(*qcq->q.info));
	if (!qcq->q.info) {
		err = -ENOMEM;
		goto err_out;
	}

	qcq->pdsc = pdsc;
	qcq->flags = flags;
	INIT_WORK(&qcq->work, pdsc_work_thread);

	qcq->q.type = type;
	qcq->q.index = index;
	qcq->q.num_descs = num_descs;
	qcq->q.desc_size = desc_size;
	qcq->q.tail_idx = 0;
	qcq->q.head_idx = 0;
	qcq->q.pid = pid;
	snprintf(qcq->q.name, sizeof(qcq->q.name), "%s%u", name, index);

	err = pdsc_qcq_intr_alloc(pdsc, qcq);
	if (err)
		goto err_out_free_q_info;

	qcq->cq.info = vcalloc(num_descs, sizeof(*qcq->cq.info));
	if (!qcq->cq.info) {
		err = -ENOMEM;
		goto err_out_free_irq;
	}

	qcq->cq.num_descs = num_descs;
	qcq->cq.desc_size = cq_desc_size;
	qcq->cq.tail_idx = 0;
	qcq->cq.done_color = 1;

	if (flags & PDS_CORE_QCQ_F_NOTIFYQ) {
		/* q & cq need to be contiguous in case of notifyq */
		qcq->q_size = PDS_PAGE_SIZE +
			      ALIGN(num_descs * desc_size, PDS_PAGE_SIZE) +
			      ALIGN(num_descs * cq_desc_size, PDS_PAGE_SIZE);
		qcq->q_base = dma_alloc_coherent(dev,
						 qcq->q_size + qcq->cq_size,
						 &qcq->q_base_pa,
						 GFP_KERNEL);
		if (!qcq->q_base) {
			err = -ENOMEM;
			goto err_out_free_cq_info;
		}
		q_base = PTR_ALIGN(qcq->q_base, PDS_PAGE_SIZE);
		q_base_pa = ALIGN(qcq->q_base_pa, PDS_PAGE_SIZE);
		pdsc_q_map(&qcq->q, q_base, q_base_pa);

		cq_base = PTR_ALIGN(q_base +
				    ALIGN(num_descs * desc_size, PDS_PAGE_SIZE),
				    PDS_PAGE_SIZE);
		cq_base_pa = ALIGN(qcq->q_base_pa +
				   ALIGN(num_descs * desc_size, PDS_PAGE_SIZE),
				   PDS_PAGE_SIZE);

	} else {
		/* q DMA descriptors */
		qcq->q_size = PDS_PAGE_SIZE + (num_descs * desc_size);
		qcq->q_base = dma_alloc_coherent(dev, qcq->q_size,
						 &qcq->q_base_pa,
						 GFP_KERNEL);
		if (!qcq->q_base) {
			err = -ENOMEM;
			goto err_out_free_cq_info;
		}
		q_base = PTR_ALIGN(qcq->q_base, PDS_PAGE_SIZE);
		q_base_pa = ALIGN(qcq->q_base_pa, PDS_PAGE_SIZE);
		pdsc_q_map(&qcq->q, q_base, q_base_pa);

		/* cq DMA descriptors */
		qcq->cq_size = PDS_PAGE_SIZE + (num_descs * cq_desc_size);
		qcq->cq_base = dma_alloc_coherent(dev, qcq->cq_size,
						  &qcq->cq_base_pa,
						  GFP_KERNEL);
		if (!qcq->cq_base) {
			err = -ENOMEM;
			goto err_out_free_q;
		}
		cq_base = PTR_ALIGN(qcq->cq_base, PDS_PAGE_SIZE);
		cq_base_pa = ALIGN(qcq->cq_base_pa, PDS_PAGE_SIZE);
	}

	pdsc_cq_map(&qcq->cq, cq_base, cq_base_pa);
	qcq->cq.bound_q = &qcq->q;

	pdsc_debugfs_add_qcq(pdsc, qcq);

	return 0;

err_out_free_q:
	dma_free_coherent(dev, qcq->q_size, qcq->q_base, qcq->q_base_pa);
err_out_free_cq_info:
	vfree(qcq->cq.info);
err_out_free_irq:
	pdsc_qcq_intr_free(pdsc, qcq);
err_out_free_q_info:
	vfree(qcq->q.info);
	memset(qcq, 0, sizeof(*qcq));
err_out:
	dev_err(dev, "qcq alloc of %s%d failed %d\n", name, index, err);
	return err;
}

static void pdsc_core_uninit(struct pdsc *pdsc)
{
	pdsc_qcq_free(pdsc, &pdsc->notifyqcq);
	pdsc_qcq_free(pdsc, &pdsc->adminqcq);

	if (pdsc->kern_dbpage) {
		iounmap(pdsc->kern_dbpage);
		pdsc->kern_dbpage = NULL;
	}
}

static int pdsc_core_init(struct pdsc *pdsc)
{
	union pds_core_dev_comp comp = {};
	union pds_core_dev_cmd cmd = {
		.init.opcode = PDS_CORE_CMD_INIT,
	};
	struct pds_core_dev_init_data_out cido;
	struct pds_core_dev_init_data_in cidi;
	u32 dbid_count;
	u32 dbpage_num;
	int numdescs;
	size_t sz;
	int err;

	/* Scale the descriptor ring length based on number of CPUs and VFs */
	numdescs = max_t(int, PDSC_ADMINQ_MIN_LENGTH, num_online_cpus());
	numdescs += 2 * pci_sriov_get_totalvfs(pdsc->pdev);
	numdescs = roundup_pow_of_two(numdescs);
	err = pdsc_qcq_alloc(pdsc, PDS_CORE_QTYPE_ADMINQ, 0, "adminq",
			     PDS_CORE_QCQ_F_CORE | PDS_CORE_QCQ_F_INTR,
			     numdescs,
			     sizeof(union pds_core_adminq_cmd),
			     sizeof(union pds_core_adminq_comp),
			     0, &pdsc->adminqcq);
	if (err)
		return err;

	err = pdsc_qcq_alloc(pdsc, PDS_CORE_QTYPE_NOTIFYQ, 0, "notifyq",
			     PDS_CORE_QCQ_F_NOTIFYQ,
			     PDSC_NOTIFYQ_LENGTH,
			     sizeof(struct pds_core_notifyq_cmd),
			     sizeof(union pds_core_notifyq_comp),
			     0, &pdsc->notifyqcq);
	if (err)
		goto err_out_uninit;

	cidi.adminq_q_base = cpu_to_le64(pdsc->adminqcq.q_base_pa);
	cidi.adminq_cq_base = cpu_to_le64(pdsc->adminqcq.cq_base_pa);
	cidi.notifyq_cq_base = cpu_to_le64(pdsc->notifyqcq.cq.base_pa);
	cidi.flags = cpu_to_le32(PDS_CORE_QINIT_F_IRQ | PDS_CORE_QINIT_F_ENA);
	cidi.intr_index = cpu_to_le16(pdsc->adminqcq.intx);
	cidi.adminq_ring_size = ilog2(pdsc->adminqcq.q.num_descs);
	cidi.notifyq_ring_size = ilog2(pdsc->notifyqcq.q.num_descs);

	mutex_lock(&pdsc->devcmd_lock);

	sz = min_t(size_t, sizeof(cidi), sizeof(pdsc->cmd_regs->data));
	memcpy_toio(&pdsc->cmd_regs->data, &cidi, sz);

	err = pdsc_devcmd_locked(pdsc, &cmd, &comp, pdsc->devcmd_timeout);
	if (!err) {
		sz = min_t(size_t, sizeof(cido), sizeof(pdsc->cmd_regs->data));
		memcpy_fromio(&cido, &pdsc->cmd_regs->data, sz);
	}

	mutex_unlock(&pdsc->devcmd_lock);
	if (err) {
		dev_err(pdsc->dev, "Device init command failed: %pe\n",
			ERR_PTR(err));
		goto err_out_uninit;
	}

	pdsc->hw_index = le32_to_cpu(cido.core_hw_index);

	dbid_count = le32_to_cpu(pdsc->dev_ident.ndbpgs_per_lif);
	dbpage_num = pdsc->hw_index * dbid_count;
	pdsc->kern_dbpage = pdsc_map_dbpage(pdsc, dbpage_num);
	if (!pdsc->kern_dbpage) {
		dev_err(pdsc->dev, "Cannot map dbpage, aborting\n");
		err = -ENOMEM;
		goto err_out_uninit;
	}

	pdsc->adminqcq.q.hw_type = cido.adminq_hw_type;
	pdsc->adminqcq.q.hw_index = le32_to_cpu(cido.adminq_hw_index);
	pdsc->adminqcq.q.dbval = PDS_CORE_DBELL_QID(pdsc->adminqcq.q.hw_index);

	pdsc->notifyqcq.q.hw_type = cido.notifyq_hw_type;
	pdsc->notifyqcq.q.hw_index = le32_to_cpu(cido.notifyq_hw_index);
	pdsc->notifyqcq.q.dbval = PDS_CORE_DBELL_QID(pdsc->notifyqcq.q.hw_index);

	pdsc->last_eid = 0;

	return 0;

err_out_uninit:
	pdsc_core_uninit(pdsc);
	return err;
}

static struct pdsc_viftype pdsc_viftype_defaults[] = {
	[PDS_DEV_TYPE_VDPA] = { .name = PDS_DEV_TYPE_VDPA_STR,
				.vif_id = PDS_DEV_TYPE_VDPA,
				.dl_id = DEVLINK_PARAM_GENERIC_ID_ENABLE_VNET },
	[PDS_DEV_TYPE_MAX] = {}
};

static int pdsc_viftypes_init(struct pdsc *pdsc)
{
	enum pds_core_vif_types vt;

	pdsc->viftype_status = kzalloc(sizeof(pdsc_viftype_defaults),
				       GFP_KERNEL);
	if (!pdsc->viftype_status)
		return -ENOMEM;

	for (vt = 0; vt < PDS_DEV_TYPE_MAX; vt++) {
		bool vt_support;

		if (!pdsc_viftype_defaults[vt].name)
			continue;

		/* Grab the defaults */
		pdsc->viftype_status[vt] = pdsc_viftype_defaults[vt];

		/* See what the Core device has for support */
		vt_support = !!le16_to_cpu(pdsc->dev_ident.vif_types[vt]);
		dev_dbg(pdsc->dev, "VIF %s is %ssupported\n",
			pdsc->viftype_status[vt].name,
			vt_support ? "" : "not ");

		pdsc->viftype_status[vt].supported = vt_support;
	}

	return 0;
}

int pdsc_setup(struct pdsc *pdsc, bool init)
{
	int err;

	err = pdsc_dev_init(pdsc);
	if (err)
		return err;

	/* Set up the Core with the AdminQ and NotifyQ info */
	err = pdsc_core_init(pdsc);
	if (err)
		goto err_out_teardown;

	/* Set up the VIFs */
	if (init) {
		err = pdsc_viftypes_init(pdsc);
		if (err)
			goto err_out_teardown;

		pdsc_debugfs_add_viftype(pdsc);
	}

	refcount_set(&pdsc->adminq_refcnt, 1);
	clear_bit(PDSC_S_FW_DEAD, &pdsc->state);
	return 0;

err_out_teardown:
	pdsc_teardown(pdsc, init);
	return err;
}

void pdsc_teardown(struct pdsc *pdsc, bool removing)
{
	if (!pdsc->pdev->is_virtfn)
		pdsc_devcmd_reset(pdsc);
	if (pdsc->adminqcq.work.func)
		cancel_work_sync(&pdsc->adminqcq.work);
<<<<<<< HEAD
	pdsc_qcq_free(pdsc, &pdsc->notifyqcq);
	pdsc_qcq_free(pdsc, &pdsc->adminqcq);
=======

	pdsc_core_uninit(pdsc);
>>>>>>> c50bf762

	if (removing) {
		kfree(pdsc->viftype_status);
		pdsc->viftype_status = NULL;
	}

<<<<<<< HEAD
	if (pdsc->intr_info) {
		for (i = 0; i < pdsc->nintrs; i++)
			pdsc_intr_free(pdsc, i);

		kfree(pdsc->intr_info);
		pdsc->intr_info = NULL;
		pdsc->nintrs = 0;
	}

	if (pdsc->kern_dbpage) {
		iounmap(pdsc->kern_dbpage);
		pdsc->kern_dbpage = NULL;
	}
=======
	pdsc_dev_uninit(pdsc);
>>>>>>> c50bf762

	pci_free_irq_vectors(pdsc->pdev);
	set_bit(PDSC_S_FW_DEAD, &pdsc->state);
}

int pdsc_start(struct pdsc *pdsc)
{
	pds_core_intr_mask(&pdsc->intr_ctrl[pdsc->adminqcq.intx],
			   PDS_CORE_INTR_MASK_CLEAR);

	return 0;
}

void pdsc_stop(struct pdsc *pdsc)
{
	int i;

	if (!pdsc->intr_info)
		return;

	/* Mask interrupts that are in use */
	for (i = 0; i < pdsc->nintrs; i++)
		if (pdsc->intr_info[i].vector)
			pds_core_intr_mask(&pdsc->intr_ctrl[i],
					   PDS_CORE_INTR_MASK_SET);
}

static void pdsc_adminq_wait_and_dec_once_unused(struct pdsc *pdsc)
{
	/* The driver initializes the adminq_refcnt to 1 when the adminq is
	 * allocated and ready for use. Other users/requesters will increment
	 * the refcnt while in use. If the refcnt is down to 1 then the adminq
	 * is not in use and the refcnt can be cleared and adminq freed. Before
	 * calling this function the driver will set PDSC_S_FW_DEAD, which
	 * prevent subsequent attempts to use the adminq and increment the
	 * refcnt to fail. This guarantees that this function will eventually
	 * exit.
	 */
	while (!refcount_dec_if_one(&pdsc->adminq_refcnt)) {
		dev_dbg_ratelimited(pdsc->dev, "%s: adminq in use\n",
				    __func__);
		cpu_relax();
	}
}

void pdsc_fw_down(struct pdsc *pdsc)
{
	union pds_core_notifyq_comp reset_event = {
		.reset.ecode = cpu_to_le16(PDS_EVENT_RESET),
		.reset.state = 0,
	};

	if (test_and_set_bit(PDSC_S_FW_DEAD, &pdsc->state)) {
		dev_warn(pdsc->dev, "%s: already happening\n", __func__);
		return;
	}

	if (pdsc->pdev->is_virtfn)
		return;

	pdsc_adminq_wait_and_dec_once_unused(pdsc);

	/* Notify clients of fw_down */
	if (pdsc->fw_reporter)
		devlink_health_report(pdsc->fw_reporter, "FW down reported", pdsc);
	pdsc_notify(PDS_EVENT_RESET, &reset_event);

	pdsc_stop(pdsc);
	pdsc_teardown(pdsc, PDSC_TEARDOWN_RECOVERY);
}

void pdsc_fw_up(struct pdsc *pdsc)
{
	union pds_core_notifyq_comp reset_event = {
		.reset.ecode = cpu_to_le16(PDS_EVENT_RESET),
		.reset.state = 1,
	};
	int err;

	if (!test_bit(PDSC_S_FW_DEAD, &pdsc->state)) {
		dev_err(pdsc->dev, "%s: fw not dead\n", __func__);
		return;
	}

	if (pdsc->pdev->is_virtfn) {
		clear_bit(PDSC_S_FW_DEAD, &pdsc->state);
		return;
	}

	err = pdsc_setup(pdsc, PDSC_SETUP_RECOVERY);
	if (err)
		goto err_out;

	err = pdsc_start(pdsc);
	if (err)
		goto err_out;

	/* Notify clients of fw_up */
	pdsc->fw_recoveries++;
	if (pdsc->fw_reporter)
		devlink_health_reporter_state_update(pdsc->fw_reporter,
						     DEVLINK_HEALTH_REPORTER_STATE_HEALTHY);
	pdsc_notify(PDS_EVENT_RESET, &reset_event);

	return;

err_out:
	pdsc_teardown(pdsc, PDSC_TEARDOWN_RECOVERY);
}

static void pdsc_check_pci_health(struct pdsc *pdsc)
{
	u8 fw_status;

	/* some sort of teardown already in progress */
	if (!pdsc->info_regs)
		return;

	fw_status = ioread8(&pdsc->info_regs->fw_status);

	/* is PCI broken? */
	if (fw_status != PDS_RC_BAD_PCI)
		return;

	pci_reset_function(pdsc->pdev);
}

void pdsc_health_thread(struct work_struct *work)
{
	struct pdsc *pdsc = container_of(work, struct pdsc, health_work);
	unsigned long mask;
	bool healthy;

	mutex_lock(&pdsc->config_lock);

	/* Don't do a check when in a transition state */
	mask = BIT_ULL(PDSC_S_INITING_DRIVER) |
	       BIT_ULL(PDSC_S_STOPPING_DRIVER);
	if (pdsc->state & mask)
		goto out_unlock;

	healthy = pdsc_is_fw_good(pdsc);
	dev_dbg(pdsc->dev, "%s: health %d fw_status %#02x fw_heartbeat %d\n",
		__func__, healthy, pdsc->fw_status, pdsc->last_hb);

	if (test_bit(PDSC_S_FW_DEAD, &pdsc->state)) {
		if (healthy)
			pdsc_fw_up(pdsc);
	} else {
		if (!healthy)
			pdsc_fw_down(pdsc);
	}

	pdsc_check_pci_health(pdsc);

	pdsc->fw_generation = pdsc->fw_status & PDS_CORE_FW_STS_F_GENERATION;

out_unlock:
	mutex_unlock(&pdsc->config_lock);
}<|MERGE_RESOLUTION|>--- conflicted
+++ resolved
@@ -475,38 +475,16 @@
 		pdsc_devcmd_reset(pdsc);
 	if (pdsc->adminqcq.work.func)
 		cancel_work_sync(&pdsc->adminqcq.work);
-<<<<<<< HEAD
-	pdsc_qcq_free(pdsc, &pdsc->notifyqcq);
-	pdsc_qcq_free(pdsc, &pdsc->adminqcq);
-=======
 
 	pdsc_core_uninit(pdsc);
->>>>>>> c50bf762
 
 	if (removing) {
 		kfree(pdsc->viftype_status);
 		pdsc->viftype_status = NULL;
 	}
 
-<<<<<<< HEAD
-	if (pdsc->intr_info) {
-		for (i = 0; i < pdsc->nintrs; i++)
-			pdsc_intr_free(pdsc, i);
-
-		kfree(pdsc->intr_info);
-		pdsc->intr_info = NULL;
-		pdsc->nintrs = 0;
-	}
-
-	if (pdsc->kern_dbpage) {
-		iounmap(pdsc->kern_dbpage);
-		pdsc->kern_dbpage = NULL;
-	}
-=======
 	pdsc_dev_uninit(pdsc);
->>>>>>> c50bf762
-
-	pci_free_irq_vectors(pdsc->pdev);
+
 	set_bit(PDSC_S_FW_DEAD, &pdsc->state);
 }
 

--- conflicted
+++ resolved
@@ -469,19 +469,13 @@
 	mod_timer(&pdsc->wdtimer, jiffies + 1);
 }
 
-<<<<<<< HEAD
-void pdsc_reset_prepare(struct pci_dev *pdev)
-=======
 static void pdsc_reset_prepare(struct pci_dev *pdev)
->>>>>>> c50bf762
 {
 	struct pdsc *pdsc = pci_get_drvdata(pdev);
 
 	pdsc_stop_health_thread(pdsc);
 	pdsc_fw_down(pdsc);
 
-<<<<<<< HEAD
-=======
 	if (pdev->is_virtfn) {
 		struct pdsc *pf;
 
@@ -490,7 +484,6 @@
 			pdsc_auxbus_dev_del(pdsc, pf);
 	}
 
->>>>>>> c50bf762
 	pdsc_unmap_bars(pdsc);
 	pci_release_regions(pdev);
 	if (pci_is_enabled(pdev))
@@ -527,8 +520,6 @@
 
 	pdsc_fw_up(pdsc);
 	pdsc_restart_health_thread(pdsc);
-<<<<<<< HEAD
-=======
 
 	if (pdev->is_virtfn) {
 		struct pdsc *pf;
@@ -556,7 +547,6 @@
 
 	if (test_bit(PDSC_S_FW_DEAD, &pdsc->state))
 		pci_reset_function_locked(pdev);
->>>>>>> c50bf762
 }
 
 static const struct pci_error_handlers pdsc_err_handler = {

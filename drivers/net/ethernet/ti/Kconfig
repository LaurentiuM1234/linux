--- conflicted
+++ resolved
@@ -83,11 +83,7 @@
 	depends on ARCH_OMAP2PLUS || ARCH_KEYSTONE || COMPILE_TEST
 	depends on COMMON_CLK
 	depends on PTP_1588_CLOCK
-<<<<<<< HEAD
-	---help---
-=======
 	help
->>>>>>> 4775cbe7
 	  This driver supports the Common Platform Time Sync unit of
 	  the CPSW Ethernet Switch and Keystone 2 1g/10g Switch Subsystem.
 	  The unit can time stamp PTP UDP/IPv4 and Layer 2 packets, and the
@@ -137,11 +133,7 @@
 	depends on OF
 	depends on KEYSTONE_NAVIGATOR_DMA && KEYSTONE_NAVIGATOR_QMSS
 	depends on TI_CPTS || !TI_CPTS
-<<<<<<< HEAD
-	---help---
-=======
 	help
->>>>>>> 4775cbe7
 	  This driver supports TI's Keystone NETCP Core.
 
 	  To compile this driver as a module, choose M here: the module

--- conflicted
+++ resolved
@@ -571,15 +571,10 @@
 
 	if (ice_is_vf_disabled(vf)) {
 		vsi = ice_get_vf_vsi(vf);
-<<<<<<< HEAD
-		if (WARN_ON(!vsi))
-			return -EINVAL;
-=======
 		if (!vsi) {
 			dev_dbg(dev, "VF is already removed\n");
 			return -EINVAL;
 		}
->>>>>>> 0db78532
 		ice_vsi_stop_lan_tx_rings(vsi, ICE_NO_RESET, vf->vf_id);
 		ice_vsi_stop_all_rx_rings(vsi);
 		dev_dbg(dev, "VF is already disabled, there is no need for resetting it, telling VM, all is fine %d\n",

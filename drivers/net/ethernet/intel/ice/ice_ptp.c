--- conflicted
+++ resolved
@@ -3069,11 +3069,7 @@
 	switch (hw->phy_model) {
 	case ICE_PHY_E810:
 		return ice_ptp_init_tx_e810(pf, &ptp_port->tx);
-<<<<<<< HEAD
-	case ICE_PHY_E822:
-=======
 	case ICE_PHY_E82X:
->>>>>>> 87a58d91
 		kthread_init_delayed_work(&ptp_port->ov_work,
 					  ice_ptp_wait_for_offsets);
 

--- conflicted
+++ resolved
@@ -454,9 +454,6 @@
 void *ice_pkg_enum_section(struct ice_seg *ice_seg, struct ice_pkg_enum *state,
 			   u32 sect_type);
 
-<<<<<<< HEAD
-=======
 int ice_cfg_tx_topo(struct ice_hw *hw, u8 *buf, u32 len);
 
->>>>>>> 0c383648
 #endif
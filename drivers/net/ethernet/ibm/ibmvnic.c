--- conflicted
+++ resolved
@@ -2032,22 +2032,14 @@
 
 		} else {
 			rc = reset_tx_pools(adapter);
-<<<<<<< HEAD
-			if (rc)
-=======
 			if (rc) {
->>>>>>> a596569c
 				netdev_dbg(adapter->netdev, "reset tx pools failed (%d)\n",
 						rc);
 				goto out;
 			}
 
 			rc = reset_rx_pools(adapter);
-<<<<<<< HEAD
-			if (rc)
-=======
 			if (rc) {
->>>>>>> a596569c
 				netdev_dbg(adapter->netdev, "reset rx pools failed (%d)\n",
 						rc);
 				goto out;

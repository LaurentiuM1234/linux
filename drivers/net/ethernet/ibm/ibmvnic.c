--- conflicted
+++ resolved
@@ -5403,8 +5403,6 @@
 	unsigned long flags;
 
 	spin_lock_irqsave(&adapter->state_lock, flags);
-<<<<<<< HEAD
-=======
 
 	/* If ibmvnic_reset() is scheduling a reset, wait for it to
 	 * finish. Then, set the state to REMOVING to prevent it from
@@ -5414,7 +5412,6 @@
 	 * from the flush_work() below, can make progress.
 	 */
 	spin_lock_irqsave(&adapter->rwi_lock, flags);
->>>>>>> 04bd701d
 	adapter->state = VNIC_REMOVING;
 	spin_unlock_irqrestore(&adapter->rwi_lock, flags);
 

--- conflicted
+++ resolved
@@ -302,11 +302,7 @@
 	status = rd32(wx, TXGBE_CFG_PORT_ST);
 	up = !!(status & TXGBE_CFG_PORT_ST_LINK_UP);
 
-<<<<<<< HEAD
-	phylink_mac_change(wx->phylink, up);
-=======
 	phylink_pcs_change(&txgbe->xpcs->pcs, up);
->>>>>>> 0c383648
 
 	return IRQ_HANDLED;
 }

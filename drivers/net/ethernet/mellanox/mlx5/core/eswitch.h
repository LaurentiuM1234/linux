--- conflicted
+++ resolved
@@ -353,11 +353,7 @@
 		u32             large_group_num;
 	}  params;
 	struct blocking_notifier_head n_head;
-<<<<<<< HEAD
-	bool paired[MLX5_MAX_PORTS];
-=======
 	struct xarray paired;
->>>>>>> fbdf30bf
 };
 
 void esw_offloads_disable(struct mlx5_eswitch *esw);

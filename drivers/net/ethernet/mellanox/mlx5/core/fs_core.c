--- conflicted
+++ resolved
@@ -1036,7 +1036,6 @@
 	struct fs_node *prio_parent, *parent = NULL, *child, *node;
 	struct mlx5_flow_table *prev_ft;
 	int err = 0;
-<<<<<<< HEAD
 
 	prio_parent = find_prio_chains_parent(&prio->node, &child);
 
@@ -1044,15 +1043,6 @@
 	if (prio_parent && !list_is_first(&child->list, &prio_parent->children))
 		return 0;
 
-=======
-
-	prio_parent = find_prio_chains_parent(&prio->node, &child);
-
-	/* return directly if not under the first sub ns of prio_chains prio */
-	if (prio_parent && !list_is_first(&child->list, &prio_parent->children))
-		return 0;
-
->>>>>>> aad2c2fb
 	prev_ft = find_prev_chained_ft(&prio->node);
 	while (prev_ft) {
 		struct fs_prio *prev_prio;

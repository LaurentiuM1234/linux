/*
 * Copyright (c) 2016, Mellanox Technologies. All rights reserved.
 *
 * This software is available to you under a choice of one of two
 * licenses.  You may choose to be licensed under the terms of the GNU
 * General Public License (GPL) Version 2, available from the file
 * COPYING in the main directory of this source tree, or the
 * OpenIB.org BSD license below:
 *
 *     Redistribution and use in source and binary forms, with or
 *     without modification, are permitted provided that the following
 *     conditions are met:
 *
 *      - Redistributions of source code must retain the above
 *        copyright notice, this list of conditions and the following
 *        disclaimer.
 *
 *      - Redistributions in binary form must reproduce the above
 *        copyright notice, this list of conditions and the following
 *        disclaimer in the documentation and/or other materials
 *        provided with the distribution.
 *
 * THE SOFTWARE IS PROVIDED "AS IS", WITHOUT WARRANTY OF ANY KIND,
 * EXPRESS OR IMPLIED, INCLUDING BUT NOT LIMITED TO THE WARRANTIES OF
 * MERCHANTABILITY, FITNESS FOR A PARTICULAR PURPOSE AND
 * NONINFRINGEMENT. IN NO EVENT SHALL THE AUTHORS OR COPYRIGHT HOLDERS
 * BE LIABLE FOR ANY CLAIM, DAMAGES OR OTHER LIABILITY, WHETHER IN AN
 * ACTION OF CONTRACT, TORT OR OTHERWISE, ARISING FROM, OUT OF OR IN
 * CONNECTION WITH THE SOFTWARE OR THE USE OR OTHER DEALINGS IN THE
 * SOFTWARE.
 */

#include <net/flow_dissector.h>
#include <net/sch_generic.h>
#include <net/pkt_cls.h>
#include <net/tc_act/tc_gact.h>
#include <net/tc_act/tc_skbedit.h>
#include <linux/mlx5/fs.h>
#include <linux/mlx5/device.h>
#include <linux/rhashtable.h>
#include <linux/refcount.h>
#include <linux/completion.h>
#include <net/tc_act/tc_mirred.h>
#include <net/tc_act/tc_vlan.h>
#include <net/tc_act/tc_tunnel_key.h>
#include <net/tc_act/tc_pedit.h>
#include <net/tc_act/tc_csum.h>
#include <net/arp.h>
#include <net/ipv6_stubs.h>
#include "en.h"
#include "en_rep.h"
#include "en_tc.h"
#include "eswitch.h"
#include "fs_core.h"
#include "en/port.h"
#include "en/tc_tun.h"
#include "lib/devcom.h"
#include "lib/geneve.h"
#include "diag/en_tc_tracepoint.h"

struct mlx5_nic_flow_attr {
	u32 action;
	u32 flow_tag;
	struct mlx5_modify_hdr *modify_hdr;
	u32 hairpin_tirn;
	u8 match_level;
	struct mlx5_flow_table	*hairpin_ft;
	struct mlx5_fc		*counter;
};

#define MLX5E_TC_FLOW_BASE (MLX5E_TC_FLAG_LAST_EXPORTED_BIT + 1)

enum {
	MLX5E_TC_FLOW_FLAG_INGRESS	= MLX5E_TC_FLAG_INGRESS_BIT,
	MLX5E_TC_FLOW_FLAG_EGRESS	= MLX5E_TC_FLAG_EGRESS_BIT,
	MLX5E_TC_FLOW_FLAG_ESWITCH	= MLX5E_TC_FLAG_ESW_OFFLOAD_BIT,
	MLX5E_TC_FLOW_FLAG_NIC		= MLX5E_TC_FLAG_NIC_OFFLOAD_BIT,
	MLX5E_TC_FLOW_FLAG_OFFLOADED	= MLX5E_TC_FLOW_BASE,
	MLX5E_TC_FLOW_FLAG_HAIRPIN	= MLX5E_TC_FLOW_BASE + 1,
	MLX5E_TC_FLOW_FLAG_HAIRPIN_RSS	= MLX5E_TC_FLOW_BASE + 2,
	MLX5E_TC_FLOW_FLAG_SLOW		= MLX5E_TC_FLOW_BASE + 3,
	MLX5E_TC_FLOW_FLAG_DUP		= MLX5E_TC_FLOW_BASE + 4,
	MLX5E_TC_FLOW_FLAG_NOT_READY	= MLX5E_TC_FLOW_BASE + 5,
	MLX5E_TC_FLOW_FLAG_DELETED	= MLX5E_TC_FLOW_BASE + 6,
};

#define MLX5E_TC_MAX_SPLITS 1

/* Helper struct for accessing a struct containing list_head array.
 * Containing struct
 *   |- Helper array
 *      [0] Helper item 0
 *          |- list_head item 0
 *          |- index (0)
 *      [1] Helper item 1
 *          |- list_head item 1
 *          |- index (1)
 * To access the containing struct from one of the list_head items:
 * 1. Get the helper item from the list_head item using
 *    helper item =
 *        container_of(list_head item, helper struct type, list_head field)
 * 2. Get the contining struct from the helper item and its index in the array:
 *    containing struct =
 *        container_of(helper item, containing struct type, helper field[index])
 */
struct encap_flow_item {
	struct mlx5e_encap_entry *e; /* attached encap instance */
	struct list_head list;
	int index;
};

struct mlx5e_tc_flow {
	struct rhash_head	node;
	struct mlx5e_priv	*priv;
	u64			cookie;
	unsigned long		flags;
	struct mlx5_flow_handle *rule[MLX5E_TC_MAX_SPLITS + 1];
	/* Flow can be associated with multiple encap IDs.
	 * The number of encaps is bounded by the number of supported
	 * destinations.
	 */
	struct encap_flow_item encaps[MLX5_MAX_FLOW_FWD_VPORTS];
	struct mlx5e_tc_flow    *peer_flow;
	struct mlx5e_mod_hdr_entry *mh; /* attached mod header instance */
	struct list_head	mod_hdr; /* flows sharing the same mod hdr ID */
	struct mlx5e_hairpin_entry *hpe; /* attached hairpin instance */
	struct list_head	hairpin; /* flows sharing the same hairpin */
	struct list_head	peer;    /* flows with peer flow */
	struct list_head	unready; /* flows not ready to be offloaded (e.g due to missing route) */
	int			tmp_efi_index;
	struct list_head	tmp_list; /* temporary flow list used by neigh update */
	refcount_t		refcnt;
	struct rcu_head		rcu_head;
	struct completion	init_done;
	union {
		struct mlx5_esw_flow_attr esw_attr[0];
		struct mlx5_nic_flow_attr nic_attr[0];
	};
};

struct mlx5e_tc_flow_parse_attr {
	const struct ip_tunnel_info *tun_info[MLX5_MAX_FLOW_FWD_VPORTS];
	struct net_device *filter_dev;
	struct mlx5_flow_spec spec;
	int num_mod_hdr_actions;
	int max_mod_hdr_actions;
	void *mod_hdr_actions;
	int mirred_ifindex[MLX5_MAX_FLOW_FWD_VPORTS];
};

#define MLX5E_TC_TABLE_NUM_GROUPS 4
#define MLX5E_TC_TABLE_MAX_GROUP_SIZE BIT(16)

struct mlx5e_hairpin {
	struct mlx5_hairpin *pair;

	struct mlx5_core_dev *func_mdev;
	struct mlx5e_priv *func_priv;
	u32 tdn;
	u32 tirn;

	int num_channels;
	struct mlx5e_rqt indir_rqt;
	u32 indir_tirn[MLX5E_NUM_INDIR_TIRS];
	struct mlx5e_ttc_table ttc;
};

struct mlx5e_hairpin_entry {
	/* a node of a hash table which keeps all the  hairpin entries */
	struct hlist_node hairpin_hlist;

	/* protects flows list */
	spinlock_t flows_lock;
	/* flows sharing the same hairpin */
	struct list_head flows;
	/* hpe's that were not fully initialized when dead peer update event
	 * function traversed them.
	 */
	struct list_head dead_peer_wait_list;

	u16 peer_vhca_id;
	u8 prio;
	struct mlx5e_hairpin *hp;
	refcount_t refcnt;
	struct completion res_ready;
};

struct mod_hdr_key {
	int num_actions;
	void *actions;
};

struct mlx5e_mod_hdr_entry {
	/* a node of a hash table which keeps all the mod_hdr entries */
	struct hlist_node mod_hdr_hlist;

	/* protects flows list */
	spinlock_t flows_lock;
	/* flows sharing the same mod_hdr entry */
	struct list_head flows;

	struct mod_hdr_key key;

	struct mlx5_modify_hdr *modify_hdr;

	refcount_t refcnt;
	struct completion res_ready;
	int compl_result;
};

#define MLX5_MH_ACT_SZ MLX5_UN_SZ_BYTES(set_action_in_add_action_in_auto)

static void mlx5e_tc_del_flow(struct mlx5e_priv *priv,
			      struct mlx5e_tc_flow *flow);

static struct mlx5e_tc_flow *mlx5e_flow_get(struct mlx5e_tc_flow *flow)
{
	if (!flow || !refcount_inc_not_zero(&flow->refcnt))
		return ERR_PTR(-EINVAL);
	return flow;
}

static void mlx5e_flow_put(struct mlx5e_priv *priv,
			   struct mlx5e_tc_flow *flow)
{
	if (refcount_dec_and_test(&flow->refcnt)) {
		mlx5e_tc_del_flow(priv, flow);
		kfree_rcu(flow, rcu_head);
	}
}

static void __flow_flag_set(struct mlx5e_tc_flow *flow, unsigned long flag)
{
	/* Complete all memory stores before setting bit. */
	smp_mb__before_atomic();
	set_bit(flag, &flow->flags);
}

#define flow_flag_set(flow, flag) __flow_flag_set(flow, MLX5E_TC_FLOW_FLAG_##flag)

static bool __flow_flag_test_and_set(struct mlx5e_tc_flow *flow,
				     unsigned long flag)
{
	/* test_and_set_bit() provides all necessary barriers */
	return test_and_set_bit(flag, &flow->flags);
}

#define flow_flag_test_and_set(flow, flag)			\
	__flow_flag_test_and_set(flow,				\
				 MLX5E_TC_FLOW_FLAG_##flag)

static void __flow_flag_clear(struct mlx5e_tc_flow *flow, unsigned long flag)
{
	/* Complete all memory stores before clearing bit. */
	smp_mb__before_atomic();
	clear_bit(flag, &flow->flags);
}

#define flow_flag_clear(flow, flag) __flow_flag_clear(flow, \
						      MLX5E_TC_FLOW_FLAG_##flag)

static bool __flow_flag_test(struct mlx5e_tc_flow *flow, unsigned long flag)
{
	bool ret = test_bit(flag, &flow->flags);

	/* Read fields of flow structure only after checking flags. */
	smp_mb__after_atomic();
	return ret;
}

#define flow_flag_test(flow, flag) __flow_flag_test(flow, \
						    MLX5E_TC_FLOW_FLAG_##flag)

static bool mlx5e_is_eswitch_flow(struct mlx5e_tc_flow *flow)
{
	return flow_flag_test(flow, ESWITCH);
}

static bool mlx5e_is_offloaded_flow(struct mlx5e_tc_flow *flow)
{
	return flow_flag_test(flow, OFFLOADED);
}

static inline u32 hash_mod_hdr_info(struct mod_hdr_key *key)
{
	return jhash(key->actions,
		     key->num_actions * MLX5_MH_ACT_SZ, 0);
}

static inline int cmp_mod_hdr_info(struct mod_hdr_key *a,
				   struct mod_hdr_key *b)
{
	if (a->num_actions != b->num_actions)
		return 1;

	return memcmp(a->actions, b->actions, a->num_actions * MLX5_MH_ACT_SZ);
}

static struct mod_hdr_tbl *
get_mod_hdr_table(struct mlx5e_priv *priv, int namespace)
{
	struct mlx5_eswitch *esw = priv->mdev->priv.eswitch;

	return namespace == MLX5_FLOW_NAMESPACE_FDB ? &esw->offloads.mod_hdr :
		&priv->fs.tc.mod_hdr;
}

static struct mlx5e_mod_hdr_entry *
mlx5e_mod_hdr_get(struct mod_hdr_tbl *tbl, struct mod_hdr_key *key, u32 hash_key)
{
	struct mlx5e_mod_hdr_entry *mh, *found = NULL;

	hash_for_each_possible(tbl->hlist, mh, mod_hdr_hlist, hash_key) {
		if (!cmp_mod_hdr_info(&mh->key, key)) {
			refcount_inc(&mh->refcnt);
			found = mh;
			break;
		}
	}

	return found;
}

static void mlx5e_mod_hdr_put(struct mlx5e_priv *priv,
			      struct mlx5e_mod_hdr_entry *mh,
			      int namespace)
{
	struct mod_hdr_tbl *tbl = get_mod_hdr_table(priv, namespace);

	if (!refcount_dec_and_mutex_lock(&mh->refcnt, &tbl->lock))
		return;
	hash_del(&mh->mod_hdr_hlist);
	mutex_unlock(&tbl->lock);

	WARN_ON(!list_empty(&mh->flows));
	if (mh->compl_result > 0)
		mlx5_modify_header_dealloc(priv->mdev, mh->modify_hdr);

	kfree(mh);
}

static int get_flow_name_space(struct mlx5e_tc_flow *flow)
{
	return mlx5e_is_eswitch_flow(flow) ?
		MLX5_FLOW_NAMESPACE_FDB : MLX5_FLOW_NAMESPACE_KERNEL;
}
static int mlx5e_attach_mod_hdr(struct mlx5e_priv *priv,
				struct mlx5e_tc_flow *flow,
				struct mlx5e_tc_flow_parse_attr *parse_attr)
{
	int num_actions, actions_size, namespace, err;
	struct mlx5e_mod_hdr_entry *mh;
	struct mod_hdr_tbl *tbl;
	struct mod_hdr_key key;
	u32 hash_key;

	num_actions  = parse_attr->num_mod_hdr_actions;
	actions_size = MLX5_MH_ACT_SZ * num_actions;

	key.actions = parse_attr->mod_hdr_actions;
	key.num_actions = num_actions;

	hash_key = hash_mod_hdr_info(&key);

	namespace = get_flow_name_space(flow);
	tbl = get_mod_hdr_table(priv, namespace);

	mutex_lock(&tbl->lock);
	mh = mlx5e_mod_hdr_get(tbl, &key, hash_key);
	if (mh) {
		mutex_unlock(&tbl->lock);
		wait_for_completion(&mh->res_ready);

		if (mh->compl_result < 0) {
			err = -EREMOTEIO;
			goto attach_header_err;
		}
		goto attach_flow;
	}

	mh = kzalloc(sizeof(*mh) + actions_size, GFP_KERNEL);
	if (!mh) {
		mutex_unlock(&tbl->lock);
		return -ENOMEM;
	}

	mh->key.actions = (void *)mh + sizeof(*mh);
	memcpy(mh->key.actions, key.actions, actions_size);
	mh->key.num_actions = num_actions;
	spin_lock_init(&mh->flows_lock);
	INIT_LIST_HEAD(&mh->flows);
	refcount_set(&mh->refcnt, 1);
	init_completion(&mh->res_ready);

	hash_add(tbl->hlist, &mh->mod_hdr_hlist, hash_key);
	mutex_unlock(&tbl->lock);

	mh->modify_hdr = mlx5_modify_header_alloc(priv->mdev, namespace,
						  mh->key.num_actions,
						  mh->key.actions);
	if (IS_ERR(mh->modify_hdr)) {
		err = PTR_ERR(mh->modify_hdr);
		mh->compl_result = err;
		goto alloc_header_err;
	}
	mh->compl_result = 1;
	complete_all(&mh->res_ready);

attach_flow:
	flow->mh = mh;
	spin_lock(&mh->flows_lock);
	list_add(&flow->mod_hdr, &mh->flows);
	spin_unlock(&mh->flows_lock);
	if (mlx5e_is_eswitch_flow(flow))
		flow->esw_attr->modify_hdr = mh->modify_hdr;
	else
		flow->nic_attr->modify_hdr = mh->modify_hdr;

	return 0;

alloc_header_err:
	complete_all(&mh->res_ready);
attach_header_err:
	mlx5e_mod_hdr_put(priv, mh, namespace);
	return err;
}

static void mlx5e_detach_mod_hdr(struct mlx5e_priv *priv,
				 struct mlx5e_tc_flow *flow)
{
	/* flow wasn't fully initialized */
	if (!flow->mh)
		return;

	spin_lock(&flow->mh->flows_lock);
	list_del(&flow->mod_hdr);
	spin_unlock(&flow->mh->flows_lock);

	mlx5e_mod_hdr_put(priv, flow->mh, get_flow_name_space(flow));
	flow->mh = NULL;
}

static
struct mlx5_core_dev *mlx5e_hairpin_get_mdev(struct net *net, int ifindex)
{
	struct net_device *netdev;
	struct mlx5e_priv *priv;

	netdev = __dev_get_by_index(net, ifindex);
	priv = netdev_priv(netdev);
	return priv->mdev;
}

static int mlx5e_hairpin_create_transport(struct mlx5e_hairpin *hp)
{
	u32 in[MLX5_ST_SZ_DW(create_tir_in)] = {0};
	void *tirc;
	int err;

	err = mlx5_core_alloc_transport_domain(hp->func_mdev, &hp->tdn);
	if (err)
		goto alloc_tdn_err;

	tirc = MLX5_ADDR_OF(create_tir_in, in, ctx);

	MLX5_SET(tirc, tirc, disp_type, MLX5_TIRC_DISP_TYPE_DIRECT);
	MLX5_SET(tirc, tirc, inline_rqn, hp->pair->rqn[0]);
	MLX5_SET(tirc, tirc, transport_domain, hp->tdn);

	err = mlx5_core_create_tir(hp->func_mdev, in, MLX5_ST_SZ_BYTES(create_tir_in), &hp->tirn);
	if (err)
		goto create_tir_err;

	return 0;

create_tir_err:
	mlx5_core_dealloc_transport_domain(hp->func_mdev, hp->tdn);
alloc_tdn_err:
	return err;
}

static void mlx5e_hairpin_destroy_transport(struct mlx5e_hairpin *hp)
{
	mlx5_core_destroy_tir(hp->func_mdev, hp->tirn);
	mlx5_core_dealloc_transport_domain(hp->func_mdev, hp->tdn);
}

static void mlx5e_hairpin_fill_rqt_rqns(struct mlx5e_hairpin *hp, void *rqtc)
{
	u32 indirection_rqt[MLX5E_INDIR_RQT_SIZE], rqn;
	struct mlx5e_priv *priv = hp->func_priv;
	int i, ix, sz = MLX5E_INDIR_RQT_SIZE;

	mlx5e_build_default_indir_rqt(indirection_rqt, sz,
				      hp->num_channels);

	for (i = 0; i < sz; i++) {
		ix = i;
		if (priv->rss_params.hfunc == ETH_RSS_HASH_XOR)
			ix = mlx5e_bits_invert(i, ilog2(sz));
		ix = indirection_rqt[ix];
		rqn = hp->pair->rqn[ix];
		MLX5_SET(rqtc, rqtc, rq_num[i], rqn);
	}
}

static int mlx5e_hairpin_create_indirect_rqt(struct mlx5e_hairpin *hp)
{
	int inlen, err, sz = MLX5E_INDIR_RQT_SIZE;
	struct mlx5e_priv *priv = hp->func_priv;
	struct mlx5_core_dev *mdev = priv->mdev;
	void *rqtc;
	u32 *in;

	inlen = MLX5_ST_SZ_BYTES(create_rqt_in) + sizeof(u32) * sz;
	in = kvzalloc(inlen, GFP_KERNEL);
	if (!in)
		return -ENOMEM;

	rqtc = MLX5_ADDR_OF(create_rqt_in, in, rqt_context);

	MLX5_SET(rqtc, rqtc, rqt_actual_size, sz);
	MLX5_SET(rqtc, rqtc, rqt_max_size, sz);

	mlx5e_hairpin_fill_rqt_rqns(hp, rqtc);

	err = mlx5_core_create_rqt(mdev, in, inlen, &hp->indir_rqt.rqtn);
	if (!err)
		hp->indir_rqt.enabled = true;

	kvfree(in);
	return err;
}

static int mlx5e_hairpin_create_indirect_tirs(struct mlx5e_hairpin *hp)
{
	struct mlx5e_priv *priv = hp->func_priv;
	u32 in[MLX5_ST_SZ_DW(create_tir_in)];
	int tt, i, err;
	void *tirc;

	for (tt = 0; tt < MLX5E_NUM_INDIR_TIRS; tt++) {
		struct mlx5e_tirc_config ttconfig = mlx5e_tirc_get_default_config(tt);

		memset(in, 0, MLX5_ST_SZ_BYTES(create_tir_in));
		tirc = MLX5_ADDR_OF(create_tir_in, in, ctx);

		MLX5_SET(tirc, tirc, transport_domain, hp->tdn);
		MLX5_SET(tirc, tirc, disp_type, MLX5_TIRC_DISP_TYPE_INDIRECT);
		MLX5_SET(tirc, tirc, indirect_table, hp->indir_rqt.rqtn);
		mlx5e_build_indir_tir_ctx_hash(&priv->rss_params, &ttconfig, tirc, false);

		err = mlx5_core_create_tir(hp->func_mdev, in,
					   MLX5_ST_SZ_BYTES(create_tir_in), &hp->indir_tirn[tt]);
		if (err) {
			mlx5_core_warn(hp->func_mdev, "create indirect tirs failed, %d\n", err);
			goto err_destroy_tirs;
		}
	}
	return 0;

err_destroy_tirs:
	for (i = 0; i < tt; i++)
		mlx5_core_destroy_tir(hp->func_mdev, hp->indir_tirn[i]);
	return err;
}

static void mlx5e_hairpin_destroy_indirect_tirs(struct mlx5e_hairpin *hp)
{
	int tt;

	for (tt = 0; tt < MLX5E_NUM_INDIR_TIRS; tt++)
		mlx5_core_destroy_tir(hp->func_mdev, hp->indir_tirn[tt]);
}

static void mlx5e_hairpin_set_ttc_params(struct mlx5e_hairpin *hp,
					 struct ttc_params *ttc_params)
{
	struct mlx5_flow_table_attr *ft_attr = &ttc_params->ft_attr;
	int tt;

	memset(ttc_params, 0, sizeof(*ttc_params));

	ttc_params->any_tt_tirn = hp->tirn;

	for (tt = 0; tt < MLX5E_NUM_INDIR_TIRS; tt++)
		ttc_params->indir_tirn[tt] = hp->indir_tirn[tt];

	ft_attr->max_fte = MLX5E_NUM_TT;
	ft_attr->level = MLX5E_TC_TTC_FT_LEVEL;
	ft_attr->prio = MLX5E_TC_PRIO;
}

static int mlx5e_hairpin_rss_init(struct mlx5e_hairpin *hp)
{
	struct mlx5e_priv *priv = hp->func_priv;
	struct ttc_params ttc_params;
	int err;

	err = mlx5e_hairpin_create_indirect_rqt(hp);
	if (err)
		return err;

	err = mlx5e_hairpin_create_indirect_tirs(hp);
	if (err)
		goto err_create_indirect_tirs;

	mlx5e_hairpin_set_ttc_params(hp, &ttc_params);
	err = mlx5e_create_ttc_table(priv, &ttc_params, &hp->ttc);
	if (err)
		goto err_create_ttc_table;

	netdev_dbg(priv->netdev, "add hairpin: using %d channels rss ttc table id %x\n",
		   hp->num_channels, hp->ttc.ft.t->id);

	return 0;

err_create_ttc_table:
	mlx5e_hairpin_destroy_indirect_tirs(hp);
err_create_indirect_tirs:
	mlx5e_destroy_rqt(priv, &hp->indir_rqt);

	return err;
}

static void mlx5e_hairpin_rss_cleanup(struct mlx5e_hairpin *hp)
{
	struct mlx5e_priv *priv = hp->func_priv;

	mlx5e_destroy_ttc_table(priv, &hp->ttc);
	mlx5e_hairpin_destroy_indirect_tirs(hp);
	mlx5e_destroy_rqt(priv, &hp->indir_rqt);
}

static struct mlx5e_hairpin *
mlx5e_hairpin_create(struct mlx5e_priv *priv, struct mlx5_hairpin_params *params,
		     int peer_ifindex)
{
	struct mlx5_core_dev *func_mdev, *peer_mdev;
	struct mlx5e_hairpin *hp;
	struct mlx5_hairpin *pair;
	int err;

	hp = kzalloc(sizeof(*hp), GFP_KERNEL);
	if (!hp)
		return ERR_PTR(-ENOMEM);

	func_mdev = priv->mdev;
	peer_mdev = mlx5e_hairpin_get_mdev(dev_net(priv->netdev), peer_ifindex);

	pair = mlx5_core_hairpin_create(func_mdev, peer_mdev, params);
	if (IS_ERR(pair)) {
		err = PTR_ERR(pair);
		goto create_pair_err;
	}
	hp->pair = pair;
	hp->func_mdev = func_mdev;
	hp->func_priv = priv;
	hp->num_channels = params->num_channels;

	err = mlx5e_hairpin_create_transport(hp);
	if (err)
		goto create_transport_err;

	if (hp->num_channels > 1) {
		err = mlx5e_hairpin_rss_init(hp);
		if (err)
			goto rss_init_err;
	}

	return hp;

rss_init_err:
	mlx5e_hairpin_destroy_transport(hp);
create_transport_err:
	mlx5_core_hairpin_destroy(hp->pair);
create_pair_err:
	kfree(hp);
	return ERR_PTR(err);
}

static void mlx5e_hairpin_destroy(struct mlx5e_hairpin *hp)
{
	if (hp->num_channels > 1)
		mlx5e_hairpin_rss_cleanup(hp);
	mlx5e_hairpin_destroy_transport(hp);
	mlx5_core_hairpin_destroy(hp->pair);
	kvfree(hp);
}

static inline u32 hash_hairpin_info(u16 peer_vhca_id, u8 prio)
{
	return (peer_vhca_id << 16 | prio);
}

static struct mlx5e_hairpin_entry *mlx5e_hairpin_get(struct mlx5e_priv *priv,
						     u16 peer_vhca_id, u8 prio)
{
	struct mlx5e_hairpin_entry *hpe;
	u32 hash_key = hash_hairpin_info(peer_vhca_id, prio);

	hash_for_each_possible(priv->fs.tc.hairpin_tbl, hpe,
			       hairpin_hlist, hash_key) {
		if (hpe->peer_vhca_id == peer_vhca_id && hpe->prio == prio) {
			refcount_inc(&hpe->refcnt);
			return hpe;
		}
	}

	return NULL;
}

static void mlx5e_hairpin_put(struct mlx5e_priv *priv,
			      struct mlx5e_hairpin_entry *hpe)
{
	/* no more hairpin flows for us, release the hairpin pair */
	if (!refcount_dec_and_mutex_lock(&hpe->refcnt, &priv->fs.tc.hairpin_tbl_lock))
		return;
	hash_del(&hpe->hairpin_hlist);
	mutex_unlock(&priv->fs.tc.hairpin_tbl_lock);

	if (!IS_ERR_OR_NULL(hpe->hp)) {
		netdev_dbg(priv->netdev, "del hairpin: peer %s\n",
			   dev_name(hpe->hp->pair->peer_mdev->device));

		mlx5e_hairpin_destroy(hpe->hp);
	}

	WARN_ON(!list_empty(&hpe->flows));
	kfree(hpe);
}

#define UNKNOWN_MATCH_PRIO 8

static int mlx5e_hairpin_get_prio(struct mlx5e_priv *priv,
				  struct mlx5_flow_spec *spec, u8 *match_prio,
				  struct netlink_ext_ack *extack)
{
	void *headers_c, *headers_v;
	u8 prio_val, prio_mask = 0;
	bool vlan_present;

#ifdef CONFIG_MLX5_CORE_EN_DCB
	if (priv->dcbx_dp.trust_state != MLX5_QPTS_TRUST_PCP) {
		NL_SET_ERR_MSG_MOD(extack,
				   "only PCP trust state supported for hairpin");
		return -EOPNOTSUPP;
	}
#endif
	headers_c = MLX5_ADDR_OF(fte_match_param, spec->match_criteria, outer_headers);
	headers_v = MLX5_ADDR_OF(fte_match_param, spec->match_value, outer_headers);

	vlan_present = MLX5_GET(fte_match_set_lyr_2_4, headers_v, cvlan_tag);
	if (vlan_present) {
		prio_mask = MLX5_GET(fte_match_set_lyr_2_4, headers_c, first_prio);
		prio_val = MLX5_GET(fte_match_set_lyr_2_4, headers_v, first_prio);
	}

	if (!vlan_present || !prio_mask) {
		prio_val = UNKNOWN_MATCH_PRIO;
	} else if (prio_mask != 0x7) {
		NL_SET_ERR_MSG_MOD(extack,
				   "masked priority match not supported for hairpin");
		return -EOPNOTSUPP;
	}

	*match_prio = prio_val;
	return 0;
}

static int mlx5e_hairpin_flow_add(struct mlx5e_priv *priv,
				  struct mlx5e_tc_flow *flow,
				  struct mlx5e_tc_flow_parse_attr *parse_attr,
				  struct netlink_ext_ack *extack)
{
	int peer_ifindex = parse_attr->mirred_ifindex[0];
	struct mlx5_hairpin_params params;
	struct mlx5_core_dev *peer_mdev;
	struct mlx5e_hairpin_entry *hpe;
	struct mlx5e_hairpin *hp;
	u64 link_speed64;
	u32 link_speed;
	u8 match_prio;
	u16 peer_id;
	int err;

	peer_mdev = mlx5e_hairpin_get_mdev(dev_net(priv->netdev), peer_ifindex);
	if (!MLX5_CAP_GEN(priv->mdev, hairpin) || !MLX5_CAP_GEN(peer_mdev, hairpin)) {
		NL_SET_ERR_MSG_MOD(extack, "hairpin is not supported");
		return -EOPNOTSUPP;
	}

	peer_id = MLX5_CAP_GEN(peer_mdev, vhca_id);
	err = mlx5e_hairpin_get_prio(priv, &parse_attr->spec, &match_prio,
				     extack);
	if (err)
		return err;

	mutex_lock(&priv->fs.tc.hairpin_tbl_lock);
	hpe = mlx5e_hairpin_get(priv, peer_id, match_prio);
	if (hpe) {
		mutex_unlock(&priv->fs.tc.hairpin_tbl_lock);
		wait_for_completion(&hpe->res_ready);

		if (IS_ERR(hpe->hp)) {
			err = -EREMOTEIO;
			goto out_err;
		}
		goto attach_flow;
	}

	hpe = kzalloc(sizeof(*hpe), GFP_KERNEL);
	if (!hpe) {
		mutex_unlock(&priv->fs.tc.hairpin_tbl_lock);
		return -ENOMEM;
	}

	spin_lock_init(&hpe->flows_lock);
	INIT_LIST_HEAD(&hpe->flows);
	INIT_LIST_HEAD(&hpe->dead_peer_wait_list);
	hpe->peer_vhca_id = peer_id;
	hpe->prio = match_prio;
	refcount_set(&hpe->refcnt, 1);
	init_completion(&hpe->res_ready);

	hash_add(priv->fs.tc.hairpin_tbl, &hpe->hairpin_hlist,
		 hash_hairpin_info(peer_id, match_prio));
	mutex_unlock(&priv->fs.tc.hairpin_tbl_lock);

	params.log_data_size = 15;
	params.log_data_size = min_t(u8, params.log_data_size,
				     MLX5_CAP_GEN(priv->mdev, log_max_hairpin_wq_data_sz));
	params.log_data_size = max_t(u8, params.log_data_size,
				     MLX5_CAP_GEN(priv->mdev, log_min_hairpin_wq_data_sz));

	params.log_num_packets = params.log_data_size -
				 MLX5_MPWRQ_MIN_LOG_STRIDE_SZ(priv->mdev);
	params.log_num_packets = min_t(u8, params.log_num_packets,
				       MLX5_CAP_GEN(priv->mdev, log_max_hairpin_num_packets));

	params.q_counter = priv->q_counter;
	/* set hairpin pair per each 50Gbs share of the link */
	mlx5e_port_max_linkspeed(priv->mdev, &link_speed);
	link_speed = max_t(u32, link_speed, 50000);
	link_speed64 = link_speed;
	do_div(link_speed64, 50000);
	params.num_channels = link_speed64;

	hp = mlx5e_hairpin_create(priv, &params, peer_ifindex);
	hpe->hp = hp;
	complete_all(&hpe->res_ready);
	if (IS_ERR(hp)) {
		err = PTR_ERR(hp);
		goto out_err;
	}

	netdev_dbg(priv->netdev, "add hairpin: tirn %x rqn %x peer %s sqn %x prio %d (log) data %d packets %d\n",
		   hp->tirn, hp->pair->rqn[0],
		   dev_name(hp->pair->peer_mdev->device),
		   hp->pair->sqn[0], match_prio, params.log_data_size, params.log_num_packets);

attach_flow:
	if (hpe->hp->num_channels > 1) {
		flow_flag_set(flow, HAIRPIN_RSS);
		flow->nic_attr->hairpin_ft = hpe->hp->ttc.ft.t;
	} else {
		flow->nic_attr->hairpin_tirn = hpe->hp->tirn;
	}

	flow->hpe = hpe;
	spin_lock(&hpe->flows_lock);
	list_add(&flow->hairpin, &hpe->flows);
	spin_unlock(&hpe->flows_lock);

	return 0;

out_err:
	mlx5e_hairpin_put(priv, hpe);
	return err;
}

static void mlx5e_hairpin_flow_del(struct mlx5e_priv *priv,
				   struct mlx5e_tc_flow *flow)
{
	/* flow wasn't fully initialized */
	if (!flow->hpe)
		return;

	spin_lock(&flow->hpe->flows_lock);
	list_del(&flow->hairpin);
	spin_unlock(&flow->hpe->flows_lock);

	mlx5e_hairpin_put(priv, flow->hpe);
	flow->hpe = NULL;
}

static int
mlx5e_tc_add_nic_flow(struct mlx5e_priv *priv,
		      struct mlx5e_tc_flow_parse_attr *parse_attr,
		      struct mlx5e_tc_flow *flow,
		      struct netlink_ext_ack *extack)
{
	struct mlx5_flow_context *flow_context = &parse_attr->spec.flow_context;
	struct mlx5_nic_flow_attr *attr = flow->nic_attr;
	struct mlx5_core_dev *dev = priv->mdev;
	struct mlx5_flow_destination dest[2] = {};
	struct mlx5_flow_act flow_act = {
		.action = attr->action,
		.flags    = FLOW_ACT_NO_APPEND,
	};
	struct mlx5_fc *counter = NULL;
	int err, dest_ix = 0;

	flow_context->flags |= FLOW_CONTEXT_HAS_TAG;
	flow_context->flow_tag = attr->flow_tag;

	if (flow_flag_test(flow, HAIRPIN)) {
		err = mlx5e_hairpin_flow_add(priv, flow, parse_attr, extack);
		if (err)
			return err;

		if (flow_flag_test(flow, HAIRPIN_RSS)) {
			dest[dest_ix].type = MLX5_FLOW_DESTINATION_TYPE_FLOW_TABLE;
			dest[dest_ix].ft = attr->hairpin_ft;
		} else {
			dest[dest_ix].type = MLX5_FLOW_DESTINATION_TYPE_TIR;
			dest[dest_ix].tir_num = attr->hairpin_tirn;
		}
		dest_ix++;
	} else if (attr->action & MLX5_FLOW_CONTEXT_ACTION_FWD_DEST) {
		dest[dest_ix].type = MLX5_FLOW_DESTINATION_TYPE_FLOW_TABLE;
		dest[dest_ix].ft = priv->fs.vlan.ft.t;
		dest_ix++;
	}

	if (attr->action & MLX5_FLOW_CONTEXT_ACTION_COUNT) {
		counter = mlx5_fc_create(dev, true);
		if (IS_ERR(counter))
			return PTR_ERR(counter);

		dest[dest_ix].type = MLX5_FLOW_DESTINATION_TYPE_COUNTER;
		dest[dest_ix].counter_id = mlx5_fc_id(counter);
		dest_ix++;
		attr->counter = counter;
	}

	if (attr->action & MLX5_FLOW_CONTEXT_ACTION_MOD_HDR) {
		err = mlx5e_attach_mod_hdr(priv, flow, parse_attr);
		flow_act.modify_hdr = attr->modify_hdr;
		kfree(parse_attr->mod_hdr_actions);
		if (err)
			return err;
	}

	mutex_lock(&priv->fs.tc.t_lock);
	if (IS_ERR_OR_NULL(priv->fs.tc.t)) {
		int tc_grp_size, tc_tbl_size;
		u32 max_flow_counter;

		max_flow_counter = (MLX5_CAP_GEN(dev, max_flow_counter_31_16) << 16) |
				    MLX5_CAP_GEN(dev, max_flow_counter_15_0);

		tc_grp_size = min_t(int, max_flow_counter, MLX5E_TC_TABLE_MAX_GROUP_SIZE);

		tc_tbl_size = min_t(int, tc_grp_size * MLX5E_TC_TABLE_NUM_GROUPS,
				    BIT(MLX5_CAP_FLOWTABLE_NIC_RX(dev, log_max_ft_size)));

		priv->fs.tc.t =
			mlx5_create_auto_grouped_flow_table(priv->fs.ns,
							    MLX5E_TC_PRIO,
							    tc_tbl_size,
							    MLX5E_TC_TABLE_NUM_GROUPS,
							    MLX5E_TC_FT_LEVEL, 0);
		if (IS_ERR(priv->fs.tc.t)) {
			mutex_unlock(&priv->fs.tc.t_lock);
			NL_SET_ERR_MSG_MOD(extack,
					   "Failed to create tc offload table\n");
			netdev_err(priv->netdev,
				   "Failed to create tc offload table\n");
			return PTR_ERR(priv->fs.tc.t);
		}
	}

	if (attr->match_level != MLX5_MATCH_NONE)
		parse_attr->spec.match_criteria_enable |= MLX5_MATCH_OUTER_HEADERS;

	flow->rule[0] = mlx5_add_flow_rules(priv->fs.tc.t, &parse_attr->spec,
					    &flow_act, dest, dest_ix);
	mutex_unlock(&priv->fs.tc.t_lock);

	return PTR_ERR_OR_ZERO(flow->rule[0]);
}

static void mlx5e_tc_del_nic_flow(struct mlx5e_priv *priv,
				  struct mlx5e_tc_flow *flow)
{
	struct mlx5_nic_flow_attr *attr = flow->nic_attr;
	struct mlx5_fc *counter = NULL;

	counter = attr->counter;
	if (!IS_ERR_OR_NULL(flow->rule[0]))
		mlx5_del_flow_rules(flow->rule[0]);
	mlx5_fc_destroy(priv->mdev, counter);

	mutex_lock(&priv->fs.tc.t_lock);
	if (!mlx5e_tc_num_filters(priv, MLX5_TC_FLAG(NIC_OFFLOAD)) && priv->fs.tc.t) {
		mlx5_destroy_flow_table(priv->fs.tc.t);
		priv->fs.tc.t = NULL;
	}
	mutex_unlock(&priv->fs.tc.t_lock);

	if (attr->action & MLX5_FLOW_CONTEXT_ACTION_MOD_HDR)
		mlx5e_detach_mod_hdr(priv, flow);

	if (flow_flag_test(flow, HAIRPIN))
		mlx5e_hairpin_flow_del(priv, flow);
}

static void mlx5e_detach_encap(struct mlx5e_priv *priv,
			       struct mlx5e_tc_flow *flow, int out_index);

static int mlx5e_attach_encap(struct mlx5e_priv *priv,
			      struct mlx5e_tc_flow *flow,
			      struct net_device *mirred_dev,
			      int out_index,
			      struct netlink_ext_ack *extack,
			      struct net_device **encap_dev,
			      bool *encap_valid);

static struct mlx5_flow_handle *
mlx5e_tc_offload_fdb_rules(struct mlx5_eswitch *esw,
			   struct mlx5e_tc_flow *flow,
			   struct mlx5_flow_spec *spec,
			   struct mlx5_esw_flow_attr *attr)
{
	struct mlx5_flow_handle *rule;

	rule = mlx5_eswitch_add_offloaded_rule(esw, spec, attr);
	if (IS_ERR(rule))
		return rule;

	if (attr->split_count) {
		flow->rule[1] = mlx5_eswitch_add_fwd_rule(esw, spec, attr);
		if (IS_ERR(flow->rule[1])) {
			mlx5_eswitch_del_offloaded_rule(esw, rule, attr);
			return flow->rule[1];
		}
	}

	return rule;
}

static void
mlx5e_tc_unoffload_fdb_rules(struct mlx5_eswitch *esw,
			     struct mlx5e_tc_flow *flow,
			   struct mlx5_esw_flow_attr *attr)
{
	flow_flag_clear(flow, OFFLOADED);

	if (attr->split_count)
		mlx5_eswitch_del_fwd_rule(esw, flow->rule[1], attr);

	mlx5_eswitch_del_offloaded_rule(esw, flow->rule[0], attr);
}

static struct mlx5_flow_handle *
mlx5e_tc_offload_to_slow_path(struct mlx5_eswitch *esw,
			      struct mlx5e_tc_flow *flow,
			      struct mlx5_flow_spec *spec,
			      struct mlx5_esw_flow_attr *slow_attr)
{
	struct mlx5_flow_handle *rule;

	memcpy(slow_attr, flow->esw_attr, sizeof(*slow_attr));
	slow_attr->action = MLX5_FLOW_CONTEXT_ACTION_FWD_DEST;
	slow_attr->split_count = 0;
	slow_attr->dest_chain = FDB_SLOW_PATH_CHAIN;

	rule = mlx5e_tc_offload_fdb_rules(esw, flow, spec, slow_attr);
	if (!IS_ERR(rule))
		flow_flag_set(flow, SLOW);

	return rule;
}

static void
mlx5e_tc_unoffload_from_slow_path(struct mlx5_eswitch *esw,
				  struct mlx5e_tc_flow *flow,
				  struct mlx5_esw_flow_attr *slow_attr)
{
	memcpy(slow_attr, flow->esw_attr, sizeof(*slow_attr));
	slow_attr->action = MLX5_FLOW_CONTEXT_ACTION_FWD_DEST;
	slow_attr->split_count = 0;
	slow_attr->dest_chain = FDB_SLOW_PATH_CHAIN;
	mlx5e_tc_unoffload_fdb_rules(esw, flow, slow_attr);
	flow_flag_clear(flow, SLOW);
}

/* Caller must obtain uplink_priv->unready_flows_lock mutex before calling this
 * function.
 */
static void unready_flow_add(struct mlx5e_tc_flow *flow,
			     struct list_head *unready_flows)
{
	flow_flag_set(flow, NOT_READY);
	list_add_tail(&flow->unready, unready_flows);
}

/* Caller must obtain uplink_priv->unready_flows_lock mutex before calling this
 * function.
 */
static void unready_flow_del(struct mlx5e_tc_flow *flow)
{
	list_del(&flow->unready);
	flow_flag_clear(flow, NOT_READY);
}

static void add_unready_flow(struct mlx5e_tc_flow *flow)
{
	struct mlx5_rep_uplink_priv *uplink_priv;
	struct mlx5e_rep_priv *rpriv;
	struct mlx5_eswitch *esw;

	esw = flow->priv->mdev->priv.eswitch;
	rpriv = mlx5_eswitch_get_uplink_priv(esw, REP_ETH);
	uplink_priv = &rpriv->uplink_priv;

	mutex_lock(&uplink_priv->unready_flows_lock);
	unready_flow_add(flow, &uplink_priv->unready_flows);
	mutex_unlock(&uplink_priv->unready_flows_lock);
}

static void remove_unready_flow(struct mlx5e_tc_flow *flow)
{
	struct mlx5_rep_uplink_priv *uplink_priv;
	struct mlx5e_rep_priv *rpriv;
	struct mlx5_eswitch *esw;

	esw = flow->priv->mdev->priv.eswitch;
	rpriv = mlx5_eswitch_get_uplink_priv(esw, REP_ETH);
	uplink_priv = &rpriv->uplink_priv;

	mutex_lock(&uplink_priv->unready_flows_lock);
	unready_flow_del(flow);
	mutex_unlock(&uplink_priv->unready_flows_lock);
}

static int
mlx5e_tc_add_fdb_flow(struct mlx5e_priv *priv,
		      struct mlx5e_tc_flow *flow,
		      struct netlink_ext_ack *extack)
{
	struct mlx5_eswitch *esw = priv->mdev->priv.eswitch;
	u32 max_chain = mlx5_eswitch_get_chain_range(esw);
	struct mlx5_esw_flow_attr *attr = flow->esw_attr;
	struct mlx5e_tc_flow_parse_attr *parse_attr = attr->parse_attr;
	u16 max_prio = mlx5_eswitch_get_prio_range(esw);
	struct net_device *out_dev, *encap_dev = NULL;
	struct mlx5_fc *counter = NULL;
	struct mlx5e_rep_priv *rpriv;
	struct mlx5e_priv *out_priv;
	bool encap_valid = true;
	int err = 0;
	int out_index;

	if (!mlx5_eswitch_prios_supported(esw) && attr->prio != 1) {
		NL_SET_ERR_MSG(extack, "E-switch priorities unsupported, upgrade FW");
		return -EOPNOTSUPP;
	}

	if (attr->chain > max_chain) {
		NL_SET_ERR_MSG(extack, "Requested chain is out of supported range");
		return -EOPNOTSUPP;
	}

	if (attr->prio > max_prio) {
		NL_SET_ERR_MSG(extack, "Requested priority is out of supported range");
		return -EOPNOTSUPP;
	}

	for (out_index = 0; out_index < MLX5_MAX_FLOW_FWD_VPORTS; out_index++) {
		int mirred_ifindex;

		if (!(attr->dests[out_index].flags & MLX5_ESW_DEST_ENCAP))
			continue;

		mirred_ifindex = parse_attr->mirred_ifindex[out_index];
		out_dev = __dev_get_by_index(dev_net(priv->netdev),
					     mirred_ifindex);
		err = mlx5e_attach_encap(priv, flow, out_dev, out_index,
					 extack, &encap_dev, &encap_valid);
		if (err)
			return err;

		out_priv = netdev_priv(encap_dev);
		rpriv = out_priv->ppriv;
		attr->dests[out_index].rep = rpriv->rep;
		attr->dests[out_index].mdev = out_priv->mdev;
	}

	err = mlx5_eswitch_add_vlan_action(esw, attr);
	if (err)
		return err;

	if (attr->action & MLX5_FLOW_CONTEXT_ACTION_MOD_HDR) {
		err = mlx5e_attach_mod_hdr(priv, flow, parse_attr);
		kfree(parse_attr->mod_hdr_actions);
		if (err)
			return err;
	}

	if (attr->action & MLX5_FLOW_CONTEXT_ACTION_COUNT) {
		counter = mlx5_fc_create(attr->counter_dev, true);
		if (IS_ERR(counter))
			return PTR_ERR(counter);

		attr->counter = counter;
	}

	/* we get here if one of the following takes place:
	 * (1) there's no error
	 * (2) there's an encap action and we don't have valid neigh
	 */
	if (!encap_valid) {
		/* continue with goto slow path rule instead */
		struct mlx5_esw_flow_attr slow_attr;

		flow->rule[0] = mlx5e_tc_offload_to_slow_path(esw, flow, &parse_attr->spec, &slow_attr);
	} else {
		flow->rule[0] = mlx5e_tc_offload_fdb_rules(esw, flow, &parse_attr->spec, attr);
	}

	if (IS_ERR(flow->rule[0]))
		return PTR_ERR(flow->rule[0]);
	else
		flow_flag_set(flow, OFFLOADED);

	return 0;
}

static bool mlx5_flow_has_geneve_opt(struct mlx5e_tc_flow *flow)
{
	struct mlx5_flow_spec *spec = &flow->esw_attr->parse_attr->spec;
	void *headers_v = MLX5_ADDR_OF(fte_match_param,
				       spec->match_value,
				       misc_parameters_3);
	u32 geneve_tlv_opt_0_data = MLX5_GET(fte_match_set_misc3,
					     headers_v,
					     geneve_tlv_option_0_data);

	return !!geneve_tlv_opt_0_data;
}

static void mlx5e_tc_del_fdb_flow(struct mlx5e_priv *priv,
				  struct mlx5e_tc_flow *flow)
{
	struct mlx5_eswitch *esw = priv->mdev->priv.eswitch;
	struct mlx5_esw_flow_attr *attr = flow->esw_attr;
	struct mlx5_esw_flow_attr slow_attr;
	int out_index;

	if (flow_flag_test(flow, NOT_READY)) {
		remove_unready_flow(flow);
		kvfree(attr->parse_attr);
		return;
	}

	if (mlx5e_is_offloaded_flow(flow)) {
		if (flow_flag_test(flow, SLOW))
			mlx5e_tc_unoffload_from_slow_path(esw, flow, &slow_attr);
		else
			mlx5e_tc_unoffload_fdb_rules(esw, flow, attr);
	}

	if (mlx5_flow_has_geneve_opt(flow))
		mlx5_geneve_tlv_option_del(priv->mdev->geneve);

	mlx5_eswitch_del_vlan_action(esw, attr);

	for (out_index = 0; out_index < MLX5_MAX_FLOW_FWD_VPORTS; out_index++)
		if (attr->dests[out_index].flags & MLX5_ESW_DEST_ENCAP)
			mlx5e_detach_encap(priv, flow, out_index);
	kvfree(attr->parse_attr);

	if (attr->action & MLX5_FLOW_CONTEXT_ACTION_MOD_HDR)
		mlx5e_detach_mod_hdr(priv, flow);

	if (attr->action & MLX5_FLOW_CONTEXT_ACTION_COUNT)
		mlx5_fc_destroy(attr->counter_dev, attr->counter);
}

void mlx5e_tc_encap_flows_add(struct mlx5e_priv *priv,
			      struct mlx5e_encap_entry *e,
			      struct list_head *flow_list)
{
	struct mlx5_eswitch *esw = priv->mdev->priv.eswitch;
	struct mlx5_esw_flow_attr slow_attr, *esw_attr;
	struct mlx5_flow_handle *rule;
	struct mlx5_flow_spec *spec;
	struct mlx5e_tc_flow *flow;
	int err;

	e->pkt_reformat = mlx5_packet_reformat_alloc(priv->mdev,
						     e->reformat_type,
						     e->encap_size, e->encap_header,
						     MLX5_FLOW_NAMESPACE_FDB);
	if (IS_ERR(e->pkt_reformat)) {
		mlx5_core_warn(priv->mdev, "Failed to offload cached encapsulation header, %lu\n",
			       PTR_ERR(e->pkt_reformat));
		return;
	}
	e->flags |= MLX5_ENCAP_ENTRY_VALID;
	mlx5e_rep_queue_neigh_stats_work(priv);

	list_for_each_entry(flow, flow_list, tmp_list) {
		bool all_flow_encaps_valid = true;
		int i;

		if (!mlx5e_is_offloaded_flow(flow))
			continue;
		esw_attr = flow->esw_attr;
		spec = &esw_attr->parse_attr->spec;

		esw_attr->dests[flow->tmp_efi_index].pkt_reformat = e->pkt_reformat;
		esw_attr->dests[flow->tmp_efi_index].flags |= MLX5_ESW_DEST_ENCAP_VALID;
		/* Flow can be associated with multiple encap entries.
		 * Before offloading the flow verify that all of them have
		 * a valid neighbour.
		 */
		for (i = 0; i < MLX5_MAX_FLOW_FWD_VPORTS; i++) {
			if (!(esw_attr->dests[i].flags & MLX5_ESW_DEST_ENCAP))
				continue;
			if (!(esw_attr->dests[i].flags & MLX5_ESW_DEST_ENCAP_VALID)) {
				all_flow_encaps_valid = false;
				break;
			}
		}
		/* Do not offload flows with unresolved neighbors */
		if (!all_flow_encaps_valid)
			continue;
		/* update from slow path rule to encap rule */
		rule = mlx5e_tc_offload_fdb_rules(esw, flow, spec, esw_attr);
		if (IS_ERR(rule)) {
			err = PTR_ERR(rule);
			mlx5_core_warn(priv->mdev, "Failed to update cached encapsulation flow, %d\n",
				       err);
			continue;
		}

		mlx5e_tc_unoffload_from_slow_path(esw, flow, &slow_attr);
		flow->rule[0] = rule;
		/* was unset when slow path rule removed */
		flow_flag_set(flow, OFFLOADED);
	}
}

void mlx5e_tc_encap_flows_del(struct mlx5e_priv *priv,
			      struct mlx5e_encap_entry *e,
			      struct list_head *flow_list)
{
	struct mlx5_eswitch *esw = priv->mdev->priv.eswitch;
	struct mlx5_esw_flow_attr slow_attr;
	struct mlx5_flow_handle *rule;
	struct mlx5_flow_spec *spec;
	struct mlx5e_tc_flow *flow;
	int err;

	list_for_each_entry(flow, flow_list, tmp_list) {
		if (!mlx5e_is_offloaded_flow(flow))
			continue;
		spec = &flow->esw_attr->parse_attr->spec;

		/* update from encap rule to slow path rule */
		rule = mlx5e_tc_offload_to_slow_path(esw, flow, spec, &slow_attr);
		/* mark the flow's encap dest as non-valid */
		flow->esw_attr->dests[flow->tmp_efi_index].flags &= ~MLX5_ESW_DEST_ENCAP_VALID;

		if (IS_ERR(rule)) {
			err = PTR_ERR(rule);
			mlx5_core_warn(priv->mdev, "Failed to update slow path (encap) flow, %d\n",
				       err);
			continue;
		}

		mlx5e_tc_unoffload_fdb_rules(esw, flow, flow->esw_attr);
		flow->rule[0] = rule;
		/* was unset when fast path rule removed */
		flow_flag_set(flow, OFFLOADED);
	}

	/* we know that the encap is valid */
	e->flags &= ~MLX5_ENCAP_ENTRY_VALID;
	mlx5_packet_reformat_dealloc(priv->mdev, e->pkt_reformat);
}

static struct mlx5_fc *mlx5e_tc_get_counter(struct mlx5e_tc_flow *flow)
{
	if (mlx5e_is_eswitch_flow(flow))
		return flow->esw_attr->counter;
	else
		return flow->nic_attr->counter;
}

/* Takes reference to all flows attached to encap and adds the flows to
 * flow_list using 'tmp_list' list_head in mlx5e_tc_flow.
 */
void mlx5e_take_all_encap_flows(struct mlx5e_encap_entry *e, struct list_head *flow_list)
{
	struct encap_flow_item *efi;
	struct mlx5e_tc_flow *flow;

	list_for_each_entry(efi, &e->flows, list) {
		flow = container_of(efi, struct mlx5e_tc_flow, encaps[efi->index]);
		if (IS_ERR(mlx5e_flow_get(flow)))
			continue;
		wait_for_completion(&flow->init_done);

		flow->tmp_efi_index = efi->index;
		list_add(&flow->tmp_list, flow_list);
	}
}

/* Iterate over tmp_list of flows attached to flow_list head. */
void mlx5e_put_encap_flow_list(struct mlx5e_priv *priv, struct list_head *flow_list)
{
	struct mlx5e_tc_flow *flow, *tmp;

	list_for_each_entry_safe(flow, tmp, flow_list, tmp_list)
		mlx5e_flow_put(priv, flow);
}

static struct mlx5e_encap_entry *
mlx5e_get_next_valid_encap(struct mlx5e_neigh_hash_entry *nhe,
			   struct mlx5e_encap_entry *e)
{
	struct mlx5e_encap_entry *next = NULL;

retry:
	rcu_read_lock();

	/* find encap with non-zero reference counter value */
	for (next = e ?
		     list_next_or_null_rcu(&nhe->encap_list,
					   &e->encap_list,
					   struct mlx5e_encap_entry,
					   encap_list) :
		     list_first_or_null_rcu(&nhe->encap_list,
					    struct mlx5e_encap_entry,
					    encap_list);
	     next;
	     next = list_next_or_null_rcu(&nhe->encap_list,
					  &next->encap_list,
					  struct mlx5e_encap_entry,
					  encap_list))
		if (mlx5e_encap_take(next))
			break;

	rcu_read_unlock();

	/* release starting encap */
	if (e)
		mlx5e_encap_put(netdev_priv(e->out_dev), e);
	if (!next)
		return next;

	/* wait for encap to be fully initialized */
	wait_for_completion(&next->res_ready);
	/* continue searching if encap entry is not in valid state after completion */
	if (!(next->flags & MLX5_ENCAP_ENTRY_VALID)) {
		e = next;
		goto retry;
	}

	return next;
}

void mlx5e_tc_update_neigh_used_value(struct mlx5e_neigh_hash_entry *nhe)
{
	struct mlx5e_neigh *m_neigh = &nhe->m_neigh;
<<<<<<< HEAD
=======
	struct mlx5e_encap_entry *e = NULL;
>>>>>>> 3877dcd0
	struct mlx5e_tc_flow *flow;
	struct mlx5_fc *counter;
	struct neigh_table *tbl;
	bool neigh_used = false;
	struct neighbour *n;
	u64 lastuse;

	if (m_neigh->family == AF_INET)
		tbl = &arp_tbl;
#if IS_ENABLED(CONFIG_IPV6)
	else if (m_neigh->family == AF_INET6)
		tbl = ipv6_stub->nd_tbl;
#endif
	else
		return;

	/* mlx5e_get_next_valid_encap() releases previous encap before returning
	 * next one.
	 */
	while ((e = mlx5e_get_next_valid_encap(nhe, e)) != NULL) {
		struct mlx5e_priv *priv = netdev_priv(e->out_dev);
		struct encap_flow_item *efi, *tmp;
		struct mlx5_eswitch *esw;
		LIST_HEAD(flow_list);

		esw = priv->mdev->priv.eswitch;
		mutex_lock(&esw->offloads.encap_tbl_lock);
		list_for_each_entry_safe(efi, tmp, &e->flows, list) {
			flow = container_of(efi, struct mlx5e_tc_flow,
					    encaps[efi->index]);
			if (IS_ERR(mlx5e_flow_get(flow)))
				continue;
			list_add(&flow->tmp_list, &flow_list);

			if (mlx5e_is_offloaded_flow(flow)) {
				counter = mlx5e_tc_get_counter(flow);
				lastuse = mlx5_fc_query_lastuse(counter);
				if (time_after((unsigned long)lastuse, nhe->reported_lastuse)) {
					neigh_used = true;
					break;
				}
			}
		}
		mutex_unlock(&esw->offloads.encap_tbl_lock);

		mlx5e_put_encap_flow_list(priv, &flow_list);
		if (neigh_used) {
			/* release current encap before breaking the loop */
			mlx5e_encap_put(priv, e);
			break;
		}
	}

	trace_mlx5e_tc_update_neigh_used_value(nhe, neigh_used);

	if (neigh_used) {
		nhe->reported_lastuse = jiffies;

		/* find the relevant neigh according to the cached device and
		 * dst ip pair
		 */
		n = neigh_lookup(tbl, &m_neigh->dst_ip, m_neigh->dev);
		if (!n)
			return;

		neigh_event_send(n, NULL);
		neigh_release(n);
	}
}

static void mlx5e_encap_dealloc(struct mlx5e_priv *priv, struct mlx5e_encap_entry *e)
{
	WARN_ON(!list_empty(&e->flows));

	if (e->compl_result > 0) {
		mlx5e_rep_encap_entry_detach(netdev_priv(e->out_dev), e);

		if (e->flags & MLX5_ENCAP_ENTRY_VALID)
			mlx5_packet_reformat_dealloc(priv->mdev, e->pkt_reformat);
	}

	kfree(e->encap_header);
	kfree_rcu(e, rcu);
}

void mlx5e_encap_put(struct mlx5e_priv *priv, struct mlx5e_encap_entry *e)
{
	struct mlx5_eswitch *esw = priv->mdev->priv.eswitch;

	if (!refcount_dec_and_mutex_lock(&e->refcnt, &esw->offloads.encap_tbl_lock))
		return;
	hash_del_rcu(&e->encap_hlist);
	mutex_unlock(&esw->offloads.encap_tbl_lock);

	mlx5e_encap_dealloc(priv, e);
}

static void mlx5e_detach_encap(struct mlx5e_priv *priv,
			       struct mlx5e_tc_flow *flow, int out_index)
{
	struct mlx5e_encap_entry *e = flow->encaps[out_index].e;
	struct mlx5_eswitch *esw = priv->mdev->priv.eswitch;

	/* flow wasn't fully initialized */
	if (!e)
		return;

	mutex_lock(&esw->offloads.encap_tbl_lock);
	list_del(&flow->encaps[out_index].list);
	flow->encaps[out_index].e = NULL;
	if (!refcount_dec_and_test(&e->refcnt)) {
		mutex_unlock(&esw->offloads.encap_tbl_lock);
		return;
	}
	hash_del_rcu(&e->encap_hlist);
	mutex_unlock(&esw->offloads.encap_tbl_lock);

	mlx5e_encap_dealloc(priv, e);
}

static void __mlx5e_tc_del_fdb_peer_flow(struct mlx5e_tc_flow *flow)
{
	struct mlx5_eswitch *esw = flow->priv->mdev->priv.eswitch;

	if (!flow_flag_test(flow, ESWITCH) ||
	    !flow_flag_test(flow, DUP))
		return;

	mutex_lock(&esw->offloads.peer_mutex);
	list_del(&flow->peer);
	mutex_unlock(&esw->offloads.peer_mutex);

	flow_flag_clear(flow, DUP);

	mlx5e_tc_del_fdb_flow(flow->peer_flow->priv, flow->peer_flow);
	kvfree(flow->peer_flow);
	flow->peer_flow = NULL;
}

static void mlx5e_tc_del_fdb_peer_flow(struct mlx5e_tc_flow *flow)
{
	struct mlx5_core_dev *dev = flow->priv->mdev;
	struct mlx5_devcom *devcom = dev->priv.devcom;
	struct mlx5_eswitch *peer_esw;

	peer_esw = mlx5_devcom_get_peer_data(devcom, MLX5_DEVCOM_ESW_OFFLOADS);
	if (!peer_esw)
		return;

	__mlx5e_tc_del_fdb_peer_flow(flow);
	mlx5_devcom_release_peer_data(devcom, MLX5_DEVCOM_ESW_OFFLOADS);
}

static void mlx5e_tc_del_flow(struct mlx5e_priv *priv,
			      struct mlx5e_tc_flow *flow)
{
	if (mlx5e_is_eswitch_flow(flow)) {
		mlx5e_tc_del_fdb_peer_flow(flow);
		mlx5e_tc_del_fdb_flow(priv, flow);
	} else {
		mlx5e_tc_del_nic_flow(priv, flow);
	}
}


static int parse_tunnel_attr(struct mlx5e_priv *priv,
			     struct mlx5_flow_spec *spec,
			     struct flow_cls_offload *f,
			     struct net_device *filter_dev, u8 *match_level)
{
	struct netlink_ext_ack *extack = f->common.extack;
	void *headers_c = MLX5_ADDR_OF(fte_match_param, spec->match_criteria,
				       outer_headers);
	void *headers_v = MLX5_ADDR_OF(fte_match_param, spec->match_value,
				       outer_headers);
	struct flow_rule *rule = flow_cls_offload_flow_rule(f);
	int err;

	err = mlx5e_tc_tun_parse(filter_dev, priv, spec, f,
				 headers_c, headers_v, match_level);
	if (err) {
		NL_SET_ERR_MSG_MOD(extack,
				   "failed to parse tunnel attributes");
		return err;
	}

	if (flow_rule_match_key(rule, FLOW_DISSECTOR_KEY_ENC_CONTROL)) {
		struct flow_match_control match;
		u16 addr_type;

		flow_rule_match_enc_control(rule, &match);
		addr_type = match.key->addr_type;

		/* For tunnel addr_type used same key id`s as for non-tunnel */
		if (addr_type == FLOW_DISSECTOR_KEY_IPV4_ADDRS) {
			struct flow_match_ipv4_addrs match;

			flow_rule_match_enc_ipv4_addrs(rule, &match);
			MLX5_SET(fte_match_set_lyr_2_4, headers_c,
				 src_ipv4_src_ipv6.ipv4_layout.ipv4,
				 ntohl(match.mask->src));
			MLX5_SET(fte_match_set_lyr_2_4, headers_v,
				 src_ipv4_src_ipv6.ipv4_layout.ipv4,
				 ntohl(match.key->src));

			MLX5_SET(fte_match_set_lyr_2_4, headers_c,
				 dst_ipv4_dst_ipv6.ipv4_layout.ipv4,
				 ntohl(match.mask->dst));
			MLX5_SET(fte_match_set_lyr_2_4, headers_v,
				 dst_ipv4_dst_ipv6.ipv4_layout.ipv4,
				 ntohl(match.key->dst));

			MLX5_SET_TO_ONES(fte_match_set_lyr_2_4, headers_c,
					 ethertype);
			MLX5_SET(fte_match_set_lyr_2_4, headers_v, ethertype,
				 ETH_P_IP);
		} else if (addr_type == FLOW_DISSECTOR_KEY_IPV6_ADDRS) {
			struct flow_match_ipv6_addrs match;

			flow_rule_match_enc_ipv6_addrs(rule, &match);
			memcpy(MLX5_ADDR_OF(fte_match_set_lyr_2_4, headers_c,
					    src_ipv4_src_ipv6.ipv6_layout.ipv6),
			       &match.mask->src, MLX5_FLD_SZ_BYTES(ipv6_layout,
								   ipv6));
			memcpy(MLX5_ADDR_OF(fte_match_set_lyr_2_4, headers_v,
					    src_ipv4_src_ipv6.ipv6_layout.ipv6),
			       &match.key->src, MLX5_FLD_SZ_BYTES(ipv6_layout,
								  ipv6));

			memcpy(MLX5_ADDR_OF(fte_match_set_lyr_2_4, headers_c,
					    dst_ipv4_dst_ipv6.ipv6_layout.ipv6),
			       &match.mask->dst, MLX5_FLD_SZ_BYTES(ipv6_layout,
								   ipv6));
			memcpy(MLX5_ADDR_OF(fte_match_set_lyr_2_4, headers_v,
					    dst_ipv4_dst_ipv6.ipv6_layout.ipv6),
			       &match.key->dst, MLX5_FLD_SZ_BYTES(ipv6_layout,
								  ipv6));

			MLX5_SET_TO_ONES(fte_match_set_lyr_2_4, headers_c,
					 ethertype);
			MLX5_SET(fte_match_set_lyr_2_4, headers_v, ethertype,
				 ETH_P_IPV6);
		}
	}

	if (flow_rule_match_key(rule, FLOW_DISSECTOR_KEY_ENC_IP)) {
		struct flow_match_ip match;

		flow_rule_match_enc_ip(rule, &match);
		MLX5_SET(fte_match_set_lyr_2_4, headers_c, ip_ecn,
			 match.mask->tos & 0x3);
		MLX5_SET(fte_match_set_lyr_2_4, headers_v, ip_ecn,
			 match.key->tos & 0x3);

		MLX5_SET(fte_match_set_lyr_2_4, headers_c, ip_dscp,
			 match.mask->tos >> 2);
		MLX5_SET(fte_match_set_lyr_2_4, headers_v, ip_dscp,
			 match.key->tos  >> 2);

		MLX5_SET(fte_match_set_lyr_2_4, headers_c, ttl_hoplimit,
			 match.mask->ttl);
		MLX5_SET(fte_match_set_lyr_2_4, headers_v, ttl_hoplimit,
			 match.key->ttl);

		if (match.mask->ttl &&
		    !MLX5_CAP_ESW_FLOWTABLE_FDB
			(priv->mdev,
			 ft_field_support.outer_ipv4_ttl)) {
			NL_SET_ERR_MSG_MOD(extack,
					   "Matching on TTL is not supported");
			return -EOPNOTSUPP;
		}

	}

	/* Enforce DMAC when offloading incoming tunneled flows.
	 * Flow counters require a match on the DMAC.
	 */
	MLX5_SET_TO_ONES(fte_match_set_lyr_2_4, headers_c, dmac_47_16);
	MLX5_SET_TO_ONES(fte_match_set_lyr_2_4, headers_c, dmac_15_0);
	ether_addr_copy(MLX5_ADDR_OF(fte_match_set_lyr_2_4, headers_v,
				     dmac_47_16), priv->netdev->dev_addr);

	/* let software handle IP fragments */
	MLX5_SET(fte_match_set_lyr_2_4, headers_c, frag, 1);
	MLX5_SET(fte_match_set_lyr_2_4, headers_v, frag, 0);

	return 0;
}

static void *get_match_headers_criteria(u32 flags,
					struct mlx5_flow_spec *spec)
{
	return (flags & MLX5_FLOW_CONTEXT_ACTION_DECAP) ?
		MLX5_ADDR_OF(fte_match_param, spec->match_criteria,
			     inner_headers) :
		MLX5_ADDR_OF(fte_match_param, spec->match_criteria,
			     outer_headers);
}

static void *get_match_headers_value(u32 flags,
				     struct mlx5_flow_spec *spec)
{
	return (flags & MLX5_FLOW_CONTEXT_ACTION_DECAP) ?
		MLX5_ADDR_OF(fte_match_param, spec->match_value,
			     inner_headers) :
		MLX5_ADDR_OF(fte_match_param, spec->match_value,
			     outer_headers);
}

static int __parse_cls_flower(struct mlx5e_priv *priv,
			      struct mlx5_flow_spec *spec,
			      struct flow_cls_offload *f,
			      struct net_device *filter_dev,
			      u8 *inner_match_level, u8 *outer_match_level)
{
	struct netlink_ext_ack *extack = f->common.extack;
	void *headers_c = MLX5_ADDR_OF(fte_match_param, spec->match_criteria,
				       outer_headers);
	void *headers_v = MLX5_ADDR_OF(fte_match_param, spec->match_value,
				       outer_headers);
	void *misc_c = MLX5_ADDR_OF(fte_match_param, spec->match_criteria,
				    misc_parameters);
	void *misc_v = MLX5_ADDR_OF(fte_match_param, spec->match_value,
				    misc_parameters);
	struct flow_rule *rule = flow_cls_offload_flow_rule(f);
	struct flow_dissector *dissector = rule->match.dissector;
	u16 addr_type = 0;
	u8 ip_proto = 0;
	u8 *match_level;

	match_level = outer_match_level;

	if (dissector->used_keys &
	    ~(BIT(FLOW_DISSECTOR_KEY_META) |
	      BIT(FLOW_DISSECTOR_KEY_CONTROL) |
	      BIT(FLOW_DISSECTOR_KEY_BASIC) |
	      BIT(FLOW_DISSECTOR_KEY_ETH_ADDRS) |
	      BIT(FLOW_DISSECTOR_KEY_VLAN) |
	      BIT(FLOW_DISSECTOR_KEY_CVLAN) |
	      BIT(FLOW_DISSECTOR_KEY_IPV4_ADDRS) |
	      BIT(FLOW_DISSECTOR_KEY_IPV6_ADDRS) |
	      BIT(FLOW_DISSECTOR_KEY_PORTS) |
	      BIT(FLOW_DISSECTOR_KEY_ENC_KEYID) |
	      BIT(FLOW_DISSECTOR_KEY_ENC_IPV4_ADDRS) |
	      BIT(FLOW_DISSECTOR_KEY_ENC_IPV6_ADDRS) |
	      BIT(FLOW_DISSECTOR_KEY_ENC_PORTS)	|
	      BIT(FLOW_DISSECTOR_KEY_ENC_CONTROL) |
	      BIT(FLOW_DISSECTOR_KEY_TCP) |
	      BIT(FLOW_DISSECTOR_KEY_IP)  |
	      BIT(FLOW_DISSECTOR_KEY_ENC_IP) |
	      BIT(FLOW_DISSECTOR_KEY_ENC_OPTS))) {
		NL_SET_ERR_MSG_MOD(extack, "Unsupported key");
		netdev_warn(priv->netdev, "Unsupported key used: 0x%x\n",
			    dissector->used_keys);
		return -EOPNOTSUPP;
	}

	if (mlx5e_get_tc_tun(filter_dev)) {
		if (parse_tunnel_attr(priv, spec, f, filter_dev,
				      outer_match_level))
			return -EOPNOTSUPP;

		/* At this point, header pointers should point to the inner
		 * headers, outer header were already set by parse_tunnel_attr
		 */
		match_level = inner_match_level;
		headers_c = get_match_headers_criteria(MLX5_FLOW_CONTEXT_ACTION_DECAP,
						       spec);
		headers_v = get_match_headers_value(MLX5_FLOW_CONTEXT_ACTION_DECAP,
						    spec);
	}

	if (flow_rule_match_key(rule, FLOW_DISSECTOR_KEY_BASIC)) {
		struct flow_match_basic match;

		flow_rule_match_basic(rule, &match);
		MLX5_SET(fte_match_set_lyr_2_4, headers_c, ethertype,
			 ntohs(match.mask->n_proto));
		MLX5_SET(fte_match_set_lyr_2_4, headers_v, ethertype,
			 ntohs(match.key->n_proto));

		if (match.mask->n_proto)
			*match_level = MLX5_MATCH_L2;
	}
	if (flow_rule_match_key(rule, FLOW_DISSECTOR_KEY_VLAN) ||
	    is_vlan_dev(filter_dev)) {
		struct flow_dissector_key_vlan filter_dev_mask;
		struct flow_dissector_key_vlan filter_dev_key;
		struct flow_match_vlan match;

		if (is_vlan_dev(filter_dev)) {
			match.key = &filter_dev_key;
			match.key->vlan_id = vlan_dev_vlan_id(filter_dev);
			match.key->vlan_tpid = vlan_dev_vlan_proto(filter_dev);
			match.key->vlan_priority = 0;
			match.mask = &filter_dev_mask;
			memset(match.mask, 0xff, sizeof(*match.mask));
			match.mask->vlan_priority = 0;
		} else {
			flow_rule_match_vlan(rule, &match);
		}
		if (match.mask->vlan_id ||
		    match.mask->vlan_priority ||
		    match.mask->vlan_tpid) {
			if (match.key->vlan_tpid == htons(ETH_P_8021AD)) {
				MLX5_SET(fte_match_set_lyr_2_4, headers_c,
					 svlan_tag, 1);
				MLX5_SET(fte_match_set_lyr_2_4, headers_v,
					 svlan_tag, 1);
			} else {
				MLX5_SET(fte_match_set_lyr_2_4, headers_c,
					 cvlan_tag, 1);
				MLX5_SET(fte_match_set_lyr_2_4, headers_v,
					 cvlan_tag, 1);
			}

			MLX5_SET(fte_match_set_lyr_2_4, headers_c, first_vid,
				 match.mask->vlan_id);
			MLX5_SET(fte_match_set_lyr_2_4, headers_v, first_vid,
				 match.key->vlan_id);

			MLX5_SET(fte_match_set_lyr_2_4, headers_c, first_prio,
				 match.mask->vlan_priority);
			MLX5_SET(fte_match_set_lyr_2_4, headers_v, first_prio,
				 match.key->vlan_priority);

			*match_level = MLX5_MATCH_L2;
		}
	} else if (*match_level != MLX5_MATCH_NONE) {
		/* cvlan_tag enabled in match criteria and
		 * disabled in match value means both S & C tags
		 * don't exist (untagged of both)
		 */
		MLX5_SET(fte_match_set_lyr_2_4, headers_c, cvlan_tag, 1);
		*match_level = MLX5_MATCH_L2;
	}

	if (flow_rule_match_key(rule, FLOW_DISSECTOR_KEY_CVLAN)) {
		struct flow_match_vlan match;

		flow_rule_match_cvlan(rule, &match);
		if (match.mask->vlan_id ||
		    match.mask->vlan_priority ||
		    match.mask->vlan_tpid) {
			if (match.key->vlan_tpid == htons(ETH_P_8021AD)) {
				MLX5_SET(fte_match_set_misc, misc_c,
					 outer_second_svlan_tag, 1);
				MLX5_SET(fte_match_set_misc, misc_v,
					 outer_second_svlan_tag, 1);
			} else {
				MLX5_SET(fte_match_set_misc, misc_c,
					 outer_second_cvlan_tag, 1);
				MLX5_SET(fte_match_set_misc, misc_v,
					 outer_second_cvlan_tag, 1);
			}

			MLX5_SET(fte_match_set_misc, misc_c, outer_second_vid,
				 match.mask->vlan_id);
			MLX5_SET(fte_match_set_misc, misc_v, outer_second_vid,
				 match.key->vlan_id);
			MLX5_SET(fte_match_set_misc, misc_c, outer_second_prio,
				 match.mask->vlan_priority);
			MLX5_SET(fte_match_set_misc, misc_v, outer_second_prio,
				 match.key->vlan_priority);

			*match_level = MLX5_MATCH_L2;
		}
	}

	if (flow_rule_match_key(rule, FLOW_DISSECTOR_KEY_ETH_ADDRS)) {
		struct flow_match_eth_addrs match;

		flow_rule_match_eth_addrs(rule, &match);
		ether_addr_copy(MLX5_ADDR_OF(fte_match_set_lyr_2_4, headers_c,
					     dmac_47_16),
				match.mask->dst);
		ether_addr_copy(MLX5_ADDR_OF(fte_match_set_lyr_2_4, headers_v,
					     dmac_47_16),
				match.key->dst);

		ether_addr_copy(MLX5_ADDR_OF(fte_match_set_lyr_2_4, headers_c,
					     smac_47_16),
				match.mask->src);
		ether_addr_copy(MLX5_ADDR_OF(fte_match_set_lyr_2_4, headers_v,
					     smac_47_16),
				match.key->src);

		if (!is_zero_ether_addr(match.mask->src) ||
		    !is_zero_ether_addr(match.mask->dst))
			*match_level = MLX5_MATCH_L2;
	}

	if (flow_rule_match_key(rule, FLOW_DISSECTOR_KEY_CONTROL)) {
		struct flow_match_control match;

		flow_rule_match_control(rule, &match);
		addr_type = match.key->addr_type;

		/* the HW doesn't support frag first/later */
		if (match.mask->flags & FLOW_DIS_FIRST_FRAG)
			return -EOPNOTSUPP;

		if (match.mask->flags & FLOW_DIS_IS_FRAGMENT) {
			MLX5_SET(fte_match_set_lyr_2_4, headers_c, frag, 1);
			MLX5_SET(fte_match_set_lyr_2_4, headers_v, frag,
				 match.key->flags & FLOW_DIS_IS_FRAGMENT);

			/* the HW doesn't need L3 inline to match on frag=no */
			if (!(match.key->flags & FLOW_DIS_IS_FRAGMENT))
				*match_level = MLX5_MATCH_L2;
	/* ***  L2 attributes parsing up to here *** */
			else
				*match_level = MLX5_MATCH_L3;
		}
	}

	if (flow_rule_match_key(rule, FLOW_DISSECTOR_KEY_BASIC)) {
		struct flow_match_basic match;

		flow_rule_match_basic(rule, &match);
		ip_proto = match.key->ip_proto;

		MLX5_SET(fte_match_set_lyr_2_4, headers_c, ip_protocol,
			 match.mask->ip_proto);
		MLX5_SET(fte_match_set_lyr_2_4, headers_v, ip_protocol,
			 match.key->ip_proto);

		if (match.mask->ip_proto)
			*match_level = MLX5_MATCH_L3;
	}

	if (addr_type == FLOW_DISSECTOR_KEY_IPV4_ADDRS) {
		struct flow_match_ipv4_addrs match;

		flow_rule_match_ipv4_addrs(rule, &match);
		memcpy(MLX5_ADDR_OF(fte_match_set_lyr_2_4, headers_c,
				    src_ipv4_src_ipv6.ipv4_layout.ipv4),
		       &match.mask->src, sizeof(match.mask->src));
		memcpy(MLX5_ADDR_OF(fte_match_set_lyr_2_4, headers_v,
				    src_ipv4_src_ipv6.ipv4_layout.ipv4),
		       &match.key->src, sizeof(match.key->src));
		memcpy(MLX5_ADDR_OF(fte_match_set_lyr_2_4, headers_c,
				    dst_ipv4_dst_ipv6.ipv4_layout.ipv4),
		       &match.mask->dst, sizeof(match.mask->dst));
		memcpy(MLX5_ADDR_OF(fte_match_set_lyr_2_4, headers_v,
				    dst_ipv4_dst_ipv6.ipv4_layout.ipv4),
		       &match.key->dst, sizeof(match.key->dst));

		if (match.mask->src || match.mask->dst)
			*match_level = MLX5_MATCH_L3;
	}

	if (addr_type == FLOW_DISSECTOR_KEY_IPV6_ADDRS) {
		struct flow_match_ipv6_addrs match;

		flow_rule_match_ipv6_addrs(rule, &match);
		memcpy(MLX5_ADDR_OF(fte_match_set_lyr_2_4, headers_c,
				    src_ipv4_src_ipv6.ipv6_layout.ipv6),
		       &match.mask->src, sizeof(match.mask->src));
		memcpy(MLX5_ADDR_OF(fte_match_set_lyr_2_4, headers_v,
				    src_ipv4_src_ipv6.ipv6_layout.ipv6),
		       &match.key->src, sizeof(match.key->src));

		memcpy(MLX5_ADDR_OF(fte_match_set_lyr_2_4, headers_c,
				    dst_ipv4_dst_ipv6.ipv6_layout.ipv6),
		       &match.mask->dst, sizeof(match.mask->dst));
		memcpy(MLX5_ADDR_OF(fte_match_set_lyr_2_4, headers_v,
				    dst_ipv4_dst_ipv6.ipv6_layout.ipv6),
		       &match.key->dst, sizeof(match.key->dst));

		if (ipv6_addr_type(&match.mask->src) != IPV6_ADDR_ANY ||
		    ipv6_addr_type(&match.mask->dst) != IPV6_ADDR_ANY)
			*match_level = MLX5_MATCH_L3;
	}

	if (flow_rule_match_key(rule, FLOW_DISSECTOR_KEY_IP)) {
		struct flow_match_ip match;

		flow_rule_match_ip(rule, &match);
		MLX5_SET(fte_match_set_lyr_2_4, headers_c, ip_ecn,
			 match.mask->tos & 0x3);
		MLX5_SET(fte_match_set_lyr_2_4, headers_v, ip_ecn,
			 match.key->tos & 0x3);

		MLX5_SET(fte_match_set_lyr_2_4, headers_c, ip_dscp,
			 match.mask->tos >> 2);
		MLX5_SET(fte_match_set_lyr_2_4, headers_v, ip_dscp,
			 match.key->tos  >> 2);

		MLX5_SET(fte_match_set_lyr_2_4, headers_c, ttl_hoplimit,
			 match.mask->ttl);
		MLX5_SET(fte_match_set_lyr_2_4, headers_v, ttl_hoplimit,
			 match.key->ttl);

		if (match.mask->ttl &&
		    !MLX5_CAP_ESW_FLOWTABLE_FDB(priv->mdev,
						ft_field_support.outer_ipv4_ttl)) {
			NL_SET_ERR_MSG_MOD(extack,
					   "Matching on TTL is not supported");
			return -EOPNOTSUPP;
		}

		if (match.mask->tos || match.mask->ttl)
			*match_level = MLX5_MATCH_L3;
	}

	/* ***  L3 attributes parsing up to here *** */

	if (flow_rule_match_key(rule, FLOW_DISSECTOR_KEY_PORTS)) {
		struct flow_match_ports match;

		flow_rule_match_ports(rule, &match);
		switch (ip_proto) {
		case IPPROTO_TCP:
			MLX5_SET(fte_match_set_lyr_2_4, headers_c,
				 tcp_sport, ntohs(match.mask->src));
			MLX5_SET(fte_match_set_lyr_2_4, headers_v,
				 tcp_sport, ntohs(match.key->src));

			MLX5_SET(fte_match_set_lyr_2_4, headers_c,
				 tcp_dport, ntohs(match.mask->dst));
			MLX5_SET(fte_match_set_lyr_2_4, headers_v,
				 tcp_dport, ntohs(match.key->dst));
			break;

		case IPPROTO_UDP:
			MLX5_SET(fte_match_set_lyr_2_4, headers_c,
				 udp_sport, ntohs(match.mask->src));
			MLX5_SET(fte_match_set_lyr_2_4, headers_v,
				 udp_sport, ntohs(match.key->src));

			MLX5_SET(fte_match_set_lyr_2_4, headers_c,
				 udp_dport, ntohs(match.mask->dst));
			MLX5_SET(fte_match_set_lyr_2_4, headers_v,
				 udp_dport, ntohs(match.key->dst));
			break;
		default:
			NL_SET_ERR_MSG_MOD(extack,
					   "Only UDP and TCP transports are supported for L4 matching");
			netdev_err(priv->netdev,
				   "Only UDP and TCP transport are supported\n");
			return -EINVAL;
		}

		if (match.mask->src || match.mask->dst)
			*match_level = MLX5_MATCH_L4;
	}

	if (flow_rule_match_key(rule, FLOW_DISSECTOR_KEY_TCP)) {
		struct flow_match_tcp match;

		flow_rule_match_tcp(rule, &match);
		MLX5_SET(fte_match_set_lyr_2_4, headers_c, tcp_flags,
			 ntohs(match.mask->flags));
		MLX5_SET(fte_match_set_lyr_2_4, headers_v, tcp_flags,
			 ntohs(match.key->flags));

		if (match.mask->flags)
			*match_level = MLX5_MATCH_L4;
	}

	return 0;
}

static int parse_cls_flower(struct mlx5e_priv *priv,
			    struct mlx5e_tc_flow *flow,
			    struct mlx5_flow_spec *spec,
			    struct flow_cls_offload *f,
			    struct net_device *filter_dev)
{
	u8 inner_match_level, outer_match_level, non_tunnel_match_level;
	struct netlink_ext_ack *extack = f->common.extack;
	struct mlx5_core_dev *dev = priv->mdev;
	struct mlx5_eswitch *esw = dev->priv.eswitch;
	struct mlx5e_rep_priv *rpriv = priv->ppriv;
	struct mlx5_eswitch_rep *rep;
	bool is_eswitch_flow;
	int err;

	inner_match_level = MLX5_MATCH_NONE;
	outer_match_level = MLX5_MATCH_NONE;

	err = __parse_cls_flower(priv, spec, f, filter_dev, &inner_match_level,
				 &outer_match_level);
	non_tunnel_match_level = (inner_match_level == MLX5_MATCH_NONE) ?
				 outer_match_level : inner_match_level;

	is_eswitch_flow = mlx5e_is_eswitch_flow(flow);
	if (!err && is_eswitch_flow) {
		rep = rpriv->rep;
		if (rep->vport != MLX5_VPORT_UPLINK &&
		    (esw->offloads.inline_mode != MLX5_INLINE_MODE_NONE &&
		    esw->offloads.inline_mode < non_tunnel_match_level)) {
			NL_SET_ERR_MSG_MOD(extack,
					   "Flow is not offloaded due to min inline setting");
			netdev_warn(priv->netdev,
				    "Flow is not offloaded due to min inline setting, required %d actual %d\n",
				    non_tunnel_match_level, esw->offloads.inline_mode);
			return -EOPNOTSUPP;
		}
	}

<<<<<<< HEAD
	if (flow->flags & MLX5E_TC_FLOW_ESWITCH) {
=======
	if (is_eswitch_flow) {
>>>>>>> 3877dcd0
		flow->esw_attr->inner_match_level = inner_match_level;
		flow->esw_attr->outer_match_level = outer_match_level;
	} else {
		flow->nic_attr->match_level = non_tunnel_match_level;
	}

	return err;
}

struct pedit_headers {
	struct ethhdr  eth;
	struct vlan_hdr vlan;
	struct iphdr   ip4;
	struct ipv6hdr ip6;
	struct tcphdr  tcp;
	struct udphdr  udp;
};

struct pedit_headers_action {
	struct pedit_headers	vals;
	struct pedit_headers	masks;
	u32			pedits;
};

static int pedit_header_offsets[] = {
	[FLOW_ACT_MANGLE_HDR_TYPE_ETH] = offsetof(struct pedit_headers, eth),
	[FLOW_ACT_MANGLE_HDR_TYPE_IP4] = offsetof(struct pedit_headers, ip4),
	[FLOW_ACT_MANGLE_HDR_TYPE_IP6] = offsetof(struct pedit_headers, ip6),
	[FLOW_ACT_MANGLE_HDR_TYPE_TCP] = offsetof(struct pedit_headers, tcp),
	[FLOW_ACT_MANGLE_HDR_TYPE_UDP] = offsetof(struct pedit_headers, udp),
};

#define pedit_header(_ph, _htype) ((void *)(_ph) + pedit_header_offsets[_htype])

static int set_pedit_val(u8 hdr_type, u32 mask, u32 val, u32 offset,
			 struct pedit_headers_action *hdrs)
{
	u32 *curr_pmask, *curr_pval;

	curr_pmask = (u32 *)(pedit_header(&hdrs->masks, hdr_type) + offset);
	curr_pval  = (u32 *)(pedit_header(&hdrs->vals, hdr_type) + offset);

	if (*curr_pmask & mask)  /* disallow acting twice on the same location */
		goto out_err;

	*curr_pmask |= mask;
	*curr_pval  |= (val & mask);

	return 0;

out_err:
	return -EOPNOTSUPP;
}

struct mlx5_fields {
	u8  field;
	u8  size;
	u32 offset;
	u32 match_offset;
};

#define OFFLOAD(fw_field, size, field, off, match_field) \
		{MLX5_ACTION_IN_FIELD_OUT_ ## fw_field, size, \
		 offsetof(struct pedit_headers, field) + (off), \
		 MLX5_BYTE_OFF(fte_match_set_lyr_2_4, match_field)}

/* masked values are the same and there are no rewrites that do not have a
 * match.
 */
#define SAME_VAL_MASK(type, valp, maskp, matchvalp, matchmaskp) ({ \
	type matchmaskx = *(type *)(matchmaskp); \
	type matchvalx = *(type *)(matchvalp); \
	type maskx = *(type *)(maskp); \
	type valx = *(type *)(valp); \
	\
	(valx & maskx) == (matchvalx & matchmaskx) && !(maskx & (maskx ^ \
								 matchmaskx)); \
})

static bool cmp_val_mask(void *valp, void *maskp, void *matchvalp,
			 void *matchmaskp, int size)
{
	bool same = false;

	switch (size) {
	case sizeof(u8):
		same = SAME_VAL_MASK(u8, valp, maskp, matchvalp, matchmaskp);
		break;
	case sizeof(u16):
		same = SAME_VAL_MASK(u16, valp, maskp, matchvalp, matchmaskp);
		break;
	case sizeof(u32):
		same = SAME_VAL_MASK(u32, valp, maskp, matchvalp, matchmaskp);
		break;
	}

	return same;
}

static struct mlx5_fields fields[] = {
	OFFLOAD(DMAC_47_16, 4, eth.h_dest[0], 0, dmac_47_16),
	OFFLOAD(DMAC_15_0,  2, eth.h_dest[4], 0, dmac_15_0),
	OFFLOAD(SMAC_47_16, 4, eth.h_source[0], 0, smac_47_16),
	OFFLOAD(SMAC_15_0,  2, eth.h_source[4], 0, smac_15_0),
	OFFLOAD(ETHERTYPE,  2, eth.h_proto, 0, ethertype),
	OFFLOAD(FIRST_VID,  2, vlan.h_vlan_TCI, 0, first_vid),

	OFFLOAD(IP_TTL, 1, ip4.ttl,   0, ttl_hoplimit),
	OFFLOAD(SIPV4,  4, ip4.saddr, 0, src_ipv4_src_ipv6.ipv4_layout.ipv4),
	OFFLOAD(DIPV4,  4, ip4.daddr, 0, dst_ipv4_dst_ipv6.ipv4_layout.ipv4),

	OFFLOAD(SIPV6_127_96, 4, ip6.saddr.s6_addr32[0], 0,
		src_ipv4_src_ipv6.ipv6_layout.ipv6[0]),
	OFFLOAD(SIPV6_95_64,  4, ip6.saddr.s6_addr32[1], 0,
		src_ipv4_src_ipv6.ipv6_layout.ipv6[4]),
	OFFLOAD(SIPV6_63_32,  4, ip6.saddr.s6_addr32[2], 0,
		src_ipv4_src_ipv6.ipv6_layout.ipv6[8]),
	OFFLOAD(SIPV6_31_0,   4, ip6.saddr.s6_addr32[3], 0,
		src_ipv4_src_ipv6.ipv6_layout.ipv6[12]),
	OFFLOAD(DIPV6_127_96, 4, ip6.daddr.s6_addr32[0], 0,
		dst_ipv4_dst_ipv6.ipv6_layout.ipv6[0]),
	OFFLOAD(DIPV6_95_64,  4, ip6.daddr.s6_addr32[1], 0,
		dst_ipv4_dst_ipv6.ipv6_layout.ipv6[4]),
	OFFLOAD(DIPV6_63_32,  4, ip6.daddr.s6_addr32[2], 0,
		dst_ipv4_dst_ipv6.ipv6_layout.ipv6[8]),
	OFFLOAD(DIPV6_31_0,   4, ip6.daddr.s6_addr32[3], 0,
		dst_ipv4_dst_ipv6.ipv6_layout.ipv6[12]),
	OFFLOAD(IPV6_HOPLIMIT, 1, ip6.hop_limit, 0, ttl_hoplimit),

	OFFLOAD(TCP_SPORT, 2, tcp.source,  0, tcp_sport),
	OFFLOAD(TCP_DPORT, 2, tcp.dest,    0, tcp_dport),
	OFFLOAD(TCP_FLAGS, 1, tcp.ack_seq, 5, tcp_flags),

	OFFLOAD(UDP_SPORT, 2, udp.source, 0, udp_sport),
	OFFLOAD(UDP_DPORT, 2, udp.dest,   0, udp_dport),
};

/* On input attr->max_mod_hdr_actions tells how many HW actions can be parsed at
 * max from the SW pedit action. On success, attr->num_mod_hdr_actions
 * says how many HW actions were actually parsed.
 */
static int offload_pedit_fields(struct pedit_headers_action *hdrs,
				struct mlx5e_tc_flow_parse_attr *parse_attr,
				u32 *action_flags,
				struct netlink_ext_ack *extack)
{
	struct pedit_headers *set_masks, *add_masks, *set_vals, *add_vals;
	void *headers_c = get_match_headers_criteria(*action_flags,
						     &parse_attr->spec);
	void *headers_v = get_match_headers_value(*action_flags,
						  &parse_attr->spec);
	int i, action_size, nactions, max_actions, first, last, next_z;
	void *s_masks_p, *a_masks_p, *vals_p;
	struct mlx5_fields *f;
	u8 cmd, field_bsize;
	u32 s_mask, a_mask;
	unsigned long mask;
	__be32 mask_be32;
	__be16 mask_be16;
	void *action;

	set_masks = &hdrs[0].masks;
	add_masks = &hdrs[1].masks;
	set_vals = &hdrs[0].vals;
	add_vals = &hdrs[1].vals;

	action_size = MLX5_UN_SZ_BYTES(set_action_in_add_action_in_auto);
	action = parse_attr->mod_hdr_actions +
		 parse_attr->num_mod_hdr_actions * action_size;

	max_actions = parse_attr->max_mod_hdr_actions;
	nactions = parse_attr->num_mod_hdr_actions;

	for (i = 0; i < ARRAY_SIZE(fields); i++) {
		bool skip;

		f = &fields[i];
		/* avoid seeing bits set from previous iterations */
		s_mask = 0;
		a_mask = 0;

		s_masks_p = (void *)set_masks + f->offset;
		a_masks_p = (void *)add_masks + f->offset;

		memcpy(&s_mask, s_masks_p, f->size);
		memcpy(&a_mask, a_masks_p, f->size);

		if (!s_mask && !a_mask) /* nothing to offload here */
			continue;

		if (s_mask && a_mask) {
			NL_SET_ERR_MSG_MOD(extack,
					   "can't set and add to the same HW field");
			printk(KERN_WARNING "mlx5: can't set and add to the same HW field (%x)\n", f->field);
			return -EOPNOTSUPP;
		}

		if (nactions == max_actions) {
			NL_SET_ERR_MSG_MOD(extack,
					   "too many pedit actions, can't offload");
			printk(KERN_WARNING "mlx5: parsed %d pedit actions, can't do more\n", nactions);
			return -EOPNOTSUPP;
		}

		skip = false;
		if (s_mask) {
			void *match_mask = headers_c + f->match_offset;
			void *match_val = headers_v + f->match_offset;

			cmd  = MLX5_ACTION_TYPE_SET;
			mask = s_mask;
			vals_p = (void *)set_vals + f->offset;
			/* don't rewrite if we have a match on the same value */
			if (cmp_val_mask(vals_p, s_masks_p, match_val,
					 match_mask, f->size))
				skip = true;
			/* clear to denote we consumed this field */
			memset(s_masks_p, 0, f->size);
		} else {
			u32 zero = 0;

			cmd  = MLX5_ACTION_TYPE_ADD;
			mask = a_mask;
			vals_p = (void *)add_vals + f->offset;
			/* add 0 is no change */
			if (!memcmp(vals_p, &zero, f->size))
				skip = true;
			/* clear to denote we consumed this field */
			memset(a_masks_p, 0, f->size);
		}
		if (skip)
			continue;

		field_bsize = f->size * BITS_PER_BYTE;

		if (field_bsize == 32) {
			mask_be32 = *(__be32 *)&mask;
			mask = (__force unsigned long)cpu_to_le32(be32_to_cpu(mask_be32));
		} else if (field_bsize == 16) {
			mask_be16 = *(__be16 *)&mask;
			mask = (__force unsigned long)cpu_to_le16(be16_to_cpu(mask_be16));
		}

		first = find_first_bit(&mask, field_bsize);
		next_z = find_next_zero_bit(&mask, field_bsize, first);
		last  = find_last_bit(&mask, field_bsize);
		if (first < next_z && next_z < last) {
			NL_SET_ERR_MSG_MOD(extack,
					   "rewrite of few sub-fields isn't supported");
			printk(KERN_WARNING "mlx5: rewrite of few sub-fields (mask %lx) isn't offloaded\n",
			       mask);
			return -EOPNOTSUPP;
		}

		MLX5_SET(set_action_in, action, action_type, cmd);
		MLX5_SET(set_action_in, action, field, f->field);

		if (cmd == MLX5_ACTION_TYPE_SET) {
			MLX5_SET(set_action_in, action, offset, first);
			/* length is num of bits to be written, zero means length of 32 */
			MLX5_SET(set_action_in, action, length, (last - first + 1));
		}

		if (field_bsize == 32)
			MLX5_SET(set_action_in, action, data, ntohl(*(__be32 *)vals_p) >> first);
		else if (field_bsize == 16)
			MLX5_SET(set_action_in, action, data, ntohs(*(__be16 *)vals_p) >> first);
		else if (field_bsize == 8)
			MLX5_SET(set_action_in, action, data, *(u8 *)vals_p >> first);

		action += action_size;
		nactions++;
	}

	parse_attr->num_mod_hdr_actions = nactions;
	return 0;
}

static int mlx5e_flow_namespace_max_modify_action(struct mlx5_core_dev *mdev,
						  int namespace)
{
	if (namespace == MLX5_FLOW_NAMESPACE_FDB) /* FDB offloading */
		return MLX5_CAP_ESW_FLOWTABLE_FDB(mdev, max_modify_header_actions);
	else /* namespace is MLX5_FLOW_NAMESPACE_KERNEL - NIC offloading */
		return MLX5_CAP_FLOWTABLE_NIC_RX(mdev, max_modify_header_actions);
}

static int alloc_mod_hdr_actions(struct mlx5e_priv *priv,
				 struct pedit_headers_action *hdrs,
				 int namespace,
				 struct mlx5e_tc_flow_parse_attr *parse_attr)
{
	int nkeys, action_size, max_actions;

	nkeys = hdrs[TCA_PEDIT_KEY_EX_CMD_SET].pedits +
		hdrs[TCA_PEDIT_KEY_EX_CMD_ADD].pedits;
	action_size = MLX5_UN_SZ_BYTES(set_action_in_add_action_in_auto);

	max_actions = mlx5e_flow_namespace_max_modify_action(priv->mdev, namespace);
	/* can get up to crazingly 16 HW actions in 32 bits pedit SW key */
	max_actions = min(max_actions, nkeys * 16);

	parse_attr->mod_hdr_actions = kcalloc(max_actions, action_size, GFP_KERNEL);
	if (!parse_attr->mod_hdr_actions)
		return -ENOMEM;

	parse_attr->max_mod_hdr_actions = max_actions;
	return 0;
}

static const struct pedit_headers zero_masks = {};

static int parse_tc_pedit_action(struct mlx5e_priv *priv,
				 const struct flow_action_entry *act, int namespace,
				 struct mlx5e_tc_flow_parse_attr *parse_attr,
				 struct pedit_headers_action *hdrs,
				 struct netlink_ext_ack *extack)
{
	u8 cmd = (act->id == FLOW_ACTION_MANGLE) ? 0 : 1;
	int err = -EOPNOTSUPP;
	u32 mask, val, offset;
	u8 htype;

	htype = act->mangle.htype;
	err = -EOPNOTSUPP; /* can't be all optimistic */

	if (htype == FLOW_ACT_MANGLE_UNSPEC) {
		NL_SET_ERR_MSG_MOD(extack, "legacy pedit isn't offloaded");
		goto out_err;
	}

	if (!mlx5e_flow_namespace_max_modify_action(priv->mdev, namespace)) {
		NL_SET_ERR_MSG_MOD(extack,
				   "The pedit offload action is not supported");
		goto out_err;
	}

	mask = act->mangle.mask;
	val = act->mangle.val;
	offset = act->mangle.offset;

	err = set_pedit_val(htype, ~mask, val, offset, &hdrs[cmd]);
	if (err)
		goto out_err;

	hdrs[cmd].pedits++;

	return 0;
out_err:
	return err;
}

static int alloc_tc_pedit_action(struct mlx5e_priv *priv, int namespace,
				 struct mlx5e_tc_flow_parse_attr *parse_attr,
				 struct pedit_headers_action *hdrs,
				 u32 *action_flags,
				 struct netlink_ext_ack *extack)
{
	struct pedit_headers *cmd_masks;
	int err;
	u8 cmd;

	if (!parse_attr->mod_hdr_actions) {
		err = alloc_mod_hdr_actions(priv, hdrs, namespace, parse_attr);
		if (err)
			goto out_err;
	}

	err = offload_pedit_fields(hdrs, parse_attr, action_flags, extack);
	if (err < 0)
		goto out_dealloc_parsed_actions;

	for (cmd = 0; cmd < __PEDIT_CMD_MAX; cmd++) {
		cmd_masks = &hdrs[cmd].masks;
		if (memcmp(cmd_masks, &zero_masks, sizeof(zero_masks))) {
			NL_SET_ERR_MSG_MOD(extack,
					   "attempt to offload an unsupported field");
			netdev_warn(priv->netdev, "attempt to offload an unsupported field (cmd %d)\n", cmd);
			print_hex_dump(KERN_WARNING, "mask: ", DUMP_PREFIX_ADDRESS,
				       16, 1, cmd_masks, sizeof(zero_masks), true);
			err = -EOPNOTSUPP;
			goto out_dealloc_parsed_actions;
		}
	}

	return 0;

out_dealloc_parsed_actions:
	kfree(parse_attr->mod_hdr_actions);
out_err:
	return err;
}

static bool csum_offload_supported(struct mlx5e_priv *priv,
				   u32 action,
				   u32 update_flags,
				   struct netlink_ext_ack *extack)
{
	u32 prot_flags = TCA_CSUM_UPDATE_FLAG_IPV4HDR | TCA_CSUM_UPDATE_FLAG_TCP |
			 TCA_CSUM_UPDATE_FLAG_UDP;

	/*  The HW recalcs checksums only if re-writing headers */
	if (!(action & MLX5_FLOW_CONTEXT_ACTION_MOD_HDR)) {
		NL_SET_ERR_MSG_MOD(extack,
				   "TC csum action is only offloaded with pedit");
		netdev_warn(priv->netdev,
			    "TC csum action is only offloaded with pedit\n");
		return false;
	}

	if (update_flags & ~prot_flags) {
		NL_SET_ERR_MSG_MOD(extack,
				   "can't offload TC csum action for some header/s");
		netdev_warn(priv->netdev,
			    "can't offload TC csum action for some header/s - flags %#x\n",
			    update_flags);
		return false;
	}

	return true;
}

struct ip_ttl_word {
	__u8	ttl;
	__u8	protocol;
	__sum16	check;
};

struct ipv6_hoplimit_word {
	__be16	payload_len;
	__u8	nexthdr;
	__u8	hop_limit;
};

static bool is_action_keys_supported(const struct flow_action_entry *act)
{
	u32 mask, offset;
	u8 htype;

	htype = act->mangle.htype;
	offset = act->mangle.offset;
	mask = ~act->mangle.mask;
	/* For IPv4 & IPv6 header check 4 byte word,
	 * to determine that modified fields
	 * are NOT ttl & hop_limit only.
	 */
	if (htype == FLOW_ACT_MANGLE_HDR_TYPE_IP4) {
		struct ip_ttl_word *ttl_word =
			(struct ip_ttl_word *)&mask;

		if (offset != offsetof(struct iphdr, ttl) ||
		    ttl_word->protocol ||
		    ttl_word->check) {
			return true;
		}
	} else if (htype == FLOW_ACT_MANGLE_HDR_TYPE_IP6) {
		struct ipv6_hoplimit_word *hoplimit_word =
			(struct ipv6_hoplimit_word *)&mask;

		if (offset != offsetof(struct ipv6hdr, payload_len) ||
		    hoplimit_word->payload_len ||
		    hoplimit_word->nexthdr) {
			return true;
		}
	}
	return false;
}

static bool modify_header_match_supported(struct mlx5_flow_spec *spec,
					  struct flow_action *flow_action,
					  u32 actions,
					  struct netlink_ext_ack *extack)
{
	const struct flow_action_entry *act;
	bool modify_ip_header;
	void *headers_v;
	u16 ethertype;
	u8 ip_proto;
	int i;

	headers_v = get_match_headers_value(actions, spec);
	ethertype = MLX5_GET(fte_match_set_lyr_2_4, headers_v, ethertype);

	/* for non-IP we only re-write MACs, so we're okay */
	if (ethertype != ETH_P_IP && ethertype != ETH_P_IPV6)
		goto out_ok;

	modify_ip_header = false;
	flow_action_for_each(i, act, flow_action) {
		if (act->id != FLOW_ACTION_MANGLE &&
		    act->id != FLOW_ACTION_ADD)
			continue;

		if (is_action_keys_supported(act)) {
			modify_ip_header = true;
			break;
		}
	}

	ip_proto = MLX5_GET(fte_match_set_lyr_2_4, headers_v, ip_protocol);
	if (modify_ip_header && ip_proto != IPPROTO_TCP &&
	    ip_proto != IPPROTO_UDP && ip_proto != IPPROTO_ICMP) {
		NL_SET_ERR_MSG_MOD(extack,
				   "can't offload re-write of non TCP/UDP");
		pr_info("can't offload re-write of ip proto %d\n", ip_proto);
		return false;
	}

out_ok:
	return true;
}

static bool actions_match_supported(struct mlx5e_priv *priv,
				    struct flow_action *flow_action,
				    struct mlx5e_tc_flow_parse_attr *parse_attr,
				    struct mlx5e_tc_flow *flow,
				    struct netlink_ext_ack *extack)
{
	u32 actions;

	if (mlx5e_is_eswitch_flow(flow))
		actions = flow->esw_attr->action;
	else
		actions = flow->nic_attr->action;

	if (flow_flag_test(flow, EGRESS) &&
	    !((actions & MLX5_FLOW_CONTEXT_ACTION_DECAP) ||
	      (actions & MLX5_FLOW_CONTEXT_ACTION_VLAN_POP) ||
	      (actions & MLX5_FLOW_CONTEXT_ACTION_DROP)))
		return false;

	if (actions & MLX5_FLOW_CONTEXT_ACTION_MOD_HDR)
		return modify_header_match_supported(&parse_attr->spec,
						     flow_action, actions,
						     extack);

	return true;
}

static bool same_hw_devs(struct mlx5e_priv *priv, struct mlx5e_priv *peer_priv)
{
	struct mlx5_core_dev *fmdev, *pmdev;
	u64 fsystem_guid, psystem_guid;

	fmdev = priv->mdev;
	pmdev = peer_priv->mdev;

	fsystem_guid = mlx5_query_nic_system_image_guid(fmdev);
	psystem_guid = mlx5_query_nic_system_image_guid(pmdev);

	return (fsystem_guid == psystem_guid);
}

static int add_vlan_rewrite_action(struct mlx5e_priv *priv, int namespace,
				   const struct flow_action_entry *act,
				   struct mlx5e_tc_flow_parse_attr *parse_attr,
				   struct pedit_headers_action *hdrs,
				   u32 *action, struct netlink_ext_ack *extack)
{
	u16 mask16 = VLAN_VID_MASK;
	u16 val16 = act->vlan.vid & VLAN_VID_MASK;
	const struct flow_action_entry pedit_act = {
		.id = FLOW_ACTION_MANGLE,
		.mangle.htype = FLOW_ACT_MANGLE_HDR_TYPE_ETH,
		.mangle.offset = offsetof(struct vlan_ethhdr, h_vlan_TCI),
		.mangle.mask = ~(u32)be16_to_cpu(*(__be16 *)&mask16),
		.mangle.val = (u32)be16_to_cpu(*(__be16 *)&val16),
	};
	u8 match_prio_mask, match_prio_val;
	void *headers_c, *headers_v;
	int err;

	headers_c = get_match_headers_criteria(*action, &parse_attr->spec);
	headers_v = get_match_headers_value(*action, &parse_attr->spec);

	if (!(MLX5_GET(fte_match_set_lyr_2_4, headers_c, cvlan_tag) &&
	      MLX5_GET(fte_match_set_lyr_2_4, headers_v, cvlan_tag))) {
		NL_SET_ERR_MSG_MOD(extack,
				   "VLAN rewrite action must have VLAN protocol match");
		return -EOPNOTSUPP;
	}

	match_prio_mask = MLX5_GET(fte_match_set_lyr_2_4, headers_c, first_prio);
	match_prio_val = MLX5_GET(fte_match_set_lyr_2_4, headers_v, first_prio);
	if (act->vlan.prio != (match_prio_val & match_prio_mask)) {
		NL_SET_ERR_MSG_MOD(extack,
				   "Changing VLAN prio is not supported");
		return -EOPNOTSUPP;
	}

	err = parse_tc_pedit_action(priv, &pedit_act, namespace, parse_attr,
				    hdrs, NULL);
	*action |= MLX5_FLOW_CONTEXT_ACTION_MOD_HDR;

	return err;
}

static int
add_vlan_prio_tag_rewrite_action(struct mlx5e_priv *priv,
				 struct mlx5e_tc_flow_parse_attr *parse_attr,
				 struct pedit_headers_action *hdrs,
				 u32 *action, struct netlink_ext_ack *extack)
{
	const struct flow_action_entry prio_tag_act = {
		.vlan.vid = 0,
		.vlan.prio =
			MLX5_GET(fte_match_set_lyr_2_4,
				 get_match_headers_value(*action,
							 &parse_attr->spec),
				 first_prio) &
			MLX5_GET(fte_match_set_lyr_2_4,
				 get_match_headers_criteria(*action,
							    &parse_attr->spec),
				 first_prio),
	};

	return add_vlan_rewrite_action(priv, MLX5_FLOW_NAMESPACE_FDB,
				       &prio_tag_act, parse_attr, hdrs, action,
				       extack);
}

static int parse_tc_nic_actions(struct mlx5e_priv *priv,
				struct flow_action *flow_action,
				struct mlx5e_tc_flow_parse_attr *parse_attr,
				struct mlx5e_tc_flow *flow,
				struct netlink_ext_ack *extack)
{
	struct mlx5_nic_flow_attr *attr = flow->nic_attr;
	struct pedit_headers_action hdrs[2] = {};
	const struct flow_action_entry *act;
	u32 action = 0;
	int err, i;

	if (!flow_action_has_entries(flow_action))
		return -EINVAL;

	attr->flow_tag = MLX5_FS_DEFAULT_FLOW_TAG;

	flow_action_for_each(i, act, flow_action) {
		switch (act->id) {
		case FLOW_ACTION_DROP:
			action |= MLX5_FLOW_CONTEXT_ACTION_DROP;
			if (MLX5_CAP_FLOWTABLE(priv->mdev,
					       flow_table_properties_nic_receive.flow_counter))
				action |= MLX5_FLOW_CONTEXT_ACTION_COUNT;
			break;
		case FLOW_ACTION_MANGLE:
		case FLOW_ACTION_ADD:
			err = parse_tc_pedit_action(priv, act, MLX5_FLOW_NAMESPACE_KERNEL,
						    parse_attr, hdrs, extack);
			if (err)
				return err;

			action |= MLX5_FLOW_CONTEXT_ACTION_MOD_HDR |
				  MLX5_FLOW_CONTEXT_ACTION_FWD_DEST;
			break;
		case FLOW_ACTION_VLAN_MANGLE:
			err = add_vlan_rewrite_action(priv,
						      MLX5_FLOW_NAMESPACE_KERNEL,
						      act, parse_attr, hdrs,
						      &action, extack);
			if (err)
				return err;

			break;
		case FLOW_ACTION_CSUM:
			if (csum_offload_supported(priv, action,
						   act->csum_flags,
						   extack))
				break;

			return -EOPNOTSUPP;
		case FLOW_ACTION_REDIRECT: {
			struct net_device *peer_dev = act->dev;

			if (priv->netdev->netdev_ops == peer_dev->netdev_ops &&
			    same_hw_devs(priv, netdev_priv(peer_dev))) {
				parse_attr->mirred_ifindex[0] = peer_dev->ifindex;
				flow_flag_set(flow, HAIRPIN);
				action |= MLX5_FLOW_CONTEXT_ACTION_FWD_DEST |
					  MLX5_FLOW_CONTEXT_ACTION_COUNT;
			} else {
				NL_SET_ERR_MSG_MOD(extack,
						   "device is not on same HW, can't offload");
				netdev_warn(priv->netdev, "device %s not on same HW, can't offload\n",
					    peer_dev->name);
				return -EINVAL;
			}
			}
			break;
		case FLOW_ACTION_MARK: {
			u32 mark = act->mark;

			if (mark & ~MLX5E_TC_FLOW_ID_MASK) {
				NL_SET_ERR_MSG_MOD(extack,
						   "Bad flow mark - only 16 bit is supported");
				return -EINVAL;
			}

			attr->flow_tag = mark;
			action |= MLX5_FLOW_CONTEXT_ACTION_FWD_DEST;
			}
			break;
		default:
			NL_SET_ERR_MSG_MOD(extack, "The offload action is not supported");
			return -EOPNOTSUPP;
		}
	}

	if (hdrs[TCA_PEDIT_KEY_EX_CMD_SET].pedits ||
	    hdrs[TCA_PEDIT_KEY_EX_CMD_ADD].pedits) {
		err = alloc_tc_pedit_action(priv, MLX5_FLOW_NAMESPACE_KERNEL,
					    parse_attr, hdrs, &action, extack);
		if (err)
			return err;
		/* in case all pedit actions are skipped, remove the MOD_HDR
		 * flag.
		 */
		if (parse_attr->num_mod_hdr_actions == 0) {
			action &= ~MLX5_FLOW_CONTEXT_ACTION_MOD_HDR;
			kfree(parse_attr->mod_hdr_actions);
		}
	}

	attr->action = action;
	if (!actions_match_supported(priv, flow_action, parse_attr, flow, extack))
		return -EOPNOTSUPP;

	return 0;
}

struct encap_key {
	const struct ip_tunnel_key *ip_tun_key;
	struct mlx5e_tc_tunnel *tc_tunnel;
};

static inline int cmp_encap_info(struct encap_key *a,
				 struct encap_key *b)
{
	return memcmp(a->ip_tun_key, b->ip_tun_key, sizeof(*a->ip_tun_key)) ||
	       a->tc_tunnel->tunnel_type != b->tc_tunnel->tunnel_type;
}

static inline int hash_encap_info(struct encap_key *key)
{
	return jhash(key->ip_tun_key, sizeof(*key->ip_tun_key),
		     key->tc_tunnel->tunnel_type);
}


static bool is_merged_eswitch_dev(struct mlx5e_priv *priv,
				  struct net_device *peer_netdev)
{
	struct mlx5e_priv *peer_priv;

	peer_priv = netdev_priv(peer_netdev);

	return (MLX5_CAP_ESW(priv->mdev, merged_eswitch) &&
		mlx5e_eswitch_rep(priv->netdev) &&
		mlx5e_eswitch_rep(peer_netdev) &&
		same_hw_devs(priv, peer_priv));
}



bool mlx5e_encap_take(struct mlx5e_encap_entry *e)
{
	return refcount_inc_not_zero(&e->refcnt);
}

static struct mlx5e_encap_entry *
mlx5e_encap_get(struct mlx5e_priv *priv, struct encap_key *key,
		uintptr_t hash_key)
{
	struct mlx5_eswitch *esw = priv->mdev->priv.eswitch;
	struct mlx5e_encap_entry *e;
	struct encap_key e_key;

	hash_for_each_possible_rcu(esw->offloads.encap_tbl, e,
				   encap_hlist, hash_key) {
		e_key.ip_tun_key = &e->tun_info->key;
		e_key.tc_tunnel = e->tunnel;
		if (!cmp_encap_info(&e_key, key) &&
		    mlx5e_encap_take(e))
			return e;
	}

	return NULL;
}

static int mlx5e_attach_encap(struct mlx5e_priv *priv,
			      struct mlx5e_tc_flow *flow,
			      struct net_device *mirred_dev,
			      int out_index,
			      struct netlink_ext_ack *extack,
			      struct net_device **encap_dev,
			      bool *encap_valid)
{
	struct mlx5_eswitch *esw = priv->mdev->priv.eswitch;
	struct mlx5_esw_flow_attr *attr = flow->esw_attr;
	struct mlx5e_tc_flow_parse_attr *parse_attr;
	const struct ip_tunnel_info *tun_info;
	struct encap_key key;
	struct mlx5e_encap_entry *e;
	unsigned short family;
	uintptr_t hash_key;
	int err = 0;

	parse_attr = attr->parse_attr;
	tun_info = parse_attr->tun_info[out_index];
	family = ip_tunnel_info_af(tun_info);
	key.ip_tun_key = &tun_info->key;
	key.tc_tunnel = mlx5e_get_tc_tun(mirred_dev);
	if (!key.tc_tunnel) {
		NL_SET_ERR_MSG_MOD(extack, "Unsupported tunnel");
		return -EOPNOTSUPP;
	}

	hash_key = hash_encap_info(&key);

	mutex_lock(&esw->offloads.encap_tbl_lock);
	e = mlx5e_encap_get(priv, &key, hash_key);

	/* must verify if encap is valid or not */
	if (e) {
		mutex_unlock(&esw->offloads.encap_tbl_lock);
		wait_for_completion(&e->res_ready);

		/* Protect against concurrent neigh update. */
		mutex_lock(&esw->offloads.encap_tbl_lock);
		if (e->compl_result < 0) {
			err = -EREMOTEIO;
			goto out_err;
		}
		goto attach_flow;
	}

	e = kzalloc(sizeof(*e), GFP_KERNEL);
	if (!e) {
		err = -ENOMEM;
		goto out_err;
	}

	refcount_set(&e->refcnt, 1);
	init_completion(&e->res_ready);

	e->tun_info = tun_info;
	err = mlx5e_tc_tun_init_encap_attr(mirred_dev, priv, e, extack);
	if (err) {
		kfree(e);
		e = NULL;
		goto out_err;
	}

	INIT_LIST_HEAD(&e->flows);
	hash_add_rcu(esw->offloads.encap_tbl, &e->encap_hlist, hash_key);
	mutex_unlock(&esw->offloads.encap_tbl_lock);

	if (family == AF_INET)
		err = mlx5e_tc_tun_create_header_ipv4(priv, mirred_dev, e);
	else if (family == AF_INET6)
		err = mlx5e_tc_tun_create_header_ipv6(priv, mirred_dev, e);

	/* Protect against concurrent neigh update. */
	mutex_lock(&esw->offloads.encap_tbl_lock);
	complete_all(&e->res_ready);
	if (err) {
		e->compl_result = err;
		goto out_err;
	}
	e->compl_result = 1;

attach_flow:
	flow->encaps[out_index].e = e;
	list_add(&flow->encaps[out_index].list, &e->flows);
	flow->encaps[out_index].index = out_index;
	*encap_dev = e->out_dev;
	if (e->flags & MLX5_ENCAP_ENTRY_VALID) {
		attr->dests[out_index].pkt_reformat = e->pkt_reformat;
		attr->dests[out_index].flags |= MLX5_ESW_DEST_ENCAP_VALID;
		*encap_valid = true;
	} else {
		*encap_valid = false;
	}
	mutex_unlock(&esw->offloads.encap_tbl_lock);

	return err;

out_err:
	mutex_unlock(&esw->offloads.encap_tbl_lock);
	if (e)
		mlx5e_encap_put(priv, e);
	return err;
}

static int parse_tc_vlan_action(struct mlx5e_priv *priv,
				const struct flow_action_entry *act,
				struct mlx5_esw_flow_attr *attr,
				u32 *action)
{
	u8 vlan_idx = attr->total_vlan;

	if (vlan_idx >= MLX5_FS_VLAN_DEPTH)
		return -EOPNOTSUPP;

	switch (act->id) {
	case FLOW_ACTION_VLAN_POP:
		if (vlan_idx) {
			if (!mlx5_eswitch_vlan_actions_supported(priv->mdev,
								 MLX5_FS_VLAN_DEPTH))
				return -EOPNOTSUPP;

			*action |= MLX5_FLOW_CONTEXT_ACTION_VLAN_POP_2;
		} else {
			*action |= MLX5_FLOW_CONTEXT_ACTION_VLAN_POP;
		}
		break;
	case FLOW_ACTION_VLAN_PUSH:
		attr->vlan_vid[vlan_idx] = act->vlan.vid;
		attr->vlan_prio[vlan_idx] = act->vlan.prio;
		attr->vlan_proto[vlan_idx] = act->vlan.proto;
		if (!attr->vlan_proto[vlan_idx])
			attr->vlan_proto[vlan_idx] = htons(ETH_P_8021Q);

		if (vlan_idx) {
			if (!mlx5_eswitch_vlan_actions_supported(priv->mdev,
								 MLX5_FS_VLAN_DEPTH))
				return -EOPNOTSUPP;

			*action |= MLX5_FLOW_CONTEXT_ACTION_VLAN_PUSH_2;
		} else {
			if (!mlx5_eswitch_vlan_actions_supported(priv->mdev, 1) &&
			    (act->vlan.proto != htons(ETH_P_8021Q) ||
			     act->vlan.prio))
				return -EOPNOTSUPP;

			*action |= MLX5_FLOW_CONTEXT_ACTION_VLAN_PUSH;
		}
		break;
	default:
		return -EINVAL;
	}

	attr->total_vlan = vlan_idx + 1;

	return 0;
}

static int add_vlan_push_action(struct mlx5e_priv *priv,
				struct mlx5_esw_flow_attr *attr,
				struct net_device **out_dev,
				u32 *action)
{
	struct net_device *vlan_dev = *out_dev;
	struct flow_action_entry vlan_act = {
		.id = FLOW_ACTION_VLAN_PUSH,
		.vlan.vid = vlan_dev_vlan_id(vlan_dev),
		.vlan.proto = vlan_dev_vlan_proto(vlan_dev),
		.vlan.prio = 0,
	};
	int err;

	err = parse_tc_vlan_action(priv, &vlan_act, attr, action);
	if (err)
		return err;

	*out_dev = dev_get_by_index_rcu(dev_net(vlan_dev),
					dev_get_iflink(vlan_dev));
	if (is_vlan_dev(*out_dev))
		err = add_vlan_push_action(priv, attr, out_dev, action);

	return err;
}

static int add_vlan_pop_action(struct mlx5e_priv *priv,
			       struct mlx5_esw_flow_attr *attr,
			       u32 *action)
{
	int nest_level = vlan_get_encap_level(attr->parse_attr->filter_dev);
	struct flow_action_entry vlan_act = {
		.id = FLOW_ACTION_VLAN_POP,
	};
	int err = 0;

	while (nest_level--) {
		err = parse_tc_vlan_action(priv, &vlan_act, attr, action);
		if (err)
			return err;
	}

	return err;
}

bool mlx5e_is_valid_eswitch_fwd_dev(struct mlx5e_priv *priv,
				    struct net_device *out_dev)
{
	if (is_merged_eswitch_dev(priv, out_dev))
		return true;

	return mlx5e_eswitch_rep(out_dev) &&
	       same_hw_devs(priv, netdev_priv(out_dev));
}

static int parse_tc_fdb_actions(struct mlx5e_priv *priv,
				struct flow_action *flow_action,
				struct mlx5e_tc_flow *flow,
				struct netlink_ext_ack *extack)
{
	struct pedit_headers_action hdrs[2] = {};
	struct mlx5_eswitch *esw = priv->mdev->priv.eswitch;
	struct mlx5_esw_flow_attr *attr = flow->esw_attr;
	struct mlx5e_tc_flow_parse_attr *parse_attr = attr->parse_attr;
	struct mlx5e_rep_priv *rpriv = priv->ppriv;
	const struct ip_tunnel_info *info = NULL;
	const struct flow_action_entry *act;
	bool encap = false;
	u32 action = 0;
	int err, i;

	if (!flow_action_has_entries(flow_action))
		return -EINVAL;

	flow_action_for_each(i, act, flow_action) {
		switch (act->id) {
		case FLOW_ACTION_DROP:
			action |= MLX5_FLOW_CONTEXT_ACTION_DROP |
				  MLX5_FLOW_CONTEXT_ACTION_COUNT;
			break;
		case FLOW_ACTION_MANGLE:
		case FLOW_ACTION_ADD:
			err = parse_tc_pedit_action(priv, act, MLX5_FLOW_NAMESPACE_FDB,
						    parse_attr, hdrs, extack);
			if (err)
				return err;

			action |= MLX5_FLOW_CONTEXT_ACTION_MOD_HDR;
			attr->split_count = attr->out_count;
			break;
		case FLOW_ACTION_CSUM:
			if (csum_offload_supported(priv, action,
						   act->csum_flags, extack))
				break;

			return -EOPNOTSUPP;
		case FLOW_ACTION_REDIRECT:
		case FLOW_ACTION_MIRRED: {
			struct mlx5e_priv *out_priv;
			struct net_device *out_dev;

			out_dev = act->dev;
			if (!out_dev) {
				/* out_dev is NULL when filters with
				 * non-existing mirred device are replayed to
				 * the driver.
				 */
				return -EINVAL;
			}

			if (attr->out_count >= MLX5_MAX_FLOW_FWD_VPORTS) {
				NL_SET_ERR_MSG_MOD(extack,
						   "can't support more output ports, can't offload forwarding");
				pr_err("can't support more than %d output ports, can't offload forwarding\n",
				       attr->out_count);
				return -EOPNOTSUPP;
			}

			action |= MLX5_FLOW_CONTEXT_ACTION_FWD_DEST |
				  MLX5_FLOW_CONTEXT_ACTION_COUNT;
			if (netdev_port_same_parent_id(priv->netdev, out_dev)) {
				struct mlx5_eswitch *esw = priv->mdev->priv.eswitch;
				struct net_device *uplink_dev = mlx5_eswitch_uplink_get_proto_dev(esw, REP_ETH);
				struct net_device *uplink_upper;

				rcu_read_lock();
				uplink_upper =
					netdev_master_upper_dev_get_rcu(uplink_dev);
				if (uplink_upper &&
				    netif_is_lag_master(uplink_upper) &&
				    uplink_upper == out_dev)
					out_dev = uplink_dev;
				rcu_read_unlock();

				if (is_vlan_dev(out_dev)) {
					err = add_vlan_push_action(priv, attr,
								   &out_dev,
								   &action);
					if (err)
						return err;
				}

				if (is_vlan_dev(parse_attr->filter_dev)) {
					err = add_vlan_pop_action(priv, attr,
								  &action);
					if (err)
						return err;
				}

				if (!mlx5e_is_valid_eswitch_fwd_dev(priv, out_dev)) {
					NL_SET_ERR_MSG_MOD(extack,
							   "devices are not on same switch HW, can't offload forwarding");
					pr_err("devices %s %s not on same switch HW, can't offload forwarding\n",
					       priv->netdev->name, out_dev->name);
					return -EOPNOTSUPP;
				}

				out_priv = netdev_priv(out_dev);
				rpriv = out_priv->ppriv;
				attr->dests[attr->out_count].rep = rpriv->rep;
				attr->dests[attr->out_count].mdev = out_priv->mdev;
				attr->out_count++;
			} else if (encap) {
				parse_attr->mirred_ifindex[attr->out_count] =
					out_dev->ifindex;
				parse_attr->tun_info[attr->out_count] = info;
				encap = false;
				attr->dests[attr->out_count].flags |=
					MLX5_ESW_DEST_ENCAP;
				attr->out_count++;
				/* attr->dests[].rep is resolved when we
				 * handle encap
				 */
			} else if (parse_attr->filter_dev != priv->netdev) {
				/* All mlx5 devices are called to configure
				 * high level device filters. Therefore, the
				 * *attempt* to  install a filter on invalid
				 * eswitch should not trigger an explicit error
				 */
				return -EINVAL;
			} else {
				NL_SET_ERR_MSG_MOD(extack,
						   "devices are not on same switch HW, can't offload forwarding");
				pr_err("devices %s %s not on same switch HW, can't offload forwarding\n",
				       priv->netdev->name, out_dev->name);
				return -EINVAL;
			}
			}
			break;
		case FLOW_ACTION_TUNNEL_ENCAP:
			info = act->tunnel;
			if (info)
				encap = true;
			else
				return -EOPNOTSUPP;

			break;
		case FLOW_ACTION_VLAN_PUSH:
		case FLOW_ACTION_VLAN_POP:
			if (act->id == FLOW_ACTION_VLAN_PUSH &&
			    (action & MLX5_FLOW_CONTEXT_ACTION_VLAN_POP)) {
				/* Replace vlan pop+push with vlan modify */
				action &= ~MLX5_FLOW_CONTEXT_ACTION_VLAN_POP;
				err = add_vlan_rewrite_action(priv,
							      MLX5_FLOW_NAMESPACE_FDB,
							      act, parse_attr, hdrs,
							      &action, extack);
			} else {
				err = parse_tc_vlan_action(priv, act, attr, &action);
			}
			if (err)
				return err;

			attr->split_count = attr->out_count;
			break;
		case FLOW_ACTION_VLAN_MANGLE:
			err = add_vlan_rewrite_action(priv,
						      MLX5_FLOW_NAMESPACE_FDB,
						      act, parse_attr, hdrs,
						      &action, extack);
			if (err)
				return err;

			attr->split_count = attr->out_count;
			break;
		case FLOW_ACTION_TUNNEL_DECAP:
			action |= MLX5_FLOW_CONTEXT_ACTION_DECAP;
			break;
		case FLOW_ACTION_GOTO: {
			u32 dest_chain = act->chain_index;
			u32 max_chain = mlx5_eswitch_get_chain_range(esw);

			if (dest_chain <= attr->chain) {
				NL_SET_ERR_MSG(extack, "Goto earlier chain isn't supported");
				return -EOPNOTSUPP;
			}
			if (dest_chain > max_chain) {
				NL_SET_ERR_MSG(extack, "Requested destination chain is out of supported range");
				return -EOPNOTSUPP;
			}
			action |= MLX5_FLOW_CONTEXT_ACTION_COUNT;
			attr->dest_chain = dest_chain;
			break;
			}
		default:
			NL_SET_ERR_MSG_MOD(extack, "The offload action is not supported");
			return -EOPNOTSUPP;
		}
	}

	if (MLX5_CAP_GEN(esw->dev, prio_tag_required) &&
	    action & MLX5_FLOW_CONTEXT_ACTION_VLAN_POP) {
		/* For prio tag mode, replace vlan pop with rewrite vlan prio
		 * tag rewrite.
		 */
		action &= ~MLX5_FLOW_CONTEXT_ACTION_VLAN_POP;
		err = add_vlan_prio_tag_rewrite_action(priv, parse_attr, hdrs,
						       &action, extack);
		if (err)
			return err;
	}

	if (hdrs[TCA_PEDIT_KEY_EX_CMD_SET].pedits ||
	    hdrs[TCA_PEDIT_KEY_EX_CMD_ADD].pedits) {
		err = alloc_tc_pedit_action(priv, MLX5_FLOW_NAMESPACE_FDB,
					    parse_attr, hdrs, &action, extack);
		if (err)
			return err;
		/* in case all pedit actions are skipped, remove the MOD_HDR
		 * flag. we might have set split_count either by pedit or
		 * pop/push. if there is no pop/push either, reset it too.
		 */
		if (parse_attr->num_mod_hdr_actions == 0) {
			action &= ~MLX5_FLOW_CONTEXT_ACTION_MOD_HDR;
			kfree(parse_attr->mod_hdr_actions);
			if (!((action & MLX5_FLOW_CONTEXT_ACTION_VLAN_POP) ||
			      (action & MLX5_FLOW_CONTEXT_ACTION_VLAN_PUSH)))
				attr->split_count = 0;
		}
	}

	attr->action = action;
	if (!actions_match_supported(priv, flow_action, parse_attr, flow, extack))
		return -EOPNOTSUPP;

	if (attr->dest_chain) {
		if (attr->action & MLX5_FLOW_CONTEXT_ACTION_FWD_DEST) {
			NL_SET_ERR_MSG(extack, "Mirroring goto chain rules isn't supported");
			return -EOPNOTSUPP;
		}
		attr->action |= MLX5_FLOW_CONTEXT_ACTION_FWD_DEST;
	}

	if (attr->split_count > 0 && !mlx5_esw_has_fwd_fdb(priv->mdev)) {
		NL_SET_ERR_MSG_MOD(extack,
				   "current firmware doesn't support split rule for port mirroring");
		netdev_warn_once(priv->netdev, "current firmware doesn't support split rule for port mirroring\n");
		return -EOPNOTSUPP;
	}

	return 0;
}

static void get_flags(int flags, unsigned long *flow_flags)
{
	unsigned long __flow_flags = 0;

	if (flags & MLX5_TC_FLAG(INGRESS))
		__flow_flags |= BIT(MLX5E_TC_FLOW_FLAG_INGRESS);
	if (flags & MLX5_TC_FLAG(EGRESS))
		__flow_flags |= BIT(MLX5E_TC_FLOW_FLAG_EGRESS);

	if (flags & MLX5_TC_FLAG(ESW_OFFLOAD))
		__flow_flags |= BIT(MLX5E_TC_FLOW_FLAG_ESWITCH);
	if (flags & MLX5_TC_FLAG(NIC_OFFLOAD))
		__flow_flags |= BIT(MLX5E_TC_FLOW_FLAG_NIC);

	*flow_flags = __flow_flags;
}

static const struct rhashtable_params tc_ht_params = {
	.head_offset = offsetof(struct mlx5e_tc_flow, node),
	.key_offset = offsetof(struct mlx5e_tc_flow, cookie),
	.key_len = sizeof(((struct mlx5e_tc_flow *)0)->cookie),
	.automatic_shrinking = true,
};

static struct rhashtable *get_tc_ht(struct mlx5e_priv *priv,
				    unsigned long flags)
{
	struct mlx5_eswitch *esw = priv->mdev->priv.eswitch;
	struct mlx5e_rep_priv *uplink_rpriv;

	if (flags & MLX5_TC_FLAG(ESW_OFFLOAD)) {
		uplink_rpriv = mlx5_eswitch_get_uplink_priv(esw, REP_ETH);
		return &uplink_rpriv->uplink_priv.tc_ht;
	} else /* NIC offload */
		return &priv->fs.tc.ht;
}

static bool is_peer_flow_needed(struct mlx5e_tc_flow *flow)
{
	struct mlx5_esw_flow_attr *attr = flow->esw_attr;
	bool is_rep_ingress = attr->in_rep->vport != MLX5_VPORT_UPLINK &&
		flow_flag_test(flow, INGRESS);
	bool act_is_encap = !!(attr->action &
			       MLX5_FLOW_CONTEXT_ACTION_PACKET_REFORMAT);
	bool esw_paired = mlx5_devcom_is_paired(attr->in_mdev->priv.devcom,
						MLX5_DEVCOM_ESW_OFFLOADS);

	if (!esw_paired)
		return false;

	if ((mlx5_lag_is_sriov(attr->in_mdev) ||
	     mlx5_lag_is_multipath(attr->in_mdev)) &&
	    (is_rep_ingress || act_is_encap))
		return true;

	return false;
}

static int
mlx5e_alloc_flow(struct mlx5e_priv *priv, int attr_size,
		 struct flow_cls_offload *f, unsigned long flow_flags,
		 struct mlx5e_tc_flow_parse_attr **__parse_attr,
		 struct mlx5e_tc_flow **__flow)
{
	struct mlx5e_tc_flow_parse_attr *parse_attr;
	struct mlx5e_tc_flow *flow;
	int out_index, err;

	flow = kzalloc(sizeof(*flow) + attr_size, GFP_KERNEL);
	parse_attr = kvzalloc(sizeof(*parse_attr), GFP_KERNEL);
	if (!parse_attr || !flow) {
		err = -ENOMEM;
		goto err_free;
	}

	flow->cookie = f->cookie;
	flow->flags = flow_flags;
	flow->priv = priv;
	for (out_index = 0; out_index < MLX5_MAX_FLOW_FWD_VPORTS; out_index++)
		INIT_LIST_HEAD(&flow->encaps[out_index].list);
	INIT_LIST_HEAD(&flow->mod_hdr);
	INIT_LIST_HEAD(&flow->hairpin);
	refcount_set(&flow->refcnt, 1);
	init_completion(&flow->init_done);

	*__flow = flow;
	*__parse_attr = parse_attr;

	return 0;

err_free:
	kfree(flow);
	kvfree(parse_attr);
	return err;
}

static void
mlx5e_flow_esw_attr_init(struct mlx5_esw_flow_attr *esw_attr,
			 struct mlx5e_priv *priv,
			 struct mlx5e_tc_flow_parse_attr *parse_attr,
			 struct flow_cls_offload *f,
			 struct mlx5_eswitch_rep *in_rep,
			 struct mlx5_core_dev *in_mdev)
{
	struct mlx5_eswitch *esw = priv->mdev->priv.eswitch;

	esw_attr->parse_attr = parse_attr;
	esw_attr->chain = f->common.chain_index;
	esw_attr->prio = f->common.prio;

	esw_attr->in_rep = in_rep;
	esw_attr->in_mdev = in_mdev;

	if (MLX5_CAP_ESW(esw->dev, counter_eswitch_affinity) ==
	    MLX5_COUNTER_SOURCE_ESWITCH)
		esw_attr->counter_dev = in_mdev;
	else
		esw_attr->counter_dev = priv->mdev;
}

static struct mlx5e_tc_flow *
__mlx5e_add_fdb_flow(struct mlx5e_priv *priv,
		     struct flow_cls_offload *f,
		     unsigned long flow_flags,
		     struct net_device *filter_dev,
		     struct mlx5_eswitch_rep *in_rep,
		     struct mlx5_core_dev *in_mdev)
{
	struct flow_rule *rule = flow_cls_offload_flow_rule(f);
	struct netlink_ext_ack *extack = f->common.extack;
	struct mlx5e_tc_flow_parse_attr *parse_attr;
	struct mlx5e_tc_flow *flow;
	int attr_size, err;

	flow_flags |= BIT(MLX5E_TC_FLOW_FLAG_ESWITCH);
	attr_size  = sizeof(struct mlx5_esw_flow_attr);
	err = mlx5e_alloc_flow(priv, attr_size, f, flow_flags,
			       &parse_attr, &flow);
	if (err)
		goto out;

	parse_attr->filter_dev = filter_dev;
	mlx5e_flow_esw_attr_init(flow->esw_attr,
				 priv, parse_attr,
				 f, in_rep, in_mdev);

	err = parse_cls_flower(flow->priv, flow, &parse_attr->spec,
			       f, filter_dev);
	if (err)
		goto err_free;

	err = parse_tc_fdb_actions(priv, &rule->action, flow, extack);
	if (err)
		goto err_free;

	err = mlx5e_tc_add_fdb_flow(priv, flow, extack);
	complete_all(&flow->init_done);
	if (err) {
		if (!(err == -ENETUNREACH && mlx5_lag_is_multipath(in_mdev)))
			goto err_free;

		add_unready_flow(flow);
	}

	return flow;

err_free:
	mlx5e_flow_put(priv, flow);
out:
	return ERR_PTR(err);
}

static int mlx5e_tc_add_fdb_peer_flow(struct flow_cls_offload *f,
				      struct mlx5e_tc_flow *flow,
				      unsigned long flow_flags)
{
	struct mlx5e_priv *priv = flow->priv, *peer_priv;
	struct mlx5_eswitch *esw = priv->mdev->priv.eswitch, *peer_esw;
	struct mlx5_devcom *devcom = priv->mdev->priv.devcom;
	struct mlx5e_tc_flow_parse_attr *parse_attr;
	struct mlx5e_rep_priv *peer_urpriv;
	struct mlx5e_tc_flow *peer_flow;
	struct mlx5_core_dev *in_mdev;
	int err = 0;

	peer_esw = mlx5_devcom_get_peer_data(devcom, MLX5_DEVCOM_ESW_OFFLOADS);
	if (!peer_esw)
		return -ENODEV;

	peer_urpriv = mlx5_eswitch_get_uplink_priv(peer_esw, REP_ETH);
	peer_priv = netdev_priv(peer_urpriv->netdev);

	/* in_mdev is assigned of which the packet originated from.
	 * So packets redirected to uplink use the same mdev of the
	 * original flow and packets redirected from uplink use the
	 * peer mdev.
	 */
	if (flow->esw_attr->in_rep->vport == MLX5_VPORT_UPLINK)
		in_mdev = peer_priv->mdev;
	else
		in_mdev = priv->mdev;

	parse_attr = flow->esw_attr->parse_attr;
	peer_flow = __mlx5e_add_fdb_flow(peer_priv, f, flow_flags,
					 parse_attr->filter_dev,
					 flow->esw_attr->in_rep, in_mdev);
	if (IS_ERR(peer_flow)) {
		err = PTR_ERR(peer_flow);
		goto out;
	}

	flow->peer_flow = peer_flow;
	flow_flag_set(flow, DUP);
	mutex_lock(&esw->offloads.peer_mutex);
	list_add_tail(&flow->peer, &esw->offloads.peer_flows);
	mutex_unlock(&esw->offloads.peer_mutex);

out:
	mlx5_devcom_release_peer_data(devcom, MLX5_DEVCOM_ESW_OFFLOADS);
	return err;
}

static int
mlx5e_add_fdb_flow(struct mlx5e_priv *priv,
		   struct flow_cls_offload *f,
		   unsigned long flow_flags,
		   struct net_device *filter_dev,
		   struct mlx5e_tc_flow **__flow)
{
	struct mlx5e_rep_priv *rpriv = priv->ppriv;
	struct mlx5_eswitch_rep *in_rep = rpriv->rep;
	struct mlx5_core_dev *in_mdev = priv->mdev;
	struct mlx5e_tc_flow *flow;
	int err;

	flow = __mlx5e_add_fdb_flow(priv, f, flow_flags, filter_dev, in_rep,
				    in_mdev);
	if (IS_ERR(flow))
		return PTR_ERR(flow);

	if (is_peer_flow_needed(flow)) {
		err = mlx5e_tc_add_fdb_peer_flow(f, flow, flow_flags);
		if (err) {
			mlx5e_tc_del_fdb_flow(priv, flow);
			goto out;
		}
	}

	*__flow = flow;

	return 0;

out:
	return err;
}

static int
mlx5e_add_nic_flow(struct mlx5e_priv *priv,
		   struct flow_cls_offload *f,
		   unsigned long flow_flags,
		   struct net_device *filter_dev,
		   struct mlx5e_tc_flow **__flow)
{
	struct flow_rule *rule = flow_cls_offload_flow_rule(f);
	struct netlink_ext_ack *extack = f->common.extack;
	struct mlx5e_tc_flow_parse_attr *parse_attr;
	struct mlx5e_tc_flow *flow;
	int attr_size, err;

	/* multi-chain not supported for NIC rules */
	if (!tc_cls_can_offload_and_chain0(priv->netdev, &f->common))
		return -EOPNOTSUPP;

	flow_flags |= BIT(MLX5E_TC_FLOW_FLAG_NIC);
	attr_size  = sizeof(struct mlx5_nic_flow_attr);
	err = mlx5e_alloc_flow(priv, attr_size, f, flow_flags,
			       &parse_attr, &flow);
	if (err)
		goto out;

	parse_attr->filter_dev = filter_dev;
	err = parse_cls_flower(flow->priv, flow, &parse_attr->spec,
			       f, filter_dev);
	if (err)
		goto err_free;

	err = parse_tc_nic_actions(priv, &rule->action, parse_attr, flow, extack);
	if (err)
		goto err_free;

	err = mlx5e_tc_add_nic_flow(priv, parse_attr, flow, extack);
	if (err)
		goto err_free;

	flow_flag_set(flow, OFFLOADED);
	kvfree(parse_attr);
	*__flow = flow;

	return 0;

err_free:
	mlx5e_flow_put(priv, flow);
	kvfree(parse_attr);
out:
	return err;
}

static int
mlx5e_tc_add_flow(struct mlx5e_priv *priv,
		  struct flow_cls_offload *f,
		  unsigned long flags,
		  struct net_device *filter_dev,
		  struct mlx5e_tc_flow **flow)
{
	struct mlx5_eswitch *esw = priv->mdev->priv.eswitch;
	unsigned long flow_flags;
	int err;

	get_flags(flags, &flow_flags);

	if (!tc_can_offload_extack(priv->netdev, f->common.extack))
		return -EOPNOTSUPP;

	if (esw && esw->mode == MLX5_ESWITCH_OFFLOADS)
		err = mlx5e_add_fdb_flow(priv, f, flow_flags,
					 filter_dev, flow);
	else
		err = mlx5e_add_nic_flow(priv, f, flow_flags,
					 filter_dev, flow);

	return err;
}

int mlx5e_configure_flower(struct net_device *dev, struct mlx5e_priv *priv,
			   struct flow_cls_offload *f, unsigned long flags)
{
	struct netlink_ext_ack *extack = f->common.extack;
	struct rhashtable *tc_ht = get_tc_ht(priv, flags);
	struct mlx5e_tc_flow *flow;
	int err = 0;

	rcu_read_lock();
	flow = rhashtable_lookup(tc_ht, &f->cookie, tc_ht_params);
	rcu_read_unlock();
	if (flow) {
		NL_SET_ERR_MSG_MOD(extack,
				   "flow cookie already exists, ignoring");
		netdev_warn_once(priv->netdev,
				 "flow cookie %lx already exists, ignoring\n",
				 f->cookie);
		err = -EEXIST;
		goto out;
	}

	trace_mlx5e_configure_flower(f);
	err = mlx5e_tc_add_flow(priv, f, flags, dev, &flow);
	if (err)
		goto out;

	err = rhashtable_lookup_insert_fast(tc_ht, &flow->node, tc_ht_params);
	if (err)
		goto err_free;

	return 0;

err_free:
	mlx5e_flow_put(priv, flow);
out:
	return err;
}

static bool same_flow_direction(struct mlx5e_tc_flow *flow, int flags)
{
	bool dir_ingress = !!(flags & MLX5_TC_FLAG(INGRESS));
	bool dir_egress = !!(flags & MLX5_TC_FLAG(EGRESS));

	return flow_flag_test(flow, INGRESS) == dir_ingress &&
		flow_flag_test(flow, EGRESS) == dir_egress;
}

int mlx5e_delete_flower(struct net_device *dev, struct mlx5e_priv *priv,
			struct flow_cls_offload *f, unsigned long flags)
{
	struct rhashtable *tc_ht = get_tc_ht(priv, flags);
	struct mlx5e_tc_flow *flow;
	int err;

	rcu_read_lock();
	flow = rhashtable_lookup_fast(tc_ht, &f->cookie, tc_ht_params);
	if (!flow || !same_flow_direction(flow, flags)) {
		err = -EINVAL;
		goto errout;
	}

	/* Only delete the flow if it doesn't have MLX5E_TC_FLOW_DELETED flag
	 * set.
	 */
	if (flow_flag_test_and_set(flow, DELETED)) {
		err = -EINVAL;
		goto errout;
	}
	rhashtable_remove_fast(tc_ht, &flow->node, tc_ht_params);
	rcu_read_unlock();

	trace_mlx5e_delete_flower(f);
	mlx5e_flow_put(priv, flow);

	return 0;

errout:
	rcu_read_unlock();
	return err;
}

int mlx5e_stats_flower(struct net_device *dev, struct mlx5e_priv *priv,
		       struct flow_cls_offload *f, unsigned long flags)
{
	struct mlx5_devcom *devcom = priv->mdev->priv.devcom;
	struct rhashtable *tc_ht = get_tc_ht(priv, flags);
	struct mlx5_eswitch *peer_esw;
	struct mlx5e_tc_flow *flow;
	struct mlx5_fc *counter;
	u64 lastuse = 0;
	u64 packets = 0;
	u64 bytes = 0;
	int err = 0;

	rcu_read_lock();
	flow = mlx5e_flow_get(rhashtable_lookup(tc_ht, &f->cookie,
						tc_ht_params));
	rcu_read_unlock();
	if (IS_ERR(flow))
		return PTR_ERR(flow);

	if (!same_flow_direction(flow, flags)) {
		err = -EINVAL;
		goto errout;
	}

	if (mlx5e_is_offloaded_flow(flow)) {
		counter = mlx5e_tc_get_counter(flow);
		if (!counter)
			goto errout;

		mlx5_fc_query_cached(counter, &bytes, &packets, &lastuse);
	}

	/* Under multipath it's possible for one rule to be currently
	 * un-offloaded while the other rule is offloaded.
	 */
	peer_esw = mlx5_devcom_get_peer_data(devcom, MLX5_DEVCOM_ESW_OFFLOADS);
	if (!peer_esw)
		goto out;

	if (flow_flag_test(flow, DUP) &&
	    flow_flag_test(flow->peer_flow, OFFLOADED)) {
		u64 bytes2;
		u64 packets2;
		u64 lastuse2;

		counter = mlx5e_tc_get_counter(flow->peer_flow);
		if (!counter)
			goto no_peer_counter;
		mlx5_fc_query_cached(counter, &bytes2, &packets2, &lastuse2);

		bytes += bytes2;
		packets += packets2;
		lastuse = max_t(u64, lastuse, lastuse2);
	}

no_peer_counter:
	mlx5_devcom_release_peer_data(devcom, MLX5_DEVCOM_ESW_OFFLOADS);
out:
	flow_stats_update(&f->stats, bytes, packets, lastuse);
	trace_mlx5e_stats_flower(f);
errout:
	mlx5e_flow_put(priv, flow);
	return err;
}

static int apply_police_params(struct mlx5e_priv *priv, u32 rate,
			       struct netlink_ext_ack *extack)
{
	struct mlx5e_rep_priv *rpriv = priv->ppriv;
	struct mlx5_eswitch *esw;
	u16 vport_num;
	u32 rate_mbps;
	int err;

	esw = priv->mdev->priv.eswitch;
	/* rate is given in bytes/sec.
	 * First convert to bits/sec and then round to the nearest mbit/secs.
	 * mbit means million bits.
	 * Moreover, if rate is non zero we choose to configure to a minimum of
	 * 1 mbit/sec.
	 */
	rate_mbps = rate ? max_t(u32, (rate * 8 + 500000) / 1000000, 1) : 0;
	vport_num = rpriv->rep->vport;

	err = mlx5_esw_modify_vport_rate(esw, vport_num, rate_mbps);
	if (err)
		NL_SET_ERR_MSG_MOD(extack, "failed applying action to hardware");

	return err;
}

static int scan_tc_matchall_fdb_actions(struct mlx5e_priv *priv,
					struct flow_action *flow_action,
					struct netlink_ext_ack *extack)
{
	struct mlx5e_rep_priv *rpriv = priv->ppriv;
	const struct flow_action_entry *act;
	int err;
	int i;

	if (!flow_action_has_entries(flow_action)) {
		NL_SET_ERR_MSG_MOD(extack, "matchall called with no action");
		return -EINVAL;
	}

	if (!flow_offload_has_one_action(flow_action)) {
		NL_SET_ERR_MSG_MOD(extack, "matchall policing support only a single action");
		return -EOPNOTSUPP;
	}

	flow_action_for_each(i, act, flow_action) {
		switch (act->id) {
		case FLOW_ACTION_POLICE:
			err = apply_police_params(priv, act->police.rate_bytes_ps, extack);
			if (err)
				return err;

			rpriv->prev_vf_vport_stats = priv->stats.vf_vport;
			break;
		default:
			NL_SET_ERR_MSG_MOD(extack, "mlx5 supports only police action for matchall");
			return -EOPNOTSUPP;
		}
	}

	return 0;
}

int mlx5e_tc_configure_matchall(struct mlx5e_priv *priv,
				struct tc_cls_matchall_offload *ma)
{
	struct netlink_ext_ack *extack = ma->common.extack;
	int prio = TC_H_MAJ(ma->common.prio) >> 16;

	if (prio != 1) {
		NL_SET_ERR_MSG_MOD(extack, "only priority 1 is supported");
		return -EINVAL;
	}

	return scan_tc_matchall_fdb_actions(priv, &ma->rule->action, extack);
}

int mlx5e_tc_delete_matchall(struct mlx5e_priv *priv,
			     struct tc_cls_matchall_offload *ma)
{
	struct netlink_ext_ack *extack = ma->common.extack;

	return apply_police_params(priv, 0, extack);
}

void mlx5e_tc_stats_matchall(struct mlx5e_priv *priv,
			     struct tc_cls_matchall_offload *ma)
{
	struct mlx5e_rep_priv *rpriv = priv->ppriv;
	struct rtnl_link_stats64 cur_stats;
	u64 dbytes;
	u64 dpkts;

	cur_stats = priv->stats.vf_vport;
	dpkts = cur_stats.rx_packets - rpriv->prev_vf_vport_stats.rx_packets;
	dbytes = cur_stats.rx_bytes - rpriv->prev_vf_vport_stats.rx_bytes;
	rpriv->prev_vf_vport_stats = cur_stats;
	flow_stats_update(&ma->stats, dpkts, dbytes, jiffies);
}

static void mlx5e_tc_hairpin_update_dead_peer(struct mlx5e_priv *priv,
					      struct mlx5e_priv *peer_priv)
{
	struct mlx5_core_dev *peer_mdev = peer_priv->mdev;
	struct mlx5e_hairpin_entry *hpe, *tmp;
	LIST_HEAD(init_wait_list);
	u16 peer_vhca_id;
	int bkt;

	if (!same_hw_devs(priv, peer_priv))
		return;

	peer_vhca_id = MLX5_CAP_GEN(peer_mdev, vhca_id);

	mutex_lock(&priv->fs.tc.hairpin_tbl_lock);
	hash_for_each(priv->fs.tc.hairpin_tbl, bkt, hpe, hairpin_hlist)
		if (refcount_inc_not_zero(&hpe->refcnt))
			list_add(&hpe->dead_peer_wait_list, &init_wait_list);
	mutex_unlock(&priv->fs.tc.hairpin_tbl_lock);

	list_for_each_entry_safe(hpe, tmp, &init_wait_list, dead_peer_wait_list) {
		wait_for_completion(&hpe->res_ready);
		if (!IS_ERR_OR_NULL(hpe->hp) && hpe->peer_vhca_id == peer_vhca_id)
			hpe->hp->pair->peer_gone = true;

		mlx5e_hairpin_put(priv, hpe);
	}
}

static int mlx5e_tc_netdev_event(struct notifier_block *this,
				 unsigned long event, void *ptr)
{
	struct net_device *ndev = netdev_notifier_info_to_dev(ptr);
	struct mlx5e_flow_steering *fs;
	struct mlx5e_priv *peer_priv;
	struct mlx5e_tc_table *tc;
	struct mlx5e_priv *priv;

	if (ndev->netdev_ops != &mlx5e_netdev_ops ||
	    event != NETDEV_UNREGISTER ||
	    ndev->reg_state == NETREG_REGISTERED)
		return NOTIFY_DONE;

	tc = container_of(this, struct mlx5e_tc_table, netdevice_nb);
	fs = container_of(tc, struct mlx5e_flow_steering, tc);
	priv = container_of(fs, struct mlx5e_priv, fs);
	peer_priv = netdev_priv(ndev);
	if (priv == peer_priv ||
	    !(priv->netdev->features & NETIF_F_HW_TC))
		return NOTIFY_DONE;

	mlx5e_tc_hairpin_update_dead_peer(priv, peer_priv);

	return NOTIFY_DONE;
}

int mlx5e_tc_nic_init(struct mlx5e_priv *priv)
{
	struct mlx5e_tc_table *tc = &priv->fs.tc;
	int err;

	mutex_init(&tc->t_lock);
	mutex_init(&tc->mod_hdr.lock);
	hash_init(tc->mod_hdr.hlist);
	mutex_init(&tc->hairpin_tbl_lock);
	hash_init(tc->hairpin_tbl);

	err = rhashtable_init(&tc->ht, &tc_ht_params);
	if (err)
		return err;

	tc->netdevice_nb.notifier_call = mlx5e_tc_netdev_event;
	if (register_netdevice_notifier(&tc->netdevice_nb)) {
		tc->netdevice_nb.notifier_call = NULL;
		mlx5_core_warn(priv->mdev, "Failed to register netdev notifier\n");
	}

	return err;
}

static void _mlx5e_tc_del_flow(void *ptr, void *arg)
{
	struct mlx5e_tc_flow *flow = ptr;
	struct mlx5e_priv *priv = flow->priv;

	mlx5e_tc_del_flow(priv, flow);
	kfree(flow);
}

void mlx5e_tc_nic_cleanup(struct mlx5e_priv *priv)
{
	struct mlx5e_tc_table *tc = &priv->fs.tc;

	if (tc->netdevice_nb.notifier_call)
		unregister_netdevice_notifier(&tc->netdevice_nb);

	mutex_destroy(&tc->mod_hdr.lock);
	mutex_destroy(&tc->hairpin_tbl_lock);

	rhashtable_destroy(&tc->ht);

	if (!IS_ERR_OR_NULL(tc->t)) {
		mlx5_destroy_flow_table(tc->t);
		tc->t = NULL;
	}
	mutex_destroy(&tc->t_lock);
}

int mlx5e_tc_esw_init(struct rhashtable *tc_ht)
{
	return rhashtable_init(tc_ht, &tc_ht_params);
}

void mlx5e_tc_esw_cleanup(struct rhashtable *tc_ht)
{
	rhashtable_free_and_destroy(tc_ht, _mlx5e_tc_del_flow, NULL);
}

int mlx5e_tc_num_filters(struct mlx5e_priv *priv, unsigned long flags)
{
	struct rhashtable *tc_ht = get_tc_ht(priv, flags);

	return atomic_read(&tc_ht->nelems);
}

void mlx5e_tc_clean_fdb_peer_flows(struct mlx5_eswitch *esw)
{
	struct mlx5e_tc_flow *flow, *tmp;

	list_for_each_entry_safe(flow, tmp, &esw->offloads.peer_flows, peer)
		__mlx5e_tc_del_fdb_peer_flow(flow);
}

void mlx5e_tc_reoffload_flows_work(struct work_struct *work)
{
	struct mlx5_rep_uplink_priv *rpriv =
		container_of(work, struct mlx5_rep_uplink_priv,
			     reoffload_flows_work);
	struct mlx5e_tc_flow *flow, *tmp;

	mutex_lock(&rpriv->unready_flows_lock);
	list_for_each_entry_safe(flow, tmp, &rpriv->unready_flows, unready) {
		if (!mlx5e_tc_add_fdb_flow(flow->priv, flow, NULL))
			unready_flow_del(flow);
	}
	mutex_unlock(&rpriv->unready_flows_lock);
}<|MERGE_RESOLUTION|>--- conflicted
+++ resolved
@@ -1477,10 +1477,7 @@
 void mlx5e_tc_update_neigh_used_value(struct mlx5e_neigh_hash_entry *nhe)
 {
 	struct mlx5e_neigh *m_neigh = &nhe->m_neigh;
-<<<<<<< HEAD
-=======
 	struct mlx5e_encap_entry *e = NULL;
->>>>>>> 3877dcd0
 	struct mlx5e_tc_flow *flow;
 	struct mlx5_fc *counter;
 	struct neigh_table *tbl;
@@ -2184,11 +2181,7 @@
 		}
 	}
 
-<<<<<<< HEAD
-	if (flow->flags & MLX5E_TC_FLOW_ESWITCH) {
-=======
 	if (is_eswitch_flow) {
->>>>>>> 3877dcd0
 		flow->esw_attr->inner_match_level = inner_match_level;
 		flow->esw_attr->outer_match_level = outer_match_level;
 	} else {

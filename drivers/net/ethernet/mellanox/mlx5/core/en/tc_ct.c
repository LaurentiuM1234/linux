// SPDX-License-Identifier: GPL-2.0 OR Linux-OpenIB
/* Copyright (c) 2019 Mellanox Technologies. */

#include <net/netfilter/nf_conntrack.h>
#include <net/netfilter/nf_conntrack_core.h>
#include <net/netfilter/nf_conntrack_zones.h>
#include <net/netfilter/nf_conntrack_labels.h>
#include <net/netfilter/nf_conntrack_helper.h>
#include <net/netfilter/nf_conntrack_acct.h>
#include <uapi/linux/tc_act/tc_pedit.h>
#include <net/tc_act/tc_ct.h>
#include <net/flow_offload.h>
#include <net/netfilter/nf_flow_table.h>
#include <linux/workqueue.h>
#include <linux/refcount.h>
#include <linux/xarray.h>

#include "lib/fs_chains.h"
#include "en/tc_ct.h"
#include "en/mod_hdr.h"
#include "en/mapping.h"
#include "en.h"
#include "en_tc.h"
#include "en_rep.h"

#define MLX5_CT_ZONE_BITS (mlx5e_tc_attr_to_reg_mappings[ZONE_TO_REG].mlen * 8)
#define MLX5_CT_ZONE_MASK GENMASK(MLX5_CT_ZONE_BITS - 1, 0)
#define MLX5_CT_STATE_ESTABLISHED_BIT BIT(1)
#define MLX5_CT_STATE_TRK_BIT BIT(2)
#define MLX5_CT_STATE_NAT_BIT BIT(3)
#define MLX5_CT_STATE_REPLY_BIT BIT(4)

#define MLX5_FTE_ID_BITS (mlx5e_tc_attr_to_reg_mappings[FTEID_TO_REG].mlen * 8)
#define MLX5_FTE_ID_MAX GENMASK(MLX5_FTE_ID_BITS - 1, 0)
#define MLX5_FTE_ID_MASK MLX5_FTE_ID_MAX

#define MLX5_CT_LABELS_BITS (mlx5e_tc_attr_to_reg_mappings[LABELS_TO_REG].mlen * 8)
#define MLX5_CT_LABELS_MASK GENMASK(MLX5_CT_LABELS_BITS - 1, 0)

#define ct_dbg(fmt, args...)\
	netdev_dbg(ct_priv->netdev, "ct_debug: " fmt "\n", ##args)

struct mlx5_tc_ct_priv {
	struct mlx5_core_dev *dev;
	const struct net_device *netdev;
	struct mod_hdr_tbl *mod_hdr_tbl;
	struct idr fte_ids;
	struct xarray tuple_ids;
	struct rhashtable zone_ht;
	struct rhashtable ct_tuples_ht;
	struct rhashtable ct_tuples_nat_ht;
	struct mlx5_flow_table *ct;
	struct mlx5_flow_table *ct_nat;
	struct mlx5_flow_table *post_ct;
	struct mutex control_lock; /* guards parallel adds/dels */
	struct mapping_ctx *zone_mapping;
	struct mapping_ctx *labels_mapping;
	enum mlx5_flow_namespace_type ns_type;
	struct mlx5_fs_chains *chains;
	spinlock_t ht_lock; /* protects ft entries */
};

struct mlx5_ct_flow {
	struct mlx5_flow_attr *pre_ct_attr;
	struct mlx5_flow_attr *post_ct_attr;
	struct mlx5_flow_handle *pre_ct_rule;
	struct mlx5_flow_handle *post_ct_rule;
	struct mlx5_ct_ft *ft;
	u32 fte_id;
	u32 chain_mapping;
};

struct mlx5_ct_zone_rule {
	struct mlx5_flow_handle *rule;
	struct mlx5e_mod_hdr_handle *mh;
	struct mlx5_flow_attr *attr;
	bool nat;
};

struct mlx5_tc_ct_pre {
	struct mlx5_flow_table *ft;
	struct mlx5_flow_group *flow_grp;
	struct mlx5_flow_group *miss_grp;
	struct mlx5_flow_handle *flow_rule;
	struct mlx5_flow_handle *miss_rule;
	struct mlx5_modify_hdr *modify_hdr;
};

struct mlx5_ct_ft {
	struct rhash_head node;
	u16 zone;
	u32 zone_restore_id;
	refcount_t refcount;
	struct nf_flowtable *nf_ft;
	struct mlx5_tc_ct_priv *ct_priv;
	struct rhashtable ct_entries_ht;
	struct mlx5_tc_ct_pre pre_ct;
	struct mlx5_tc_ct_pre pre_ct_nat;
};

struct mlx5_ct_tuple {
	u16 addr_type;
	__be16 n_proto;
	u8 ip_proto;
	struct {
		union {
			__be32 src_v4;
			struct in6_addr src_v6;
		};
		union {
			__be32 dst_v4;
			struct in6_addr dst_v6;
		};
	} ip;
	struct {
		__be16 src;
		__be16 dst;
	} port;

	u16 zone;
};

struct mlx5_ct_counter {
	struct mlx5_fc *counter;
	refcount_t refcount;
	bool is_shared;
};

enum {
	MLX5_CT_ENTRY_FLAG_VALID,
};

struct mlx5_ct_entry {
	struct rhash_head node;
	struct rhash_head tuple_node;
	struct rhash_head tuple_nat_node;
	struct mlx5_ct_counter *counter;
	unsigned long cookie;
	unsigned long restore_cookie;
	struct mlx5_ct_tuple tuple;
	struct mlx5_ct_tuple tuple_nat;
	struct mlx5_ct_zone_rule zone_rules[2];

	struct mlx5_tc_ct_priv *ct_priv;
	struct work_struct work;

	refcount_t refcnt;
	unsigned long flags;
};

static const struct rhashtable_params cts_ht_params = {
	.head_offset = offsetof(struct mlx5_ct_entry, node),
	.key_offset = offsetof(struct mlx5_ct_entry, cookie),
	.key_len = sizeof(((struct mlx5_ct_entry *)0)->cookie),
	.automatic_shrinking = true,
	.min_size = 16 * 1024,
};

static const struct rhashtable_params zone_params = {
	.head_offset = offsetof(struct mlx5_ct_ft, node),
	.key_offset = offsetof(struct mlx5_ct_ft, zone),
	.key_len = sizeof(((struct mlx5_ct_ft *)0)->zone),
	.automatic_shrinking = true,
};

static const struct rhashtable_params tuples_ht_params = {
	.head_offset = offsetof(struct mlx5_ct_entry, tuple_node),
	.key_offset = offsetof(struct mlx5_ct_entry, tuple),
	.key_len = sizeof(((struct mlx5_ct_entry *)0)->tuple),
	.automatic_shrinking = true,
	.min_size = 16 * 1024,
};

static const struct rhashtable_params tuples_nat_ht_params = {
	.head_offset = offsetof(struct mlx5_ct_entry, tuple_nat_node),
	.key_offset = offsetof(struct mlx5_ct_entry, tuple_nat),
	.key_len = sizeof(((struct mlx5_ct_entry *)0)->tuple_nat),
	.automatic_shrinking = true,
	.min_size = 16 * 1024,
};

static bool
mlx5_tc_ct_entry_has_nat(struct mlx5_ct_entry *entry)
{
	return !!(entry->tuple_nat_node.next);
}

static int
mlx5_tc_ct_rule_to_tuple(struct mlx5_ct_tuple *tuple, struct flow_rule *rule)
{
	struct flow_match_control control;
	struct flow_match_basic basic;

	flow_rule_match_basic(rule, &basic);
	flow_rule_match_control(rule, &control);

	tuple->n_proto = basic.key->n_proto;
	tuple->ip_proto = basic.key->ip_proto;
	tuple->addr_type = control.key->addr_type;

	if (tuple->addr_type == FLOW_DISSECTOR_KEY_IPV4_ADDRS) {
		struct flow_match_ipv4_addrs match;

		flow_rule_match_ipv4_addrs(rule, &match);
		tuple->ip.src_v4 = match.key->src;
		tuple->ip.dst_v4 = match.key->dst;
	} else if (tuple->addr_type == FLOW_DISSECTOR_KEY_IPV6_ADDRS) {
		struct flow_match_ipv6_addrs match;

		flow_rule_match_ipv6_addrs(rule, &match);
		tuple->ip.src_v6 = match.key->src;
		tuple->ip.dst_v6 = match.key->dst;
	} else {
		return -EOPNOTSUPP;
	}

	if (flow_rule_match_key(rule, FLOW_DISSECTOR_KEY_PORTS)) {
		struct flow_match_ports match;

		flow_rule_match_ports(rule, &match);
		switch (tuple->ip_proto) {
		case IPPROTO_TCP:
		case IPPROTO_UDP:
			tuple->port.src = match.key->src;
			tuple->port.dst = match.key->dst;
			break;
		default:
			return -EOPNOTSUPP;
		}
	} else {
		return -EOPNOTSUPP;
	}

	return 0;
}

static int
mlx5_tc_ct_rule_to_tuple_nat(struct mlx5_ct_tuple *tuple,
			     struct flow_rule *rule)
{
	struct flow_action *flow_action = &rule->action;
	struct flow_action_entry *act;
	u32 offset, val, ip6_offset;
	int i;

	flow_action_for_each(i, act, flow_action) {
		if (act->id != FLOW_ACTION_MANGLE)
			continue;

		offset = act->mangle.offset;
		val = act->mangle.val;
		switch (act->mangle.htype) {
		case FLOW_ACT_MANGLE_HDR_TYPE_IP4:
			if (offset == offsetof(struct iphdr, saddr))
				tuple->ip.src_v4 = cpu_to_be32(val);
			else if (offset == offsetof(struct iphdr, daddr))
				tuple->ip.dst_v4 = cpu_to_be32(val);
			else
				return -EOPNOTSUPP;
			break;

		case FLOW_ACT_MANGLE_HDR_TYPE_IP6:
			ip6_offset = (offset - offsetof(struct ipv6hdr, saddr));
			ip6_offset /= 4;
			if (ip6_offset < 4)
				tuple->ip.src_v6.s6_addr32[ip6_offset] = cpu_to_be32(val);
			else if (ip6_offset < 8)
				tuple->ip.dst_v6.s6_addr32[ip6_offset - 4] = cpu_to_be32(val);
			else
				return -EOPNOTSUPP;
			break;

		case FLOW_ACT_MANGLE_HDR_TYPE_TCP:
			if (offset == offsetof(struct tcphdr, source))
				tuple->port.src = cpu_to_be16(val);
			else if (offset == offsetof(struct tcphdr, dest))
				tuple->port.dst = cpu_to_be16(val);
			else
				return -EOPNOTSUPP;
			break;

		case FLOW_ACT_MANGLE_HDR_TYPE_UDP:
			if (offset == offsetof(struct udphdr, source))
				tuple->port.src = cpu_to_be16(val);
			else if (offset == offsetof(struct udphdr, dest))
				tuple->port.dst = cpu_to_be16(val);
			else
				return -EOPNOTSUPP;
			break;

		default:
			return -EOPNOTSUPP;
		}
	}

	return 0;
}

static int
mlx5_tc_ct_set_tuple_match(struct mlx5e_priv *priv, struct mlx5_flow_spec *spec,
			   struct flow_rule *rule)
{
	void *headers_c = MLX5_ADDR_OF(fte_match_param, spec->match_criteria,
				       outer_headers);
	void *headers_v = MLX5_ADDR_OF(fte_match_param, spec->match_value,
				       outer_headers);
	u16 addr_type = 0;
	u8 ip_proto = 0;

	if (flow_rule_match_key(rule, FLOW_DISSECTOR_KEY_BASIC)) {
		struct flow_match_basic match;

		flow_rule_match_basic(rule, &match);

		mlx5e_tc_set_ethertype(priv->mdev, &match, true, headers_c,
				       headers_v);
		MLX5_SET(fte_match_set_lyr_2_4, headers_c, ip_protocol,
			 match.mask->ip_proto);
		MLX5_SET(fte_match_set_lyr_2_4, headers_v, ip_protocol,
			 match.key->ip_proto);

		ip_proto = match.key->ip_proto;
	}

	if (flow_rule_match_key(rule, FLOW_DISSECTOR_KEY_CONTROL)) {
		struct flow_match_control match;

		flow_rule_match_control(rule, &match);
		addr_type = match.key->addr_type;
	}

	if (addr_type == FLOW_DISSECTOR_KEY_IPV4_ADDRS) {
		struct flow_match_ipv4_addrs match;

		flow_rule_match_ipv4_addrs(rule, &match);
		memcpy(MLX5_ADDR_OF(fte_match_set_lyr_2_4, headers_c,
				    src_ipv4_src_ipv6.ipv4_layout.ipv4),
		       &match.mask->src, sizeof(match.mask->src));
		memcpy(MLX5_ADDR_OF(fte_match_set_lyr_2_4, headers_v,
				    src_ipv4_src_ipv6.ipv4_layout.ipv4),
		       &match.key->src, sizeof(match.key->src));
		memcpy(MLX5_ADDR_OF(fte_match_set_lyr_2_4, headers_c,
				    dst_ipv4_dst_ipv6.ipv4_layout.ipv4),
		       &match.mask->dst, sizeof(match.mask->dst));
		memcpy(MLX5_ADDR_OF(fte_match_set_lyr_2_4, headers_v,
				    dst_ipv4_dst_ipv6.ipv4_layout.ipv4),
		       &match.key->dst, sizeof(match.key->dst));
	}

	if (addr_type == FLOW_DISSECTOR_KEY_IPV6_ADDRS) {
		struct flow_match_ipv6_addrs match;

		flow_rule_match_ipv6_addrs(rule, &match);
		memcpy(MLX5_ADDR_OF(fte_match_set_lyr_2_4, headers_c,
				    src_ipv4_src_ipv6.ipv6_layout.ipv6),
		       &match.mask->src, sizeof(match.mask->src));
		memcpy(MLX5_ADDR_OF(fte_match_set_lyr_2_4, headers_v,
				    src_ipv4_src_ipv6.ipv6_layout.ipv6),
		       &match.key->src, sizeof(match.key->src));

		memcpy(MLX5_ADDR_OF(fte_match_set_lyr_2_4, headers_c,
				    dst_ipv4_dst_ipv6.ipv6_layout.ipv6),
		       &match.mask->dst, sizeof(match.mask->dst));
		memcpy(MLX5_ADDR_OF(fte_match_set_lyr_2_4, headers_v,
				    dst_ipv4_dst_ipv6.ipv6_layout.ipv6),
		       &match.key->dst, sizeof(match.key->dst));
	}

	if (flow_rule_match_key(rule, FLOW_DISSECTOR_KEY_PORTS)) {
		struct flow_match_ports match;

		flow_rule_match_ports(rule, &match);
		switch (ip_proto) {
		case IPPROTO_TCP:
			MLX5_SET(fte_match_set_lyr_2_4, headers_c,
				 tcp_sport, ntohs(match.mask->src));
			MLX5_SET(fte_match_set_lyr_2_4, headers_v,
				 tcp_sport, ntohs(match.key->src));

			MLX5_SET(fte_match_set_lyr_2_4, headers_c,
				 tcp_dport, ntohs(match.mask->dst));
			MLX5_SET(fte_match_set_lyr_2_4, headers_v,
				 tcp_dport, ntohs(match.key->dst));
			break;

		case IPPROTO_UDP:
			MLX5_SET(fte_match_set_lyr_2_4, headers_c,
				 udp_sport, ntohs(match.mask->src));
			MLX5_SET(fte_match_set_lyr_2_4, headers_v,
				 udp_sport, ntohs(match.key->src));

			MLX5_SET(fte_match_set_lyr_2_4, headers_c,
				 udp_dport, ntohs(match.mask->dst));
			MLX5_SET(fte_match_set_lyr_2_4, headers_v,
				 udp_dport, ntohs(match.key->dst));
			break;
		default:
			break;
		}
	}

	if (flow_rule_match_key(rule, FLOW_DISSECTOR_KEY_TCP)) {
		struct flow_match_tcp match;

		flow_rule_match_tcp(rule, &match);
		MLX5_SET(fte_match_set_lyr_2_4, headers_c, tcp_flags,
			 ntohs(match.mask->flags));
		MLX5_SET(fte_match_set_lyr_2_4, headers_v, tcp_flags,
			 ntohs(match.key->flags));
	}

	return 0;
}

static void
mlx5_tc_ct_counter_put(struct mlx5_tc_ct_priv *ct_priv, struct mlx5_ct_entry *entry)
{
	if (entry->counter->is_shared &&
	    !refcount_dec_and_test(&entry->counter->refcount))
		return;

	mlx5_fc_destroy(ct_priv->dev, entry->counter->counter);
	kfree(entry->counter);
}

static void
mlx5_tc_ct_entry_del_rule(struct mlx5_tc_ct_priv *ct_priv,
			  struct mlx5_ct_entry *entry,
			  bool nat)
{
	struct mlx5_ct_zone_rule *zone_rule = &entry->zone_rules[nat];
	struct mlx5_flow_attr *attr = zone_rule->attr;

	ct_dbg("Deleting ct entry rule in zone %d", entry->tuple.zone);

	mlx5_tc_rule_delete(netdev_priv(ct_priv->netdev), zone_rule->rule, attr);
	mlx5e_mod_hdr_detach(ct_priv->dev,
			     ct_priv->mod_hdr_tbl, zone_rule->mh);
	mapping_remove(ct_priv->labels_mapping, attr->ct_attr.ct_labels_id);
	kfree(attr);
}

static void
mlx5_tc_ct_entry_del_rules(struct mlx5_tc_ct_priv *ct_priv,
			   struct mlx5_ct_entry *entry)
{
	mlx5_tc_ct_entry_del_rule(ct_priv, entry, true);
	mlx5_tc_ct_entry_del_rule(ct_priv, entry, false);
}

static struct flow_action_entry *
mlx5_tc_ct_get_ct_metadata_action(struct flow_rule *flow_rule)
{
	struct flow_action *flow_action = &flow_rule->action;
	struct flow_action_entry *act;
	int i;

	flow_action_for_each(i, act, flow_action) {
		if (act->id == FLOW_ACTION_CT_METADATA)
			return act;
	}

	return NULL;
}

static int
mlx5_tc_ct_entry_set_registers(struct mlx5_tc_ct_priv *ct_priv,
			       struct mlx5e_tc_mod_hdr_acts *mod_acts,
			       u8 ct_state,
			       u32 mark,
			       u32 labels_id,
			       u8 zone_restore_id)
{
	enum mlx5_flow_namespace_type ns = ct_priv->ns_type;
	struct mlx5_core_dev *dev = ct_priv->dev;
	int err;

	err = mlx5e_tc_match_to_reg_set(dev, mod_acts, ns,
					CTSTATE_TO_REG, ct_state);
	if (err)
		return err;

	err = mlx5e_tc_match_to_reg_set(dev, mod_acts, ns,
					MARK_TO_REG, mark);
	if (err)
		return err;

	err = mlx5e_tc_match_to_reg_set(dev, mod_acts, ns,
					LABELS_TO_REG, labels_id);
	if (err)
		return err;

	err = mlx5e_tc_match_to_reg_set(dev, mod_acts, ns,
					ZONE_RESTORE_TO_REG, zone_restore_id);
	if (err)
		return err;

	/* Make another copy of zone id in reg_b for
	 * NIC rx flows since we don't copy reg_c1 to
	 * reg_b upon miss.
	 */
	if (ns != MLX5_FLOW_NAMESPACE_FDB) {
		err = mlx5e_tc_match_to_reg_set(dev, mod_acts, ns,
						NIC_ZONE_RESTORE_TO_REG, zone_restore_id);
		if (err)
			return err;
	}
	return 0;
}

static int
mlx5_tc_ct_parse_mangle_to_mod_act(struct flow_action_entry *act,
				   char *modact)
{
	u32 offset = act->mangle.offset, field;

	switch (act->mangle.htype) {
	case FLOW_ACT_MANGLE_HDR_TYPE_IP4:
		MLX5_SET(set_action_in, modact, length, 0);
		if (offset == offsetof(struct iphdr, saddr))
			field = MLX5_ACTION_IN_FIELD_OUT_SIPV4;
		else if (offset == offsetof(struct iphdr, daddr))
			field = MLX5_ACTION_IN_FIELD_OUT_DIPV4;
		else
			return -EOPNOTSUPP;
		break;

	case FLOW_ACT_MANGLE_HDR_TYPE_IP6:
		MLX5_SET(set_action_in, modact, length, 0);
		if (offset == offsetof(struct ipv6hdr, saddr) + 12)
			field = MLX5_ACTION_IN_FIELD_OUT_SIPV6_31_0;
		else if (offset == offsetof(struct ipv6hdr, saddr) + 8)
			field = MLX5_ACTION_IN_FIELD_OUT_SIPV6_63_32;
		else if (offset == offsetof(struct ipv6hdr, saddr) + 4)
			field = MLX5_ACTION_IN_FIELD_OUT_SIPV6_95_64;
		else if (offset == offsetof(struct ipv6hdr, saddr))
			field = MLX5_ACTION_IN_FIELD_OUT_SIPV6_127_96;
		else if (offset == offsetof(struct ipv6hdr, daddr) + 12)
			field = MLX5_ACTION_IN_FIELD_OUT_DIPV6_31_0;
		else if (offset == offsetof(struct ipv6hdr, daddr) + 8)
			field = MLX5_ACTION_IN_FIELD_OUT_DIPV6_63_32;
		else if (offset == offsetof(struct ipv6hdr, daddr) + 4)
			field = MLX5_ACTION_IN_FIELD_OUT_DIPV6_95_64;
		else if (offset == offsetof(struct ipv6hdr, daddr))
			field = MLX5_ACTION_IN_FIELD_OUT_DIPV6_127_96;
		else
			return -EOPNOTSUPP;
		break;

	case FLOW_ACT_MANGLE_HDR_TYPE_TCP:
		MLX5_SET(set_action_in, modact, length, 16);
		if (offset == offsetof(struct tcphdr, source))
			field = MLX5_ACTION_IN_FIELD_OUT_TCP_SPORT;
		else if (offset == offsetof(struct tcphdr, dest))
			field = MLX5_ACTION_IN_FIELD_OUT_TCP_DPORT;
		else
			return -EOPNOTSUPP;
		break;

	case FLOW_ACT_MANGLE_HDR_TYPE_UDP:
		MLX5_SET(set_action_in, modact, length, 16);
		if (offset == offsetof(struct udphdr, source))
			field = MLX5_ACTION_IN_FIELD_OUT_UDP_SPORT;
		else if (offset == offsetof(struct udphdr, dest))
			field = MLX5_ACTION_IN_FIELD_OUT_UDP_DPORT;
		else
			return -EOPNOTSUPP;
		break;

	default:
		return -EOPNOTSUPP;
	}

	MLX5_SET(set_action_in, modact, action_type, MLX5_ACTION_TYPE_SET);
	MLX5_SET(set_action_in, modact, offset, 0);
	MLX5_SET(set_action_in, modact, field, field);
	MLX5_SET(set_action_in, modact, data, act->mangle.val);

	return 0;
}

static int
mlx5_tc_ct_entry_create_nat(struct mlx5_tc_ct_priv *ct_priv,
			    struct flow_rule *flow_rule,
			    struct mlx5e_tc_mod_hdr_acts *mod_acts)
{
	struct flow_action *flow_action = &flow_rule->action;
	struct mlx5_core_dev *mdev = ct_priv->dev;
	struct flow_action_entry *act;
	size_t action_size;
	char *modact;
	int err, i;

	action_size = MLX5_UN_SZ_BYTES(set_add_copy_action_in_auto);

	flow_action_for_each(i, act, flow_action) {
		switch (act->id) {
		case FLOW_ACTION_MANGLE: {
			err = alloc_mod_hdr_actions(mdev, ct_priv->ns_type,
						    mod_acts);
			if (err)
				return err;

			modact = mod_acts->actions +
				 mod_acts->num_actions * action_size;

			err = mlx5_tc_ct_parse_mangle_to_mod_act(act, modact);
			if (err)
				return err;

			mod_acts->num_actions++;
		}
		break;

		case FLOW_ACTION_CT_METADATA:
			/* Handled earlier */
			continue;
		default:
			return -EOPNOTSUPP;
		}
	}

	return 0;
}

static int
mlx5_tc_ct_entry_create_mod_hdr(struct mlx5_tc_ct_priv *ct_priv,
				struct mlx5_flow_attr *attr,
				struct flow_rule *flow_rule,
				struct mlx5e_mod_hdr_handle **mh,
				u8 zone_restore_id, bool nat)
{
	struct mlx5e_tc_mod_hdr_acts mod_acts = {};
	struct flow_action_entry *meta;
	u16 ct_state = 0;
	int err;

	meta = mlx5_tc_ct_get_ct_metadata_action(flow_rule);
	if (!meta)
		return -EOPNOTSUPP;

	err = mapping_add(ct_priv->labels_mapping, meta->ct_metadata.labels,
			  &attr->ct_attr.ct_labels_id);
	if (err)
		return -EOPNOTSUPP;
	if (nat) {
		err = mlx5_tc_ct_entry_create_nat(ct_priv, flow_rule,
						  &mod_acts);
		if (err)
			goto err_mapping;

		ct_state |= MLX5_CT_STATE_NAT_BIT;
	}

	ct_state |= MLX5_CT_STATE_ESTABLISHED_BIT | MLX5_CT_STATE_TRK_BIT;
	ct_state |= meta->ct_metadata.orig_dir ? 0 : MLX5_CT_STATE_REPLY_BIT;
	err = mlx5_tc_ct_entry_set_registers(ct_priv, &mod_acts,
					     ct_state,
					     meta->ct_metadata.mark,
					     attr->ct_attr.ct_labels_id,
					     zone_restore_id);
	if (err)
		goto err_mapping;

	*mh = mlx5e_mod_hdr_attach(ct_priv->dev,
				   ct_priv->mod_hdr_tbl,
				   ct_priv->ns_type,
				   &mod_acts);
	if (IS_ERR(*mh)) {
		err = PTR_ERR(*mh);
		goto err_mapping;
	}
	attr->modify_hdr = mlx5e_mod_hdr_get(*mh);

	dealloc_mod_hdr_actions(&mod_acts);
	return 0;

err_mapping:
	dealloc_mod_hdr_actions(&mod_acts);
	mapping_remove(ct_priv->labels_mapping, attr->ct_attr.ct_labels_id);
	return err;
}

static int
mlx5_tc_ct_entry_add_rule(struct mlx5_tc_ct_priv *ct_priv,
			  struct flow_rule *flow_rule,
			  struct mlx5_ct_entry *entry,
			  bool nat, u8 zone_restore_id)
{
	struct mlx5_ct_zone_rule *zone_rule = &entry->zone_rules[nat];
	struct mlx5e_priv *priv = netdev_priv(ct_priv->netdev);
	struct mlx5_flow_spec *spec = NULL;
	struct mlx5_flow_attr *attr;
	int err;

	zone_rule->nat = nat;

	spec = kzalloc(sizeof(*spec), GFP_KERNEL);
	if (!spec)
		return -ENOMEM;

	attr = mlx5_alloc_flow_attr(ct_priv->ns_type);
	if (!attr) {
		err = -ENOMEM;
		goto err_attr;
	}

	err = mlx5_tc_ct_entry_create_mod_hdr(ct_priv, attr, flow_rule,
					      &zone_rule->mh,
					      zone_restore_id, nat);
	if (err) {
		ct_dbg("Failed to create ct entry mod hdr");
		goto err_mod_hdr;
	}

	attr->action = MLX5_FLOW_CONTEXT_ACTION_MOD_HDR |
		       MLX5_FLOW_CONTEXT_ACTION_FWD_DEST |
		       MLX5_FLOW_CONTEXT_ACTION_COUNT;
	attr->dest_chain = 0;
	attr->dest_ft = ct_priv->post_ct;
	attr->ft = nat ? ct_priv->ct_nat : ct_priv->ct;
	attr->outer_match_level = MLX5_MATCH_L4;
	attr->counter = entry->counter->counter;
	attr->flags |= MLX5_ESW_ATTR_FLAG_NO_IN_PORT;
	if (ct_priv->ns_type == MLX5_FLOW_NAMESPACE_FDB)
		attr->esw_attr->in_mdev = priv->mdev;

	mlx5_tc_ct_set_tuple_match(netdev_priv(ct_priv->netdev), spec, flow_rule);
	mlx5e_tc_match_to_reg_match(spec, ZONE_TO_REG, entry->tuple.zone, MLX5_CT_ZONE_MASK);

	zone_rule->rule = mlx5_tc_rule_insert(priv, spec, attr);
	if (IS_ERR(zone_rule->rule)) {
		err = PTR_ERR(zone_rule->rule);
		ct_dbg("Failed to add ct entry rule, nat: %d", nat);
		goto err_rule;
	}

	zone_rule->attr = attr;

	kfree(spec);
	ct_dbg("Offloaded ct entry rule in zone %d", entry->tuple.zone);

	return 0;

err_rule:
	mlx5e_mod_hdr_detach(ct_priv->dev,
			     ct_priv->mod_hdr_tbl, zone_rule->mh);
	mapping_remove(ct_priv->labels_mapping, attr->ct_attr.ct_labels_id);
err_mod_hdr:
	kfree(attr);
err_attr:
	kfree(spec);
	return err;
}

static bool
mlx5_tc_ct_entry_valid(struct mlx5_ct_entry *entry)
{
	return test_bit(MLX5_CT_ENTRY_FLAG_VALID, &entry->flags);
}

static struct mlx5_ct_entry *
mlx5_tc_ct_entry_get(struct mlx5_tc_ct_priv *ct_priv, struct mlx5_ct_tuple *tuple)
{
	struct mlx5_ct_entry *entry;

	entry = rhashtable_lookup_fast(&ct_priv->ct_tuples_ht, tuple,
				       tuples_ht_params);
	if (entry && mlx5_tc_ct_entry_valid(entry) &&
	    refcount_inc_not_zero(&entry->refcnt)) {
		return entry;
	} else if (!entry) {
		entry = rhashtable_lookup_fast(&ct_priv->ct_tuples_nat_ht,
					       tuple, tuples_nat_ht_params);
		if (entry && mlx5_tc_ct_entry_valid(entry) &&
		    refcount_inc_not_zero(&entry->refcnt))
			return entry;
	}

	return entry ? ERR_PTR(-EINVAL) : NULL;
}

static void mlx5_tc_ct_entry_remove_from_tuples(struct mlx5_ct_entry *entry)
{
	struct mlx5_tc_ct_priv *ct_priv = entry->ct_priv;

	rhashtable_remove_fast(&ct_priv->ct_tuples_nat_ht,
			       &entry->tuple_nat_node,
			       tuples_nat_ht_params);
	rhashtable_remove_fast(&ct_priv->ct_tuples_ht, &entry->tuple_node,
			       tuples_ht_params);
}

static void mlx5_tc_ct_entry_del(struct mlx5_ct_entry *entry)
{
	struct mlx5_tc_ct_priv *ct_priv = entry->ct_priv;

	mlx5_tc_ct_entry_del_rules(ct_priv, entry);

	spin_lock_bh(&ct_priv->ht_lock);
	mlx5_tc_ct_entry_remove_from_tuples(entry);
	spin_unlock_bh(&ct_priv->ht_lock);

	mlx5_tc_ct_counter_put(ct_priv, entry);
	kfree(entry);
}

static void
mlx5_tc_ct_entry_put(struct mlx5_ct_entry *entry)
{
	if (!refcount_dec_and_test(&entry->refcnt))
		return;

	mlx5_tc_ct_entry_del(entry);
}

static void mlx5_tc_ct_entry_del_work(struct work_struct *work)
{
	struct mlx5_ct_entry *entry = container_of(work, struct mlx5_ct_entry, work);

	mlx5_tc_ct_entry_del(entry);
}

static void
__mlx5_tc_ct_entry_put(struct mlx5_ct_entry *entry)
{
	struct mlx5e_priv *priv;

	if (!refcount_dec_and_test(&entry->refcnt))
		return;

	priv = netdev_priv(entry->ct_priv->netdev);
	INIT_WORK(&entry->work, mlx5_tc_ct_entry_del_work);
	queue_work(priv->wq, &entry->work);
}

static struct mlx5_ct_counter *
mlx5_tc_ct_counter_create(struct mlx5_tc_ct_priv *ct_priv)
{
	struct mlx5_ct_counter *counter;
	int ret;

	counter = kzalloc(sizeof(*counter), GFP_KERNEL);
	if (!counter)
		return ERR_PTR(-ENOMEM);

	counter->is_shared = false;
	counter->counter = mlx5_fc_create(ct_priv->dev, true);
	if (IS_ERR(counter->counter)) {
		ct_dbg("Failed to create counter for ct entry");
		ret = PTR_ERR(counter->counter);
		kfree(counter);
		return ERR_PTR(ret);
	}

	return counter;
}

static struct mlx5_ct_counter *
mlx5_tc_ct_shared_counter_get(struct mlx5_tc_ct_priv *ct_priv,
			      struct mlx5_ct_entry *entry)
{
	struct mlx5_ct_tuple rev_tuple = entry->tuple;
	struct mlx5_ct_counter *shared_counter;
	struct mlx5_ct_entry *rev_entry;
	__be16 tmp_port;

	/* get the reversed tuple */
	tmp_port = rev_tuple.port.src;
	rev_tuple.port.src = rev_tuple.port.dst;
	rev_tuple.port.dst = tmp_port;

	if (rev_tuple.addr_type == FLOW_DISSECTOR_KEY_IPV4_ADDRS) {
		__be32 tmp_addr = rev_tuple.ip.src_v4;

		rev_tuple.ip.src_v4 = rev_tuple.ip.dst_v4;
		rev_tuple.ip.dst_v4 = tmp_addr;
	} else if (rev_tuple.addr_type == FLOW_DISSECTOR_KEY_IPV6_ADDRS) {
		struct in6_addr tmp_addr = rev_tuple.ip.src_v6;

		rev_tuple.ip.src_v6 = rev_tuple.ip.dst_v6;
		rev_tuple.ip.dst_v6 = tmp_addr;
	} else {
		return ERR_PTR(-EOPNOTSUPP);
	}

	/* Use the same counter as the reverse direction */
	spin_lock_bh(&ct_priv->ht_lock);
	rev_entry = mlx5_tc_ct_entry_get(ct_priv, &rev_tuple);

	if (IS_ERR(rev_entry)) {
		spin_unlock_bh(&ct_priv->ht_lock);
		goto create_counter;
	}

	if (rev_entry && refcount_inc_not_zero(&rev_entry->counter->refcount)) {
		ct_dbg("Using shared counter entry=0x%p rev=0x%p\n", entry, rev_entry);
		shared_counter = rev_entry->counter;
		spin_unlock_bh(&ct_priv->ht_lock);

		mlx5_tc_ct_entry_put(rev_entry);
		return shared_counter;
	}

	spin_unlock_bh(&ct_priv->ht_lock);

create_counter:

	shared_counter = mlx5_tc_ct_counter_create(ct_priv);
	if (IS_ERR(shared_counter))
		return shared_counter;

	shared_counter->is_shared = true;
	refcount_set(&shared_counter->refcount, 1);
	return shared_counter;
}

static int
mlx5_tc_ct_entry_add_rules(struct mlx5_tc_ct_priv *ct_priv,
			   struct flow_rule *flow_rule,
			   struct mlx5_ct_entry *entry,
			   u8 zone_restore_id)
{
	int err;

	if (nf_ct_acct_enabled(dev_net(ct_priv->netdev)))
		entry->counter = mlx5_tc_ct_counter_create(ct_priv);
	else
		entry->counter = mlx5_tc_ct_shared_counter_get(ct_priv, entry);

	if (IS_ERR(entry->counter)) {
		err = PTR_ERR(entry->counter);
		return err;
	}

	err = mlx5_tc_ct_entry_add_rule(ct_priv, flow_rule, entry, false,
					zone_restore_id);
	if (err)
		goto err_orig;

	err = mlx5_tc_ct_entry_add_rule(ct_priv, flow_rule, entry, true,
					zone_restore_id);
	if (err)
		goto err_nat;

	return 0;

err_nat:
	mlx5_tc_ct_entry_del_rule(ct_priv, entry, false);
err_orig:
	mlx5_tc_ct_counter_put(ct_priv, entry);
	return err;
}

static int
mlx5_tc_ct_block_flow_offload_add(struct mlx5_ct_ft *ft,
				  struct flow_cls_offload *flow)
{
	struct flow_rule *flow_rule = flow_cls_offload_flow_rule(flow);
	struct mlx5_tc_ct_priv *ct_priv = ft->ct_priv;
	struct flow_action_entry *meta_action;
	unsigned long cookie = flow->cookie;
	struct mlx5_ct_entry *entry;
	int err;

	meta_action = mlx5_tc_ct_get_ct_metadata_action(flow_rule);
	if (!meta_action)
		return -EOPNOTSUPP;

	spin_lock_bh(&ct_priv->ht_lock);
	entry = rhashtable_lookup_fast(&ft->ct_entries_ht, &cookie, cts_ht_params);
	if (entry && refcount_inc_not_zero(&entry->refcnt)) {
		spin_unlock_bh(&ct_priv->ht_lock);
		mlx5_tc_ct_entry_put(entry);
		return -EEXIST;
	}
	spin_unlock_bh(&ct_priv->ht_lock);

	entry = kzalloc(sizeof(*entry), GFP_KERNEL);
	if (!entry)
		return -ENOMEM;

	entry->tuple.zone = ft->zone;
	entry->cookie = flow->cookie;
	entry->restore_cookie = meta_action->ct_metadata.cookie;
	refcount_set(&entry->refcnt, 2);
	entry->ct_priv = ct_priv;

	err = mlx5_tc_ct_rule_to_tuple(&entry->tuple, flow_rule);
	if (err)
		goto err_set;

	memcpy(&entry->tuple_nat, &entry->tuple, sizeof(entry->tuple));
	err = mlx5_tc_ct_rule_to_tuple_nat(&entry->tuple_nat, flow_rule);
	if (err)
		goto err_set;

	spin_lock_bh(&ct_priv->ht_lock);

	err = rhashtable_lookup_insert_fast(&ft->ct_entries_ht, &entry->node,
					    cts_ht_params);
	if (err)
		goto err_entries;

	err = rhashtable_lookup_insert_fast(&ct_priv->ct_tuples_ht,
					    &entry->tuple_node,
					    tuples_ht_params);
	if (err)
		goto err_tuple;

	if (memcmp(&entry->tuple, &entry->tuple_nat, sizeof(entry->tuple))) {
		err = rhashtable_lookup_insert_fast(&ct_priv->ct_tuples_nat_ht,
						    &entry->tuple_nat_node,
						    tuples_nat_ht_params);
		if (err)
			goto err_tuple_nat;
	}
	spin_unlock_bh(&ct_priv->ht_lock);

	err = mlx5_tc_ct_entry_add_rules(ct_priv, flow_rule, entry,
					 ft->zone_restore_id);
	if (err)
		goto err_rules;

	set_bit(MLX5_CT_ENTRY_FLAG_VALID, &entry->flags);
	mlx5_tc_ct_entry_put(entry); /* this function reference */

	return 0;

err_rules:
<<<<<<< HEAD
=======
	spin_lock_bh(&ct_priv->ht_lock);
>>>>>>> 04bd701d
	if (mlx5_tc_ct_entry_has_nat(entry))
		rhashtable_remove_fast(&ct_priv->ct_tuples_nat_ht,
				       &entry->tuple_nat_node, tuples_nat_ht_params);
err_tuple_nat:
	rhashtable_remove_fast(&ct_priv->ct_tuples_ht,
			       &entry->tuple_node,
			       tuples_ht_params);
err_tuple:
	rhashtable_remove_fast(&ft->ct_entries_ht,
			       &entry->node,
			       cts_ht_params);
err_entries:
	spin_unlock_bh(&ct_priv->ht_lock);
err_set:
	kfree(entry);
	if (err != -EEXIST)
		netdev_warn(ct_priv->netdev, "Failed to offload ct entry, err: %d\n", err);
	return err;
}

<<<<<<< HEAD
static void
mlx5_tc_ct_del_ft_entry(struct mlx5_tc_ct_priv *ct_priv,
			struct mlx5_ct_entry *entry)
{
	mlx5_tc_ct_entry_del_rules(ct_priv, entry);
	mutex_lock(&ct_priv->shared_counter_lock);
	if (mlx5_tc_ct_entry_has_nat(entry))
		rhashtable_remove_fast(&ct_priv->ct_tuples_nat_ht,
				       &entry->tuple_nat_node,
				       tuples_nat_ht_params);
	rhashtable_remove_fast(&ct_priv->ct_tuples_ht, &entry->tuple_node,
			       tuples_ht_params);
	mutex_unlock(&ct_priv->shared_counter_lock);
	mlx5_tc_ct_counter_put(ct_priv, entry);

}

=======
>>>>>>> 04bd701d
static int
mlx5_tc_ct_block_flow_offload_del(struct mlx5_ct_ft *ft,
				  struct flow_cls_offload *flow)
{
	struct mlx5_tc_ct_priv *ct_priv = ft->ct_priv;
	unsigned long cookie = flow->cookie;
	struct mlx5_ct_entry *entry;

	spin_lock_bh(&ct_priv->ht_lock);
	entry = rhashtable_lookup_fast(&ft->ct_entries_ht, &cookie, cts_ht_params);
	if (!entry) {
		spin_unlock_bh(&ct_priv->ht_lock);
		return -ENOENT;
	}

	if (!mlx5_tc_ct_entry_valid(entry)) {
		spin_unlock_bh(&ct_priv->ht_lock);
		return -EINVAL;
	}

	rhashtable_remove_fast(&ft->ct_entries_ht, &entry->node, cts_ht_params);
	mlx5_tc_ct_entry_remove_from_tuples(entry);
	spin_unlock_bh(&ct_priv->ht_lock);

	mlx5_tc_ct_entry_put(entry);

	return 0;
}

static int
mlx5_tc_ct_block_flow_offload_stats(struct mlx5_ct_ft *ft,
				    struct flow_cls_offload *f)
{
	struct mlx5_tc_ct_priv *ct_priv = ft->ct_priv;
	unsigned long cookie = f->cookie;
	struct mlx5_ct_entry *entry;
	u64 lastuse, packets, bytes;

	spin_lock_bh(&ct_priv->ht_lock);
	entry = rhashtable_lookup_fast(&ft->ct_entries_ht, &cookie, cts_ht_params);
	if (!entry) {
		spin_unlock_bh(&ct_priv->ht_lock);
		return -ENOENT;
	}

	if (!mlx5_tc_ct_entry_valid(entry) || !refcount_inc_not_zero(&entry->refcnt)) {
		spin_unlock_bh(&ct_priv->ht_lock);
		return -EINVAL;
	}

	spin_unlock_bh(&ct_priv->ht_lock);

	mlx5_fc_query_cached(entry->counter->counter, &bytes, &packets, &lastuse);
	flow_stats_update(&f->stats, bytes, packets, 0, lastuse,
			  FLOW_ACTION_HW_STATS_DELAYED);

	mlx5_tc_ct_entry_put(entry);
	return 0;
}

static int
mlx5_tc_ct_block_flow_offload(enum tc_setup_type type, void *type_data,
			      void *cb_priv)
{
	struct flow_cls_offload *f = type_data;
	struct mlx5_ct_ft *ft = cb_priv;

	if (type != TC_SETUP_CLSFLOWER)
		return -EOPNOTSUPP;

	switch (f->command) {
	case FLOW_CLS_REPLACE:
		return mlx5_tc_ct_block_flow_offload_add(ft, f);
	case FLOW_CLS_DESTROY:
		return mlx5_tc_ct_block_flow_offload_del(ft, f);
	case FLOW_CLS_STATS:
		return mlx5_tc_ct_block_flow_offload_stats(ft, f);
	default:
		break;
	}

	return -EOPNOTSUPP;
}

static bool
mlx5_tc_ct_skb_to_tuple(struct sk_buff *skb, struct mlx5_ct_tuple *tuple,
			u16 zone)
{
	struct flow_keys flow_keys;

	skb_reset_network_header(skb);
	skb_flow_dissect_flow_keys(skb, &flow_keys, 0);

	tuple->zone = zone;

	if (flow_keys.basic.ip_proto != IPPROTO_TCP &&
	    flow_keys.basic.ip_proto != IPPROTO_UDP)
		return false;

	tuple->port.src = flow_keys.ports.src;
	tuple->port.dst = flow_keys.ports.dst;
	tuple->n_proto = flow_keys.basic.n_proto;
	tuple->ip_proto = flow_keys.basic.ip_proto;

	switch (flow_keys.basic.n_proto) {
	case htons(ETH_P_IP):
		tuple->addr_type = FLOW_DISSECTOR_KEY_IPV4_ADDRS;
		tuple->ip.src_v4 = flow_keys.addrs.v4addrs.src;
		tuple->ip.dst_v4 = flow_keys.addrs.v4addrs.dst;
		break;

	case htons(ETH_P_IPV6):
		tuple->addr_type = FLOW_DISSECTOR_KEY_IPV6_ADDRS;
		tuple->ip.src_v6 = flow_keys.addrs.v6addrs.src;
		tuple->ip.dst_v6 = flow_keys.addrs.v6addrs.dst;
		break;
	default:
		goto out;
	}

	return true;

out:
	return false;
}

int mlx5_tc_ct_add_no_trk_match(struct mlx5_flow_spec *spec)
{
	u32 ctstate = 0, ctstate_mask = 0;

	mlx5e_tc_match_to_reg_get_match(spec, CTSTATE_TO_REG,
					&ctstate, &ctstate_mask);
	if (ctstate_mask)
		return -EOPNOTSUPP;

	ctstate_mask |= MLX5_CT_STATE_TRK_BIT;
	mlx5e_tc_match_to_reg_match(spec, CTSTATE_TO_REG,
				    ctstate, ctstate_mask);

	return 0;
}

void mlx5_tc_ct_match_del(struct mlx5_tc_ct_priv *priv, struct mlx5_ct_attr *ct_attr)
{
	if (!priv || !ct_attr->ct_labels_id)
		return;

	mapping_remove(priv->labels_mapping, ct_attr->ct_labels_id);
}

int
mlx5_tc_ct_match_add(struct mlx5_tc_ct_priv *priv,
		     struct mlx5_flow_spec *spec,
		     struct flow_cls_offload *f,
		     struct mlx5_ct_attr *ct_attr,
		     struct netlink_ext_ack *extack)
{
	struct flow_rule *rule = flow_cls_offload_flow_rule(f);
	bool trk, est, untrk, unest, new, rpl, unrpl;
	struct flow_dissector_key_ct *mask, *key;
	u32 ctstate = 0, ctstate_mask = 0;
	u16 ct_state_on, ct_state_off;
	u16 ct_state, ct_state_mask;
	struct flow_match_ct match;
	u32 ct_labels[4];

	if (!flow_rule_match_key(rule, FLOW_DISSECTOR_KEY_CT))
		return 0;

	if (!priv) {
		NL_SET_ERR_MSG_MOD(extack,
				   "offload of ct matching isn't available");
		return -EOPNOTSUPP;
	}

	flow_rule_match_ct(rule, &match);

	key = match.key;
	mask = match.mask;

	ct_state = key->ct_state;
	ct_state_mask = mask->ct_state;

	if (ct_state_mask & ~(TCA_FLOWER_KEY_CT_FLAGS_TRACKED |
			      TCA_FLOWER_KEY_CT_FLAGS_ESTABLISHED |
			      TCA_FLOWER_KEY_CT_FLAGS_NEW |
			      TCA_FLOWER_KEY_CT_FLAGS_REPLY)) {
		NL_SET_ERR_MSG_MOD(extack,
				   "only ct_state trk, est, new and rpl are supported for offload");
		return -EOPNOTSUPP;
	}

	ct_state_on = ct_state & ct_state_mask;
	ct_state_off = (ct_state & ct_state_mask) ^ ct_state_mask;
	trk = ct_state_on & TCA_FLOWER_KEY_CT_FLAGS_TRACKED;
	new = ct_state_on & TCA_FLOWER_KEY_CT_FLAGS_NEW;
	est = ct_state_on & TCA_FLOWER_KEY_CT_FLAGS_ESTABLISHED;
	rpl = ct_state_on & TCA_FLOWER_KEY_CT_FLAGS_REPLY;
	untrk = ct_state_off & TCA_FLOWER_KEY_CT_FLAGS_TRACKED;
	unest = ct_state_off & TCA_FLOWER_KEY_CT_FLAGS_ESTABLISHED;
	unrpl = ct_state_off & TCA_FLOWER_KEY_CT_FLAGS_REPLY;

	ctstate |= trk ? MLX5_CT_STATE_TRK_BIT : 0;
	ctstate |= est ? MLX5_CT_STATE_ESTABLISHED_BIT : 0;
	ctstate |= rpl ? MLX5_CT_STATE_REPLY_BIT : 0;
	ctstate_mask |= (untrk || trk) ? MLX5_CT_STATE_TRK_BIT : 0;
	ctstate_mask |= (unest || est) ? MLX5_CT_STATE_ESTABLISHED_BIT : 0;
	ctstate_mask |= (unrpl || rpl) ? MLX5_CT_STATE_REPLY_BIT : 0;

	if (new) {
		NL_SET_ERR_MSG_MOD(extack,
				   "matching on ct_state +new isn't supported");
		return -EOPNOTSUPP;
	}

	if (mask->ct_zone)
		mlx5e_tc_match_to_reg_match(spec, ZONE_TO_REG,
					    key->ct_zone, MLX5_CT_ZONE_MASK);
	if (ctstate_mask)
		mlx5e_tc_match_to_reg_match(spec, CTSTATE_TO_REG,
					    ctstate, ctstate_mask);
	if (mask->ct_mark)
		mlx5e_tc_match_to_reg_match(spec, MARK_TO_REG,
					    key->ct_mark, mask->ct_mark);
	if (mask->ct_labels[0] || mask->ct_labels[1] || mask->ct_labels[2] ||
	    mask->ct_labels[3]) {
		ct_labels[0] = key->ct_labels[0] & mask->ct_labels[0];
		ct_labels[1] = key->ct_labels[1] & mask->ct_labels[1];
		ct_labels[2] = key->ct_labels[2] & mask->ct_labels[2];
		ct_labels[3] = key->ct_labels[3] & mask->ct_labels[3];
		if (mapping_add(priv->labels_mapping, ct_labels, &ct_attr->ct_labels_id))
			return -EOPNOTSUPP;
		mlx5e_tc_match_to_reg_match(spec, LABELS_TO_REG, ct_attr->ct_labels_id,
					    MLX5_CT_LABELS_MASK);
	}

	return 0;
}

int
mlx5_tc_ct_parse_action(struct mlx5_tc_ct_priv *priv,
			struct mlx5_flow_attr *attr,
			const struct flow_action_entry *act,
			struct netlink_ext_ack *extack)
{
	if (!priv) {
		NL_SET_ERR_MSG_MOD(extack,
				   "offload of ct action isn't available");
		return -EOPNOTSUPP;
	}

	attr->ct_attr.zone = act->ct.zone;
	attr->ct_attr.ct_action = act->ct.action;
	attr->ct_attr.nf_ft = act->ct.flow_table;

	return 0;
}

static int tc_ct_pre_ct_add_rules(struct mlx5_ct_ft *ct_ft,
				  struct mlx5_tc_ct_pre *pre_ct,
				  bool nat)
{
	struct mlx5_tc_ct_priv *ct_priv = ct_ft->ct_priv;
	struct mlx5e_tc_mod_hdr_acts pre_mod_acts = {};
	struct mlx5_core_dev *dev = ct_priv->dev;
	struct mlx5_flow_table *ft = pre_ct->ft;
	struct mlx5_flow_destination dest = {};
	struct mlx5_flow_act flow_act = {};
	struct mlx5_modify_hdr *mod_hdr;
	struct mlx5_flow_handle *rule;
	struct mlx5_flow_spec *spec;
	u32 ctstate;
	u16 zone;
	int err;

	spec = kvzalloc(sizeof(*spec), GFP_KERNEL);
	if (!spec)
		return -ENOMEM;

	zone = ct_ft->zone & MLX5_CT_ZONE_MASK;
	err = mlx5e_tc_match_to_reg_set(dev, &pre_mod_acts, ct_priv->ns_type,
					ZONE_TO_REG, zone);
	if (err) {
		ct_dbg("Failed to set zone register mapping");
		goto err_mapping;
	}

	mod_hdr = mlx5_modify_header_alloc(dev, ct_priv->ns_type,
					   pre_mod_acts.num_actions,
					   pre_mod_acts.actions);

	if (IS_ERR(mod_hdr)) {
		err = PTR_ERR(mod_hdr);
		ct_dbg("Failed to create pre ct mod hdr");
		goto err_mapping;
	}
	pre_ct->modify_hdr = mod_hdr;

	flow_act.action = MLX5_FLOW_CONTEXT_ACTION_FWD_DEST |
			  MLX5_FLOW_CONTEXT_ACTION_MOD_HDR;
	flow_act.flags |= FLOW_ACT_IGNORE_FLOW_LEVEL;
	flow_act.modify_hdr = mod_hdr;
	dest.type = MLX5_FLOW_DESTINATION_TYPE_FLOW_TABLE;

	/* add flow rule */
	mlx5e_tc_match_to_reg_match(spec, ZONE_TO_REG,
				    zone, MLX5_CT_ZONE_MASK);
	ctstate = MLX5_CT_STATE_TRK_BIT;
	if (nat)
		ctstate |= MLX5_CT_STATE_NAT_BIT;
	mlx5e_tc_match_to_reg_match(spec, CTSTATE_TO_REG, ctstate, ctstate);

	dest.ft = ct_priv->post_ct;
	rule = mlx5_add_flow_rules(ft, spec, &flow_act, &dest, 1);
	if (IS_ERR(rule)) {
		err = PTR_ERR(rule);
		ct_dbg("Failed to add pre ct flow rule zone %d", zone);
		goto err_flow_rule;
	}
	pre_ct->flow_rule = rule;

	/* add miss rule */
	dest.ft = nat ? ct_priv->ct_nat : ct_priv->ct;
	rule = mlx5_add_flow_rules(ft, NULL, &flow_act, &dest, 1);
	if (IS_ERR(rule)) {
		err = PTR_ERR(rule);
		ct_dbg("Failed to add pre ct miss rule zone %d", zone);
		goto err_miss_rule;
	}
	pre_ct->miss_rule = rule;

	dealloc_mod_hdr_actions(&pre_mod_acts);
	kvfree(spec);
	return 0;

err_miss_rule:
	mlx5_del_flow_rules(pre_ct->flow_rule);
err_flow_rule:
	mlx5_modify_header_dealloc(dev, pre_ct->modify_hdr);
err_mapping:
	dealloc_mod_hdr_actions(&pre_mod_acts);
	kvfree(spec);
	return err;
}

static void
tc_ct_pre_ct_del_rules(struct mlx5_ct_ft *ct_ft,
		       struct mlx5_tc_ct_pre *pre_ct)
{
	struct mlx5_tc_ct_priv *ct_priv = ct_ft->ct_priv;
	struct mlx5_core_dev *dev = ct_priv->dev;

	mlx5_del_flow_rules(pre_ct->flow_rule);
	mlx5_del_flow_rules(pre_ct->miss_rule);
	mlx5_modify_header_dealloc(dev, pre_ct->modify_hdr);
}

static int
mlx5_tc_ct_alloc_pre_ct(struct mlx5_ct_ft *ct_ft,
			struct mlx5_tc_ct_pre *pre_ct,
			bool nat)
{
	int inlen = MLX5_ST_SZ_BYTES(create_flow_group_in);
	struct mlx5_tc_ct_priv *ct_priv = ct_ft->ct_priv;
	struct mlx5_core_dev *dev = ct_priv->dev;
	struct mlx5_flow_table_attr ft_attr = {};
	struct mlx5_flow_namespace *ns;
	struct mlx5_flow_table *ft;
	struct mlx5_flow_group *g;
	u32 metadata_reg_c_2_mask;
	u32 *flow_group_in;
	void *misc;
	int err;

	ns = mlx5_get_flow_namespace(dev, ct_priv->ns_type);
	if (!ns) {
		err = -EOPNOTSUPP;
		ct_dbg("Failed to get flow namespace");
		return err;
	}

	flow_group_in = kvzalloc(inlen, GFP_KERNEL);
	if (!flow_group_in)
		return -ENOMEM;

	ft_attr.flags = MLX5_FLOW_TABLE_UNMANAGED;
	ft_attr.prio =  ct_priv->ns_type ==  MLX5_FLOW_NAMESPACE_FDB ?
			FDB_TC_OFFLOAD : MLX5E_TC_PRIO;
	ft_attr.max_fte = 2;
	ft_attr.level = 1;
	ft = mlx5_create_flow_table(ns, &ft_attr);
	if (IS_ERR(ft)) {
		err = PTR_ERR(ft);
		ct_dbg("Failed to create pre ct table");
		goto out_free;
	}
	pre_ct->ft = ft;

	/* create flow group */
	MLX5_SET(create_flow_group_in, flow_group_in, start_flow_index, 0);
	MLX5_SET(create_flow_group_in, flow_group_in, end_flow_index, 0);
	MLX5_SET(create_flow_group_in, flow_group_in, match_criteria_enable,
		 MLX5_MATCH_MISC_PARAMETERS_2);

	misc = MLX5_ADDR_OF(create_flow_group_in, flow_group_in,
			    match_criteria.misc_parameters_2);

	metadata_reg_c_2_mask = MLX5_CT_ZONE_MASK;
	metadata_reg_c_2_mask |= (MLX5_CT_STATE_TRK_BIT << 16);
	if (nat)
		metadata_reg_c_2_mask |= (MLX5_CT_STATE_NAT_BIT << 16);

	MLX5_SET(fte_match_set_misc2, misc, metadata_reg_c_2,
		 metadata_reg_c_2_mask);

	g = mlx5_create_flow_group(ft, flow_group_in);
	if (IS_ERR(g)) {
		err = PTR_ERR(g);
		ct_dbg("Failed to create pre ct group");
		goto err_flow_grp;
	}
	pre_ct->flow_grp = g;

	/* create miss group */
	memset(flow_group_in, 0, inlen);
	MLX5_SET(create_flow_group_in, flow_group_in, start_flow_index, 1);
	MLX5_SET(create_flow_group_in, flow_group_in, end_flow_index, 1);
	g = mlx5_create_flow_group(ft, flow_group_in);
	if (IS_ERR(g)) {
		err = PTR_ERR(g);
		ct_dbg("Failed to create pre ct miss group");
		goto err_miss_grp;
	}
	pre_ct->miss_grp = g;

	err = tc_ct_pre_ct_add_rules(ct_ft, pre_ct, nat);
	if (err)
		goto err_add_rules;

	kvfree(flow_group_in);
	return 0;

err_add_rules:
	mlx5_destroy_flow_group(pre_ct->miss_grp);
err_miss_grp:
	mlx5_destroy_flow_group(pre_ct->flow_grp);
err_flow_grp:
	mlx5_destroy_flow_table(ft);
out_free:
	kvfree(flow_group_in);
	return err;
}

static void
mlx5_tc_ct_free_pre_ct(struct mlx5_ct_ft *ct_ft,
		       struct mlx5_tc_ct_pre *pre_ct)
{
	tc_ct_pre_ct_del_rules(ct_ft, pre_ct);
	mlx5_destroy_flow_group(pre_ct->miss_grp);
	mlx5_destroy_flow_group(pre_ct->flow_grp);
	mlx5_destroy_flow_table(pre_ct->ft);
}

static int
mlx5_tc_ct_alloc_pre_ct_tables(struct mlx5_ct_ft *ft)
{
	int err;

	err = mlx5_tc_ct_alloc_pre_ct(ft, &ft->pre_ct, false);
	if (err)
		return err;

	err = mlx5_tc_ct_alloc_pre_ct(ft, &ft->pre_ct_nat, true);
	if (err)
		goto err_pre_ct_nat;

	return 0;

err_pre_ct_nat:
	mlx5_tc_ct_free_pre_ct(ft, &ft->pre_ct);
	return err;
}

static void
mlx5_tc_ct_free_pre_ct_tables(struct mlx5_ct_ft *ft)
{
	mlx5_tc_ct_free_pre_ct(ft, &ft->pre_ct_nat);
	mlx5_tc_ct_free_pre_ct(ft, &ft->pre_ct);
}

static struct mlx5_ct_ft *
mlx5_tc_ct_add_ft_cb(struct mlx5_tc_ct_priv *ct_priv, u16 zone,
		     struct nf_flowtable *nf_ft)
{
	struct mlx5_ct_ft *ft;
	int err;

	ft = rhashtable_lookup_fast(&ct_priv->zone_ht, &zone, zone_params);
	if (ft) {
		refcount_inc(&ft->refcount);
		return ft;
	}

	ft = kzalloc(sizeof(*ft), GFP_KERNEL);
	if (!ft)
		return ERR_PTR(-ENOMEM);

	err = mapping_add(ct_priv->zone_mapping, &zone, &ft->zone_restore_id);
	if (err)
		goto err_mapping;

	ft->zone = zone;
	ft->nf_ft = nf_ft;
	ft->ct_priv = ct_priv;
	refcount_set(&ft->refcount, 1);

	err = mlx5_tc_ct_alloc_pre_ct_tables(ft);
	if (err)
		goto err_alloc_pre_ct;

	err = rhashtable_init(&ft->ct_entries_ht, &cts_ht_params);
	if (err)
		goto err_init;

	err = rhashtable_insert_fast(&ct_priv->zone_ht, &ft->node,
				     zone_params);
	if (err)
		goto err_insert;

	err = nf_flow_table_offload_add_cb(ft->nf_ft,
					   mlx5_tc_ct_block_flow_offload, ft);
	if (err)
		goto err_add_cb;

	return ft;

err_add_cb:
	rhashtable_remove_fast(&ct_priv->zone_ht, &ft->node, zone_params);
err_insert:
	rhashtable_destroy(&ft->ct_entries_ht);
err_init:
	mlx5_tc_ct_free_pre_ct_tables(ft);
err_alloc_pre_ct:
	mapping_remove(ct_priv->zone_mapping, ft->zone_restore_id);
err_mapping:
	kfree(ft);
	return ERR_PTR(err);
}

static void
mlx5_tc_ct_flush_ft_entry(void *ptr, void *arg)
{
	struct mlx5_ct_entry *entry = ptr;

	mlx5_tc_ct_entry_put(entry);
}

static void
mlx5_tc_ct_del_ft_cb(struct mlx5_tc_ct_priv *ct_priv, struct mlx5_ct_ft *ft)
{
	if (!refcount_dec_and_test(&ft->refcount))
		return;

	nf_flow_table_offload_del_cb(ft->nf_ft,
				     mlx5_tc_ct_block_flow_offload, ft);
	rhashtable_remove_fast(&ct_priv->zone_ht, &ft->node, zone_params);
	rhashtable_free_and_destroy(&ft->ct_entries_ht,
				    mlx5_tc_ct_flush_ft_entry,
				    ct_priv);
	mlx5_tc_ct_free_pre_ct_tables(ft);
	mapping_remove(ct_priv->zone_mapping, ft->zone_restore_id);
	kfree(ft);
}

/* We translate the tc filter with CT action to the following HW model:
 *
 * +---------------------+
 * + ft prio (tc chain) +
 * + original match      +
 * +---------------------+
 *      | set chain miss mapping
 *      | set fte_id
 *      | set tunnel_id
 *      | do decap
 *      v
 * +---------------------+
 * + pre_ct/pre_ct_nat   +  if matches     +---------------------+
 * + zone+nat match      +---------------->+ post_ct (see below) +
 * +---------------------+  set zone       +---------------------+
 *      | set zone
 *      v
 * +--------------------+
 * + CT (nat or no nat) +
 * + tuple + zone match +
 * +--------------------+
 *      | set mark
 *      | set labels_id
 *      | set established
 *	| set zone_restore
 *      | do nat (if needed)
 *      v
 * +--------------+
 * + post_ct      + original filter actions
 * + fte_id match +------------------------>
 * +--------------+
 */
static struct mlx5_flow_handle *
__mlx5_tc_ct_flow_offload(struct mlx5_tc_ct_priv *ct_priv,
			  struct mlx5e_tc_flow *flow,
			  struct mlx5_flow_spec *orig_spec,
			  struct mlx5_flow_attr *attr)
{
	bool nat = attr->ct_attr.ct_action & TCA_CT_ACT_NAT;
	struct mlx5e_priv *priv = netdev_priv(ct_priv->netdev);
	struct mlx5e_tc_mod_hdr_acts pre_mod_acts = {};
	u32 attr_sz = ns_to_attr_sz(ct_priv->ns_type);
	struct mlx5_flow_spec *post_ct_spec = NULL;
	struct mlx5_flow_attr *pre_ct_attr;
	struct mlx5_modify_hdr *mod_hdr;
	struct mlx5_flow_handle *rule;
	struct mlx5_ct_flow *ct_flow;
	int chain_mapping = 0, err;
	struct mlx5_ct_ft *ft;
	u32 fte_id = 1;

	post_ct_spec = kzalloc(sizeof(*post_ct_spec), GFP_KERNEL);
	ct_flow = kzalloc(sizeof(*ct_flow), GFP_KERNEL);
	if (!post_ct_spec || !ct_flow) {
		kfree(post_ct_spec);
		kfree(ct_flow);
		return ERR_PTR(-ENOMEM);
	}

	/* Register for CT established events */
	ft = mlx5_tc_ct_add_ft_cb(ct_priv, attr->ct_attr.zone,
				  attr->ct_attr.nf_ft);
	if (IS_ERR(ft)) {
		err = PTR_ERR(ft);
		ct_dbg("Failed to register to ft callback");
		goto err_ft;
	}
	ct_flow->ft = ft;

	err = idr_alloc_u32(&ct_priv->fte_ids, ct_flow, &fte_id,
			    MLX5_FTE_ID_MAX, GFP_KERNEL);
	if (err) {
		netdev_warn(priv->netdev,
			    "Failed to allocate fte id, err: %d\n", err);
		goto err_idr;
	}
	ct_flow->fte_id = fte_id;

	/* Base flow attributes of both rules on original rule attribute */
	ct_flow->pre_ct_attr = mlx5_alloc_flow_attr(ct_priv->ns_type);
	if (!ct_flow->pre_ct_attr) {
		err = -ENOMEM;
		goto err_alloc_pre;
	}

	ct_flow->post_ct_attr = mlx5_alloc_flow_attr(ct_priv->ns_type);
	if (!ct_flow->post_ct_attr) {
		err = -ENOMEM;
		goto err_alloc_post;
	}

	pre_ct_attr = ct_flow->pre_ct_attr;
	memcpy(pre_ct_attr, attr, attr_sz);
	memcpy(ct_flow->post_ct_attr, attr, attr_sz);

	/* Modify the original rule's action to fwd and modify, leave decap */
	pre_ct_attr->action = attr->action & MLX5_FLOW_CONTEXT_ACTION_DECAP;
	pre_ct_attr->action |= MLX5_FLOW_CONTEXT_ACTION_FWD_DEST |
			       MLX5_FLOW_CONTEXT_ACTION_MOD_HDR;

	/* Write chain miss tag for miss in ct table as we
	 * don't go though all prios of this chain as normal tc rules
	 * miss.
	 */
	err = mlx5_chains_get_chain_mapping(ct_priv->chains, attr->chain,
					    &chain_mapping);
	if (err) {
		ct_dbg("Failed to get chain register mapping for chain");
		goto err_get_chain;
	}
	ct_flow->chain_mapping = chain_mapping;

	err = mlx5e_tc_match_to_reg_set(priv->mdev, &pre_mod_acts, ct_priv->ns_type,
					CHAIN_TO_REG, chain_mapping);
	if (err) {
		ct_dbg("Failed to set chain register mapping");
		goto err_mapping;
	}

	err = mlx5e_tc_match_to_reg_set(priv->mdev, &pre_mod_acts, ct_priv->ns_type,
					FTEID_TO_REG, fte_id);
	if (err) {
		ct_dbg("Failed to set fte_id register mapping");
		goto err_mapping;
	}

	/* If original flow is decap, we do it before going into ct table
	 * so add a rewrite for the tunnel match_id.
	 */
	if ((pre_ct_attr->action & MLX5_FLOW_CONTEXT_ACTION_DECAP) &&
	    attr->chain == 0) {
		u32 tun_id = mlx5e_tc_get_flow_tun_id(flow);

		err = mlx5e_tc_match_to_reg_set(priv->mdev, &pre_mod_acts,
						ct_priv->ns_type,
						TUNNEL_TO_REG,
						tun_id);
		if (err) {
			ct_dbg("Failed to set tunnel register mapping");
			goto err_mapping;
		}
	}

	mod_hdr = mlx5_modify_header_alloc(priv->mdev, ct_priv->ns_type,
					   pre_mod_acts.num_actions,
					   pre_mod_acts.actions);
	if (IS_ERR(mod_hdr)) {
		err = PTR_ERR(mod_hdr);
		ct_dbg("Failed to create pre ct mod hdr");
		goto err_mapping;
	}
	pre_ct_attr->modify_hdr = mod_hdr;

	/* Post ct rule matches on fte_id and executes original rule's
	 * tc rule action
	 */
	mlx5e_tc_match_to_reg_match(post_ct_spec, FTEID_TO_REG,
				    fte_id, MLX5_FTE_ID_MASK);

	/* Put post_ct rule on post_ct flow table */
	ct_flow->post_ct_attr->chain = 0;
	ct_flow->post_ct_attr->prio = 0;
	ct_flow->post_ct_attr->ft = ct_priv->post_ct;

	ct_flow->post_ct_attr->inner_match_level = MLX5_MATCH_NONE;
	ct_flow->post_ct_attr->outer_match_level = MLX5_MATCH_NONE;
	ct_flow->post_ct_attr->action &= ~(MLX5_FLOW_CONTEXT_ACTION_DECAP);
	rule = mlx5_tc_rule_insert(priv, post_ct_spec,
				   ct_flow->post_ct_attr);
	ct_flow->post_ct_rule = rule;
	if (IS_ERR(ct_flow->post_ct_rule)) {
		err = PTR_ERR(ct_flow->post_ct_rule);
		ct_dbg("Failed to add post ct rule");
		goto err_insert_post_ct;
	}

	/* Change original rule point to ct table */
	pre_ct_attr->dest_chain = 0;
	pre_ct_attr->dest_ft = nat ? ft->pre_ct_nat.ft : ft->pre_ct.ft;
	ct_flow->pre_ct_rule = mlx5_tc_rule_insert(priv, orig_spec,
						   pre_ct_attr);
	if (IS_ERR(ct_flow->pre_ct_rule)) {
		err = PTR_ERR(ct_flow->pre_ct_rule);
		ct_dbg("Failed to add pre ct rule");
		goto err_insert_orig;
	}

	attr->ct_attr.ct_flow = ct_flow;
	dealloc_mod_hdr_actions(&pre_mod_acts);
	kfree(post_ct_spec);

	return rule;

err_insert_orig:
	mlx5_tc_rule_delete(priv, ct_flow->post_ct_rule,
			    ct_flow->post_ct_attr);
err_insert_post_ct:
	mlx5_modify_header_dealloc(priv->mdev, pre_ct_attr->modify_hdr);
err_mapping:
	dealloc_mod_hdr_actions(&pre_mod_acts);
	mlx5_chains_put_chain_mapping(ct_priv->chains, ct_flow->chain_mapping);
err_get_chain:
	kfree(ct_flow->post_ct_attr);
err_alloc_post:
	kfree(ct_flow->pre_ct_attr);
err_alloc_pre:
	idr_remove(&ct_priv->fte_ids, fte_id);
err_idr:
	mlx5_tc_ct_del_ft_cb(ct_priv, ft);
err_ft:
	kfree(post_ct_spec);
	kfree(ct_flow);
	netdev_warn(priv->netdev, "Failed to offload ct flow, err %d\n", err);
	return ERR_PTR(err);
}

static struct mlx5_flow_handle *
__mlx5_tc_ct_flow_offload_clear(struct mlx5_tc_ct_priv *ct_priv,
				struct mlx5_flow_spec *orig_spec,
				struct mlx5_flow_attr *attr,
				struct mlx5e_tc_mod_hdr_acts *mod_acts)
{
	struct mlx5e_priv *priv = netdev_priv(ct_priv->netdev);
	u32 attr_sz = ns_to_attr_sz(ct_priv->ns_type);
	struct mlx5_flow_attr *pre_ct_attr;
	struct mlx5_modify_hdr *mod_hdr;
	struct mlx5_flow_handle *rule;
	struct mlx5_ct_flow *ct_flow;
	int err;

	ct_flow = kzalloc(sizeof(*ct_flow), GFP_KERNEL);
	if (!ct_flow)
		return ERR_PTR(-ENOMEM);

	/* Base esw attributes on original rule attribute */
	pre_ct_attr = mlx5_alloc_flow_attr(ct_priv->ns_type);
	if (!pre_ct_attr) {
		err = -ENOMEM;
		goto err_attr;
	}

	memcpy(pre_ct_attr, attr, attr_sz);

	err = mlx5_tc_ct_entry_set_registers(ct_priv, mod_acts, 0, 0, 0, 0);
	if (err) {
		ct_dbg("Failed to set register for ct clear");
		goto err_set_registers;
	}

	mod_hdr = mlx5_modify_header_alloc(priv->mdev, ct_priv->ns_type,
					   mod_acts->num_actions,
					   mod_acts->actions);
	if (IS_ERR(mod_hdr)) {
		err = PTR_ERR(mod_hdr);
		ct_dbg("Failed to add create ct clear mod hdr");
		goto err_set_registers;
	}

	pre_ct_attr->modify_hdr = mod_hdr;
	pre_ct_attr->action |= MLX5_FLOW_CONTEXT_ACTION_MOD_HDR;

	rule = mlx5_tc_rule_insert(priv, orig_spec, pre_ct_attr);
	if (IS_ERR(rule)) {
		err = PTR_ERR(rule);
		ct_dbg("Failed to add ct clear rule");
		goto err_insert;
	}

	attr->ct_attr.ct_flow = ct_flow;
	ct_flow->pre_ct_attr = pre_ct_attr;
	ct_flow->pre_ct_rule = rule;
	return rule;

err_insert:
	mlx5_modify_header_dealloc(priv->mdev, mod_hdr);
err_set_registers:
	netdev_warn(priv->netdev,
		    "Failed to offload ct clear flow, err %d\n", err);
	kfree(pre_ct_attr);
err_attr:
	kfree(ct_flow);

	return ERR_PTR(err);
}

struct mlx5_flow_handle *
mlx5_tc_ct_flow_offload(struct mlx5_tc_ct_priv *priv,
			struct mlx5e_tc_flow *flow,
			struct mlx5_flow_spec *spec,
			struct mlx5_flow_attr *attr,
			struct mlx5e_tc_mod_hdr_acts *mod_hdr_acts)
{
	bool clear_action = attr->ct_attr.ct_action & TCA_CT_ACT_CLEAR;
	struct mlx5_flow_handle *rule;

	if (!priv)
		return ERR_PTR(-EOPNOTSUPP);

	mutex_lock(&priv->control_lock);

	if (clear_action)
		rule = __mlx5_tc_ct_flow_offload_clear(priv, spec, attr, mod_hdr_acts);
	else
		rule = __mlx5_tc_ct_flow_offload(priv, flow, spec, attr);
	mutex_unlock(&priv->control_lock);

	return rule;
}

static void
__mlx5_tc_ct_delete_flow(struct mlx5_tc_ct_priv *ct_priv,
			 struct mlx5e_tc_flow *flow,
			 struct mlx5_ct_flow *ct_flow)
{
	struct mlx5_flow_attr *pre_ct_attr = ct_flow->pre_ct_attr;
	struct mlx5e_priv *priv = netdev_priv(ct_priv->netdev);

	mlx5_tc_rule_delete(priv, ct_flow->pre_ct_rule,
			    pre_ct_attr);
	mlx5_modify_header_dealloc(priv->mdev, pre_ct_attr->modify_hdr);

	if (ct_flow->post_ct_rule) {
		mlx5_tc_rule_delete(priv, ct_flow->post_ct_rule,
				    ct_flow->post_ct_attr);
		mlx5_chains_put_chain_mapping(ct_priv->chains, ct_flow->chain_mapping);
		idr_remove(&ct_priv->fte_ids, ct_flow->fte_id);
		mlx5_tc_ct_del_ft_cb(ct_priv, ct_flow->ft);
	}

	kfree(ct_flow->pre_ct_attr);
	kfree(ct_flow->post_ct_attr);
	kfree(ct_flow);
}

void
mlx5_tc_ct_delete_flow(struct mlx5_tc_ct_priv *priv,
		       struct mlx5e_tc_flow *flow,
		       struct mlx5_flow_attr *attr)
{
	struct mlx5_ct_flow *ct_flow = attr->ct_attr.ct_flow;

	/* We are called on error to clean up stuff from parsing
	 * but we don't have anything for now
	 */
	if (!ct_flow)
		return;

	mutex_lock(&priv->control_lock);
	__mlx5_tc_ct_delete_flow(priv, flow, ct_flow);
	mutex_unlock(&priv->control_lock);
}

static int
mlx5_tc_ct_init_check_esw_support(struct mlx5_eswitch *esw,
				  const char **err_msg)
{
	if (!MLX5_CAP_ESW_FLOWTABLE_FDB(esw->dev, ignore_flow_level)) {
		*err_msg = "firmware level support is missing";
		return -EOPNOTSUPP;
	}

	if (!mlx5_eswitch_vlan_actions_supported(esw->dev, 1)) {
		/* vlan workaround should be avoided for multi chain rules.
		 * This is just a sanity check as pop vlan action should
		 * be supported by any FW that supports ignore_flow_level
		 */

		*err_msg = "firmware vlan actions support is missing";
		return -EOPNOTSUPP;
	}

	if (!MLX5_CAP_ESW_FLOWTABLE(esw->dev,
				    fdb_modify_header_fwd_to_table)) {
		/* CT always writes to registers which are mod header actions.
		 * Therefore, mod header and goto is required
		 */

		*err_msg = "firmware fwd and modify support is missing";
		return -EOPNOTSUPP;
	}

	if (!mlx5_eswitch_reg_c1_loopback_enabled(esw)) {
		*err_msg = "register loopback isn't supported";
		return -EOPNOTSUPP;
	}

	return 0;
}

static int
mlx5_tc_ct_init_check_nic_support(struct mlx5e_priv *priv,
				  const char **err_msg)
{
	if (!MLX5_CAP_FLOWTABLE_NIC_RX(priv->mdev, ignore_flow_level)) {
		*err_msg = "firmware level support is missing";
		return -EOPNOTSUPP;
	}

	return 0;
}

static int
mlx5_tc_ct_init_check_support(struct mlx5e_priv *priv,
			      enum mlx5_flow_namespace_type ns_type,
			      const char **err_msg)
{
	struct mlx5_eswitch *esw = priv->mdev->priv.eswitch;

#if !IS_ENABLED(CONFIG_NET_TC_SKB_EXT)
	/* cannot restore chain ID on HW miss */

	*err_msg = "tc skb extension missing";
	return -EOPNOTSUPP;
#endif
	if (ns_type == MLX5_FLOW_NAMESPACE_FDB)
		return mlx5_tc_ct_init_check_esw_support(esw, err_msg);
	else
		return mlx5_tc_ct_init_check_nic_support(priv, err_msg);
}

#define INIT_ERR_PREFIX "tc ct offload init failed"

struct mlx5_tc_ct_priv *
mlx5_tc_ct_init(struct mlx5e_priv *priv, struct mlx5_fs_chains *chains,
		struct mod_hdr_tbl *mod_hdr,
		enum mlx5_flow_namespace_type ns_type)
{
	struct mlx5_tc_ct_priv *ct_priv;
	struct mlx5_core_dev *dev;
	const char *msg;
	int err;

	dev = priv->mdev;
	err = mlx5_tc_ct_init_check_support(priv, ns_type, &msg);
	if (err) {
		mlx5_core_warn(dev,
			       "tc ct offload not supported, %s\n",
			       msg);
		goto err_support;
	}

	ct_priv = kzalloc(sizeof(*ct_priv), GFP_KERNEL);
	if (!ct_priv)
		goto err_alloc;

	ct_priv->zone_mapping = mapping_create(sizeof(u16), 0, true);
	if (IS_ERR(ct_priv->zone_mapping)) {
		err = PTR_ERR(ct_priv->zone_mapping);
		goto err_mapping_zone;
	}

	ct_priv->labels_mapping = mapping_create(sizeof(u32) * 4, 0, true);
	if (IS_ERR(ct_priv->labels_mapping)) {
		err = PTR_ERR(ct_priv->labels_mapping);
		goto err_mapping_labels;
	}

	spin_lock_init(&ct_priv->ht_lock);
	ct_priv->ns_type = ns_type;
	ct_priv->chains = chains;
	ct_priv->netdev = priv->netdev;
	ct_priv->dev = priv->mdev;
	ct_priv->mod_hdr_tbl = mod_hdr;
	ct_priv->ct = mlx5_chains_create_global_table(chains);
	if (IS_ERR(ct_priv->ct)) {
		err = PTR_ERR(ct_priv->ct);
		mlx5_core_warn(dev,
			       "%s, failed to create ct table err: %d\n",
			       INIT_ERR_PREFIX, err);
		goto err_ct_tbl;
	}

	ct_priv->ct_nat = mlx5_chains_create_global_table(chains);
	if (IS_ERR(ct_priv->ct_nat)) {
		err = PTR_ERR(ct_priv->ct_nat);
		mlx5_core_warn(dev,
			       "%s, failed to create ct nat table err: %d\n",
			       INIT_ERR_PREFIX, err);
		goto err_ct_nat_tbl;
	}

	ct_priv->post_ct = mlx5_chains_create_global_table(chains);
	if (IS_ERR(ct_priv->post_ct)) {
		err = PTR_ERR(ct_priv->post_ct);
		mlx5_core_warn(dev,
			       "%s, failed to create post ct table err: %d\n",
			       INIT_ERR_PREFIX, err);
		goto err_post_ct_tbl;
	}

	idr_init(&ct_priv->fte_ids);
	mutex_init(&ct_priv->control_lock);
	rhashtable_init(&ct_priv->zone_ht, &zone_params);
	rhashtable_init(&ct_priv->ct_tuples_ht, &tuples_ht_params);
	rhashtable_init(&ct_priv->ct_tuples_nat_ht, &tuples_nat_ht_params);

	return ct_priv;

err_post_ct_tbl:
	mlx5_chains_destroy_global_table(chains, ct_priv->ct_nat);
err_ct_nat_tbl:
	mlx5_chains_destroy_global_table(chains, ct_priv->ct);
err_ct_tbl:
	mapping_destroy(ct_priv->labels_mapping);
err_mapping_labels:
	mapping_destroy(ct_priv->zone_mapping);
err_mapping_zone:
	kfree(ct_priv);
err_alloc:
err_support:

	return NULL;
}

void
mlx5_tc_ct_clean(struct mlx5_tc_ct_priv *ct_priv)
{
	struct mlx5_fs_chains *chains;

	if (!ct_priv)
		return;

	chains = ct_priv->chains;

	mlx5_chains_destroy_global_table(chains, ct_priv->post_ct);
	mlx5_chains_destroy_global_table(chains, ct_priv->ct_nat);
	mlx5_chains_destroy_global_table(chains, ct_priv->ct);
	mapping_destroy(ct_priv->zone_mapping);
	mapping_destroy(ct_priv->labels_mapping);

	rhashtable_destroy(&ct_priv->ct_tuples_ht);
	rhashtable_destroy(&ct_priv->ct_tuples_nat_ht);
	rhashtable_destroy(&ct_priv->zone_ht);
	mutex_destroy(&ct_priv->control_lock);
	idr_destroy(&ct_priv->fte_ids);
	kfree(ct_priv);
}

bool
mlx5e_tc_ct_restore_flow(struct mlx5_tc_ct_priv *ct_priv,
			 struct sk_buff *skb, u8 zone_restore_id)
{
	struct mlx5_ct_tuple tuple = {};
	struct mlx5_ct_entry *entry;
	u16 zone;

	if (!ct_priv || !zone_restore_id)
		return true;

	if (mapping_find(ct_priv->zone_mapping, zone_restore_id, &zone))
		return false;

	if (!mlx5_tc_ct_skb_to_tuple(skb, &tuple, zone))
		return false;

	spin_lock(&ct_priv->ht_lock);

	entry = mlx5_tc_ct_entry_get(ct_priv, &tuple);
	if (!entry) {
		spin_unlock(&ct_priv->ht_lock);
		return false;
	}

	if (IS_ERR(entry)) {
		spin_unlock(&ct_priv->ht_lock);
		return false;
	}
	spin_unlock(&ct_priv->ht_lock);

	tcf_ct_flow_table_restore_skb(skb, entry->restore_cookie);
	__mlx5_tc_ct_entry_put(entry);

	return true;
}<|MERGE_RESOLUTION|>--- conflicted
+++ resolved
@@ -1028,10 +1028,7 @@
 	return 0;
 
 err_rules:
-<<<<<<< HEAD
-=======
 	spin_lock_bh(&ct_priv->ht_lock);
->>>>>>> 04bd701d
 	if (mlx5_tc_ct_entry_has_nat(entry))
 		rhashtable_remove_fast(&ct_priv->ct_tuples_nat_ht,
 				       &entry->tuple_nat_node, tuples_nat_ht_params);
@@ -1052,26 +1049,6 @@
 	return err;
 }
 
-<<<<<<< HEAD
-static void
-mlx5_tc_ct_del_ft_entry(struct mlx5_tc_ct_priv *ct_priv,
-			struct mlx5_ct_entry *entry)
-{
-	mlx5_tc_ct_entry_del_rules(ct_priv, entry);
-	mutex_lock(&ct_priv->shared_counter_lock);
-	if (mlx5_tc_ct_entry_has_nat(entry))
-		rhashtable_remove_fast(&ct_priv->ct_tuples_nat_ht,
-				       &entry->tuple_nat_node,
-				       tuples_nat_ht_params);
-	rhashtable_remove_fast(&ct_priv->ct_tuples_ht, &entry->tuple_node,
-			       tuples_ht_params);
-	mutex_unlock(&ct_priv->shared_counter_lock);
-	mlx5_tc_ct_counter_put(ct_priv, entry);
-
-}
-
-=======
->>>>>>> 04bd701d
 static int
 mlx5_tc_ct_block_flow_offload_del(struct mlx5_ct_ft *ft,
 				  struct flow_cls_offload *flow)

/*
 * Copyright (c) 2016, Mellanox Technologies. All rights reserved.
 *
 * This software is available to you under a choice of one of two
 * licenses.  You may choose to be licensed under the terms of the GNU
 * General Public License (GPL) Version 2, available from the file
 * COPYING in the main directory of this source tree, or the
 * OpenIB.org BSD license below:
 *
 *     Redistribution and use in source and binary forms, with or
 *     without modification, are permitted provided that the following
 *     conditions are met:
 *
 *      - Redistributions of source code must retain the above
 *        copyright notice, this list of conditions and the following
 *        disclaimer.
 *
 *      - Redistributions in binary form must reproduce the above
 *        copyright notice, this list of conditions and the following
 *        disclaimer in the documentation and/or other materials
 *        provided with the distribution.
 *
 * THE SOFTWARE IS PROVIDED "AS IS", WITHOUT WARRANTY OF ANY KIND,
 * EXPRESS OR IMPLIED, INCLUDING BUT NOT LIMITED TO THE WARRANTIES OF
 * MERCHANTABILITY, FITNESS FOR A PARTICULAR PURPOSE AND
 * NONINFRINGEMENT. IN NO EVENT SHALL THE AUTHORS OR COPYRIGHT HOLDERS
 * BE LIABLE FOR ANY CLAIM, DAMAGES OR OTHER LIABILITY, WHETHER IN AN
 * ACTION OF CONTRACT, TORT OR OTHERWISE, ARISING FROM, OUT OF OR IN
 * CONNECTION WITH THE SOFTWARE OR THE USE OR OTHER DEALINGS IN THE
 * SOFTWARE.
 */

#include <linux/etherdevice.h>
#include <linux/mlx5/driver.h>
#include <linux/mlx5/mlx5_ifc.h>
#include <linux/mlx5/vport.h>
#include <linux/mlx5/fs.h>
#include "mlx5_core.h"
#include "eswitch.h"
#include "esw/chains.h"
#include "rdma.h"
#include "en.h"
#include "fs_core.h"
#include "lib/devcom.h"
#include "lib/eq.h"

/* There are two match-all miss flows, one for unicast dst mac and
 * one for multicast.
 */
#define MLX5_ESW_MISS_FLOWS (2)
#define UPLINK_REP_INDEX 0

/* Per vport tables */

#define MLX5_ESW_VPORT_TABLE_SIZE 128

/* This struct is used as a key to the hash table and we need it to be packed
 * so hash result is consistent
 */
struct mlx5_vport_key {
	u32 chain;
	u16 prio;
	u16 vport;
	u16 vhca_id;
} __packed;

struct mlx5_vport_table {
	struct hlist_node hlist;
	struct mlx5_flow_table *fdb;
	u32 num_rules;
	struct mlx5_vport_key key;
};

#define MLX5_ESW_VPORT_TBL_NUM_GROUPS  4

static struct mlx5_flow_table *
esw_vport_tbl_create(struct mlx5_eswitch *esw, struct mlx5_flow_namespace *ns)
{
	struct mlx5_flow_table_attr ft_attr = {};
	struct mlx5_flow_table *fdb;

	ft_attr.autogroup.max_num_groups = MLX5_ESW_VPORT_TBL_NUM_GROUPS;
	ft_attr.max_fte = MLX5_ESW_VPORT_TABLE_SIZE;
	ft_attr.prio = FDB_PER_VPORT;
	fdb = mlx5_create_auto_grouped_flow_table(ns, &ft_attr);
	if (IS_ERR(fdb)) {
		esw_warn(esw->dev, "Failed to create per vport FDB Table err %ld\n",
			 PTR_ERR(fdb));
	}

	return fdb;
}

static u32 flow_attr_to_vport_key(struct mlx5_eswitch *esw,
				  struct mlx5_esw_flow_attr *attr,
				  struct mlx5_vport_key *key)
{
	key->vport = attr->in_rep->vport;
	key->chain = attr->chain;
	key->prio = attr->prio;
	key->vhca_id = MLX5_CAP_GEN(esw->dev, vhca_id);
	return jhash(key, sizeof(*key), 0);
}

/* caller must hold vports.lock */
static struct mlx5_vport_table *
esw_vport_tbl_lookup(struct mlx5_eswitch *esw, struct mlx5_vport_key *skey, u32 key)
{
	struct mlx5_vport_table *e;

	hash_for_each_possible(esw->fdb_table.offloads.vports.table, e, hlist, key)
		if (!memcmp(&e->key, skey, sizeof(*skey)))
			return e;

	return NULL;
}

static void
esw_vport_tbl_put(struct mlx5_eswitch *esw, struct mlx5_esw_flow_attr *attr)
{
	struct mlx5_vport_table *e;
	struct mlx5_vport_key key;
	u32 hkey;

	mutex_lock(&esw->fdb_table.offloads.vports.lock);
	hkey = flow_attr_to_vport_key(esw, attr, &key);
	e = esw_vport_tbl_lookup(esw, &key, hkey);
	if (!e || --e->num_rules)
		goto out;

	hash_del(&e->hlist);
	mlx5_destroy_flow_table(e->fdb);
	kfree(e);
out:
	mutex_unlock(&esw->fdb_table.offloads.vports.lock);
}

static struct mlx5_flow_table *
esw_vport_tbl_get(struct mlx5_eswitch *esw, struct mlx5_esw_flow_attr *attr)
{
	struct mlx5_core_dev *dev = esw->dev;
	struct mlx5_flow_namespace *ns;
	struct mlx5_flow_table *fdb;
	struct mlx5_vport_table *e;
	struct mlx5_vport_key skey;
	u32 hkey;

	mutex_lock(&esw->fdb_table.offloads.vports.lock);
	hkey = flow_attr_to_vport_key(esw, attr, &skey);
	e = esw_vport_tbl_lookup(esw, &skey, hkey);
	if (e) {
		e->num_rules++;
		goto out;
	}

	e = kzalloc(sizeof(*e), GFP_KERNEL);
	if (!e) {
		fdb = ERR_PTR(-ENOMEM);
		goto err_alloc;
	}

	ns = mlx5_get_flow_namespace(dev, MLX5_FLOW_NAMESPACE_FDB);
	if (!ns) {
		esw_warn(dev, "Failed to get FDB namespace\n");
		fdb = ERR_PTR(-ENOENT);
		goto err_ns;
	}

	fdb = esw_vport_tbl_create(esw, ns);
	if (IS_ERR(fdb))
		goto err_ns;

	e->fdb = fdb;
	e->num_rules = 1;
	e->key = skey;
	hash_add(esw->fdb_table.offloads.vports.table, &e->hlist, hkey);
out:
	mutex_unlock(&esw->fdb_table.offloads.vports.lock);
	return e->fdb;

err_ns:
	kfree(e);
err_alloc:
	mutex_unlock(&esw->fdb_table.offloads.vports.lock);
	return fdb;
}

int mlx5_esw_vport_tbl_get(struct mlx5_eswitch *esw)
{
	struct mlx5_esw_flow_attr attr = {};
	struct mlx5_eswitch_rep rep = {};
	struct mlx5_flow_table *fdb;
	struct mlx5_vport *vport;
	int i;

	attr.prio = 1;
	attr.in_rep = &rep;
	mlx5_esw_for_all_vports(esw, i, vport) {
		attr.in_rep->vport = vport->vport;
		fdb = esw_vport_tbl_get(esw, &attr);
		if (IS_ERR(fdb))
			goto out;
	}
	return 0;

out:
	mlx5_esw_vport_tbl_put(esw);
	return PTR_ERR(fdb);
}

void mlx5_esw_vport_tbl_put(struct mlx5_eswitch *esw)
{
	struct mlx5_esw_flow_attr attr = {};
	struct mlx5_eswitch_rep rep = {};
	struct mlx5_vport *vport;
	int i;

	attr.prio = 1;
	attr.in_rep = &rep;
	mlx5_esw_for_all_vports(esw, i, vport) {
		attr.in_rep->vport = vport->vport;
		esw_vport_tbl_put(esw, &attr);
	}
}

/* End: Per vport tables */

static struct mlx5_eswitch_rep *mlx5_eswitch_get_rep(struct mlx5_eswitch *esw,
						     u16 vport_num)
{
	int idx = mlx5_eswitch_vport_num_to_index(esw, vport_num);

	WARN_ON(idx > esw->total_vports - 1);
	return &esw->offloads.vport_reps[idx];
}

static bool
esw_check_ingress_prio_tag_enabled(const struct mlx5_eswitch *esw,
				   const struct mlx5_vport *vport)
{
	return (MLX5_CAP_GEN(esw->dev, prio_tag_required) &&
		mlx5_eswitch_is_vf_vport(esw, vport->vport));
}

static void
mlx5_eswitch_set_rule_source_port(struct mlx5_eswitch *esw,
				  struct mlx5_flow_spec *spec,
				  struct mlx5_esw_flow_attr *attr)
{
	void *misc2;
	void *misc;

	/* Use metadata matching because vport is not represented by single
	 * VHCA in dual-port RoCE mode, and matching on source vport may fail.
	 */
	if (mlx5_eswitch_vport_match_metadata_enabled(esw)) {
		misc2 = MLX5_ADDR_OF(fte_match_param, spec->match_value, misc_parameters_2);
		MLX5_SET(fte_match_set_misc2, misc2, metadata_reg_c_0,
			 mlx5_eswitch_get_vport_metadata_for_match(attr->in_mdev->priv.eswitch,
								   attr->in_rep->vport));

		misc2 = MLX5_ADDR_OF(fte_match_param, spec->match_criteria, misc_parameters_2);
		MLX5_SET(fte_match_set_misc2, misc2, metadata_reg_c_0,
			 mlx5_eswitch_get_vport_metadata_mask());

		spec->match_criteria_enable |= MLX5_MATCH_MISC_PARAMETERS_2;
		misc = MLX5_ADDR_OF(fte_match_param, spec->match_criteria, misc_parameters);
		if (memchr_inv(misc, 0, MLX5_ST_SZ_BYTES(fte_match_set_misc)))
			spec->match_criteria_enable |= MLX5_MATCH_MISC_PARAMETERS;
	} else {
		misc = MLX5_ADDR_OF(fte_match_param, spec->match_value, misc_parameters);
		MLX5_SET(fte_match_set_misc, misc, source_port, attr->in_rep->vport);

		if (MLX5_CAP_ESW(esw->dev, merged_eswitch))
			MLX5_SET(fte_match_set_misc, misc,
				 source_eswitch_owner_vhca_id,
				 MLX5_CAP_GEN(attr->in_mdev, vhca_id));

		misc = MLX5_ADDR_OF(fte_match_param, spec->match_criteria, misc_parameters);
		MLX5_SET_TO_ONES(fte_match_set_misc, misc, source_port);
		if (MLX5_CAP_ESW(esw->dev, merged_eswitch))
			MLX5_SET_TO_ONES(fte_match_set_misc, misc,
					 source_eswitch_owner_vhca_id);

		spec->match_criteria_enable |= MLX5_MATCH_MISC_PARAMETERS;
	}

	if (MLX5_CAP_ESW_FLOWTABLE(esw->dev, flow_source) &&
	    attr->in_rep->vport == MLX5_VPORT_UPLINK)
		spec->flow_context.flow_source = MLX5_FLOW_CONTEXT_FLOW_SOURCE_UPLINK;
}

struct mlx5_flow_handle *
mlx5_eswitch_add_offloaded_rule(struct mlx5_eswitch *esw,
				struct mlx5_flow_spec *spec,
				struct mlx5_esw_flow_attr *attr)
{
	struct mlx5_flow_destination dest[MLX5_MAX_FLOW_FWD_VPORTS + 1] = {};
	struct mlx5_flow_act flow_act = { .flags = FLOW_ACT_NO_APPEND, };
	bool split = !!(attr->split_count);
	struct mlx5_flow_handle *rule;
	struct mlx5_flow_table *fdb;
	bool hairpin = false;
	int j, i = 0;

	if (esw->mode != MLX5_ESWITCH_OFFLOADS)
		return ERR_PTR(-EOPNOTSUPP);

	flow_act.action = attr->action;
	/* if per flow vlan pop/push is emulated, don't set that into the firmware */
	if (!mlx5_eswitch_vlan_actions_supported(esw->dev, 1))
		flow_act.action &= ~(MLX5_FLOW_CONTEXT_ACTION_VLAN_PUSH |
				     MLX5_FLOW_CONTEXT_ACTION_VLAN_POP);
	else if (flow_act.action & MLX5_FLOW_CONTEXT_ACTION_VLAN_PUSH) {
		flow_act.vlan[0].ethtype = ntohs(attr->vlan_proto[0]);
		flow_act.vlan[0].vid = attr->vlan_vid[0];
		flow_act.vlan[0].prio = attr->vlan_prio[0];
		if (flow_act.action & MLX5_FLOW_CONTEXT_ACTION_VLAN_PUSH_2) {
			flow_act.vlan[1].ethtype = ntohs(attr->vlan_proto[1]);
			flow_act.vlan[1].vid = attr->vlan_vid[1];
			flow_act.vlan[1].prio = attr->vlan_prio[1];
		}
	}

	if (flow_act.action & MLX5_FLOW_CONTEXT_ACTION_FWD_DEST) {
		struct mlx5_flow_table *ft;

		if (attr->dest_ft) {
			flow_act.flags |= FLOW_ACT_IGNORE_FLOW_LEVEL;
			dest[i].type = MLX5_FLOW_DESTINATION_TYPE_FLOW_TABLE;
			dest[i].ft = attr->dest_ft;
			i++;
		} else if (attr->flags & MLX5_ESW_ATTR_FLAG_SLOW_PATH) {
			flow_act.flags |= FLOW_ACT_IGNORE_FLOW_LEVEL;
			dest[i].type = MLX5_FLOW_DESTINATION_TYPE_FLOW_TABLE;
			dest[i].ft = mlx5_esw_chains_get_tc_end_ft(esw);
			i++;
		} else if (attr->dest_chain) {
			flow_act.flags |= FLOW_ACT_IGNORE_FLOW_LEVEL;
			ft = mlx5_esw_chains_get_table(esw, attr->dest_chain,
						       1, 0);
			if (IS_ERR(ft)) {
				rule = ERR_CAST(ft);
				goto err_create_goto_table;
			}

			dest[i].type = MLX5_FLOW_DESTINATION_TYPE_FLOW_TABLE;
			dest[i].ft = ft;
			i++;
		} else {
			for (j = attr->split_count; j < attr->out_count; j++) {
				dest[i].type = MLX5_FLOW_DESTINATION_TYPE_VPORT;
				dest[i].vport.num = attr->dests[j].rep->vport;
				dest[i].vport.vhca_id =
					MLX5_CAP_GEN(attr->dests[j].mdev, vhca_id);
				if (MLX5_CAP_ESW(esw->dev, merged_eswitch))
					dest[i].vport.flags |=
						MLX5_FLOW_DEST_VPORT_VHCA_ID;
				if (attr->dests[j].flags & MLX5_ESW_DEST_ENCAP) {
					flow_act.action |= MLX5_FLOW_CONTEXT_ACTION_PACKET_REFORMAT;
					flow_act.pkt_reformat = attr->dests[j].pkt_reformat;
					dest[i].vport.flags |= MLX5_FLOW_DEST_VPORT_REFORMAT_ID;
					dest[i].vport.pkt_reformat =
						attr->dests[j].pkt_reformat;
				}
				i++;
			}
		}
	}
	if (flow_act.action & MLX5_FLOW_CONTEXT_ACTION_COUNT) {
		dest[i].type = MLX5_FLOW_DESTINATION_TYPE_COUNTER;
		dest[i].counter_id = mlx5_fc_id(attr->counter);
		i++;
	}

	if (attr->outer_match_level != MLX5_MATCH_NONE)
		spec->match_criteria_enable |= MLX5_MATCH_OUTER_HEADERS;
	if (attr->inner_match_level != MLX5_MATCH_NONE)
		spec->match_criteria_enable |= MLX5_MATCH_INNER_HEADERS;

	if (flow_act.action & MLX5_FLOW_CONTEXT_ACTION_MOD_HDR)
		flow_act.modify_hdr = attr->modify_hdr;

	if (split) {
		fdb = esw_vport_tbl_get(esw, attr);
	} else {
		if (attr->chain || attr->prio)
			fdb = mlx5_esw_chains_get_table(esw, attr->chain,
							attr->prio, 0);
		else
			fdb = attr->fdb;

		if (!(attr->flags & MLX5_ESW_ATTR_FLAG_NO_IN_PORT))
			mlx5_eswitch_set_rule_source_port(esw, spec, attr);
	}
	if (IS_ERR(fdb)) {
		rule = ERR_CAST(fdb);
		goto err_esw_get;
	}

<<<<<<< HEAD
	if (mlx5_eswitch_termtbl_required(esw, attr, &flow_act, spec)) {
=======
	if (mlx5_eswitch_termtbl_required(esw, attr, &flow_act, spec))
>>>>>>> 0595b2d9
		rule = mlx5_eswitch_add_termtbl_rule(esw, fdb, spec, attr,
						     &flow_act, dest, i);
		hairpin = true;
	} else {
		rule = mlx5_add_flow_rules(fdb, spec, &flow_act, dest, i);
	}
	if (IS_ERR(rule))
		goto err_add_rule;
	else
		atomic64_inc(&esw->offloads.num_flows);

	if (hairpin)
		attr->flags |= MLX5_ESW_ATTR_FLAG_HAIRPIN;

	return rule;

err_add_rule:
	if (split)
		esw_vport_tbl_put(esw, attr);
	else if (attr->chain || attr->prio)
		mlx5_esw_chains_put_table(esw, attr->chain, attr->prio, 0);
err_esw_get:
	if (!(attr->flags & MLX5_ESW_ATTR_FLAG_SLOW_PATH) && attr->dest_chain)
		mlx5_esw_chains_put_table(esw, attr->dest_chain, 1, 0);
err_create_goto_table:
	return rule;
}

struct mlx5_flow_handle *
mlx5_eswitch_add_fwd_rule(struct mlx5_eswitch *esw,
			  struct mlx5_flow_spec *spec,
			  struct mlx5_esw_flow_attr *attr)
{
	struct mlx5_flow_destination dest[MLX5_MAX_FLOW_FWD_VPORTS + 1] = {};
	struct mlx5_flow_act flow_act = { .flags = FLOW_ACT_NO_APPEND, };
	struct mlx5_flow_table *fast_fdb;
	struct mlx5_flow_table *fwd_fdb;
	struct mlx5_flow_handle *rule;
	int i;

	fast_fdb = mlx5_esw_chains_get_table(esw, attr->chain, attr->prio, 0);
	if (IS_ERR(fast_fdb)) {
		rule = ERR_CAST(fast_fdb);
		goto err_get_fast;
	}

	fwd_fdb = esw_vport_tbl_get(esw, attr);
	if (IS_ERR(fwd_fdb)) {
		rule = ERR_CAST(fwd_fdb);
		goto err_get_fwd;
	}

	flow_act.action = MLX5_FLOW_CONTEXT_ACTION_FWD_DEST;
	for (i = 0; i < attr->split_count; i++) {
		dest[i].type = MLX5_FLOW_DESTINATION_TYPE_VPORT;
		dest[i].vport.num = attr->dests[i].rep->vport;
		dest[i].vport.vhca_id =
			MLX5_CAP_GEN(attr->dests[i].mdev, vhca_id);
		if (MLX5_CAP_ESW(esw->dev, merged_eswitch))
			dest[i].vport.flags |= MLX5_FLOW_DEST_VPORT_VHCA_ID;
		if (attr->dests[i].flags & MLX5_ESW_DEST_ENCAP) {
			dest[i].vport.flags |= MLX5_FLOW_DEST_VPORT_REFORMAT_ID;
			dest[i].vport.pkt_reformat = attr->dests[i].pkt_reformat;
		}
	}
	dest[i].type = MLX5_FLOW_DESTINATION_TYPE_FLOW_TABLE;
	dest[i].ft = fwd_fdb,
	i++;

	mlx5_eswitch_set_rule_source_port(esw, spec, attr);

	if (attr->outer_match_level != MLX5_MATCH_NONE)
		spec->match_criteria_enable |= MLX5_MATCH_OUTER_HEADERS;

	flow_act.flags |= FLOW_ACT_IGNORE_FLOW_LEVEL;
	rule = mlx5_add_flow_rules(fast_fdb, spec, &flow_act, dest, i);

	if (IS_ERR(rule))
		goto add_err;

	atomic64_inc(&esw->offloads.num_flows);

	return rule;
add_err:
	esw_vport_tbl_put(esw, attr);
err_get_fwd:
	mlx5_esw_chains_put_table(esw, attr->chain, attr->prio, 0);
err_get_fast:
	return rule;
}

static void
__mlx5_eswitch_del_rule(struct mlx5_eswitch *esw,
			struct mlx5_flow_handle *rule,
			struct mlx5_esw_flow_attr *attr,
			bool fwd_rule)
{
	bool split = (attr->split_count > 0);
	int i;

	mlx5_del_flow_rules(rule);

<<<<<<< HEAD
	if (attr->flags & MLX5_ESW_ATTR_FLAG_HAIRPIN) {
=======
	if (!(attr->flags & MLX5_ESW_ATTR_FLAG_SLOW_PATH)) {
>>>>>>> 0595b2d9
		/* unref the term table */
		for (i = 0; i < MLX5_MAX_FLOW_FWD_VPORTS; i++) {
			if (attr->dests[i].termtbl)
				mlx5_eswitch_termtbl_put(esw, attr->dests[i].termtbl);
		}
	}

	atomic64_dec(&esw->offloads.num_flows);

	if (fwd_rule)  {
		esw_vport_tbl_put(esw, attr);
		mlx5_esw_chains_put_table(esw, attr->chain, attr->prio, 0);
	} else {
		if (split)
			esw_vport_tbl_put(esw, attr);
		else if (attr->chain || attr->prio)
			mlx5_esw_chains_put_table(esw, attr->chain, attr->prio,
						  0);
		if (attr->dest_chain)
			mlx5_esw_chains_put_table(esw, attr->dest_chain, 1, 0);
	}
}

void
mlx5_eswitch_del_offloaded_rule(struct mlx5_eswitch *esw,
				struct mlx5_flow_handle *rule,
				struct mlx5_esw_flow_attr *attr)
{
	__mlx5_eswitch_del_rule(esw, rule, attr, false);
}

void
mlx5_eswitch_del_fwd_rule(struct mlx5_eswitch *esw,
			  struct mlx5_flow_handle *rule,
			  struct mlx5_esw_flow_attr *attr)
{
	__mlx5_eswitch_del_rule(esw, rule, attr, true);
}

static int esw_set_global_vlan_pop(struct mlx5_eswitch *esw, u8 val)
{
	struct mlx5_eswitch_rep *rep;
	int i, err = 0;

	esw_debug(esw->dev, "%s applying global %s policy\n", __func__, val ? "pop" : "none");
	mlx5_esw_for_each_host_func_rep(esw, i, rep, esw->esw_funcs.num_vfs) {
		if (atomic_read(&rep->rep_data[REP_ETH].state) != REP_LOADED)
			continue;

		err = __mlx5_eswitch_set_vport_vlan(esw, rep->vport, 0, 0, val);
		if (err)
			goto out;
	}

out:
	return err;
}

static struct mlx5_eswitch_rep *
esw_vlan_action_get_vport(struct mlx5_esw_flow_attr *attr, bool push, bool pop)
{
	struct mlx5_eswitch_rep *in_rep, *out_rep, *vport = NULL;

	in_rep  = attr->in_rep;
	out_rep = attr->dests[0].rep;

	if (push)
		vport = in_rep;
	else if (pop)
		vport = out_rep;
	else
		vport = in_rep;

	return vport;
}

static int esw_add_vlan_action_check(struct mlx5_esw_flow_attr *attr,
				     bool push, bool pop, bool fwd)
{
	struct mlx5_eswitch_rep *in_rep, *out_rep;

	if ((push || pop) && !fwd)
		goto out_notsupp;

	in_rep  = attr->in_rep;
	out_rep = attr->dests[0].rep;

	if (push && in_rep->vport == MLX5_VPORT_UPLINK)
		goto out_notsupp;

	if (pop && out_rep->vport == MLX5_VPORT_UPLINK)
		goto out_notsupp;

	/* vport has vlan push configured, can't offload VF --> wire rules w.o it */
	if (!push && !pop && fwd)
		if (in_rep->vlan && out_rep->vport == MLX5_VPORT_UPLINK)
			goto out_notsupp;

	/* protects against (1) setting rules with different vlans to push and
	 * (2) setting rules w.o vlans (attr->vlan = 0) && w. vlans to push (!= 0)
	 */
	if (push && in_rep->vlan_refcount && (in_rep->vlan != attr->vlan_vid[0]))
		goto out_notsupp;

	return 0;

out_notsupp:
	return -EOPNOTSUPP;
}

int mlx5_eswitch_add_vlan_action(struct mlx5_eswitch *esw,
				 struct mlx5_esw_flow_attr *attr)
{
	struct offloads_fdb *offloads = &esw->fdb_table.offloads;
	struct mlx5_eswitch_rep *vport = NULL;
	bool push, pop, fwd;
	int err = 0;

	/* nop if we're on the vlan push/pop non emulation mode */
	if (mlx5_eswitch_vlan_actions_supported(esw->dev, 1))
		return 0;

	push = !!(attr->action & MLX5_FLOW_CONTEXT_ACTION_VLAN_PUSH);
	pop  = !!(attr->action & MLX5_FLOW_CONTEXT_ACTION_VLAN_POP);
	fwd  = !!((attr->action & MLX5_FLOW_CONTEXT_ACTION_FWD_DEST) &&
		   !attr->dest_chain);

	mutex_lock(&esw->state_lock);

	err = esw_add_vlan_action_check(attr, push, pop, fwd);
	if (err)
		goto unlock;

	attr->flags &= ~MLX5_ESW_ATTR_FLAG_VLAN_HANDLED;

	vport = esw_vlan_action_get_vport(attr, push, pop);

	if (!push && !pop && fwd) {
		/* tracks VF --> wire rules without vlan push action */
		if (attr->dests[0].rep->vport == MLX5_VPORT_UPLINK) {
			vport->vlan_refcount++;
			attr->flags |= MLX5_ESW_ATTR_FLAG_VLAN_HANDLED;
		}

		goto unlock;
	}

	if (!push && !pop)
		goto unlock;

	if (!(offloads->vlan_push_pop_refcount)) {
		/* it's the 1st vlan rule, apply global vlan pop policy */
		err = esw_set_global_vlan_pop(esw, SET_VLAN_STRIP);
		if (err)
			goto out;
	}
	offloads->vlan_push_pop_refcount++;

	if (push) {
		if (vport->vlan_refcount)
			goto skip_set_push;

		err = __mlx5_eswitch_set_vport_vlan(esw, vport->vport, attr->vlan_vid[0], 0,
						    SET_VLAN_INSERT | SET_VLAN_STRIP);
		if (err)
			goto out;
		vport->vlan = attr->vlan_vid[0];
skip_set_push:
		vport->vlan_refcount++;
	}
out:
	if (!err)
		attr->flags |= MLX5_ESW_ATTR_FLAG_VLAN_HANDLED;
unlock:
	mutex_unlock(&esw->state_lock);
	return err;
}

int mlx5_eswitch_del_vlan_action(struct mlx5_eswitch *esw,
				 struct mlx5_esw_flow_attr *attr)
{
	struct offloads_fdb *offloads = &esw->fdb_table.offloads;
	struct mlx5_eswitch_rep *vport = NULL;
	bool push, pop, fwd;
	int err = 0;

	/* nop if we're on the vlan push/pop non emulation mode */
	if (mlx5_eswitch_vlan_actions_supported(esw->dev, 1))
		return 0;

	if (!(attr->flags & MLX5_ESW_ATTR_FLAG_VLAN_HANDLED))
		return 0;

	push = !!(attr->action & MLX5_FLOW_CONTEXT_ACTION_VLAN_PUSH);
	pop  = !!(attr->action & MLX5_FLOW_CONTEXT_ACTION_VLAN_POP);
	fwd  = !!(attr->action & MLX5_FLOW_CONTEXT_ACTION_FWD_DEST);

	mutex_lock(&esw->state_lock);

	vport = esw_vlan_action_get_vport(attr, push, pop);

	if (!push && !pop && fwd) {
		/* tracks VF --> wire rules without vlan push action */
		if (attr->dests[0].rep->vport == MLX5_VPORT_UPLINK)
			vport->vlan_refcount--;

		goto out;
	}

	if (push) {
		vport->vlan_refcount--;
		if (vport->vlan_refcount)
			goto skip_unset_push;

		vport->vlan = 0;
		err = __mlx5_eswitch_set_vport_vlan(esw, vport->vport,
						    0, 0, SET_VLAN_STRIP);
		if (err)
			goto out;
	}

skip_unset_push:
	offloads->vlan_push_pop_refcount--;
	if (offloads->vlan_push_pop_refcount)
		goto out;

	/* no more vlan rules, stop global vlan pop policy */
	err = esw_set_global_vlan_pop(esw, 0);

out:
	mutex_unlock(&esw->state_lock);
	return err;
}

struct mlx5_flow_handle *
mlx5_eswitch_add_send_to_vport_rule(struct mlx5_eswitch *esw, u16 vport,
				    u32 sqn)
{
	struct mlx5_flow_act flow_act = {0};
	struct mlx5_flow_destination dest = {};
	struct mlx5_flow_handle *flow_rule;
	struct mlx5_flow_spec *spec;
	void *misc;

	spec = kvzalloc(sizeof(*spec), GFP_KERNEL);
	if (!spec) {
		flow_rule = ERR_PTR(-ENOMEM);
		goto out;
	}

	misc = MLX5_ADDR_OF(fte_match_param, spec->match_value, misc_parameters);
	MLX5_SET(fte_match_set_misc, misc, source_sqn, sqn);
	/* source vport is the esw manager */
	MLX5_SET(fte_match_set_misc, misc, source_port, esw->manager_vport);

	misc = MLX5_ADDR_OF(fte_match_param, spec->match_criteria, misc_parameters);
	MLX5_SET_TO_ONES(fte_match_set_misc, misc, source_sqn);
	MLX5_SET_TO_ONES(fte_match_set_misc, misc, source_port);

	spec->match_criteria_enable = MLX5_MATCH_MISC_PARAMETERS;
	dest.type = MLX5_FLOW_DESTINATION_TYPE_VPORT;
	dest.vport.num = vport;
	flow_act.action = MLX5_FLOW_CONTEXT_ACTION_FWD_DEST;

	flow_rule = mlx5_add_flow_rules(esw->fdb_table.offloads.slow_fdb,
					spec, &flow_act, &dest, 1);
	if (IS_ERR(flow_rule))
		esw_warn(esw->dev, "FDB: Failed to add send to vport rule err %ld\n", PTR_ERR(flow_rule));
out:
	kvfree(spec);
	return flow_rule;
}
EXPORT_SYMBOL(mlx5_eswitch_add_send_to_vport_rule);

void mlx5_eswitch_del_send_to_vport_rule(struct mlx5_flow_handle *rule)
{
	mlx5_del_flow_rules(rule);
}

static bool mlx5_eswitch_reg_c1_loopback_supported(struct mlx5_eswitch *esw)
{
	return MLX5_CAP_ESW_FLOWTABLE(esw->dev, fdb_to_vport_reg_c_id) &
	       MLX5_FDB_TO_VPORT_REG_C_1;
}

static int esw_set_passing_vport_metadata(struct mlx5_eswitch *esw, bool enable)
{
	u32 out[MLX5_ST_SZ_DW(query_esw_vport_context_out)] = {};
	u32 in[MLX5_ST_SZ_DW(modify_esw_vport_context_in)] = {};
	u8 curr, wanted;
	int err;

	if (!mlx5_eswitch_reg_c1_loopback_supported(esw) &&
	    !mlx5_eswitch_vport_match_metadata_enabled(esw))
		return 0;

	err = mlx5_eswitch_query_esw_vport_context(esw->dev, 0, false,
						   out, sizeof(out));
	if (err)
		return err;

	curr = MLX5_GET(query_esw_vport_context_out, out,
			esw_vport_context.fdb_to_vport_reg_c_id);
	wanted = MLX5_FDB_TO_VPORT_REG_C_0;
	if (mlx5_eswitch_reg_c1_loopback_supported(esw))
		wanted |= MLX5_FDB_TO_VPORT_REG_C_1;

	if (enable)
		curr |= wanted;
	else
		curr &= ~wanted;

	MLX5_SET(modify_esw_vport_context_in, in,
		 esw_vport_context.fdb_to_vport_reg_c_id, curr);

	MLX5_SET(modify_esw_vport_context_in, in,
		 field_select.fdb_to_vport_reg_c_id, 1);

	err = mlx5_eswitch_modify_esw_vport_context(esw->dev, 0, false, in,
						    sizeof(in));
	if (!err) {
		if (enable && (curr & MLX5_FDB_TO_VPORT_REG_C_1))
			esw->flags |= MLX5_ESWITCH_REG_C1_LOOPBACK_ENABLED;
		else
			esw->flags &= ~MLX5_ESWITCH_REG_C1_LOOPBACK_ENABLED;
	}

	return err;
}

static void peer_miss_rules_setup(struct mlx5_eswitch *esw,
				  struct mlx5_core_dev *peer_dev,
				  struct mlx5_flow_spec *spec,
				  struct mlx5_flow_destination *dest)
{
	void *misc;

	if (mlx5_eswitch_vport_match_metadata_enabled(esw)) {
		misc = MLX5_ADDR_OF(fte_match_param, spec->match_criteria,
				    misc_parameters_2);
		MLX5_SET(fte_match_set_misc2, misc, metadata_reg_c_0,
			 mlx5_eswitch_get_vport_metadata_mask());

		spec->match_criteria_enable = MLX5_MATCH_MISC_PARAMETERS_2;
	} else {
		misc = MLX5_ADDR_OF(fte_match_param, spec->match_value,
				    misc_parameters);

		MLX5_SET(fte_match_set_misc, misc, source_eswitch_owner_vhca_id,
			 MLX5_CAP_GEN(peer_dev, vhca_id));

		spec->match_criteria_enable = MLX5_MATCH_MISC_PARAMETERS;

		misc = MLX5_ADDR_OF(fte_match_param, spec->match_criteria,
				    misc_parameters);
		MLX5_SET_TO_ONES(fte_match_set_misc, misc, source_port);
		MLX5_SET_TO_ONES(fte_match_set_misc, misc,
				 source_eswitch_owner_vhca_id);
	}

	dest->type = MLX5_FLOW_DESTINATION_TYPE_VPORT;
	dest->vport.num = peer_dev->priv.eswitch->manager_vport;
	dest->vport.vhca_id = MLX5_CAP_GEN(peer_dev, vhca_id);
	dest->vport.flags |= MLX5_FLOW_DEST_VPORT_VHCA_ID;
}

static void esw_set_peer_miss_rule_source_port(struct mlx5_eswitch *esw,
					       struct mlx5_eswitch *peer_esw,
					       struct mlx5_flow_spec *spec,
					       u16 vport)
{
	void *misc;

	if (mlx5_eswitch_vport_match_metadata_enabled(esw)) {
		misc = MLX5_ADDR_OF(fte_match_param, spec->match_value,
				    misc_parameters_2);
		MLX5_SET(fte_match_set_misc2, misc, metadata_reg_c_0,
			 mlx5_eswitch_get_vport_metadata_for_match(peer_esw,
								   vport));
	} else {
		misc = MLX5_ADDR_OF(fte_match_param, spec->match_value,
				    misc_parameters);
		MLX5_SET(fte_match_set_misc, misc, source_port, vport);
	}
}

static int esw_add_fdb_peer_miss_rules(struct mlx5_eswitch *esw,
				       struct mlx5_core_dev *peer_dev)
{
	struct mlx5_flow_destination dest = {};
	struct mlx5_flow_act flow_act = {0};
	struct mlx5_flow_handle **flows;
	struct mlx5_flow_handle *flow;
	struct mlx5_flow_spec *spec;
	/* total vports is the same for both e-switches */
	int nvports = esw->total_vports;
	void *misc;
	int err, i;

	spec = kvzalloc(sizeof(*spec), GFP_KERNEL);
	if (!spec)
		return -ENOMEM;

	peer_miss_rules_setup(esw, peer_dev, spec, &dest);

	flows = kvzalloc(nvports * sizeof(*flows), GFP_KERNEL);
	if (!flows) {
		err = -ENOMEM;
		goto alloc_flows_err;
	}

	flow_act.action = MLX5_FLOW_CONTEXT_ACTION_FWD_DEST;
	misc = MLX5_ADDR_OF(fte_match_param, spec->match_value,
			    misc_parameters);

	if (mlx5_core_is_ecpf_esw_manager(esw->dev)) {
		esw_set_peer_miss_rule_source_port(esw, peer_dev->priv.eswitch,
						   spec, MLX5_VPORT_PF);

		flow = mlx5_add_flow_rules(esw->fdb_table.offloads.slow_fdb,
					   spec, &flow_act, &dest, 1);
		if (IS_ERR(flow)) {
			err = PTR_ERR(flow);
			goto add_pf_flow_err;
		}
		flows[MLX5_VPORT_PF] = flow;
	}

	if (mlx5_ecpf_vport_exists(esw->dev)) {
		MLX5_SET(fte_match_set_misc, misc, source_port, MLX5_VPORT_ECPF);
		flow = mlx5_add_flow_rules(esw->fdb_table.offloads.slow_fdb,
					   spec, &flow_act, &dest, 1);
		if (IS_ERR(flow)) {
			err = PTR_ERR(flow);
			goto add_ecpf_flow_err;
		}
		flows[mlx5_eswitch_ecpf_idx(esw)] = flow;
	}

	mlx5_esw_for_each_vf_vport_num(esw, i, mlx5_core_max_vfs(esw->dev)) {
		esw_set_peer_miss_rule_source_port(esw,
						   peer_dev->priv.eswitch,
						   spec, i);

		flow = mlx5_add_flow_rules(esw->fdb_table.offloads.slow_fdb,
					   spec, &flow_act, &dest, 1);
		if (IS_ERR(flow)) {
			err = PTR_ERR(flow);
			goto add_vf_flow_err;
		}
		flows[i] = flow;
	}

	esw->fdb_table.offloads.peer_miss_rules = flows;

	kvfree(spec);
	return 0;

add_vf_flow_err:
	nvports = --i;
	mlx5_esw_for_each_vf_vport_num_reverse(esw, i, nvports)
		mlx5_del_flow_rules(flows[i]);

	if (mlx5_ecpf_vport_exists(esw->dev))
		mlx5_del_flow_rules(flows[mlx5_eswitch_ecpf_idx(esw)]);
add_ecpf_flow_err:
	if (mlx5_core_is_ecpf_esw_manager(esw->dev))
		mlx5_del_flow_rules(flows[MLX5_VPORT_PF]);
add_pf_flow_err:
	esw_warn(esw->dev, "FDB: Failed to add peer miss flow rule err %d\n", err);
	kvfree(flows);
alloc_flows_err:
	kvfree(spec);
	return err;
}

static void esw_del_fdb_peer_miss_rules(struct mlx5_eswitch *esw)
{
	struct mlx5_flow_handle **flows;
	int i;

	flows = esw->fdb_table.offloads.peer_miss_rules;

	mlx5_esw_for_each_vf_vport_num_reverse(esw, i,
					       mlx5_core_max_vfs(esw->dev))
		mlx5_del_flow_rules(flows[i]);

	if (mlx5_ecpf_vport_exists(esw->dev))
		mlx5_del_flow_rules(flows[mlx5_eswitch_ecpf_idx(esw)]);

	if (mlx5_core_is_ecpf_esw_manager(esw->dev))
		mlx5_del_flow_rules(flows[MLX5_VPORT_PF]);

	kvfree(flows);
}

static int esw_add_fdb_miss_rule(struct mlx5_eswitch *esw)
{
	struct mlx5_flow_act flow_act = {0};
	struct mlx5_flow_destination dest = {};
	struct mlx5_flow_handle *flow_rule = NULL;
	struct mlx5_flow_spec *spec;
	void *headers_c;
	void *headers_v;
	int err = 0;
	u8 *dmac_c;
	u8 *dmac_v;

	spec = kvzalloc(sizeof(*spec), GFP_KERNEL);
	if (!spec) {
		err = -ENOMEM;
		goto out;
	}

	spec->match_criteria_enable = MLX5_MATCH_OUTER_HEADERS;
	headers_c = MLX5_ADDR_OF(fte_match_param, spec->match_criteria,
				 outer_headers);
	dmac_c = MLX5_ADDR_OF(fte_match_param, headers_c,
			      outer_headers.dmac_47_16);
	dmac_c[0] = 0x01;

	dest.type = MLX5_FLOW_DESTINATION_TYPE_VPORT;
	dest.vport.num = esw->manager_vport;
	flow_act.action = MLX5_FLOW_CONTEXT_ACTION_FWD_DEST;

	flow_rule = mlx5_add_flow_rules(esw->fdb_table.offloads.slow_fdb,
					spec, &flow_act, &dest, 1);
	if (IS_ERR(flow_rule)) {
		err = PTR_ERR(flow_rule);
		esw_warn(esw->dev,  "FDB: Failed to add unicast miss flow rule err %d\n", err);
		goto out;
	}

	esw->fdb_table.offloads.miss_rule_uni = flow_rule;

	headers_v = MLX5_ADDR_OF(fte_match_param, spec->match_value,
				 outer_headers);
	dmac_v = MLX5_ADDR_OF(fte_match_param, headers_v,
			      outer_headers.dmac_47_16);
	dmac_v[0] = 0x01;
	flow_rule = mlx5_add_flow_rules(esw->fdb_table.offloads.slow_fdb,
					spec, &flow_act, &dest, 1);
	if (IS_ERR(flow_rule)) {
		err = PTR_ERR(flow_rule);
		esw_warn(esw->dev, "FDB: Failed to add multicast miss flow rule err %d\n", err);
		mlx5_del_flow_rules(esw->fdb_table.offloads.miss_rule_uni);
		goto out;
	}

	esw->fdb_table.offloads.miss_rule_multi = flow_rule;

out:
	kvfree(spec);
	return err;
}

struct mlx5_flow_handle *
esw_add_restore_rule(struct mlx5_eswitch *esw, u32 tag)
{
	struct mlx5_flow_act flow_act = { .flags = FLOW_ACT_NO_APPEND, };
	struct mlx5_flow_table *ft = esw->offloads.ft_offloads_restore;
	struct mlx5_flow_context *flow_context;
	struct mlx5_flow_handle *flow_rule;
	struct mlx5_flow_destination dest;
	struct mlx5_flow_spec *spec;
	void *misc;

	if (!mlx5_eswitch_reg_c1_loopback_supported(esw))
		return ERR_PTR(-EOPNOTSUPP);

	spec = kzalloc(sizeof(*spec), GFP_KERNEL);
	if (!spec)
		return ERR_PTR(-ENOMEM);

	misc = MLX5_ADDR_OF(fte_match_param, spec->match_criteria,
			    misc_parameters_2);
	MLX5_SET(fte_match_set_misc2, misc, metadata_reg_c_0,
		 ESW_CHAIN_TAG_METADATA_MASK);
	misc = MLX5_ADDR_OF(fte_match_param, spec->match_value,
			    misc_parameters_2);
	MLX5_SET(fte_match_set_misc2, misc, metadata_reg_c_0, tag);
	spec->match_criteria_enable = MLX5_MATCH_MISC_PARAMETERS_2;
	flow_act.action = MLX5_FLOW_CONTEXT_ACTION_FWD_DEST |
			  MLX5_FLOW_CONTEXT_ACTION_MOD_HDR;
	flow_act.modify_hdr = esw->offloads.restore_copy_hdr_id;

	flow_context = &spec->flow_context;
	flow_context->flags |= FLOW_CONTEXT_HAS_TAG;
	flow_context->flow_tag = tag;
	dest.type = MLX5_FLOW_DESTINATION_TYPE_FLOW_TABLE;
	dest.ft = esw->offloads.ft_offloads;

	flow_rule = mlx5_add_flow_rules(ft, spec, &flow_act, &dest, 1);
	kfree(spec);

	if (IS_ERR(flow_rule))
		esw_warn(esw->dev,
			 "Failed to create restore rule for tag: %d, err(%d)\n",
			 tag, (int)PTR_ERR(flow_rule));

	return flow_rule;
}

u32
esw_get_max_restore_tag(struct mlx5_eswitch *esw)
{
	return ESW_CHAIN_TAG_METADATA_MASK;
}

#define MAX_PF_SQ 256
#define MAX_SQ_NVPORTS 32

static void esw_set_flow_group_source_port(struct mlx5_eswitch *esw,
					   u32 *flow_group_in)
{
	void *match_criteria = MLX5_ADDR_OF(create_flow_group_in,
					    flow_group_in,
					    match_criteria);

	if (mlx5_eswitch_vport_match_metadata_enabled(esw)) {
		MLX5_SET(create_flow_group_in, flow_group_in,
			 match_criteria_enable,
			 MLX5_MATCH_MISC_PARAMETERS_2);

		MLX5_SET(fte_match_param, match_criteria,
			 misc_parameters_2.metadata_reg_c_0,
			 mlx5_eswitch_get_vport_metadata_mask());
	} else {
		MLX5_SET(create_flow_group_in, flow_group_in,
			 match_criteria_enable,
			 MLX5_MATCH_MISC_PARAMETERS);

		MLX5_SET_TO_ONES(fte_match_param, match_criteria,
				 misc_parameters.source_port);
	}
}

static int esw_create_offloads_fdb_tables(struct mlx5_eswitch *esw, int nvports)
{
	int inlen = MLX5_ST_SZ_BYTES(create_flow_group_in);
	struct mlx5_flow_table_attr ft_attr = {};
	struct mlx5_core_dev *dev = esw->dev;
	struct mlx5_flow_namespace *root_ns;
	struct mlx5_flow_table *fdb = NULL;
	u32 flags = 0, *flow_group_in;
	int table_size, ix, err = 0;
	struct mlx5_flow_group *g;
	void *match_criteria;
	u8 *dmac;

	esw_debug(esw->dev, "Create offloads FDB Tables\n");

	flow_group_in = kvzalloc(inlen, GFP_KERNEL);
	if (!flow_group_in)
		return -ENOMEM;

	root_ns = mlx5_get_flow_namespace(dev, MLX5_FLOW_NAMESPACE_FDB);
	if (!root_ns) {
		esw_warn(dev, "Failed to get FDB flow namespace\n");
		err = -EOPNOTSUPP;
		goto ns_err;
	}
	esw->fdb_table.offloads.ns = root_ns;
	err = mlx5_flow_namespace_set_mode(root_ns,
					   esw->dev->priv.steering->mode);
	if (err) {
		esw_warn(dev, "Failed to set FDB namespace steering mode\n");
		goto ns_err;
	}

	table_size = nvports * MAX_SQ_NVPORTS + MAX_PF_SQ +
		MLX5_ESW_MISS_FLOWS + esw->total_vports;

	/* create the slow path fdb with encap set, so further table instances
	 * can be created at run time while VFs are probed if the FW allows that.
	 */
	if (esw->offloads.encap != DEVLINK_ESWITCH_ENCAP_MODE_NONE)
		flags |= (MLX5_FLOW_TABLE_TUNNEL_EN_REFORMAT |
			  MLX5_FLOW_TABLE_TUNNEL_EN_DECAP);

	ft_attr.flags = flags;
	ft_attr.max_fte = table_size;
	ft_attr.prio = FDB_SLOW_PATH;

	fdb = mlx5_create_flow_table(root_ns, &ft_attr);
	if (IS_ERR(fdb)) {
		err = PTR_ERR(fdb);
		esw_warn(dev, "Failed to create slow path FDB Table err %d\n", err);
		goto slow_fdb_err;
	}
	esw->fdb_table.offloads.slow_fdb = fdb;

	err = mlx5_esw_chains_create(esw);
	if (err) {
		esw_warn(dev, "Failed to create fdb chains err(%d)\n", err);
		goto fdb_chains_err;
	}

	/* create send-to-vport group */
	MLX5_SET(create_flow_group_in, flow_group_in, match_criteria_enable,
		 MLX5_MATCH_MISC_PARAMETERS);

	match_criteria = MLX5_ADDR_OF(create_flow_group_in, flow_group_in, match_criteria);

	MLX5_SET_TO_ONES(fte_match_param, match_criteria, misc_parameters.source_sqn);
	MLX5_SET_TO_ONES(fte_match_param, match_criteria, misc_parameters.source_port);

	ix = nvports * MAX_SQ_NVPORTS + MAX_PF_SQ;
	MLX5_SET(create_flow_group_in, flow_group_in, start_flow_index, 0);
	MLX5_SET(create_flow_group_in, flow_group_in, end_flow_index, ix - 1);

	g = mlx5_create_flow_group(fdb, flow_group_in);
	if (IS_ERR(g)) {
		err = PTR_ERR(g);
		esw_warn(dev, "Failed to create send-to-vport flow group err(%d)\n", err);
		goto send_vport_err;
	}
	esw->fdb_table.offloads.send_to_vport_grp = g;

	/* create peer esw miss group */
	memset(flow_group_in, 0, inlen);

	esw_set_flow_group_source_port(esw, flow_group_in);

	if (!mlx5_eswitch_vport_match_metadata_enabled(esw)) {
		match_criteria = MLX5_ADDR_OF(create_flow_group_in,
					      flow_group_in,
					      match_criteria);

		MLX5_SET_TO_ONES(fte_match_param, match_criteria,
				 misc_parameters.source_eswitch_owner_vhca_id);

		MLX5_SET(create_flow_group_in, flow_group_in,
			 source_eswitch_owner_vhca_id_valid, 1);
	}

	MLX5_SET(create_flow_group_in, flow_group_in, start_flow_index, ix);
	MLX5_SET(create_flow_group_in, flow_group_in, end_flow_index,
		 ix + esw->total_vports - 1);
	ix += esw->total_vports;

	g = mlx5_create_flow_group(fdb, flow_group_in);
	if (IS_ERR(g)) {
		err = PTR_ERR(g);
		esw_warn(dev, "Failed to create peer miss flow group err(%d)\n", err);
		goto peer_miss_err;
	}
	esw->fdb_table.offloads.peer_miss_grp = g;

	/* create miss group */
	memset(flow_group_in, 0, inlen);
	MLX5_SET(create_flow_group_in, flow_group_in, match_criteria_enable,
		 MLX5_MATCH_OUTER_HEADERS);
	match_criteria = MLX5_ADDR_OF(create_flow_group_in, flow_group_in,
				      match_criteria);
	dmac = MLX5_ADDR_OF(fte_match_param, match_criteria,
			    outer_headers.dmac_47_16);
	dmac[0] = 0x01;

	MLX5_SET(create_flow_group_in, flow_group_in, start_flow_index, ix);
	MLX5_SET(create_flow_group_in, flow_group_in, end_flow_index,
		 ix + MLX5_ESW_MISS_FLOWS);

	g = mlx5_create_flow_group(fdb, flow_group_in);
	if (IS_ERR(g)) {
		err = PTR_ERR(g);
		esw_warn(dev, "Failed to create miss flow group err(%d)\n", err);
		goto miss_err;
	}
	esw->fdb_table.offloads.miss_grp = g;

	err = esw_add_fdb_miss_rule(esw);
	if (err)
		goto miss_rule_err;

	esw->nvports = nvports;
	kvfree(flow_group_in);
	return 0;

miss_rule_err:
	mlx5_destroy_flow_group(esw->fdb_table.offloads.miss_grp);
miss_err:
	mlx5_destroy_flow_group(esw->fdb_table.offloads.peer_miss_grp);
peer_miss_err:
	mlx5_destroy_flow_group(esw->fdb_table.offloads.send_to_vport_grp);
send_vport_err:
	mlx5_esw_chains_destroy(esw);
fdb_chains_err:
	mlx5_destroy_flow_table(esw->fdb_table.offloads.slow_fdb);
slow_fdb_err:
	/* Holds true only as long as DMFS is the default */
	mlx5_flow_namespace_set_mode(root_ns, MLX5_FLOW_STEERING_MODE_DMFS);
ns_err:
	kvfree(flow_group_in);
	return err;
}

static void esw_destroy_offloads_fdb_tables(struct mlx5_eswitch *esw)
{
	if (!esw->fdb_table.offloads.slow_fdb)
		return;

	esw_debug(esw->dev, "Destroy offloads FDB Tables\n");
	mlx5_del_flow_rules(esw->fdb_table.offloads.miss_rule_multi);
	mlx5_del_flow_rules(esw->fdb_table.offloads.miss_rule_uni);
	mlx5_destroy_flow_group(esw->fdb_table.offloads.send_to_vport_grp);
	mlx5_destroy_flow_group(esw->fdb_table.offloads.peer_miss_grp);
	mlx5_destroy_flow_group(esw->fdb_table.offloads.miss_grp);

	mlx5_esw_chains_destroy(esw);
	mlx5_destroy_flow_table(esw->fdb_table.offloads.slow_fdb);
	/* Holds true only as long as DMFS is the default */
	mlx5_flow_namespace_set_mode(esw->fdb_table.offloads.ns,
				     MLX5_FLOW_STEERING_MODE_DMFS);
}

static int esw_create_offloads_table(struct mlx5_eswitch *esw, int nvports)
{
	struct mlx5_flow_table_attr ft_attr = {};
	struct mlx5_core_dev *dev = esw->dev;
	struct mlx5_flow_table *ft_offloads;
	struct mlx5_flow_namespace *ns;
	int err = 0;

	ns = mlx5_get_flow_namespace(dev, MLX5_FLOW_NAMESPACE_OFFLOADS);
	if (!ns) {
		esw_warn(esw->dev, "Failed to get offloads flow namespace\n");
		return -EOPNOTSUPP;
	}

	ft_attr.max_fte = nvports + MLX5_ESW_MISS_FLOWS;
	ft_attr.prio = 1;

	ft_offloads = mlx5_create_flow_table(ns, &ft_attr);
	if (IS_ERR(ft_offloads)) {
		err = PTR_ERR(ft_offloads);
		esw_warn(esw->dev, "Failed to create offloads table, err %d\n", err);
		return err;
	}

	esw->offloads.ft_offloads = ft_offloads;
	return 0;
}

static void esw_destroy_offloads_table(struct mlx5_eswitch *esw)
{
	struct mlx5_esw_offload *offloads = &esw->offloads;

	mlx5_destroy_flow_table(offloads->ft_offloads);
}

static int esw_create_vport_rx_group(struct mlx5_eswitch *esw, int nvports)
{
	int inlen = MLX5_ST_SZ_BYTES(create_flow_group_in);
	struct mlx5_flow_group *g;
	u32 *flow_group_in;
	int err = 0;

	nvports = nvports + MLX5_ESW_MISS_FLOWS;
	flow_group_in = kvzalloc(inlen, GFP_KERNEL);
	if (!flow_group_in)
		return -ENOMEM;

	/* create vport rx group */
	esw_set_flow_group_source_port(esw, flow_group_in);

	MLX5_SET(create_flow_group_in, flow_group_in, start_flow_index, 0);
	MLX5_SET(create_flow_group_in, flow_group_in, end_flow_index, nvports - 1);

	g = mlx5_create_flow_group(esw->offloads.ft_offloads, flow_group_in);

	if (IS_ERR(g)) {
		err = PTR_ERR(g);
		mlx5_core_warn(esw->dev, "Failed to create vport rx group err %d\n", err);
		goto out;
	}

	esw->offloads.vport_rx_group = g;
out:
	kvfree(flow_group_in);
	return err;
}

static void esw_destroy_vport_rx_group(struct mlx5_eswitch *esw)
{
	mlx5_destroy_flow_group(esw->offloads.vport_rx_group);
}

struct mlx5_flow_handle *
mlx5_eswitch_create_vport_rx_rule(struct mlx5_eswitch *esw, u16 vport,
				  struct mlx5_flow_destination *dest)
{
	struct mlx5_flow_act flow_act = {0};
	struct mlx5_flow_handle *flow_rule;
	struct mlx5_flow_spec *spec;
	void *misc;

	spec = kvzalloc(sizeof(*spec), GFP_KERNEL);
	if (!spec) {
		flow_rule = ERR_PTR(-ENOMEM);
		goto out;
	}

	if (mlx5_eswitch_vport_match_metadata_enabled(esw)) {
		misc = MLX5_ADDR_OF(fte_match_param, spec->match_value, misc_parameters_2);
		MLX5_SET(fte_match_set_misc2, misc, metadata_reg_c_0,
			 mlx5_eswitch_get_vport_metadata_for_match(esw, vport));

		misc = MLX5_ADDR_OF(fte_match_param, spec->match_criteria, misc_parameters_2);
		MLX5_SET(fte_match_set_misc2, misc, metadata_reg_c_0,
			 mlx5_eswitch_get_vport_metadata_mask());

		spec->match_criteria_enable = MLX5_MATCH_MISC_PARAMETERS_2;
	} else {
		misc = MLX5_ADDR_OF(fte_match_param, spec->match_value, misc_parameters);
		MLX5_SET(fte_match_set_misc, misc, source_port, vport);

		misc = MLX5_ADDR_OF(fte_match_param, spec->match_criteria, misc_parameters);
		MLX5_SET_TO_ONES(fte_match_set_misc, misc, source_port);

		spec->match_criteria_enable = MLX5_MATCH_MISC_PARAMETERS;
	}

	flow_act.action = MLX5_FLOW_CONTEXT_ACTION_FWD_DEST;
	flow_rule = mlx5_add_flow_rules(esw->offloads.ft_offloads, spec,
					&flow_act, dest, 1);
	if (IS_ERR(flow_rule)) {
		esw_warn(esw->dev, "fs offloads: Failed to add vport rx rule err %ld\n", PTR_ERR(flow_rule));
		goto out;
	}

out:
	kvfree(spec);
	return flow_rule;
}


static int mlx5_eswitch_inline_mode_get(const struct mlx5_eswitch *esw, u8 *mode)
{
	u8 prev_mlx5_mode, mlx5_mode = MLX5_INLINE_MODE_L2;
	struct mlx5_core_dev *dev = esw->dev;
	int vport;

	if (!MLX5_CAP_GEN(dev, vport_group_manager))
		return -EOPNOTSUPP;

	if (esw->mode == MLX5_ESWITCH_NONE)
		return -EOPNOTSUPP;

	switch (MLX5_CAP_ETH(dev, wqe_inline_mode)) {
	case MLX5_CAP_INLINE_MODE_NOT_REQUIRED:
		mlx5_mode = MLX5_INLINE_MODE_NONE;
		goto out;
	case MLX5_CAP_INLINE_MODE_L2:
		mlx5_mode = MLX5_INLINE_MODE_L2;
		goto out;
	case MLX5_CAP_INLINE_MODE_VPORT_CONTEXT:
		goto query_vports;
	}

query_vports:
	mlx5_query_nic_vport_min_inline(dev, esw->first_host_vport, &prev_mlx5_mode);
	mlx5_esw_for_each_host_func_vport(esw, vport, esw->esw_funcs.num_vfs) {
		mlx5_query_nic_vport_min_inline(dev, vport, &mlx5_mode);
		if (prev_mlx5_mode != mlx5_mode)
			return -EINVAL;
		prev_mlx5_mode = mlx5_mode;
	}

out:
	*mode = mlx5_mode;
	return 0;
}       

static void esw_destroy_restore_table(struct mlx5_eswitch *esw)
{
	struct mlx5_esw_offload *offloads = &esw->offloads;

	if (!mlx5_eswitch_reg_c1_loopback_supported(esw))
		return;

	mlx5_modify_header_dealloc(esw->dev, offloads->restore_copy_hdr_id);
	mlx5_destroy_flow_group(offloads->restore_group);
	mlx5_destroy_flow_table(offloads->ft_offloads_restore);
}

static int esw_create_restore_table(struct mlx5_eswitch *esw)
{
	u8 modact[MLX5_UN_SZ_BYTES(set_action_in_add_action_in_auto)] = {};
	int inlen = MLX5_ST_SZ_BYTES(create_flow_group_in);
	struct mlx5_flow_table_attr ft_attr = {};
	struct mlx5_core_dev *dev = esw->dev;
	struct mlx5_flow_namespace *ns;
	struct mlx5_modify_hdr *mod_hdr;
	void *match_criteria, *misc;
	struct mlx5_flow_table *ft;
	struct mlx5_flow_group *g;
	u32 *flow_group_in;
	int err = 0;

	if (!mlx5_eswitch_reg_c1_loopback_supported(esw))
		return 0;

	ns = mlx5_get_flow_namespace(dev, MLX5_FLOW_NAMESPACE_OFFLOADS);
	if (!ns) {
		esw_warn(esw->dev, "Failed to get offloads flow namespace\n");
		return -EOPNOTSUPP;
	}

	flow_group_in = kvzalloc(inlen, GFP_KERNEL);
	if (!flow_group_in) {
		err = -ENOMEM;
		goto out_free;
	}

	ft_attr.max_fte = 1 << ESW_CHAIN_TAG_METADATA_BITS;
	ft = mlx5_create_flow_table(ns, &ft_attr);
	if (IS_ERR(ft)) {
		err = PTR_ERR(ft);
		esw_warn(esw->dev, "Failed to create restore table, err %d\n",
			 err);
		goto out_free;
	}

	memset(flow_group_in, 0, inlen);
	match_criteria = MLX5_ADDR_OF(create_flow_group_in, flow_group_in,
				      match_criteria);
	misc = MLX5_ADDR_OF(fte_match_param, match_criteria,
			    misc_parameters_2);

	MLX5_SET(fte_match_set_misc2, misc, metadata_reg_c_0,
		 ESW_CHAIN_TAG_METADATA_MASK);
	MLX5_SET(create_flow_group_in, flow_group_in, start_flow_index, 0);
	MLX5_SET(create_flow_group_in, flow_group_in, end_flow_index,
		 ft_attr.max_fte - 1);
	MLX5_SET(create_flow_group_in, flow_group_in, match_criteria_enable,
		 MLX5_MATCH_MISC_PARAMETERS_2);
	g = mlx5_create_flow_group(ft, flow_group_in);
	if (IS_ERR(g)) {
		err = PTR_ERR(g);
		esw_warn(dev, "Failed to create restore flow group, err: %d\n",
			 err);
		goto err_group;
	}

	MLX5_SET(copy_action_in, modact, action_type, MLX5_ACTION_TYPE_COPY);
	MLX5_SET(copy_action_in, modact, src_field,
		 MLX5_ACTION_IN_FIELD_METADATA_REG_C_1);
	MLX5_SET(copy_action_in, modact, dst_field,
		 MLX5_ACTION_IN_FIELD_METADATA_REG_B);
	mod_hdr = mlx5_modify_header_alloc(esw->dev,
					   MLX5_FLOW_NAMESPACE_KERNEL, 1,
					   modact);
	if (IS_ERR(mod_hdr)) {
		esw_warn(dev, "Failed to create restore mod header, err: %d\n",
			 err);
		err = PTR_ERR(mod_hdr);
		goto err_mod_hdr;
	}

	esw->offloads.ft_offloads_restore = ft;
	esw->offloads.restore_group = g;
	esw->offloads.restore_copy_hdr_id = mod_hdr;

	kvfree(flow_group_in);

	return 0;

err_mod_hdr:
	mlx5_destroy_flow_group(g);
err_group:
	mlx5_destroy_flow_table(ft);
out_free:
	kvfree(flow_group_in);

	return err;
}

static int esw_offloads_start(struct mlx5_eswitch *esw,
			      struct netlink_ext_ack *extack)
{
	int err, err1;

	if (esw->mode != MLX5_ESWITCH_LEGACY &&
	    !mlx5_core_is_ecpf_esw_manager(esw->dev)) {
		NL_SET_ERR_MSG_MOD(extack,
				   "Can't set offloads mode, SRIOV legacy not enabled");
		return -EINVAL;
	}

	mlx5_eswitch_disable_locked(esw, false);
	err = mlx5_eswitch_enable_locked(esw, MLX5_ESWITCH_OFFLOADS,
					 esw->dev->priv.sriov.num_vfs);
	if (err) {
		NL_SET_ERR_MSG_MOD(extack,
				   "Failed setting eswitch to offloads");
		err1 = mlx5_eswitch_enable_locked(esw, MLX5_ESWITCH_LEGACY,
						  MLX5_ESWITCH_IGNORE_NUM_VFS);
		if (err1) {
			NL_SET_ERR_MSG_MOD(extack,
					   "Failed setting eswitch back to legacy");
		}
	}
	if (esw->offloads.inline_mode == MLX5_INLINE_MODE_NONE) {
		if (mlx5_eswitch_inline_mode_get(esw,
						 &esw->offloads.inline_mode)) {
			esw->offloads.inline_mode = MLX5_INLINE_MODE_L2;
			NL_SET_ERR_MSG_MOD(extack,
					   "Inline mode is different between vports");
		}
	}
	return err;
}

void esw_offloads_cleanup_reps(struct mlx5_eswitch *esw)
{
	kfree(esw->offloads.vport_reps);
}

int esw_offloads_init_reps(struct mlx5_eswitch *esw)
{
	int total_vports = esw->total_vports;
	struct mlx5_eswitch_rep *rep;
	int vport_index;
	u8 rep_type;

	esw->offloads.vport_reps = kcalloc(total_vports,
					   sizeof(struct mlx5_eswitch_rep),
					   GFP_KERNEL);
	if (!esw->offloads.vport_reps)
		return -ENOMEM;

	mlx5_esw_for_all_reps(esw, vport_index, rep) {
		rep->vport = mlx5_eswitch_index_to_vport_num(esw, vport_index);
		rep->vport_index = vport_index;

		for (rep_type = 0; rep_type < NUM_REP_TYPES; rep_type++)
			atomic_set(&rep->rep_data[rep_type].state,
				   REP_UNREGISTERED);
	}

	return 0;
}

static void __esw_offloads_unload_rep(struct mlx5_eswitch *esw,
				      struct mlx5_eswitch_rep *rep, u8 rep_type)
{
	if (atomic_cmpxchg(&rep->rep_data[rep_type].state,
			   REP_LOADED, REP_REGISTERED) == REP_LOADED)
		esw->offloads.rep_ops[rep_type]->unload(rep);
}

static void __unload_reps_all_vport(struct mlx5_eswitch *esw, u8 rep_type)
{
	struct mlx5_eswitch_rep *rep;
	int i;

	mlx5_esw_for_each_vf_rep_reverse(esw, i, rep, esw->esw_funcs.num_vfs)
		__esw_offloads_unload_rep(esw, rep, rep_type);

	if (mlx5_ecpf_vport_exists(esw->dev)) {
		rep = mlx5_eswitch_get_rep(esw, MLX5_VPORT_ECPF);
		__esw_offloads_unload_rep(esw, rep, rep_type);
	}

	if (mlx5_core_is_ecpf_esw_manager(esw->dev)) {
		rep = mlx5_eswitch_get_rep(esw, MLX5_VPORT_PF);
		__esw_offloads_unload_rep(esw, rep, rep_type);
	}

	rep = mlx5_eswitch_get_rep(esw, MLX5_VPORT_UPLINK);
	__esw_offloads_unload_rep(esw, rep, rep_type);
}

int esw_offloads_load_rep(struct mlx5_eswitch *esw, u16 vport_num)
{
	struct mlx5_eswitch_rep *rep;
	int rep_type;
	int err;

	if (esw->mode != MLX5_ESWITCH_OFFLOADS)
		return 0;

	rep = mlx5_eswitch_get_rep(esw, vport_num);
	for (rep_type = 0; rep_type < NUM_REP_TYPES; rep_type++)
		if (atomic_cmpxchg(&rep->rep_data[rep_type].state,
				   REP_REGISTERED, REP_LOADED) == REP_REGISTERED) {
			err = esw->offloads.rep_ops[rep_type]->load(esw->dev, rep);
			if (err)
				goto err_reps;
		}

	return 0;

err_reps:
	atomic_set(&rep->rep_data[rep_type].state, REP_REGISTERED);
	for (--rep_type; rep_type >= 0; rep_type--)
		__esw_offloads_unload_rep(esw, rep, rep_type);
	return err;
}

void esw_offloads_unload_rep(struct mlx5_eswitch *esw, u16 vport_num)
{
	struct mlx5_eswitch_rep *rep;
	int rep_type;

	if (esw->mode != MLX5_ESWITCH_OFFLOADS)
		return;

	rep = mlx5_eswitch_get_rep(esw, vport_num);
	for (rep_type = NUM_REP_TYPES - 1; rep_type >= 0; rep_type--)
		__esw_offloads_unload_rep(esw, rep, rep_type);
}

#define ESW_OFFLOADS_DEVCOM_PAIR	(0)
#define ESW_OFFLOADS_DEVCOM_UNPAIR	(1)

static int mlx5_esw_offloads_pair(struct mlx5_eswitch *esw,
				  struct mlx5_eswitch *peer_esw)
{
	int err;

	err = esw_add_fdb_peer_miss_rules(esw, peer_esw->dev);
	if (err)
		return err;

	return 0;
}

static void mlx5_esw_offloads_unpair(struct mlx5_eswitch *esw)
{
	mlx5e_tc_clean_fdb_peer_flows(esw);
	esw_del_fdb_peer_miss_rules(esw);
}

static int mlx5_esw_offloads_set_ns_peer(struct mlx5_eswitch *esw,
					 struct mlx5_eswitch *peer_esw,
					 bool pair)
{
	struct mlx5_flow_root_namespace *peer_ns;
	struct mlx5_flow_root_namespace *ns;
	int err;

	peer_ns = peer_esw->dev->priv.steering->fdb_root_ns;
	ns = esw->dev->priv.steering->fdb_root_ns;

	if (pair) {
		err = mlx5_flow_namespace_set_peer(ns, peer_ns);
		if (err)
			return err;

		err = mlx5_flow_namespace_set_peer(peer_ns, ns);
		if (err) {
			mlx5_flow_namespace_set_peer(ns, NULL);
			return err;
		}
	} else {
		mlx5_flow_namespace_set_peer(ns, NULL);
		mlx5_flow_namespace_set_peer(peer_ns, NULL);
	}

	return 0;
}

static int mlx5_esw_offloads_devcom_event(int event,
					  void *my_data,
					  void *event_data)
{
	struct mlx5_eswitch *esw = my_data;
	struct mlx5_devcom *devcom = esw->dev->priv.devcom;
	struct mlx5_eswitch *peer_esw = event_data;
	int err;

	switch (event) {
	case ESW_OFFLOADS_DEVCOM_PAIR:
		if (mlx5_eswitch_vport_match_metadata_enabled(esw) !=
		    mlx5_eswitch_vport_match_metadata_enabled(peer_esw))
			break;

		err = mlx5_esw_offloads_set_ns_peer(esw, peer_esw, true);
		if (err)
			goto err_out;
		err = mlx5_esw_offloads_pair(esw, peer_esw);
		if (err)
			goto err_peer;

		err = mlx5_esw_offloads_pair(peer_esw, esw);
		if (err)
			goto err_pair;

		mlx5_devcom_set_paired(devcom, MLX5_DEVCOM_ESW_OFFLOADS, true);
		break;

	case ESW_OFFLOADS_DEVCOM_UNPAIR:
		if (!mlx5_devcom_is_paired(devcom, MLX5_DEVCOM_ESW_OFFLOADS))
			break;

		mlx5_devcom_set_paired(devcom, MLX5_DEVCOM_ESW_OFFLOADS, false);
		mlx5_esw_offloads_unpair(peer_esw);
		mlx5_esw_offloads_unpair(esw);
		mlx5_esw_offloads_set_ns_peer(esw, peer_esw, false);
		break;
	}

	return 0;

err_pair:
	mlx5_esw_offloads_unpair(esw);
err_peer:
	mlx5_esw_offloads_set_ns_peer(esw, peer_esw, false);
err_out:
	mlx5_core_err(esw->dev, "esw offloads devcom event failure, event %u err %d",
		      event, err);
	return err;
}

static void esw_offloads_devcom_init(struct mlx5_eswitch *esw)
{
	struct mlx5_devcom *devcom = esw->dev->priv.devcom;

	INIT_LIST_HEAD(&esw->offloads.peer_flows);
	mutex_init(&esw->offloads.peer_mutex);

	if (!MLX5_CAP_ESW(esw->dev, merged_eswitch))
		return;

	mlx5_devcom_register_component(devcom,
				       MLX5_DEVCOM_ESW_OFFLOADS,
				       mlx5_esw_offloads_devcom_event,
				       esw);

	mlx5_devcom_send_event(devcom,
			       MLX5_DEVCOM_ESW_OFFLOADS,
			       ESW_OFFLOADS_DEVCOM_PAIR, esw);
}

static void esw_offloads_devcom_cleanup(struct mlx5_eswitch *esw)
{
	struct mlx5_devcom *devcom = esw->dev->priv.devcom;

	if (!MLX5_CAP_ESW(esw->dev, merged_eswitch))
		return;

	mlx5_devcom_send_event(devcom, MLX5_DEVCOM_ESW_OFFLOADS,
			       ESW_OFFLOADS_DEVCOM_UNPAIR, esw);

	mlx5_devcom_unregister_component(devcom, MLX5_DEVCOM_ESW_OFFLOADS);
}

static int esw_vport_ingress_prio_tag_config(struct mlx5_eswitch *esw,
					     struct mlx5_vport *vport)
{
	struct mlx5_flow_act flow_act = {0};
	struct mlx5_flow_spec *spec;
	int err = 0;

	/* For prio tag mode, there is only 1 FTEs:
	 * 1) Untagged packets - push prio tag VLAN and modify metadata if
	 * required, allow
	 * Unmatched traffic is allowed by default
	 */
	spec = kvzalloc(sizeof(*spec), GFP_KERNEL);
	if (!spec)
		return -ENOMEM;

	/* Untagged packets - push prio tag VLAN, allow */
	MLX5_SET_TO_ONES(fte_match_param, spec->match_criteria, outer_headers.cvlan_tag);
	MLX5_SET(fte_match_param, spec->match_value, outer_headers.cvlan_tag, 0);
	spec->match_criteria_enable = MLX5_MATCH_OUTER_HEADERS;
	flow_act.action = MLX5_FLOW_CONTEXT_ACTION_VLAN_PUSH |
			  MLX5_FLOW_CONTEXT_ACTION_ALLOW;
	flow_act.vlan[0].ethtype = ETH_P_8021Q;
	flow_act.vlan[0].vid = 0;
	flow_act.vlan[0].prio = 0;

	if (vport->ingress.offloads.modify_metadata_rule) {
		flow_act.action |= MLX5_FLOW_CONTEXT_ACTION_MOD_HDR;
		flow_act.modify_hdr = vport->ingress.offloads.modify_metadata;
	}

	vport->ingress.allow_rule =
		mlx5_add_flow_rules(vport->ingress.acl, spec,
				    &flow_act, NULL, 0);
	if (IS_ERR(vport->ingress.allow_rule)) {
		err = PTR_ERR(vport->ingress.allow_rule);
		esw_warn(esw->dev,
			 "vport[%d] configure ingress untagged allow rule, err(%d)\n",
			 vport->vport, err);
		vport->ingress.allow_rule = NULL;
	}

	kvfree(spec);
	return err;
}

static int esw_vport_add_ingress_acl_modify_metadata(struct mlx5_eswitch *esw,
						     struct mlx5_vport *vport)
{
	u8 action[MLX5_UN_SZ_BYTES(set_action_in_add_action_in_auto)] = {};
	struct mlx5_flow_act flow_act = {};
	int err = 0;
	u32 key;

	key = mlx5_eswitch_get_vport_metadata_for_match(esw, vport->vport);
	key >>= ESW_SOURCE_PORT_METADATA_OFFSET;

	MLX5_SET(set_action_in, action, action_type, MLX5_ACTION_TYPE_SET);
	MLX5_SET(set_action_in, action, field,
		 MLX5_ACTION_IN_FIELD_METADATA_REG_C_0);
	MLX5_SET(set_action_in, action, data, key);
	MLX5_SET(set_action_in, action, offset,
		 ESW_SOURCE_PORT_METADATA_OFFSET);
	MLX5_SET(set_action_in, action, length,
		 ESW_SOURCE_PORT_METADATA_BITS);

	vport->ingress.offloads.modify_metadata =
		mlx5_modify_header_alloc(esw->dev, MLX5_FLOW_NAMESPACE_ESW_INGRESS,
					 1, action);
	if (IS_ERR(vport->ingress.offloads.modify_metadata)) {
		err = PTR_ERR(vport->ingress.offloads.modify_metadata);
		esw_warn(esw->dev,
			 "failed to alloc modify header for vport %d ingress acl (%d)\n",
			 vport->vport, err);
		return err;
	}

	flow_act.action = MLX5_FLOW_CONTEXT_ACTION_MOD_HDR | MLX5_FLOW_CONTEXT_ACTION_ALLOW;
	flow_act.modify_hdr = vport->ingress.offloads.modify_metadata;
	vport->ingress.offloads.modify_metadata_rule =
				mlx5_add_flow_rules(vport->ingress.acl,
						    NULL, &flow_act, NULL, 0);
	if (IS_ERR(vport->ingress.offloads.modify_metadata_rule)) {
		err = PTR_ERR(vport->ingress.offloads.modify_metadata_rule);
		esw_warn(esw->dev,
			 "failed to add setting metadata rule for vport %d ingress acl, err(%d)\n",
			 vport->vport, err);
		mlx5_modify_header_dealloc(esw->dev, vport->ingress.offloads.modify_metadata);
		vport->ingress.offloads.modify_metadata_rule = NULL;
	}
	return err;
}

static void esw_vport_del_ingress_acl_modify_metadata(struct mlx5_eswitch *esw,
						      struct mlx5_vport *vport)
{
	if (vport->ingress.offloads.modify_metadata_rule) {
		mlx5_del_flow_rules(vport->ingress.offloads.modify_metadata_rule);
		mlx5_modify_header_dealloc(esw->dev, vport->ingress.offloads.modify_metadata);

		vport->ingress.offloads.modify_metadata_rule = NULL;
	}
}

static int esw_vport_create_ingress_acl_group(struct mlx5_eswitch *esw,
					      struct mlx5_vport *vport)
{
	int inlen = MLX5_ST_SZ_BYTES(create_flow_group_in);
	struct mlx5_flow_group *g;
	void *match_criteria;
	u32 *flow_group_in;
	u32 flow_index = 0;
	int ret = 0;

	flow_group_in = kvzalloc(inlen, GFP_KERNEL);
	if (!flow_group_in)
		return -ENOMEM;

	if (esw_check_ingress_prio_tag_enabled(esw, vport)) {
		/* This group is to hold FTE to match untagged packets when prio_tag
		 * is enabled.
		 */
		memset(flow_group_in, 0, inlen);

		match_criteria = MLX5_ADDR_OF(create_flow_group_in,
					      flow_group_in, match_criteria);
		MLX5_SET(create_flow_group_in, flow_group_in,
			 match_criteria_enable, MLX5_MATCH_OUTER_HEADERS);
		MLX5_SET_TO_ONES(fte_match_param, match_criteria, outer_headers.cvlan_tag);
		MLX5_SET(create_flow_group_in, flow_group_in, start_flow_index, flow_index);
		MLX5_SET(create_flow_group_in, flow_group_in, end_flow_index, flow_index);

		g = mlx5_create_flow_group(vport->ingress.acl, flow_group_in);
		if (IS_ERR(g)) {
			ret = PTR_ERR(g);
			esw_warn(esw->dev, "vport[%d] ingress create untagged flow group, err(%d)\n",
				 vport->vport, ret);
			goto prio_tag_err;
		}
		vport->ingress.offloads.metadata_prio_tag_grp = g;
		flow_index++;
	}

	if (mlx5_eswitch_vport_match_metadata_enabled(esw)) {
		/* This group holds an FTE with no matches for add metadata for
		 * tagged packets, if prio-tag is enabled (as a fallthrough),
		 * or all traffic in case prio-tag is disabled.
		 */
		memset(flow_group_in, 0, inlen);
		MLX5_SET(create_flow_group_in, flow_group_in, start_flow_index, flow_index);
		MLX5_SET(create_flow_group_in, flow_group_in, end_flow_index, flow_index);

		g = mlx5_create_flow_group(vport->ingress.acl, flow_group_in);
		if (IS_ERR(g)) {
			ret = PTR_ERR(g);
			esw_warn(esw->dev, "vport[%d] ingress create drop flow group, err(%d)\n",
				 vport->vport, ret);
			goto metadata_err;
		}
		vport->ingress.offloads.metadata_allmatch_grp = g;
	}

	kvfree(flow_group_in);
	return 0;

metadata_err:
	if (!IS_ERR_OR_NULL(vport->ingress.offloads.metadata_prio_tag_grp)) {
		mlx5_destroy_flow_group(vport->ingress.offloads.metadata_prio_tag_grp);
		vport->ingress.offloads.metadata_prio_tag_grp = NULL;
	}
prio_tag_err:
	kvfree(flow_group_in);
	return ret;
}

static void esw_vport_destroy_ingress_acl_group(struct mlx5_vport *vport)
{
	if (vport->ingress.offloads.metadata_allmatch_grp) {
		mlx5_destroy_flow_group(vport->ingress.offloads.metadata_allmatch_grp);
		vport->ingress.offloads.metadata_allmatch_grp = NULL;
	}

	if (vport->ingress.offloads.metadata_prio_tag_grp) {
		mlx5_destroy_flow_group(vport->ingress.offloads.metadata_prio_tag_grp);
		vport->ingress.offloads.metadata_prio_tag_grp = NULL;
	}
}

static int esw_vport_ingress_config(struct mlx5_eswitch *esw,
				    struct mlx5_vport *vport)
{
	int num_ftes = 0;
	int err;

	if (!mlx5_eswitch_vport_match_metadata_enabled(esw) &&
	    !esw_check_ingress_prio_tag_enabled(esw, vport))
		return 0;

	esw_vport_cleanup_ingress_rules(esw, vport);

	if (mlx5_eswitch_vport_match_metadata_enabled(esw))
		num_ftes++;
	if (esw_check_ingress_prio_tag_enabled(esw, vport))
		num_ftes++;

	err = esw_vport_create_ingress_acl_table(esw, vport, num_ftes);
	if (err) {
		esw_warn(esw->dev,
			 "failed to enable ingress acl (%d) on vport[%d]\n",
			 err, vport->vport);
		return err;
	}

	err = esw_vport_create_ingress_acl_group(esw, vport);
	if (err)
		goto group_err;

	esw_debug(esw->dev,
		  "vport[%d] configure ingress rules\n", vport->vport);

	if (mlx5_eswitch_vport_match_metadata_enabled(esw)) {
		err = esw_vport_add_ingress_acl_modify_metadata(esw, vport);
		if (err)
			goto metadata_err;
	}

	if (esw_check_ingress_prio_tag_enabled(esw, vport)) {
		err = esw_vport_ingress_prio_tag_config(esw, vport);
		if (err)
			goto prio_tag_err;
	}
	return 0;

prio_tag_err:
	esw_vport_del_ingress_acl_modify_metadata(esw, vport);
metadata_err:
	esw_vport_destroy_ingress_acl_group(vport);
group_err:
	esw_vport_destroy_ingress_acl_table(vport);
	return err;
}

static int esw_vport_egress_config(struct mlx5_eswitch *esw,
				   struct mlx5_vport *vport)
{
	int err;

	if (!MLX5_CAP_GEN(esw->dev, prio_tag_required))
		return 0;

	esw_vport_cleanup_egress_rules(esw, vport);

	err = esw_vport_enable_egress_acl(esw, vport);
	if (err)
		return err;

	/* For prio tag mode, there is only 1 FTEs:
	 * 1) prio tag packets - pop the prio tag VLAN, allow
	 * Unmatched traffic is allowed by default
	 */
	esw_debug(esw->dev,
		  "vport[%d] configure prio tag egress rules\n", vport->vport);

	/* prio tag vlan rule - pop it so VF receives untagged packets */
	err = mlx5_esw_create_vport_egress_acl_vlan(esw, vport, 0,
						    MLX5_FLOW_CONTEXT_ACTION_VLAN_POP |
						    MLX5_FLOW_CONTEXT_ACTION_ALLOW);
	if (err)
		esw_vport_disable_egress_acl(esw, vport);

	return err;
}

static bool
esw_check_vport_match_metadata_supported(const struct mlx5_eswitch *esw)
{
	if (!MLX5_CAP_ESW(esw->dev, esw_uplink_ingress_acl))
		return false;

	if (!(MLX5_CAP_ESW_FLOWTABLE(esw->dev, fdb_to_vport_reg_c_id) &
	      MLX5_FDB_TO_VPORT_REG_C_0))
		return false;

	if (!MLX5_CAP_ESW_FLOWTABLE(esw->dev, flow_source))
		return false;

	if (mlx5_core_is_ecpf_esw_manager(esw->dev) ||
	    mlx5_ecpf_vport_exists(esw->dev))
		return false;

	return true;
}

static bool
esw_check_vport_match_metadata_mandatory(const struct mlx5_eswitch *esw)
{
	return mlx5_core_mp_enabled(esw->dev);
}

static bool esw_use_vport_metadata(const struct mlx5_eswitch *esw)
{
	return esw_check_vport_match_metadata_mandatory(esw) &&
	       esw_check_vport_match_metadata_supported(esw);
}

int
esw_vport_create_offloads_acl_tables(struct mlx5_eswitch *esw,
				     struct mlx5_vport *vport)
{
	int err;

	err = esw_vport_ingress_config(esw, vport);
	if (err)
		return err;

	if (mlx5_eswitch_is_vf_vport(esw, vport->vport)) {
		err = esw_vport_egress_config(esw, vport);
		if (err) {
			esw_vport_cleanup_ingress_rules(esw, vport);
			esw_vport_del_ingress_acl_modify_metadata(esw, vport);
			esw_vport_destroy_ingress_acl_group(vport);
			esw_vport_destroy_ingress_acl_table(vport);
		}
	}
	return err;
}

void
esw_vport_destroy_offloads_acl_tables(struct mlx5_eswitch *esw,
				      struct mlx5_vport *vport)
{
	esw_vport_disable_egress_acl(esw, vport);
	esw_vport_cleanup_ingress_rules(esw, vport);
	esw_vport_del_ingress_acl_modify_metadata(esw, vport);
	esw_vport_destroy_ingress_acl_group(vport);
	esw_vport_destroy_ingress_acl_table(vport);
}

static int esw_create_uplink_offloads_acl_tables(struct mlx5_eswitch *esw)
{
	struct mlx5_vport *vport;
	int err;

	if (esw_use_vport_metadata(esw))
		esw->flags |= MLX5_ESWITCH_VPORT_MATCH_METADATA;

	vport = mlx5_eswitch_get_vport(esw, MLX5_VPORT_UPLINK);
	err = esw_vport_create_offloads_acl_tables(esw, vport);
	if (err)
		esw->flags &= ~MLX5_ESWITCH_VPORT_MATCH_METADATA;
	return err;
}

static void esw_destroy_uplink_offloads_acl_tables(struct mlx5_eswitch *esw)
{
	struct mlx5_vport *vport;

	vport = mlx5_eswitch_get_vport(esw, MLX5_VPORT_UPLINK);
	esw_vport_destroy_offloads_acl_tables(esw, vport);
	esw->flags &= ~MLX5_ESWITCH_VPORT_MATCH_METADATA;
}

static int esw_offloads_steering_init(struct mlx5_eswitch *esw)
{
	int num_vfs = esw->esw_funcs.num_vfs;
	int total_vports;
	int err;

	if (mlx5_core_is_ecpf_esw_manager(esw->dev))
		total_vports = esw->total_vports;
	else
		total_vports = num_vfs + MLX5_SPECIAL_VPORTS(esw->dev);

	memset(&esw->fdb_table.offloads, 0, sizeof(struct offloads_fdb));

	err = esw_create_uplink_offloads_acl_tables(esw);
	if (err)
		return err;

	err = esw_create_offloads_table(esw, total_vports);
	if (err)
		goto create_offloads_err;

	err = esw_create_restore_table(esw);
	if (err)
		goto create_restore_err;

	err = esw_create_offloads_fdb_tables(esw, total_vports);
	if (err)
		goto create_fdb_err;

	err = esw_create_vport_rx_group(esw, total_vports);
	if (err)
		goto create_fg_err;

	mutex_init(&esw->fdb_table.offloads.vports.lock);
	hash_init(esw->fdb_table.offloads.vports.table);

	return 0;

create_fg_err:
	esw_destroy_offloads_fdb_tables(esw);
create_fdb_err:
	esw_destroy_restore_table(esw);
create_restore_err:
	esw_destroy_offloads_table(esw);
create_offloads_err:
	esw_destroy_uplink_offloads_acl_tables(esw);

	return err;
}

static void esw_offloads_steering_cleanup(struct mlx5_eswitch *esw)
{
	mutex_destroy(&esw->fdb_table.offloads.vports.lock);
	esw_destroy_vport_rx_group(esw);
	esw_destroy_offloads_fdb_tables(esw);
	esw_destroy_restore_table(esw);
	esw_destroy_offloads_table(esw);
	esw_destroy_uplink_offloads_acl_tables(esw);
}

static void
esw_vfs_changed_event_handler(struct mlx5_eswitch *esw, const u32 *out)
{
	bool host_pf_disabled;
	u16 new_num_vfs;

	new_num_vfs = MLX5_GET(query_esw_functions_out, out,
			       host_params_context.host_num_of_vfs);
	host_pf_disabled = MLX5_GET(query_esw_functions_out, out,
				    host_params_context.host_pf_disabled);

	if (new_num_vfs == esw->esw_funcs.num_vfs || host_pf_disabled)
		return;

	/* Number of VFs can only change from "0 to x" or "x to 0". */
	if (esw->esw_funcs.num_vfs > 0) {
		mlx5_eswitch_unload_vf_vports(esw, esw->esw_funcs.num_vfs);
	} else {
		int err;

		err = mlx5_eswitch_load_vf_vports(esw, new_num_vfs,
						  MLX5_VPORT_UC_ADDR_CHANGE);
		if (err)
			return;
	}
	esw->esw_funcs.num_vfs = new_num_vfs;
}

static void esw_functions_changed_event_handler(struct work_struct *work)
{
	struct mlx5_host_work *host_work;
	struct mlx5_eswitch *esw;
	const u32 *out;

	host_work = container_of(work, struct mlx5_host_work, work);
	esw = host_work->esw;

	out = mlx5_esw_query_functions(esw->dev);
	if (IS_ERR(out))
		goto out;

	esw_vfs_changed_event_handler(esw, out);
	kvfree(out);
out:
	kfree(host_work);
}

int mlx5_esw_funcs_changed_handler(struct notifier_block *nb, unsigned long type, void *data)
{
	struct mlx5_esw_functions *esw_funcs;
	struct mlx5_host_work *host_work;
	struct mlx5_eswitch *esw;

	host_work = kzalloc(sizeof(*host_work), GFP_ATOMIC);
	if (!host_work)
		return NOTIFY_DONE;

	esw_funcs = mlx5_nb_cof(nb, struct mlx5_esw_functions, nb);
	esw = container_of(esw_funcs, struct mlx5_eswitch, esw_funcs);

	host_work->esw = esw;

	INIT_WORK(&host_work->work, esw_functions_changed_event_handler);
	queue_work(esw->work_queue, &host_work->work);

	return NOTIFY_OK;
}

int esw_offloads_enable(struct mlx5_eswitch *esw)
{
	struct mlx5_vport *vport;
	int err, i;

	if (MLX5_CAP_ESW_FLOWTABLE_FDB(esw->dev, reformat) &&
	    MLX5_CAP_ESW_FLOWTABLE_FDB(esw->dev, decap))
		esw->offloads.encap = DEVLINK_ESWITCH_ENCAP_MODE_BASIC;
	else
		esw->offloads.encap = DEVLINK_ESWITCH_ENCAP_MODE_NONE;

	mutex_init(&esw->offloads.termtbl_mutex);
	mlx5_rdma_enable_roce(esw->dev);

	err = esw_set_passing_vport_metadata(esw, true);
	if (err)
		goto err_vport_metadata;

	err = esw_offloads_steering_init(esw);
	if (err)
		goto err_steering_init;

	/* Representor will control the vport link state */
	mlx5_esw_for_each_vf_vport(esw, i, vport, esw->esw_funcs.num_vfs)
		vport->info.link_state = MLX5_VPORT_ADMIN_STATE_DOWN;

	/* Uplink vport rep must load first. */
	err = esw_offloads_load_rep(esw, MLX5_VPORT_UPLINK);
	if (err)
		goto err_uplink;

	err = mlx5_eswitch_enable_pf_vf_vports(esw, MLX5_VPORT_UC_ADDR_CHANGE);
	if (err)
		goto err_vports;

	esw_offloads_devcom_init(esw);

	return 0;

err_vports:
	esw_offloads_unload_rep(esw, MLX5_VPORT_UPLINK);
err_uplink:
	esw_set_passing_vport_metadata(esw, false);
err_steering_init:
	esw_offloads_steering_cleanup(esw);
err_vport_metadata:
	mlx5_rdma_disable_roce(esw->dev);
	mutex_destroy(&esw->offloads.termtbl_mutex);
	return err;
}

static int esw_offloads_stop(struct mlx5_eswitch *esw,
			     struct netlink_ext_ack *extack)
{
	int err, err1;

	mlx5_eswitch_disable_locked(esw, false);
	err = mlx5_eswitch_enable_locked(esw, MLX5_ESWITCH_LEGACY,
					 MLX5_ESWITCH_IGNORE_NUM_VFS);
	if (err) {
		NL_SET_ERR_MSG_MOD(extack, "Failed setting eswitch to legacy");
		err1 = mlx5_eswitch_enable_locked(esw, MLX5_ESWITCH_OFFLOADS,
						  MLX5_ESWITCH_IGNORE_NUM_VFS);
		if (err1) {
			NL_SET_ERR_MSG_MOD(extack,
					   "Failed setting eswitch back to offloads");
		}
	}

	return err;
}

void esw_offloads_disable(struct mlx5_eswitch *esw)
{
	esw_offloads_devcom_cleanup(esw);
	mlx5_eswitch_disable_pf_vf_vports(esw);
	esw_offloads_unload_rep(esw, MLX5_VPORT_UPLINK);
	esw_set_passing_vport_metadata(esw, false);
	esw_offloads_steering_cleanup(esw);
	mlx5_rdma_disable_roce(esw->dev);
	mutex_destroy(&esw->offloads.termtbl_mutex);
	esw->offloads.encap = DEVLINK_ESWITCH_ENCAP_MODE_NONE;
}

static int esw_mode_from_devlink(u16 mode, u16 *mlx5_mode)
{
	switch (mode) {
	case DEVLINK_ESWITCH_MODE_LEGACY:
		*mlx5_mode = MLX5_ESWITCH_LEGACY;
		break;
	case DEVLINK_ESWITCH_MODE_SWITCHDEV:
		*mlx5_mode = MLX5_ESWITCH_OFFLOADS;
		break;
	default:
		return -EINVAL;
	}

	return 0;
}

static int esw_mode_to_devlink(u16 mlx5_mode, u16 *mode)
{
	switch (mlx5_mode) {
	case MLX5_ESWITCH_LEGACY:
		*mode = DEVLINK_ESWITCH_MODE_LEGACY;
		break;
	case MLX5_ESWITCH_OFFLOADS:
		*mode = DEVLINK_ESWITCH_MODE_SWITCHDEV;
		break;
	default:
		return -EINVAL;
	}

	return 0;
}

static int esw_inline_mode_from_devlink(u8 mode, u8 *mlx5_mode)
{
	switch (mode) {
	case DEVLINK_ESWITCH_INLINE_MODE_NONE:
		*mlx5_mode = MLX5_INLINE_MODE_NONE;
		break;
	case DEVLINK_ESWITCH_INLINE_MODE_LINK:
		*mlx5_mode = MLX5_INLINE_MODE_L2;
		break;
	case DEVLINK_ESWITCH_INLINE_MODE_NETWORK:
		*mlx5_mode = MLX5_INLINE_MODE_IP;
		break;
	case DEVLINK_ESWITCH_INLINE_MODE_TRANSPORT:
		*mlx5_mode = MLX5_INLINE_MODE_TCP_UDP;
		break;
	default:
		return -EINVAL;
	}

	return 0;
}

static int esw_inline_mode_to_devlink(u8 mlx5_mode, u8 *mode)
{
	switch (mlx5_mode) {
	case MLX5_INLINE_MODE_NONE:
		*mode = DEVLINK_ESWITCH_INLINE_MODE_NONE;
		break;
	case MLX5_INLINE_MODE_L2:
		*mode = DEVLINK_ESWITCH_INLINE_MODE_LINK;
		break;
	case MLX5_INLINE_MODE_IP:
		*mode = DEVLINK_ESWITCH_INLINE_MODE_NETWORK;
		break;
	case MLX5_INLINE_MODE_TCP_UDP:
		*mode = DEVLINK_ESWITCH_INLINE_MODE_TRANSPORT;
		break;
	default:
		return -EINVAL;
	}

	return 0;
}

static int mlx5_eswitch_check(const struct mlx5_core_dev *dev)
{
	if (MLX5_CAP_GEN(dev, port_type) != MLX5_CAP_PORT_TYPE_ETH)
		return -EOPNOTSUPP;

	if(!MLX5_ESWITCH_MANAGER(dev))
		return -EPERM;

	return 0;
}

static int eswitch_devlink_esw_mode_check(const struct mlx5_eswitch *esw)
{
	/* devlink commands in NONE eswitch mode are currently supported only
	 * on ECPF.
	 */
	return (esw->mode == MLX5_ESWITCH_NONE &&
		!mlx5_core_is_ecpf_esw_manager(esw->dev)) ? -EOPNOTSUPP : 0;
}

int mlx5_devlink_eswitch_mode_set(struct devlink *devlink, u16 mode,
				  struct netlink_ext_ack *extack)
{
	struct mlx5_core_dev *dev = devlink_priv(devlink);
	struct mlx5_eswitch *esw = dev->priv.eswitch;
	u16 cur_mlx5_mode, mlx5_mode = 0;
	int err;

	err = mlx5_eswitch_check(dev);
	if (err)
		return err;

	if (esw_mode_from_devlink(mode, &mlx5_mode))
		return -EINVAL;

	mutex_lock(&esw->mode_lock);
	err = eswitch_devlink_esw_mode_check(esw);
	if (err)
		goto unlock;

	cur_mlx5_mode = esw->mode;

	if (cur_mlx5_mode == mlx5_mode)
		goto unlock;

	if (mode == DEVLINK_ESWITCH_MODE_SWITCHDEV)
		err = esw_offloads_start(esw, extack);
	else if (mode == DEVLINK_ESWITCH_MODE_LEGACY)
		err = esw_offloads_stop(esw, extack);
	else
		err = -EINVAL;

unlock:
	mutex_unlock(&esw->mode_lock);
	return err;
}

int mlx5_devlink_eswitch_mode_get(struct devlink *devlink, u16 *mode)
{
	struct mlx5_core_dev *dev = devlink_priv(devlink);
	struct mlx5_eswitch *esw = dev->priv.eswitch;
	int err;

	err = mlx5_eswitch_check(dev);
	if (err)
		return err;

	mutex_lock(&esw->mode_lock);
	err = eswitch_devlink_esw_mode_check(dev->priv.eswitch);
	if (err)
		goto unlock;

	err = esw_mode_to_devlink(esw->mode, mode);
unlock:
	mutex_unlock(&esw->mode_lock);
	return err;
}

int mlx5_devlink_eswitch_inline_mode_set(struct devlink *devlink, u8 mode,
					 struct netlink_ext_ack *extack)
{
	struct mlx5_core_dev *dev = devlink_priv(devlink);
	struct mlx5_eswitch *esw = dev->priv.eswitch;
	int err, vport, num_vport;
	u8 mlx5_mode;

	err = mlx5_eswitch_check(dev);
	if (err)
		return err;

	mutex_lock(&esw->mode_lock);
	err = eswitch_devlink_esw_mode_check(esw);
	if (err)
		goto out;

	switch (MLX5_CAP_ETH(dev, wqe_inline_mode)) {
	case MLX5_CAP_INLINE_MODE_NOT_REQUIRED:
		if (mode == DEVLINK_ESWITCH_INLINE_MODE_NONE)
			goto out;
		/* fall through */
	case MLX5_CAP_INLINE_MODE_L2:
		NL_SET_ERR_MSG_MOD(extack, "Inline mode can't be set");
		err = -EOPNOTSUPP;
		goto out;
	case MLX5_CAP_INLINE_MODE_VPORT_CONTEXT:
		break;
	}

	if (atomic64_read(&esw->offloads.num_flows) > 0) {
		NL_SET_ERR_MSG_MOD(extack,
				   "Can't set inline mode when flows are configured");
		err = -EOPNOTSUPP;
		goto out;
	}

	err = esw_inline_mode_from_devlink(mode, &mlx5_mode);
	if (err)
		goto out;

	mlx5_esw_for_each_host_func_vport(esw, vport, esw->esw_funcs.num_vfs) {
		err = mlx5_modify_nic_vport_min_inline(dev, vport, mlx5_mode);
		if (err) {
			NL_SET_ERR_MSG_MOD(extack,
					   "Failed to set min inline on vport");
			goto revert_inline_mode;
		}
	}

	esw->offloads.inline_mode = mlx5_mode;
	mutex_unlock(&esw->mode_lock);
	return 0;

revert_inline_mode:
	num_vport = --vport;
	mlx5_esw_for_each_host_func_vport_reverse(esw, vport, num_vport)
		mlx5_modify_nic_vport_min_inline(dev,
						 vport,
						 esw->offloads.inline_mode);
out:
	mutex_unlock(&esw->mode_lock);
	return err;
}

int mlx5_devlink_eswitch_inline_mode_get(struct devlink *devlink, u8 *mode)
{
	struct mlx5_core_dev *dev = devlink_priv(devlink);
	struct mlx5_eswitch *esw = dev->priv.eswitch;
	int err;

	err = mlx5_eswitch_check(dev);
	if (err)
		return err;

	mutex_lock(&esw->mode_lock);
	err = eswitch_devlink_esw_mode_check(esw);
	if (err)
		goto unlock;

	err = esw_inline_mode_to_devlink(esw->offloads.inline_mode, mode);
unlock:
	mutex_unlock(&esw->mode_lock);
	return err;
}

int mlx5_devlink_eswitch_encap_mode_set(struct devlink *devlink,
					enum devlink_eswitch_encap_mode encap,
					struct netlink_ext_ack *extack)
{
	struct mlx5_core_dev *dev = devlink_priv(devlink);
	struct mlx5_eswitch *esw = dev->priv.eswitch;
	int err;

	err = mlx5_eswitch_check(dev);
	if (err)
		return err;

	mutex_lock(&esw->mode_lock);
	err = eswitch_devlink_esw_mode_check(esw);
	if (err)
		goto unlock;

	if (encap != DEVLINK_ESWITCH_ENCAP_MODE_NONE &&
	    (!MLX5_CAP_ESW_FLOWTABLE_FDB(dev, reformat) ||
	     !MLX5_CAP_ESW_FLOWTABLE_FDB(dev, decap))) {
		err = -EOPNOTSUPP;
		goto unlock;
	}

	if (encap && encap != DEVLINK_ESWITCH_ENCAP_MODE_BASIC) {
		err = -EOPNOTSUPP;
		goto unlock;
	}

	if (esw->mode == MLX5_ESWITCH_LEGACY) {
		esw->offloads.encap = encap;
		goto unlock;
	}

	if (esw->offloads.encap == encap)
		goto unlock;

	if (atomic64_read(&esw->offloads.num_flows) > 0) {
		NL_SET_ERR_MSG_MOD(extack,
				   "Can't set encapsulation when flows are configured");
		err = -EOPNOTSUPP;
		goto unlock;
	}

	esw_destroy_offloads_fdb_tables(esw);

	esw->offloads.encap = encap;

	err = esw_create_offloads_fdb_tables(esw, esw->nvports);

	if (err) {
		NL_SET_ERR_MSG_MOD(extack,
				   "Failed re-creating fast FDB table");
		esw->offloads.encap = !encap;
		(void)esw_create_offloads_fdb_tables(esw, esw->nvports);
	}

unlock:
	mutex_unlock(&esw->mode_lock);
	return err;
}

int mlx5_devlink_eswitch_encap_mode_get(struct devlink *devlink,
					enum devlink_eswitch_encap_mode *encap)
{
	struct mlx5_core_dev *dev = devlink_priv(devlink);
	struct mlx5_eswitch *esw = dev->priv.eswitch;
	int err;

	err = mlx5_eswitch_check(dev);
	if (err)
		return err;

	mutex_lock(&esw->mode_lock);
	err = eswitch_devlink_esw_mode_check(esw);
	if (err)
		goto unlock;

	*encap = esw->offloads.encap;
unlock:
	mutex_unlock(&esw->mode_lock);
	return 0;
}

static bool
mlx5_eswitch_vport_has_rep(const struct mlx5_eswitch *esw, u16 vport_num)
{
	/* Currently, only ECPF based device has representor for host PF. */
	if (vport_num == MLX5_VPORT_PF &&
	    !mlx5_core_is_ecpf_esw_manager(esw->dev))
		return false;

	if (vport_num == MLX5_VPORT_ECPF &&
	    !mlx5_ecpf_vport_exists(esw->dev))
		return false;

	return true;
}

void mlx5_eswitch_register_vport_reps(struct mlx5_eswitch *esw,
				      const struct mlx5_eswitch_rep_ops *ops,
				      u8 rep_type)
{
	struct mlx5_eswitch_rep_data *rep_data;
	struct mlx5_eswitch_rep *rep;
	int i;

	esw->offloads.rep_ops[rep_type] = ops;
	mlx5_esw_for_all_reps(esw, i, rep) {
		if (likely(mlx5_eswitch_vport_has_rep(esw, i))) {
			rep_data = &rep->rep_data[rep_type];
			atomic_set(&rep_data->state, REP_REGISTERED);
		}
	}
}
EXPORT_SYMBOL(mlx5_eswitch_register_vport_reps);

void mlx5_eswitch_unregister_vport_reps(struct mlx5_eswitch *esw, u8 rep_type)
{
	struct mlx5_eswitch_rep *rep;
	int i;

	if (esw->mode == MLX5_ESWITCH_OFFLOADS)
		__unload_reps_all_vport(esw, rep_type);

	mlx5_esw_for_all_reps(esw, i, rep)
		atomic_set(&rep->rep_data[rep_type].state, REP_UNREGISTERED);
}
EXPORT_SYMBOL(mlx5_eswitch_unregister_vport_reps);

void *mlx5_eswitch_get_uplink_priv(struct mlx5_eswitch *esw, u8 rep_type)
{
	struct mlx5_eswitch_rep *rep;

	rep = mlx5_eswitch_get_rep(esw, MLX5_VPORT_UPLINK);
	return rep->rep_data[rep_type].priv;
}

void *mlx5_eswitch_get_proto_dev(struct mlx5_eswitch *esw,
				 u16 vport,
				 u8 rep_type)
{
	struct mlx5_eswitch_rep *rep;

	rep = mlx5_eswitch_get_rep(esw, vport);

	if (atomic_read(&rep->rep_data[rep_type].state) == REP_LOADED &&
	    esw->offloads.rep_ops[rep_type]->get_proto_dev)
		return esw->offloads.rep_ops[rep_type]->get_proto_dev(rep);
	return NULL;
}
EXPORT_SYMBOL(mlx5_eswitch_get_proto_dev);

void *mlx5_eswitch_uplink_get_proto_dev(struct mlx5_eswitch *esw, u8 rep_type)
{
	return mlx5_eswitch_get_proto_dev(esw, MLX5_VPORT_UPLINK, rep_type);
}
EXPORT_SYMBOL(mlx5_eswitch_uplink_get_proto_dev);

struct mlx5_eswitch_rep *mlx5_eswitch_vport_rep(struct mlx5_eswitch *esw,
						u16 vport)
{
	return mlx5_eswitch_get_rep(esw, vport);
}
EXPORT_SYMBOL(mlx5_eswitch_vport_rep);

bool mlx5_eswitch_is_vf_vport(const struct mlx5_eswitch *esw, u16 vport_num)
{
	return vport_num >= MLX5_VPORT_FIRST_VF &&
	       vport_num <= esw->dev->priv.sriov.max_vfs;
}

bool mlx5_eswitch_reg_c1_loopback_enabled(const struct mlx5_eswitch *esw)
{
	return !!(esw->flags & MLX5_ESWITCH_REG_C1_LOOPBACK_ENABLED);
}
EXPORT_SYMBOL(mlx5_eswitch_reg_c1_loopback_enabled);

bool mlx5_eswitch_vport_match_metadata_enabled(const struct mlx5_eswitch *esw)
{
	return !!(esw->flags & MLX5_ESWITCH_VPORT_MATCH_METADATA);
}
EXPORT_SYMBOL(mlx5_eswitch_vport_match_metadata_enabled);

u32 mlx5_eswitch_get_vport_metadata_for_match(struct mlx5_eswitch *esw,
					      u16 vport_num)
{
	u32 vport_num_mask = GENMASK(ESW_VPORT_BITS - 1, 0);
	u32 vhca_id_mask = GENMASK(ESW_VHCA_ID_BITS - 1, 0);
	u32 vhca_id = MLX5_CAP_GEN(esw->dev, vhca_id);
	u32 val;

	/* Make sure the vhca_id fits the ESW_VHCA_ID_BITS */
	WARN_ON_ONCE(vhca_id >= BIT(ESW_VHCA_ID_BITS));

	/* Trim vhca_id to ESW_VHCA_ID_BITS */
	vhca_id &= vhca_id_mask;

	/* Make sure pf and ecpf map to end of ESW_VPORT_BITS range so they
	 * don't overlap with VF numbers, and themselves, after trimming.
	 */
	WARN_ON_ONCE((MLX5_VPORT_UPLINK & vport_num_mask) <
		     vport_num_mask - 1);
	WARN_ON_ONCE((MLX5_VPORT_ECPF & vport_num_mask) <
		     vport_num_mask - 1);
	WARN_ON_ONCE((MLX5_VPORT_UPLINK & vport_num_mask) ==
		     (MLX5_VPORT_ECPF & vport_num_mask));

	/* Make sure that the VF vport_num fits ESW_VPORT_BITS and don't
	 * overlap with pf and ecpf.
	 */
	if (vport_num != MLX5_VPORT_UPLINK &&
	    vport_num != MLX5_VPORT_ECPF)
		WARN_ON_ONCE(vport_num >= vport_num_mask - 1);

	/* We can now trim vport_num to ESW_VPORT_BITS */
	vport_num &= vport_num_mask;

	val = (vhca_id << ESW_VPORT_BITS) | vport_num;
	return val << (32 - ESW_SOURCE_PORT_METADATA_BITS);
}
EXPORT_SYMBOL(mlx5_eswitch_get_vport_metadata_for_match);<|MERGE_RESOLUTION|>--- conflicted
+++ resolved
@@ -300,7 +300,6 @@
 	bool split = !!(attr->split_count);
 	struct mlx5_flow_handle *rule;
 	struct mlx5_flow_table *fdb;
-	bool hairpin = false;
 	int j, i = 0;
 
 	if (esw->mode != MLX5_ESWITCH_OFFLOADS)
@@ -398,24 +397,15 @@
 		goto err_esw_get;
 	}
 
-<<<<<<< HEAD
-	if (mlx5_eswitch_termtbl_required(esw, attr, &flow_act, spec)) {
-=======
 	if (mlx5_eswitch_termtbl_required(esw, attr, &flow_act, spec))
->>>>>>> 0595b2d9
 		rule = mlx5_eswitch_add_termtbl_rule(esw, fdb, spec, attr,
 						     &flow_act, dest, i);
-		hairpin = true;
-	} else {
+	else
 		rule = mlx5_add_flow_rules(fdb, spec, &flow_act, dest, i);
-	}
 	if (IS_ERR(rule))
 		goto err_add_rule;
 	else
 		atomic64_inc(&esw->offloads.num_flows);
-
-	if (hairpin)
-		attr->flags |= MLX5_ESW_ATTR_FLAG_HAIRPIN;
 
 	return rule;
 
@@ -505,11 +495,7 @@
 
 	mlx5_del_flow_rules(rule);
 
-<<<<<<< HEAD
-	if (attr->flags & MLX5_ESW_ATTR_FLAG_HAIRPIN) {
-=======
 	if (!(attr->flags & MLX5_ESW_ATTR_FLAG_SLOW_PATH)) {
->>>>>>> 0595b2d9
 		/* unref the term table */
 		for (i = 0; i < MLX5_MAX_FLOW_FWD_VPORTS; i++) {
 			if (attr->dests[i].termtbl)

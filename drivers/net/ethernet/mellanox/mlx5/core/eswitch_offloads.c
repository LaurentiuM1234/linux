/*
 * Copyright (c) 2016, Mellanox Technologies. All rights reserved.
 *
 * This software is available to you under a choice of one of two
 * licenses.  You may choose to be licensed under the terms of the GNU
 * General Public License (GPL) Version 2, available from the file
 * COPYING in the main directory of this source tree, or the
 * OpenIB.org BSD license below:
 *
 *     Redistribution and use in source and binary forms, with or
 *     without modification, are permitted provided that the following
 *     conditions are met:
 *
 *      - Redistributions of source code must retain the above
 *        copyright notice, this list of conditions and the following
 *        disclaimer.
 *
 *      - Redistributions in binary form must reproduce the above
 *        copyright notice, this list of conditions and the following
 *        disclaimer in the documentation and/or other materials
 *        provided with the distribution.
 *
 * THE SOFTWARE IS PROVIDED "AS IS", WITHOUT WARRANTY OF ANY KIND,
 * EXPRESS OR IMPLIED, INCLUDING BUT NOT LIMITED TO THE WARRANTIES OF
 * MERCHANTABILITY, FITNESS FOR A PARTICULAR PURPOSE AND
 * NONINFRINGEMENT. IN NO EVENT SHALL THE AUTHORS OR COPYRIGHT HOLDERS
 * BE LIABLE FOR ANY CLAIM, DAMAGES OR OTHER LIABILITY, WHETHER IN AN
 * ACTION OF CONTRACT, TORT OR OTHERWISE, ARISING FROM, OUT OF OR IN
 * CONNECTION WITH THE SOFTWARE OR THE USE OR OTHER DEALINGS IN THE
 * SOFTWARE.
 */

#include <linux/etherdevice.h>
#include <linux/idr.h>
#include <linux/mlx5/driver.h>
#include <linux/mlx5/mlx5_ifc.h>
#include <linux/mlx5/vport.h>
#include <linux/mlx5/fs.h>
#include "mlx5_core.h"
#include "eswitch.h"
#include "esw/indir_table.h"
#include "esw/acl/ofld.h"
#include "rdma.h"
#include "en.h"
#include "fs_core.h"
#include "lib/devcom.h"
#include "lib/eq.h"
#include "lib/fs_chains.h"
#include "en_tc.h"
#include "en/mapping.h"
#include "devlink.h"
#include "lag/lag.h"
#include "en/tc/post_meter.h"

#define mlx5_esw_for_each_rep(esw, i, rep) \
	xa_for_each(&((esw)->offloads.vport_reps), i, rep)

/* There are two match-all miss flows, one for unicast dst mac and
 * one for multicast.
 */
#define MLX5_ESW_MISS_FLOWS (2)
#define UPLINK_REP_INDEX 0

#define MLX5_ESW_VPORT_TBL_SIZE 128
#define MLX5_ESW_VPORT_TBL_NUM_GROUPS  4

#define MLX5_ESW_FT_OFFLOADS_DROP_RULE (1)

static struct esw_vport_tbl_namespace mlx5_esw_vport_tbl_mirror_ns = {
	.max_fte = MLX5_ESW_VPORT_TBL_SIZE,
	.max_num_groups = MLX5_ESW_VPORT_TBL_NUM_GROUPS,
	.flags = 0,
};

static struct mlx5_eswitch_rep *mlx5_eswitch_get_rep(struct mlx5_eswitch *esw,
						     u16 vport_num)
{
	return xa_load(&esw->offloads.vport_reps, vport_num);
}

static void
mlx5_eswitch_set_rule_flow_source(struct mlx5_eswitch *esw,
				  struct mlx5_flow_spec *spec,
				  struct mlx5_esw_flow_attr *attr)
{
	if (!MLX5_CAP_ESW_FLOWTABLE(esw->dev, flow_source) || !attr || !attr->in_rep)
		return;

	if (attr->int_port) {
		spec->flow_context.flow_source = mlx5e_tc_int_port_get_flow_source(attr->int_port);

		return;
	}

	spec->flow_context.flow_source = (attr->in_rep->vport == MLX5_VPORT_UPLINK) ?
					 MLX5_FLOW_CONTEXT_FLOW_SOURCE_UPLINK :
					 MLX5_FLOW_CONTEXT_FLOW_SOURCE_LOCAL_VPORT;
}

/* Actually only the upper 16 bits of reg c0 need to be cleared, but the lower 16 bits
 * are not needed as well in the following process. So clear them all for simplicity.
 */
void
mlx5_eswitch_clear_rule_source_port(struct mlx5_eswitch *esw, struct mlx5_flow_spec *spec)
{
	if (mlx5_eswitch_vport_match_metadata_enabled(esw)) {
		void *misc2;

		misc2 = MLX5_ADDR_OF(fte_match_param, spec->match_value, misc_parameters_2);
		MLX5_SET(fte_match_set_misc2, misc2, metadata_reg_c_0, 0);

		misc2 = MLX5_ADDR_OF(fte_match_param, spec->match_criteria, misc_parameters_2);
		MLX5_SET(fte_match_set_misc2, misc2, metadata_reg_c_0, 0);

		if (!memchr_inv(misc2, 0, MLX5_ST_SZ_BYTES(fte_match_set_misc2)))
			spec->match_criteria_enable &= ~MLX5_MATCH_MISC_PARAMETERS_2;
	}
}

static void
mlx5_eswitch_set_rule_source_port(struct mlx5_eswitch *esw,
				  struct mlx5_flow_spec *spec,
				  struct mlx5_flow_attr *attr,
				  struct mlx5_eswitch *src_esw,
				  u16 vport)
{
	struct mlx5_esw_flow_attr *esw_attr = attr->esw_attr;
	u32 metadata;
	void *misc2;
	void *misc;

	/* Use metadata matching because vport is not represented by single
	 * VHCA in dual-port RoCE mode, and matching on source vport may fail.
	 */
	if (mlx5_eswitch_vport_match_metadata_enabled(esw)) {
		if (mlx5_esw_indir_table_decap_vport(attr))
			vport = mlx5_esw_indir_table_decap_vport(attr);

		if (!attr->chain && esw_attr && esw_attr->int_port)
			metadata =
				mlx5e_tc_int_port_get_metadata_for_match(esw_attr->int_port);
		else
			metadata =
				mlx5_eswitch_get_vport_metadata_for_match(src_esw, vport);

		misc2 = MLX5_ADDR_OF(fte_match_param, spec->match_value, misc_parameters_2);
		MLX5_SET(fte_match_set_misc2, misc2, metadata_reg_c_0, metadata);

		misc2 = MLX5_ADDR_OF(fte_match_param, spec->match_criteria, misc_parameters_2);
		MLX5_SET(fte_match_set_misc2, misc2, metadata_reg_c_0,
			 mlx5_eswitch_get_vport_metadata_mask());

		spec->match_criteria_enable |= MLX5_MATCH_MISC_PARAMETERS_2;
	} else {
		misc = MLX5_ADDR_OF(fte_match_param, spec->match_value, misc_parameters);
		MLX5_SET(fte_match_set_misc, misc, source_port, vport);

		if (MLX5_CAP_ESW(esw->dev, merged_eswitch))
			MLX5_SET(fte_match_set_misc, misc,
				 source_eswitch_owner_vhca_id,
				 MLX5_CAP_GEN(src_esw->dev, vhca_id));

		misc = MLX5_ADDR_OF(fte_match_param, spec->match_criteria, misc_parameters);
		MLX5_SET_TO_ONES(fte_match_set_misc, misc, source_port);
		if (MLX5_CAP_ESW(esw->dev, merged_eswitch))
			MLX5_SET_TO_ONES(fte_match_set_misc, misc,
					 source_eswitch_owner_vhca_id);

		spec->match_criteria_enable |= MLX5_MATCH_MISC_PARAMETERS;
	}
}

static int
esw_setup_decap_indir(struct mlx5_eswitch *esw,
		      struct mlx5_flow_attr *attr)
{
	struct mlx5_flow_table *ft;

	if (!(attr->flags & MLX5_ATTR_FLAG_SRC_REWRITE))
		return -EOPNOTSUPP;

	ft = mlx5_esw_indir_table_get(esw, attr,
				      mlx5_esw_indir_table_decap_vport(attr), true);
	return PTR_ERR_OR_ZERO(ft);
}

static void
esw_cleanup_decap_indir(struct mlx5_eswitch *esw,
			struct mlx5_flow_attr *attr)
{
	if (mlx5_esw_indir_table_decap_vport(attr))
		mlx5_esw_indir_table_put(esw,
					 mlx5_esw_indir_table_decap_vport(attr),
					 true);
}

static int
esw_setup_mtu_dest(struct mlx5_flow_destination *dest,
		   struct mlx5e_meter_attr *meter,
		   int i)
{
	dest[i].type = MLX5_FLOW_DESTINATION_TYPE_RANGE;
	dest[i].range.field = MLX5_FLOW_DEST_RANGE_FIELD_PKT_LEN;
	dest[i].range.min = 0;
	dest[i].range.max = meter->params.mtu;
	dest[i].range.hit_ft = mlx5e_post_meter_get_mtu_true_ft(meter->post_meter);
	dest[i].range.miss_ft = mlx5e_post_meter_get_mtu_false_ft(meter->post_meter);

	return 0;
}

static int
esw_setup_sampler_dest(struct mlx5_flow_destination *dest,
		       struct mlx5_flow_act *flow_act,
		       u32 sampler_id,
		       int i)
{
	flow_act->flags |= FLOW_ACT_IGNORE_FLOW_LEVEL;
	dest[i].type = MLX5_FLOW_DESTINATION_TYPE_FLOW_SAMPLER;
	dest[i].sampler_id = sampler_id;

	return 0;
}

static int
esw_setup_ft_dest(struct mlx5_flow_destination *dest,
		  struct mlx5_flow_act *flow_act,
		  struct mlx5_eswitch *esw,
		  struct mlx5_flow_attr *attr,
		  int i)
{
	flow_act->flags |= FLOW_ACT_IGNORE_FLOW_LEVEL;
	dest[i].type = MLX5_FLOW_DESTINATION_TYPE_FLOW_TABLE;
	dest[i].ft = attr->dest_ft;

	if (mlx5_esw_indir_table_decap_vport(attr))
		return esw_setup_decap_indir(esw, attr);
	return 0;
}

static void
esw_setup_accept_dest(struct mlx5_flow_destination *dest, struct mlx5_flow_act *flow_act,
		      struct mlx5_fs_chains *chains, int i)
{
	if (mlx5_chains_ignore_flow_level_supported(chains))
		flow_act->flags |= FLOW_ACT_IGNORE_FLOW_LEVEL;
	dest[i].type = MLX5_FLOW_DESTINATION_TYPE_FLOW_TABLE;
	dest[i].ft = mlx5_chains_get_tc_end_ft(chains);
}

static void
esw_setup_slow_path_dest(struct mlx5_flow_destination *dest, struct mlx5_flow_act *flow_act,
			 struct mlx5_eswitch *esw, int i)
{
	if (MLX5_CAP_ESW_FLOWTABLE_FDB(esw->dev, ignore_flow_level))
		flow_act->flags |= FLOW_ACT_IGNORE_FLOW_LEVEL;
	dest[i].type = MLX5_FLOW_DESTINATION_TYPE_FLOW_TABLE;
	dest[i].ft = mlx5_eswitch_get_slow_fdb(esw);
}

static int
esw_setup_chain_dest(struct mlx5_flow_destination *dest,
		     struct mlx5_flow_act *flow_act,
		     struct mlx5_fs_chains *chains,
		     u32 chain, u32 prio, u32 level,
		     int i)
{
	struct mlx5_flow_table *ft;

	flow_act->flags |= FLOW_ACT_IGNORE_FLOW_LEVEL;
	ft = mlx5_chains_get_table(chains, chain, prio, level);
	if (IS_ERR(ft))
		return PTR_ERR(ft);

	dest[i].type = MLX5_FLOW_DESTINATION_TYPE_FLOW_TABLE;
	dest[i].ft = ft;
	return  0;
}

static void esw_put_dest_tables_loop(struct mlx5_eswitch *esw, struct mlx5_flow_attr *attr,
				     int from, int to)
{
	struct mlx5_esw_flow_attr *esw_attr = attr->esw_attr;
	struct mlx5_fs_chains *chains = esw_chains(esw);
	int i;

	for (i = from; i < to; i++)
		if (esw_attr->dests[i].flags & MLX5_ESW_DEST_CHAIN_WITH_SRC_PORT_CHANGE)
			mlx5_chains_put_table(chains, 0, 1, 0);
		else if (mlx5_esw_indir_table_needed(esw, attr, esw_attr->dests[i].rep->vport,
						     esw_attr->dests[i].mdev))
			mlx5_esw_indir_table_put(esw, esw_attr->dests[i].rep->vport,
						 false);
}

static bool
esw_is_chain_src_port_rewrite(struct mlx5_eswitch *esw, struct mlx5_esw_flow_attr *esw_attr)
{
	int i;

	for (i = esw_attr->split_count; i < esw_attr->out_count; i++)
		if (esw_attr->dests[i].flags & MLX5_ESW_DEST_CHAIN_WITH_SRC_PORT_CHANGE)
			return true;
	return false;
}

static int
esw_setup_chain_src_port_rewrite(struct mlx5_flow_destination *dest,
				 struct mlx5_flow_act *flow_act,
				 struct mlx5_eswitch *esw,
				 struct mlx5_fs_chains *chains,
				 struct mlx5_flow_attr *attr,
				 int *i)
{
	struct mlx5_esw_flow_attr *esw_attr = attr->esw_attr;
	int err;

	if (!(attr->flags & MLX5_ATTR_FLAG_SRC_REWRITE))
		return -EOPNOTSUPP;

	/* flow steering cannot handle more than one dest with the same ft
	 * in a single flow
	 */
	if (esw_attr->out_count - esw_attr->split_count > 1)
		return -EOPNOTSUPP;

	err = esw_setup_chain_dest(dest, flow_act, chains, attr->dest_chain, 1, 0, *i);
	if (err)
		return err;

	if (esw_attr->dests[esw_attr->split_count].pkt_reformat) {
		flow_act->action |= MLX5_FLOW_CONTEXT_ACTION_PACKET_REFORMAT;
		flow_act->pkt_reformat = esw_attr->dests[esw_attr->split_count].pkt_reformat;
	}
	(*i)++;

	return 0;
}

static void esw_cleanup_chain_src_port_rewrite(struct mlx5_eswitch *esw,
					       struct mlx5_flow_attr *attr)
{
	struct mlx5_esw_flow_attr *esw_attr = attr->esw_attr;

	esw_put_dest_tables_loop(esw, attr, esw_attr->split_count, esw_attr->out_count);
}

static bool
esw_is_indir_table(struct mlx5_eswitch *esw, struct mlx5_flow_attr *attr)
{
	struct mlx5_esw_flow_attr *esw_attr = attr->esw_attr;
	bool result = false;
	int i;

	/* Indirect table is supported only for flows with in_port uplink
	 * and the destination is vport on the same eswitch as the uplink,
	 * return false in case at least one of destinations doesn't meet
	 * this criteria.
	 */
	for (i = esw_attr->split_count; i < esw_attr->out_count; i++) {
		if (esw_attr->dests[i].rep &&
		    mlx5_esw_indir_table_needed(esw, attr, esw_attr->dests[i].rep->vport,
						esw_attr->dests[i].mdev)) {
			result = true;
		} else {
			result = false;
			break;
		}
	}
	return result;
}

static int
esw_setup_indir_table(struct mlx5_flow_destination *dest,
		      struct mlx5_flow_act *flow_act,
		      struct mlx5_eswitch *esw,
		      struct mlx5_flow_attr *attr,
		      bool ignore_flow_lvl,
		      int *i)
{
	struct mlx5_esw_flow_attr *esw_attr = attr->esw_attr;
	int j, err;

	if (!(attr->flags & MLX5_ATTR_FLAG_SRC_REWRITE))
		return -EOPNOTSUPP;

	for (j = esw_attr->split_count; j < esw_attr->out_count; j++, (*i)++) {
		if (ignore_flow_lvl)
			flow_act->flags |= FLOW_ACT_IGNORE_FLOW_LEVEL;
		dest[*i].type = MLX5_FLOW_DESTINATION_TYPE_FLOW_TABLE;

		dest[*i].ft = mlx5_esw_indir_table_get(esw, attr,
						       esw_attr->dests[j].rep->vport, false);
		if (IS_ERR(dest[*i].ft)) {
			err = PTR_ERR(dest[*i].ft);
			goto err_indir_tbl_get;
		}
	}

	if (mlx5_esw_indir_table_decap_vport(attr)) {
		err = esw_setup_decap_indir(esw, attr);
		if (err)
			goto err_indir_tbl_get;
	}

	return 0;

err_indir_tbl_get:
	esw_put_dest_tables_loop(esw, attr, esw_attr->split_count, j);
	return err;
}

static void esw_cleanup_indir_table(struct mlx5_eswitch *esw, struct mlx5_flow_attr *attr)
{
	struct mlx5_esw_flow_attr *esw_attr = attr->esw_attr;

	esw_put_dest_tables_loop(esw, attr, esw_attr->split_count, esw_attr->out_count);
	esw_cleanup_decap_indir(esw, attr);
}

static void
esw_cleanup_chain_dest(struct mlx5_fs_chains *chains, u32 chain, u32 prio, u32 level)
{
	mlx5_chains_put_table(chains, chain, prio, level);
}

static void
esw_setup_vport_dest(struct mlx5_flow_destination *dest, struct mlx5_flow_act *flow_act,
		     struct mlx5_eswitch *esw, struct mlx5_esw_flow_attr *esw_attr,
		     int attr_idx, int dest_idx, bool pkt_reformat)
{
	dest[dest_idx].type = MLX5_FLOW_DESTINATION_TYPE_VPORT;
	dest[dest_idx].vport.num = esw_attr->dests[attr_idx].rep->vport;
	if (MLX5_CAP_ESW(esw->dev, merged_eswitch)) {
		dest[dest_idx].vport.vhca_id =
			MLX5_CAP_GEN(esw_attr->dests[attr_idx].mdev, vhca_id);
		dest[dest_idx].vport.flags |= MLX5_FLOW_DEST_VPORT_VHCA_ID;
		if (dest[dest_idx].vport.num == MLX5_VPORT_UPLINK &&
		    mlx5_lag_is_mpesw(esw->dev))
			dest[dest_idx].type = MLX5_FLOW_DESTINATION_TYPE_UPLINK;
	}
	if (esw_attr->dests[attr_idx].flags & MLX5_ESW_DEST_ENCAP_VALID) {
		if (pkt_reformat) {
			flow_act->action |= MLX5_FLOW_CONTEXT_ACTION_PACKET_REFORMAT;
			flow_act->pkt_reformat = esw_attr->dests[attr_idx].pkt_reformat;
		}
		dest[dest_idx].vport.flags |= MLX5_FLOW_DEST_VPORT_REFORMAT_ID;
		dest[dest_idx].vport.pkt_reformat = esw_attr->dests[attr_idx].pkt_reformat;
	}
}

static int
esw_setup_vport_dests(struct mlx5_flow_destination *dest, struct mlx5_flow_act *flow_act,
		      struct mlx5_eswitch *esw, struct mlx5_esw_flow_attr *esw_attr,
		      int i)
{
	int j;

	for (j = esw_attr->split_count; j < esw_attr->out_count; j++, i++)
		esw_setup_vport_dest(dest, flow_act, esw, esw_attr, j, i, true);
	return i;
}

static bool
esw_src_port_rewrite_supported(struct mlx5_eswitch *esw)
{
	return MLX5_CAP_GEN(esw->dev, reg_c_preserve) &&
	       mlx5_eswitch_vport_match_metadata_enabled(esw) &&
	       MLX5_CAP_ESW_FLOWTABLE_FDB(esw->dev, ignore_flow_level);
}

static int
esw_setup_dests(struct mlx5_flow_destination *dest,
		struct mlx5_flow_act *flow_act,
		struct mlx5_eswitch *esw,
		struct mlx5_flow_attr *attr,
		struct mlx5_flow_spec *spec,
		int *i)
{
	struct mlx5_esw_flow_attr *esw_attr = attr->esw_attr;
	struct mlx5_fs_chains *chains = esw_chains(esw);
	int err = 0;

	if (!mlx5_eswitch_termtbl_required(esw, attr, flow_act, spec) &&
	    esw_src_port_rewrite_supported(esw))
		attr->flags |= MLX5_ATTR_FLAG_SRC_REWRITE;

	if (attr->flags & MLX5_ATTR_FLAG_SLOW_PATH) {
		esw_setup_slow_path_dest(dest, flow_act, esw, *i);
		(*i)++;
		goto out;
	}

	if (attr->flags & MLX5_ATTR_FLAG_SAMPLE) {
		esw_setup_sampler_dest(dest, flow_act, attr->sample_attr.sampler_id, *i);
		(*i)++;
	} else if (attr->flags & MLX5_ATTR_FLAG_ACCEPT) {
		esw_setup_accept_dest(dest, flow_act, chains, *i);
		(*i)++;
	} else if (attr->flags & MLX5_ATTR_FLAG_MTU) {
		err = esw_setup_mtu_dest(dest, &attr->meter_attr, *i);
		(*i)++;
	} else if (esw_is_indir_table(esw, attr)) {
		err = esw_setup_indir_table(dest, flow_act, esw, attr, true, i);
	} else if (esw_is_chain_src_port_rewrite(esw, esw_attr)) {
		err = esw_setup_chain_src_port_rewrite(dest, flow_act, esw, chains, attr, i);
	} else {
		*i = esw_setup_vport_dests(dest, flow_act, esw, esw_attr, *i);

		if (attr->dest_ft) {
			err = esw_setup_ft_dest(dest, flow_act, esw, attr, *i);
			(*i)++;
		} else if (attr->dest_chain) {
			err = esw_setup_chain_dest(dest, flow_act, chains, attr->dest_chain,
						   1, 0, *i);
			(*i)++;
		}
	}

out:
	return err;
}

static void
esw_cleanup_dests(struct mlx5_eswitch *esw,
		  struct mlx5_flow_attr *attr)
{
	struct mlx5_esw_flow_attr *esw_attr = attr->esw_attr;
	struct mlx5_fs_chains *chains = esw_chains(esw);

	if (attr->dest_ft) {
		esw_cleanup_decap_indir(esw, attr);
	} else if (!mlx5e_tc_attr_flags_skip(attr->flags)) {
		if (attr->dest_chain)
			esw_cleanup_chain_dest(chains, attr->dest_chain, 1, 0);
		else if (esw_is_indir_table(esw, attr))
			esw_cleanup_indir_table(esw, attr);
		else if (esw_is_chain_src_port_rewrite(esw, esw_attr))
			esw_cleanup_chain_src_port_rewrite(esw, attr);
	}
}

static void
esw_setup_meter(struct mlx5_flow_attr *attr, struct mlx5_flow_act *flow_act)
{
	struct mlx5e_flow_meter_handle *meter;

	meter = attr->meter_attr.meter;
	flow_act->exe_aso.type = attr->exe_aso_type;
	flow_act->exe_aso.object_id = meter->obj_id;
	flow_act->exe_aso.flow_meter.meter_idx = meter->idx;
	flow_act->exe_aso.flow_meter.init_color = MLX5_FLOW_METER_COLOR_GREEN;
	/* use metadata reg 5 for packet color */
	flow_act->exe_aso.return_reg_id = 5;
}

struct mlx5_flow_handle *
mlx5_eswitch_add_offloaded_rule(struct mlx5_eswitch *esw,
				struct mlx5_flow_spec *spec,
				struct mlx5_flow_attr *attr)
{
	struct mlx5_flow_act flow_act = { .flags = FLOW_ACT_NO_APPEND, };
	struct mlx5_esw_flow_attr *esw_attr = attr->esw_attr;
	struct mlx5_fs_chains *chains = esw_chains(esw);
	bool split = !!(esw_attr->split_count);
	struct mlx5_vport_tbl_attr fwd_attr;
	struct mlx5_flow_destination *dest;
	struct mlx5_flow_handle *rule;
	struct mlx5_flow_table *fdb;
	int i = 0;

	if (esw->mode != MLX5_ESWITCH_OFFLOADS)
		return ERR_PTR(-EOPNOTSUPP);

	if (!mlx5_eswitch_vlan_actions_supported(esw->dev, 1))
		return ERR_PTR(-EOPNOTSUPP);

	dest = kcalloc(MLX5_MAX_FLOW_FWD_VPORTS + 1, sizeof(*dest), GFP_KERNEL);
	if (!dest)
		return ERR_PTR(-ENOMEM);

	flow_act.action = attr->action;

	if (flow_act.action & MLX5_FLOW_CONTEXT_ACTION_VLAN_PUSH) {
		flow_act.vlan[0].ethtype = ntohs(esw_attr->vlan_proto[0]);
		flow_act.vlan[0].vid = esw_attr->vlan_vid[0];
		flow_act.vlan[0].prio = esw_attr->vlan_prio[0];
		if (flow_act.action & MLX5_FLOW_CONTEXT_ACTION_VLAN_PUSH_2) {
			flow_act.vlan[1].ethtype = ntohs(esw_attr->vlan_proto[1]);
			flow_act.vlan[1].vid = esw_attr->vlan_vid[1];
			flow_act.vlan[1].prio = esw_attr->vlan_prio[1];
		}
	}

	mlx5_eswitch_set_rule_flow_source(esw, spec, esw_attr);

	if (flow_act.action & MLX5_FLOW_CONTEXT_ACTION_FWD_DEST) {
		int err;

		err = esw_setup_dests(dest, &flow_act, esw, attr, spec, &i);
		if (err) {
			rule = ERR_PTR(err);
			goto err_create_goto_table;
		}
	}

	if (esw_attr->decap_pkt_reformat)
		flow_act.pkt_reformat = esw_attr->decap_pkt_reformat;

	if (flow_act.action & MLX5_FLOW_CONTEXT_ACTION_COUNT) {
		dest[i].type = MLX5_FLOW_DESTINATION_TYPE_COUNTER;
		dest[i].counter_id = mlx5_fc_id(attr->counter);
		i++;
	}

	if (attr->outer_match_level != MLX5_MATCH_NONE)
		spec->match_criteria_enable |= MLX5_MATCH_OUTER_HEADERS;
	if (attr->inner_match_level != MLX5_MATCH_NONE)
		spec->match_criteria_enable |= MLX5_MATCH_INNER_HEADERS;

	if (flow_act.action & MLX5_FLOW_CONTEXT_ACTION_MOD_HDR)
		flow_act.modify_hdr = attr->modify_hdr;

	if ((flow_act.action & MLX5_FLOW_CONTEXT_ACTION_EXECUTE_ASO) &&
	    attr->exe_aso_type == MLX5_EXE_ASO_FLOW_METER)
		esw_setup_meter(attr, &flow_act);

	if (split) {
		fwd_attr.chain = attr->chain;
		fwd_attr.prio = attr->prio;
		fwd_attr.vport = esw_attr->in_rep->vport;
		fwd_attr.vport_ns = &mlx5_esw_vport_tbl_mirror_ns;

		fdb = mlx5_esw_vporttbl_get(esw, &fwd_attr);
	} else {
		if (attr->chain || attr->prio)
			fdb = mlx5_chains_get_table(chains, attr->chain,
						    attr->prio, 0);
		else
			fdb = attr->ft;

		if (!(attr->flags & MLX5_ATTR_FLAG_NO_IN_PORT))
			mlx5_eswitch_set_rule_source_port(esw, spec, attr,
							  esw_attr->in_mdev->priv.eswitch,
							  esw_attr->in_rep->vport);
	}
	if (IS_ERR(fdb)) {
		rule = ERR_CAST(fdb);
		goto err_esw_get;
	}

	if (!i) {
		kfree(dest);
		dest = NULL;
	}

	if (mlx5_eswitch_termtbl_required(esw, attr, &flow_act, spec))
		rule = mlx5_eswitch_add_termtbl_rule(esw, fdb, spec, esw_attr,
						     &flow_act, dest, i);
	else
		rule = mlx5_add_flow_rules(fdb, spec, &flow_act, dest, i);
	if (IS_ERR(rule))
		goto err_add_rule;
	else
		atomic64_inc(&esw->offloads.num_flows);

	kfree(dest);
	return rule;

err_add_rule:
	if (split)
		mlx5_esw_vporttbl_put(esw, &fwd_attr);
	else if (attr->chain || attr->prio)
		mlx5_chains_put_table(chains, attr->chain, attr->prio, 0);
err_esw_get:
	esw_cleanup_dests(esw, attr);
err_create_goto_table:
	kfree(dest);
	return rule;
}

struct mlx5_flow_handle *
mlx5_eswitch_add_fwd_rule(struct mlx5_eswitch *esw,
			  struct mlx5_flow_spec *spec,
			  struct mlx5_flow_attr *attr)
{
	struct mlx5_flow_act flow_act = { .flags = FLOW_ACT_NO_APPEND, };
	struct mlx5_esw_flow_attr *esw_attr = attr->esw_attr;
	struct mlx5_fs_chains *chains = esw_chains(esw);
	struct mlx5_vport_tbl_attr fwd_attr;
	struct mlx5_flow_destination *dest;
	struct mlx5_flow_table *fast_fdb;
	struct mlx5_flow_table *fwd_fdb;
	struct mlx5_flow_handle *rule;
	int i, err = 0;

	dest = kcalloc(MLX5_MAX_FLOW_FWD_VPORTS + 1, sizeof(*dest), GFP_KERNEL);
	if (!dest)
		return ERR_PTR(-ENOMEM);

	fast_fdb = mlx5_chains_get_table(chains, attr->chain, attr->prio, 0);
	if (IS_ERR(fast_fdb)) {
		rule = ERR_CAST(fast_fdb);
		goto err_get_fast;
	}

	fwd_attr.chain = attr->chain;
	fwd_attr.prio = attr->prio;
	fwd_attr.vport = esw_attr->in_rep->vport;
	fwd_attr.vport_ns = &mlx5_esw_vport_tbl_mirror_ns;
	fwd_fdb = mlx5_esw_vporttbl_get(esw, &fwd_attr);
	if (IS_ERR(fwd_fdb)) {
		rule = ERR_CAST(fwd_fdb);
		goto err_get_fwd;
	}

	flow_act.action = MLX5_FLOW_CONTEXT_ACTION_FWD_DEST;
	for (i = 0; i < esw_attr->split_count; i++) {
		if (esw_attr->dests[i].flags & MLX5_ESW_DEST_CHAIN_WITH_SRC_PORT_CHANGE)
			/* Source port rewrite (forward to ovs internal port or statck device) isn't
			 * supported in the rule of split action.
			 */
			err = -EOPNOTSUPP;
		else
			esw_setup_vport_dest(dest, &flow_act, esw, esw_attr, i, i, false);

		if (err) {
			rule = ERR_PTR(err);
			goto err_chain_src_rewrite;
		}
	}
	dest[i].type = MLX5_FLOW_DESTINATION_TYPE_FLOW_TABLE;
	dest[i].ft = fwd_fdb;
	i++;

	mlx5_eswitch_set_rule_source_port(esw, spec, attr,
					  esw_attr->in_mdev->priv.eswitch,
					  esw_attr->in_rep->vport);

	if (attr->outer_match_level != MLX5_MATCH_NONE)
		spec->match_criteria_enable |= MLX5_MATCH_OUTER_HEADERS;

	flow_act.flags |= FLOW_ACT_IGNORE_FLOW_LEVEL;
	rule = mlx5_add_flow_rules(fast_fdb, spec, &flow_act, dest, i);

	if (IS_ERR(rule)) {
		i = esw_attr->split_count;
		goto err_chain_src_rewrite;
	}

	atomic64_inc(&esw->offloads.num_flows);

	kfree(dest);
	return rule;
err_chain_src_rewrite:
	mlx5_esw_vporttbl_put(esw, &fwd_attr);
err_get_fwd:
	mlx5_chains_put_table(chains, attr->chain, attr->prio, 0);
err_get_fast:
	kfree(dest);
	return rule;
}

static void
__mlx5_eswitch_del_rule(struct mlx5_eswitch *esw,
			struct mlx5_flow_handle *rule,
			struct mlx5_flow_attr *attr,
			bool fwd_rule)
{
	struct mlx5_esw_flow_attr *esw_attr = attr->esw_attr;
	struct mlx5_fs_chains *chains = esw_chains(esw);
	bool split = (esw_attr->split_count > 0);
	struct mlx5_vport_tbl_attr fwd_attr;
	int i;

	mlx5_del_flow_rules(rule);

	if (!mlx5e_tc_attr_flags_skip(attr->flags)) {
		/* unref the term table */
		for (i = 0; i < MLX5_MAX_FLOW_FWD_VPORTS; i++) {
			if (esw_attr->dests[i].termtbl)
				mlx5_eswitch_termtbl_put(esw, esw_attr->dests[i].termtbl);
		}
	}

	atomic64_dec(&esw->offloads.num_flows);

	if (fwd_rule || split) {
		fwd_attr.chain = attr->chain;
		fwd_attr.prio = attr->prio;
		fwd_attr.vport = esw_attr->in_rep->vport;
		fwd_attr.vport_ns = &mlx5_esw_vport_tbl_mirror_ns;
	}

	if (fwd_rule)  {
		mlx5_esw_vporttbl_put(esw, &fwd_attr);
		mlx5_chains_put_table(chains, attr->chain, attr->prio, 0);
	} else {
		if (split)
			mlx5_esw_vporttbl_put(esw, &fwd_attr);
		else if (attr->chain || attr->prio)
			mlx5_chains_put_table(chains, attr->chain, attr->prio, 0);
		esw_cleanup_dests(esw, attr);
	}
}

void
mlx5_eswitch_del_offloaded_rule(struct mlx5_eswitch *esw,
				struct mlx5_flow_handle *rule,
				struct mlx5_flow_attr *attr)
{
	__mlx5_eswitch_del_rule(esw, rule, attr, false);
}

void
mlx5_eswitch_del_fwd_rule(struct mlx5_eswitch *esw,
			  struct mlx5_flow_handle *rule,
			  struct mlx5_flow_attr *attr)
{
	__mlx5_eswitch_del_rule(esw, rule, attr, true);
}

struct mlx5_flow_handle *
mlx5_eswitch_add_send_to_vport_rule(struct mlx5_eswitch *on_esw,
				    struct mlx5_eswitch *from_esw,
				    struct mlx5_eswitch_rep *rep,
				    u32 sqn)
{
	struct mlx5_flow_act flow_act = {0};
	struct mlx5_flow_destination dest = {};
	struct mlx5_flow_handle *flow_rule;
	struct mlx5_flow_spec *spec;
	void *misc;
	u16 vport;

	spec = kvzalloc(sizeof(*spec), GFP_KERNEL);
	if (!spec) {
		flow_rule = ERR_PTR(-ENOMEM);
		goto out;
	}

	misc = MLX5_ADDR_OF(fte_match_param, spec->match_value, misc_parameters);
	MLX5_SET(fte_match_set_misc, misc, source_sqn, sqn);

	misc = MLX5_ADDR_OF(fte_match_param, spec->match_criteria, misc_parameters);
	MLX5_SET_TO_ONES(fte_match_set_misc, misc, source_sqn);

	spec->match_criteria_enable = MLX5_MATCH_MISC_PARAMETERS;

	/* source vport is the esw manager */
	vport = from_esw->manager_vport;

	if (mlx5_eswitch_vport_match_metadata_enabled(on_esw)) {
		misc = MLX5_ADDR_OF(fte_match_param, spec->match_value, misc_parameters_2);
		MLX5_SET(fte_match_set_misc2, misc, metadata_reg_c_0,
			 mlx5_eswitch_get_vport_metadata_for_match(from_esw, vport));

		misc = MLX5_ADDR_OF(fte_match_param, spec->match_criteria, misc_parameters_2);
		MLX5_SET(fte_match_set_misc2, misc, metadata_reg_c_0,
			 mlx5_eswitch_get_vport_metadata_mask());

		spec->match_criteria_enable |= MLX5_MATCH_MISC_PARAMETERS_2;
	} else {
		misc = MLX5_ADDR_OF(fte_match_param, spec->match_value, misc_parameters);
		MLX5_SET(fte_match_set_misc, misc, source_port, vport);

		if (MLX5_CAP_ESW(on_esw->dev, merged_eswitch))
			MLX5_SET(fte_match_set_misc, misc, source_eswitch_owner_vhca_id,
				 MLX5_CAP_GEN(from_esw->dev, vhca_id));

		misc = MLX5_ADDR_OF(fte_match_param, spec->match_criteria, misc_parameters);
		MLX5_SET_TO_ONES(fte_match_set_misc, misc, source_port);

		if (MLX5_CAP_ESW(on_esw->dev, merged_eswitch))
			MLX5_SET_TO_ONES(fte_match_set_misc, misc,
					 source_eswitch_owner_vhca_id);

		spec->match_criteria_enable |= MLX5_MATCH_MISC_PARAMETERS;
	}

	dest.type = MLX5_FLOW_DESTINATION_TYPE_VPORT;
	dest.vport.num = rep->vport;
	dest.vport.vhca_id = MLX5_CAP_GEN(rep->esw->dev, vhca_id);
	dest.vport.flags |= MLX5_FLOW_DEST_VPORT_VHCA_ID;
	flow_act.action = MLX5_FLOW_CONTEXT_ACTION_FWD_DEST;

	if (MLX5_CAP_ESW_FLOWTABLE(on_esw->dev, flow_source) &&
	    rep->vport == MLX5_VPORT_UPLINK)
		spec->flow_context.flow_source = MLX5_FLOW_CONTEXT_FLOW_SOURCE_LOCAL_VPORT;

	flow_rule = mlx5_add_flow_rules(mlx5_eswitch_get_slow_fdb(on_esw),
					spec, &flow_act, &dest, 1);
	if (IS_ERR(flow_rule))
		esw_warn(on_esw->dev, "FDB: Failed to add send to vport rule err %ld\n",
			 PTR_ERR(flow_rule));
out:
	kvfree(spec);
	return flow_rule;
}
EXPORT_SYMBOL(mlx5_eswitch_add_send_to_vport_rule);

void mlx5_eswitch_del_send_to_vport_rule(struct mlx5_flow_handle *rule)
{
	mlx5_del_flow_rules(rule);
}

void mlx5_eswitch_del_send_to_vport_meta_rule(struct mlx5_flow_handle *rule)
{
	if (rule)
		mlx5_del_flow_rules(rule);
}

struct mlx5_flow_handle *
mlx5_eswitch_add_send_to_vport_meta_rule(struct mlx5_eswitch *esw, u16 vport_num)
{
	struct mlx5_flow_destination dest = {};
	struct mlx5_flow_act flow_act = {0};
	struct mlx5_flow_handle *flow_rule;
	struct mlx5_flow_spec *spec;

	spec = kvzalloc(sizeof(*spec), GFP_KERNEL);
	if (!spec)
		return ERR_PTR(-ENOMEM);

	MLX5_SET(fte_match_param, spec->match_criteria,
		 misc_parameters_2.metadata_reg_c_0, mlx5_eswitch_get_vport_metadata_mask());
	MLX5_SET(fte_match_param, spec->match_criteria,
		 misc_parameters_2.metadata_reg_c_1, ESW_TUN_MASK);
	MLX5_SET(fte_match_param, spec->match_value, misc_parameters_2.metadata_reg_c_1,
		 ESW_TUN_SLOW_TABLE_GOTO_VPORT_MARK);

	spec->match_criteria_enable = MLX5_MATCH_MISC_PARAMETERS_2;
	dest.type = MLX5_FLOW_DESTINATION_TYPE_VPORT;
	flow_act.action = MLX5_FLOW_CONTEXT_ACTION_FWD_DEST;

	MLX5_SET(fte_match_param, spec->match_value, misc_parameters_2.metadata_reg_c_0,
		 mlx5_eswitch_get_vport_metadata_for_match(esw, vport_num));
	dest.vport.num = vport_num;

	flow_rule = mlx5_add_flow_rules(mlx5_eswitch_get_slow_fdb(esw),
					spec, &flow_act, &dest, 1);
	if (IS_ERR(flow_rule))
		esw_warn(esw->dev, "FDB: Failed to add send to vport meta rule vport %d, err %ld\n",
			 vport_num, PTR_ERR(flow_rule));

	kvfree(spec);
	return flow_rule;
}

static bool mlx5_eswitch_reg_c1_loopback_supported(struct mlx5_eswitch *esw)
{
	return MLX5_CAP_ESW_FLOWTABLE(esw->dev, fdb_to_vport_reg_c_id) &
	       MLX5_FDB_TO_VPORT_REG_C_1;
}

static int esw_set_passing_vport_metadata(struct mlx5_eswitch *esw, bool enable)
{
	u32 out[MLX5_ST_SZ_DW(query_esw_vport_context_out)] = {};
	u32 min[MLX5_ST_SZ_DW(modify_esw_vport_context_in)] = {};
	u32 in[MLX5_ST_SZ_DW(query_esw_vport_context_in)] = {};
	u8 curr, wanted;
	int err;

	if (!mlx5_eswitch_reg_c1_loopback_supported(esw) &&
	    !mlx5_eswitch_vport_match_metadata_enabled(esw))
		return 0;

	MLX5_SET(query_esw_vport_context_in, in, opcode,
		 MLX5_CMD_OP_QUERY_ESW_VPORT_CONTEXT);
	err = mlx5_cmd_exec_inout(esw->dev, query_esw_vport_context, in, out);
	if (err)
		return err;

	curr = MLX5_GET(query_esw_vport_context_out, out,
			esw_vport_context.fdb_to_vport_reg_c_id);
	wanted = MLX5_FDB_TO_VPORT_REG_C_0;
	if (mlx5_eswitch_reg_c1_loopback_supported(esw))
		wanted |= MLX5_FDB_TO_VPORT_REG_C_1;

	if (enable)
		curr |= wanted;
	else
		curr &= ~wanted;

	MLX5_SET(modify_esw_vport_context_in, min,
		 esw_vport_context.fdb_to_vport_reg_c_id, curr);
	MLX5_SET(modify_esw_vport_context_in, min,
		 field_select.fdb_to_vport_reg_c_id, 1);

	err = mlx5_eswitch_modify_esw_vport_context(esw->dev, 0, false, min);
	if (!err) {
		if (enable && (curr & MLX5_FDB_TO_VPORT_REG_C_1))
			esw->flags |= MLX5_ESWITCH_REG_C1_LOOPBACK_ENABLED;
		else
			esw->flags &= ~MLX5_ESWITCH_REG_C1_LOOPBACK_ENABLED;
	}

	return err;
}

static void peer_miss_rules_setup(struct mlx5_eswitch *esw,
				  struct mlx5_core_dev *peer_dev,
				  struct mlx5_flow_spec *spec,
				  struct mlx5_flow_destination *dest)
{
	void *misc;

	if (mlx5_eswitch_vport_match_metadata_enabled(esw)) {
		misc = MLX5_ADDR_OF(fte_match_param, spec->match_criteria,
				    misc_parameters_2);
		MLX5_SET(fte_match_set_misc2, misc, metadata_reg_c_0,
			 mlx5_eswitch_get_vport_metadata_mask());

		spec->match_criteria_enable = MLX5_MATCH_MISC_PARAMETERS_2;
	} else {
		misc = MLX5_ADDR_OF(fte_match_param, spec->match_value,
				    misc_parameters);

		MLX5_SET(fte_match_set_misc, misc, source_eswitch_owner_vhca_id,
			 MLX5_CAP_GEN(peer_dev, vhca_id));

		spec->match_criteria_enable = MLX5_MATCH_MISC_PARAMETERS;

		misc = MLX5_ADDR_OF(fte_match_param, spec->match_criteria,
				    misc_parameters);
		MLX5_SET_TO_ONES(fte_match_set_misc, misc, source_port);
		MLX5_SET_TO_ONES(fte_match_set_misc, misc,
				 source_eswitch_owner_vhca_id);
	}

	dest->type = MLX5_FLOW_DESTINATION_TYPE_VPORT;
	dest->vport.num = peer_dev->priv.eswitch->manager_vport;
	dest->vport.vhca_id = MLX5_CAP_GEN(peer_dev, vhca_id);
	dest->vport.flags |= MLX5_FLOW_DEST_VPORT_VHCA_ID;
}

static void esw_set_peer_miss_rule_source_port(struct mlx5_eswitch *esw,
					       struct mlx5_eswitch *peer_esw,
					       struct mlx5_flow_spec *spec,
					       u16 vport)
{
	void *misc;

	if (mlx5_eswitch_vport_match_metadata_enabled(esw)) {
		misc = MLX5_ADDR_OF(fte_match_param, spec->match_value,
				    misc_parameters_2);
		MLX5_SET(fte_match_set_misc2, misc, metadata_reg_c_0,
			 mlx5_eswitch_get_vport_metadata_for_match(peer_esw,
								   vport));
	} else {
		misc = MLX5_ADDR_OF(fte_match_param, spec->match_value,
				    misc_parameters);
		MLX5_SET(fte_match_set_misc, misc, source_port, vport);
	}
}

static int esw_add_fdb_peer_miss_rules(struct mlx5_eswitch *esw,
				       struct mlx5_core_dev *peer_dev)
{
	struct mlx5_flow_destination dest = {};
	struct mlx5_flow_act flow_act = {0};
	struct mlx5_flow_handle **flows;
	/* total vports is the same for both e-switches */
	int nvports = esw->total_vports;
	struct mlx5_flow_handle *flow;
	struct mlx5_flow_spec *spec;
	struct mlx5_vport *vport;
	unsigned long i;
	void *misc;
	int err;

	if (!MLX5_VPORT_MANAGER(esw->dev) && !mlx5_core_is_ecpf_esw_manager(esw->dev))
		return 0;

	spec = kvzalloc(sizeof(*spec), GFP_KERNEL);
	if (!spec)
		return -ENOMEM;

	peer_miss_rules_setup(esw, peer_dev, spec, &dest);

	flows = kvcalloc(nvports, sizeof(*flows), GFP_KERNEL);
	if (!flows) {
		err = -ENOMEM;
		goto alloc_flows_err;
	}

	flow_act.action = MLX5_FLOW_CONTEXT_ACTION_FWD_DEST;
	misc = MLX5_ADDR_OF(fte_match_param, spec->match_value,
			    misc_parameters);

	if (mlx5_core_is_ecpf_esw_manager(esw->dev)) {
		vport = mlx5_eswitch_get_vport(esw, MLX5_VPORT_PF);
		esw_set_peer_miss_rule_source_port(esw, peer_dev->priv.eswitch,
						   spec, MLX5_VPORT_PF);

		flow = mlx5_add_flow_rules(mlx5_eswitch_get_slow_fdb(esw),
					   spec, &flow_act, &dest, 1);
		if (IS_ERR(flow)) {
			err = PTR_ERR(flow);
			goto add_pf_flow_err;
		}
		flows[vport->index] = flow;
	}

	if (mlx5_ecpf_vport_exists(esw->dev)) {
		vport = mlx5_eswitch_get_vport(esw, MLX5_VPORT_ECPF);
		MLX5_SET(fte_match_set_misc, misc, source_port, MLX5_VPORT_ECPF);
		flow = mlx5_add_flow_rules(mlx5_eswitch_get_slow_fdb(esw),
					   spec, &flow_act, &dest, 1);
		if (IS_ERR(flow)) {
			err = PTR_ERR(flow);
			goto add_ecpf_flow_err;
		}
		flows[vport->index] = flow;
	}

	mlx5_esw_for_each_vf_vport(esw, i, vport, mlx5_core_max_vfs(esw->dev)) {
		esw_set_peer_miss_rule_source_port(esw,
						   peer_dev->priv.eswitch,
						   spec, vport->vport);

		flow = mlx5_add_flow_rules(mlx5_eswitch_get_slow_fdb(esw),
					   spec, &flow_act, &dest, 1);
		if (IS_ERR(flow)) {
			err = PTR_ERR(flow);
			goto add_vf_flow_err;
		}
		flows[vport->index] = flow;
	}

	if (mlx5_core_ec_sriov_enabled(esw->dev)) {
		mlx5_esw_for_each_ec_vf_vport(esw, i, vport, mlx5_core_max_ec_vfs(esw->dev)) {
			if (i >= mlx5_core_max_ec_vfs(peer_dev))
				break;
			esw_set_peer_miss_rule_source_port(esw, peer_dev->priv.eswitch,
							   spec, vport->vport);
			flow = mlx5_add_flow_rules(esw->fdb_table.offloads.slow_fdb,
						   spec, &flow_act, &dest, 1);
			if (IS_ERR(flow)) {
				err = PTR_ERR(flow);
				goto add_ec_vf_flow_err;
			}
			flows[vport->index] = flow;
		}
	}
	esw->fdb_table.offloads.peer_miss_rules[mlx5_get_dev_index(peer_dev)] = flows;

	kvfree(spec);
	return 0;

add_ec_vf_flow_err:
	mlx5_esw_for_each_ec_vf_vport(esw, i, vport, mlx5_core_max_ec_vfs(esw->dev)) {
		if (!flows[vport->index])
			continue;
		mlx5_del_flow_rules(flows[vport->index]);
	}
add_vf_flow_err:
	mlx5_esw_for_each_vf_vport(esw, i, vport, mlx5_core_max_vfs(esw->dev)) {
		if (!flows[vport->index])
			continue;
		mlx5_del_flow_rules(flows[vport->index]);
	}
	if (mlx5_ecpf_vport_exists(esw->dev)) {
		vport = mlx5_eswitch_get_vport(esw, MLX5_VPORT_ECPF);
		mlx5_del_flow_rules(flows[vport->index]);
	}
add_ecpf_flow_err:
	if (mlx5_core_is_ecpf_esw_manager(esw->dev)) {
		vport = mlx5_eswitch_get_vport(esw, MLX5_VPORT_PF);
		mlx5_del_flow_rules(flows[vport->index]);
	}
add_pf_flow_err:
	esw_warn(esw->dev, "FDB: Failed to add peer miss flow rule err %d\n", err);
	kvfree(flows);
alloc_flows_err:
	kvfree(spec);
	return err;
}

static void esw_del_fdb_peer_miss_rules(struct mlx5_eswitch *esw,
					struct mlx5_core_dev *peer_dev)
{
	u16 peer_index = mlx5_get_dev_index(peer_dev);
	struct mlx5_flow_handle **flows;
	struct mlx5_vport *vport;
	unsigned long i;

	flows = esw->fdb_table.offloads.peer_miss_rules[peer_index];
	if (!flows)
		return;

	if (mlx5_core_ec_sriov_enabled(esw->dev)) {
		mlx5_esw_for_each_ec_vf_vport(esw, i, vport, mlx5_core_max_ec_vfs(esw->dev)) {
			/* The flow for a particular vport could be NULL if the other ECPF
			 * has fewer or no VFs enabled
			 */
			if (!flows[vport->index])
				continue;
			mlx5_del_flow_rules(flows[vport->index]);
		}
	}

	mlx5_esw_for_each_vf_vport(esw, i, vport, mlx5_core_max_vfs(esw->dev))
		mlx5_del_flow_rules(flows[vport->index]);

	if (mlx5_ecpf_vport_exists(esw->dev)) {
		vport = mlx5_eswitch_get_vport(esw, MLX5_VPORT_ECPF);
		mlx5_del_flow_rules(flows[vport->index]);
	}

	if (mlx5_core_is_ecpf_esw_manager(esw->dev)) {
		vport = mlx5_eswitch_get_vport(esw, MLX5_VPORT_PF);
		mlx5_del_flow_rules(flows[vport->index]);
	}

	kvfree(flows);
	esw->fdb_table.offloads.peer_miss_rules[peer_index] = NULL;
}

static int esw_add_fdb_miss_rule(struct mlx5_eswitch *esw)
{
	struct mlx5_flow_act flow_act = {0};
	struct mlx5_flow_destination dest = {};
	struct mlx5_flow_handle *flow_rule = NULL;
	struct mlx5_flow_spec *spec;
	void *headers_c;
	void *headers_v;
	int err = 0;
	u8 *dmac_c;
	u8 *dmac_v;

	spec = kvzalloc(sizeof(*spec), GFP_KERNEL);
	if (!spec) {
		err = -ENOMEM;
		goto out;
	}

	spec->match_criteria_enable = MLX5_MATCH_OUTER_HEADERS;
	headers_c = MLX5_ADDR_OF(fte_match_param, spec->match_criteria,
				 outer_headers);
	dmac_c = MLX5_ADDR_OF(fte_match_param, headers_c,
			      outer_headers.dmac_47_16);
	dmac_c[0] = 0x01;

	dest.type = MLX5_FLOW_DESTINATION_TYPE_VPORT;
	dest.vport.num = esw->manager_vport;
	flow_act.action = MLX5_FLOW_CONTEXT_ACTION_FWD_DEST;

	flow_rule = mlx5_add_flow_rules(mlx5_eswitch_get_slow_fdb(esw),
					spec, &flow_act, &dest, 1);
	if (IS_ERR(flow_rule)) {
		err = PTR_ERR(flow_rule);
		esw_warn(esw->dev,  "FDB: Failed to add unicast miss flow rule err %d\n", err);
		goto out;
	}

	esw->fdb_table.offloads.miss_rule_uni = flow_rule;

	headers_v = MLX5_ADDR_OF(fte_match_param, spec->match_value,
				 outer_headers);
	dmac_v = MLX5_ADDR_OF(fte_match_param, headers_v,
			      outer_headers.dmac_47_16);
	dmac_v[0] = 0x01;
	flow_rule = mlx5_add_flow_rules(mlx5_eswitch_get_slow_fdb(esw),
					spec, &flow_act, &dest, 1);
	if (IS_ERR(flow_rule)) {
		err = PTR_ERR(flow_rule);
		esw_warn(esw->dev, "FDB: Failed to add multicast miss flow rule err %d\n", err);
		mlx5_del_flow_rules(esw->fdb_table.offloads.miss_rule_uni);
		goto out;
	}

	esw->fdb_table.offloads.miss_rule_multi = flow_rule;

out:
	kvfree(spec);
	return err;
}

struct mlx5_flow_handle *
esw_add_restore_rule(struct mlx5_eswitch *esw, u32 tag)
{
	struct mlx5_flow_act flow_act = { .flags = FLOW_ACT_NO_APPEND, };
	struct mlx5_flow_table *ft = esw->offloads.ft_offloads_restore;
	struct mlx5_flow_context *flow_context;
	struct mlx5_flow_handle *flow_rule;
	struct mlx5_flow_destination dest;
	struct mlx5_flow_spec *spec;
	void *misc;

	if (!mlx5_eswitch_reg_c1_loopback_supported(esw))
		return ERR_PTR(-EOPNOTSUPP);

	spec = kvzalloc(sizeof(*spec), GFP_KERNEL);
	if (!spec)
		return ERR_PTR(-ENOMEM);

	misc = MLX5_ADDR_OF(fte_match_param, spec->match_criteria,
			    misc_parameters_2);
	MLX5_SET(fte_match_set_misc2, misc, metadata_reg_c_0,
		 ESW_REG_C0_USER_DATA_METADATA_MASK);
	misc = MLX5_ADDR_OF(fte_match_param, spec->match_value,
			    misc_parameters_2);
	MLX5_SET(fte_match_set_misc2, misc, metadata_reg_c_0, tag);
	spec->match_criteria_enable = MLX5_MATCH_MISC_PARAMETERS_2;
	flow_act.action = MLX5_FLOW_CONTEXT_ACTION_FWD_DEST |
			  MLX5_FLOW_CONTEXT_ACTION_MOD_HDR;
	flow_act.modify_hdr = esw->offloads.restore_copy_hdr_id;

	flow_context = &spec->flow_context;
	flow_context->flags |= FLOW_CONTEXT_HAS_TAG;
	flow_context->flow_tag = tag;
	dest.type = MLX5_FLOW_DESTINATION_TYPE_FLOW_TABLE;
	dest.ft = esw->offloads.ft_offloads;

	flow_rule = mlx5_add_flow_rules(ft, spec, &flow_act, &dest, 1);
	kvfree(spec);

	if (IS_ERR(flow_rule))
		esw_warn(esw->dev,
			 "Failed to create restore rule for tag: %d, err(%d)\n",
			 tag, (int)PTR_ERR(flow_rule));

	return flow_rule;
}

#define MAX_PF_SQ 256
#define MAX_SQ_NVPORTS 32

void
mlx5_esw_set_flow_group_source_port(struct mlx5_eswitch *esw,
				    u32 *flow_group_in,
				    int match_params)
{
	void *match_criteria = MLX5_ADDR_OF(create_flow_group_in,
					    flow_group_in,
					    match_criteria);

	if (mlx5_eswitch_vport_match_metadata_enabled(esw)) {
		MLX5_SET(create_flow_group_in, flow_group_in,
			 match_criteria_enable,
			 MLX5_MATCH_MISC_PARAMETERS_2 | match_params);

		MLX5_SET(fte_match_param, match_criteria,
			 misc_parameters_2.metadata_reg_c_0,
			 mlx5_eswitch_get_vport_metadata_mask());
	} else {
		MLX5_SET(create_flow_group_in, flow_group_in,
			 match_criteria_enable,
			 MLX5_MATCH_MISC_PARAMETERS | match_params);

		MLX5_SET_TO_ONES(fte_match_param, match_criteria,
				 misc_parameters.source_port);
	}
}

#if IS_ENABLED(CONFIG_MLX5_CLS_ACT)
static void esw_vport_tbl_put(struct mlx5_eswitch *esw)
{
	struct mlx5_vport_tbl_attr attr;
	struct mlx5_vport *vport;
	unsigned long i;

	attr.chain = 0;
	attr.prio = 1;
	mlx5_esw_for_each_vport(esw, i, vport) {
		attr.vport = vport->vport;
		attr.vport_ns = &mlx5_esw_vport_tbl_mirror_ns;
		mlx5_esw_vporttbl_put(esw, &attr);
	}
}

static int esw_vport_tbl_get(struct mlx5_eswitch *esw)
{
	struct mlx5_vport_tbl_attr attr;
	struct mlx5_flow_table *fdb;
	struct mlx5_vport *vport;
	unsigned long i;

	attr.chain = 0;
	attr.prio = 1;
	mlx5_esw_for_each_vport(esw, i, vport) {
		attr.vport = vport->vport;
		attr.vport_ns = &mlx5_esw_vport_tbl_mirror_ns;
		fdb = mlx5_esw_vporttbl_get(esw, &attr);
		if (IS_ERR(fdb))
			goto out;
	}
	return 0;

out:
	esw_vport_tbl_put(esw);
	return PTR_ERR(fdb);
}

#define fdb_modify_header_fwd_to_table_supported(esw) \
	(MLX5_CAP_ESW_FLOWTABLE((esw)->dev, fdb_modify_header_fwd_to_table))
static void esw_init_chains_offload_flags(struct mlx5_eswitch *esw, u32 *flags)
{
	struct mlx5_core_dev *dev = esw->dev;

	if (MLX5_CAP_ESW_FLOWTABLE_FDB(dev, ignore_flow_level))
		*flags |= MLX5_CHAINS_IGNORE_FLOW_LEVEL_SUPPORTED;

	if (!MLX5_CAP_ESW_FLOWTABLE(dev, multi_fdb_encap) &&
	    esw->offloads.encap != DEVLINK_ESWITCH_ENCAP_MODE_NONE) {
		*flags &= ~MLX5_CHAINS_AND_PRIOS_SUPPORTED;
		esw_warn(dev, "Tc chains and priorities offload aren't supported, update firmware if needed\n");
	} else if (!mlx5_eswitch_reg_c1_loopback_enabled(esw)) {
		*flags &= ~MLX5_CHAINS_AND_PRIOS_SUPPORTED;
		esw_warn(dev, "Tc chains and priorities offload aren't supported\n");
	} else if (!fdb_modify_header_fwd_to_table_supported(esw)) {
		/* Disabled when ttl workaround is needed, e.g
		 * when ESWITCH_IPV4_TTL_MODIFY_ENABLE = true in mlxconfig
		 */
		esw_warn(dev,
			 "Tc chains and priorities offload aren't supported, check firmware version, or mlxconfig settings\n");
		*flags &= ~MLX5_CHAINS_AND_PRIOS_SUPPORTED;
	} else {
		*flags |= MLX5_CHAINS_AND_PRIOS_SUPPORTED;
		esw_info(dev, "Supported tc chains and prios offload\n");
	}

	if (esw->offloads.encap != DEVLINK_ESWITCH_ENCAP_MODE_NONE)
		*flags |= MLX5_CHAINS_FT_TUNNEL_SUPPORTED;
}

static int
esw_chains_create(struct mlx5_eswitch *esw, struct mlx5_flow_table *miss_fdb)
{
	struct mlx5_core_dev *dev = esw->dev;
	struct mlx5_flow_table *nf_ft, *ft;
	struct mlx5_chains_attr attr = {};
	struct mlx5_fs_chains *chains;
	int err;

	esw_init_chains_offload_flags(esw, &attr.flags);
	attr.ns = MLX5_FLOW_NAMESPACE_FDB;
	attr.fs_base_prio = FDB_TC_OFFLOAD;
	attr.max_grp_num = esw->params.large_group_num;
	attr.default_ft = miss_fdb;
	attr.mapping = esw->offloads.reg_c0_obj_pool;

	chains = mlx5_chains_create(dev, &attr);
	if (IS_ERR(chains)) {
		err = PTR_ERR(chains);
		esw_warn(dev, "Failed to create fdb chains err(%d)\n", err);
		return err;
	}
	mlx5_chains_print_info(chains);

	esw->fdb_table.offloads.esw_chains_priv = chains;

	/* Create tc_end_ft which is the always created ft chain */
	nf_ft = mlx5_chains_get_table(chains, mlx5_chains_get_nf_ft_chain(chains),
				      1, 0);
	if (IS_ERR(nf_ft)) {
		err = PTR_ERR(nf_ft);
		goto nf_ft_err;
	}

	/* Always open the root for fast path */
	ft = mlx5_chains_get_table(chains, 0, 1, 0);
	if (IS_ERR(ft)) {
		err = PTR_ERR(ft);
		goto level_0_err;
	}

	/* Open level 1 for split fdb rules now if prios isn't supported  */
	if (!mlx5_chains_prios_supported(chains)) {
		err = esw_vport_tbl_get(esw);
		if (err)
			goto level_1_err;
	}

	mlx5_chains_set_end_ft(chains, nf_ft);

	return 0;

level_1_err:
	mlx5_chains_put_table(chains, 0, 1, 0);
level_0_err:
	mlx5_chains_put_table(chains, mlx5_chains_get_nf_ft_chain(chains), 1, 0);
nf_ft_err:
	mlx5_chains_destroy(chains);
	esw->fdb_table.offloads.esw_chains_priv = NULL;

	return err;
}

static void
esw_chains_destroy(struct mlx5_eswitch *esw, struct mlx5_fs_chains *chains)
{
	if (!mlx5_chains_prios_supported(chains))
		esw_vport_tbl_put(esw);
	mlx5_chains_put_table(chains, 0, 1, 0);
	mlx5_chains_put_table(chains, mlx5_chains_get_nf_ft_chain(chains), 1, 0);
	mlx5_chains_destroy(chains);
}

#else /* CONFIG_MLX5_CLS_ACT */

static int
esw_chains_create(struct mlx5_eswitch *esw, struct mlx5_flow_table *miss_fdb)
{ return 0; }

static void
esw_chains_destroy(struct mlx5_eswitch *esw, struct mlx5_fs_chains *chains)
{}

#endif

static int
esw_create_send_to_vport_group(struct mlx5_eswitch *esw,
			       struct mlx5_flow_table *fdb,
			       u32 *flow_group_in,
			       int *ix)
{
	int inlen = MLX5_ST_SZ_BYTES(create_flow_group_in);
	struct mlx5_flow_group *g;
	void *match_criteria;
	int count, err = 0;

	memset(flow_group_in, 0, inlen);

	mlx5_esw_set_flow_group_source_port(esw, flow_group_in, MLX5_MATCH_MISC_PARAMETERS);

	match_criteria = MLX5_ADDR_OF(create_flow_group_in, flow_group_in, match_criteria);
	MLX5_SET_TO_ONES(fte_match_param, match_criteria, misc_parameters.source_sqn);

	if (!mlx5_eswitch_vport_match_metadata_enabled(esw) &&
	    MLX5_CAP_ESW(esw->dev, merged_eswitch)) {
		MLX5_SET_TO_ONES(fte_match_param, match_criteria,
				 misc_parameters.source_eswitch_owner_vhca_id);
		MLX5_SET(create_flow_group_in, flow_group_in,
			 source_eswitch_owner_vhca_id_valid, 1);
	}

	/* See comment at table_size calculation */
	count = MLX5_MAX_PORTS * (esw->total_vports * MAX_SQ_NVPORTS + MAX_PF_SQ);
	MLX5_SET(create_flow_group_in, flow_group_in, start_flow_index, 0);
	MLX5_SET(create_flow_group_in, flow_group_in, end_flow_index, *ix + count - 1);
	*ix += count;

	g = mlx5_create_flow_group(fdb, flow_group_in);
	if (IS_ERR(g)) {
		err = PTR_ERR(g);
		esw_warn(esw->dev, "Failed to create send-to-vport flow group err(%d)\n", err);
		goto out;
	}
	esw->fdb_table.offloads.send_to_vport_grp = g;

out:
	return err;
}

static int
esw_create_meta_send_to_vport_group(struct mlx5_eswitch *esw,
				    struct mlx5_flow_table *fdb,
				    u32 *flow_group_in,
				    int *ix)
{
	int inlen = MLX5_ST_SZ_BYTES(create_flow_group_in);
	struct mlx5_flow_group *g;
	void *match_criteria;
	int err = 0;

	if (!esw_src_port_rewrite_supported(esw))
		return 0;

	memset(flow_group_in, 0, inlen);

	MLX5_SET(create_flow_group_in, flow_group_in, match_criteria_enable,
		 MLX5_MATCH_MISC_PARAMETERS_2);

	match_criteria = MLX5_ADDR_OF(create_flow_group_in, flow_group_in, match_criteria);

	MLX5_SET(fte_match_param, match_criteria,
		 misc_parameters_2.metadata_reg_c_0,
		 mlx5_eswitch_get_vport_metadata_mask());
	MLX5_SET(fte_match_param, match_criteria,
		 misc_parameters_2.metadata_reg_c_1, ESW_TUN_MASK);

	MLX5_SET(create_flow_group_in, flow_group_in, start_flow_index, *ix);
	MLX5_SET(create_flow_group_in, flow_group_in,
		 end_flow_index, *ix + esw->total_vports - 1);
	*ix += esw->total_vports;

	g = mlx5_create_flow_group(fdb, flow_group_in);
	if (IS_ERR(g)) {
		err = PTR_ERR(g);
		esw_warn(esw->dev,
			 "Failed to create send-to-vport meta flow group err(%d)\n", err);
		goto send_vport_meta_err;
	}
	esw->fdb_table.offloads.send_to_vport_meta_grp = g;

	return 0;

send_vport_meta_err:
	return err;
}

static int
esw_create_peer_esw_miss_group(struct mlx5_eswitch *esw,
			       struct mlx5_flow_table *fdb,
			       u32 *flow_group_in,
			       int *ix)
{
	int max_peer_ports = (esw->total_vports - 1) * (MLX5_MAX_PORTS - 1);
	int inlen = MLX5_ST_SZ_BYTES(create_flow_group_in);
	struct mlx5_flow_group *g;
	void *match_criteria;
	int err = 0;

	if (!MLX5_CAP_ESW(esw->dev, merged_eswitch))
		return 0;

	memset(flow_group_in, 0, inlen);

	mlx5_esw_set_flow_group_source_port(esw, flow_group_in, 0);

	if (!mlx5_eswitch_vport_match_metadata_enabled(esw)) {
		match_criteria = MLX5_ADDR_OF(create_flow_group_in,
					      flow_group_in,
					      match_criteria);

		MLX5_SET_TO_ONES(fte_match_param, match_criteria,
				 misc_parameters.source_eswitch_owner_vhca_id);

		MLX5_SET(create_flow_group_in, flow_group_in,
			 source_eswitch_owner_vhca_id_valid, 1);
	}

	MLX5_SET(create_flow_group_in, flow_group_in, start_flow_index, *ix);
	MLX5_SET(create_flow_group_in, flow_group_in, end_flow_index,
		 *ix + max_peer_ports);
	*ix += max_peer_ports + 1;

	g = mlx5_create_flow_group(fdb, flow_group_in);
	if (IS_ERR(g)) {
		err = PTR_ERR(g);
		esw_warn(esw->dev, "Failed to create peer miss flow group err(%d)\n", err);
		goto out;
	}
	esw->fdb_table.offloads.peer_miss_grp = g;

out:
	return err;
}

static int
esw_create_miss_group(struct mlx5_eswitch *esw,
		      struct mlx5_flow_table *fdb,
		      u32 *flow_group_in,
		      int *ix)
{
	int inlen = MLX5_ST_SZ_BYTES(create_flow_group_in);
	struct mlx5_flow_group *g;
	void *match_criteria;
	int err = 0;
	u8 *dmac;

	memset(flow_group_in, 0, inlen);

	MLX5_SET(create_flow_group_in, flow_group_in, match_criteria_enable,
		 MLX5_MATCH_OUTER_HEADERS);
	match_criteria = MLX5_ADDR_OF(create_flow_group_in, flow_group_in,
				      match_criteria);
	dmac = MLX5_ADDR_OF(fte_match_param, match_criteria,
			    outer_headers.dmac_47_16);
	dmac[0] = 0x01;

	MLX5_SET(create_flow_group_in, flow_group_in, start_flow_index, *ix);
	MLX5_SET(create_flow_group_in, flow_group_in, end_flow_index,
		 *ix + MLX5_ESW_MISS_FLOWS);

	g = mlx5_create_flow_group(fdb, flow_group_in);
	if (IS_ERR(g)) {
		err = PTR_ERR(g);
		esw_warn(esw->dev, "Failed to create miss flow group err(%d)\n", err);
		goto miss_err;
	}
	esw->fdb_table.offloads.miss_grp = g;

	err = esw_add_fdb_miss_rule(esw);
	if (err)
		goto miss_rule_err;

	return 0;

miss_rule_err:
	mlx5_destroy_flow_group(esw->fdb_table.offloads.miss_grp);
miss_err:
	return err;
}

static int esw_create_offloads_fdb_tables(struct mlx5_eswitch *esw)
{
	int inlen = MLX5_ST_SZ_BYTES(create_flow_group_in);
	struct mlx5_flow_table_attr ft_attr = {};
	struct mlx5_core_dev *dev = esw->dev;
	struct mlx5_flow_namespace *root_ns;
	struct mlx5_flow_table *fdb = NULL;
	int table_size, ix = 0, err = 0;
	u32 flags = 0, *flow_group_in;

	esw_debug(esw->dev, "Create offloads FDB Tables\n");

	flow_group_in = kvzalloc(inlen, GFP_KERNEL);
	if (!flow_group_in)
		return -ENOMEM;

	root_ns = mlx5_get_flow_namespace(dev, MLX5_FLOW_NAMESPACE_FDB);
	if (!root_ns) {
		esw_warn(dev, "Failed to get FDB flow namespace\n");
		err = -EOPNOTSUPP;
		goto ns_err;
	}
	esw->fdb_table.offloads.ns = root_ns;
	err = mlx5_flow_namespace_set_mode(root_ns,
					   esw->dev->priv.steering->mode);
	if (err) {
		esw_warn(dev, "Failed to set FDB namespace steering mode\n");
		goto ns_err;
	}

	/* To be strictly correct:
	 *	MLX5_MAX_PORTS * (esw->total_vports * MAX_SQ_NVPORTS + MAX_PF_SQ)
	 * should be:
	 *	esw->total_vports * MAX_SQ_NVPORTS + MAX_PF_SQ +
	 *	peer_esw->total_vports * MAX_SQ_NVPORTS + MAX_PF_SQ
	 * but as the peer device might not be in switchdev mode it's not
	 * possible. We use the fact that by default FW sets max vfs and max sfs
	 * to the same value on both devices. If it needs to be changed in the future note
	 * the peer miss group should also be created based on the number of
	 * total vports of the peer (currently is also uses esw->total_vports).
	 */
	table_size = MLX5_MAX_PORTS * (esw->total_vports * MAX_SQ_NVPORTS + MAX_PF_SQ) +
		     esw->total_vports * MLX5_MAX_PORTS + MLX5_ESW_MISS_FLOWS;

	/* create the slow path fdb with encap set, so further table instances
	 * can be created at run time while VFs are probed if the FW allows that.
	 */
	if (esw->offloads.encap != DEVLINK_ESWITCH_ENCAP_MODE_NONE)
		flags |= (MLX5_FLOW_TABLE_TUNNEL_EN_REFORMAT |
			  MLX5_FLOW_TABLE_TUNNEL_EN_DECAP);

	ft_attr.flags = flags;
	ft_attr.max_fte = table_size;
	ft_attr.prio = FDB_SLOW_PATH;

	fdb = mlx5_create_flow_table(root_ns, &ft_attr);
	if (IS_ERR(fdb)) {
		err = PTR_ERR(fdb);
		esw_warn(dev, "Failed to create slow path FDB Table err %d\n", err);
		goto slow_fdb_err;
	}
	esw->fdb_table.offloads.slow_fdb = fdb;

	/* Create empty TC-miss managed table. This allows plugging in following
	 * priorities without directly exposing their level 0 table to
	 * eswitch_offloads and passing it as miss_fdb to following call to
	 * esw_chains_create().
	 */
	memset(&ft_attr, 0, sizeof(ft_attr));
	ft_attr.prio = FDB_TC_MISS;
	esw->fdb_table.offloads.tc_miss_table = mlx5_create_flow_table(root_ns, &ft_attr);
	if (IS_ERR(esw->fdb_table.offloads.tc_miss_table)) {
		err = PTR_ERR(esw->fdb_table.offloads.tc_miss_table);
		esw_warn(dev, "Failed to create TC miss FDB Table err %d\n", err);
		goto tc_miss_table_err;
	}

	err = esw_chains_create(esw, esw->fdb_table.offloads.tc_miss_table);
	if (err) {
		esw_warn(dev, "Failed to open fdb chains err(%d)\n", err);
		goto fdb_chains_err;
	}

	err = esw_create_send_to_vport_group(esw, fdb, flow_group_in, &ix);
	if (err)
		goto send_vport_err;

	err = esw_create_meta_send_to_vport_group(esw, fdb, flow_group_in, &ix);
	if (err)
		goto send_vport_meta_err;

	err = esw_create_peer_esw_miss_group(esw, fdb, flow_group_in, &ix);
	if (err)
		goto peer_miss_err;

	err = esw_create_miss_group(esw, fdb, flow_group_in, &ix);
	if (err)
		goto miss_err;

	kvfree(flow_group_in);
	return 0;

miss_err:
	if (MLX5_CAP_ESW(esw->dev, merged_eswitch))
		mlx5_destroy_flow_group(esw->fdb_table.offloads.peer_miss_grp);
peer_miss_err:
	if (esw->fdb_table.offloads.send_to_vport_meta_grp)
		mlx5_destroy_flow_group(esw->fdb_table.offloads.send_to_vport_meta_grp);
send_vport_meta_err:
	mlx5_destroy_flow_group(esw->fdb_table.offloads.send_to_vport_grp);
send_vport_err:
	esw_chains_destroy(esw, esw_chains(esw));
fdb_chains_err:
	mlx5_destroy_flow_table(esw->fdb_table.offloads.tc_miss_table);
tc_miss_table_err:
	mlx5_destroy_flow_table(mlx5_eswitch_get_slow_fdb(esw));
slow_fdb_err:
	/* Holds true only as long as DMFS is the default */
	mlx5_flow_namespace_set_mode(root_ns, MLX5_FLOW_STEERING_MODE_DMFS);
ns_err:
	kvfree(flow_group_in);
	return err;
}

static void esw_destroy_offloads_fdb_tables(struct mlx5_eswitch *esw)
{
	if (!mlx5_eswitch_get_slow_fdb(esw))
		return;

	esw_debug(esw->dev, "Destroy offloads FDB Tables\n");
	mlx5_del_flow_rules(esw->fdb_table.offloads.miss_rule_multi);
	mlx5_del_flow_rules(esw->fdb_table.offloads.miss_rule_uni);
	mlx5_destroy_flow_group(esw->fdb_table.offloads.send_to_vport_grp);
	if (esw->fdb_table.offloads.send_to_vport_meta_grp)
		mlx5_destroy_flow_group(esw->fdb_table.offloads.send_to_vport_meta_grp);
	if (MLX5_CAP_ESW(esw->dev, merged_eswitch))
		mlx5_destroy_flow_group(esw->fdb_table.offloads.peer_miss_grp);
	mlx5_destroy_flow_group(esw->fdb_table.offloads.miss_grp);

	esw_chains_destroy(esw, esw_chains(esw));

	mlx5_destroy_flow_table(esw->fdb_table.offloads.tc_miss_table);
	mlx5_destroy_flow_table(mlx5_eswitch_get_slow_fdb(esw));
	/* Holds true only as long as DMFS is the default */
	mlx5_flow_namespace_set_mode(esw->fdb_table.offloads.ns,
				     MLX5_FLOW_STEERING_MODE_DMFS);
	atomic64_set(&esw->user_count, 0);
}

static int esw_get_nr_ft_offloads_steering_src_ports(struct mlx5_eswitch *esw)
{
	int nvports;

	nvports = esw->total_vports + MLX5_ESW_MISS_FLOWS;
	if (mlx5e_tc_int_port_supported(esw))
		nvports += MLX5E_TC_MAX_INT_PORT_NUM;

	return nvports;
}

static int esw_create_offloads_table(struct mlx5_eswitch *esw)
{
	struct mlx5_flow_table_attr ft_attr = {};
	struct mlx5_core_dev *dev = esw->dev;
	struct mlx5_flow_table *ft_offloads;
	struct mlx5_flow_namespace *ns;
	int err = 0;

	ns = mlx5_get_flow_namespace(dev, MLX5_FLOW_NAMESPACE_OFFLOADS);
	if (!ns) {
		esw_warn(esw->dev, "Failed to get offloads flow namespace\n");
		return -EOPNOTSUPP;
	}

	ft_attr.max_fte = esw_get_nr_ft_offloads_steering_src_ports(esw) +
			  MLX5_ESW_FT_OFFLOADS_DROP_RULE;
	ft_attr.prio = 1;

	ft_offloads = mlx5_create_flow_table(ns, &ft_attr);
	if (IS_ERR(ft_offloads)) {
		err = PTR_ERR(ft_offloads);
		esw_warn(esw->dev, "Failed to create offloads table, err %d\n", err);
		return err;
	}

	esw->offloads.ft_offloads = ft_offloads;
	return 0;
}

static void esw_destroy_offloads_table(struct mlx5_eswitch *esw)
{
	struct mlx5_esw_offload *offloads = &esw->offloads;

	mlx5_destroy_flow_table(offloads->ft_offloads);
}

static int esw_create_vport_rx_group(struct mlx5_eswitch *esw)
{
	int inlen = MLX5_ST_SZ_BYTES(create_flow_group_in);
	struct mlx5_flow_group *g;
	u32 *flow_group_in;
	int nvports;
	int err = 0;

	nvports = esw_get_nr_ft_offloads_steering_src_ports(esw);
	flow_group_in = kvzalloc(inlen, GFP_KERNEL);
	if (!flow_group_in)
		return -ENOMEM;

	mlx5_esw_set_flow_group_source_port(esw, flow_group_in, 0);

	MLX5_SET(create_flow_group_in, flow_group_in, start_flow_index, 0);
	MLX5_SET(create_flow_group_in, flow_group_in, end_flow_index, nvports - 1);

	g = mlx5_create_flow_group(esw->offloads.ft_offloads, flow_group_in);

	if (IS_ERR(g)) {
		err = PTR_ERR(g);
		mlx5_core_warn(esw->dev, "Failed to create vport rx group err %d\n", err);
		goto out;
	}

	esw->offloads.vport_rx_group = g;
out:
	kvfree(flow_group_in);
	return err;
}

static void esw_destroy_vport_rx_group(struct mlx5_eswitch *esw)
{
	mlx5_destroy_flow_group(esw->offloads.vport_rx_group);
}

static int esw_create_vport_rx_drop_rule_index(struct mlx5_eswitch *esw)
{
	/* ft_offloads table is enlarged by MLX5_ESW_FT_OFFLOADS_DROP_RULE (1)
	 * for the drop rule, which is placed at the end of the table.
	 * So return the total of vport and int_port as rule index.
	 */
	return esw_get_nr_ft_offloads_steering_src_ports(esw);
}

static int esw_create_vport_rx_drop_group(struct mlx5_eswitch *esw)
{
	int inlen = MLX5_ST_SZ_BYTES(create_flow_group_in);
	struct mlx5_flow_group *g;
	u32 *flow_group_in;
	int flow_index;
	int err = 0;

	flow_index = esw_create_vport_rx_drop_rule_index(esw);

	flow_group_in = kvzalloc(inlen, GFP_KERNEL);
	if (!flow_group_in)
		return -ENOMEM;

	MLX5_SET(create_flow_group_in, flow_group_in, start_flow_index, flow_index);
	MLX5_SET(create_flow_group_in, flow_group_in, end_flow_index, flow_index);

	g = mlx5_create_flow_group(esw->offloads.ft_offloads, flow_group_in);

	if (IS_ERR(g)) {
		err = PTR_ERR(g);
		mlx5_core_warn(esw->dev, "Failed to create vport rx drop group err %d\n", err);
		goto out;
	}

	esw->offloads.vport_rx_drop_group = g;
out:
	kvfree(flow_group_in);
	return err;
}

static void esw_destroy_vport_rx_drop_group(struct mlx5_eswitch *esw)
{
	if (esw->offloads.vport_rx_drop_group)
		mlx5_destroy_flow_group(esw->offloads.vport_rx_drop_group);
}

void
mlx5_esw_set_spec_source_port(struct mlx5_eswitch *esw,
			      u16 vport,
			      struct mlx5_flow_spec *spec)
{
	void *misc;

	if (mlx5_eswitch_vport_match_metadata_enabled(esw)) {
		misc = MLX5_ADDR_OF(fte_match_param, spec->match_value, misc_parameters_2);
		MLX5_SET(fte_match_set_misc2, misc, metadata_reg_c_0,
			 mlx5_eswitch_get_vport_metadata_for_match(esw, vport));

		misc = MLX5_ADDR_OF(fte_match_param, spec->match_criteria, misc_parameters_2);
		MLX5_SET(fte_match_set_misc2, misc, metadata_reg_c_0,
			 mlx5_eswitch_get_vport_metadata_mask());

		spec->match_criteria_enable = MLX5_MATCH_MISC_PARAMETERS_2;
	} else {
		misc = MLX5_ADDR_OF(fte_match_param, spec->match_value, misc_parameters);
		MLX5_SET(fte_match_set_misc, misc, source_port, vport);

		misc = MLX5_ADDR_OF(fte_match_param, spec->match_criteria, misc_parameters);
		MLX5_SET_TO_ONES(fte_match_set_misc, misc, source_port);

		spec->match_criteria_enable = MLX5_MATCH_MISC_PARAMETERS;
	}
}

struct mlx5_flow_handle *
mlx5_eswitch_create_vport_rx_rule(struct mlx5_eswitch *esw, u16 vport,
				  struct mlx5_flow_destination *dest)
{
	struct mlx5_flow_act flow_act = {0};
	struct mlx5_flow_handle *flow_rule;
	struct mlx5_flow_spec *spec;

	spec = kvzalloc(sizeof(*spec), GFP_KERNEL);
	if (!spec) {
		flow_rule = ERR_PTR(-ENOMEM);
		goto out;
	}

	mlx5_esw_set_spec_source_port(esw, vport, spec);

	flow_act.action = MLX5_FLOW_CONTEXT_ACTION_FWD_DEST;
	flow_rule = mlx5_add_flow_rules(esw->offloads.ft_offloads, spec,
					&flow_act, dest, 1);
	if (IS_ERR(flow_rule)) {
		esw_warn(esw->dev, "fs offloads: Failed to add vport rx rule err %ld\n", PTR_ERR(flow_rule));
		goto out;
	}

out:
	kvfree(spec);
	return flow_rule;
}

static int esw_create_vport_rx_drop_rule(struct mlx5_eswitch *esw)
{
	struct mlx5_flow_act flow_act = {};
	struct mlx5_flow_handle *flow_rule;

	flow_act.action = MLX5_FLOW_CONTEXT_ACTION_DROP;
	flow_rule = mlx5_add_flow_rules(esw->offloads.ft_offloads, NULL,
					&flow_act, NULL, 0);
	if (IS_ERR(flow_rule)) {
		esw_warn(esw->dev,
			 "fs offloads: Failed to add vport rx drop rule err %ld\n",
			 PTR_ERR(flow_rule));
		return PTR_ERR(flow_rule);
	}

	esw->offloads.vport_rx_drop_rule = flow_rule;

	return 0;
}

static void esw_destroy_vport_rx_drop_rule(struct mlx5_eswitch *esw)
{
	if (esw->offloads.vport_rx_drop_rule)
		mlx5_del_flow_rules(esw->offloads.vport_rx_drop_rule);
}

static int mlx5_eswitch_inline_mode_get(struct mlx5_eswitch *esw, u8 *mode)
{
	u8 prev_mlx5_mode, mlx5_mode = MLX5_INLINE_MODE_L2;
	struct mlx5_core_dev *dev = esw->dev;
	struct mlx5_vport *vport;
	unsigned long i;

	if (!MLX5_CAP_GEN(dev, vport_group_manager))
		return -EOPNOTSUPP;

	if (!mlx5_esw_is_fdb_created(esw))
		return -EOPNOTSUPP;

	switch (MLX5_CAP_ETH(dev, wqe_inline_mode)) {
	case MLX5_CAP_INLINE_MODE_NOT_REQUIRED:
		mlx5_mode = MLX5_INLINE_MODE_NONE;
		goto out;
	case MLX5_CAP_INLINE_MODE_L2:
		mlx5_mode = MLX5_INLINE_MODE_L2;
		goto out;
	case MLX5_CAP_INLINE_MODE_VPORT_CONTEXT:
		goto query_vports;
	}

query_vports:
	mlx5_query_nic_vport_min_inline(dev, esw->first_host_vport, &prev_mlx5_mode);
	mlx5_esw_for_each_host_func_vport(esw, i, vport, esw->esw_funcs.num_vfs) {
		mlx5_query_nic_vport_min_inline(dev, vport->vport, &mlx5_mode);
		if (prev_mlx5_mode != mlx5_mode)
			return -EINVAL;
		prev_mlx5_mode = mlx5_mode;
	}

out:
	*mode = mlx5_mode;
	return 0;
}

static void esw_destroy_restore_table(struct mlx5_eswitch *esw)
{
	struct mlx5_esw_offload *offloads = &esw->offloads;

	if (!mlx5_eswitch_reg_c1_loopback_supported(esw))
		return;

	mlx5_modify_header_dealloc(esw->dev, offloads->restore_copy_hdr_id);
	mlx5_destroy_flow_group(offloads->restore_group);
	mlx5_destroy_flow_table(offloads->ft_offloads_restore);
}

static int esw_create_restore_table(struct mlx5_eswitch *esw)
{
	u8 modact[MLX5_UN_SZ_BYTES(set_add_copy_action_in_auto)] = {};
	int inlen = MLX5_ST_SZ_BYTES(create_flow_group_in);
	struct mlx5_flow_table_attr ft_attr = {};
	struct mlx5_core_dev *dev = esw->dev;
	struct mlx5_flow_namespace *ns;
	struct mlx5_modify_hdr *mod_hdr;
	void *match_criteria, *misc;
	struct mlx5_flow_table *ft;
	struct mlx5_flow_group *g;
	u32 *flow_group_in;
	int err = 0;

	if (!mlx5_eswitch_reg_c1_loopback_supported(esw))
		return 0;

	ns = mlx5_get_flow_namespace(dev, MLX5_FLOW_NAMESPACE_OFFLOADS);
	if (!ns) {
		esw_warn(esw->dev, "Failed to get offloads flow namespace\n");
		return -EOPNOTSUPP;
	}

	flow_group_in = kvzalloc(inlen, GFP_KERNEL);
	if (!flow_group_in) {
		err = -ENOMEM;
		goto out_free;
	}

	ft_attr.max_fte = 1 << ESW_REG_C0_USER_DATA_METADATA_BITS;
	ft = mlx5_create_flow_table(ns, &ft_attr);
	if (IS_ERR(ft)) {
		err = PTR_ERR(ft);
		esw_warn(esw->dev, "Failed to create restore table, err %d\n",
			 err);
		goto out_free;
	}

	match_criteria = MLX5_ADDR_OF(create_flow_group_in, flow_group_in,
				      match_criteria);
	misc = MLX5_ADDR_OF(fte_match_param, match_criteria,
			    misc_parameters_2);

	MLX5_SET(fte_match_set_misc2, misc, metadata_reg_c_0,
		 ESW_REG_C0_USER_DATA_METADATA_MASK);
	MLX5_SET(create_flow_group_in, flow_group_in, start_flow_index, 0);
	MLX5_SET(create_flow_group_in, flow_group_in, end_flow_index,
		 ft_attr.max_fte - 1);
	MLX5_SET(create_flow_group_in, flow_group_in, match_criteria_enable,
		 MLX5_MATCH_MISC_PARAMETERS_2);
	g = mlx5_create_flow_group(ft, flow_group_in);
	if (IS_ERR(g)) {
		err = PTR_ERR(g);
		esw_warn(dev, "Failed to create restore flow group, err: %d\n",
			 err);
		goto err_group;
	}

	MLX5_SET(copy_action_in, modact, action_type, MLX5_ACTION_TYPE_COPY);
	MLX5_SET(copy_action_in, modact, src_field,
		 MLX5_ACTION_IN_FIELD_METADATA_REG_C_1);
	MLX5_SET(copy_action_in, modact, dst_field,
		 MLX5_ACTION_IN_FIELD_METADATA_REG_B);
	mod_hdr = mlx5_modify_header_alloc(esw->dev,
					   MLX5_FLOW_NAMESPACE_KERNEL, 1,
					   modact);
	if (IS_ERR(mod_hdr)) {
		err = PTR_ERR(mod_hdr);
		esw_warn(dev, "Failed to create restore mod header, err: %d\n",
			 err);
		goto err_mod_hdr;
	}

	esw->offloads.ft_offloads_restore = ft;
	esw->offloads.restore_group = g;
	esw->offloads.restore_copy_hdr_id = mod_hdr;

	kvfree(flow_group_in);

	return 0;

err_mod_hdr:
	mlx5_destroy_flow_group(g);
err_group:
	mlx5_destroy_flow_table(ft);
out_free:
	kvfree(flow_group_in);

	return err;
}

static int esw_offloads_start(struct mlx5_eswitch *esw,
			      struct netlink_ext_ack *extack)
{
	int err;

	esw->mode = MLX5_ESWITCH_OFFLOADS;
	err = mlx5_eswitch_enable_locked(esw, esw->dev->priv.sriov.num_vfs);
	if (err) {
		NL_SET_ERR_MSG_MOD(extack,
				   "Failed setting eswitch to offloads");
		esw->mode = MLX5_ESWITCH_LEGACY;
		mlx5_rescan_drivers(esw->dev);
		return err;
	}
	if (esw->offloads.inline_mode == MLX5_INLINE_MODE_NONE) {
		if (mlx5_eswitch_inline_mode_get(esw,
						 &esw->offloads.inline_mode)) {
			esw->offloads.inline_mode = MLX5_INLINE_MODE_L2;
			NL_SET_ERR_MSG_MOD(extack,
					   "Inline mode is different between vports");
		}
	}
	return 0;
}

static int mlx5_esw_offloads_rep_init(struct mlx5_eswitch *esw, const struct mlx5_vport *vport)
{
	struct mlx5_eswitch_rep *rep;
	int rep_type;
	int err;

	rep = kzalloc(sizeof(*rep), GFP_KERNEL);
	if (!rep)
		return -ENOMEM;

	rep->vport = vport->vport;
	rep->vport_index = vport->index;
	for (rep_type = 0; rep_type < NUM_REP_TYPES; rep_type++)
		atomic_set(&rep->rep_data[rep_type].state, REP_UNREGISTERED);

	err = xa_insert(&esw->offloads.vport_reps, rep->vport, rep, GFP_KERNEL);
	if (err)
		goto insert_err;

	return 0;

insert_err:
	kfree(rep);
	return err;
}

static void mlx5_esw_offloads_rep_cleanup(struct mlx5_eswitch *esw,
					  struct mlx5_eswitch_rep *rep)
{
	xa_erase(&esw->offloads.vport_reps, rep->vport);
	kfree(rep);
}

static void esw_offloads_cleanup_reps(struct mlx5_eswitch *esw)
{
	struct mlx5_eswitch_rep *rep;
	unsigned long i;

	mlx5_esw_for_each_rep(esw, i, rep)
		mlx5_esw_offloads_rep_cleanup(esw, rep);
	xa_destroy(&esw->offloads.vport_reps);
}

static int esw_offloads_init_reps(struct mlx5_eswitch *esw)
{
	struct mlx5_vport *vport;
	unsigned long i;
	int err;

	xa_init(&esw->offloads.vport_reps);

	mlx5_esw_for_each_vport(esw, i, vport) {
		err = mlx5_esw_offloads_rep_init(esw, vport);
		if (err)
			goto err;
	}
	return 0;

err:
	esw_offloads_cleanup_reps(esw);
	return err;
}

static int esw_port_metadata_set(struct devlink *devlink, u32 id,
				 struct devlink_param_gset_ctx *ctx)
{
	struct mlx5_core_dev *dev = devlink_priv(devlink);
	struct mlx5_eswitch *esw = dev->priv.eswitch;
	int err = 0;

	down_write(&esw->mode_lock);
	if (mlx5_esw_is_fdb_created(esw)) {
		err = -EBUSY;
		goto done;
	}
	if (!mlx5_esw_vport_match_metadata_supported(esw)) {
		err = -EOPNOTSUPP;
		goto done;
	}
	if (ctx->val.vbool)
		esw->flags |= MLX5_ESWITCH_VPORT_MATCH_METADATA;
	else
		esw->flags &= ~MLX5_ESWITCH_VPORT_MATCH_METADATA;
done:
	up_write(&esw->mode_lock);
	return err;
}

static int esw_port_metadata_get(struct devlink *devlink, u32 id,
				 struct devlink_param_gset_ctx *ctx)
{
	struct mlx5_core_dev *dev = devlink_priv(devlink);

	ctx->val.vbool = mlx5_eswitch_vport_match_metadata_enabled(dev->priv.eswitch);
	return 0;
}

static int esw_port_metadata_validate(struct devlink *devlink, u32 id,
				      union devlink_param_value val,
				      struct netlink_ext_ack *extack)
{
	struct mlx5_core_dev *dev = devlink_priv(devlink);
	u8 esw_mode;

	esw_mode = mlx5_eswitch_mode(dev);
	if (esw_mode == MLX5_ESWITCH_OFFLOADS) {
		NL_SET_ERR_MSG_MOD(extack,
				   "E-Switch must either disabled or non switchdev mode");
		return -EBUSY;
	}
	return 0;
}

static const struct devlink_param esw_devlink_params[] = {
	DEVLINK_PARAM_DRIVER(MLX5_DEVLINK_PARAM_ID_ESW_PORT_METADATA,
			     "esw_port_metadata", DEVLINK_PARAM_TYPE_BOOL,
			     BIT(DEVLINK_PARAM_CMODE_RUNTIME),
			     esw_port_metadata_get,
			     esw_port_metadata_set,
			     esw_port_metadata_validate),
};

int esw_offloads_init(struct mlx5_eswitch *esw)
{
	int err;

	err = esw_offloads_init_reps(esw);
	if (err)
		return err;

	err = devl_params_register(priv_to_devlink(esw->dev),
				   esw_devlink_params,
				   ARRAY_SIZE(esw_devlink_params));
	if (err)
		goto err_params;

	return 0;

err_params:
	esw_offloads_cleanup_reps(esw);
	return err;
}

void esw_offloads_cleanup(struct mlx5_eswitch *esw)
{
	devl_params_unregister(priv_to_devlink(esw->dev),
			       esw_devlink_params,
			       ARRAY_SIZE(esw_devlink_params));
	esw_offloads_cleanup_reps(esw);
}

static void __esw_offloads_unload_rep(struct mlx5_eswitch *esw,
				      struct mlx5_eswitch_rep *rep, u8 rep_type)
{
	if (atomic_cmpxchg(&rep->rep_data[rep_type].state,
			   REP_LOADED, REP_REGISTERED) == REP_LOADED)
		esw->offloads.rep_ops[rep_type]->unload(rep);
}

static void __unload_reps_all_vport(struct mlx5_eswitch *esw, u8 rep_type)
{
	struct mlx5_eswitch_rep *rep;
	unsigned long i;

	mlx5_esw_for_each_rep(esw, i, rep)
		__esw_offloads_unload_rep(esw, rep, rep_type);
}

int mlx5_esw_offloads_rep_load(struct mlx5_eswitch *esw, u16 vport_num)
{
	struct mlx5_eswitch_rep *rep;
	int rep_type;
	int err;

	rep = mlx5_eswitch_get_rep(esw, vport_num);
	for (rep_type = 0; rep_type < NUM_REP_TYPES; rep_type++)
		if (atomic_cmpxchg(&rep->rep_data[rep_type].state,
				   REP_REGISTERED, REP_LOADED) == REP_REGISTERED) {
			err = esw->offloads.rep_ops[rep_type]->load(esw->dev, rep);
			if (err)
				goto err_reps;
		}

	return 0;

err_reps:
	atomic_set(&rep->rep_data[rep_type].state, REP_REGISTERED);
	for (--rep_type; rep_type >= 0; rep_type--)
		__esw_offloads_unload_rep(esw, rep, rep_type);
	return err;
}

void mlx5_esw_offloads_rep_unload(struct mlx5_eswitch *esw, u16 vport_num)
{
	struct mlx5_eswitch_rep *rep;
	int rep_type;

	rep = mlx5_eswitch_get_rep(esw, vport_num);
	for (rep_type = NUM_REP_TYPES - 1; rep_type >= 0; rep_type--)
		__esw_offloads_unload_rep(esw, rep, rep_type);
}

int esw_offloads_load_rep(struct mlx5_eswitch *esw, u16 vport_num)
{
	int err;

	if (esw->mode != MLX5_ESWITCH_OFFLOADS)
		return 0;

	if (vport_num != MLX5_VPORT_UPLINK) {
		err = mlx5_esw_offloads_devlink_port_register(esw, vport_num);
		if (err)
			return err;
	}

	err = mlx5_esw_offloads_rep_load(esw, vport_num);
	if (err)
		goto load_err;
	return err;

load_err:
	if (vport_num != MLX5_VPORT_UPLINK)
		mlx5_esw_offloads_devlink_port_unregister(esw, vport_num);
	return err;
}

void esw_offloads_unload_rep(struct mlx5_eswitch *esw, u16 vport_num)
{
	if (esw->mode != MLX5_ESWITCH_OFFLOADS)
		return;

	mlx5_esw_offloads_rep_unload(esw, vport_num);

	if (vport_num != MLX5_VPORT_UPLINK)
		mlx5_esw_offloads_devlink_port_unregister(esw, vport_num);
}

static int esw_set_slave_root_fdb(struct mlx5_core_dev *master,
				  struct mlx5_core_dev *slave)
{
	u32 in[MLX5_ST_SZ_DW(set_flow_table_root_in)]   = {};
	u32 out[MLX5_ST_SZ_DW(set_flow_table_root_out)] = {};
	struct mlx5_flow_root_namespace *root;
	struct mlx5_flow_namespace *ns;
	int err;

	MLX5_SET(set_flow_table_root_in, in, opcode,
		 MLX5_CMD_OP_SET_FLOW_TABLE_ROOT);
	MLX5_SET(set_flow_table_root_in, in, table_type,
		 FS_FT_FDB);

	if (master) {
		ns = mlx5_get_flow_namespace(master,
					     MLX5_FLOW_NAMESPACE_FDB);
		root = find_root(&ns->node);
		mutex_lock(&root->chain_lock);
		MLX5_SET(set_flow_table_root_in, in,
			 table_eswitch_owner_vhca_id_valid, 1);
		MLX5_SET(set_flow_table_root_in, in,
			 table_eswitch_owner_vhca_id,
			 MLX5_CAP_GEN(master, vhca_id));
		MLX5_SET(set_flow_table_root_in, in, table_id,
			 root->root_ft->id);
	} else {
		ns = mlx5_get_flow_namespace(slave,
					     MLX5_FLOW_NAMESPACE_FDB);
		root = find_root(&ns->node);
		mutex_lock(&root->chain_lock);
		MLX5_SET(set_flow_table_root_in, in, table_id,
			 root->root_ft->id);
	}

	err = mlx5_cmd_exec(slave, in, sizeof(in), out, sizeof(out));
	mutex_unlock(&root->chain_lock);

	return err;
}

static int __esw_set_master_egress_rule(struct mlx5_core_dev *master,
					struct mlx5_core_dev *slave,
					struct mlx5_vport *vport,
					struct mlx5_flow_table *acl)
{
	u16 slave_index = MLX5_CAP_GEN(slave, vhca_id);
	struct mlx5_flow_handle *flow_rule = NULL;
	struct mlx5_flow_destination dest = {};
	struct mlx5_flow_act flow_act = {};
	struct mlx5_flow_spec *spec;
	int err = 0;
	void *misc;

	spec = kvzalloc(sizeof(*spec), GFP_KERNEL);
	if (!spec)
		return -ENOMEM;

	spec->match_criteria_enable = MLX5_MATCH_MISC_PARAMETERS;
	misc = MLX5_ADDR_OF(fte_match_param, spec->match_value,
			    misc_parameters);
	MLX5_SET(fte_match_set_misc, misc, source_port, MLX5_VPORT_UPLINK);
	MLX5_SET(fte_match_set_misc, misc, source_eswitch_owner_vhca_id, slave_index);

	misc = MLX5_ADDR_OF(fte_match_param, spec->match_criteria, misc_parameters);
	MLX5_SET_TO_ONES(fte_match_set_misc, misc, source_port);
	MLX5_SET_TO_ONES(fte_match_set_misc, misc,
			 source_eswitch_owner_vhca_id);

	flow_act.action = MLX5_FLOW_CONTEXT_ACTION_FWD_DEST;
	dest.type = MLX5_FLOW_DESTINATION_TYPE_VPORT;
	dest.vport.num = slave->priv.eswitch->manager_vport;
	dest.vport.vhca_id = MLX5_CAP_GEN(slave, vhca_id);
	dest.vport.flags |= MLX5_FLOW_DEST_VPORT_VHCA_ID;

	flow_rule = mlx5_add_flow_rules(acl, spec, &flow_act,
					&dest, 1);
	if (IS_ERR(flow_rule)) {
		err = PTR_ERR(flow_rule);
	} else {
		err = xa_insert(&vport->egress.offloads.bounce_rules,
				slave_index, flow_rule, GFP_KERNEL);
		if (err)
			mlx5_del_flow_rules(flow_rule);
	}

	kvfree(spec);
	return err;
}

static int esw_master_egress_create_resources(struct mlx5_eswitch *esw,
					      struct mlx5_flow_namespace *egress_ns,
					      struct mlx5_vport *vport, size_t count)
{
	int inlen = MLX5_ST_SZ_BYTES(create_flow_group_in);
	struct mlx5_flow_table_attr ft_attr = {
		.max_fte = count, .prio = 0, .level = 0,
	};
	struct mlx5_flow_table *acl;
	struct mlx5_flow_group *g;
	void *match_criteria;
	u32 *flow_group_in;
	int err;

	if (vport->egress.acl)
		return 0;

	flow_group_in = kvzalloc(inlen, GFP_KERNEL);
	if (!flow_group_in)
		return -ENOMEM;

	if (vport->vport || mlx5_core_is_ecpf(esw->dev))
		ft_attr.flags = MLX5_FLOW_TABLE_OTHER_VPORT;

	acl = mlx5_create_vport_flow_table(egress_ns, &ft_attr, vport->vport);
	if (IS_ERR(acl)) {
		err = PTR_ERR(acl);
		goto out;
	}

	match_criteria = MLX5_ADDR_OF(create_flow_group_in, flow_group_in,
				      match_criteria);
	MLX5_SET_TO_ONES(fte_match_param, match_criteria,
			 misc_parameters.source_port);
	MLX5_SET_TO_ONES(fte_match_param, match_criteria,
			 misc_parameters.source_eswitch_owner_vhca_id);
	MLX5_SET(create_flow_group_in, flow_group_in, match_criteria_enable,
		 MLX5_MATCH_MISC_PARAMETERS);

	MLX5_SET(create_flow_group_in, flow_group_in,
		 source_eswitch_owner_vhca_id_valid, 1);
	MLX5_SET(create_flow_group_in, flow_group_in, start_flow_index, 0);
	MLX5_SET(create_flow_group_in, flow_group_in, end_flow_index, count);

	g = mlx5_create_flow_group(acl, flow_group_in);
	if (IS_ERR(g)) {
		err = PTR_ERR(g);
		goto err_group;
	}

	vport->egress.acl = acl;
	vport->egress.offloads.bounce_grp = g;
	vport->egress.type = VPORT_EGRESS_ACL_TYPE_SHARED_FDB;
	xa_init_flags(&vport->egress.offloads.bounce_rules, XA_FLAGS_ALLOC);

	kvfree(flow_group_in);

	return 0;

err_group:
	mlx5_destroy_flow_table(acl);
out:
	kvfree(flow_group_in);
	return err;
}

static void esw_master_egress_destroy_resources(struct mlx5_vport *vport)
{
	if (!xa_empty(&vport->egress.offloads.bounce_rules))
		return;
	mlx5_destroy_flow_group(vport->egress.offloads.bounce_grp);
	vport->egress.offloads.bounce_grp = NULL;
	mlx5_destroy_flow_table(vport->egress.acl);
	vport->egress.acl = NULL;
}

static int esw_set_master_egress_rule(struct mlx5_core_dev *master,
				      struct mlx5_core_dev *slave, size_t count)
{
	struct mlx5_eswitch *esw = master->priv.eswitch;
	u16 slave_index = MLX5_CAP_GEN(slave, vhca_id);
	struct mlx5_flow_namespace *egress_ns;
	struct mlx5_vport *vport;
	int err;

	vport = mlx5_eswitch_get_vport(esw, esw->manager_vport);
	if (IS_ERR(vport))
		return PTR_ERR(vport);

	egress_ns = mlx5_get_flow_vport_acl_namespace(master,
						      MLX5_FLOW_NAMESPACE_ESW_EGRESS,
						      vport->index);
	if (!egress_ns)
		return -EINVAL;

	if (vport->egress.acl && vport->egress.type != VPORT_EGRESS_ACL_TYPE_SHARED_FDB)
		return 0;

	err = esw_master_egress_create_resources(esw, egress_ns, vport, count);
	if (err)
		return err;

	if (xa_load(&vport->egress.offloads.bounce_rules, slave_index))
		return -EINVAL;

	err = __esw_set_master_egress_rule(master, slave, vport, vport->egress.acl);
	if (err)
		goto err_rule;

	return 0;

err_rule:
	esw_master_egress_destroy_resources(vport);
	return err;
}

static void esw_unset_master_egress_rule(struct mlx5_core_dev *dev,
					 struct mlx5_core_dev *slave_dev)
{
	struct mlx5_vport *vport;

	vport = mlx5_eswitch_get_vport(dev->priv.eswitch,
				       dev->priv.eswitch->manager_vport);

	esw_acl_egress_ofld_bounce_rule_destroy(vport, MLX5_CAP_GEN(slave_dev, vhca_id));

	if (xa_empty(&vport->egress.offloads.bounce_rules)) {
		esw_acl_egress_ofld_cleanup(vport);
		xa_destroy(&vport->egress.offloads.bounce_rules);
	}
}

int mlx5_eswitch_offloads_single_fdb_add_one(struct mlx5_eswitch *master_esw,
					     struct mlx5_eswitch *slave_esw, int max_slaves)
{
	int err;

	err = esw_set_slave_root_fdb(master_esw->dev,
				     slave_esw->dev);
	if (err)
		return err;

	err = esw_set_master_egress_rule(master_esw->dev,
					 slave_esw->dev, max_slaves);
	if (err)
		goto err_acl;

	return err;

err_acl:
	esw_set_slave_root_fdb(NULL, slave_esw->dev);
	return err;
}

void mlx5_eswitch_offloads_single_fdb_del_one(struct mlx5_eswitch *master_esw,
					      struct mlx5_eswitch *slave_esw)
{
	esw_set_slave_root_fdb(NULL, slave_esw->dev);
	esw_unset_master_egress_rule(master_esw->dev, slave_esw->dev);
}

#define ESW_OFFLOADS_DEVCOM_PAIR	(0)
#define ESW_OFFLOADS_DEVCOM_UNPAIR	(1)

static void mlx5_esw_offloads_rep_event_unpair(struct mlx5_eswitch *esw,
					       struct mlx5_eswitch *peer_esw)
{
	const struct mlx5_eswitch_rep_ops *ops;
	struct mlx5_eswitch_rep *rep;
	unsigned long i;
	u8 rep_type;

	mlx5_esw_for_each_rep(esw, i, rep) {
		rep_type = NUM_REP_TYPES;
		while (rep_type--) {
			ops = esw->offloads.rep_ops[rep_type];
			if (atomic_read(&rep->rep_data[rep_type].state) == REP_LOADED &&
			    ops->event)
				ops->event(esw, rep, MLX5_SWITCHDEV_EVENT_UNPAIR, peer_esw);
		}
	}
}

static void mlx5_esw_offloads_unpair(struct mlx5_eswitch *esw,
				     struct mlx5_eswitch *peer_esw)
{
#if IS_ENABLED(CONFIG_MLX5_CLS_ACT)
	mlx5e_tc_clean_fdb_peer_flows(esw);
#endif
	mlx5_esw_offloads_rep_event_unpair(esw, peer_esw);
	esw_del_fdb_peer_miss_rules(esw, peer_esw->dev);
}

static int mlx5_esw_offloads_pair(struct mlx5_eswitch *esw,
				  struct mlx5_eswitch *peer_esw)
{
	const struct mlx5_eswitch_rep_ops *ops;
	struct mlx5_eswitch_rep *rep;
	unsigned long i;
	u8 rep_type;
	int err;

	err = esw_add_fdb_peer_miss_rules(esw, peer_esw->dev);
	if (err)
		return err;

	mlx5_esw_for_each_rep(esw, i, rep) {
		for (rep_type = 0; rep_type < NUM_REP_TYPES; rep_type++) {
			ops = esw->offloads.rep_ops[rep_type];
			if (atomic_read(&rep->rep_data[rep_type].state) == REP_LOADED &&
			    ops->event) {
				err = ops->event(esw, rep, MLX5_SWITCHDEV_EVENT_PAIR, peer_esw);
				if (err)
					goto err_out;
			}
		}
	}

	return 0;

err_out:
	mlx5_esw_offloads_unpair(esw, peer_esw);
	return err;
}

static int mlx5_esw_offloads_set_ns_peer(struct mlx5_eswitch *esw,
					 struct mlx5_eswitch *peer_esw,
					 bool pair)
{
	u8 peer_idx = mlx5_get_dev_index(peer_esw->dev);
	struct mlx5_flow_root_namespace *peer_ns;
	u8 idx = mlx5_get_dev_index(esw->dev);
	struct mlx5_flow_root_namespace *ns;
	int err;

	peer_ns = peer_esw->dev->priv.steering->fdb_root_ns;
	ns = esw->dev->priv.steering->fdb_root_ns;

	if (pair) {
		err = mlx5_flow_namespace_set_peer(ns, peer_ns, peer_idx);
		if (err)
			return err;

		err = mlx5_flow_namespace_set_peer(peer_ns, ns, idx);
		if (err) {
			mlx5_flow_namespace_set_peer(ns, NULL, peer_idx);
			return err;
		}
	} else {
		mlx5_flow_namespace_set_peer(ns, NULL, peer_idx);
		mlx5_flow_namespace_set_peer(peer_ns, NULL, idx);
	}

	return 0;
}

static int mlx5_esw_offloads_devcom_event(int event,
					  void *my_data,
					  void *event_data)
{
	struct mlx5_eswitch *esw = my_data;
	struct mlx5_devcom *devcom = esw->dev->priv.devcom;
	struct mlx5_eswitch *peer_esw = event_data;
	u16 esw_i, peer_esw_i;
	bool esw_paired;
	int err;

	peer_esw_i = MLX5_CAP_GEN(peer_esw->dev, vhca_id);
	esw_i = MLX5_CAP_GEN(esw->dev, vhca_id);
	esw_paired = !!xa_load(&esw->paired, peer_esw_i);

	switch (event) {
	case ESW_OFFLOADS_DEVCOM_PAIR:
		if (mlx5_eswitch_vport_match_metadata_enabled(esw) !=
		    mlx5_eswitch_vport_match_metadata_enabled(peer_esw))
			break;

<<<<<<< HEAD
		if (esw->paired[mlx5_get_dev_index(peer_esw->dev)])
=======
		if (esw_paired)
>>>>>>> fbdf30bf
			break;

		err = mlx5_esw_offloads_set_ns_peer(esw, peer_esw, true);
		if (err)
			goto err_out;
		err = mlx5_esw_offloads_pair(esw, peer_esw);
		if (err)
			goto err_peer;

		err = mlx5_esw_offloads_pair(peer_esw, esw);
		if (err)
			goto err_pair;

<<<<<<< HEAD
		esw->paired[mlx5_get_dev_index(peer_esw->dev)] = true;
		peer_esw->paired[mlx5_get_dev_index(esw->dev)] = true;
		mlx5_devcom_set_paired(devcom, MLX5_DEVCOM_ESW_OFFLOADS, true);
		break;

	case ESW_OFFLOADS_DEVCOM_UNPAIR:
		if (!esw->paired[mlx5_get_dev_index(peer_esw->dev)])
			break;

		mlx5_devcom_set_paired(devcom, MLX5_DEVCOM_ESW_OFFLOADS, false);
		esw->paired[mlx5_get_dev_index(peer_esw->dev)] = false;
		peer_esw->paired[mlx5_get_dev_index(esw->dev)] = false;
		mlx5_esw_offloads_unpair(peer_esw);
		mlx5_esw_offloads_unpair(esw);
=======
		err = xa_insert(&esw->paired, peer_esw_i, peer_esw, GFP_KERNEL);
		if (err)
			goto err_xa;

		err = xa_insert(&peer_esw->paired, esw_i, esw, GFP_KERNEL);
		if (err)
			goto err_peer_xa;

		esw->num_peers++;
		peer_esw->num_peers++;
		mlx5_devcom_comp_set_ready(devcom, MLX5_DEVCOM_ESW_OFFLOADS, true);
		break;

	case ESW_OFFLOADS_DEVCOM_UNPAIR:
		if (!esw_paired)
			break;

		peer_esw->num_peers--;
		esw->num_peers--;
		if (!esw->num_peers && !peer_esw->num_peers)
			mlx5_devcom_comp_set_ready(devcom, MLX5_DEVCOM_ESW_OFFLOADS, false);
		xa_erase(&peer_esw->paired, esw_i);
		xa_erase(&esw->paired, peer_esw_i);
		mlx5_esw_offloads_unpair(peer_esw, esw);
		mlx5_esw_offloads_unpair(esw, peer_esw);
>>>>>>> fbdf30bf
		mlx5_esw_offloads_set_ns_peer(esw, peer_esw, false);
		break;
	}

	return 0;

err_peer_xa:
	xa_erase(&esw->paired, peer_esw_i);
err_xa:
	mlx5_esw_offloads_unpair(peer_esw, esw);
err_pair:
	mlx5_esw_offloads_unpair(esw, peer_esw);
err_peer:
	mlx5_esw_offloads_set_ns_peer(esw, peer_esw, false);
err_out:
	mlx5_core_err(esw->dev, "esw offloads devcom event failure, event %u err %d",
		      event, err);
	return err;
}

void mlx5_esw_offloads_devcom_init(struct mlx5_eswitch *esw)
{
	struct mlx5_devcom *devcom = esw->dev->priv.devcom;
	int i;

	for (i = 0; i < MLX5_MAX_PORTS; i++)
		INIT_LIST_HEAD(&esw->offloads.peer_flows[i]);
	mutex_init(&esw->offloads.peer_mutex);

	if (!MLX5_CAP_ESW(esw->dev, merged_eswitch))
		return;

	if (!mlx5_lag_is_supported(esw->dev))
		return;

	xa_init(&esw->paired);
	mlx5_devcom_register_component(devcom,
				       MLX5_DEVCOM_ESW_OFFLOADS,
				       mlx5_esw_offloads_devcom_event,
				       esw);

	esw->num_peers = 0;
	mlx5_devcom_send_event(devcom,
			       MLX5_DEVCOM_ESW_OFFLOADS,
			       ESW_OFFLOADS_DEVCOM_PAIR,
			       ESW_OFFLOADS_DEVCOM_UNPAIR, esw);
}

void mlx5_esw_offloads_devcom_cleanup(struct mlx5_eswitch *esw)
{
	struct mlx5_devcom *devcom = esw->dev->priv.devcom;

	if (!MLX5_CAP_ESW(esw->dev, merged_eswitch))
		return;

	if (!mlx5_lag_is_supported(esw->dev))
		return;

	mlx5_devcom_send_event(devcom, MLX5_DEVCOM_ESW_OFFLOADS,
			       ESW_OFFLOADS_DEVCOM_UNPAIR,
			       ESW_OFFLOADS_DEVCOM_UNPAIR, esw);

	mlx5_devcom_unregister_component(devcom, MLX5_DEVCOM_ESW_OFFLOADS);
	xa_destroy(&esw->paired);
}

bool mlx5_esw_vport_match_metadata_supported(const struct mlx5_eswitch *esw)
{
	if (!MLX5_CAP_ESW(esw->dev, esw_uplink_ingress_acl))
		return false;

	if (!(MLX5_CAP_ESW_FLOWTABLE(esw->dev, fdb_to_vport_reg_c_id) &
	      MLX5_FDB_TO_VPORT_REG_C_0))
		return false;

	return true;
}

#define MLX5_ESW_METADATA_RSVD_UPLINK 1

/* Share the same metadata for uplink's. This is fine because:
 * (a) In shared FDB mode (LAG) both uplink's are treated the
 *     same and tagged with the same metadata.
 * (b) In non shared FDB mode, packets from physical port0
 *     cannot hit eswitch of PF1 and vice versa.
 */
static u32 mlx5_esw_match_metadata_reserved(struct mlx5_eswitch *esw)
{
	return MLX5_ESW_METADATA_RSVD_UPLINK;
}

u32 mlx5_esw_match_metadata_alloc(struct mlx5_eswitch *esw)
{
	u32 vport_end_ida = (1 << ESW_VPORT_BITS) - 1;
	/* Reserve 0xf for internal port offload */
	u32 max_pf_num = (1 << ESW_PFNUM_BITS) - 2;
	u32 pf_num;
	int id;

	/* Only 4 bits of pf_num */
	pf_num = mlx5_get_dev_index(esw->dev);
	if (pf_num > max_pf_num)
		return 0;

	/* Metadata is 4 bits of PFNUM and 12 bits of unique id */
	/* Use only non-zero vport_id (2-4095) for all PF's */
	id = ida_alloc_range(&esw->offloads.vport_metadata_ida,
			     MLX5_ESW_METADATA_RSVD_UPLINK + 1,
			     vport_end_ida, GFP_KERNEL);
	if (id < 0)
		return 0;
	id = (pf_num << ESW_VPORT_BITS) | id;
	return id;
}

void mlx5_esw_match_metadata_free(struct mlx5_eswitch *esw, u32 metadata)
{
	u32 vport_bit_mask = (1 << ESW_VPORT_BITS) - 1;

	/* Metadata contains only 12 bits of actual ida id */
	ida_free(&esw->offloads.vport_metadata_ida, metadata & vport_bit_mask);
}

static int esw_offloads_vport_metadata_setup(struct mlx5_eswitch *esw,
					     struct mlx5_vport *vport)
{
	if (vport->vport == MLX5_VPORT_UPLINK)
		vport->default_metadata = mlx5_esw_match_metadata_reserved(esw);
	else
		vport->default_metadata = mlx5_esw_match_metadata_alloc(esw);

	vport->metadata = vport->default_metadata;
	return vport->metadata ? 0 : -ENOSPC;
}

static void esw_offloads_vport_metadata_cleanup(struct mlx5_eswitch *esw,
						struct mlx5_vport *vport)
{
	if (!vport->default_metadata)
		return;

	if (vport->vport == MLX5_VPORT_UPLINK)
		return;

	WARN_ON(vport->metadata != vport->default_metadata);
	mlx5_esw_match_metadata_free(esw, vport->default_metadata);
}

static void esw_offloads_metadata_uninit(struct mlx5_eswitch *esw)
{
	struct mlx5_vport *vport;
	unsigned long i;

	if (!mlx5_eswitch_vport_match_metadata_enabled(esw))
		return;

	mlx5_esw_for_each_vport(esw, i, vport)
		esw_offloads_vport_metadata_cleanup(esw, vport);
}

static int esw_offloads_metadata_init(struct mlx5_eswitch *esw)
{
	struct mlx5_vport *vport;
	unsigned long i;
	int err;

	if (!mlx5_eswitch_vport_match_metadata_enabled(esw))
		return 0;

	mlx5_esw_for_each_vport(esw, i, vport) {
		err = esw_offloads_vport_metadata_setup(esw, vport);
		if (err)
			goto metadata_err;
	}

	return 0;

metadata_err:
	esw_offloads_metadata_uninit(esw);
	return err;
}

int
esw_vport_create_offloads_acl_tables(struct mlx5_eswitch *esw,
				     struct mlx5_vport *vport)
{
	int err;

	err = esw_acl_ingress_ofld_setup(esw, vport);
	if (err)
		return err;

	err = esw_acl_egress_ofld_setup(esw, vport);
	if (err)
		goto egress_err;

	return 0;

egress_err:
	esw_acl_ingress_ofld_cleanup(esw, vport);
	return err;
}

void
esw_vport_destroy_offloads_acl_tables(struct mlx5_eswitch *esw,
				      struct mlx5_vport *vport)
{
	esw_acl_egress_ofld_cleanup(vport);
	esw_acl_ingress_ofld_cleanup(esw, vport);
}

static int esw_create_uplink_offloads_acl_tables(struct mlx5_eswitch *esw)
{
	struct mlx5_vport *vport;

	vport = mlx5_eswitch_get_vport(esw, MLX5_VPORT_UPLINK);
	if (IS_ERR(vport))
		return PTR_ERR(vport);

	return esw_vport_create_offloads_acl_tables(esw, vport);
}

static void esw_destroy_uplink_offloads_acl_tables(struct mlx5_eswitch *esw)
{
	struct mlx5_vport *vport;

	vport = mlx5_eswitch_get_vport(esw, MLX5_VPORT_UPLINK);
	if (IS_ERR(vport))
		return;

	esw_vport_destroy_offloads_acl_tables(esw, vport);
}

int mlx5_eswitch_reload_reps(struct mlx5_eswitch *esw)
{
	struct mlx5_eswitch_rep *rep;
	unsigned long i;
	int ret;

	if (!esw || esw->mode != MLX5_ESWITCH_OFFLOADS)
		return 0;

	rep = mlx5_eswitch_get_rep(esw, MLX5_VPORT_UPLINK);
	if (atomic_read(&rep->rep_data[REP_ETH].state) != REP_LOADED)
		return 0;

	ret = mlx5_esw_offloads_rep_load(esw, MLX5_VPORT_UPLINK);
	if (ret)
		return ret;

	mlx5_esw_for_each_rep(esw, i, rep) {
		if (atomic_read(&rep->rep_data[REP_ETH].state) == REP_LOADED)
			mlx5_esw_offloads_rep_load(esw, rep->vport);
	}

	return 0;
}

static int esw_offloads_steering_init(struct mlx5_eswitch *esw)
{
	struct mlx5_esw_indir_table *indir;
	int err;

	memset(&esw->fdb_table.offloads, 0, sizeof(struct offloads_fdb));
	mutex_init(&esw->fdb_table.offloads.vports.lock);
	hash_init(esw->fdb_table.offloads.vports.table);
	atomic64_set(&esw->user_count, 0);

	indir = mlx5_esw_indir_table_init();
	if (IS_ERR(indir)) {
		err = PTR_ERR(indir);
		goto create_indir_err;
	}
	esw->fdb_table.offloads.indir = indir;

	err = esw_create_uplink_offloads_acl_tables(esw);
	if (err)
		goto create_acl_err;

	err = esw_create_offloads_table(esw);
	if (err)
		goto create_offloads_err;

	err = esw_create_restore_table(esw);
	if (err)
		goto create_restore_err;

	err = esw_create_offloads_fdb_tables(esw);
	if (err)
		goto create_fdb_err;

	err = esw_create_vport_rx_group(esw);
	if (err)
		goto create_fg_err;

	err = esw_create_vport_rx_drop_group(esw);
	if (err)
		goto create_rx_drop_fg_err;

	err = esw_create_vport_rx_drop_rule(esw);
	if (err)
		goto create_rx_drop_rule_err;

	return 0;

create_rx_drop_rule_err:
	esw_destroy_vport_rx_drop_group(esw);
create_rx_drop_fg_err:
	esw_destroy_vport_rx_group(esw);
create_fg_err:
	esw_destroy_offloads_fdb_tables(esw);
create_fdb_err:
	esw_destroy_restore_table(esw);
create_restore_err:
	esw_destroy_offloads_table(esw);
create_offloads_err:
	esw_destroy_uplink_offloads_acl_tables(esw);
create_acl_err:
	mlx5_esw_indir_table_destroy(esw->fdb_table.offloads.indir);
create_indir_err:
	mutex_destroy(&esw->fdb_table.offloads.vports.lock);
	return err;
}

static void esw_offloads_steering_cleanup(struct mlx5_eswitch *esw)
{
	esw_destroy_vport_rx_drop_rule(esw);
	esw_destroy_vport_rx_drop_group(esw);
	esw_destroy_vport_rx_group(esw);
	esw_destroy_offloads_fdb_tables(esw);
	esw_destroy_restore_table(esw);
	esw_destroy_offloads_table(esw);
	esw_destroy_uplink_offloads_acl_tables(esw);
	mlx5_esw_indir_table_destroy(esw->fdb_table.offloads.indir);
	mutex_destroy(&esw->fdb_table.offloads.vports.lock);
}

static void
esw_vfs_changed_event_handler(struct mlx5_eswitch *esw, const u32 *out)
{
	struct devlink *devlink;
	bool host_pf_disabled;
	u16 new_num_vfs;

	new_num_vfs = MLX5_GET(query_esw_functions_out, out,
			       host_params_context.host_num_of_vfs);
	host_pf_disabled = MLX5_GET(query_esw_functions_out, out,
				    host_params_context.host_pf_disabled);

	if (new_num_vfs == esw->esw_funcs.num_vfs || host_pf_disabled)
		return;

	devlink = priv_to_devlink(esw->dev);
	devl_lock(devlink);
	/* Number of VFs can only change from "0 to x" or "x to 0". */
	if (esw->esw_funcs.num_vfs > 0) {
		mlx5_eswitch_unload_vf_vports(esw, esw->esw_funcs.num_vfs);
	} else {
		int err;

		err = mlx5_eswitch_load_vf_vports(esw, new_num_vfs,
						  MLX5_VPORT_UC_ADDR_CHANGE);
		if (err) {
			devl_unlock(devlink);
			return;
		}
	}
	esw->esw_funcs.num_vfs = new_num_vfs;
	devl_unlock(devlink);
}

static void esw_functions_changed_event_handler(struct work_struct *work)
{
	struct mlx5_host_work *host_work;
	struct mlx5_eswitch *esw;
	const u32 *out;

	host_work = container_of(work, struct mlx5_host_work, work);
	esw = host_work->esw;

	out = mlx5_esw_query_functions(esw->dev);
	if (IS_ERR(out))
		goto out;

	esw_vfs_changed_event_handler(esw, out);
	kvfree(out);
out:
	kfree(host_work);
}

int mlx5_esw_funcs_changed_handler(struct notifier_block *nb, unsigned long type, void *data)
{
	struct mlx5_esw_functions *esw_funcs;
	struct mlx5_host_work *host_work;
	struct mlx5_eswitch *esw;

	host_work = kzalloc(sizeof(*host_work), GFP_ATOMIC);
	if (!host_work)
		return NOTIFY_DONE;

	esw_funcs = mlx5_nb_cof(nb, struct mlx5_esw_functions, nb);
	esw = container_of(esw_funcs, struct mlx5_eswitch, esw_funcs);

	host_work->esw = esw;

	INIT_WORK(&host_work->work, esw_functions_changed_event_handler);
	queue_work(esw->work_queue, &host_work->work);

	return NOTIFY_OK;
}

static int mlx5_esw_host_number_init(struct mlx5_eswitch *esw)
{
	const u32 *query_host_out;

	if (!mlx5_core_is_ecpf_esw_manager(esw->dev))
		return 0;

	query_host_out = mlx5_esw_query_functions(esw->dev);
	if (IS_ERR(query_host_out))
		return PTR_ERR(query_host_out);

	/* Mark non local controller with non zero controller number. */
	esw->offloads.host_number = MLX5_GET(query_esw_functions_out, query_host_out,
					     host_params_context.host_number);
	kvfree(query_host_out);
	return 0;
}

bool mlx5_esw_offloads_controller_valid(const struct mlx5_eswitch *esw, u32 controller)
{
	/* Local controller is always valid */
	if (controller == 0)
		return true;

	if (!mlx5_core_is_ecpf_esw_manager(esw->dev))
		return false;

	/* External host number starts with zero in device */
	return (controller == esw->offloads.host_number + 1);
}

int esw_offloads_enable(struct mlx5_eswitch *esw)
{
	struct mapping_ctx *reg_c0_obj_pool;
	struct mlx5_vport *vport;
	unsigned long i;
	u64 mapping_id;
	int err;

	mutex_init(&esw->offloads.termtbl_mutex);
	mlx5_rdma_enable_roce(esw->dev);

	err = mlx5_esw_host_number_init(esw);
	if (err)
		goto err_metadata;

	err = esw_offloads_metadata_init(esw);
	if (err)
		goto err_metadata;

	err = esw_set_passing_vport_metadata(esw, true);
	if (err)
		goto err_vport_metadata;

	mapping_id = mlx5_query_nic_system_image_guid(esw->dev);

	reg_c0_obj_pool = mapping_create_for_id(mapping_id, MAPPING_TYPE_CHAIN,
						sizeof(struct mlx5_mapped_obj),
						ESW_REG_C0_USER_DATA_METADATA_MASK,
						true);

	if (IS_ERR(reg_c0_obj_pool)) {
		err = PTR_ERR(reg_c0_obj_pool);
		goto err_pool;
	}
	esw->offloads.reg_c0_obj_pool = reg_c0_obj_pool;

	err = esw_offloads_steering_init(esw);
	if (err)
		goto err_steering_init;

	/* Representor will control the vport link state */
	mlx5_esw_for_each_vf_vport(esw, i, vport, esw->esw_funcs.num_vfs)
		vport->info.link_state = MLX5_VPORT_ADMIN_STATE_DOWN;
	if (mlx5_core_ec_sriov_enabled(esw->dev))
		mlx5_esw_for_each_ec_vf_vport(esw, i, vport, esw->esw_funcs.num_ec_vfs)
			vport->info.link_state = MLX5_VPORT_ADMIN_STATE_DOWN;

	/* Uplink vport rep must load first. */
	err = esw_offloads_load_rep(esw, MLX5_VPORT_UPLINK);
	if (err)
		goto err_uplink;

	err = mlx5_eswitch_enable_pf_vf_vports(esw, MLX5_VPORT_UC_ADDR_CHANGE);
	if (err)
		goto err_vports;

	return 0;

err_vports:
	esw_offloads_unload_rep(esw, MLX5_VPORT_UPLINK);
err_uplink:
	esw_offloads_steering_cleanup(esw);
err_steering_init:
	mapping_destroy(reg_c0_obj_pool);
err_pool:
	esw_set_passing_vport_metadata(esw, false);
err_vport_metadata:
	esw_offloads_metadata_uninit(esw);
err_metadata:
	mlx5_rdma_disable_roce(esw->dev);
	mutex_destroy(&esw->offloads.termtbl_mutex);
	return err;
}

static int esw_offloads_stop(struct mlx5_eswitch *esw,
			     struct netlink_ext_ack *extack)
{
	int err;

	esw->mode = MLX5_ESWITCH_LEGACY;

	/* If changing from switchdev to legacy mode without sriov enabled,
	 * no need to create legacy fdb.
	 */
	if (!mlx5_core_is_pf(esw->dev) || !mlx5_sriov_is_enabled(esw->dev))
		return 0;

	err = mlx5_eswitch_enable_locked(esw, MLX5_ESWITCH_IGNORE_NUM_VFS);
	if (err)
		NL_SET_ERR_MSG_MOD(extack, "Failed setting eswitch to legacy");

	return err;
}

void esw_offloads_disable(struct mlx5_eswitch *esw)
{
	mlx5_eswitch_disable_pf_vf_vports(esw);
	esw_offloads_unload_rep(esw, MLX5_VPORT_UPLINK);
	esw_set_passing_vport_metadata(esw, false);
	esw_offloads_steering_cleanup(esw);
	mapping_destroy(esw->offloads.reg_c0_obj_pool);
	esw_offloads_metadata_uninit(esw);
	mlx5_rdma_disable_roce(esw->dev);
	mutex_destroy(&esw->offloads.termtbl_mutex);
}

static int esw_mode_from_devlink(u16 mode, u16 *mlx5_mode)
{
	switch (mode) {
	case DEVLINK_ESWITCH_MODE_LEGACY:
		*mlx5_mode = MLX5_ESWITCH_LEGACY;
		break;
	case DEVLINK_ESWITCH_MODE_SWITCHDEV:
		*mlx5_mode = MLX5_ESWITCH_OFFLOADS;
		break;
	default:
		return -EINVAL;
	}

	return 0;
}

static int esw_mode_to_devlink(u16 mlx5_mode, u16 *mode)
{
	switch (mlx5_mode) {
	case MLX5_ESWITCH_LEGACY:
		*mode = DEVLINK_ESWITCH_MODE_LEGACY;
		break;
	case MLX5_ESWITCH_OFFLOADS:
		*mode = DEVLINK_ESWITCH_MODE_SWITCHDEV;
		break;
	default:
		return -EINVAL;
	}

	return 0;
}

static int esw_inline_mode_from_devlink(u8 mode, u8 *mlx5_mode)
{
	switch (mode) {
	case DEVLINK_ESWITCH_INLINE_MODE_NONE:
		*mlx5_mode = MLX5_INLINE_MODE_NONE;
		break;
	case DEVLINK_ESWITCH_INLINE_MODE_LINK:
		*mlx5_mode = MLX5_INLINE_MODE_L2;
		break;
	case DEVLINK_ESWITCH_INLINE_MODE_NETWORK:
		*mlx5_mode = MLX5_INLINE_MODE_IP;
		break;
	case DEVLINK_ESWITCH_INLINE_MODE_TRANSPORT:
		*mlx5_mode = MLX5_INLINE_MODE_TCP_UDP;
		break;
	default:
		return -EINVAL;
	}

	return 0;
}

static int esw_inline_mode_to_devlink(u8 mlx5_mode, u8 *mode)
{
	switch (mlx5_mode) {
	case MLX5_INLINE_MODE_NONE:
		*mode = DEVLINK_ESWITCH_INLINE_MODE_NONE;
		break;
	case MLX5_INLINE_MODE_L2:
		*mode = DEVLINK_ESWITCH_INLINE_MODE_LINK;
		break;
	case MLX5_INLINE_MODE_IP:
		*mode = DEVLINK_ESWITCH_INLINE_MODE_NETWORK;
		break;
	case MLX5_INLINE_MODE_TCP_UDP:
		*mode = DEVLINK_ESWITCH_INLINE_MODE_TRANSPORT;
		break;
	default:
		return -EINVAL;
	}

	return 0;
}

static bool esw_offloads_devlink_ns_eq_netdev_ns(struct devlink *devlink)
{
	struct net *devl_net, *netdev_net;
	struct mlx5_eswitch *esw;

	esw = mlx5_devlink_eswitch_get(devlink);
	netdev_net = dev_net(esw->dev->mlx5e_res.uplink_netdev);
	devl_net = devlink_net(devlink);

	return net_eq(devl_net, netdev_net);
}

int mlx5_devlink_eswitch_mode_set(struct devlink *devlink, u16 mode,
				  struct netlink_ext_ack *extack)
{
	u16 cur_mlx5_mode, mlx5_mode = 0;
	struct mlx5_eswitch *esw;
	int err = 0;

	esw = mlx5_devlink_eswitch_get(devlink);
	if (IS_ERR(esw))
		return PTR_ERR(esw);

	if (esw_mode_from_devlink(mode, &mlx5_mode))
		return -EINVAL;

	if (mode == DEVLINK_ESWITCH_MODE_SWITCHDEV &&
	    !esw_offloads_devlink_ns_eq_netdev_ns(devlink)) {
		NL_SET_ERR_MSG_MOD(extack,
				   "Can't change E-Switch mode to switchdev when netdev net namespace has diverged from the devlink's.");
		return -EPERM;
	}

	mlx5_lag_disable_change(esw->dev);
	err = mlx5_esw_try_lock(esw);
	if (err < 0) {
		NL_SET_ERR_MSG_MOD(extack, "Can't change mode, E-Switch is busy");
		goto enable_lag;
	}
	cur_mlx5_mode = err;
	err = 0;

	if (cur_mlx5_mode == mlx5_mode)
		goto unlock;

	mlx5_eswitch_disable_locked(esw);
	if (mode == DEVLINK_ESWITCH_MODE_SWITCHDEV) {
		if (mlx5_devlink_trap_get_num_active(esw->dev)) {
			NL_SET_ERR_MSG_MOD(extack,
					   "Can't change mode while devlink traps are active");
			err = -EOPNOTSUPP;
			goto unlock;
		}
		err = esw_offloads_start(esw, extack);
	} else if (mode == DEVLINK_ESWITCH_MODE_LEGACY) {
		err = esw_offloads_stop(esw, extack);
		mlx5_rescan_drivers(esw->dev);
	} else {
		err = -EINVAL;
	}

unlock:
	mlx5_esw_unlock(esw);
enable_lag:
	mlx5_lag_enable_change(esw->dev);
	return err;
}

int mlx5_devlink_eswitch_mode_get(struct devlink *devlink, u16 *mode)
{
	struct mlx5_eswitch *esw;
	int err;

	esw = mlx5_devlink_eswitch_get(devlink);
	if (IS_ERR(esw))
		return PTR_ERR(esw);

	down_read(&esw->mode_lock);
	err = esw_mode_to_devlink(esw->mode, mode);
	up_read(&esw->mode_lock);
	return err;
}

static int mlx5_esw_vports_inline_set(struct mlx5_eswitch *esw, u8 mlx5_mode,
				      struct netlink_ext_ack *extack)
{
	struct mlx5_core_dev *dev = esw->dev;
	struct mlx5_vport *vport;
	u16 err_vport_num = 0;
	unsigned long i;
	int err = 0;

	mlx5_esw_for_each_host_func_vport(esw, i, vport, esw->esw_funcs.num_vfs) {
		err = mlx5_modify_nic_vport_min_inline(dev, vport->vport, mlx5_mode);
		if (err) {
			err_vport_num = vport->vport;
			NL_SET_ERR_MSG_MOD(extack,
					   "Failed to set min inline on vport");
			goto revert_inline_mode;
		}
	}
	if (mlx5_core_ec_sriov_enabled(esw->dev)) {
		mlx5_esw_for_each_ec_vf_vport(esw, i, vport, esw->esw_funcs.num_ec_vfs) {
			err = mlx5_modify_nic_vport_min_inline(dev, vport->vport, mlx5_mode);
			if (err) {
				err_vport_num = vport->vport;
				NL_SET_ERR_MSG_MOD(extack,
						   "Failed to set min inline on vport");
				goto revert_ec_vf_inline_mode;
			}
		}
	}
	return 0;

revert_ec_vf_inline_mode:
	mlx5_esw_for_each_ec_vf_vport(esw, i, vport, esw->esw_funcs.num_ec_vfs) {
		if (vport->vport == err_vport_num)
			break;
		mlx5_modify_nic_vport_min_inline(dev,
						 vport->vport,
						 esw->offloads.inline_mode);
	}
revert_inline_mode:
	mlx5_esw_for_each_host_func_vport(esw, i, vport, esw->esw_funcs.num_vfs) {
		if (vport->vport == err_vport_num)
			break;
		mlx5_modify_nic_vport_min_inline(dev,
						 vport->vport,
						 esw->offloads.inline_mode);
	}
	return err;
}

int mlx5_devlink_eswitch_inline_mode_set(struct devlink *devlink, u8 mode,
					 struct netlink_ext_ack *extack)
{
	struct mlx5_core_dev *dev = devlink_priv(devlink);
	struct mlx5_eswitch *esw;
	u8 mlx5_mode;
	int err;

	esw = mlx5_devlink_eswitch_get(devlink);
	if (IS_ERR(esw))
		return PTR_ERR(esw);

	down_write(&esw->mode_lock);

	switch (MLX5_CAP_ETH(dev, wqe_inline_mode)) {
	case MLX5_CAP_INLINE_MODE_NOT_REQUIRED:
		if (mode == DEVLINK_ESWITCH_INLINE_MODE_NONE) {
			err = 0;
			goto out;
		}

		fallthrough;
	case MLX5_CAP_INLINE_MODE_L2:
		NL_SET_ERR_MSG_MOD(extack, "Inline mode can't be set");
		err = -EOPNOTSUPP;
		goto out;
	case MLX5_CAP_INLINE_MODE_VPORT_CONTEXT:
		break;
	}

	if (atomic64_read(&esw->offloads.num_flows) > 0) {
		NL_SET_ERR_MSG_MOD(extack,
				   "Can't set inline mode when flows are configured");
		err = -EOPNOTSUPP;
		goto out;
	}

	err = esw_inline_mode_from_devlink(mode, &mlx5_mode);
	if (err)
		goto out;

	err = mlx5_esw_vports_inline_set(esw, mlx5_mode, extack);
	if (err)
		goto out;

	esw->offloads.inline_mode = mlx5_mode;
	up_write(&esw->mode_lock);
	return 0;

out:
	up_write(&esw->mode_lock);
	return err;
}

int mlx5_devlink_eswitch_inline_mode_get(struct devlink *devlink, u8 *mode)
{
	struct mlx5_eswitch *esw;
	int err;

	esw = mlx5_devlink_eswitch_get(devlink);
	if (IS_ERR(esw))
		return PTR_ERR(esw);

	down_read(&esw->mode_lock);
	err = esw_inline_mode_to_devlink(esw->offloads.inline_mode, mode);
	up_read(&esw->mode_lock);
	return err;
}

bool mlx5_eswitch_block_encap(struct mlx5_core_dev *dev)
{
	struct devlink *devlink = priv_to_devlink(dev);
	struct mlx5_eswitch *esw;

	devl_lock(devlink);
	esw = mlx5_devlink_eswitch_get(devlink);
	if (IS_ERR(esw)) {
		devl_unlock(devlink);
		/* Failure means no eswitch => not possible to change encap */
		return true;
	}

	down_write(&esw->mode_lock);
	if (esw->mode != MLX5_ESWITCH_LEGACY &&
	    esw->offloads.encap != DEVLINK_ESWITCH_ENCAP_MODE_NONE) {
		up_write(&esw->mode_lock);
		devl_unlock(devlink);
		return false;
	}

	esw->offloads.num_block_encap++;
	up_write(&esw->mode_lock);
	devl_unlock(devlink);
	return true;
}

void mlx5_eswitch_unblock_encap(struct mlx5_core_dev *dev)
{
	struct devlink *devlink = priv_to_devlink(dev);
	struct mlx5_eswitch *esw;

	esw = mlx5_devlink_eswitch_get(devlink);
	if (IS_ERR(esw))
		return;

	down_write(&esw->mode_lock);
	esw->offloads.num_block_encap--;
	up_write(&esw->mode_lock);
}

int mlx5_devlink_eswitch_encap_mode_set(struct devlink *devlink,
					enum devlink_eswitch_encap_mode encap,
					struct netlink_ext_ack *extack)
{
	struct mlx5_core_dev *dev = devlink_priv(devlink);
	struct mlx5_eswitch *esw;
	int err = 0;

	esw = mlx5_devlink_eswitch_get(devlink);
	if (IS_ERR(esw))
		return PTR_ERR(esw);

	down_write(&esw->mode_lock);

	if (encap != DEVLINK_ESWITCH_ENCAP_MODE_NONE &&
	    (!MLX5_CAP_ESW_FLOWTABLE_FDB(dev, reformat) ||
	     !MLX5_CAP_ESW_FLOWTABLE_FDB(dev, decap))) {
		err = -EOPNOTSUPP;
		goto unlock;
	}

	if (encap && encap != DEVLINK_ESWITCH_ENCAP_MODE_BASIC) {
		err = -EOPNOTSUPP;
		goto unlock;
	}

	if (esw->mode == MLX5_ESWITCH_LEGACY) {
		esw->offloads.encap = encap;
		goto unlock;
	}

	if (esw->offloads.encap == encap)
		goto unlock;

	if (atomic64_read(&esw->offloads.num_flows) > 0) {
		NL_SET_ERR_MSG_MOD(extack,
				   "Can't set encapsulation when flows are configured");
		err = -EOPNOTSUPP;
		goto unlock;
	}

	if (esw->offloads.num_block_encap) {
		NL_SET_ERR_MSG_MOD(extack,
				   "Can't set encapsulation when IPsec SA and/or policies are configured");
		err = -EOPNOTSUPP;
		goto unlock;
	}

	esw_destroy_offloads_fdb_tables(esw);

	esw->offloads.encap = encap;

	err = esw_create_offloads_fdb_tables(esw);

	if (err) {
		NL_SET_ERR_MSG_MOD(extack,
				   "Failed re-creating fast FDB table");
		esw->offloads.encap = !encap;
		(void)esw_create_offloads_fdb_tables(esw);
	}

unlock:
	up_write(&esw->mode_lock);
	return err;
}

int mlx5_devlink_eswitch_encap_mode_get(struct devlink *devlink,
					enum devlink_eswitch_encap_mode *encap)
{
	struct mlx5_eswitch *esw;

	esw = mlx5_devlink_eswitch_get(devlink);
	if (IS_ERR(esw))
		return PTR_ERR(esw);

	down_read(&esw->mode_lock);
	*encap = esw->offloads.encap;
	up_read(&esw->mode_lock);
	return 0;
}

static bool
mlx5_eswitch_vport_has_rep(const struct mlx5_eswitch *esw, u16 vport_num)
{
	/* Currently, only ECPF based device has representor for host PF. */
	if (vport_num == MLX5_VPORT_PF &&
	    !mlx5_core_is_ecpf_esw_manager(esw->dev))
		return false;

	if (vport_num == MLX5_VPORT_ECPF &&
	    !mlx5_ecpf_vport_exists(esw->dev))
		return false;

	return true;
}

void mlx5_eswitch_register_vport_reps(struct mlx5_eswitch *esw,
				      const struct mlx5_eswitch_rep_ops *ops,
				      u8 rep_type)
{
	struct mlx5_eswitch_rep_data *rep_data;
	struct mlx5_eswitch_rep *rep;
	unsigned long i;

	esw->offloads.rep_ops[rep_type] = ops;
	mlx5_esw_for_each_rep(esw, i, rep) {
		if (likely(mlx5_eswitch_vport_has_rep(esw, rep->vport))) {
			rep->esw = esw;
			rep_data = &rep->rep_data[rep_type];
			atomic_set(&rep_data->state, REP_REGISTERED);
		}
	}
}
EXPORT_SYMBOL(mlx5_eswitch_register_vport_reps);

void mlx5_eswitch_unregister_vport_reps(struct mlx5_eswitch *esw, u8 rep_type)
{
	struct mlx5_eswitch_rep *rep;
	unsigned long i;

	if (esw->mode == MLX5_ESWITCH_OFFLOADS)
		__unload_reps_all_vport(esw, rep_type);

	mlx5_esw_for_each_rep(esw, i, rep)
		atomic_set(&rep->rep_data[rep_type].state, REP_UNREGISTERED);
}
EXPORT_SYMBOL(mlx5_eswitch_unregister_vport_reps);

void *mlx5_eswitch_get_uplink_priv(struct mlx5_eswitch *esw, u8 rep_type)
{
	struct mlx5_eswitch_rep *rep;

	rep = mlx5_eswitch_get_rep(esw, MLX5_VPORT_UPLINK);
	return rep->rep_data[rep_type].priv;
}

void *mlx5_eswitch_get_proto_dev(struct mlx5_eswitch *esw,
				 u16 vport,
				 u8 rep_type)
{
	struct mlx5_eswitch_rep *rep;

	rep = mlx5_eswitch_get_rep(esw, vport);

	if (atomic_read(&rep->rep_data[rep_type].state) == REP_LOADED &&
	    esw->offloads.rep_ops[rep_type]->get_proto_dev)
		return esw->offloads.rep_ops[rep_type]->get_proto_dev(rep);
	return NULL;
}
EXPORT_SYMBOL(mlx5_eswitch_get_proto_dev);

void *mlx5_eswitch_uplink_get_proto_dev(struct mlx5_eswitch *esw, u8 rep_type)
{
	return mlx5_eswitch_get_proto_dev(esw, MLX5_VPORT_UPLINK, rep_type);
}
EXPORT_SYMBOL(mlx5_eswitch_uplink_get_proto_dev);

struct mlx5_eswitch_rep *mlx5_eswitch_vport_rep(struct mlx5_eswitch *esw,
						u16 vport)
{
	return mlx5_eswitch_get_rep(esw, vport);
}
EXPORT_SYMBOL(mlx5_eswitch_vport_rep);

bool mlx5_eswitch_reg_c1_loopback_enabled(const struct mlx5_eswitch *esw)
{
	return !!(esw->flags & MLX5_ESWITCH_REG_C1_LOOPBACK_ENABLED);
}
EXPORT_SYMBOL(mlx5_eswitch_reg_c1_loopback_enabled);

bool mlx5_eswitch_vport_match_metadata_enabled(const struct mlx5_eswitch *esw)
{
	return !!(esw->flags & MLX5_ESWITCH_VPORT_MATCH_METADATA);
}
EXPORT_SYMBOL(mlx5_eswitch_vport_match_metadata_enabled);

u32 mlx5_eswitch_get_vport_metadata_for_match(struct mlx5_eswitch *esw,
					      u16 vport_num)
{
	struct mlx5_vport *vport = mlx5_eswitch_get_vport(esw, vport_num);

	if (WARN_ON_ONCE(IS_ERR(vport)))
		return 0;

	return vport->metadata << (32 - ESW_SOURCE_PORT_METADATA_BITS);
}
EXPORT_SYMBOL(mlx5_eswitch_get_vport_metadata_for_match);

int mlx5_esw_offloads_sf_vport_enable(struct mlx5_eswitch *esw, struct devlink_port *dl_port,
				      u16 vport_num, u32 controller, u32 sfnum)
{
	int err;

	err = mlx5_esw_vport_enable(esw, vport_num, MLX5_VPORT_UC_ADDR_CHANGE);
	if (err)
		return err;

	err = mlx5_esw_devlink_sf_port_register(esw, dl_port, vport_num, controller, sfnum);
	if (err)
		goto devlink_err;

	err = mlx5_esw_offloads_rep_load(esw, vport_num);
	if (err)
		goto rep_err;
	return 0;

rep_err:
	mlx5_esw_devlink_sf_port_unregister(esw, vport_num);
devlink_err:
	mlx5_esw_vport_disable(esw, vport_num);
	return err;
}

void mlx5_esw_offloads_sf_vport_disable(struct mlx5_eswitch *esw, u16 vport_num)
{
	mlx5_esw_offloads_rep_unload(esw, vport_num);
	mlx5_esw_devlink_sf_port_unregister(esw, vport_num);
	mlx5_esw_vport_disable(esw, vport_num);
}

static int mlx5_esw_query_vport_vhca_id(struct mlx5_eswitch *esw, u16 vport_num, u16 *vhca_id)
{
	int query_out_sz = MLX5_ST_SZ_BYTES(query_hca_cap_out);
	void *query_ctx;
	void *hca_caps;
	int err;

	*vhca_id = 0;

	query_ctx = kzalloc(query_out_sz, GFP_KERNEL);
	if (!query_ctx)
		return -ENOMEM;

	err = mlx5_vport_get_other_func_general_cap(esw->dev, vport_num, query_ctx);
	if (err)
		goto out_free;

	hca_caps = MLX5_ADDR_OF(query_hca_cap_out, query_ctx, capability);
	*vhca_id = MLX5_GET(cmd_hca_cap, hca_caps, vhca_id);

out_free:
	kfree(query_ctx);
	return err;
}

int mlx5_esw_vport_vhca_id_set(struct mlx5_eswitch *esw, u16 vport_num)
{
	u16 *old_entry, *vhca_map_entry, vhca_id;
	int err;

	err = mlx5_esw_query_vport_vhca_id(esw, vport_num, &vhca_id);
	if (err) {
		esw_warn(esw->dev, "Getting vhca_id for vport failed (vport=%u,err=%d)\n",
			 vport_num, err);
		return err;
	}

	vhca_map_entry = kmalloc(sizeof(*vhca_map_entry), GFP_KERNEL);
	if (!vhca_map_entry)
		return -ENOMEM;

	*vhca_map_entry = vport_num;
	old_entry = xa_store(&esw->offloads.vhca_map, vhca_id, vhca_map_entry, GFP_KERNEL);
	if (xa_is_err(old_entry)) {
		kfree(vhca_map_entry);
		return xa_err(old_entry);
	}
	kfree(old_entry);
	return 0;
}

void mlx5_esw_vport_vhca_id_clear(struct mlx5_eswitch *esw, u16 vport_num)
{
	u16 *vhca_map_entry, vhca_id;
	int err;

	err = mlx5_esw_query_vport_vhca_id(esw, vport_num, &vhca_id);
	if (err)
		esw_warn(esw->dev, "Getting vhca_id for vport failed (vport=%hu,err=%d)\n",
			 vport_num, err);

	vhca_map_entry = xa_erase(&esw->offloads.vhca_map, vhca_id);
	kfree(vhca_map_entry);
}

int mlx5_eswitch_vhca_id_to_vport(struct mlx5_eswitch *esw, u16 vhca_id, u16 *vport_num)
{
	u16 *res = xa_load(&esw->offloads.vhca_map, vhca_id);

	if (!res)
		return -ENOENT;

	*vport_num = *res;
	return 0;
}

u32 mlx5_eswitch_get_vport_metadata_for_set(struct mlx5_eswitch *esw,
					    u16 vport_num)
{
	struct mlx5_vport *vport = mlx5_eswitch_get_vport(esw, vport_num);

	if (WARN_ON_ONCE(IS_ERR(vport)))
		return 0;

	return vport->metadata;
}
EXPORT_SYMBOL(mlx5_eswitch_get_vport_metadata_for_set);

static bool
is_port_function_supported(struct mlx5_eswitch *esw, u16 vport_num)
{
	return vport_num == MLX5_VPORT_PF ||
	       mlx5_eswitch_is_vf_vport(esw, vport_num) ||
	       mlx5_esw_is_sf_vport(esw, vport_num);
}

int mlx5_devlink_port_fn_hw_addr_get(struct devlink_port *port,
				     u8 *hw_addr, int *hw_addr_len,
				     struct netlink_ext_ack *extack)
{
	struct mlx5_eswitch *esw;
	struct mlx5_vport *vport;
	u16 vport_num;

	esw = mlx5_devlink_eswitch_get(port->devlink);
	if (IS_ERR(esw))
		return PTR_ERR(esw);

	vport_num = mlx5_esw_devlink_port_index_to_vport_num(port->index);
	if (!is_port_function_supported(esw, vport_num))
		return -EOPNOTSUPP;

	vport = mlx5_eswitch_get_vport(esw, vport_num);
	if (IS_ERR(vport)) {
		NL_SET_ERR_MSG_MOD(extack, "Invalid port");
		return PTR_ERR(vport);
	}

	mutex_lock(&esw->state_lock);
	ether_addr_copy(hw_addr, vport->info.mac);
	*hw_addr_len = ETH_ALEN;
	mutex_unlock(&esw->state_lock);
	return 0;
}

int mlx5_devlink_port_fn_hw_addr_set(struct devlink_port *port,
				     const u8 *hw_addr, int hw_addr_len,
				     struct netlink_ext_ack *extack)
{
	struct mlx5_eswitch *esw;
	u16 vport_num;

	esw = mlx5_devlink_eswitch_get(port->devlink);
	if (IS_ERR(esw)) {
		NL_SET_ERR_MSG_MOD(extack, "Eswitch doesn't support set hw_addr");
		return PTR_ERR(esw);
	}

	vport_num = mlx5_esw_devlink_port_index_to_vport_num(port->index);
	if (!is_port_function_supported(esw, vport_num)) {
		NL_SET_ERR_MSG_MOD(extack, "Port doesn't support set hw_addr");
		return -EINVAL;
	}

	return mlx5_eswitch_set_vport_mac(esw, vport_num, hw_addr);
}

static struct mlx5_vport *
mlx5_devlink_port_fn_get_vport(struct devlink_port *port, struct mlx5_eswitch *esw)
{
	u16 vport_num;

	if (!MLX5_CAP_GEN(esw->dev, vhca_resource_manager))
		return ERR_PTR(-EOPNOTSUPP);

	vport_num = mlx5_esw_devlink_port_index_to_vport_num(port->index);
	if (!is_port_function_supported(esw, vport_num))
		return ERR_PTR(-EOPNOTSUPP);

	return mlx5_eswitch_get_vport(esw, vport_num);
}

int mlx5_devlink_port_fn_migratable_get(struct devlink_port *port, bool *is_enabled,
					struct netlink_ext_ack *extack)
{
	struct mlx5_eswitch *esw;
	struct mlx5_vport *vport;
	int err = -EOPNOTSUPP;

	esw = mlx5_devlink_eswitch_get(port->devlink);
	if (IS_ERR(esw))
		return PTR_ERR(esw);

	if (!MLX5_CAP_GEN(esw->dev, migration)) {
		NL_SET_ERR_MSG_MOD(extack, "Device doesn't support migration");
		return err;
	}

	vport = mlx5_devlink_port_fn_get_vport(port, esw);
	if (IS_ERR(vport)) {
		NL_SET_ERR_MSG_MOD(extack, "Invalid port");
		return PTR_ERR(vport);
	}

	mutex_lock(&esw->state_lock);
	if (vport->enabled) {
		*is_enabled = vport->info.mig_enabled;
		err = 0;
	}
	mutex_unlock(&esw->state_lock);
	return err;
}

int mlx5_devlink_port_fn_migratable_set(struct devlink_port *port, bool enable,
					struct netlink_ext_ack *extack)
{
	int query_out_sz = MLX5_ST_SZ_BYTES(query_hca_cap_out);
	struct mlx5_eswitch *esw;
	struct mlx5_vport *vport;
	void *query_ctx;
	void *hca_caps;
	int err = -EOPNOTSUPP;

	esw = mlx5_devlink_eswitch_get(port->devlink);
	if (IS_ERR(esw))
		return PTR_ERR(esw);

	if (!MLX5_CAP_GEN(esw->dev, migration)) {
		NL_SET_ERR_MSG_MOD(extack, "Device doesn't support migration");
		return err;
	}

	vport = mlx5_devlink_port_fn_get_vport(port, esw);
	if (IS_ERR(vport)) {
		NL_SET_ERR_MSG_MOD(extack, "Invalid port");
		return PTR_ERR(vport);
	}

	mutex_lock(&esw->state_lock);
	if (!vport->enabled) {
		NL_SET_ERR_MSG_MOD(extack, "Eswitch vport is disabled");
		goto out;
	}

	if (vport->info.mig_enabled == enable) {
		err = 0;
		goto out;
	}

	query_ctx = kzalloc(query_out_sz, GFP_KERNEL);
	if (!query_ctx) {
		err = -ENOMEM;
		goto out;
	}

	err = mlx5_vport_get_other_func_cap(esw->dev, vport->vport, query_ctx,
					    MLX5_CAP_GENERAL_2);
	if (err) {
		NL_SET_ERR_MSG_MOD(extack, "Failed getting HCA caps");
		goto out_free;
	}

	hca_caps = MLX5_ADDR_OF(query_hca_cap_out, query_ctx, capability);
	MLX5_SET(cmd_hca_cap_2, hca_caps, migratable, 1);

	err = mlx5_vport_set_other_func_cap(esw->dev, hca_caps, vport->vport,
					    MLX5_SET_HCA_CAP_OP_MOD_GENERAL_DEVICE2);
	if (err) {
		NL_SET_ERR_MSG_MOD(extack, "Failed setting HCA migratable cap");
		goto out_free;
	}

	vport->info.mig_enabled = enable;

out_free:
	kfree(query_ctx);
out:
	mutex_unlock(&esw->state_lock);
	return err;
}

int mlx5_devlink_port_fn_roce_get(struct devlink_port *port, bool *is_enabled,
				  struct netlink_ext_ack *extack)
{
	struct mlx5_eswitch *esw;
	struct mlx5_vport *vport;
	int err = -EOPNOTSUPP;

	esw = mlx5_devlink_eswitch_get(port->devlink);
	if (IS_ERR(esw))
		return PTR_ERR(esw);

	vport = mlx5_devlink_port_fn_get_vport(port, esw);
	if (IS_ERR(vport)) {
		NL_SET_ERR_MSG_MOD(extack, "Invalid port");
		return PTR_ERR(vport);
	}

	mutex_lock(&esw->state_lock);
	if (vport->enabled) {
		*is_enabled = vport->info.roce_enabled;
		err = 0;
	}
	mutex_unlock(&esw->state_lock);
	return err;
}

int mlx5_devlink_port_fn_roce_set(struct devlink_port *port, bool enable,
				  struct netlink_ext_ack *extack)
{
	int query_out_sz = MLX5_ST_SZ_BYTES(query_hca_cap_out);
	struct mlx5_eswitch *esw;
	struct mlx5_vport *vport;
	int err = -EOPNOTSUPP;
	void *query_ctx;
	void *hca_caps;
	u16 vport_num;

	esw = mlx5_devlink_eswitch_get(port->devlink);
	if (IS_ERR(esw))
		return PTR_ERR(esw);

	vport = mlx5_devlink_port_fn_get_vport(port, esw);
	if (IS_ERR(vport)) {
		NL_SET_ERR_MSG_MOD(extack, "Invalid port");
		return PTR_ERR(vport);
	}
	vport_num = vport->vport;

	mutex_lock(&esw->state_lock);
	if (!vport->enabled) {
		NL_SET_ERR_MSG_MOD(extack, "Eswitch vport is disabled");
		goto out;
	}

	if (vport->info.roce_enabled == enable) {
		err = 0;
		goto out;
	}

	query_ctx = kzalloc(query_out_sz, GFP_KERNEL);
	if (!query_ctx) {
		err = -ENOMEM;
		goto out;
	}

	err = mlx5_vport_get_other_func_cap(esw->dev, vport_num, query_ctx,
					    MLX5_CAP_GENERAL);
	if (err) {
		NL_SET_ERR_MSG_MOD(extack, "Failed getting HCA caps");
		goto out_free;
	}

	hca_caps = MLX5_ADDR_OF(query_hca_cap_out, query_ctx, capability);
	MLX5_SET(cmd_hca_cap, hca_caps, roce, enable);

	err = mlx5_vport_set_other_func_cap(esw->dev, hca_caps, vport_num,
					    MLX5_SET_HCA_CAP_OP_MOD_GENERAL_DEVICE);
	if (err) {
		NL_SET_ERR_MSG_MOD(extack, "Failed setting HCA roce cap");
		goto out_free;
	}

	vport->info.roce_enabled = enable;

out_free:
	kfree(query_ctx);
out:
	mutex_unlock(&esw->state_lock);
	return err;
}<|MERGE_RESOLUTION|>--- conflicted
+++ resolved
@@ -2827,11 +2827,7 @@
 		    mlx5_eswitch_vport_match_metadata_enabled(peer_esw))
 			break;
 
-<<<<<<< HEAD
-		if (esw->paired[mlx5_get_dev_index(peer_esw->dev)])
-=======
 		if (esw_paired)
->>>>>>> fbdf30bf
 			break;
 
 		err = mlx5_esw_offloads_set_ns_peer(esw, peer_esw, true);
@@ -2845,22 +2841,6 @@
 		if (err)
 			goto err_pair;
 
-<<<<<<< HEAD
-		esw->paired[mlx5_get_dev_index(peer_esw->dev)] = true;
-		peer_esw->paired[mlx5_get_dev_index(esw->dev)] = true;
-		mlx5_devcom_set_paired(devcom, MLX5_DEVCOM_ESW_OFFLOADS, true);
-		break;
-
-	case ESW_OFFLOADS_DEVCOM_UNPAIR:
-		if (!esw->paired[mlx5_get_dev_index(peer_esw->dev)])
-			break;
-
-		mlx5_devcom_set_paired(devcom, MLX5_DEVCOM_ESW_OFFLOADS, false);
-		esw->paired[mlx5_get_dev_index(peer_esw->dev)] = false;
-		peer_esw->paired[mlx5_get_dev_index(esw->dev)] = false;
-		mlx5_esw_offloads_unpair(peer_esw);
-		mlx5_esw_offloads_unpair(esw);
-=======
 		err = xa_insert(&esw->paired, peer_esw_i, peer_esw, GFP_KERNEL);
 		if (err)
 			goto err_xa;
@@ -2886,7 +2866,6 @@
 		xa_erase(&esw->paired, peer_esw_i);
 		mlx5_esw_offloads_unpair(peer_esw, esw);
 		mlx5_esw_offloads_unpair(esw, peer_esw);
->>>>>>> fbdf30bf
 		mlx5_esw_offloads_set_ns_peer(esw, peer_esw, false);
 		break;
 	}

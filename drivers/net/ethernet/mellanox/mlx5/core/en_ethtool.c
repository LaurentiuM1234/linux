/*
 * Copyright (c) 2015, Mellanox Technologies. All rights reserved.
 *
 * This software is available to you under a choice of one of two
 * licenses.  You may choose to be licensed under the terms of the GNU
 * General Public License (GPL) Version 2, available from the file
 * COPYING in the main directory of this source tree, or the
 * OpenIB.org BSD license below:
 *
 *     Redistribution and use in source and binary forms, with or
 *     without modification, are permitted provided that the following
 *     conditions are met:
 *
 *      - Redistributions of source code must retain the above
 *        copyright notice, this list of conditions and the following
 *        disclaimer.
 *
 *      - Redistributions in binary form must reproduce the above
 *        copyright notice, this list of conditions and the following
 *        disclaimer in the documentation and/or other materials
 *        provided with the distribution.
 *
 * THE SOFTWARE IS PROVIDED "AS IS", WITHOUT WARRANTY OF ANY KIND,
 * EXPRESS OR IMPLIED, INCLUDING BUT NOT LIMITED TO THE WARRANTIES OF
 * MERCHANTABILITY, FITNESS FOR A PARTICULAR PURPOSE AND
 * NONINFRINGEMENT. IN NO EVENT SHALL THE AUTHORS OR COPYRIGHT HOLDERS
 * BE LIABLE FOR ANY CLAIM, DAMAGES OR OTHER LIABILITY, WHETHER IN AN
 * ACTION OF CONTRACT, TORT OR OTHERWISE, ARISING FROM, OUT OF OR IN
 * CONNECTION WITH THE SOFTWARE OR THE USE OR OTHER DEALINGS IN THE
 * SOFTWARE.
 */

#include "en.h"
#include "en/port.h"
#include "en/params.h"
#include "en/xsk/pool.h"
#include "lib/clock.h"

void mlx5e_ethtool_get_drvinfo(struct mlx5e_priv *priv,
			       struct ethtool_drvinfo *drvinfo)
{
	struct mlx5_core_dev *mdev = priv->mdev;

	strlcpy(drvinfo->driver, KBUILD_MODNAME, sizeof(drvinfo->driver));
	snprintf(drvinfo->fw_version, sizeof(drvinfo->fw_version),
		 "%d.%d.%04d (%.16s)",
		 fw_rev_maj(mdev), fw_rev_min(mdev), fw_rev_sub(mdev),
		 mdev->board_id);
	strlcpy(drvinfo->bus_info, dev_name(mdev->device),
		sizeof(drvinfo->bus_info));
}

static void mlx5e_get_drvinfo(struct net_device *dev,
			      struct ethtool_drvinfo *drvinfo)
{
	struct mlx5e_priv *priv = netdev_priv(dev);

	mlx5e_ethtool_get_drvinfo(priv, drvinfo);
}

struct ptys2ethtool_config {
	__ETHTOOL_DECLARE_LINK_MODE_MASK(supported);
	__ETHTOOL_DECLARE_LINK_MODE_MASK(advertised);
};

static
struct ptys2ethtool_config ptys2legacy_ethtool_table[MLX5E_LINK_MODES_NUMBER];
static
struct ptys2ethtool_config ptys2ext_ethtool_table[MLX5E_EXT_LINK_MODES_NUMBER];

#define MLX5_BUILD_PTYS2ETHTOOL_CONFIG(reg_, table, ...)                  \
	({                                                              \
		struct ptys2ethtool_config *cfg;                        \
		const unsigned int modes[] = { __VA_ARGS__ };           \
		unsigned int i, bit, idx;                               \
		cfg = &ptys2##table##_ethtool_table[reg_];		\
		bitmap_zero(cfg->supported,                             \
			    __ETHTOOL_LINK_MODE_MASK_NBITS);            \
		bitmap_zero(cfg->advertised,                            \
			    __ETHTOOL_LINK_MODE_MASK_NBITS);            \
		for (i = 0 ; i < ARRAY_SIZE(modes) ; ++i) {             \
			bit = modes[i] % 64;                            \
			idx = modes[i] / 64;                            \
			__set_bit(bit, &cfg->supported[idx]);           \
			__set_bit(bit, &cfg->advertised[idx]);          \
		}                                                       \
	})

void mlx5e_build_ptys2ethtool_map(void)
{
	memset(ptys2legacy_ethtool_table, 0, sizeof(ptys2legacy_ethtool_table));
	memset(ptys2ext_ethtool_table, 0, sizeof(ptys2ext_ethtool_table));
	MLX5_BUILD_PTYS2ETHTOOL_CONFIG(MLX5E_1000BASE_CX_SGMII, legacy,
				       ETHTOOL_LINK_MODE_1000baseKX_Full_BIT);
	MLX5_BUILD_PTYS2ETHTOOL_CONFIG(MLX5E_1000BASE_KX, legacy,
				       ETHTOOL_LINK_MODE_1000baseKX_Full_BIT);
	MLX5_BUILD_PTYS2ETHTOOL_CONFIG(MLX5E_10GBASE_CX4, legacy,
				       ETHTOOL_LINK_MODE_10000baseKX4_Full_BIT);
	MLX5_BUILD_PTYS2ETHTOOL_CONFIG(MLX5E_10GBASE_KX4, legacy,
				       ETHTOOL_LINK_MODE_10000baseKX4_Full_BIT);
	MLX5_BUILD_PTYS2ETHTOOL_CONFIG(MLX5E_10GBASE_KR, legacy,
				       ETHTOOL_LINK_MODE_10000baseKR_Full_BIT);
	MLX5_BUILD_PTYS2ETHTOOL_CONFIG(MLX5E_20GBASE_KR2, legacy,
				       ETHTOOL_LINK_MODE_20000baseKR2_Full_BIT);
	MLX5_BUILD_PTYS2ETHTOOL_CONFIG(MLX5E_40GBASE_CR4, legacy,
				       ETHTOOL_LINK_MODE_40000baseCR4_Full_BIT);
	MLX5_BUILD_PTYS2ETHTOOL_CONFIG(MLX5E_40GBASE_KR4, legacy,
				       ETHTOOL_LINK_MODE_40000baseKR4_Full_BIT);
	MLX5_BUILD_PTYS2ETHTOOL_CONFIG(MLX5E_56GBASE_R4, legacy,
				       ETHTOOL_LINK_MODE_56000baseKR4_Full_BIT);
	MLX5_BUILD_PTYS2ETHTOOL_CONFIG(MLX5E_10GBASE_CR, legacy,
				       ETHTOOL_LINK_MODE_10000baseKR_Full_BIT);
	MLX5_BUILD_PTYS2ETHTOOL_CONFIG(MLX5E_10GBASE_SR, legacy,
				       ETHTOOL_LINK_MODE_10000baseKR_Full_BIT);
	MLX5_BUILD_PTYS2ETHTOOL_CONFIG(MLX5E_10GBASE_ER, legacy,
				       ETHTOOL_LINK_MODE_10000baseKR_Full_BIT);
	MLX5_BUILD_PTYS2ETHTOOL_CONFIG(MLX5E_40GBASE_SR4, legacy,
				       ETHTOOL_LINK_MODE_40000baseSR4_Full_BIT);
	MLX5_BUILD_PTYS2ETHTOOL_CONFIG(MLX5E_40GBASE_LR4, legacy,
				       ETHTOOL_LINK_MODE_40000baseLR4_Full_BIT);
	MLX5_BUILD_PTYS2ETHTOOL_CONFIG(MLX5E_50GBASE_SR2, legacy,
				       ETHTOOL_LINK_MODE_50000baseSR2_Full_BIT);
	MLX5_BUILD_PTYS2ETHTOOL_CONFIG(MLX5E_100GBASE_CR4, legacy,
				       ETHTOOL_LINK_MODE_100000baseCR4_Full_BIT);
	MLX5_BUILD_PTYS2ETHTOOL_CONFIG(MLX5E_100GBASE_SR4, legacy,
				       ETHTOOL_LINK_MODE_100000baseSR4_Full_BIT);
	MLX5_BUILD_PTYS2ETHTOOL_CONFIG(MLX5E_100GBASE_KR4, legacy,
				       ETHTOOL_LINK_MODE_100000baseKR4_Full_BIT);
	MLX5_BUILD_PTYS2ETHTOOL_CONFIG(MLX5E_100GBASE_LR4, legacy,
				       ETHTOOL_LINK_MODE_100000baseLR4_ER4_Full_BIT);
	MLX5_BUILD_PTYS2ETHTOOL_CONFIG(MLX5E_10GBASE_T, legacy,
				       ETHTOOL_LINK_MODE_10000baseT_Full_BIT);
	MLX5_BUILD_PTYS2ETHTOOL_CONFIG(MLX5E_25GBASE_CR, legacy,
				       ETHTOOL_LINK_MODE_25000baseCR_Full_BIT);
	MLX5_BUILD_PTYS2ETHTOOL_CONFIG(MLX5E_25GBASE_KR, legacy,
				       ETHTOOL_LINK_MODE_25000baseKR_Full_BIT);
	MLX5_BUILD_PTYS2ETHTOOL_CONFIG(MLX5E_25GBASE_SR, legacy,
				       ETHTOOL_LINK_MODE_25000baseSR_Full_BIT);
	MLX5_BUILD_PTYS2ETHTOOL_CONFIG(MLX5E_50GBASE_CR2, legacy,
				       ETHTOOL_LINK_MODE_50000baseCR2_Full_BIT);
	MLX5_BUILD_PTYS2ETHTOOL_CONFIG(MLX5E_50GBASE_KR2, legacy,
				       ETHTOOL_LINK_MODE_50000baseKR2_Full_BIT);
	MLX5_BUILD_PTYS2ETHTOOL_CONFIG(MLX5E_SGMII_100M, ext,
				       ETHTOOL_LINK_MODE_100baseT_Full_BIT);
	MLX5_BUILD_PTYS2ETHTOOL_CONFIG(MLX5E_1000BASE_X_SGMII, ext,
				       ETHTOOL_LINK_MODE_1000baseT_Full_BIT,
				       ETHTOOL_LINK_MODE_1000baseKX_Full_BIT,
				       ETHTOOL_LINK_MODE_1000baseX_Full_BIT);
	MLX5_BUILD_PTYS2ETHTOOL_CONFIG(MLX5E_5GBASE_R, ext,
				       ETHTOOL_LINK_MODE_5000baseT_Full_BIT);
	MLX5_BUILD_PTYS2ETHTOOL_CONFIG(MLX5E_10GBASE_XFI_XAUI_1, ext,
				       ETHTOOL_LINK_MODE_10000baseT_Full_BIT,
				       ETHTOOL_LINK_MODE_10000baseKR_Full_BIT,
				       ETHTOOL_LINK_MODE_10000baseR_FEC_BIT,
				       ETHTOOL_LINK_MODE_10000baseCR_Full_BIT,
				       ETHTOOL_LINK_MODE_10000baseSR_Full_BIT,
				       ETHTOOL_LINK_MODE_10000baseLR_Full_BIT,
				       ETHTOOL_LINK_MODE_10000baseER_Full_BIT);
	MLX5_BUILD_PTYS2ETHTOOL_CONFIG(MLX5E_40GBASE_XLAUI_4_XLPPI_4, ext,
				       ETHTOOL_LINK_MODE_40000baseKR4_Full_BIT,
				       ETHTOOL_LINK_MODE_40000baseCR4_Full_BIT,
				       ETHTOOL_LINK_MODE_40000baseSR4_Full_BIT,
				       ETHTOOL_LINK_MODE_40000baseLR4_Full_BIT);
	MLX5_BUILD_PTYS2ETHTOOL_CONFIG(MLX5E_25GAUI_1_25GBASE_CR_KR, ext,
				       ETHTOOL_LINK_MODE_25000baseCR_Full_BIT,
				       ETHTOOL_LINK_MODE_25000baseKR_Full_BIT,
				       ETHTOOL_LINK_MODE_25000baseSR_Full_BIT);
	MLX5_BUILD_PTYS2ETHTOOL_CONFIG(MLX5E_50GAUI_2_LAUI_2_50GBASE_CR2_KR2,
				       ext,
				       ETHTOOL_LINK_MODE_50000baseCR2_Full_BIT,
				       ETHTOOL_LINK_MODE_50000baseKR2_Full_BIT,
				       ETHTOOL_LINK_MODE_50000baseSR2_Full_BIT);
	MLX5_BUILD_PTYS2ETHTOOL_CONFIG(MLX5E_50GAUI_1_LAUI_1_50GBASE_CR_KR, ext,
				       ETHTOOL_LINK_MODE_50000baseKR_Full_BIT,
				       ETHTOOL_LINK_MODE_50000baseSR_Full_BIT,
				       ETHTOOL_LINK_MODE_50000baseCR_Full_BIT,
				       ETHTOOL_LINK_MODE_50000baseLR_ER_FR_Full_BIT,
				       ETHTOOL_LINK_MODE_50000baseDR_Full_BIT);
	MLX5_BUILD_PTYS2ETHTOOL_CONFIG(MLX5E_CAUI_4_100GBASE_CR4_KR4, ext,
				       ETHTOOL_LINK_MODE_100000baseKR4_Full_BIT,
				       ETHTOOL_LINK_MODE_100000baseSR4_Full_BIT,
				       ETHTOOL_LINK_MODE_100000baseCR4_Full_BIT,
				       ETHTOOL_LINK_MODE_100000baseLR4_ER4_Full_BIT);
	MLX5_BUILD_PTYS2ETHTOOL_CONFIG(MLX5E_100GAUI_2_100GBASE_CR2_KR2, ext,
				       ETHTOOL_LINK_MODE_100000baseKR2_Full_BIT,
				       ETHTOOL_LINK_MODE_100000baseSR2_Full_BIT,
				       ETHTOOL_LINK_MODE_100000baseCR2_Full_BIT,
				       ETHTOOL_LINK_MODE_100000baseLR2_ER2_FR2_Full_BIT,
				       ETHTOOL_LINK_MODE_100000baseDR2_Full_BIT);
	MLX5_BUILD_PTYS2ETHTOOL_CONFIG(MLX5E_200GAUI_4_200GBASE_CR4_KR4, ext,
				       ETHTOOL_LINK_MODE_200000baseKR4_Full_BIT,
				       ETHTOOL_LINK_MODE_200000baseSR4_Full_BIT,
				       ETHTOOL_LINK_MODE_200000baseLR4_ER4_FR4_Full_BIT,
				       ETHTOOL_LINK_MODE_200000baseDR4_Full_BIT,
				       ETHTOOL_LINK_MODE_200000baseCR4_Full_BIT);
	MLX5_BUILD_PTYS2ETHTOOL_CONFIG(MLX5E_100GAUI_1_100GBASE_CR_KR, ext,
				       ETHTOOL_LINK_MODE_100000baseKR_Full_BIT,
				       ETHTOOL_LINK_MODE_100000baseSR_Full_BIT,
				       ETHTOOL_LINK_MODE_100000baseLR_ER_FR_Full_BIT,
				       ETHTOOL_LINK_MODE_100000baseDR_Full_BIT,
				       ETHTOOL_LINK_MODE_100000baseCR_Full_BIT);
	MLX5_BUILD_PTYS2ETHTOOL_CONFIG(MLX5E_200GAUI_2_200GBASE_CR2_KR2, ext,
				       ETHTOOL_LINK_MODE_200000baseKR2_Full_BIT,
				       ETHTOOL_LINK_MODE_200000baseSR2_Full_BIT,
				       ETHTOOL_LINK_MODE_200000baseLR2_ER2_FR2_Full_BIT,
				       ETHTOOL_LINK_MODE_200000baseDR2_Full_BIT,
				       ETHTOOL_LINK_MODE_200000baseCR2_Full_BIT);
	MLX5_BUILD_PTYS2ETHTOOL_CONFIG(MLX5E_400GAUI_4_400GBASE_CR4_KR4, ext,
				       ETHTOOL_LINK_MODE_400000baseKR4_Full_BIT,
				       ETHTOOL_LINK_MODE_400000baseSR4_Full_BIT,
				       ETHTOOL_LINK_MODE_400000baseLR4_ER4_FR4_Full_BIT,
				       ETHTOOL_LINK_MODE_400000baseDR4_Full_BIT,
				       ETHTOOL_LINK_MODE_400000baseCR4_Full_BIT);
}

static void mlx5e_ethtool_get_speed_arr(struct mlx5_core_dev *mdev,
					struct ptys2ethtool_config **arr,
					u32 *size)
{
	bool ext = mlx5e_ptys_ext_supported(mdev);

	*arr = ext ? ptys2ext_ethtool_table : ptys2legacy_ethtool_table;
	*size = ext ? ARRAY_SIZE(ptys2ext_ethtool_table) :
		      ARRAY_SIZE(ptys2legacy_ethtool_table);
}

typedef int (*mlx5e_pflag_handler)(struct net_device *netdev, bool enable);

struct pflag_desc {
	char name[ETH_GSTRING_LEN];
	mlx5e_pflag_handler handler;
};

static const struct pflag_desc mlx5e_priv_flags[MLX5E_NUM_PFLAGS];

int mlx5e_ethtool_get_sset_count(struct mlx5e_priv *priv, int sset)
{
	switch (sset) {
	case ETH_SS_STATS:
		return mlx5e_stats_total_num(priv);
	case ETH_SS_PRIV_FLAGS:
		return MLX5E_NUM_PFLAGS;
	case ETH_SS_TEST:
		return mlx5e_self_test_num(priv);
	default:
		return -EOPNOTSUPP;
	}
}

static int mlx5e_get_sset_count(struct net_device *dev, int sset)
{
	struct mlx5e_priv *priv = netdev_priv(dev);

	return mlx5e_ethtool_get_sset_count(priv, sset);
}

void mlx5e_ethtool_get_strings(struct mlx5e_priv *priv, u32 stringset, u8 *data)
{
	int i;

	switch (stringset) {
	case ETH_SS_PRIV_FLAGS:
		for (i = 0; i < MLX5E_NUM_PFLAGS; i++)
			strcpy(data + i * ETH_GSTRING_LEN,
			       mlx5e_priv_flags[i].name);
		break;

	case ETH_SS_TEST:
		for (i = 0; i < mlx5e_self_test_num(priv); i++)
			strcpy(data + i * ETH_GSTRING_LEN,
			       mlx5e_self_tests[i]);
		break;

	case ETH_SS_STATS:
		mlx5e_stats_fill_strings(priv, data);
		break;
	}
}

static void mlx5e_get_strings(struct net_device *dev, u32 stringset, u8 *data)
{
	struct mlx5e_priv *priv = netdev_priv(dev);

	mlx5e_ethtool_get_strings(priv, stringset, data);
}

void mlx5e_ethtool_get_ethtool_stats(struct mlx5e_priv *priv,
				     struct ethtool_stats *stats, u64 *data)
{
	int idx = 0;

	mutex_lock(&priv->state_lock);
	mlx5e_stats_update(priv);
	mutex_unlock(&priv->state_lock);

	mlx5e_stats_fill(priv, data, idx);
}

static void mlx5e_get_ethtool_stats(struct net_device *dev,
				    struct ethtool_stats *stats,
				    u64 *data)
{
	struct mlx5e_priv *priv = netdev_priv(dev);

	mlx5e_ethtool_get_ethtool_stats(priv, stats, data);
}

void mlx5e_ethtool_get_ringparam(struct mlx5e_priv *priv,
				 struct ethtool_ringparam *param)
{
	param->rx_max_pending = 1 << MLX5E_PARAMS_MAXIMUM_LOG_RQ_SIZE;
	param->tx_max_pending = 1 << MLX5E_PARAMS_MAXIMUM_LOG_SQ_SIZE;
	param->rx_pending     = 1 << priv->channels.params.log_rq_mtu_frames;
	param->tx_pending     = 1 << priv->channels.params.log_sq_size;
}

static void mlx5e_get_ringparam(struct net_device *dev,
				struct ethtool_ringparam *param)
{
	struct mlx5e_priv *priv = netdev_priv(dev);

	mlx5e_ethtool_get_ringparam(priv, param);
}

int mlx5e_ethtool_set_ringparam(struct mlx5e_priv *priv,
				struct ethtool_ringparam *param)
{
	struct mlx5e_channels new_channels = {};
	u8 log_rq_size;
	u8 log_sq_size;
	int err = 0;

	if (param->rx_jumbo_pending) {
		netdev_info(priv->netdev, "%s: rx_jumbo_pending not supported\n",
			    __func__);
		return -EINVAL;
	}
	if (param->rx_mini_pending) {
		netdev_info(priv->netdev, "%s: rx_mini_pending not supported\n",
			    __func__);
		return -EINVAL;
	}

	if (param->rx_pending < (1 << MLX5E_PARAMS_MINIMUM_LOG_RQ_SIZE)) {
		netdev_info(priv->netdev, "%s: rx_pending (%d) < min (%d)\n",
			    __func__, param->rx_pending,
			    1 << MLX5E_PARAMS_MINIMUM_LOG_RQ_SIZE);
		return -EINVAL;
	}

	if (param->tx_pending < (1 << MLX5E_PARAMS_MINIMUM_LOG_SQ_SIZE)) {
		netdev_info(priv->netdev, "%s: tx_pending (%d) < min (%d)\n",
			    __func__, param->tx_pending,
			    1 << MLX5E_PARAMS_MINIMUM_LOG_SQ_SIZE);
		return -EINVAL;
	}

	log_rq_size = order_base_2(param->rx_pending);
	log_sq_size = order_base_2(param->tx_pending);

	if (log_rq_size == priv->channels.params.log_rq_mtu_frames &&
	    log_sq_size == priv->channels.params.log_sq_size)
		return 0;

	mutex_lock(&priv->state_lock);

	new_channels.params = priv->channels.params;
	new_channels.params.log_rq_mtu_frames = log_rq_size;
	new_channels.params.log_sq_size = log_sq_size;

	err = mlx5e_validate_params(priv, &new_channels.params);
	if (err)
		goto unlock;

	if (!test_bit(MLX5E_STATE_OPENED, &priv->state)) {
		priv->channels.params = new_channels.params;
		goto unlock;
	}

	err = mlx5e_safe_switch_channels(priv, &new_channels, NULL, NULL);

unlock:
	mutex_unlock(&priv->state_lock);

	return err;
}

static int mlx5e_set_ringparam(struct net_device *dev,
			       struct ethtool_ringparam *param)
{
	struct mlx5e_priv *priv = netdev_priv(dev);

	return mlx5e_ethtool_set_ringparam(priv, param);
}

void mlx5e_ethtool_get_channels(struct mlx5e_priv *priv,
				struct ethtool_channels *ch)
{
	mutex_lock(&priv->state_lock);

	ch->max_combined   = priv->max_nch;
	ch->combined_count = priv->channels.params.num_channels;
	if (priv->xsk.refcnt) {
		/* The upper half are XSK queues. */
		ch->max_combined *= 2;
		ch->combined_count *= 2;
	}

	mutex_unlock(&priv->state_lock);
}

static void mlx5e_get_channels(struct net_device *dev,
			       struct ethtool_channels *ch)
{
	struct mlx5e_priv *priv = netdev_priv(dev);

	mlx5e_ethtool_get_channels(priv, ch);
}

int mlx5e_ethtool_set_channels(struct mlx5e_priv *priv,
			       struct ethtool_channels *ch)
{
	struct mlx5e_params *cur_params = &priv->channels.params;
	unsigned int count = ch->combined_count;
	struct mlx5e_channels new_channels = {};
	bool arfs_enabled;
	int err = 0;

	if (!count) {
		netdev_info(priv->netdev, "%s: combined_count=0 not supported\n",
			    __func__);
		return -EINVAL;
	}

	if (cur_params->num_channels == count)
		return 0;

	mutex_lock(&priv->state_lock);

	/* Don't allow changing the number of channels if there is an active
	 * XSK, because the numeration of the XSK and regular RQs will change.
	 */
	if (priv->xsk.refcnt) {
		err = -EINVAL;
		netdev_err(priv->netdev, "%s: AF_XDP is active, cannot change the number of channels\n",
			   __func__);
		goto out;
	}

<<<<<<< HEAD
=======
	/* Don't allow changing the number of channels if HTB offload is active,
	 * because the numeration of the QoS SQs will change, while per-queue
	 * qdiscs are attached.
	 */
	if (priv->htb.maj_id) {
		err = -EINVAL;
		netdev_err(priv->netdev, "%s: HTB offload is active, cannot change the number of channels\n",
			   __func__);
		goto out;
	}

>>>>>>> 04bd701d
	new_channels.params = *cur_params;
	new_channels.params.num_channels = count;

	if (!test_bit(MLX5E_STATE_OPENED, &priv->state)) {
		struct mlx5e_params old_params;

		old_params = *cur_params;
		*cur_params = new_channels.params;
		err = mlx5e_num_channels_changed(priv);
		if (err)
			*cur_params = old_params;

		goto out;
	}

	arfs_enabled = priv->netdev->features & NETIF_F_NTUPLE;
	if (arfs_enabled)
		mlx5e_arfs_disable(priv);

	/* Switch to new channels, set new parameters and close old ones */
	err = mlx5e_safe_switch_channels(priv, &new_channels,
					 mlx5e_num_channels_changed_ctx, NULL);

	if (arfs_enabled) {
		int err2 = mlx5e_arfs_enable(priv);

		if (err2)
			netdev_err(priv->netdev, "%s: mlx5e_arfs_enable failed: %d\n",
				   __func__, err2);
	}

out:
	mutex_unlock(&priv->state_lock);

	return err;
}

static int mlx5e_set_channels(struct net_device *dev,
			      struct ethtool_channels *ch)
{
	struct mlx5e_priv *priv = netdev_priv(dev);

	return mlx5e_ethtool_set_channels(priv, ch);
}

int mlx5e_ethtool_get_coalesce(struct mlx5e_priv *priv,
			       struct ethtool_coalesce *coal)
{
	struct dim_cq_moder *rx_moder, *tx_moder;

	if (!MLX5_CAP_GEN(priv->mdev, cq_moderation))
		return -EOPNOTSUPP;

	rx_moder = &priv->channels.params.rx_cq_moderation;
	coal->rx_coalesce_usecs		= rx_moder->usec;
	coal->rx_max_coalesced_frames	= rx_moder->pkts;
	coal->use_adaptive_rx_coalesce	= priv->channels.params.rx_dim_enabled;

	tx_moder = &priv->channels.params.tx_cq_moderation;
	coal->tx_coalesce_usecs		= tx_moder->usec;
	coal->tx_max_coalesced_frames	= tx_moder->pkts;
	coal->use_adaptive_tx_coalesce	= priv->channels.params.tx_dim_enabled;

	return 0;
}

static int mlx5e_get_coalesce(struct net_device *netdev,
			      struct ethtool_coalesce *coal)
{
	struct mlx5e_priv *priv = netdev_priv(netdev);

	return mlx5e_ethtool_get_coalesce(priv, coal);
}

#define MLX5E_MAX_COAL_TIME		MLX5_MAX_CQ_PERIOD
#define MLX5E_MAX_COAL_FRAMES		MLX5_MAX_CQ_COUNT

static void
mlx5e_set_priv_channels_tx_coalesce(struct mlx5e_priv *priv, struct ethtool_coalesce *coal)
{
	struct mlx5_core_dev *mdev = priv->mdev;
	int tc;
	int i;

	for (i = 0; i < priv->channels.num; ++i) {
		struct mlx5e_channel *c = priv->channels.c[i];

		for (tc = 0; tc < c->num_tc; tc++) {
			mlx5_core_modify_cq_moderation(mdev,
						&c->sq[tc].cq.mcq,
						coal->tx_coalesce_usecs,
						coal->tx_max_coalesced_frames);
		}
	}
}

static void
mlx5e_set_priv_channels_rx_coalesce(struct mlx5e_priv *priv, struct ethtool_coalesce *coal)
{
	struct mlx5_core_dev *mdev = priv->mdev;
	int i;

	for (i = 0; i < priv->channels.num; ++i) {
		struct mlx5e_channel *c = priv->channels.c[i];

		mlx5_core_modify_cq_moderation(mdev, &c->rq.cq.mcq,
					       coal->rx_coalesce_usecs,
					       coal->rx_max_coalesced_frames);
	}
}

int mlx5e_ethtool_set_coalesce(struct mlx5e_priv *priv,
			       struct ethtool_coalesce *coal)
{
	struct dim_cq_moder *rx_moder, *tx_moder;
	struct mlx5_core_dev *mdev = priv->mdev;
	struct mlx5e_channels new_channels = {};
	bool reset_rx, reset_tx;
	int err = 0;

	if (!MLX5_CAP_GEN(mdev, cq_moderation))
		return -EOPNOTSUPP;

	if (coal->tx_coalesce_usecs > MLX5E_MAX_COAL_TIME ||
	    coal->rx_coalesce_usecs > MLX5E_MAX_COAL_TIME) {
		netdev_info(priv->netdev, "%s: maximum coalesce time supported is %lu usecs\n",
			    __func__, MLX5E_MAX_COAL_TIME);
		return -ERANGE;
	}

	if (coal->tx_max_coalesced_frames > MLX5E_MAX_COAL_FRAMES ||
	    coal->rx_max_coalesced_frames > MLX5E_MAX_COAL_FRAMES) {
		netdev_info(priv->netdev, "%s: maximum coalesced frames supported is %lu\n",
			    __func__, MLX5E_MAX_COAL_FRAMES);
		return -ERANGE;
	}

	mutex_lock(&priv->state_lock);
	new_channels.params = priv->channels.params;

	rx_moder          = &new_channels.params.rx_cq_moderation;
	rx_moder->usec    = coal->rx_coalesce_usecs;
	rx_moder->pkts    = coal->rx_max_coalesced_frames;
	new_channels.params.rx_dim_enabled = !!coal->use_adaptive_rx_coalesce;

	tx_moder          = &new_channels.params.tx_cq_moderation;
	tx_moder->usec    = coal->tx_coalesce_usecs;
	tx_moder->pkts    = coal->tx_max_coalesced_frames;
	new_channels.params.tx_dim_enabled = !!coal->use_adaptive_tx_coalesce;

	reset_rx = !!coal->use_adaptive_rx_coalesce != priv->channels.params.rx_dim_enabled;
	reset_tx = !!coal->use_adaptive_tx_coalesce != priv->channels.params.tx_dim_enabled;

	if (reset_rx) {
		u8 mode = MLX5E_GET_PFLAG(&new_channels.params,
					  MLX5E_PFLAG_RX_CQE_BASED_MODER);

		mlx5e_reset_rx_moderation(&new_channels.params, mode);
	}
	if (reset_tx) {
		u8 mode = MLX5E_GET_PFLAG(&new_channels.params,
					  MLX5E_PFLAG_TX_CQE_BASED_MODER);

		mlx5e_reset_tx_moderation(&new_channels.params, mode);
	}

	if (!test_bit(MLX5E_STATE_OPENED, &priv->state)) {
		priv->channels.params = new_channels.params;
		goto out;
	}

	if (!reset_rx && !reset_tx) {
		if (!coal->use_adaptive_rx_coalesce)
			mlx5e_set_priv_channels_rx_coalesce(priv, coal);
		if (!coal->use_adaptive_tx_coalesce)
			mlx5e_set_priv_channels_tx_coalesce(priv, coal);
		priv->channels.params = new_channels.params;
		goto out;
	}

	err = mlx5e_safe_switch_channels(priv, &new_channels, NULL, NULL);

out:
	mutex_unlock(&priv->state_lock);
	return err;
}

static int mlx5e_set_coalesce(struct net_device *netdev,
			      struct ethtool_coalesce *coal)
{
	struct mlx5e_priv *priv    = netdev_priv(netdev);

	return mlx5e_ethtool_set_coalesce(priv, coal);
}

static void ptys2ethtool_supported_link(struct mlx5_core_dev *mdev,
					unsigned long *supported_modes,
					u32 eth_proto_cap)
{
	unsigned long proto_cap = eth_proto_cap;
	struct ptys2ethtool_config *table;
	u32 max_size;
	int proto;

	mlx5e_ethtool_get_speed_arr(mdev, &table, &max_size);
	for_each_set_bit(proto, &proto_cap, max_size)
		bitmap_or(supported_modes, supported_modes,
			  table[proto].supported,
			  __ETHTOOL_LINK_MODE_MASK_NBITS);
}

static void ptys2ethtool_adver_link(unsigned long *advertising_modes,
				    u32 eth_proto_cap, bool ext)
{
	unsigned long proto_cap = eth_proto_cap;
	struct ptys2ethtool_config *table;
	u32 max_size;
	int proto;

	table = ext ? ptys2ext_ethtool_table : ptys2legacy_ethtool_table;
	max_size = ext ? ARRAY_SIZE(ptys2ext_ethtool_table) :
			 ARRAY_SIZE(ptys2legacy_ethtool_table);

	for_each_set_bit(proto, &proto_cap, max_size)
		bitmap_or(advertising_modes, advertising_modes,
			  table[proto].advertised,
			  __ETHTOOL_LINK_MODE_MASK_NBITS);
}

static const u32 pplm_fec_2_ethtool[] = {
	[MLX5E_FEC_NOFEC] = ETHTOOL_FEC_OFF,
	[MLX5E_FEC_FIRECODE] = ETHTOOL_FEC_BASER,
	[MLX5E_FEC_RS_528_514] = ETHTOOL_FEC_RS,
	[MLX5E_FEC_RS_544_514] = ETHTOOL_FEC_RS,
	[MLX5E_FEC_LLRS_272_257_1] = ETHTOOL_FEC_LLRS,
};

static u32 pplm2ethtool_fec(u_long fec_mode, unsigned long size)
{
	int mode = 0;

	if (!fec_mode)
		return ETHTOOL_FEC_AUTO;

	mode = find_first_bit(&fec_mode, size);

	if (mode < ARRAY_SIZE(pplm_fec_2_ethtool))
		return pplm_fec_2_ethtool[mode];

	return 0;
}

#define MLX5E_ADVERTISE_SUPPORTED_FEC(mlx5_fec, ethtool_fec)		\
	do {								\
		if (mlx5e_fec_in_caps(dev, 1 << (mlx5_fec)))		\
			__set_bit(ethtool_fec,				\
				  link_ksettings->link_modes.supported);\
	} while (0)

static const u32 pplm_fec_2_ethtool_linkmodes[] = {
	[MLX5E_FEC_NOFEC] = ETHTOOL_LINK_MODE_FEC_NONE_BIT,
	[MLX5E_FEC_FIRECODE] = ETHTOOL_LINK_MODE_FEC_BASER_BIT,
	[MLX5E_FEC_RS_528_514] = ETHTOOL_LINK_MODE_FEC_RS_BIT,
	[MLX5E_FEC_RS_544_514] = ETHTOOL_LINK_MODE_FEC_RS_BIT,
	[MLX5E_FEC_LLRS_272_257_1] = ETHTOOL_LINK_MODE_FEC_LLRS_BIT,
};

static int get_fec_supported_advertised(struct mlx5_core_dev *dev,
					struct ethtool_link_ksettings *link_ksettings)
{
	unsigned long active_fec_long;
	u32 active_fec;
	u32 bitn;
	int err;

	err = mlx5e_get_fec_mode(dev, &active_fec, NULL);
	if (err)
		return (err == -EOPNOTSUPP) ? 0 : err;

	MLX5E_ADVERTISE_SUPPORTED_FEC(MLX5E_FEC_NOFEC,
				      ETHTOOL_LINK_MODE_FEC_NONE_BIT);
	MLX5E_ADVERTISE_SUPPORTED_FEC(MLX5E_FEC_FIRECODE,
				      ETHTOOL_LINK_MODE_FEC_BASER_BIT);
	MLX5E_ADVERTISE_SUPPORTED_FEC(MLX5E_FEC_RS_528_514,
				      ETHTOOL_LINK_MODE_FEC_RS_BIT);
	MLX5E_ADVERTISE_SUPPORTED_FEC(MLX5E_FEC_LLRS_272_257_1,
				      ETHTOOL_LINK_MODE_FEC_LLRS_BIT);

	active_fec_long = active_fec;
	/* active fec is a bit set, find out which bit is set and
	 * advertise the corresponding ethtool bit
	 */
	bitn = find_first_bit(&active_fec_long, sizeof(active_fec_long) * BITS_PER_BYTE);
	if (bitn < ARRAY_SIZE(pplm_fec_2_ethtool_linkmodes))
		__set_bit(pplm_fec_2_ethtool_linkmodes[bitn],
			  link_ksettings->link_modes.advertising);

	return 0;
}

static void ptys2ethtool_supported_advertised_port(struct ethtool_link_ksettings *link_ksettings,
						   u32 eth_proto_cap,
						   u8 connector_type, bool ext)
{
	if ((!connector_type && !ext) || connector_type >= MLX5E_CONNECTOR_TYPE_NUMBER) {
		if (eth_proto_cap & (MLX5E_PROT_MASK(MLX5E_10GBASE_CR)
				   | MLX5E_PROT_MASK(MLX5E_10GBASE_SR)
				   | MLX5E_PROT_MASK(MLX5E_40GBASE_CR4)
				   | MLX5E_PROT_MASK(MLX5E_40GBASE_SR4)
				   | MLX5E_PROT_MASK(MLX5E_100GBASE_SR4)
				   | MLX5E_PROT_MASK(MLX5E_1000BASE_CX_SGMII))) {
			ethtool_link_ksettings_add_link_mode(link_ksettings,
							     supported,
							     FIBRE);
			ethtool_link_ksettings_add_link_mode(link_ksettings,
							     advertising,
							     FIBRE);
		}

		if (eth_proto_cap & (MLX5E_PROT_MASK(MLX5E_100GBASE_KR4)
				   | MLX5E_PROT_MASK(MLX5E_40GBASE_KR4)
				   | MLX5E_PROT_MASK(MLX5E_10GBASE_KR)
				   | MLX5E_PROT_MASK(MLX5E_10GBASE_KX4)
				   | MLX5E_PROT_MASK(MLX5E_1000BASE_KX))) {
			ethtool_link_ksettings_add_link_mode(link_ksettings,
							     supported,
							     Backplane);
			ethtool_link_ksettings_add_link_mode(link_ksettings,
							     advertising,
							     Backplane);
		}
		return;
	}

	switch (connector_type) {
	case MLX5E_PORT_TP:
		ethtool_link_ksettings_add_link_mode(link_ksettings,
						     supported, TP);
		ethtool_link_ksettings_add_link_mode(link_ksettings,
						     advertising, TP);
		break;
	case MLX5E_PORT_AUI:
		ethtool_link_ksettings_add_link_mode(link_ksettings,
						     supported, AUI);
		ethtool_link_ksettings_add_link_mode(link_ksettings,
						     advertising, AUI);
		break;
	case MLX5E_PORT_BNC:
		ethtool_link_ksettings_add_link_mode(link_ksettings,
						     supported, BNC);
		ethtool_link_ksettings_add_link_mode(link_ksettings,
						     advertising, BNC);
		break;
	case MLX5E_PORT_MII:
		ethtool_link_ksettings_add_link_mode(link_ksettings,
						     supported, MII);
		ethtool_link_ksettings_add_link_mode(link_ksettings,
						     advertising, MII);
		break;
	case MLX5E_PORT_FIBRE:
		ethtool_link_ksettings_add_link_mode(link_ksettings,
						     supported, FIBRE);
		ethtool_link_ksettings_add_link_mode(link_ksettings,
						     advertising, FIBRE);
		break;
	case MLX5E_PORT_DA:
		ethtool_link_ksettings_add_link_mode(link_ksettings,
						     supported, Backplane);
		ethtool_link_ksettings_add_link_mode(link_ksettings,
						     advertising, Backplane);
		break;
	case MLX5E_PORT_NONE:
	case MLX5E_PORT_OTHER:
	default:
		break;
	}
}

static void get_speed_duplex(struct net_device *netdev,
			     u32 eth_proto_oper, bool force_legacy,
			     u16 data_rate_oper,
			     struct ethtool_link_ksettings *link_ksettings)
{
	struct mlx5e_priv *priv = netdev_priv(netdev);
	u32 speed = SPEED_UNKNOWN;
	u8 duplex = DUPLEX_UNKNOWN;

	if (!netif_carrier_ok(netdev))
		goto out;

	speed = mlx5e_port_ptys2speed(priv->mdev, eth_proto_oper, force_legacy);
	if (!speed) {
		if (data_rate_oper)
			speed = 100 * data_rate_oper;
		else
			speed = SPEED_UNKNOWN;
		goto out;
	}

	duplex = DUPLEX_FULL;

out:
	link_ksettings->base.speed = speed;
	link_ksettings->base.duplex = duplex;
}

static void get_supported(struct mlx5_core_dev *mdev, u32 eth_proto_cap,
			  struct ethtool_link_ksettings *link_ksettings)
{
	unsigned long *supported = link_ksettings->link_modes.supported;
	ptys2ethtool_supported_link(mdev, supported, eth_proto_cap);

	ethtool_link_ksettings_add_link_mode(link_ksettings, supported, Pause);
}

static void get_advertising(u32 eth_proto_cap, u8 tx_pause, u8 rx_pause,
			    struct ethtool_link_ksettings *link_ksettings,
			    bool ext)
{
	unsigned long *advertising = link_ksettings->link_modes.advertising;
	ptys2ethtool_adver_link(advertising, eth_proto_cap, ext);

	if (rx_pause)
		ethtool_link_ksettings_add_link_mode(link_ksettings, advertising, Pause);
	if (tx_pause ^ rx_pause)
		ethtool_link_ksettings_add_link_mode(link_ksettings, advertising, Asym_Pause);
}

static int ptys2connector_type[MLX5E_CONNECTOR_TYPE_NUMBER] = {
		[MLX5E_PORT_UNKNOWN]            = PORT_OTHER,
		[MLX5E_PORT_NONE]               = PORT_NONE,
		[MLX5E_PORT_TP]                 = PORT_TP,
		[MLX5E_PORT_AUI]                = PORT_AUI,
		[MLX5E_PORT_BNC]                = PORT_BNC,
		[MLX5E_PORT_MII]                = PORT_MII,
		[MLX5E_PORT_FIBRE]              = PORT_FIBRE,
		[MLX5E_PORT_DA]                 = PORT_DA,
		[MLX5E_PORT_OTHER]              = PORT_OTHER,
	};

static u8 get_connector_port(u32 eth_proto, u8 connector_type, bool ext)
{
	if ((connector_type || ext) && connector_type < MLX5E_CONNECTOR_TYPE_NUMBER)
		return ptys2connector_type[connector_type];

	if (eth_proto &
	    (MLX5E_PROT_MASK(MLX5E_10GBASE_SR)   |
	     MLX5E_PROT_MASK(MLX5E_40GBASE_SR4)  |
	     MLX5E_PROT_MASK(MLX5E_100GBASE_SR4) |
	     MLX5E_PROT_MASK(MLX5E_1000BASE_CX_SGMII))) {
		return PORT_FIBRE;
	}

	if (eth_proto &
	    (MLX5E_PROT_MASK(MLX5E_40GBASE_CR4) |
	     MLX5E_PROT_MASK(MLX5E_10GBASE_CR)  |
	     MLX5E_PROT_MASK(MLX5E_100GBASE_CR4))) {
		return PORT_DA;
	}

	if (eth_proto &
	    (MLX5E_PROT_MASK(MLX5E_10GBASE_KX4) |
	     MLX5E_PROT_MASK(MLX5E_10GBASE_KR)  |
	     MLX5E_PROT_MASK(MLX5E_40GBASE_KR4) |
	     MLX5E_PROT_MASK(MLX5E_100GBASE_KR4))) {
		return PORT_NONE;
	}

	return PORT_OTHER;
}

static void get_lp_advertising(struct mlx5_core_dev *mdev, u32 eth_proto_lp,
			       struct ethtool_link_ksettings *link_ksettings)
{
	unsigned long *lp_advertising = link_ksettings->link_modes.lp_advertising;
	bool ext = mlx5e_ptys_ext_supported(mdev);

	ptys2ethtool_adver_link(lp_advertising, eth_proto_lp, ext);
}

int mlx5e_ethtool_get_link_ksettings(struct mlx5e_priv *priv,
				     struct ethtool_link_ksettings *link_ksettings)
{
	struct mlx5_core_dev *mdev = priv->mdev;
	u32 out[MLX5_ST_SZ_DW(ptys_reg)] = {};
	u32 eth_proto_admin;
	u8 an_disable_admin;
	u16 data_rate_oper;
	u32 eth_proto_oper;
	u32 eth_proto_cap;
	u8 connector_type;
	u32 rx_pause = 0;
	u32 tx_pause = 0;
	u32 eth_proto_lp;
	bool admin_ext;
	u8 an_status;
	bool ext;
	int err;

	err = mlx5_query_port_ptys(mdev, out, sizeof(out), MLX5_PTYS_EN, 1);
	if (err) {
		netdev_err(priv->netdev, "%s: query port ptys failed: %d\n",
			   __func__, err);
		goto err_query_regs;
	}
	ext = !!MLX5_GET_ETH_PROTO(ptys_reg, out, true, eth_proto_capability);
	eth_proto_cap    = MLX5_GET_ETH_PROTO(ptys_reg, out, ext,
					      eth_proto_capability);
	eth_proto_admin  = MLX5_GET_ETH_PROTO(ptys_reg, out, ext,
					      eth_proto_admin);
	/* Fields: eth_proto_admin and ext_eth_proto_admin  are
	 * mutually exclusive. Hence try reading legacy advertising
	 * when extended advertising is zero.
	 * admin_ext indicates which proto_admin (ext vs. legacy)
	 * should be read and interpreted
	 */
	admin_ext = ext;
	if (ext && !eth_proto_admin) {
		eth_proto_admin  = MLX5_GET_ETH_PROTO(ptys_reg, out, false,
						      eth_proto_admin);
		admin_ext = false;
	}

	eth_proto_oper   = MLX5_GET_ETH_PROTO(ptys_reg, out, admin_ext,
					      eth_proto_oper);
	eth_proto_lp	    = MLX5_GET(ptys_reg, out, eth_proto_lp_advertise);
	an_disable_admin    = MLX5_GET(ptys_reg, out, an_disable_admin);
	an_status	    = MLX5_GET(ptys_reg, out, an_status);
	connector_type	    = MLX5_GET(ptys_reg, out, connector_type);
	data_rate_oper	    = MLX5_GET(ptys_reg, out, data_rate_oper);

	mlx5_query_port_pause(mdev, &rx_pause, &tx_pause);

	ethtool_link_ksettings_zero_link_mode(link_ksettings, supported);
	ethtool_link_ksettings_zero_link_mode(link_ksettings, advertising);

	get_supported(mdev, eth_proto_cap, link_ksettings);
	get_advertising(eth_proto_admin, tx_pause, rx_pause, link_ksettings,
			admin_ext);
	get_speed_duplex(priv->netdev, eth_proto_oper, !admin_ext,
			 data_rate_oper, link_ksettings);

	eth_proto_oper = eth_proto_oper ? eth_proto_oper : eth_proto_cap;

	link_ksettings->base.port = get_connector_port(eth_proto_oper,
						       connector_type, ext);
	ptys2ethtool_supported_advertised_port(link_ksettings, eth_proto_admin,
					       connector_type, ext);
	get_lp_advertising(mdev, eth_proto_lp, link_ksettings);

	if (an_status == MLX5_AN_COMPLETE)
		ethtool_link_ksettings_add_link_mode(link_ksettings,
						     lp_advertising, Autoneg);

	link_ksettings->base.autoneg = an_disable_admin ? AUTONEG_DISABLE :
							  AUTONEG_ENABLE;
	ethtool_link_ksettings_add_link_mode(link_ksettings, supported,
					     Autoneg);

	err = get_fec_supported_advertised(mdev, link_ksettings);
	if (err) {
		netdev_dbg(priv->netdev, "%s: FEC caps query failed: %d\n",
			   __func__, err);
		err = 0; /* don't fail caps query because of FEC error */
	}

	if (!an_disable_admin)
		ethtool_link_ksettings_add_link_mode(link_ksettings,
						     advertising, Autoneg);

err_query_regs:
	return err;
}

static int mlx5e_get_link_ksettings(struct net_device *netdev,
				    struct ethtool_link_ksettings *link_ksettings)
{
	struct mlx5e_priv *priv = netdev_priv(netdev);

	return mlx5e_ethtool_get_link_ksettings(priv, link_ksettings);
}

static int mlx5e_speed_validate(struct net_device *netdev, bool ext,
				const unsigned long link_modes, u8 autoneg)
{
	/* Extended link-mode has no speed limitations. */
	if (ext)
		return 0;

	if ((link_modes & MLX5E_PROT_MASK(MLX5E_56GBASE_R4)) &&
	    autoneg != AUTONEG_ENABLE) {
		netdev_err(netdev, "%s: 56G link speed requires autoneg enabled\n",
			   __func__);
		return -EINVAL;
	}
	return 0;
}

static u32 mlx5e_ethtool2ptys_adver_link(const unsigned long *link_modes)
{
	u32 i, ptys_modes = 0;

	for (i = 0; i < MLX5E_LINK_MODES_NUMBER; ++i) {
		if (*ptys2legacy_ethtool_table[i].advertised == 0)
			continue;
		if (bitmap_intersects(ptys2legacy_ethtool_table[i].advertised,
				      link_modes,
				      __ETHTOOL_LINK_MODE_MASK_NBITS))
			ptys_modes |= MLX5E_PROT_MASK(i);
	}

	return ptys_modes;
}

static u32 mlx5e_ethtool2ptys_ext_adver_link(const unsigned long *link_modes)
{
	u32 i, ptys_modes = 0;
	unsigned long modes[2];

	for (i = 0; i < MLX5E_EXT_LINK_MODES_NUMBER; ++i) {
		if (ptys2ext_ethtool_table[i].advertised[0] == 0 &&
		    ptys2ext_ethtool_table[i].advertised[1] == 0)
			continue;
		memset(modes, 0, sizeof(modes));
		bitmap_and(modes, ptys2ext_ethtool_table[i].advertised,
			   link_modes, __ETHTOOL_LINK_MODE_MASK_NBITS);

		if (modes[0] == ptys2ext_ethtool_table[i].advertised[0] &&
		    modes[1] == ptys2ext_ethtool_table[i].advertised[1])
			ptys_modes |= MLX5E_PROT_MASK(i);
	}
	return ptys_modes;
}

static bool ext_link_mode_requested(const unsigned long *adver)
{
#define MLX5E_MIN_PTYS_EXT_LINK_MODE_BIT ETHTOOL_LINK_MODE_50000baseKR_Full_BIT
	int size = __ETHTOOL_LINK_MODE_MASK_NBITS - MLX5E_MIN_PTYS_EXT_LINK_MODE_BIT;
	__ETHTOOL_DECLARE_LINK_MODE_MASK(modes) = {0,};

	bitmap_set(modes, MLX5E_MIN_PTYS_EXT_LINK_MODE_BIT, size);
	return bitmap_intersects(modes, adver, __ETHTOOL_LINK_MODE_MASK_NBITS);
}

static bool ext_requested(u8 autoneg, const unsigned long *adver, bool ext_supported)
{
	bool ext_link_mode = ext_link_mode_requested(adver);

	return  autoneg == AUTONEG_ENABLE ? ext_link_mode : ext_supported;
}

int mlx5e_ethtool_set_link_ksettings(struct mlx5e_priv *priv,
				     const struct ethtool_link_ksettings *link_ksettings)
{
	struct mlx5_core_dev *mdev = priv->mdev;
	struct mlx5e_port_eth_proto eproto;
	const unsigned long *adver;
	bool an_changes = false;
	u8 an_disable_admin;
	bool ext_supported;
	u8 an_disable_cap;
	bool an_disable;
	u32 link_modes;
	u8 an_status;
	u8 autoneg;
	u32 speed;
	bool ext;
	int err;

	u32 (*ethtool2ptys_adver_func)(const unsigned long *adver);

	adver = link_ksettings->link_modes.advertising;
	autoneg = link_ksettings->base.autoneg;
	speed = link_ksettings->base.speed;

	ext_supported = mlx5e_ptys_ext_supported(mdev);
	ext = ext_requested(autoneg, adver, ext_supported);
	if (!ext_supported && ext)
		return -EOPNOTSUPP;

	ethtool2ptys_adver_func = ext ? mlx5e_ethtool2ptys_ext_adver_link :
				  mlx5e_ethtool2ptys_adver_link;
	err = mlx5_port_query_eth_proto(mdev, 1, ext, &eproto);
	if (err) {
		netdev_err(priv->netdev, "%s: query port eth proto failed: %d\n",
			   __func__, err);
		goto out;
	}
	link_modes = autoneg == AUTONEG_ENABLE ? ethtool2ptys_adver_func(adver) :
		mlx5e_port_speed2linkmodes(mdev, speed, !ext);

	err = mlx5e_speed_validate(priv->netdev, ext, link_modes, autoneg);
	if (err)
		goto out;

	link_modes = link_modes & eproto.cap;
	if (!link_modes) {
		netdev_err(priv->netdev, "%s: Not supported link mode(s) requested",
			   __func__);
		err = -EINVAL;
		goto out;
	}

	mlx5_port_query_eth_autoneg(mdev, &an_status, &an_disable_cap,
				    &an_disable_admin);

	an_disable = autoneg == AUTONEG_DISABLE;
	an_changes = ((!an_disable && an_disable_admin) ||
		      (an_disable && !an_disable_admin));

	if (!an_changes && link_modes == eproto.admin)
		goto out;

	mlx5_port_set_eth_ptys(mdev, an_disable, link_modes, ext);
	mlx5_toggle_port_link(mdev);

out:
	return err;
}

static int mlx5e_set_link_ksettings(struct net_device *netdev,
				    const struct ethtool_link_ksettings *link_ksettings)
{
	struct mlx5e_priv *priv = netdev_priv(netdev);

	return mlx5e_ethtool_set_link_ksettings(priv, link_ksettings);
}

u32 mlx5e_ethtool_get_rxfh_key_size(struct mlx5e_priv *priv)
{
	return sizeof(priv->rss_params.toeplitz_hash_key);
}

static u32 mlx5e_get_rxfh_key_size(struct net_device *netdev)
{
	struct mlx5e_priv *priv = netdev_priv(netdev);

	return mlx5e_ethtool_get_rxfh_key_size(priv);
}

u32 mlx5e_ethtool_get_rxfh_indir_size(struct mlx5e_priv *priv)
{
	return MLX5E_INDIR_RQT_SIZE;
}

static u32 mlx5e_get_rxfh_indir_size(struct net_device *netdev)
{
	struct mlx5e_priv *priv = netdev_priv(netdev);

	return mlx5e_ethtool_get_rxfh_indir_size(priv);
}

int mlx5e_get_rxfh(struct net_device *netdev, u32 *indir, u8 *key,
		   u8 *hfunc)
{
	struct mlx5e_priv *priv = netdev_priv(netdev);
	struct mlx5e_rss_params *rss = &priv->rss_params;

	if (indir)
		memcpy(indir, rss->indirection_rqt,
		       sizeof(rss->indirection_rqt));

	if (key)
		memcpy(key, rss->toeplitz_hash_key,
		       sizeof(rss->toeplitz_hash_key));

	if (hfunc)
		*hfunc = rss->hfunc;

	return 0;
}

int mlx5e_set_rxfh(struct net_device *dev, const u32 *indir,
		   const u8 *key, const u8 hfunc)
{
	struct mlx5e_priv *priv = netdev_priv(dev);
	struct mlx5e_rss_params *rss = &priv->rss_params;
	int inlen = MLX5_ST_SZ_BYTES(modify_tir_in);
	bool refresh_tirs = false;
	bool refresh_rqt = false;
	void *in;

	if ((hfunc != ETH_RSS_HASH_NO_CHANGE) &&
	    (hfunc != ETH_RSS_HASH_XOR) &&
	    (hfunc != ETH_RSS_HASH_TOP))
		return -EINVAL;

	in = kvzalloc(inlen, GFP_KERNEL);
	if (!in)
		return -ENOMEM;

	mutex_lock(&priv->state_lock);

	if (hfunc != ETH_RSS_HASH_NO_CHANGE && hfunc != rss->hfunc) {
		rss->hfunc = hfunc;
		refresh_rqt = true;
		refresh_tirs = true;
	}

	if (indir) {
		memcpy(rss->indirection_rqt, indir,
		       sizeof(rss->indirection_rqt));
		refresh_rqt = true;
	}

	if (key) {
		memcpy(rss->toeplitz_hash_key, key,
		       sizeof(rss->toeplitz_hash_key));
		refresh_tirs = refresh_tirs || rss->hfunc == ETH_RSS_HASH_TOP;
	}

	if (refresh_rqt && test_bit(MLX5E_STATE_OPENED, &priv->state)) {
		struct mlx5e_redirect_rqt_param rrp = {
			.is_rss = true,
			{
				.rss = {
					.hfunc = rss->hfunc,
					.channels  = &priv->channels,
				},
			},
		};
		u32 rqtn = priv->indir_rqt.rqtn;

		mlx5e_redirect_rqt(priv, rqtn, MLX5E_INDIR_RQT_SIZE, rrp);
	}

	if (refresh_tirs)
		mlx5e_modify_tirs_hash(priv, in);

	mutex_unlock(&priv->state_lock);

	kvfree(in);

	return 0;
}

#define MLX5E_PFC_PREVEN_AUTO_TOUT_MSEC		100
#define MLX5E_PFC_PREVEN_TOUT_MAX_MSEC		8000
#define MLX5E_PFC_PREVEN_MINOR_PRECENT		85
#define MLX5E_PFC_PREVEN_TOUT_MIN_MSEC		80
#define MLX5E_DEVICE_STALL_MINOR_WATERMARK(critical_tout) \
	max_t(u16, MLX5E_PFC_PREVEN_TOUT_MIN_MSEC, \
	      (critical_tout * MLX5E_PFC_PREVEN_MINOR_PRECENT) / 100)

static int mlx5e_get_pfc_prevention_tout(struct net_device *netdev,
					 u16 *pfc_prevention_tout)
{
	struct mlx5e_priv *priv    = netdev_priv(netdev);
	struct mlx5_core_dev *mdev = priv->mdev;

	if (!MLX5_CAP_PCAM_FEATURE((priv)->mdev, pfcc_mask) ||
	    !MLX5_CAP_DEBUG((priv)->mdev, stall_detect))
		return -EOPNOTSUPP;

	return mlx5_query_port_stall_watermark(mdev, pfc_prevention_tout, NULL);
}

static int mlx5e_set_pfc_prevention_tout(struct net_device *netdev,
					 u16 pfc_preven)
{
	struct mlx5e_priv *priv = netdev_priv(netdev);
	struct mlx5_core_dev *mdev = priv->mdev;
	u16 critical_tout;
	u16 minor;

	if (!MLX5_CAP_PCAM_FEATURE((priv)->mdev, pfcc_mask) ||
	    !MLX5_CAP_DEBUG((priv)->mdev, stall_detect))
		return -EOPNOTSUPP;

	critical_tout = (pfc_preven == PFC_STORM_PREVENTION_AUTO) ?
			MLX5E_PFC_PREVEN_AUTO_TOUT_MSEC :
			pfc_preven;

	if (critical_tout != PFC_STORM_PREVENTION_DISABLE &&
	    (critical_tout > MLX5E_PFC_PREVEN_TOUT_MAX_MSEC ||
	     critical_tout < MLX5E_PFC_PREVEN_TOUT_MIN_MSEC)) {
		netdev_info(netdev, "%s: pfc prevention tout not in range (%d-%d)\n",
			    __func__, MLX5E_PFC_PREVEN_TOUT_MIN_MSEC,
			    MLX5E_PFC_PREVEN_TOUT_MAX_MSEC);
		return -EINVAL;
	}

	minor = MLX5E_DEVICE_STALL_MINOR_WATERMARK(critical_tout);
	return mlx5_set_port_stall_watermark(mdev, critical_tout,
					     minor);
}

static int mlx5e_get_tunable(struct net_device *dev,
			     const struct ethtool_tunable *tuna,
			     void *data)
{
	int err;

	switch (tuna->id) {
	case ETHTOOL_PFC_PREVENTION_TOUT:
		err = mlx5e_get_pfc_prevention_tout(dev, data);
		break;
	default:
		err = -EINVAL;
		break;
	}

	return err;
}

static int mlx5e_set_tunable(struct net_device *dev,
			     const struct ethtool_tunable *tuna,
			     const void *data)
{
	struct mlx5e_priv *priv = netdev_priv(dev);
	int err;

	mutex_lock(&priv->state_lock);

	switch (tuna->id) {
	case ETHTOOL_PFC_PREVENTION_TOUT:
		err = mlx5e_set_pfc_prevention_tout(dev, *(u16 *)data);
		break;
	default:
		err = -EINVAL;
		break;
	}

	mutex_unlock(&priv->state_lock);
	return err;
}

static void mlx5e_get_pause_stats(struct net_device *netdev,
				  struct ethtool_pause_stats *pause_stats)
{
	struct mlx5e_priv *priv = netdev_priv(netdev);

	mlx5e_stats_pause_get(priv, pause_stats);
}

void mlx5e_ethtool_get_pauseparam(struct mlx5e_priv *priv,
				  struct ethtool_pauseparam *pauseparam)
{
	struct mlx5_core_dev *mdev = priv->mdev;
	int err;

	err = mlx5_query_port_pause(mdev, &pauseparam->rx_pause,
				    &pauseparam->tx_pause);
	if (err) {
		netdev_err(priv->netdev, "%s: mlx5_query_port_pause failed:0x%x\n",
			   __func__, err);
	}
}

static void mlx5e_get_pauseparam(struct net_device *netdev,
				 struct ethtool_pauseparam *pauseparam)
{
	struct mlx5e_priv *priv = netdev_priv(netdev);

	mlx5e_ethtool_get_pauseparam(priv, pauseparam);
}

int mlx5e_ethtool_set_pauseparam(struct mlx5e_priv *priv,
				 struct ethtool_pauseparam *pauseparam)
{
	struct mlx5_core_dev *mdev = priv->mdev;
	int err;

	if (!MLX5_CAP_GEN(mdev, vport_group_manager))
		return -EOPNOTSUPP;

	if (pauseparam->autoneg)
		return -EINVAL;

	err = mlx5_set_port_pause(mdev,
				  pauseparam->rx_pause ? 1 : 0,
				  pauseparam->tx_pause ? 1 : 0);
	if (err) {
		netdev_err(priv->netdev, "%s: mlx5_set_port_pause failed:0x%x\n",
			   __func__, err);
	}

	return err;
}

static int mlx5e_set_pauseparam(struct net_device *netdev,
				struct ethtool_pauseparam *pauseparam)
{
	struct mlx5e_priv *priv = netdev_priv(netdev);

	return mlx5e_ethtool_set_pauseparam(priv, pauseparam);
}

int mlx5e_ethtool_get_ts_info(struct mlx5e_priv *priv,
			      struct ethtool_ts_info *info)
{
	struct mlx5_core_dev *mdev = priv->mdev;

	info->phc_index = mlx5_clock_get_ptp_index(mdev);

	if (!MLX5_CAP_GEN(priv->mdev, device_frequency_khz) ||
	    info->phc_index == -1)
		return 0;

	info->so_timestamping = SOF_TIMESTAMPING_TX_HARDWARE |
				SOF_TIMESTAMPING_RX_HARDWARE |
				SOF_TIMESTAMPING_RAW_HARDWARE;

	info->tx_types = BIT(HWTSTAMP_TX_OFF) |
			 BIT(HWTSTAMP_TX_ON);

	info->rx_filters = BIT(HWTSTAMP_FILTER_NONE) |
			   BIT(HWTSTAMP_FILTER_ALL);

	return 0;
}

static int mlx5e_get_ts_info(struct net_device *dev,
			     struct ethtool_ts_info *info)
{
	struct mlx5e_priv *priv = netdev_priv(dev);

	return mlx5e_ethtool_get_ts_info(priv, info);
}

static __u32 mlx5e_get_wol_supported(struct mlx5_core_dev *mdev)
{
	__u32 ret = 0;

	if (MLX5_CAP_GEN(mdev, wol_g))
		ret |= WAKE_MAGIC;

	if (MLX5_CAP_GEN(mdev, wol_s))
		ret |= WAKE_MAGICSECURE;

	if (MLX5_CAP_GEN(mdev, wol_a))
		ret |= WAKE_ARP;

	if (MLX5_CAP_GEN(mdev, wol_b))
		ret |= WAKE_BCAST;

	if (MLX5_CAP_GEN(mdev, wol_m))
		ret |= WAKE_MCAST;

	if (MLX5_CAP_GEN(mdev, wol_u))
		ret |= WAKE_UCAST;

	if (MLX5_CAP_GEN(mdev, wol_p))
		ret |= WAKE_PHY;

	return ret;
}

static __u32 mlx5e_reformat_wol_mode_mlx5_to_linux(u8 mode)
{
	__u32 ret = 0;

	if (mode & MLX5_WOL_MAGIC)
		ret |= WAKE_MAGIC;

	if (mode & MLX5_WOL_SECURED_MAGIC)
		ret |= WAKE_MAGICSECURE;

	if (mode & MLX5_WOL_ARP)
		ret |= WAKE_ARP;

	if (mode & MLX5_WOL_BROADCAST)
		ret |= WAKE_BCAST;

	if (mode & MLX5_WOL_MULTICAST)
		ret |= WAKE_MCAST;

	if (mode & MLX5_WOL_UNICAST)
		ret |= WAKE_UCAST;

	if (mode & MLX5_WOL_PHY_ACTIVITY)
		ret |= WAKE_PHY;

	return ret;
}

static u8 mlx5e_reformat_wol_mode_linux_to_mlx5(__u32 mode)
{
	u8 ret = 0;

	if (mode & WAKE_MAGIC)
		ret |= MLX5_WOL_MAGIC;

	if (mode & WAKE_MAGICSECURE)
		ret |= MLX5_WOL_SECURED_MAGIC;

	if (mode & WAKE_ARP)
		ret |= MLX5_WOL_ARP;

	if (mode & WAKE_BCAST)
		ret |= MLX5_WOL_BROADCAST;

	if (mode & WAKE_MCAST)
		ret |= MLX5_WOL_MULTICAST;

	if (mode & WAKE_UCAST)
		ret |= MLX5_WOL_UNICAST;

	if (mode & WAKE_PHY)
		ret |= MLX5_WOL_PHY_ACTIVITY;

	return ret;
}

static void mlx5e_get_wol(struct net_device *netdev,
			  struct ethtool_wolinfo *wol)
{
	struct mlx5e_priv *priv = netdev_priv(netdev);
	struct mlx5_core_dev *mdev = priv->mdev;
	u8 mlx5_wol_mode;
	int err;

	memset(wol, 0, sizeof(*wol));

	wol->supported = mlx5e_get_wol_supported(mdev);
	if (!wol->supported)
		return;

	err = mlx5_query_port_wol(mdev, &mlx5_wol_mode);
	if (err)
		return;

	wol->wolopts = mlx5e_reformat_wol_mode_mlx5_to_linux(mlx5_wol_mode);
}

static int mlx5e_set_wol(struct net_device *netdev, struct ethtool_wolinfo *wol)
{
	struct mlx5e_priv *priv = netdev_priv(netdev);
	struct mlx5_core_dev *mdev = priv->mdev;
	__u32 wol_supported = mlx5e_get_wol_supported(mdev);
	u32 mlx5_wol_mode;

	if (!wol_supported)
		return -EOPNOTSUPP;

	if (wol->wolopts & ~wol_supported)
		return -EINVAL;

	mlx5_wol_mode = mlx5e_reformat_wol_mode_linux_to_mlx5(wol->wolopts);

	return mlx5_set_port_wol(mdev, mlx5_wol_mode);
}

static int mlx5e_get_fecparam(struct net_device *netdev,
			      struct ethtool_fecparam *fecparam)
{
	struct mlx5e_priv *priv = netdev_priv(netdev);
	struct mlx5_core_dev *mdev = priv->mdev;
	u16 fec_configured;
	u32 fec_active;
	int err;

	err = mlx5e_get_fec_mode(mdev, &fec_active, &fec_configured);

	if (err)
		return err;

	fecparam->active_fec = pplm2ethtool_fec((unsigned long)fec_active,
						sizeof(unsigned long) * BITS_PER_BYTE);

	if (!fecparam->active_fec)
		return -EOPNOTSUPP;

	fecparam->fec = pplm2ethtool_fec((unsigned long)fec_configured,
					 sizeof(unsigned long) * BITS_PER_BYTE);

	return 0;
}

static int mlx5e_set_fecparam(struct net_device *netdev,
			      struct ethtool_fecparam *fecparam)
{
	struct mlx5e_priv *priv = netdev_priv(netdev);
	struct mlx5_core_dev *mdev = priv->mdev;
	u16 fec_policy = 0;
	int mode;
	int err;

	if (bitmap_weight((unsigned long *)&fecparam->fec,
			  ETHTOOL_FEC_LLRS_BIT + 1) > 1)
		return -EOPNOTSUPP;

	for (mode = 0; mode < ARRAY_SIZE(pplm_fec_2_ethtool); mode++) {
		if (!(pplm_fec_2_ethtool[mode] & fecparam->fec))
			continue;
		fec_policy |= (1 << mode);
		break;
	}

	err = mlx5e_set_fec_mode(mdev, fec_policy);

	if (err)
		return err;

	mlx5_toggle_port_link(mdev);

	return 0;
}

static u32 mlx5e_get_msglevel(struct net_device *dev)
{
	return ((struct mlx5e_priv *)netdev_priv(dev))->msglevel;
}

static void mlx5e_set_msglevel(struct net_device *dev, u32 val)
{
	((struct mlx5e_priv *)netdev_priv(dev))->msglevel = val;
}

static int mlx5e_set_phys_id(struct net_device *dev,
			     enum ethtool_phys_id_state state)
{
	struct mlx5e_priv *priv = netdev_priv(dev);
	struct mlx5_core_dev *mdev = priv->mdev;
	u16 beacon_duration;

	if (!MLX5_CAP_GEN(mdev, beacon_led))
		return -EOPNOTSUPP;

	switch (state) {
	case ETHTOOL_ID_ACTIVE:
		beacon_duration = MLX5_BEACON_DURATION_INF;
		break;
	case ETHTOOL_ID_INACTIVE:
		beacon_duration = MLX5_BEACON_DURATION_OFF;
		break;
	default:
		return -EOPNOTSUPP;
	}

	return mlx5_set_port_beacon(mdev, beacon_duration);
}

static int mlx5e_get_module_info(struct net_device *netdev,
				 struct ethtool_modinfo *modinfo)
{
	struct mlx5e_priv *priv = netdev_priv(netdev);
	struct mlx5_core_dev *dev = priv->mdev;
	int size_read = 0;
	u8 data[4] = {0};

	size_read = mlx5_query_module_eeprom(dev, 0, 2, data);
	if (size_read < 2)
		return -EIO;

	/* data[0] = identifier byte */
	switch (data[0]) {
	case MLX5_MODULE_ID_QSFP:
		modinfo->type       = ETH_MODULE_SFF_8436;
		modinfo->eeprom_len = ETH_MODULE_SFF_8436_MAX_LEN;
		break;
	case MLX5_MODULE_ID_QSFP_PLUS:
	case MLX5_MODULE_ID_QSFP28:
		/* data[1] = revision id */
		if (data[0] == MLX5_MODULE_ID_QSFP28 || data[1] >= 0x3) {
			modinfo->type       = ETH_MODULE_SFF_8636;
			modinfo->eeprom_len = ETH_MODULE_SFF_8636_MAX_LEN;
		} else {
			modinfo->type       = ETH_MODULE_SFF_8436;
			modinfo->eeprom_len = ETH_MODULE_SFF_8436_MAX_LEN;
		}
		break;
	case MLX5_MODULE_ID_SFP:
		modinfo->type       = ETH_MODULE_SFF_8472;
		modinfo->eeprom_len = ETH_MODULE_SFF_8472_LEN;
		break;
	default:
		netdev_err(priv->netdev, "%s: cable type not recognized:0x%x\n",
			   __func__, data[0]);
		return -EINVAL;
	}

	return 0;
}

static int mlx5e_get_module_eeprom(struct net_device *netdev,
				   struct ethtool_eeprom *ee,
				   u8 *data)
{
	struct mlx5e_priv *priv = netdev_priv(netdev);
	struct mlx5_core_dev *mdev = priv->mdev;
	int offset = ee->offset;
	int size_read;
	int i = 0;

	if (!ee->len)
		return -EINVAL;

	memset(data, 0, ee->len);

	while (i < ee->len) {
		size_read = mlx5_query_module_eeprom(mdev, offset, ee->len - i,
						     data + i);

		if (!size_read)
			/* Done reading */
			return 0;

		if (size_read < 0) {
			netdev_err(priv->netdev, "%s: mlx5_query_eeprom failed:0x%x\n",
				   __func__, size_read);
			return 0;
		}

		i += size_read;
		offset += size_read;
	}

	return 0;
}

int mlx5e_ethtool_flash_device(struct mlx5e_priv *priv,
			       struct ethtool_flash *flash)
{
	struct mlx5_core_dev *mdev = priv->mdev;
	struct net_device *dev = priv->netdev;
	const struct firmware *fw;
	int err;

	if (flash->region != ETHTOOL_FLASH_ALL_REGIONS)
		return -EOPNOTSUPP;

	err = request_firmware_direct(&fw, flash->data, &dev->dev);
	if (err)
		return err;

	dev_hold(dev);
	rtnl_unlock();

	err = mlx5_firmware_flash(mdev, fw, NULL);
	release_firmware(fw);

	rtnl_lock();
	dev_put(dev);
	return err;
}

static int mlx5e_flash_device(struct net_device *dev,
			      struct ethtool_flash *flash)
{
	struct mlx5e_priv *priv = netdev_priv(dev);

	return mlx5e_ethtool_flash_device(priv, flash);
}

static int set_pflag_cqe_based_moder(struct net_device *netdev, bool enable,
				     bool is_rx_cq)
{
	struct mlx5e_priv *priv = netdev_priv(netdev);
	struct mlx5_core_dev *mdev = priv->mdev;
	struct mlx5e_channels new_channels = {};
	bool mode_changed;
	u8 cq_period_mode, current_cq_period_mode;

	cq_period_mode = enable ?
		MLX5_CQ_PERIOD_MODE_START_FROM_CQE :
		MLX5_CQ_PERIOD_MODE_START_FROM_EQE;
	current_cq_period_mode = is_rx_cq ?
		priv->channels.params.rx_cq_moderation.cq_period_mode :
		priv->channels.params.tx_cq_moderation.cq_period_mode;
	mode_changed = cq_period_mode != current_cq_period_mode;

	if (cq_period_mode == MLX5_CQ_PERIOD_MODE_START_FROM_CQE &&
	    !MLX5_CAP_GEN(mdev, cq_period_start_from_cqe))
		return -EOPNOTSUPP;

	if (!mode_changed)
		return 0;

	new_channels.params = priv->channels.params;
	if (is_rx_cq)
		mlx5e_set_rx_cq_mode_params(&new_channels.params, cq_period_mode);
	else
		mlx5e_set_tx_cq_mode_params(&new_channels.params, cq_period_mode);

	if (!test_bit(MLX5E_STATE_OPENED, &priv->state)) {
		priv->channels.params = new_channels.params;
		return 0;
	}

	return mlx5e_safe_switch_channels(priv, &new_channels, NULL, NULL);
}

static int set_pflag_tx_cqe_based_moder(struct net_device *netdev, bool enable)
{
	return set_pflag_cqe_based_moder(netdev, enable, false);
}

static int set_pflag_rx_cqe_based_moder(struct net_device *netdev, bool enable)
{
	return set_pflag_cqe_based_moder(netdev, enable, true);
}

int mlx5e_modify_rx_cqe_compression_locked(struct mlx5e_priv *priv, bool new_val)
{
	bool curr_val = MLX5E_GET_PFLAG(&priv->channels.params, MLX5E_PFLAG_RX_CQE_COMPRESS);
	struct mlx5e_channels new_channels = {};
	int err = 0;

	if (!MLX5_CAP_GEN(priv->mdev, cqe_compression))
		return new_val ? -EOPNOTSUPP : 0;

	if (curr_val == new_val)
		return 0;

	new_channels.params = priv->channels.params;
	MLX5E_SET_PFLAG(&new_channels.params, MLX5E_PFLAG_RX_CQE_COMPRESS, new_val);

	if (!test_bit(MLX5E_STATE_OPENED, &priv->state)) {
		priv->channels.params = new_channels.params;
		return 0;
	}

	err = mlx5e_safe_switch_channels(priv, &new_channels, NULL, NULL);
	if (err)
		return err;

	mlx5e_dbg(DRV, priv, "MLX5E: RxCqeCmprss was turned %s\n",
		  MLX5E_GET_PFLAG(&priv->channels.params,
				  MLX5E_PFLAG_RX_CQE_COMPRESS) ? "ON" : "OFF");

	return 0;
}

static int set_pflag_rx_cqe_compress(struct net_device *netdev,
				     bool enable)
{
	struct mlx5e_priv *priv = netdev_priv(netdev);
	struct mlx5_core_dev *mdev = priv->mdev;

	if (!MLX5_CAP_GEN(mdev, cqe_compression))
		return -EOPNOTSUPP;

	if (enable && priv->tstamp.rx_filter != HWTSTAMP_FILTER_NONE) {
		netdev_err(netdev, "Can't enable cqe compression while timestamping is enabled.\n");
		return -EINVAL;
	}

	mlx5e_modify_rx_cqe_compression_locked(priv, enable);
	priv->channels.params.rx_cqe_compress_def = enable;

	return 0;
}

static int set_pflag_rx_striding_rq(struct net_device *netdev, bool enable)
{
	struct mlx5e_priv *priv = netdev_priv(netdev);
	struct mlx5_core_dev *mdev = priv->mdev;
	struct mlx5e_channels new_channels = {};

	if (enable) {
		if (!mlx5e_check_fragmented_striding_rq_cap(mdev))
			return -EOPNOTSUPP;
		if (!mlx5e_striding_rq_possible(mdev, &priv->channels.params))
			return -EINVAL;
	} else if (priv->channels.params.lro_en) {
		netdev_warn(netdev, "Can't set legacy RQ with LRO, disable LRO first\n");
		return -EINVAL;
	}

	new_channels.params = priv->channels.params;

	MLX5E_SET_PFLAG(&new_channels.params, MLX5E_PFLAG_RX_STRIDING_RQ, enable);
	mlx5e_set_rq_type(mdev, &new_channels.params);

	if (!test_bit(MLX5E_STATE_OPENED, &priv->state)) {
		priv->channels.params = new_channels.params;
		return 0;
	}

	return mlx5e_safe_switch_channels(priv, &new_channels, NULL, NULL);
}

static int set_pflag_rx_no_csum_complete(struct net_device *netdev, bool enable)
{
	struct mlx5e_priv *priv = netdev_priv(netdev);
	struct mlx5e_channels *channels = &priv->channels;
	struct mlx5e_channel *c;
	int i;

	if (!test_bit(MLX5E_STATE_OPENED, &priv->state) ||
	    priv->channels.params.xdp_prog)
		return 0;

	for (i = 0; i < channels->num; i++) {
		c = channels->c[i];
		if (enable)
			__set_bit(MLX5E_RQ_STATE_NO_CSUM_COMPLETE, &c->rq.state);
		else
			__clear_bit(MLX5E_RQ_STATE_NO_CSUM_COMPLETE, &c->rq.state);
	}

	return 0;
}

static int set_pflag_tx_mpwqe_common(struct net_device *netdev, u32 flag, bool enable)
{
	struct mlx5e_priv *priv = netdev_priv(netdev);
	struct mlx5_core_dev *mdev = priv->mdev;
	struct mlx5e_channels new_channels = {};
	int err;

	if (enable && !MLX5_CAP_ETH(mdev, enhanced_multi_pkt_send_wqe))
		return -EOPNOTSUPP;

	new_channels.params = priv->channels.params;

	MLX5E_SET_PFLAG(&new_channels.params, flag, enable);

	if (!test_bit(MLX5E_STATE_OPENED, &priv->state)) {
		priv->channels.params = new_channels.params;
		return 0;
	}

	err = mlx5e_safe_switch_channels(priv, &new_channels, NULL, NULL);
	return err;
}

static int set_pflag_xdp_tx_mpwqe(struct net_device *netdev, bool enable)
{
	return set_pflag_tx_mpwqe_common(netdev, MLX5E_PFLAG_XDP_TX_MPWQE, enable);
}

static int set_pflag_skb_tx_mpwqe(struct net_device *netdev, bool enable)
{
	return set_pflag_tx_mpwqe_common(netdev, MLX5E_PFLAG_SKB_TX_MPWQE, enable);
}

static int set_pflag_tx_port_ts(struct net_device *netdev, bool enable)
{
	struct mlx5e_priv *priv = netdev_priv(netdev);
	struct mlx5_core_dev *mdev = priv->mdev;
	struct mlx5e_channels new_channels = {};
	int err;

	if (!MLX5_CAP_GEN(mdev, ts_cqe_to_dest_cqn))
		return -EOPNOTSUPP;

	/* Don't allow changing the PTP state if HTB offload is active, because
	 * the numeration of the QoS SQs will change, while per-queue qdiscs are
	 * attached.
	 */
	if (priv->htb.maj_id) {
		netdev_err(priv->netdev, "%s: HTB offload is active, cannot change the PTP state\n",
			   __func__);
		return -EINVAL;
	}

	new_channels.params = priv->channels.params;
	MLX5E_SET_PFLAG(&new_channels.params, MLX5E_PFLAG_TX_PORT_TS, enable);
	/* No need to verify SQ stop room as
	 * ptpsq.txqsq.stop_room <= generic_sq->stop_room, and both
	 * has the same log_sq_size.
	 */

	if (!test_bit(MLX5E_STATE_OPENED, &priv->state)) {
		priv->channels.params = new_channels.params;
		err = mlx5e_num_channels_changed(priv);
		goto out;
	}

	err = mlx5e_safe_switch_channels(priv, &new_channels,
					 mlx5e_num_channels_changed_ctx, NULL);
out:
	if (!err)
		priv->port_ptp_opened = true;

	return err;
}

static const struct pflag_desc mlx5e_priv_flags[MLX5E_NUM_PFLAGS] = {
	{ "rx_cqe_moder",        set_pflag_rx_cqe_based_moder },
	{ "tx_cqe_moder",        set_pflag_tx_cqe_based_moder },
	{ "rx_cqe_compress",     set_pflag_rx_cqe_compress },
	{ "rx_striding_rq",      set_pflag_rx_striding_rq },
	{ "rx_no_csum_complete", set_pflag_rx_no_csum_complete },
	{ "xdp_tx_mpwqe",        set_pflag_xdp_tx_mpwqe },
	{ "skb_tx_mpwqe",        set_pflag_skb_tx_mpwqe },
	{ "tx_port_ts",          set_pflag_tx_port_ts },
};

static int mlx5e_handle_pflag(struct net_device *netdev,
			      u32 wanted_flags,
			      enum mlx5e_priv_flag flag)
{
	struct mlx5e_priv *priv = netdev_priv(netdev);
	bool enable = !!(wanted_flags & BIT(flag));
	u32 changes = wanted_flags ^ priv->channels.params.pflags;
	int err;

	if (!(changes & BIT(flag)))
		return 0;

	err = mlx5e_priv_flags[flag].handler(netdev, enable);
	if (err) {
		netdev_err(netdev, "%s private flag '%s' failed err %d\n",
			   enable ? "Enable" : "Disable", mlx5e_priv_flags[flag].name, err);
		return err;
	}

	MLX5E_SET_PFLAG(&priv->channels.params, flag, enable);
	return 0;
}

static int mlx5e_set_priv_flags(struct net_device *netdev, u32 pflags)
{
	struct mlx5e_priv *priv = netdev_priv(netdev);
	enum mlx5e_priv_flag pflag;
	int err;

	mutex_lock(&priv->state_lock);

	for (pflag = 0; pflag < MLX5E_NUM_PFLAGS; pflag++) {
		err = mlx5e_handle_pflag(netdev, pflags, pflag);
		if (err)
			break;
	}

	mutex_unlock(&priv->state_lock);

	/* Need to fix some features.. */
	netdev_update_features(netdev);

	return err;
}

static u32 mlx5e_get_priv_flags(struct net_device *netdev)
{
	struct mlx5e_priv *priv = netdev_priv(netdev);

	return priv->channels.params.pflags;
}

int mlx5e_get_rxnfc(struct net_device *dev, struct ethtool_rxnfc *info,
		    u32 *rule_locs)
{
	struct mlx5e_priv *priv = netdev_priv(dev);

	/* ETHTOOL_GRXRINGS is needed by ethtool -x which is not part
	 * of rxnfc. We keep this logic out of mlx5e_ethtool_get_rxnfc,
	 * to avoid breaking "ethtool -x" when mlx5e_ethtool_get_rxnfc
	 * is compiled out via CONFIG_MLX5_EN_RXNFC=n.
	 */
	if (info->cmd == ETHTOOL_GRXRINGS) {
		info->data = priv->channels.params.num_channels;
		return 0;
	}

	return mlx5e_ethtool_get_rxnfc(dev, info, rule_locs);
}

int mlx5e_set_rxnfc(struct net_device *dev, struct ethtool_rxnfc *cmd)
{
	return mlx5e_ethtool_set_rxnfc(dev, cmd);
}

const struct ethtool_ops mlx5e_ethtool_ops = {
	.supported_coalesce_params = ETHTOOL_COALESCE_USECS |
				     ETHTOOL_COALESCE_MAX_FRAMES |
				     ETHTOOL_COALESCE_USE_ADAPTIVE,
	.get_drvinfo       = mlx5e_get_drvinfo,
	.get_link          = ethtool_op_get_link,
	.get_strings       = mlx5e_get_strings,
	.get_sset_count    = mlx5e_get_sset_count,
	.get_ethtool_stats = mlx5e_get_ethtool_stats,
	.get_ringparam     = mlx5e_get_ringparam,
	.set_ringparam     = mlx5e_set_ringparam,
	.get_channels      = mlx5e_get_channels,
	.set_channels      = mlx5e_set_channels,
	.get_coalesce      = mlx5e_get_coalesce,
	.set_coalesce      = mlx5e_set_coalesce,
	.get_link_ksettings  = mlx5e_get_link_ksettings,
	.set_link_ksettings  = mlx5e_set_link_ksettings,
	.get_rxfh_key_size   = mlx5e_get_rxfh_key_size,
	.get_rxfh_indir_size = mlx5e_get_rxfh_indir_size,
	.get_rxfh          = mlx5e_get_rxfh,
	.set_rxfh          = mlx5e_set_rxfh,
	.get_rxnfc         = mlx5e_get_rxnfc,
	.set_rxnfc         = mlx5e_set_rxnfc,
	.get_tunable       = mlx5e_get_tunable,
	.set_tunable       = mlx5e_set_tunable,
	.get_pause_stats   = mlx5e_get_pause_stats,
	.get_pauseparam    = mlx5e_get_pauseparam,
	.set_pauseparam    = mlx5e_set_pauseparam,
	.get_ts_info       = mlx5e_get_ts_info,
	.set_phys_id       = mlx5e_set_phys_id,
	.get_wol	   = mlx5e_get_wol,
	.set_wol	   = mlx5e_set_wol,
	.get_module_info   = mlx5e_get_module_info,
	.get_module_eeprom = mlx5e_get_module_eeprom,
	.flash_device      = mlx5e_flash_device,
	.get_priv_flags    = mlx5e_get_priv_flags,
	.set_priv_flags    = mlx5e_set_priv_flags,
	.self_test         = mlx5e_self_test,
	.get_msglevel      = mlx5e_get_msglevel,
	.set_msglevel      = mlx5e_set_msglevel,
	.get_fecparam      = mlx5e_get_fecparam,
	.set_fecparam      = mlx5e_set_fecparam,
};<|MERGE_RESOLUTION|>--- conflicted
+++ resolved
@@ -447,8 +447,6 @@
 		goto out;
 	}
 
-<<<<<<< HEAD
-=======
 	/* Don't allow changing the number of channels if HTB offload is active,
 	 * because the numeration of the QoS SQs will change, while per-queue
 	 * qdiscs are attached.
@@ -460,7 +458,6 @@
 		goto out;
 	}
 
->>>>>>> 04bd701d
 	new_channels.params = *cur_params;
 	new_channels.params.num_channels = count;
 

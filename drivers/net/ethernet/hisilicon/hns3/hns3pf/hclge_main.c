--- conflicted
+++ resolved
@@ -3482,7 +3482,6 @@
 static void hclge_reset_handshake(struct hclge_dev *hdev, bool enable)
 {
 	u32 reg_val;
-<<<<<<< HEAD
 
 	reg_val = hclge_read_dev(&hdev->hw, HCLGE_NIC_CSQ_DEPTH_REG);
 	if (enable)
@@ -3490,15 +3489,6 @@
 	else
 		reg_val &= ~HCLGE_NIC_SW_RST_RDY;
 
-=======
-
-	reg_val = hclge_read_dev(&hdev->hw, HCLGE_NIC_CSQ_DEPTH_REG);
-	if (enable)
-		reg_val |= HCLGE_NIC_SW_RST_RDY;
-	else
-		reg_val &= ~HCLGE_NIC_SW_RST_RDY;
-
->>>>>>> 00dc9e7d
 	hclge_write_dev(&hdev->hw, HCLGE_NIC_CSQ_DEPTH_REG, reg_val);
 }
 
@@ -6273,13 +6263,6 @@
 
 	func_id = hclge_get_port_number(HOST_PORT, 0, vfid, 0);
 	req = (struct hclge_mac_vlan_switch_cmd *)desc.data;
-<<<<<<< HEAD
-	hclge_cmd_setup_basic_desc(&desc, HCLGE_OPC_MAC_VLAN_SWITCH_PARAM,
-				   false);
-	req->roce_sel = HCLGE_MAC_VLAN_NIC_SEL;
-	req->func_id = cpu_to_le32(func_id);
-	req->switch_param = switch_param;
-=======
 
 	/* read current config parameter */
 	hclge_cmd_setup_basic_desc(&desc, HCLGE_OPC_MAC_VLAN_SWITCH_PARAM,
@@ -6297,7 +6280,6 @@
 	/* modify and write new config parameter */
 	hclge_cmd_reuse_desc(&desc, false);
 	req->switch_param = (req->switch_param & param_mask) | switch_param;
->>>>>>> 00dc9e7d
 	req->param_mask = param_mask;
 
 	ret = hclge_cmd_send(&hdev->hw, &desc, 1);
@@ -6481,7 +6463,6 @@
 	if (ret)
 		dev_err(&hdev->pdev->dev,
 			"serdes loopback config mac mode timeout\n");
-<<<<<<< HEAD
 
 	return ret;
 }
@@ -6491,17 +6472,6 @@
 {
 	int ret;
 
-=======
-
-	return ret;
-}
-
-static int hclge_enable_phy_loopback(struct hclge_dev *hdev,
-				     struct phy_device *phydev)
-{
-	int ret;
-
->>>>>>> 00dc9e7d
 	if (!phydev->suspended) {
 		ret = phy_suspend(phydev);
 		if (ret)

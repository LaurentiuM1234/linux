/* Broadcom NetXtreme-C/E network driver.
 *
 * Copyright (c) 2014-2016 Broadcom Corporation
 * Copyright (c) 2016-2017 Broadcom Limited
 *
 * This program is free software; you can redistribute it and/or modify
 * it under the terms of the GNU General Public License as published by
 * the Free Software Foundation.
 */

#include <linux/bitops.h>
#include <linux/ctype.h>
#include <linux/stringify.h>
#include <linux/ethtool.h>
#include <linux/ethtool_netlink.h>
#include <linux/linkmode.h>
#include <linux/interrupt.h>
#include <linux/pci.h>
#include <linux/etherdevice.h>
#include <linux/crc32.h>
#include <linux/firmware.h>
#include <linux/utsname.h>
#include <linux/time.h>
#include <linux/ptp_clock_kernel.h>
#include <linux/net_tstamp.h>
#include <linux/timecounter.h>
#include <net/netlink.h>
#include "bnxt_hsi.h"
#include "bnxt.h"
#include "bnxt_hwrm.h"
#include "bnxt_ulp.h"
#include "bnxt_xdp.h"
#include "bnxt_ptp.h"
#include "bnxt_ethtool.h"
#include "bnxt_nvm_defs.h"	/* NVRAM content constant and structure defs */
#include "bnxt_fw_hdr.h"	/* Firmware hdr constant and structure defs */
#include "bnxt_coredump.h"

#define BNXT_NVM_ERR_MSG(dev, extack, msg)			\
	do {							\
		if (extack)					\
			NL_SET_ERR_MSG_MOD(extack, msg);	\
		netdev_err(dev, "%s\n", msg);			\
	} while (0)

static u32 bnxt_get_msglevel(struct net_device *dev)
{
	struct bnxt *bp = netdev_priv(dev);

	return bp->msg_enable;
}

static void bnxt_set_msglevel(struct net_device *dev, u32 value)
{
	struct bnxt *bp = netdev_priv(dev);

	bp->msg_enable = value;
}

static int bnxt_get_coalesce(struct net_device *dev,
			     struct ethtool_coalesce *coal,
			     struct kernel_ethtool_coalesce *kernel_coal,
			     struct netlink_ext_ack *extack)
{
	struct bnxt *bp = netdev_priv(dev);
	struct bnxt_coal *hw_coal;
	u16 mult;

	memset(coal, 0, sizeof(*coal));

	coal->use_adaptive_rx_coalesce = bp->flags & BNXT_FLAG_DIM;

	hw_coal = &bp->rx_coal;
	mult = hw_coal->bufs_per_record;
	coal->rx_coalesce_usecs = hw_coal->coal_ticks;
	coal->rx_max_coalesced_frames = hw_coal->coal_bufs / mult;
	coal->rx_coalesce_usecs_irq = hw_coal->coal_ticks_irq;
	coal->rx_max_coalesced_frames_irq = hw_coal->coal_bufs_irq / mult;
	if (hw_coal->flags &
	    RING_CMPL_RING_CFG_AGGINT_PARAMS_REQ_FLAGS_TIMER_RESET)
		kernel_coal->use_cqe_mode_rx = true;

	hw_coal = &bp->tx_coal;
	mult = hw_coal->bufs_per_record;
	coal->tx_coalesce_usecs = hw_coal->coal_ticks;
	coal->tx_max_coalesced_frames = hw_coal->coal_bufs / mult;
	coal->tx_coalesce_usecs_irq = hw_coal->coal_ticks_irq;
	coal->tx_max_coalesced_frames_irq = hw_coal->coal_bufs_irq / mult;
	if (hw_coal->flags &
	    RING_CMPL_RING_CFG_AGGINT_PARAMS_REQ_FLAGS_TIMER_RESET)
		kernel_coal->use_cqe_mode_tx = true;

	coal->stats_block_coalesce_usecs = bp->stats_coal_ticks;

	return 0;
}

static int bnxt_set_coalesce(struct net_device *dev,
			     struct ethtool_coalesce *coal,
			     struct kernel_ethtool_coalesce *kernel_coal,
			     struct netlink_ext_ack *extack)
{
	struct bnxt *bp = netdev_priv(dev);
	bool update_stats = false;
	struct bnxt_coal *hw_coal;
	int rc = 0;
	u16 mult;

	if (coal->use_adaptive_rx_coalesce) {
		bp->flags |= BNXT_FLAG_DIM;
	} else {
		if (bp->flags & BNXT_FLAG_DIM) {
			bp->flags &= ~(BNXT_FLAG_DIM);
			goto reset_coalesce;
		}
	}

	if ((kernel_coal->use_cqe_mode_rx || kernel_coal->use_cqe_mode_tx) &&
	    !(bp->coal_cap.cmpl_params &
	      RING_AGGINT_QCAPS_RESP_CMPL_PARAMS_TIMER_RESET))
		return -EOPNOTSUPP;

	hw_coal = &bp->rx_coal;
	mult = hw_coal->bufs_per_record;
	hw_coal->coal_ticks = coal->rx_coalesce_usecs;
	hw_coal->coal_bufs = coal->rx_max_coalesced_frames * mult;
	hw_coal->coal_ticks_irq = coal->rx_coalesce_usecs_irq;
	hw_coal->coal_bufs_irq = coal->rx_max_coalesced_frames_irq * mult;
	hw_coal->flags &=
		~RING_CMPL_RING_CFG_AGGINT_PARAMS_REQ_FLAGS_TIMER_RESET;
	if (kernel_coal->use_cqe_mode_rx)
		hw_coal->flags |=
			RING_CMPL_RING_CFG_AGGINT_PARAMS_REQ_FLAGS_TIMER_RESET;

	hw_coal = &bp->tx_coal;
	mult = hw_coal->bufs_per_record;
	hw_coal->coal_ticks = coal->tx_coalesce_usecs;
	hw_coal->coal_bufs = coal->tx_max_coalesced_frames * mult;
	hw_coal->coal_ticks_irq = coal->tx_coalesce_usecs_irq;
	hw_coal->coal_bufs_irq = coal->tx_max_coalesced_frames_irq * mult;
	hw_coal->flags &=
		~RING_CMPL_RING_CFG_AGGINT_PARAMS_REQ_FLAGS_TIMER_RESET;
	if (kernel_coal->use_cqe_mode_tx)
		hw_coal->flags |=
			RING_CMPL_RING_CFG_AGGINT_PARAMS_REQ_FLAGS_TIMER_RESET;

	if (bp->stats_coal_ticks != coal->stats_block_coalesce_usecs) {
		u32 stats_ticks = coal->stats_block_coalesce_usecs;

		/* Allow 0, which means disable. */
		if (stats_ticks)
			stats_ticks = clamp_t(u32, stats_ticks,
					      BNXT_MIN_STATS_COAL_TICKS,
					      BNXT_MAX_STATS_COAL_TICKS);
		stats_ticks = rounddown(stats_ticks, BNXT_MIN_STATS_COAL_TICKS);
		bp->stats_coal_ticks = stats_ticks;
		if (bp->stats_coal_ticks)
			bp->current_interval =
				bp->stats_coal_ticks * HZ / 1000000;
		else
			bp->current_interval = BNXT_TIMER_INTERVAL;
		update_stats = true;
	}

reset_coalesce:
	if (test_bit(BNXT_STATE_OPEN, &bp->state)) {
		if (update_stats) {
			bnxt_close_nic(bp, true, false);
			rc = bnxt_open_nic(bp, true, false);
		} else {
			rc = bnxt_hwrm_set_coal(bp);
		}
	}

	return rc;
}

static const char * const bnxt_ring_rx_stats_str[] = {
	"rx_ucast_packets",
	"rx_mcast_packets",
	"rx_bcast_packets",
	"rx_discards",
	"rx_errors",
	"rx_ucast_bytes",
	"rx_mcast_bytes",
	"rx_bcast_bytes",
};

static const char * const bnxt_ring_tx_stats_str[] = {
	"tx_ucast_packets",
	"tx_mcast_packets",
	"tx_bcast_packets",
	"tx_errors",
	"tx_discards",
	"tx_ucast_bytes",
	"tx_mcast_bytes",
	"tx_bcast_bytes",
};

static const char * const bnxt_ring_tpa_stats_str[] = {
	"tpa_packets",
	"tpa_bytes",
	"tpa_events",
	"tpa_aborts",
};

static const char * const bnxt_ring_tpa2_stats_str[] = {
	"rx_tpa_eligible_pkt",
	"rx_tpa_eligible_bytes",
	"rx_tpa_pkt",
	"rx_tpa_bytes",
	"rx_tpa_errors",
	"rx_tpa_events",
};

static const char * const bnxt_rx_sw_stats_str[] = {
	"rx_l4_csum_errors",
	"rx_resets",
	"rx_buf_errors",
};

static const char * const bnxt_cmn_sw_stats_str[] = {
	"missed_irqs",
};

#define BNXT_RX_STATS_ENTRY(counter)	\
	{ BNXT_RX_STATS_OFFSET(counter), __stringify(counter) }

#define BNXT_TX_STATS_ENTRY(counter)	\
	{ BNXT_TX_STATS_OFFSET(counter), __stringify(counter) }

#define BNXT_RX_STATS_EXT_ENTRY(counter)	\
	{ BNXT_RX_STATS_EXT_OFFSET(counter), __stringify(counter) }

#define BNXT_TX_STATS_EXT_ENTRY(counter)	\
	{ BNXT_TX_STATS_EXT_OFFSET(counter), __stringify(counter) }

#define BNXT_RX_STATS_EXT_PFC_ENTRY(n)				\
	BNXT_RX_STATS_EXT_ENTRY(pfc_pri##n##_rx_duration_us),	\
	BNXT_RX_STATS_EXT_ENTRY(pfc_pri##n##_rx_transitions)

#define BNXT_TX_STATS_EXT_PFC_ENTRY(n)				\
	BNXT_TX_STATS_EXT_ENTRY(pfc_pri##n##_tx_duration_us),	\
	BNXT_TX_STATS_EXT_ENTRY(pfc_pri##n##_tx_transitions)

#define BNXT_RX_STATS_EXT_PFC_ENTRIES				\
	BNXT_RX_STATS_EXT_PFC_ENTRY(0),				\
	BNXT_RX_STATS_EXT_PFC_ENTRY(1),				\
	BNXT_RX_STATS_EXT_PFC_ENTRY(2),				\
	BNXT_RX_STATS_EXT_PFC_ENTRY(3),				\
	BNXT_RX_STATS_EXT_PFC_ENTRY(4),				\
	BNXT_RX_STATS_EXT_PFC_ENTRY(5),				\
	BNXT_RX_STATS_EXT_PFC_ENTRY(6),				\
	BNXT_RX_STATS_EXT_PFC_ENTRY(7)

#define BNXT_TX_STATS_EXT_PFC_ENTRIES				\
	BNXT_TX_STATS_EXT_PFC_ENTRY(0),				\
	BNXT_TX_STATS_EXT_PFC_ENTRY(1),				\
	BNXT_TX_STATS_EXT_PFC_ENTRY(2),				\
	BNXT_TX_STATS_EXT_PFC_ENTRY(3),				\
	BNXT_TX_STATS_EXT_PFC_ENTRY(4),				\
	BNXT_TX_STATS_EXT_PFC_ENTRY(5),				\
	BNXT_TX_STATS_EXT_PFC_ENTRY(6),				\
	BNXT_TX_STATS_EXT_PFC_ENTRY(7)

#define BNXT_RX_STATS_EXT_COS_ENTRY(n)				\
	BNXT_RX_STATS_EXT_ENTRY(rx_bytes_cos##n),		\
	BNXT_RX_STATS_EXT_ENTRY(rx_packets_cos##n)

#define BNXT_TX_STATS_EXT_COS_ENTRY(n)				\
	BNXT_TX_STATS_EXT_ENTRY(tx_bytes_cos##n),		\
	BNXT_TX_STATS_EXT_ENTRY(tx_packets_cos##n)

#define BNXT_RX_STATS_EXT_COS_ENTRIES				\
	BNXT_RX_STATS_EXT_COS_ENTRY(0),				\
	BNXT_RX_STATS_EXT_COS_ENTRY(1),				\
	BNXT_RX_STATS_EXT_COS_ENTRY(2),				\
	BNXT_RX_STATS_EXT_COS_ENTRY(3),				\
	BNXT_RX_STATS_EXT_COS_ENTRY(4),				\
	BNXT_RX_STATS_EXT_COS_ENTRY(5),				\
	BNXT_RX_STATS_EXT_COS_ENTRY(6),				\
	BNXT_RX_STATS_EXT_COS_ENTRY(7)				\

#define BNXT_TX_STATS_EXT_COS_ENTRIES				\
	BNXT_TX_STATS_EXT_COS_ENTRY(0),				\
	BNXT_TX_STATS_EXT_COS_ENTRY(1),				\
	BNXT_TX_STATS_EXT_COS_ENTRY(2),				\
	BNXT_TX_STATS_EXT_COS_ENTRY(3),				\
	BNXT_TX_STATS_EXT_COS_ENTRY(4),				\
	BNXT_TX_STATS_EXT_COS_ENTRY(5),				\
	BNXT_TX_STATS_EXT_COS_ENTRY(6),				\
	BNXT_TX_STATS_EXT_COS_ENTRY(7)				\

#define BNXT_RX_STATS_EXT_DISCARD_COS_ENTRY(n)			\
	BNXT_RX_STATS_EXT_ENTRY(rx_discard_bytes_cos##n),	\
	BNXT_RX_STATS_EXT_ENTRY(rx_discard_packets_cos##n)

#define BNXT_RX_STATS_EXT_DISCARD_COS_ENTRIES				\
	BNXT_RX_STATS_EXT_DISCARD_COS_ENTRY(0),				\
	BNXT_RX_STATS_EXT_DISCARD_COS_ENTRY(1),				\
	BNXT_RX_STATS_EXT_DISCARD_COS_ENTRY(2),				\
	BNXT_RX_STATS_EXT_DISCARD_COS_ENTRY(3),				\
	BNXT_RX_STATS_EXT_DISCARD_COS_ENTRY(4),				\
	BNXT_RX_STATS_EXT_DISCARD_COS_ENTRY(5),				\
	BNXT_RX_STATS_EXT_DISCARD_COS_ENTRY(6),				\
	BNXT_RX_STATS_EXT_DISCARD_COS_ENTRY(7)

#define BNXT_RX_STATS_PRI_ENTRY(counter, n)		\
	{ BNXT_RX_STATS_EXT_OFFSET(counter##_cos0),	\
	  __stringify(counter##_pri##n) }

#define BNXT_TX_STATS_PRI_ENTRY(counter, n)		\
	{ BNXT_TX_STATS_EXT_OFFSET(counter##_cos0),	\
	  __stringify(counter##_pri##n) }

#define BNXT_RX_STATS_PRI_ENTRIES(counter)		\
	BNXT_RX_STATS_PRI_ENTRY(counter, 0),		\
	BNXT_RX_STATS_PRI_ENTRY(counter, 1),		\
	BNXT_RX_STATS_PRI_ENTRY(counter, 2),		\
	BNXT_RX_STATS_PRI_ENTRY(counter, 3),		\
	BNXT_RX_STATS_PRI_ENTRY(counter, 4),		\
	BNXT_RX_STATS_PRI_ENTRY(counter, 5),		\
	BNXT_RX_STATS_PRI_ENTRY(counter, 6),		\
	BNXT_RX_STATS_PRI_ENTRY(counter, 7)

#define BNXT_TX_STATS_PRI_ENTRIES(counter)		\
	BNXT_TX_STATS_PRI_ENTRY(counter, 0),		\
	BNXT_TX_STATS_PRI_ENTRY(counter, 1),		\
	BNXT_TX_STATS_PRI_ENTRY(counter, 2),		\
	BNXT_TX_STATS_PRI_ENTRY(counter, 3),		\
	BNXT_TX_STATS_PRI_ENTRY(counter, 4),		\
	BNXT_TX_STATS_PRI_ENTRY(counter, 5),		\
	BNXT_TX_STATS_PRI_ENTRY(counter, 6),		\
	BNXT_TX_STATS_PRI_ENTRY(counter, 7)

enum {
	RX_TOTAL_DISCARDS,
	TX_TOTAL_DISCARDS,
	RX_NETPOLL_DISCARDS,
};

static const char *const bnxt_ring_err_stats_arr[] = {
	"rx_total_l4_csum_errors",
	"rx_total_resets",
	"rx_total_buf_errors",
	"rx_total_oom_discards",
	"rx_total_netpoll_discards",
	"rx_total_ring_discards",
	"tx_total_resets",
	"tx_total_ring_discards",
	"total_missed_irqs",
};

#define NUM_RING_RX_SW_STATS		ARRAY_SIZE(bnxt_rx_sw_stats_str)
#define NUM_RING_CMN_SW_STATS		ARRAY_SIZE(bnxt_cmn_sw_stats_str)
#define NUM_RING_RX_HW_STATS		ARRAY_SIZE(bnxt_ring_rx_stats_str)
#define NUM_RING_TX_HW_STATS		ARRAY_SIZE(bnxt_ring_tx_stats_str)

static const struct {
	long offset;
	char string[ETH_GSTRING_LEN];
} bnxt_port_stats_arr[] = {
	BNXT_RX_STATS_ENTRY(rx_64b_frames),
	BNXT_RX_STATS_ENTRY(rx_65b_127b_frames),
	BNXT_RX_STATS_ENTRY(rx_128b_255b_frames),
	BNXT_RX_STATS_ENTRY(rx_256b_511b_frames),
	BNXT_RX_STATS_ENTRY(rx_512b_1023b_frames),
	BNXT_RX_STATS_ENTRY(rx_1024b_1518b_frames),
	BNXT_RX_STATS_ENTRY(rx_good_vlan_frames),
	BNXT_RX_STATS_ENTRY(rx_1519b_2047b_frames),
	BNXT_RX_STATS_ENTRY(rx_2048b_4095b_frames),
	BNXT_RX_STATS_ENTRY(rx_4096b_9216b_frames),
	BNXT_RX_STATS_ENTRY(rx_9217b_16383b_frames),
	BNXT_RX_STATS_ENTRY(rx_total_frames),
	BNXT_RX_STATS_ENTRY(rx_ucast_frames),
	BNXT_RX_STATS_ENTRY(rx_mcast_frames),
	BNXT_RX_STATS_ENTRY(rx_bcast_frames),
	BNXT_RX_STATS_ENTRY(rx_fcs_err_frames),
	BNXT_RX_STATS_ENTRY(rx_ctrl_frames),
	BNXT_RX_STATS_ENTRY(rx_pause_frames),
	BNXT_RX_STATS_ENTRY(rx_pfc_frames),
	BNXT_RX_STATS_ENTRY(rx_align_err_frames),
	BNXT_RX_STATS_ENTRY(rx_ovrsz_frames),
	BNXT_RX_STATS_ENTRY(rx_jbr_frames),
	BNXT_RX_STATS_ENTRY(rx_mtu_err_frames),
	BNXT_RX_STATS_ENTRY(rx_tagged_frames),
	BNXT_RX_STATS_ENTRY(rx_double_tagged_frames),
	BNXT_RX_STATS_ENTRY(rx_good_frames),
	BNXT_RX_STATS_ENTRY(rx_pfc_ena_frames_pri0),
	BNXT_RX_STATS_ENTRY(rx_pfc_ena_frames_pri1),
	BNXT_RX_STATS_ENTRY(rx_pfc_ena_frames_pri2),
	BNXT_RX_STATS_ENTRY(rx_pfc_ena_frames_pri3),
	BNXT_RX_STATS_ENTRY(rx_pfc_ena_frames_pri4),
	BNXT_RX_STATS_ENTRY(rx_pfc_ena_frames_pri5),
	BNXT_RX_STATS_ENTRY(rx_pfc_ena_frames_pri6),
	BNXT_RX_STATS_ENTRY(rx_pfc_ena_frames_pri7),
	BNXT_RX_STATS_ENTRY(rx_undrsz_frames),
	BNXT_RX_STATS_ENTRY(rx_eee_lpi_events),
	BNXT_RX_STATS_ENTRY(rx_eee_lpi_duration),
	BNXT_RX_STATS_ENTRY(rx_bytes),
	BNXT_RX_STATS_ENTRY(rx_runt_bytes),
	BNXT_RX_STATS_ENTRY(rx_runt_frames),
	BNXT_RX_STATS_ENTRY(rx_stat_discard),
	BNXT_RX_STATS_ENTRY(rx_stat_err),

	BNXT_TX_STATS_ENTRY(tx_64b_frames),
	BNXT_TX_STATS_ENTRY(tx_65b_127b_frames),
	BNXT_TX_STATS_ENTRY(tx_128b_255b_frames),
	BNXT_TX_STATS_ENTRY(tx_256b_511b_frames),
	BNXT_TX_STATS_ENTRY(tx_512b_1023b_frames),
	BNXT_TX_STATS_ENTRY(tx_1024b_1518b_frames),
	BNXT_TX_STATS_ENTRY(tx_good_vlan_frames),
	BNXT_TX_STATS_ENTRY(tx_1519b_2047b_frames),
	BNXT_TX_STATS_ENTRY(tx_2048b_4095b_frames),
	BNXT_TX_STATS_ENTRY(tx_4096b_9216b_frames),
	BNXT_TX_STATS_ENTRY(tx_9217b_16383b_frames),
	BNXT_TX_STATS_ENTRY(tx_good_frames),
	BNXT_TX_STATS_ENTRY(tx_total_frames),
	BNXT_TX_STATS_ENTRY(tx_ucast_frames),
	BNXT_TX_STATS_ENTRY(tx_mcast_frames),
	BNXT_TX_STATS_ENTRY(tx_bcast_frames),
	BNXT_TX_STATS_ENTRY(tx_pause_frames),
	BNXT_TX_STATS_ENTRY(tx_pfc_frames),
	BNXT_TX_STATS_ENTRY(tx_jabber_frames),
	BNXT_TX_STATS_ENTRY(tx_fcs_err_frames),
	BNXT_TX_STATS_ENTRY(tx_err),
	BNXT_TX_STATS_ENTRY(tx_fifo_underruns),
	BNXT_TX_STATS_ENTRY(tx_pfc_ena_frames_pri0),
	BNXT_TX_STATS_ENTRY(tx_pfc_ena_frames_pri1),
	BNXT_TX_STATS_ENTRY(tx_pfc_ena_frames_pri2),
	BNXT_TX_STATS_ENTRY(tx_pfc_ena_frames_pri3),
	BNXT_TX_STATS_ENTRY(tx_pfc_ena_frames_pri4),
	BNXT_TX_STATS_ENTRY(tx_pfc_ena_frames_pri5),
	BNXT_TX_STATS_ENTRY(tx_pfc_ena_frames_pri6),
	BNXT_TX_STATS_ENTRY(tx_pfc_ena_frames_pri7),
	BNXT_TX_STATS_ENTRY(tx_eee_lpi_events),
	BNXT_TX_STATS_ENTRY(tx_eee_lpi_duration),
	BNXT_TX_STATS_ENTRY(tx_total_collisions),
	BNXT_TX_STATS_ENTRY(tx_bytes),
	BNXT_TX_STATS_ENTRY(tx_xthol_frames),
	BNXT_TX_STATS_ENTRY(tx_stat_discard),
	BNXT_TX_STATS_ENTRY(tx_stat_error),
};

static const struct {
	long offset;
	char string[ETH_GSTRING_LEN];
} bnxt_port_stats_ext_arr[] = {
	BNXT_RX_STATS_EXT_ENTRY(link_down_events),
	BNXT_RX_STATS_EXT_ENTRY(continuous_pause_events),
	BNXT_RX_STATS_EXT_ENTRY(resume_pause_events),
	BNXT_RX_STATS_EXT_ENTRY(continuous_roce_pause_events),
	BNXT_RX_STATS_EXT_ENTRY(resume_roce_pause_events),
	BNXT_RX_STATS_EXT_COS_ENTRIES,
	BNXT_RX_STATS_EXT_PFC_ENTRIES,
	BNXT_RX_STATS_EXT_ENTRY(rx_bits),
	BNXT_RX_STATS_EXT_ENTRY(rx_buffer_passed_threshold),
	BNXT_RX_STATS_EXT_ENTRY(rx_pcs_symbol_err),
	BNXT_RX_STATS_EXT_ENTRY(rx_corrected_bits),
	BNXT_RX_STATS_EXT_DISCARD_COS_ENTRIES,
	BNXT_RX_STATS_EXT_ENTRY(rx_fec_corrected_blocks),
	BNXT_RX_STATS_EXT_ENTRY(rx_fec_uncorrectable_blocks),
	BNXT_RX_STATS_EXT_ENTRY(rx_filter_miss),
};

static const struct {
	long offset;
	char string[ETH_GSTRING_LEN];
} bnxt_tx_port_stats_ext_arr[] = {
	BNXT_TX_STATS_EXT_COS_ENTRIES,
	BNXT_TX_STATS_EXT_PFC_ENTRIES,
};

static const struct {
	long base_off;
	char string[ETH_GSTRING_LEN];
} bnxt_rx_bytes_pri_arr[] = {
	BNXT_RX_STATS_PRI_ENTRIES(rx_bytes),
};

static const struct {
	long base_off;
	char string[ETH_GSTRING_LEN];
} bnxt_rx_pkts_pri_arr[] = {
	BNXT_RX_STATS_PRI_ENTRIES(rx_packets),
};

static const struct {
	long base_off;
	char string[ETH_GSTRING_LEN];
} bnxt_tx_bytes_pri_arr[] = {
	BNXT_TX_STATS_PRI_ENTRIES(tx_bytes),
};

static const struct {
	long base_off;
	char string[ETH_GSTRING_LEN];
} bnxt_tx_pkts_pri_arr[] = {
	BNXT_TX_STATS_PRI_ENTRIES(tx_packets),
};

#define BNXT_NUM_RING_ERR_STATS	ARRAY_SIZE(bnxt_ring_err_stats_arr)
#define BNXT_NUM_PORT_STATS ARRAY_SIZE(bnxt_port_stats_arr)
#define BNXT_NUM_STATS_PRI			\
	(ARRAY_SIZE(bnxt_rx_bytes_pri_arr) +	\
	 ARRAY_SIZE(bnxt_rx_pkts_pri_arr) +	\
	 ARRAY_SIZE(bnxt_tx_bytes_pri_arr) +	\
	 ARRAY_SIZE(bnxt_tx_pkts_pri_arr))

static int bnxt_get_num_tpa_ring_stats(struct bnxt *bp)
{
	if (BNXT_SUPPORTS_TPA(bp)) {
		if (bp->max_tpa_v2) {
			if (BNXT_CHIP_P5(bp))
				return BNXT_NUM_TPA_RING_STATS_P5;
			return BNXT_NUM_TPA_RING_STATS_P7;
		}
		return BNXT_NUM_TPA_RING_STATS;
	}
	return 0;
}

static int bnxt_get_num_ring_stats(struct bnxt *bp)
{
	int rx, tx, cmn;

	rx = NUM_RING_RX_HW_STATS + NUM_RING_RX_SW_STATS +
	     bnxt_get_num_tpa_ring_stats(bp);
	tx = NUM_RING_TX_HW_STATS;
	cmn = NUM_RING_CMN_SW_STATS;
	return rx * bp->rx_nr_rings +
	       tx * (bp->tx_nr_rings_xdp + bp->tx_nr_rings_per_tc) +
	       cmn * bp->cp_nr_rings;
}

static int bnxt_get_num_stats(struct bnxt *bp)
{
	int num_stats = bnxt_get_num_ring_stats(bp);
	int len;

	num_stats += BNXT_NUM_RING_ERR_STATS;

	if (bp->flags & BNXT_FLAG_PORT_STATS)
		num_stats += BNXT_NUM_PORT_STATS;

	if (bp->flags & BNXT_FLAG_PORT_STATS_EXT) {
		len = min_t(int, bp->fw_rx_stats_ext_size,
			    ARRAY_SIZE(bnxt_port_stats_ext_arr));
		num_stats += len;
		len = min_t(int, bp->fw_tx_stats_ext_size,
			    ARRAY_SIZE(bnxt_tx_port_stats_ext_arr));
		num_stats += len;
		if (bp->pri2cos_valid)
			num_stats += BNXT_NUM_STATS_PRI;
	}

	return num_stats;
}

static int bnxt_get_sset_count(struct net_device *dev, int sset)
{
	struct bnxt *bp = netdev_priv(dev);

	switch (sset) {
	case ETH_SS_STATS:
		return bnxt_get_num_stats(bp);
	case ETH_SS_TEST:
		if (!bp->num_tests)
			return -EOPNOTSUPP;
		return bp->num_tests;
	default:
		return -EOPNOTSUPP;
	}
}

static bool is_rx_ring(struct bnxt *bp, int ring_num)
{
	return ring_num < bp->rx_nr_rings;
}

static bool is_tx_ring(struct bnxt *bp, int ring_num)
{
	int tx_base = 0;

	if (!(bp->flags & BNXT_FLAG_SHARED_RINGS))
		tx_base = bp->rx_nr_rings;

	if (ring_num >= tx_base && ring_num < (tx_base + bp->tx_nr_rings))
		return true;
	return false;
}

static void bnxt_get_ethtool_stats(struct net_device *dev,
				   struct ethtool_stats *stats, u64 *buf)
{
	struct bnxt_total_ring_err_stats ring_err_stats = {0};
	struct bnxt *bp = netdev_priv(dev);
	u64 *curr, *prev;
	u32 tpa_stats;
	u32 i, j = 0;

	if (!bp->bnapi) {
		j += bnxt_get_num_ring_stats(bp);
		goto skip_ring_stats;
	}

	tpa_stats = bnxt_get_num_tpa_ring_stats(bp);
	for (i = 0; i < bp->cp_nr_rings; i++) {
		struct bnxt_napi *bnapi = bp->bnapi[i];
		struct bnxt_cp_ring_info *cpr = &bnapi->cp_ring;
		u64 *sw_stats = cpr->stats.sw_stats;
		u64 *sw;
		int k;

		if (is_rx_ring(bp, i)) {
			for (k = 0; k < NUM_RING_RX_HW_STATS; j++, k++)
				buf[j] = sw_stats[k];
		}
		if (is_tx_ring(bp, i)) {
			k = NUM_RING_RX_HW_STATS;
			for (; k < NUM_RING_RX_HW_STATS + NUM_RING_TX_HW_STATS;
			       j++, k++)
				buf[j] = sw_stats[k];
		}
		if (!tpa_stats || !is_rx_ring(bp, i))
			goto skip_tpa_ring_stats;

		k = NUM_RING_RX_HW_STATS + NUM_RING_TX_HW_STATS;
		for (; k < NUM_RING_RX_HW_STATS + NUM_RING_TX_HW_STATS +
			   tpa_stats; j++, k++)
			buf[j] = sw_stats[k];

skip_tpa_ring_stats:
		sw = (u64 *)&cpr->sw_stats->rx;
		if (is_rx_ring(bp, i)) {
			for (k = 0; k < NUM_RING_RX_SW_STATS; j++, k++)
				buf[j] = sw[k];
		}

		sw = (u64 *)&cpr->sw_stats->cmn;
		for (k = 0; k < NUM_RING_CMN_SW_STATS; j++, k++)
			buf[j] = sw[k];
	}

	bnxt_get_ring_err_stats(bp, &ring_err_stats);

skip_ring_stats:
	curr = &ring_err_stats.rx_total_l4_csum_errors;
	prev = &bp->ring_err_stats_prev.rx_total_l4_csum_errors;
	for (i = 0; i < BNXT_NUM_RING_ERR_STATS; i++, j++, curr++, prev++)
		buf[j] = *curr + *prev;

	if (bp->flags & BNXT_FLAG_PORT_STATS) {
		u64 *port_stats = bp->port_stats.sw_stats;

		for (i = 0; i < BNXT_NUM_PORT_STATS; i++, j++)
			buf[j] = *(port_stats + bnxt_port_stats_arr[i].offset);
	}
	if (bp->flags & BNXT_FLAG_PORT_STATS_EXT) {
		u64 *rx_port_stats_ext = bp->rx_port_stats_ext.sw_stats;
		u64 *tx_port_stats_ext = bp->tx_port_stats_ext.sw_stats;
		u32 len;

		len = min_t(u32, bp->fw_rx_stats_ext_size,
			    ARRAY_SIZE(bnxt_port_stats_ext_arr));
		for (i = 0; i < len; i++, j++) {
			buf[j] = *(rx_port_stats_ext +
				   bnxt_port_stats_ext_arr[i].offset);
		}
		len = min_t(u32, bp->fw_tx_stats_ext_size,
			    ARRAY_SIZE(bnxt_tx_port_stats_ext_arr));
		for (i = 0; i < len; i++, j++) {
			buf[j] = *(tx_port_stats_ext +
				   bnxt_tx_port_stats_ext_arr[i].offset);
		}
		if (bp->pri2cos_valid) {
			for (i = 0; i < 8; i++, j++) {
				long n = bnxt_rx_bytes_pri_arr[i].base_off +
					 bp->pri2cos_idx[i];

				buf[j] = *(rx_port_stats_ext + n);
			}
			for (i = 0; i < 8; i++, j++) {
				long n = bnxt_rx_pkts_pri_arr[i].base_off +
					 bp->pri2cos_idx[i];

				buf[j] = *(rx_port_stats_ext + n);
			}
			for (i = 0; i < 8; i++, j++) {
				long n = bnxt_tx_bytes_pri_arr[i].base_off +
					 bp->pri2cos_idx[i];

				buf[j] = *(tx_port_stats_ext + n);
			}
			for (i = 0; i < 8; i++, j++) {
				long n = bnxt_tx_pkts_pri_arr[i].base_off +
					 bp->pri2cos_idx[i];

				buf[j] = *(tx_port_stats_ext + n);
			}
		}
	}
}

static void bnxt_get_strings(struct net_device *dev, u32 stringset, u8 *buf)
{
	struct bnxt *bp = netdev_priv(dev);
	static const char * const *str;
	u32 i, j, num_str;

	switch (stringset) {
	case ETH_SS_STATS:
		for (i = 0; i < bp->cp_nr_rings; i++) {
			if (is_rx_ring(bp, i)) {
				num_str = NUM_RING_RX_HW_STATS;
				for (j = 0; j < num_str; j++) {
					sprintf(buf, "[%d]: %s", i,
						bnxt_ring_rx_stats_str[j]);
					buf += ETH_GSTRING_LEN;
				}
			}
			if (is_tx_ring(bp, i)) {
				num_str = NUM_RING_TX_HW_STATS;
				for (j = 0; j < num_str; j++) {
					sprintf(buf, "[%d]: %s", i,
						bnxt_ring_tx_stats_str[j]);
					buf += ETH_GSTRING_LEN;
				}
			}
			num_str = bnxt_get_num_tpa_ring_stats(bp);
			if (!num_str || !is_rx_ring(bp, i))
				goto skip_tpa_stats;

			if (bp->max_tpa_v2)
				str = bnxt_ring_tpa2_stats_str;
			else
				str = bnxt_ring_tpa_stats_str;

			for (j = 0; j < num_str; j++) {
				sprintf(buf, "[%d]: %s", i, str[j]);
				buf += ETH_GSTRING_LEN;
			}
skip_tpa_stats:
			if (is_rx_ring(bp, i)) {
				num_str = NUM_RING_RX_SW_STATS;
				for (j = 0; j < num_str; j++) {
					sprintf(buf, "[%d]: %s", i,
						bnxt_rx_sw_stats_str[j]);
					buf += ETH_GSTRING_LEN;
				}
			}
			num_str = NUM_RING_CMN_SW_STATS;
			for (j = 0; j < num_str; j++) {
				sprintf(buf, "[%d]: %s", i,
					bnxt_cmn_sw_stats_str[j]);
				buf += ETH_GSTRING_LEN;
			}
		}
		for (i = 0; i < BNXT_NUM_RING_ERR_STATS; i++) {
			strscpy(buf, bnxt_ring_err_stats_arr[i], ETH_GSTRING_LEN);
			buf += ETH_GSTRING_LEN;
		}

		if (bp->flags & BNXT_FLAG_PORT_STATS) {
			for (i = 0; i < BNXT_NUM_PORT_STATS; i++) {
				strcpy(buf, bnxt_port_stats_arr[i].string);
				buf += ETH_GSTRING_LEN;
			}
		}
		if (bp->flags & BNXT_FLAG_PORT_STATS_EXT) {
			u32 len;

			len = min_t(u32, bp->fw_rx_stats_ext_size,
				    ARRAY_SIZE(bnxt_port_stats_ext_arr));
			for (i = 0; i < len; i++) {
				strcpy(buf, bnxt_port_stats_ext_arr[i].string);
				buf += ETH_GSTRING_LEN;
			}
			len = min_t(u32, bp->fw_tx_stats_ext_size,
				    ARRAY_SIZE(bnxt_tx_port_stats_ext_arr));
			for (i = 0; i < len; i++) {
				strcpy(buf,
				       bnxt_tx_port_stats_ext_arr[i].string);
				buf += ETH_GSTRING_LEN;
			}
			if (bp->pri2cos_valid) {
				for (i = 0; i < 8; i++) {
					strcpy(buf,
					       bnxt_rx_bytes_pri_arr[i].string);
					buf += ETH_GSTRING_LEN;
				}
				for (i = 0; i < 8; i++) {
					strcpy(buf,
					       bnxt_rx_pkts_pri_arr[i].string);
					buf += ETH_GSTRING_LEN;
				}
				for (i = 0; i < 8; i++) {
					strcpy(buf,
					       bnxt_tx_bytes_pri_arr[i].string);
					buf += ETH_GSTRING_LEN;
				}
				for (i = 0; i < 8; i++) {
					strcpy(buf,
					       bnxt_tx_pkts_pri_arr[i].string);
					buf += ETH_GSTRING_LEN;
				}
			}
		}
		break;
	case ETH_SS_TEST:
		if (bp->num_tests)
			memcpy(buf, bp->test_info->string,
			       bp->num_tests * ETH_GSTRING_LEN);
		break;
	default:
		netdev_err(bp->dev, "bnxt_get_strings invalid request %x\n",
			   stringset);
		break;
	}
}

static void bnxt_get_ringparam(struct net_device *dev,
			       struct ethtool_ringparam *ering,
			       struct kernel_ethtool_ringparam *kernel_ering,
			       struct netlink_ext_ack *extack)
{
	struct bnxt *bp = netdev_priv(dev);

	if (bp->flags & BNXT_FLAG_AGG_RINGS) {
		ering->rx_max_pending = BNXT_MAX_RX_DESC_CNT_JUM_ENA;
		ering->rx_jumbo_max_pending = BNXT_MAX_RX_JUM_DESC_CNT;
		kernel_ering->tcp_data_split = ETHTOOL_TCP_DATA_SPLIT_ENABLED;
	} else {
		ering->rx_max_pending = BNXT_MAX_RX_DESC_CNT;
		ering->rx_jumbo_max_pending = 0;
		kernel_ering->tcp_data_split = ETHTOOL_TCP_DATA_SPLIT_DISABLED;
	}
	ering->tx_max_pending = BNXT_MAX_TX_DESC_CNT;

	ering->rx_pending = bp->rx_ring_size;
	ering->rx_jumbo_pending = bp->rx_agg_ring_size;
	ering->tx_pending = bp->tx_ring_size;
}

static int bnxt_set_ringparam(struct net_device *dev,
			      struct ethtool_ringparam *ering,
			      struct kernel_ethtool_ringparam *kernel_ering,
			      struct netlink_ext_ack *extack)
{
	struct bnxt *bp = netdev_priv(dev);

	if ((ering->rx_pending > BNXT_MAX_RX_DESC_CNT) ||
	    (ering->tx_pending > BNXT_MAX_TX_DESC_CNT) ||
	    (ering->tx_pending < BNXT_MIN_TX_DESC_CNT))
		return -EINVAL;

	if (netif_running(dev))
		bnxt_close_nic(bp, false, false);

	bp->rx_ring_size = ering->rx_pending;
	bp->tx_ring_size = ering->tx_pending;
	bnxt_set_ring_params(bp);

	if (netif_running(dev))
		return bnxt_open_nic(bp, false, false);

	return 0;
}

static void bnxt_get_channels(struct net_device *dev,
			      struct ethtool_channels *channel)
{
	struct bnxt *bp = netdev_priv(dev);
	struct bnxt_hw_resc *hw_resc = &bp->hw_resc;
	int max_rx_rings, max_tx_rings, tcs;
	int max_tx_sch_inputs, tx_grps;

	/* Get the most up-to-date max_tx_sch_inputs. */
	if (netif_running(dev) && BNXT_NEW_RM(bp))
		bnxt_hwrm_func_resc_qcaps(bp, false);
	max_tx_sch_inputs = hw_resc->max_tx_sch_inputs;

	bnxt_get_max_rings(bp, &max_rx_rings, &max_tx_rings, true);
	if (max_tx_sch_inputs)
		max_tx_rings = min_t(int, max_tx_rings, max_tx_sch_inputs);

	tcs = bp->num_tc;
	tx_grps = max(tcs, 1);
	if (bp->tx_nr_rings_xdp)
		tx_grps++;
	max_tx_rings /= tx_grps;
	channel->max_combined = min_t(int, max_rx_rings, max_tx_rings);

	if (bnxt_get_max_rings(bp, &max_rx_rings, &max_tx_rings, false)) {
		max_rx_rings = 0;
		max_tx_rings = 0;
	}
	if (max_tx_sch_inputs)
		max_tx_rings = min_t(int, max_tx_rings, max_tx_sch_inputs);

	if (tcs > 1)
		max_tx_rings /= tcs;

	channel->max_rx = max_rx_rings;
	channel->max_tx = max_tx_rings;
	channel->max_other = 0;
	if (bp->flags & BNXT_FLAG_SHARED_RINGS) {
		channel->combined_count = bp->rx_nr_rings;
		if (BNXT_CHIP_TYPE_NITRO_A0(bp))
			channel->combined_count--;
	} else {
		if (!BNXT_CHIP_TYPE_NITRO_A0(bp)) {
			channel->rx_count = bp->rx_nr_rings;
			channel->tx_count = bp->tx_nr_rings_per_tc;
		}
	}
}

static int bnxt_set_channels(struct net_device *dev,
			     struct ethtool_channels *channel)
{
	struct bnxt *bp = netdev_priv(dev);
	int req_tx_rings, req_rx_rings, tcs;
	bool sh = false;
	int tx_xdp = 0;
	int rc = 0;
	int tx_cp;

	if (channel->other_count)
		return -EINVAL;

	if (!channel->combined_count &&
	    (!channel->rx_count || !channel->tx_count))
		return -EINVAL;

	if (channel->combined_count &&
	    (channel->rx_count || channel->tx_count))
		return -EINVAL;

	if (BNXT_CHIP_TYPE_NITRO_A0(bp) && (channel->rx_count ||
					    channel->tx_count))
		return -EINVAL;

	if (channel->combined_count)
		sh = true;

	tcs = bp->num_tc;

	req_tx_rings = sh ? channel->combined_count : channel->tx_count;
	req_rx_rings = sh ? channel->combined_count : channel->rx_count;
	if (bp->tx_nr_rings_xdp) {
		if (!sh) {
			netdev_err(dev, "Only combined mode supported when XDP is enabled.\n");
			return -EINVAL;
		}
		tx_xdp = req_rx_rings;
	}

	if (bnxt_get_nr_rss_ctxs(bp, req_rx_rings) !=
	    bnxt_get_nr_rss_ctxs(bp, bp->rx_nr_rings) &&
	    netif_is_rxfh_configured(dev)) {
		netdev_warn(dev, "RSS table size change required, RSS table entries must be default to proceed\n");
		return -EINVAL;
	}

<<<<<<< HEAD
=======
	rc = bnxt_check_rings(bp, req_tx_rings, req_rx_rings, sh, tcs, tx_xdp);
	if (rc) {
		netdev_warn(dev, "Unable to allocate the requested rings\n");
		return rc;
	}

>>>>>>> 9b70bf0a
	if (netif_running(dev)) {
		if (BNXT_PF(bp)) {
			/* TODO CHIMP_FW: Send message to all VF's
			 * before PF unload
			 */
		}
		bnxt_close_nic(bp, true, false);
	}

	if (sh) {
		bp->flags |= BNXT_FLAG_SHARED_RINGS;
		bp->rx_nr_rings = channel->combined_count;
		bp->tx_nr_rings_per_tc = channel->combined_count;
	} else {
		bp->flags &= ~BNXT_FLAG_SHARED_RINGS;
		bp->rx_nr_rings = channel->rx_count;
		bp->tx_nr_rings_per_tc = channel->tx_count;
	}
	bp->tx_nr_rings_xdp = tx_xdp;
	bp->tx_nr_rings = bp->tx_nr_rings_per_tc + tx_xdp;
	if (tcs > 1)
		bp->tx_nr_rings = bp->tx_nr_rings_per_tc * tcs + tx_xdp;

	tx_cp = bnxt_num_tx_to_cp(bp, bp->tx_nr_rings);
	bp->cp_nr_rings = sh ? max_t(int, tx_cp, bp->rx_nr_rings) :
			       tx_cp + bp->rx_nr_rings;

	/* After changing number of rx channels, update NTUPLE feature. */
	netdev_update_features(dev);
	if (netif_running(dev)) {
		rc = bnxt_open_nic(bp, true, false);
		if ((!rc) && BNXT_PF(bp)) {
			/* TODO CHIMP_FW: Send message to all VF's
			 * to renable
			 */
		}
	} else {
		rc = bnxt_reserve_rings(bp, true);
	}

	return rc;
}

static u32 bnxt_get_all_fltr_ids_rcu(struct bnxt *bp, struct hlist_head tbl[],
				     int tbl_size, u32 *ids, u32 start,
				     u32 id_cnt)
{
	int i, j = start;

	if (j >= id_cnt)
		return j;
	for (i = 0; i < tbl_size; i++) {
		struct hlist_head *head;
		struct bnxt_filter_base *fltr;

		head = &tbl[i];
		hlist_for_each_entry_rcu(fltr, head, hash) {
			if (!fltr->flags ||
			    test_bit(BNXT_FLTR_FW_DELETED, &fltr->state))
				continue;
			ids[j++] = fltr->sw_id;
			if (j == id_cnt)
				return j;
		}
	}
	return j;
}

static struct bnxt_filter_base *bnxt_get_one_fltr_rcu(struct bnxt *bp,
						      struct hlist_head tbl[],
						      int tbl_size, u32 id)
{
	int i;

	for (i = 0; i < tbl_size; i++) {
		struct hlist_head *head;
		struct bnxt_filter_base *fltr;

		head = &tbl[i];
		hlist_for_each_entry_rcu(fltr, head, hash) {
			if (fltr->flags && fltr->sw_id == id)
				return fltr;
		}
	}
	return NULL;
}

static int bnxt_grxclsrlall(struct bnxt *bp, struct ethtool_rxnfc *cmd,
			    u32 *rule_locs)
{
	u32 count;

	cmd->data = bp->ntp_fltr_count;
	rcu_read_lock();
	count = bnxt_get_all_fltr_ids_rcu(bp, bp->l2_fltr_hash_tbl,
					  BNXT_L2_FLTR_HASH_SIZE, rule_locs, 0,
					  cmd->rule_cnt);
	cmd->rule_cnt = bnxt_get_all_fltr_ids_rcu(bp, bp->ntp_fltr_hash_tbl,
						  BNXT_NTP_FLTR_HASH_SIZE,
						  rule_locs, count,
						  cmd->rule_cnt);
	rcu_read_unlock();

	return 0;
}

static int bnxt_grxclsrule(struct bnxt *bp, struct ethtool_rxnfc *cmd)
{
	struct ethtool_rx_flow_spec *fs =
		(struct ethtool_rx_flow_spec *)&cmd->fs;
	struct bnxt_filter_base *fltr_base;
	struct bnxt_ntuple_filter *fltr;
	struct bnxt_flow_masks *fmasks;
	struct flow_keys *fkeys;
	int rc = -EINVAL;

	if (fs->location >= bp->max_fltr)
		return rc;

	rcu_read_lock();
	fltr_base = bnxt_get_one_fltr_rcu(bp, bp->l2_fltr_hash_tbl,
					  BNXT_L2_FLTR_HASH_SIZE,
					  fs->location);
	if (fltr_base) {
		struct ethhdr *h_ether = &fs->h_u.ether_spec;
		struct ethhdr *m_ether = &fs->m_u.ether_spec;
		struct bnxt_l2_filter *l2_fltr;
		struct bnxt_l2_key *l2_key;

		l2_fltr = container_of(fltr_base, struct bnxt_l2_filter, base);
		l2_key = &l2_fltr->l2_key;
		fs->flow_type = ETHER_FLOW;
		ether_addr_copy(h_ether->h_dest, l2_key->dst_mac_addr);
		eth_broadcast_addr(m_ether->h_dest);
		if (l2_key->vlan) {
			struct ethtool_flow_ext *m_ext = &fs->m_ext;
			struct ethtool_flow_ext *h_ext = &fs->h_ext;

			fs->flow_type |= FLOW_EXT;
			m_ext->vlan_tci = htons(0xfff);
			h_ext->vlan_tci = htons(l2_key->vlan);
		}
		if (fltr_base->flags & BNXT_ACT_RING_DST)
			fs->ring_cookie = fltr_base->rxq;
		if (fltr_base->flags & BNXT_ACT_FUNC_DST)
			fs->ring_cookie = (u64)(fltr_base->vf_idx + 1) <<
					  ETHTOOL_RX_FLOW_SPEC_RING_VF_OFF;
		rcu_read_unlock();
		return 0;
	}
	fltr_base = bnxt_get_one_fltr_rcu(bp, bp->ntp_fltr_hash_tbl,
					  BNXT_NTP_FLTR_HASH_SIZE,
					  fs->location);
	if (!fltr_base) {
		rcu_read_unlock();
		return rc;
	}
	fltr = container_of(fltr_base, struct bnxt_ntuple_filter, base);

	fkeys = &fltr->fkeys;
	fmasks = &fltr->fmasks;
	if (fkeys->basic.n_proto == htons(ETH_P_IP)) {
		if (fkeys->basic.ip_proto == IPPROTO_ICMP ||
		    fkeys->basic.ip_proto == IPPROTO_RAW) {
			fs->flow_type = IP_USER_FLOW;
			fs->h_u.usr_ip4_spec.ip_ver = ETH_RX_NFC_IP4;
			if (fkeys->basic.ip_proto == IPPROTO_ICMP)
				fs->h_u.usr_ip4_spec.proto = IPPROTO_ICMP;
			else
				fs->h_u.usr_ip4_spec.proto = IPPROTO_RAW;
			fs->m_u.usr_ip4_spec.proto = BNXT_IP_PROTO_FULL_MASK;
		} else if (fkeys->basic.ip_proto == IPPROTO_TCP) {
			fs->flow_type = TCP_V4_FLOW;
		} else if (fkeys->basic.ip_proto == IPPROTO_UDP) {
			fs->flow_type = UDP_V4_FLOW;
		} else {
			goto fltr_err;
		}

		fs->h_u.tcp_ip4_spec.ip4src = fkeys->addrs.v4addrs.src;
		fs->m_u.tcp_ip4_spec.ip4src = fmasks->addrs.v4addrs.src;
		fs->h_u.tcp_ip4_spec.ip4dst = fkeys->addrs.v4addrs.dst;
		fs->m_u.tcp_ip4_spec.ip4dst = fmasks->addrs.v4addrs.dst;
		if (fs->flow_type == TCP_V4_FLOW ||
		    fs->flow_type == UDP_V4_FLOW) {
			fs->h_u.tcp_ip4_spec.psrc = fkeys->ports.src;
			fs->m_u.tcp_ip4_spec.psrc = fmasks->ports.src;
			fs->h_u.tcp_ip4_spec.pdst = fkeys->ports.dst;
			fs->m_u.tcp_ip4_spec.pdst = fmasks->ports.dst;
		}
	} else {
		if (fkeys->basic.ip_proto == IPPROTO_ICMPV6 ||
		    fkeys->basic.ip_proto == IPPROTO_RAW) {
			fs->flow_type = IPV6_USER_FLOW;
			if (fkeys->basic.ip_proto == IPPROTO_ICMPV6)
				fs->h_u.usr_ip6_spec.l4_proto = IPPROTO_ICMPV6;
			else
				fs->h_u.usr_ip6_spec.l4_proto = IPPROTO_RAW;
			fs->m_u.usr_ip6_spec.l4_proto = BNXT_IP_PROTO_FULL_MASK;
		} else if (fkeys->basic.ip_proto == IPPROTO_TCP) {
			fs->flow_type = TCP_V6_FLOW;
		} else if (fkeys->basic.ip_proto == IPPROTO_UDP) {
			fs->flow_type = UDP_V6_FLOW;
		} else {
			goto fltr_err;
		}

		*(struct in6_addr *)&fs->h_u.tcp_ip6_spec.ip6src[0] =
			fkeys->addrs.v6addrs.src;
		*(struct in6_addr *)&fs->m_u.tcp_ip6_spec.ip6src[0] =
			fmasks->addrs.v6addrs.src;
		*(struct in6_addr *)&fs->h_u.tcp_ip6_spec.ip6dst[0] =
			fkeys->addrs.v6addrs.dst;
		*(struct in6_addr *)&fs->m_u.tcp_ip6_spec.ip6dst[0] =
			fmasks->addrs.v6addrs.dst;
		if (fs->flow_type == TCP_V6_FLOW ||
		    fs->flow_type == UDP_V6_FLOW) {
			fs->h_u.tcp_ip6_spec.psrc = fkeys->ports.src;
			fs->m_u.tcp_ip6_spec.psrc = fmasks->ports.src;
			fs->h_u.tcp_ip6_spec.pdst = fkeys->ports.dst;
			fs->m_u.tcp_ip6_spec.pdst = fmasks->ports.dst;
		}
	}

	if (fltr->base.flags & BNXT_ACT_DROP)
		fs->ring_cookie = RX_CLS_FLOW_DISC;
	else
		fs->ring_cookie = fltr->base.rxq;
	rc = 0;

fltr_err:
	rcu_read_unlock();

	return rc;
}

static struct bnxt_rss_ctx *bnxt_get_rss_ctx_from_index(struct bnxt *bp,
							u32 index)
{
	struct ethtool_rxfh_context *ctx;

	ctx = xa_load(&bp->dev->ethtool->rss_ctx, index);
	if (!ctx)
		return NULL;
	return ethtool_rxfh_context_priv(ctx);
}

static int bnxt_alloc_vnic_rss_table(struct bnxt *bp,
				     struct bnxt_vnic_info *vnic)
{
	int size = L1_CACHE_ALIGN(BNXT_MAX_RSS_TABLE_SIZE_P5);

	vnic->rss_table_size = size + HW_HASH_KEY_SIZE;
	vnic->rss_table = dma_alloc_coherent(&bp->pdev->dev,
					     vnic->rss_table_size,
					     &vnic->rss_table_dma_addr,
					     GFP_KERNEL);
	if (!vnic->rss_table)
		return -ENOMEM;

	vnic->rss_hash_key = ((void *)vnic->rss_table) + size;
	vnic->rss_hash_key_dma_addr = vnic->rss_table_dma_addr + size;
	return 0;
}

static int bnxt_add_l2_cls_rule(struct bnxt *bp,
				struct ethtool_rx_flow_spec *fs)
{
	u32 ring = ethtool_get_flow_spec_ring(fs->ring_cookie);
	u8 vf = ethtool_get_flow_spec_ring_vf(fs->ring_cookie);
	struct ethhdr *h_ether = &fs->h_u.ether_spec;
	struct ethhdr *m_ether = &fs->m_u.ether_spec;
	struct bnxt_l2_filter *fltr;
	struct bnxt_l2_key key;
	u16 vnic_id;
	u8 flags;
	int rc;

	if (BNXT_CHIP_P5_PLUS(bp))
		return -EOPNOTSUPP;

	if (!is_broadcast_ether_addr(m_ether->h_dest))
		return -EINVAL;
	ether_addr_copy(key.dst_mac_addr, h_ether->h_dest);
	key.vlan = 0;
	if (fs->flow_type & FLOW_EXT) {
		struct ethtool_flow_ext *m_ext = &fs->m_ext;
		struct ethtool_flow_ext *h_ext = &fs->h_ext;

		if (m_ext->vlan_tci != htons(0xfff) || !h_ext->vlan_tci)
			return -EINVAL;
		key.vlan = ntohs(h_ext->vlan_tci);
	}

	if (vf) {
		flags = BNXT_ACT_FUNC_DST;
		vnic_id = 0xffff;
		vf--;
	} else {
		flags = BNXT_ACT_RING_DST;
		vnic_id = bp->vnic_info[ring + 1].fw_vnic_id;
	}
	fltr = bnxt_alloc_new_l2_filter(bp, &key, flags);
	if (IS_ERR(fltr))
		return PTR_ERR(fltr);

	fltr->base.fw_vnic_id = vnic_id;
	fltr->base.rxq = ring;
	fltr->base.vf_idx = vf;
	rc = bnxt_hwrm_l2_filter_alloc(bp, fltr);
	if (rc)
		bnxt_del_l2_filter(bp, fltr);
	else
		fs->location = fltr->base.sw_id;
	return rc;
}

static bool bnxt_verify_ntuple_ip4_flow(struct ethtool_usrip4_spec *ip_spec,
					struct ethtool_usrip4_spec *ip_mask)
{
	if (ip_mask->l4_4_bytes || ip_mask->tos ||
	    ip_spec->ip_ver != ETH_RX_NFC_IP4 ||
	    ip_mask->proto != BNXT_IP_PROTO_FULL_MASK ||
	    (ip_spec->proto != IPPROTO_RAW && ip_spec->proto != IPPROTO_ICMP))
		return false;
	return true;
}

static bool bnxt_verify_ntuple_ip6_flow(struct ethtool_usrip6_spec *ip_spec,
					struct ethtool_usrip6_spec *ip_mask)
{
	if (ip_mask->l4_4_bytes || ip_mask->tclass ||
	    ip_mask->l4_proto != BNXT_IP_PROTO_FULL_MASK ||
	    (ip_spec->l4_proto != IPPROTO_RAW &&
	     ip_spec->l4_proto != IPPROTO_ICMPV6))
		return false;
	return true;
}

static int bnxt_add_ntuple_cls_rule(struct bnxt *bp,
				    struct ethtool_rxnfc *cmd)
{
	struct ethtool_rx_flow_spec *fs = &cmd->fs;
	struct bnxt_ntuple_filter *new_fltr, *fltr;
	u32 flow_type = fs->flow_type & 0xff;
	struct bnxt_l2_filter *l2_fltr;
	struct bnxt_flow_masks *fmasks;
	struct flow_keys *fkeys;
	u32 idx, ring;
	int rc;
	u8 vf;

	if (!bp->vnic_info)
		return -EAGAIN;

	vf = ethtool_get_flow_spec_ring_vf(fs->ring_cookie);
	ring = ethtool_get_flow_spec_ring(fs->ring_cookie);
	if ((fs->flow_type & (FLOW_MAC_EXT | FLOW_EXT)) || vf)
		return -EOPNOTSUPP;

	if (flow_type == IP_USER_FLOW) {
		if (!bnxt_verify_ntuple_ip4_flow(&fs->h_u.usr_ip4_spec,
						 &fs->m_u.usr_ip4_spec))
			return -EOPNOTSUPP;
	}

	if (flow_type == IPV6_USER_FLOW) {
		if (!bnxt_verify_ntuple_ip6_flow(&fs->h_u.usr_ip6_spec,
						 &fs->m_u.usr_ip6_spec))
			return -EOPNOTSUPP;
	}

	new_fltr = kzalloc(sizeof(*new_fltr), GFP_KERNEL);
	if (!new_fltr)
		return -ENOMEM;

	l2_fltr = bp->vnic_info[BNXT_VNIC_DEFAULT].l2_filters[0];
	atomic_inc(&l2_fltr->refcnt);
	new_fltr->l2_fltr = l2_fltr;
	fmasks = &new_fltr->fmasks;
	fkeys = &new_fltr->fkeys;

	rc = -EOPNOTSUPP;
	switch (flow_type) {
	case IP_USER_FLOW: {
		struct ethtool_usrip4_spec *ip_spec = &fs->h_u.usr_ip4_spec;
		struct ethtool_usrip4_spec *ip_mask = &fs->m_u.usr_ip4_spec;

		fkeys->basic.ip_proto = ip_spec->proto;
		fkeys->basic.n_proto = htons(ETH_P_IP);
		fkeys->addrs.v4addrs.src = ip_spec->ip4src;
		fmasks->addrs.v4addrs.src = ip_mask->ip4src;
		fkeys->addrs.v4addrs.dst = ip_spec->ip4dst;
		fmasks->addrs.v4addrs.dst = ip_mask->ip4dst;
		break;
	}
	case TCP_V4_FLOW:
	case UDP_V4_FLOW: {
		struct ethtool_tcpip4_spec *ip_spec = &fs->h_u.tcp_ip4_spec;
		struct ethtool_tcpip4_spec *ip_mask = &fs->m_u.tcp_ip4_spec;

		fkeys->basic.ip_proto = IPPROTO_TCP;
		if (flow_type == UDP_V4_FLOW)
			fkeys->basic.ip_proto = IPPROTO_UDP;
		fkeys->basic.n_proto = htons(ETH_P_IP);
		fkeys->addrs.v4addrs.src = ip_spec->ip4src;
		fmasks->addrs.v4addrs.src = ip_mask->ip4src;
		fkeys->addrs.v4addrs.dst = ip_spec->ip4dst;
		fmasks->addrs.v4addrs.dst = ip_mask->ip4dst;
		fkeys->ports.src = ip_spec->psrc;
		fmasks->ports.src = ip_mask->psrc;
		fkeys->ports.dst = ip_spec->pdst;
		fmasks->ports.dst = ip_mask->pdst;
		break;
	}
	case IPV6_USER_FLOW: {
		struct ethtool_usrip6_spec *ip_spec = &fs->h_u.usr_ip6_spec;
		struct ethtool_usrip6_spec *ip_mask = &fs->m_u.usr_ip6_spec;

		fkeys->basic.ip_proto = ip_spec->l4_proto;
		fkeys->basic.n_proto = htons(ETH_P_IPV6);
		fkeys->addrs.v6addrs.src = *(struct in6_addr *)&ip_spec->ip6src;
		fmasks->addrs.v6addrs.src = *(struct in6_addr *)&ip_mask->ip6src;
		fkeys->addrs.v6addrs.dst = *(struct in6_addr *)&ip_spec->ip6dst;
		fmasks->addrs.v6addrs.dst = *(struct in6_addr *)&ip_mask->ip6dst;
		break;
	}
	case TCP_V6_FLOW:
	case UDP_V6_FLOW: {
		struct ethtool_tcpip6_spec *ip_spec = &fs->h_u.tcp_ip6_spec;
		struct ethtool_tcpip6_spec *ip_mask = &fs->m_u.tcp_ip6_spec;

		fkeys->basic.ip_proto = IPPROTO_TCP;
		if (flow_type == UDP_V6_FLOW)
			fkeys->basic.ip_proto = IPPROTO_UDP;
		fkeys->basic.n_proto = htons(ETH_P_IPV6);

		fkeys->addrs.v6addrs.src = *(struct in6_addr *)&ip_spec->ip6src;
		fmasks->addrs.v6addrs.src = *(struct in6_addr *)&ip_mask->ip6src;
		fkeys->addrs.v6addrs.dst = *(struct in6_addr *)&ip_spec->ip6dst;
		fmasks->addrs.v6addrs.dst = *(struct in6_addr *)&ip_mask->ip6dst;
		fkeys->ports.src = ip_spec->psrc;
		fmasks->ports.src = ip_mask->psrc;
		fkeys->ports.dst = ip_spec->pdst;
		fmasks->ports.dst = ip_mask->pdst;
		break;
	}
	default:
		rc = -EOPNOTSUPP;
		goto ntuple_err;
	}
	if (!memcmp(&BNXT_FLOW_MASK_NONE, fmasks, sizeof(*fmasks)))
		goto ntuple_err;

	idx = bnxt_get_ntp_filter_idx(bp, fkeys, NULL);
	rcu_read_lock();
	fltr = bnxt_lookup_ntp_filter_from_idx(bp, new_fltr, idx);
	if (fltr) {
		rcu_read_unlock();
		rc = -EEXIST;
		goto ntuple_err;
	}
	rcu_read_unlock();

	new_fltr->base.flags = BNXT_ACT_NO_AGING;
	if (fs->flow_type & FLOW_RSS) {
		struct bnxt_rss_ctx *rss_ctx;

		new_fltr->base.fw_vnic_id = 0;
		new_fltr->base.flags |= BNXT_ACT_RSS_CTX;
		rss_ctx = bnxt_get_rss_ctx_from_index(bp, cmd->rss_context);
		if (rss_ctx) {
			new_fltr->base.fw_vnic_id = rss_ctx->index;
		} else {
			rc = -EINVAL;
			goto ntuple_err;
		}
	}
	if (fs->ring_cookie == RX_CLS_FLOW_DISC)
		new_fltr->base.flags |= BNXT_ACT_DROP;
	else
		new_fltr->base.rxq = ring;
	__set_bit(BNXT_FLTR_VALID, &new_fltr->base.state);
	rc = bnxt_insert_ntp_filter(bp, new_fltr, idx);
	if (!rc) {
		rc = bnxt_hwrm_cfa_ntuple_filter_alloc(bp, new_fltr);
		if (rc) {
			bnxt_del_ntp_filter(bp, new_fltr);
			return rc;
		}
		fs->location = new_fltr->base.sw_id;
		return 0;
	}

ntuple_err:
	atomic_dec(&l2_fltr->refcnt);
	kfree(new_fltr);
	return rc;
}

static int bnxt_srxclsrlins(struct bnxt *bp, struct ethtool_rxnfc *cmd)
{
	struct ethtool_rx_flow_spec *fs = &cmd->fs;
	u32 ring, flow_type;
	int rc;
	u8 vf;

	if (!netif_running(bp->dev))
		return -EAGAIN;
	if (!(bp->flags & BNXT_FLAG_RFS))
		return -EPERM;
	if (fs->location != RX_CLS_LOC_ANY)
		return -EINVAL;

	flow_type = fs->flow_type;
	if ((flow_type == IP_USER_FLOW ||
	     flow_type == IPV6_USER_FLOW) &&
	    !(bp->fw_cap & BNXT_FW_CAP_CFA_NTUPLE_RX_EXT_IP_PROTO))
		return -EOPNOTSUPP;
	if (flow_type & FLOW_MAC_EXT)
		return -EINVAL;
	flow_type &= ~FLOW_EXT;

	if (fs->ring_cookie == RX_CLS_FLOW_DISC && flow_type != ETHER_FLOW)
		return bnxt_add_ntuple_cls_rule(bp, cmd);

	ring = ethtool_get_flow_spec_ring(fs->ring_cookie);
	vf = ethtool_get_flow_spec_ring_vf(fs->ring_cookie);
	if (BNXT_VF(bp) && vf)
		return -EINVAL;
	if (BNXT_PF(bp) && vf > bp->pf.active_vfs)
		return -EINVAL;
	if (!vf && ring >= bp->rx_nr_rings)
		return -EINVAL;

	if (flow_type == ETHER_FLOW)
		rc = bnxt_add_l2_cls_rule(bp, fs);
	else
		rc = bnxt_add_ntuple_cls_rule(bp, cmd);
	return rc;
}

static int bnxt_srxclsrldel(struct bnxt *bp, struct ethtool_rxnfc *cmd)
{
	struct ethtool_rx_flow_spec *fs = &cmd->fs;
	struct bnxt_filter_base *fltr_base;
	struct bnxt_ntuple_filter *fltr;
	u32 id = fs->location;

	rcu_read_lock();
	fltr_base = bnxt_get_one_fltr_rcu(bp, bp->l2_fltr_hash_tbl,
					  BNXT_L2_FLTR_HASH_SIZE, id);
	if (fltr_base) {
		struct bnxt_l2_filter *l2_fltr;

		l2_fltr = container_of(fltr_base, struct bnxt_l2_filter, base);
		rcu_read_unlock();
		bnxt_hwrm_l2_filter_free(bp, l2_fltr);
		bnxt_del_l2_filter(bp, l2_fltr);
		return 0;
	}
	fltr_base = bnxt_get_one_fltr_rcu(bp, bp->ntp_fltr_hash_tbl,
					  BNXT_NTP_FLTR_HASH_SIZE, id);
	if (!fltr_base) {
		rcu_read_unlock();
		return -ENOENT;
	}

	fltr = container_of(fltr_base, struct bnxt_ntuple_filter, base);
	if (!(fltr->base.flags & BNXT_ACT_NO_AGING)) {
		rcu_read_unlock();
		return -EINVAL;
	}
	rcu_read_unlock();
	bnxt_hwrm_cfa_ntuple_filter_free(bp, fltr);
	bnxt_del_ntp_filter(bp, fltr);
	return 0;
}

static u64 get_ethtool_ipv4_rss(struct bnxt *bp)
{
	if (bp->rss_hash_cfg & VNIC_RSS_CFG_REQ_HASH_TYPE_IPV4)
		return RXH_IP_SRC | RXH_IP_DST;
	return 0;
}

static u64 get_ethtool_ipv6_rss(struct bnxt *bp)
{
	if (bp->rss_hash_cfg & VNIC_RSS_CFG_REQ_HASH_TYPE_IPV6)
		return RXH_IP_SRC | RXH_IP_DST;
	return 0;
}

static int bnxt_grxfh(struct bnxt *bp, struct ethtool_rxnfc *cmd)
{
	cmd->data = 0;
	switch (cmd->flow_type) {
	case TCP_V4_FLOW:
		if (bp->rss_hash_cfg & VNIC_RSS_CFG_REQ_HASH_TYPE_TCP_IPV4)
			cmd->data |= RXH_IP_SRC | RXH_IP_DST |
				     RXH_L4_B_0_1 | RXH_L4_B_2_3;
		cmd->data |= get_ethtool_ipv4_rss(bp);
		break;
	case UDP_V4_FLOW:
		if (bp->rss_hash_cfg & VNIC_RSS_CFG_REQ_HASH_TYPE_UDP_IPV4)
			cmd->data |= RXH_IP_SRC | RXH_IP_DST |
				     RXH_L4_B_0_1 | RXH_L4_B_2_3;
		fallthrough;
	case AH_ESP_V4_FLOW:
		if (bp->rss_hash_cfg &
		    (VNIC_RSS_CFG_REQ_HASH_TYPE_AH_SPI_IPV4 |
		     VNIC_RSS_CFG_REQ_HASH_TYPE_ESP_SPI_IPV4))
			cmd->data |= RXH_IP_SRC | RXH_IP_DST |
				     RXH_L4_B_0_1 | RXH_L4_B_2_3;
		fallthrough;
	case SCTP_V4_FLOW:
	case AH_V4_FLOW:
	case ESP_V4_FLOW:
	case IPV4_FLOW:
		cmd->data |= get_ethtool_ipv4_rss(bp);
		break;

	case TCP_V6_FLOW:
		if (bp->rss_hash_cfg & VNIC_RSS_CFG_REQ_HASH_TYPE_TCP_IPV6)
			cmd->data |= RXH_IP_SRC | RXH_IP_DST |
				     RXH_L4_B_0_1 | RXH_L4_B_2_3;
		cmd->data |= get_ethtool_ipv6_rss(bp);
		break;
	case UDP_V6_FLOW:
		if (bp->rss_hash_cfg & VNIC_RSS_CFG_REQ_HASH_TYPE_UDP_IPV6)
			cmd->data |= RXH_IP_SRC | RXH_IP_DST |
				     RXH_L4_B_0_1 | RXH_L4_B_2_3;
		fallthrough;
	case AH_ESP_V6_FLOW:
		if (bp->rss_hash_cfg &
		    (VNIC_RSS_CFG_REQ_HASH_TYPE_AH_SPI_IPV6 |
		     VNIC_RSS_CFG_REQ_HASH_TYPE_ESP_SPI_IPV6))
			cmd->data |= RXH_IP_SRC | RXH_IP_DST |
				     RXH_L4_B_0_1 | RXH_L4_B_2_3;
		fallthrough;
	case SCTP_V6_FLOW:
	case AH_V6_FLOW:
	case ESP_V6_FLOW:
	case IPV6_FLOW:
		cmd->data |= get_ethtool_ipv6_rss(bp);
		break;
	}
	return 0;
}

#define RXH_4TUPLE (RXH_IP_SRC | RXH_IP_DST | RXH_L4_B_0_1 | RXH_L4_B_2_3)
#define RXH_2TUPLE (RXH_IP_SRC | RXH_IP_DST)

static int bnxt_srxfh(struct bnxt *bp, struct ethtool_rxnfc *cmd)
{
	u32 rss_hash_cfg = bp->rss_hash_cfg;
	int tuple, rc = 0;

	if (cmd->data == RXH_4TUPLE)
		tuple = 4;
	else if (cmd->data == RXH_2TUPLE)
		tuple = 2;
	else if (!cmd->data)
		tuple = 0;
	else
		return -EINVAL;

	if (cmd->flow_type == TCP_V4_FLOW) {
		rss_hash_cfg &= ~VNIC_RSS_CFG_REQ_HASH_TYPE_TCP_IPV4;
		if (tuple == 4)
			rss_hash_cfg |= VNIC_RSS_CFG_REQ_HASH_TYPE_TCP_IPV4;
	} else if (cmd->flow_type == UDP_V4_FLOW) {
		if (tuple == 4 && !(bp->rss_cap & BNXT_RSS_CAP_UDP_RSS_CAP))
			return -EINVAL;
		rss_hash_cfg &= ~VNIC_RSS_CFG_REQ_HASH_TYPE_UDP_IPV4;
		if (tuple == 4)
			rss_hash_cfg |= VNIC_RSS_CFG_REQ_HASH_TYPE_UDP_IPV4;
	} else if (cmd->flow_type == TCP_V6_FLOW) {
		rss_hash_cfg &= ~VNIC_RSS_CFG_REQ_HASH_TYPE_TCP_IPV6;
		if (tuple == 4)
			rss_hash_cfg |= VNIC_RSS_CFG_REQ_HASH_TYPE_TCP_IPV6;
	} else if (cmd->flow_type == UDP_V6_FLOW) {
		if (tuple == 4 && !(bp->rss_cap & BNXT_RSS_CAP_UDP_RSS_CAP))
			return -EINVAL;
		rss_hash_cfg &= ~VNIC_RSS_CFG_REQ_HASH_TYPE_UDP_IPV6;
		if (tuple == 4)
			rss_hash_cfg |= VNIC_RSS_CFG_REQ_HASH_TYPE_UDP_IPV6;
	} else if (cmd->flow_type == AH_ESP_V4_FLOW) {
		if (tuple == 4 && (!(bp->rss_cap & BNXT_RSS_CAP_AH_V4_RSS_CAP) ||
				   !(bp->rss_cap & BNXT_RSS_CAP_ESP_V4_RSS_CAP)))
			return -EINVAL;
		rss_hash_cfg &= ~(VNIC_RSS_CFG_REQ_HASH_TYPE_AH_SPI_IPV4 |
				  VNIC_RSS_CFG_REQ_HASH_TYPE_ESP_SPI_IPV4);
		if (tuple == 4)
			rss_hash_cfg |= VNIC_RSS_CFG_REQ_HASH_TYPE_AH_SPI_IPV4 |
					VNIC_RSS_CFG_REQ_HASH_TYPE_ESP_SPI_IPV4;
	} else if (cmd->flow_type == AH_ESP_V6_FLOW) {
		if (tuple == 4 && (!(bp->rss_cap & BNXT_RSS_CAP_AH_V6_RSS_CAP) ||
				   !(bp->rss_cap & BNXT_RSS_CAP_ESP_V6_RSS_CAP)))
			return -EINVAL;
		rss_hash_cfg &= ~(VNIC_RSS_CFG_REQ_HASH_TYPE_AH_SPI_IPV6 |
				  VNIC_RSS_CFG_REQ_HASH_TYPE_ESP_SPI_IPV6);
		if (tuple == 4)
			rss_hash_cfg |= VNIC_RSS_CFG_REQ_HASH_TYPE_AH_SPI_IPV6 |
					VNIC_RSS_CFG_REQ_HASH_TYPE_ESP_SPI_IPV6;
	} else if (tuple == 4) {
		return -EINVAL;
	}

	switch (cmd->flow_type) {
	case TCP_V4_FLOW:
	case UDP_V4_FLOW:
	case SCTP_V4_FLOW:
	case AH_ESP_V4_FLOW:
	case AH_V4_FLOW:
	case ESP_V4_FLOW:
	case IPV4_FLOW:
		if (tuple == 2)
			rss_hash_cfg |= VNIC_RSS_CFG_REQ_HASH_TYPE_IPV4;
		else if (!tuple)
			rss_hash_cfg &= ~VNIC_RSS_CFG_REQ_HASH_TYPE_IPV4;
		break;

	case TCP_V6_FLOW:
	case UDP_V6_FLOW:
	case SCTP_V6_FLOW:
	case AH_ESP_V6_FLOW:
	case AH_V6_FLOW:
	case ESP_V6_FLOW:
	case IPV6_FLOW:
		if (tuple == 2)
			rss_hash_cfg |= VNIC_RSS_CFG_REQ_HASH_TYPE_IPV6;
		else if (!tuple)
			rss_hash_cfg &= ~VNIC_RSS_CFG_REQ_HASH_TYPE_IPV6;
		break;
	}

	if (bp->rss_hash_cfg == rss_hash_cfg)
		return 0;

	if (bp->rss_cap & BNXT_RSS_CAP_RSS_HASH_TYPE_DELTA)
		bp->rss_hash_delta = bp->rss_hash_cfg ^ rss_hash_cfg;
	bp->rss_hash_cfg = rss_hash_cfg;
	if (netif_running(bp->dev)) {
		bnxt_close_nic(bp, false, false);
		rc = bnxt_open_nic(bp, false, false);
	}
	return rc;
}

static int bnxt_get_rxnfc(struct net_device *dev, struct ethtool_rxnfc *cmd,
			  u32 *rule_locs)
{
	struct bnxt *bp = netdev_priv(dev);
	int rc = 0;

	switch (cmd->cmd) {
	case ETHTOOL_GRXRINGS:
		cmd->data = bp->rx_nr_rings;
		break;

	case ETHTOOL_GRXCLSRLCNT:
		cmd->rule_cnt = bp->ntp_fltr_count;
		cmd->data = bp->max_fltr | RX_CLS_LOC_SPECIAL;
		break;

	case ETHTOOL_GRXCLSRLALL:
		rc = bnxt_grxclsrlall(bp, cmd, (u32 *)rule_locs);
		break;

	case ETHTOOL_GRXCLSRULE:
		rc = bnxt_grxclsrule(bp, cmd);
		break;

	case ETHTOOL_GRXFH:
		rc = bnxt_grxfh(bp, cmd);
		break;

	default:
		rc = -EOPNOTSUPP;
		break;
	}

	return rc;
}

static int bnxt_set_rxnfc(struct net_device *dev, struct ethtool_rxnfc *cmd)
{
	struct bnxt *bp = netdev_priv(dev);
	int rc;

	switch (cmd->cmd) {
	case ETHTOOL_SRXFH:
		rc = bnxt_srxfh(bp, cmd);
		break;

	case ETHTOOL_SRXCLSRLINS:
		rc = bnxt_srxclsrlins(bp, cmd);
		break;

	case ETHTOOL_SRXCLSRLDEL:
		rc = bnxt_srxclsrldel(bp, cmd);
		break;

	default:
		rc = -EOPNOTSUPP;
		break;
	}
	return rc;
}

u32 bnxt_get_rxfh_indir_size(struct net_device *dev)
{
	struct bnxt *bp = netdev_priv(dev);

	if (bp->flags & BNXT_FLAG_CHIP_P5_PLUS)
		return bnxt_get_nr_rss_ctxs(bp, bp->rx_nr_rings) *
		       BNXT_RSS_TABLE_ENTRIES_P5;
	return HW_HASH_INDEX_SIZE;
}

static u32 bnxt_get_rxfh_key_size(struct net_device *dev)
{
	return HW_HASH_KEY_SIZE;
}

static int bnxt_get_rxfh(struct net_device *dev,
			 struct ethtool_rxfh_param *rxfh)
{
	struct bnxt_rss_ctx *rss_ctx = NULL;
	struct bnxt *bp = netdev_priv(dev);
	u32 *indir_tbl = bp->rss_indir_tbl;
	struct bnxt_vnic_info *vnic;
	u32 i, tbl_size;

	rxfh->hfunc = ETH_RSS_HASH_TOP;

	if (!bp->vnic_info)
		return 0;

	vnic = &bp->vnic_info[BNXT_VNIC_DEFAULT];
	if (rxfh->rss_context) {
		struct ethtool_rxfh_context *ctx;

		ctx = xa_load(&bp->dev->ethtool->rss_ctx, rxfh->rss_context);
		if (!ctx)
			return -EINVAL;
		indir_tbl = ethtool_rxfh_context_indir(ctx);
		rss_ctx = ethtool_rxfh_context_priv(ctx);
		vnic = &rss_ctx->vnic;
	}

	if (rxfh->indir && indir_tbl) {
		tbl_size = bnxt_get_rxfh_indir_size(dev);
		for (i = 0; i < tbl_size; i++)
			rxfh->indir[i] = indir_tbl[i];
	}

	if (rxfh->key && vnic->rss_hash_key)
		memcpy(rxfh->key, vnic->rss_hash_key, HW_HASH_KEY_SIZE);

	return 0;
}

static void bnxt_modify_rss(struct bnxt *bp, struct ethtool_rxfh_context *ctx,
			    struct bnxt_rss_ctx *rss_ctx,
			    const struct ethtool_rxfh_param *rxfh)
{
	if (rxfh->key) {
		if (rss_ctx) {
			memcpy(rss_ctx->vnic.rss_hash_key, rxfh->key,
			       HW_HASH_KEY_SIZE);
		} else {
			memcpy(bp->rss_hash_key, rxfh->key, HW_HASH_KEY_SIZE);
			bp->rss_hash_key_updated = true;
		}
	}
	if (rxfh->indir) {
		u32 i, pad, tbl_size = bnxt_get_rxfh_indir_size(bp->dev);
		u32 *indir_tbl = bp->rss_indir_tbl;

		if (rss_ctx)
			indir_tbl = ethtool_rxfh_context_indir(ctx);
		for (i = 0; i < tbl_size; i++)
			indir_tbl[i] = rxfh->indir[i];
		pad = bp->rss_indir_tbl_entries - tbl_size;
		if (pad)
			memset(&indir_tbl[i], 0, pad * sizeof(*indir_tbl));
	}
}

static int bnxt_rxfh_context_check(struct bnxt *bp,
				   const struct ethtool_rxfh_param *rxfh,
				   struct netlink_ext_ack *extack)
{
	if (rxfh->hfunc && rxfh->hfunc != ETH_RSS_HASH_TOP) {
		NL_SET_ERR_MSG_MOD(extack, "RSS hash function not supported");
		return -EOPNOTSUPP;
	}

	if (!BNXT_SUPPORTS_MULTI_RSS_CTX(bp)) {
		NL_SET_ERR_MSG_MOD(extack, "RSS contexts not supported");
		return -EOPNOTSUPP;
	}

	if (!netif_running(bp->dev)) {
		NL_SET_ERR_MSG_MOD(extack, "Unable to set RSS contexts when interface is down");
		return -EAGAIN;
	}

	return 0;
}

static int bnxt_create_rxfh_context(struct net_device *dev,
				    struct ethtool_rxfh_context *ctx,
				    const struct ethtool_rxfh_param *rxfh,
				    struct netlink_ext_ack *extack)
{
	struct bnxt *bp = netdev_priv(dev);
	struct bnxt_rss_ctx *rss_ctx;
	struct bnxt_vnic_info *vnic;
	int rc;

	rc = bnxt_rxfh_context_check(bp, rxfh, extack);
	if (rc)
		return rc;

	if (bp->num_rss_ctx >= BNXT_MAX_ETH_RSS_CTX) {
		NL_SET_ERR_MSG_FMT_MOD(extack, "Out of RSS contexts, maximum %u",
				       BNXT_MAX_ETH_RSS_CTX);
		return -EINVAL;
	}

	if (!bnxt_rfs_capable(bp, true)) {
		NL_SET_ERR_MSG_MOD(extack, "Out hardware resources");
		return -ENOMEM;
	}

	rss_ctx = ethtool_rxfh_context_priv(ctx);

	bp->num_rss_ctx++;

	vnic = &rss_ctx->vnic;
	vnic->rss_ctx = ctx;
	vnic->flags |= BNXT_VNIC_RSSCTX_FLAG;
	vnic->vnic_id = BNXT_VNIC_ID_INVALID;
	rc = bnxt_alloc_vnic_rss_table(bp, vnic);
	if (rc)
		goto out;

	/* Populate defaults in the context */
	bnxt_set_dflt_rss_indir_tbl(bp, ctx);
	ctx->hfunc = ETH_RSS_HASH_TOP;
	memcpy(vnic->rss_hash_key, bp->rss_hash_key, HW_HASH_KEY_SIZE);
	memcpy(ethtool_rxfh_context_key(ctx),
	       bp->rss_hash_key, HW_HASH_KEY_SIZE);

	rc = bnxt_hwrm_vnic_alloc(bp, vnic, 0, bp->rx_nr_rings);
	if (rc) {
		NL_SET_ERR_MSG_MOD(extack, "Unable to allocate VNIC");
		goto out;
	}

	rc = bnxt_hwrm_vnic_set_tpa(bp, vnic, bp->flags & BNXT_FLAG_TPA);
	if (rc) {
		NL_SET_ERR_MSG_MOD(extack, "Unable to setup TPA");
		goto out;
	}
	bnxt_modify_rss(bp, ctx, rss_ctx, rxfh);

	rc = __bnxt_setup_vnic_p5(bp, vnic);
	if (rc) {
		NL_SET_ERR_MSG_MOD(extack, "Unable to setup TPA");
		goto out;
	}

	rss_ctx->index = rxfh->rss_context;
	return 0;
out:
	bnxt_del_one_rss_ctx(bp, rss_ctx, true);
	return rc;
}

static int bnxt_modify_rxfh_context(struct net_device *dev,
				    struct ethtool_rxfh_context *ctx,
				    const struct ethtool_rxfh_param *rxfh,
				    struct netlink_ext_ack *extack)
{
	struct bnxt *bp = netdev_priv(dev);
	struct bnxt_rss_ctx *rss_ctx;
	int rc;

	rc = bnxt_rxfh_context_check(bp, rxfh, extack);
	if (rc)
		return rc;

	rss_ctx = ethtool_rxfh_context_priv(ctx);

	bnxt_modify_rss(bp, ctx, rss_ctx, rxfh);

	return bnxt_hwrm_vnic_rss_cfg_p5(bp, &rss_ctx->vnic);
}

static int bnxt_remove_rxfh_context(struct net_device *dev,
				    struct ethtool_rxfh_context *ctx,
				    u32 rss_context,
				    struct netlink_ext_ack *extack)
{
	struct bnxt *bp = netdev_priv(dev);
	struct bnxt_rss_ctx *rss_ctx;

	rss_ctx = ethtool_rxfh_context_priv(ctx);

	bnxt_del_one_rss_ctx(bp, rss_ctx, true);
	return 0;
}

static int bnxt_set_rxfh(struct net_device *dev,
			 struct ethtool_rxfh_param *rxfh,
			 struct netlink_ext_ack *extack)
{
	struct bnxt *bp = netdev_priv(dev);
	int rc = 0;

	if (rxfh->hfunc && rxfh->hfunc != ETH_RSS_HASH_TOP)
		return -EOPNOTSUPP;

	bnxt_modify_rss(bp, NULL, NULL, rxfh);

	if (netif_running(bp->dev)) {
		bnxt_close_nic(bp, false, false);
		rc = bnxt_open_nic(bp, false, false);
	}
	return rc;
}

static void bnxt_get_drvinfo(struct net_device *dev,
			     struct ethtool_drvinfo *info)
{
	struct bnxt *bp = netdev_priv(dev);

	strscpy(info->driver, DRV_MODULE_NAME, sizeof(info->driver));
	strscpy(info->fw_version, bp->fw_ver_str, sizeof(info->fw_version));
	strscpy(info->bus_info, pci_name(bp->pdev), sizeof(info->bus_info));
	info->n_stats = bnxt_get_num_stats(bp);
	info->testinfo_len = bp->num_tests;
	/* TODO CHIMP_FW: eeprom dump details */
	info->eedump_len = 0;
	/* TODO CHIMP FW: reg dump details */
	info->regdump_len = 0;
}

static int bnxt_get_regs_len(struct net_device *dev)
{
	struct bnxt *bp = netdev_priv(dev);
	int reg_len;

	if (!BNXT_PF(bp))
		return -EOPNOTSUPP;

	reg_len = BNXT_PXP_REG_LEN;

	if (bp->fw_cap & BNXT_FW_CAP_PCIE_STATS_SUPPORTED)
		reg_len += sizeof(struct pcie_ctx_hw_stats);

	return reg_len;
}

static void bnxt_get_regs(struct net_device *dev, struct ethtool_regs *regs,
			  void *_p)
{
	struct pcie_ctx_hw_stats *hw_pcie_stats;
	struct hwrm_pcie_qstats_input *req;
	struct bnxt *bp = netdev_priv(dev);
	dma_addr_t hw_pcie_stats_addr;
	int rc;

	regs->version = 0;
	bnxt_dbg_hwrm_rd_reg(bp, 0, BNXT_PXP_REG_LEN / 4, _p);

	if (!(bp->fw_cap & BNXT_FW_CAP_PCIE_STATS_SUPPORTED))
		return;

	if (hwrm_req_init(bp, req, HWRM_PCIE_QSTATS))
		return;

	hw_pcie_stats = hwrm_req_dma_slice(bp, req, sizeof(*hw_pcie_stats),
					   &hw_pcie_stats_addr);
	if (!hw_pcie_stats) {
		hwrm_req_drop(bp, req);
		return;
	}

	regs->version = 1;
	hwrm_req_hold(bp, req); /* hold on to slice */
	req->pcie_stat_size = cpu_to_le16(sizeof(*hw_pcie_stats));
	req->pcie_stat_host_addr = cpu_to_le64(hw_pcie_stats_addr);
	rc = hwrm_req_send(bp, req);
	if (!rc) {
		__le64 *src = (__le64 *)hw_pcie_stats;
		u64 *dst = (u64 *)(_p + BNXT_PXP_REG_LEN);
		int i;

		for (i = 0; i < sizeof(*hw_pcie_stats) / sizeof(__le64); i++)
			dst[i] = le64_to_cpu(src[i]);
	}
	hwrm_req_drop(bp, req);
}

static void bnxt_get_wol(struct net_device *dev, struct ethtool_wolinfo *wol)
{
	struct bnxt *bp = netdev_priv(dev);

	wol->supported = 0;
	wol->wolopts = 0;
	memset(&wol->sopass, 0, sizeof(wol->sopass));
	if (bp->flags & BNXT_FLAG_WOL_CAP) {
		wol->supported = WAKE_MAGIC;
		if (bp->wol)
			wol->wolopts = WAKE_MAGIC;
	}
}

static int bnxt_set_wol(struct net_device *dev, struct ethtool_wolinfo *wol)
{
	struct bnxt *bp = netdev_priv(dev);

	if (wol->wolopts & ~WAKE_MAGIC)
		return -EINVAL;

	if (wol->wolopts & WAKE_MAGIC) {
		if (!(bp->flags & BNXT_FLAG_WOL_CAP))
			return -EINVAL;
		if (!bp->wol) {
			if (bnxt_hwrm_alloc_wol_fltr(bp))
				return -EBUSY;
			bp->wol = 1;
		}
	} else {
		if (bp->wol) {
			if (bnxt_hwrm_free_wol_fltr(bp))
				return -EBUSY;
			bp->wol = 0;
		}
	}
	return 0;
}

/* TODO: support 25GB, 40GB, 50GB with different cable type */
void _bnxt_fw_to_linkmode(unsigned long *mode, u16 fw_speeds)
{
	linkmode_zero(mode);

	if (fw_speeds & BNXT_LINK_SPEED_MSK_100MB)
		linkmode_set_bit(ETHTOOL_LINK_MODE_100baseT_Full_BIT, mode);
	if (fw_speeds & BNXT_LINK_SPEED_MSK_1GB)
		linkmode_set_bit(ETHTOOL_LINK_MODE_1000baseT_Full_BIT, mode);
	if (fw_speeds & BNXT_LINK_SPEED_MSK_2_5GB)
		linkmode_set_bit(ETHTOOL_LINK_MODE_2500baseX_Full_BIT, mode);
	if (fw_speeds & BNXT_LINK_SPEED_MSK_10GB)
		linkmode_set_bit(ETHTOOL_LINK_MODE_10000baseT_Full_BIT, mode);
	if (fw_speeds & BNXT_LINK_SPEED_MSK_40GB)
		linkmode_set_bit(ETHTOOL_LINK_MODE_40000baseCR4_Full_BIT, mode);
}

enum bnxt_media_type {
	BNXT_MEDIA_UNKNOWN = 0,
	BNXT_MEDIA_TP,
	BNXT_MEDIA_CR,
	BNXT_MEDIA_SR,
	BNXT_MEDIA_LR_ER_FR,
	BNXT_MEDIA_KR,
	BNXT_MEDIA_KX,
	BNXT_MEDIA_X,
	__BNXT_MEDIA_END,
};

static const enum bnxt_media_type bnxt_phy_types[] = {
	[PORT_PHY_QCFG_RESP_PHY_TYPE_BASECR] = BNXT_MEDIA_CR,
	[PORT_PHY_QCFG_RESP_PHY_TYPE_BASEKR4] =  BNXT_MEDIA_KR,
	[PORT_PHY_QCFG_RESP_PHY_TYPE_BASELR] = BNXT_MEDIA_LR_ER_FR,
	[PORT_PHY_QCFG_RESP_PHY_TYPE_BASESR] = BNXT_MEDIA_SR,
	[PORT_PHY_QCFG_RESP_PHY_TYPE_BASEKR2] = BNXT_MEDIA_KR,
	[PORT_PHY_QCFG_RESP_PHY_TYPE_BASEKX] = BNXT_MEDIA_KX,
	[PORT_PHY_QCFG_RESP_PHY_TYPE_BASEKR] = BNXT_MEDIA_KR,
	[PORT_PHY_QCFG_RESP_PHY_TYPE_BASET] = BNXT_MEDIA_TP,
	[PORT_PHY_QCFG_RESP_PHY_TYPE_BASETE] = BNXT_MEDIA_TP,
	[PORT_PHY_QCFG_RESP_PHY_TYPE_25G_BASECR_CA_L] = BNXT_MEDIA_CR,
	[PORT_PHY_QCFG_RESP_PHY_TYPE_25G_BASECR_CA_S] = BNXT_MEDIA_CR,
	[PORT_PHY_QCFG_RESP_PHY_TYPE_25G_BASECR_CA_N] = BNXT_MEDIA_CR,
	[PORT_PHY_QCFG_RESP_PHY_TYPE_25G_BASESR] = BNXT_MEDIA_SR,
	[PORT_PHY_QCFG_RESP_PHY_TYPE_100G_BASECR4] = BNXT_MEDIA_CR,
	[PORT_PHY_QCFG_RESP_PHY_TYPE_100G_BASESR4] = BNXT_MEDIA_SR,
	[PORT_PHY_QCFG_RESP_PHY_TYPE_100G_BASELR4] = BNXT_MEDIA_LR_ER_FR,
	[PORT_PHY_QCFG_RESP_PHY_TYPE_100G_BASEER4] = BNXT_MEDIA_LR_ER_FR,
	[PORT_PHY_QCFG_RESP_PHY_TYPE_100G_BASESR10] = BNXT_MEDIA_SR,
	[PORT_PHY_QCFG_RESP_PHY_TYPE_40G_BASECR4] = BNXT_MEDIA_CR,
	[PORT_PHY_QCFG_RESP_PHY_TYPE_40G_BASESR4] = BNXT_MEDIA_SR,
	[PORT_PHY_QCFG_RESP_PHY_TYPE_40G_BASELR4] = BNXT_MEDIA_LR_ER_FR,
	[PORT_PHY_QCFG_RESP_PHY_TYPE_40G_BASEER4] = BNXT_MEDIA_LR_ER_FR,
	[PORT_PHY_QCFG_RESP_PHY_TYPE_40G_ACTIVE_CABLE] = BNXT_MEDIA_SR,
	[PORT_PHY_QCFG_RESP_PHY_TYPE_1G_BASET] = BNXT_MEDIA_TP,
	[PORT_PHY_QCFG_RESP_PHY_TYPE_1G_BASESX] = BNXT_MEDIA_X,
	[PORT_PHY_QCFG_RESP_PHY_TYPE_1G_BASECX] = BNXT_MEDIA_X,
	[PORT_PHY_QCFG_RESP_PHY_TYPE_200G_BASECR4] = BNXT_MEDIA_CR,
	[PORT_PHY_QCFG_RESP_PHY_TYPE_200G_BASESR4] = BNXT_MEDIA_SR,
	[PORT_PHY_QCFG_RESP_PHY_TYPE_200G_BASELR4] = BNXT_MEDIA_LR_ER_FR,
	[PORT_PHY_QCFG_RESP_PHY_TYPE_200G_BASEER4] = BNXT_MEDIA_LR_ER_FR,
	[PORT_PHY_QCFG_RESP_PHY_TYPE_50G_BASECR] = BNXT_MEDIA_CR,
	[PORT_PHY_QCFG_RESP_PHY_TYPE_50G_BASESR] = BNXT_MEDIA_SR,
	[PORT_PHY_QCFG_RESP_PHY_TYPE_50G_BASELR] = BNXT_MEDIA_LR_ER_FR,
	[PORT_PHY_QCFG_RESP_PHY_TYPE_50G_BASEER] = BNXT_MEDIA_LR_ER_FR,
	[PORT_PHY_QCFG_RESP_PHY_TYPE_100G_BASECR2] = BNXT_MEDIA_CR,
	[PORT_PHY_QCFG_RESP_PHY_TYPE_100G_BASESR2] = BNXT_MEDIA_SR,
	[PORT_PHY_QCFG_RESP_PHY_TYPE_100G_BASELR2] = BNXT_MEDIA_LR_ER_FR,
	[PORT_PHY_QCFG_RESP_PHY_TYPE_100G_BASEER2] = BNXT_MEDIA_LR_ER_FR,
	[PORT_PHY_QCFG_RESP_PHY_TYPE_100G_BASECR] = BNXT_MEDIA_CR,
	[PORT_PHY_QCFG_RESP_PHY_TYPE_100G_BASESR] = BNXT_MEDIA_SR,
	[PORT_PHY_QCFG_RESP_PHY_TYPE_100G_BASELR] = BNXT_MEDIA_LR_ER_FR,
	[PORT_PHY_QCFG_RESP_PHY_TYPE_100G_BASEER] = BNXT_MEDIA_LR_ER_FR,
	[PORT_PHY_QCFG_RESP_PHY_TYPE_200G_BASECR2] = BNXT_MEDIA_CR,
	[PORT_PHY_QCFG_RESP_PHY_TYPE_200G_BASESR2] = BNXT_MEDIA_SR,
	[PORT_PHY_QCFG_RESP_PHY_TYPE_200G_BASELR2] = BNXT_MEDIA_LR_ER_FR,
	[PORT_PHY_QCFG_RESP_PHY_TYPE_200G_BASEER2] = BNXT_MEDIA_LR_ER_FR,
	[PORT_PHY_QCFG_RESP_PHY_TYPE_400G_BASECR8] = BNXT_MEDIA_CR,
	[PORT_PHY_QCFG_RESP_PHY_TYPE_400G_BASESR8] = BNXT_MEDIA_SR,
	[PORT_PHY_QCFG_RESP_PHY_TYPE_400G_BASELR8] = BNXT_MEDIA_LR_ER_FR,
	[PORT_PHY_QCFG_RESP_PHY_TYPE_400G_BASEER8] = BNXT_MEDIA_LR_ER_FR,
	[PORT_PHY_QCFG_RESP_PHY_TYPE_400G_BASECR4] = BNXT_MEDIA_CR,
	[PORT_PHY_QCFG_RESP_PHY_TYPE_400G_BASESR4] = BNXT_MEDIA_SR,
	[PORT_PHY_QCFG_RESP_PHY_TYPE_400G_BASELR4] = BNXT_MEDIA_LR_ER_FR,
	[PORT_PHY_QCFG_RESP_PHY_TYPE_400G_BASEER4] = BNXT_MEDIA_LR_ER_FR,
};

static enum bnxt_media_type
bnxt_get_media(struct bnxt_link_info *link_info)
{
	switch (link_info->media_type) {
	case PORT_PHY_QCFG_RESP_MEDIA_TYPE_TP:
		return BNXT_MEDIA_TP;
	case PORT_PHY_QCFG_RESP_MEDIA_TYPE_DAC:
		return BNXT_MEDIA_CR;
	default:
		if (link_info->phy_type < ARRAY_SIZE(bnxt_phy_types))
			return bnxt_phy_types[link_info->phy_type];
		return BNXT_MEDIA_UNKNOWN;
	}
}

enum bnxt_link_speed_indices {
	BNXT_LINK_SPEED_UNKNOWN = 0,
	BNXT_LINK_SPEED_100MB_IDX,
	BNXT_LINK_SPEED_1GB_IDX,
	BNXT_LINK_SPEED_10GB_IDX,
	BNXT_LINK_SPEED_25GB_IDX,
	BNXT_LINK_SPEED_40GB_IDX,
	BNXT_LINK_SPEED_50GB_IDX,
	BNXT_LINK_SPEED_100GB_IDX,
	BNXT_LINK_SPEED_200GB_IDX,
	BNXT_LINK_SPEED_400GB_IDX,
	__BNXT_LINK_SPEED_END
};

static enum bnxt_link_speed_indices bnxt_fw_speed_idx(u16 speed)
{
	switch (speed) {
	case BNXT_LINK_SPEED_100MB: return BNXT_LINK_SPEED_100MB_IDX;
	case BNXT_LINK_SPEED_1GB: return BNXT_LINK_SPEED_1GB_IDX;
	case BNXT_LINK_SPEED_10GB: return BNXT_LINK_SPEED_10GB_IDX;
	case BNXT_LINK_SPEED_25GB: return BNXT_LINK_SPEED_25GB_IDX;
	case BNXT_LINK_SPEED_40GB: return BNXT_LINK_SPEED_40GB_IDX;
	case BNXT_LINK_SPEED_50GB:
	case BNXT_LINK_SPEED_50GB_PAM4:
		return BNXT_LINK_SPEED_50GB_IDX;
	case BNXT_LINK_SPEED_100GB:
	case BNXT_LINK_SPEED_100GB_PAM4:
	case BNXT_LINK_SPEED_100GB_PAM4_112:
		return BNXT_LINK_SPEED_100GB_IDX;
	case BNXT_LINK_SPEED_200GB:
	case BNXT_LINK_SPEED_200GB_PAM4:
	case BNXT_LINK_SPEED_200GB_PAM4_112:
		return BNXT_LINK_SPEED_200GB_IDX;
	case BNXT_LINK_SPEED_400GB:
	case BNXT_LINK_SPEED_400GB_PAM4:
	case BNXT_LINK_SPEED_400GB_PAM4_112:
		return BNXT_LINK_SPEED_400GB_IDX;
	default: return BNXT_LINK_SPEED_UNKNOWN;
	}
}

static const enum ethtool_link_mode_bit_indices
bnxt_link_modes[__BNXT_LINK_SPEED_END][BNXT_SIG_MODE_MAX][__BNXT_MEDIA_END] = {
	[BNXT_LINK_SPEED_100MB_IDX] = {
		{
			[BNXT_MEDIA_TP] = ETHTOOL_LINK_MODE_100baseT_Full_BIT,
		},
	},
	[BNXT_LINK_SPEED_1GB_IDX] = {
		{
			[BNXT_MEDIA_TP] = ETHTOOL_LINK_MODE_1000baseT_Full_BIT,
			/* historically baseT, but DAC is more correctly baseX */
			[BNXT_MEDIA_CR] = ETHTOOL_LINK_MODE_1000baseX_Full_BIT,
			[BNXT_MEDIA_KX] = ETHTOOL_LINK_MODE_1000baseKX_Full_BIT,
			[BNXT_MEDIA_X] = ETHTOOL_LINK_MODE_1000baseX_Full_BIT,
			[BNXT_MEDIA_KR] = ETHTOOL_LINK_MODE_1000baseKX_Full_BIT,
		},
	},
	[BNXT_LINK_SPEED_10GB_IDX] = {
		{
			[BNXT_MEDIA_TP] = ETHTOOL_LINK_MODE_10000baseT_Full_BIT,
			[BNXT_MEDIA_CR] = ETHTOOL_LINK_MODE_10000baseCR_Full_BIT,
			[BNXT_MEDIA_SR] = ETHTOOL_LINK_MODE_10000baseSR_Full_BIT,
			[BNXT_MEDIA_LR_ER_FR] = ETHTOOL_LINK_MODE_10000baseLR_Full_BIT,
			[BNXT_MEDIA_KR] = ETHTOOL_LINK_MODE_10000baseKR_Full_BIT,
			[BNXT_MEDIA_KX] = ETHTOOL_LINK_MODE_10000baseKX4_Full_BIT,
		},
	},
	[BNXT_LINK_SPEED_25GB_IDX] = {
		{
			[BNXT_MEDIA_CR] = ETHTOOL_LINK_MODE_25000baseCR_Full_BIT,
			[BNXT_MEDIA_SR] = ETHTOOL_LINK_MODE_25000baseSR_Full_BIT,
			[BNXT_MEDIA_KR] = ETHTOOL_LINK_MODE_25000baseKR_Full_BIT,
		},
	},
	[BNXT_LINK_SPEED_40GB_IDX] = {
		{
			[BNXT_MEDIA_CR] = ETHTOOL_LINK_MODE_40000baseCR4_Full_BIT,
			[BNXT_MEDIA_SR] = ETHTOOL_LINK_MODE_40000baseSR4_Full_BIT,
			[BNXT_MEDIA_LR_ER_FR] = ETHTOOL_LINK_MODE_40000baseLR4_Full_BIT,
			[BNXT_MEDIA_KR] = ETHTOOL_LINK_MODE_40000baseKR4_Full_BIT,
		},
	},
	[BNXT_LINK_SPEED_50GB_IDX] = {
		[BNXT_SIG_MODE_NRZ] = {
			[BNXT_MEDIA_CR] = ETHTOOL_LINK_MODE_50000baseCR2_Full_BIT,
			[BNXT_MEDIA_SR] = ETHTOOL_LINK_MODE_50000baseSR2_Full_BIT,
			[BNXT_MEDIA_KR] = ETHTOOL_LINK_MODE_50000baseKR2_Full_BIT,
		},
		[BNXT_SIG_MODE_PAM4] = {
			[BNXT_MEDIA_CR] = ETHTOOL_LINK_MODE_50000baseCR_Full_BIT,
			[BNXT_MEDIA_SR] = ETHTOOL_LINK_MODE_50000baseSR_Full_BIT,
			[BNXT_MEDIA_LR_ER_FR] = ETHTOOL_LINK_MODE_50000baseLR_ER_FR_Full_BIT,
			[BNXT_MEDIA_KR] = ETHTOOL_LINK_MODE_50000baseKR_Full_BIT,
		},
	},
	[BNXT_LINK_SPEED_100GB_IDX] = {
		[BNXT_SIG_MODE_NRZ] = {
			[BNXT_MEDIA_CR] = ETHTOOL_LINK_MODE_100000baseCR4_Full_BIT,
			[BNXT_MEDIA_SR] = ETHTOOL_LINK_MODE_100000baseSR4_Full_BIT,
			[BNXT_MEDIA_LR_ER_FR] = ETHTOOL_LINK_MODE_100000baseLR4_ER4_Full_BIT,
			[BNXT_MEDIA_KR] = ETHTOOL_LINK_MODE_100000baseKR4_Full_BIT,
		},
		[BNXT_SIG_MODE_PAM4] = {
			[BNXT_MEDIA_CR] = ETHTOOL_LINK_MODE_100000baseCR2_Full_BIT,
			[BNXT_MEDIA_SR] = ETHTOOL_LINK_MODE_100000baseSR2_Full_BIT,
			[BNXT_MEDIA_LR_ER_FR] = ETHTOOL_LINK_MODE_100000baseLR2_ER2_FR2_Full_BIT,
			[BNXT_MEDIA_KR] = ETHTOOL_LINK_MODE_100000baseKR2_Full_BIT,
		},
		[BNXT_SIG_MODE_PAM4_112] = {
			[BNXT_MEDIA_CR] = ETHTOOL_LINK_MODE_100000baseCR_Full_BIT,
			[BNXT_MEDIA_SR] = ETHTOOL_LINK_MODE_100000baseSR_Full_BIT,
			[BNXT_MEDIA_KR] = ETHTOOL_LINK_MODE_100000baseKR_Full_BIT,
			[BNXT_MEDIA_LR_ER_FR] = ETHTOOL_LINK_MODE_100000baseLR_ER_FR_Full_BIT,
		},
	},
	[BNXT_LINK_SPEED_200GB_IDX] = {
		[BNXT_SIG_MODE_PAM4] = {
			[BNXT_MEDIA_CR] = ETHTOOL_LINK_MODE_200000baseCR4_Full_BIT,
			[BNXT_MEDIA_SR] = ETHTOOL_LINK_MODE_200000baseSR4_Full_BIT,
			[BNXT_MEDIA_LR_ER_FR] = ETHTOOL_LINK_MODE_200000baseLR4_ER4_FR4_Full_BIT,
			[BNXT_MEDIA_KR] = ETHTOOL_LINK_MODE_200000baseKR4_Full_BIT,
		},
		[BNXT_SIG_MODE_PAM4_112] = {
			[BNXT_MEDIA_CR] = ETHTOOL_LINK_MODE_200000baseCR2_Full_BIT,
			[BNXT_MEDIA_KR] = ETHTOOL_LINK_MODE_200000baseKR2_Full_BIT,
			[BNXT_MEDIA_SR] = ETHTOOL_LINK_MODE_200000baseSR2_Full_BIT,
			[BNXT_MEDIA_LR_ER_FR] = ETHTOOL_LINK_MODE_200000baseLR2_ER2_FR2_Full_BIT,
		},
	},
	[BNXT_LINK_SPEED_400GB_IDX] = {
		[BNXT_SIG_MODE_PAM4] = {
			[BNXT_MEDIA_CR] = ETHTOOL_LINK_MODE_400000baseCR8_Full_BIT,
			[BNXT_MEDIA_KR] = ETHTOOL_LINK_MODE_400000baseKR8_Full_BIT,
			[BNXT_MEDIA_SR] = ETHTOOL_LINK_MODE_400000baseSR8_Full_BIT,
			[BNXT_MEDIA_LR_ER_FR] = ETHTOOL_LINK_MODE_400000baseLR8_ER8_FR8_Full_BIT,
		},
		[BNXT_SIG_MODE_PAM4_112] = {
			[BNXT_MEDIA_CR] = ETHTOOL_LINK_MODE_400000baseCR4_Full_BIT,
			[BNXT_MEDIA_KR] = ETHTOOL_LINK_MODE_400000baseKR4_Full_BIT,
			[BNXT_MEDIA_SR] = ETHTOOL_LINK_MODE_400000baseSR4_Full_BIT,
			[BNXT_MEDIA_LR_ER_FR] = ETHTOOL_LINK_MODE_400000baseLR4_ER4_FR4_Full_BIT,
		},
	},
};

#define BNXT_LINK_MODE_UNKNOWN -1

static enum ethtool_link_mode_bit_indices
bnxt_get_link_mode(struct bnxt_link_info *link_info)
{
	enum ethtool_link_mode_bit_indices link_mode;
	enum bnxt_link_speed_indices speed;
	enum bnxt_media_type media;
	u8 sig_mode;

	if (link_info->phy_link_status != BNXT_LINK_LINK)
		return BNXT_LINK_MODE_UNKNOWN;

	media = bnxt_get_media(link_info);
	if (BNXT_AUTO_MODE(link_info->auto_mode)) {
		speed = bnxt_fw_speed_idx(link_info->link_speed);
		sig_mode = link_info->active_fec_sig_mode &
			PORT_PHY_QCFG_RESP_SIGNAL_MODE_MASK;
	} else {
		speed = bnxt_fw_speed_idx(link_info->req_link_speed);
		sig_mode = link_info->req_signal_mode;
	}
	if (sig_mode >= BNXT_SIG_MODE_MAX)
		return BNXT_LINK_MODE_UNKNOWN;

	/* Note ETHTOOL_LINK_MODE_10baseT_Half_BIT == 0 is a legal Linux
	 * link mode, but since no such devices exist, the zeroes in the
	 * map can be conveniently used to represent unknown link modes.
	 */
	link_mode = bnxt_link_modes[speed][sig_mode][media];
	if (!link_mode)
		return BNXT_LINK_MODE_UNKNOWN;

	switch (link_mode) {
	case ETHTOOL_LINK_MODE_100baseT_Full_BIT:
		if (~link_info->duplex & BNXT_LINK_DUPLEX_FULL)
			link_mode = ETHTOOL_LINK_MODE_100baseT_Half_BIT;
		break;
	case ETHTOOL_LINK_MODE_1000baseT_Full_BIT:
		if (~link_info->duplex & BNXT_LINK_DUPLEX_FULL)
			link_mode = ETHTOOL_LINK_MODE_1000baseT_Half_BIT;
		break;
	default:
		break;
	}

	return link_mode;
}

static void bnxt_get_ethtool_modes(struct bnxt_link_info *link_info,
				   struct ethtool_link_ksettings *lk_ksettings)
{
	struct bnxt *bp = container_of(link_info, struct bnxt, link_info);

	if (!(bp->phy_flags & BNXT_PHY_FL_NO_PAUSE)) {
		linkmode_set_bit(ETHTOOL_LINK_MODE_Pause_BIT,
				 lk_ksettings->link_modes.supported);
		linkmode_set_bit(ETHTOOL_LINK_MODE_Asym_Pause_BIT,
				 lk_ksettings->link_modes.supported);
	}

	if (link_info->support_auto_speeds || link_info->support_auto_speeds2 ||
	    link_info->support_pam4_auto_speeds)
		linkmode_set_bit(ETHTOOL_LINK_MODE_Autoneg_BIT,
				 lk_ksettings->link_modes.supported);

	if (~link_info->autoneg & BNXT_AUTONEG_FLOW_CTRL)
		return;

	if (link_info->auto_pause_setting & BNXT_LINK_PAUSE_RX)
		linkmode_set_bit(ETHTOOL_LINK_MODE_Pause_BIT,
				 lk_ksettings->link_modes.advertising);
	if (hweight8(link_info->auto_pause_setting & BNXT_LINK_PAUSE_BOTH) == 1)
		linkmode_set_bit(ETHTOOL_LINK_MODE_Asym_Pause_BIT,
				 lk_ksettings->link_modes.advertising);
	if (link_info->lp_pause & BNXT_LINK_PAUSE_RX)
		linkmode_set_bit(ETHTOOL_LINK_MODE_Pause_BIT,
				 lk_ksettings->link_modes.lp_advertising);
	if (hweight8(link_info->lp_pause & BNXT_LINK_PAUSE_BOTH) == 1)
		linkmode_set_bit(ETHTOOL_LINK_MODE_Asym_Pause_BIT,
				 lk_ksettings->link_modes.lp_advertising);
}

static const u16 bnxt_nrz_speed_masks[] = {
	[BNXT_LINK_SPEED_100MB_IDX] = BNXT_LINK_SPEED_MSK_100MB,
	[BNXT_LINK_SPEED_1GB_IDX] = BNXT_LINK_SPEED_MSK_1GB,
	[BNXT_LINK_SPEED_10GB_IDX] = BNXT_LINK_SPEED_MSK_10GB,
	[BNXT_LINK_SPEED_25GB_IDX] = BNXT_LINK_SPEED_MSK_25GB,
	[BNXT_LINK_SPEED_40GB_IDX] = BNXT_LINK_SPEED_MSK_40GB,
	[BNXT_LINK_SPEED_50GB_IDX] = BNXT_LINK_SPEED_MSK_50GB,
	[BNXT_LINK_SPEED_100GB_IDX] = BNXT_LINK_SPEED_MSK_100GB,
	[__BNXT_LINK_SPEED_END - 1] = 0 /* make any legal speed a valid index */
};

static const u16 bnxt_pam4_speed_masks[] = {
	[BNXT_LINK_SPEED_50GB_IDX] = BNXT_LINK_PAM4_SPEED_MSK_50GB,
	[BNXT_LINK_SPEED_100GB_IDX] = BNXT_LINK_PAM4_SPEED_MSK_100GB,
	[BNXT_LINK_SPEED_200GB_IDX] = BNXT_LINK_PAM4_SPEED_MSK_200GB,
	[__BNXT_LINK_SPEED_END - 1] = 0 /* make any legal speed a valid index */
};

static const u16 bnxt_nrz_speeds2_masks[] = {
	[BNXT_LINK_SPEED_1GB_IDX] = BNXT_LINK_SPEEDS2_MSK_1GB,
	[BNXT_LINK_SPEED_10GB_IDX] = BNXT_LINK_SPEEDS2_MSK_10GB,
	[BNXT_LINK_SPEED_25GB_IDX] = BNXT_LINK_SPEEDS2_MSK_25GB,
	[BNXT_LINK_SPEED_40GB_IDX] = BNXT_LINK_SPEEDS2_MSK_40GB,
	[BNXT_LINK_SPEED_50GB_IDX] = BNXT_LINK_SPEEDS2_MSK_50GB,
	[BNXT_LINK_SPEED_100GB_IDX] = BNXT_LINK_SPEEDS2_MSK_100GB,
	[__BNXT_LINK_SPEED_END - 1] = 0 /* make any legal speed a valid index */
};

static const u16 bnxt_pam4_speeds2_masks[] = {
	[BNXT_LINK_SPEED_50GB_IDX] = BNXT_LINK_SPEEDS2_MSK_50GB_PAM4,
	[BNXT_LINK_SPEED_100GB_IDX] = BNXT_LINK_SPEEDS2_MSK_100GB_PAM4,
	[BNXT_LINK_SPEED_200GB_IDX] = BNXT_LINK_SPEEDS2_MSK_200GB_PAM4,
	[BNXT_LINK_SPEED_400GB_IDX] = BNXT_LINK_SPEEDS2_MSK_400GB_PAM4,
};

static const u16 bnxt_pam4_112_speeds2_masks[] = {
	[BNXT_LINK_SPEED_100GB_IDX] = BNXT_LINK_SPEEDS2_MSK_100GB_PAM4_112,
	[BNXT_LINK_SPEED_200GB_IDX] = BNXT_LINK_SPEEDS2_MSK_200GB_PAM4_112,
	[BNXT_LINK_SPEED_400GB_IDX] = BNXT_LINK_SPEEDS2_MSK_400GB_PAM4_112,
};

static enum bnxt_link_speed_indices
bnxt_encoding_speed_idx(u8 sig_mode, u16 phy_flags, u16 speed_msk)
{
	const u16 *speeds;
	int idx, len;

	switch (sig_mode) {
	case BNXT_SIG_MODE_NRZ:
		if (phy_flags & BNXT_PHY_FL_SPEEDS2) {
			speeds = bnxt_nrz_speeds2_masks;
			len = ARRAY_SIZE(bnxt_nrz_speeds2_masks);
		} else {
			speeds = bnxt_nrz_speed_masks;
			len = ARRAY_SIZE(bnxt_nrz_speed_masks);
		}
		break;
	case BNXT_SIG_MODE_PAM4:
		if (phy_flags & BNXT_PHY_FL_SPEEDS2) {
			speeds = bnxt_pam4_speeds2_masks;
			len = ARRAY_SIZE(bnxt_pam4_speeds2_masks);
		} else {
			speeds = bnxt_pam4_speed_masks;
			len = ARRAY_SIZE(bnxt_pam4_speed_masks);
		}
		break;
	case BNXT_SIG_MODE_PAM4_112:
		speeds = bnxt_pam4_112_speeds2_masks;
		len = ARRAY_SIZE(bnxt_pam4_112_speeds2_masks);
		break;
	default:
		return BNXT_LINK_SPEED_UNKNOWN;
	}

	for (idx = 0; idx < len; idx++) {
		if (speeds[idx] == speed_msk)
			return idx;
	}

	return BNXT_LINK_SPEED_UNKNOWN;
}

#define BNXT_FW_SPEED_MSK_BITS 16

static void
__bnxt_get_ethtool_speeds(unsigned long fw_mask, enum bnxt_media_type media,
			  u8 sig_mode, u16 phy_flags, unsigned long *et_mask)
{
	enum ethtool_link_mode_bit_indices link_mode;
	enum bnxt_link_speed_indices speed;
	u8 bit;

	for_each_set_bit(bit, &fw_mask, BNXT_FW_SPEED_MSK_BITS) {
		speed = bnxt_encoding_speed_idx(sig_mode, phy_flags, 1 << bit);
		if (!speed)
			continue;

		link_mode = bnxt_link_modes[speed][sig_mode][media];
		if (!link_mode)
			continue;

		linkmode_set_bit(link_mode, et_mask);
	}
}

static void
bnxt_get_ethtool_speeds(unsigned long fw_mask, enum bnxt_media_type media,
			u8 sig_mode, u16 phy_flags, unsigned long *et_mask)
{
	if (media) {
		__bnxt_get_ethtool_speeds(fw_mask, media, sig_mode, phy_flags,
					  et_mask);
		return;
	}

	/* list speeds for all media if unknown */
	for (media = 1; media < __BNXT_MEDIA_END; media++)
		__bnxt_get_ethtool_speeds(fw_mask, media, sig_mode, phy_flags,
					  et_mask);
}

static void
bnxt_get_all_ethtool_support_speeds(struct bnxt_link_info *link_info,
				    enum bnxt_media_type media,
				    struct ethtool_link_ksettings *lk_ksettings)
{
	struct bnxt *bp = container_of(link_info, struct bnxt, link_info);
	u16 sp_nrz, sp_pam4, sp_pam4_112 = 0;
	u16 phy_flags = bp->phy_flags;

	if (phy_flags & BNXT_PHY_FL_SPEEDS2) {
		sp_nrz = link_info->support_speeds2;
		sp_pam4 = link_info->support_speeds2;
		sp_pam4_112 = link_info->support_speeds2;
	} else {
		sp_nrz = link_info->support_speeds;
		sp_pam4 = link_info->support_pam4_speeds;
	}
	bnxt_get_ethtool_speeds(sp_nrz, media, BNXT_SIG_MODE_NRZ, phy_flags,
				lk_ksettings->link_modes.supported);
	bnxt_get_ethtool_speeds(sp_pam4, media, BNXT_SIG_MODE_PAM4, phy_flags,
				lk_ksettings->link_modes.supported);
	bnxt_get_ethtool_speeds(sp_pam4_112, media, BNXT_SIG_MODE_PAM4_112,
				phy_flags, lk_ksettings->link_modes.supported);
}

static void
bnxt_get_all_ethtool_adv_speeds(struct bnxt_link_info *link_info,
				enum bnxt_media_type media,
				struct ethtool_link_ksettings *lk_ksettings)
{
	struct bnxt *bp = container_of(link_info, struct bnxt, link_info);
	u16 sp_nrz, sp_pam4, sp_pam4_112 = 0;
	u16 phy_flags = bp->phy_flags;

	sp_nrz = link_info->advertising;
	if (phy_flags & BNXT_PHY_FL_SPEEDS2) {
		sp_pam4 = link_info->advertising;
		sp_pam4_112 = link_info->advertising;
	} else {
		sp_pam4 = link_info->advertising_pam4;
	}
	bnxt_get_ethtool_speeds(sp_nrz, media, BNXT_SIG_MODE_NRZ, phy_flags,
				lk_ksettings->link_modes.advertising);
	bnxt_get_ethtool_speeds(sp_pam4, media, BNXT_SIG_MODE_PAM4, phy_flags,
				lk_ksettings->link_modes.advertising);
	bnxt_get_ethtool_speeds(sp_pam4_112, media, BNXT_SIG_MODE_PAM4_112,
				phy_flags, lk_ksettings->link_modes.advertising);
}

static void
bnxt_get_all_ethtool_lp_speeds(struct bnxt_link_info *link_info,
			       enum bnxt_media_type media,
			       struct ethtool_link_ksettings *lk_ksettings)
{
	struct bnxt *bp = container_of(link_info, struct bnxt, link_info);
	u16 phy_flags = bp->phy_flags;

	bnxt_get_ethtool_speeds(link_info->lp_auto_link_speeds, media,
				BNXT_SIG_MODE_NRZ, phy_flags,
				lk_ksettings->link_modes.lp_advertising);
	bnxt_get_ethtool_speeds(link_info->lp_auto_pam4_link_speeds, media,
				BNXT_SIG_MODE_PAM4, phy_flags,
				lk_ksettings->link_modes.lp_advertising);
}

static void bnxt_update_speed(u32 *delta, bool installed_media, u16 *speeds,
			      u16 speed_msk, const unsigned long *et_mask,
			      enum ethtool_link_mode_bit_indices mode)
{
	bool mode_desired = linkmode_test_bit(mode, et_mask);

	if (!mode)
		return;

	/* enabled speeds for installed media should override */
	if (installed_media && mode_desired) {
		*speeds |= speed_msk;
		*delta |= speed_msk;
		return;
	}

	/* many to one mapping, only allow one change per fw_speed bit */
	if (!(*delta & speed_msk) && (mode_desired == !(*speeds & speed_msk))) {
		*speeds ^= speed_msk;
		*delta |= speed_msk;
	}
}

static void bnxt_set_ethtool_speeds(struct bnxt_link_info *link_info,
				    const unsigned long *et_mask)
{
	struct bnxt *bp = container_of(link_info, struct bnxt, link_info);
	u16 const *sp_msks, *sp_pam4_msks, *sp_pam4_112_msks;
	enum bnxt_media_type media = bnxt_get_media(link_info);
	u16 *adv, *adv_pam4, *adv_pam4_112 = NULL;
	u32 delta_pam4_112 = 0;
	u32 delta_pam4 = 0;
	u32 delta_nrz = 0;
	int i, m;

	adv = &link_info->advertising;
	if (bp->phy_flags & BNXT_PHY_FL_SPEEDS2) {
		adv_pam4 = &link_info->advertising;
		adv_pam4_112 = &link_info->advertising;
		sp_msks = bnxt_nrz_speeds2_masks;
		sp_pam4_msks = bnxt_pam4_speeds2_masks;
		sp_pam4_112_msks = bnxt_pam4_112_speeds2_masks;
	} else {
		adv_pam4 = &link_info->advertising_pam4;
		sp_msks = bnxt_nrz_speed_masks;
		sp_pam4_msks = bnxt_pam4_speed_masks;
	}
	for (i = 1; i < __BNXT_LINK_SPEED_END; i++) {
		/* accept any legal media from user */
		for (m = 1; m < __BNXT_MEDIA_END; m++) {
			bnxt_update_speed(&delta_nrz, m == media,
					  adv, sp_msks[i], et_mask,
					  bnxt_link_modes[i][BNXT_SIG_MODE_NRZ][m]);
			bnxt_update_speed(&delta_pam4, m == media,
					  adv_pam4, sp_pam4_msks[i], et_mask,
					  bnxt_link_modes[i][BNXT_SIG_MODE_PAM4][m]);
			if (!adv_pam4_112)
				continue;

			bnxt_update_speed(&delta_pam4_112, m == media,
					  adv_pam4_112, sp_pam4_112_msks[i], et_mask,
					  bnxt_link_modes[i][BNXT_SIG_MODE_PAM4_112][m]);
		}
	}
}

static void bnxt_fw_to_ethtool_advertised_fec(struct bnxt_link_info *link_info,
				struct ethtool_link_ksettings *lk_ksettings)
{
	u16 fec_cfg = link_info->fec_cfg;

	if ((fec_cfg & BNXT_FEC_NONE) || !(fec_cfg & BNXT_FEC_AUTONEG)) {
		linkmode_set_bit(ETHTOOL_LINK_MODE_FEC_NONE_BIT,
				 lk_ksettings->link_modes.advertising);
		return;
	}
	if (fec_cfg & BNXT_FEC_ENC_BASE_R)
		linkmode_set_bit(ETHTOOL_LINK_MODE_FEC_BASER_BIT,
				 lk_ksettings->link_modes.advertising);
	if (fec_cfg & BNXT_FEC_ENC_RS)
		linkmode_set_bit(ETHTOOL_LINK_MODE_FEC_RS_BIT,
				 lk_ksettings->link_modes.advertising);
	if (fec_cfg & BNXT_FEC_ENC_LLRS)
		linkmode_set_bit(ETHTOOL_LINK_MODE_FEC_LLRS_BIT,
				 lk_ksettings->link_modes.advertising);
}

static void bnxt_fw_to_ethtool_support_fec(struct bnxt_link_info *link_info,
				struct ethtool_link_ksettings *lk_ksettings)
{
	u16 fec_cfg = link_info->fec_cfg;

	if (fec_cfg & BNXT_FEC_NONE) {
		linkmode_set_bit(ETHTOOL_LINK_MODE_FEC_NONE_BIT,
				 lk_ksettings->link_modes.supported);
		return;
	}
	if (fec_cfg & BNXT_FEC_ENC_BASE_R_CAP)
		linkmode_set_bit(ETHTOOL_LINK_MODE_FEC_BASER_BIT,
				 lk_ksettings->link_modes.supported);
	if (fec_cfg & BNXT_FEC_ENC_RS_CAP)
		linkmode_set_bit(ETHTOOL_LINK_MODE_FEC_RS_BIT,
				 lk_ksettings->link_modes.supported);
	if (fec_cfg & BNXT_FEC_ENC_LLRS_CAP)
		linkmode_set_bit(ETHTOOL_LINK_MODE_FEC_LLRS_BIT,
				 lk_ksettings->link_modes.supported);
}

u32 bnxt_fw_to_ethtool_speed(u16 fw_link_speed)
{
	switch (fw_link_speed) {
	case BNXT_LINK_SPEED_100MB:
		return SPEED_100;
	case BNXT_LINK_SPEED_1GB:
		return SPEED_1000;
	case BNXT_LINK_SPEED_2_5GB:
		return SPEED_2500;
	case BNXT_LINK_SPEED_10GB:
		return SPEED_10000;
	case BNXT_LINK_SPEED_20GB:
		return SPEED_20000;
	case BNXT_LINK_SPEED_25GB:
		return SPEED_25000;
	case BNXT_LINK_SPEED_40GB:
		return SPEED_40000;
	case BNXT_LINK_SPEED_50GB:
	case BNXT_LINK_SPEED_50GB_PAM4:
		return SPEED_50000;
	case BNXT_LINK_SPEED_100GB:
	case BNXT_LINK_SPEED_100GB_PAM4:
	case BNXT_LINK_SPEED_100GB_PAM4_112:
		return SPEED_100000;
	case BNXT_LINK_SPEED_200GB:
	case BNXT_LINK_SPEED_200GB_PAM4:
	case BNXT_LINK_SPEED_200GB_PAM4_112:
		return SPEED_200000;
	case BNXT_LINK_SPEED_400GB:
	case BNXT_LINK_SPEED_400GB_PAM4:
	case BNXT_LINK_SPEED_400GB_PAM4_112:
		return SPEED_400000;
	default:
		return SPEED_UNKNOWN;
	}
}

static void bnxt_get_default_speeds(struct ethtool_link_ksettings *lk_ksettings,
				    struct bnxt_link_info *link_info)
{
	struct ethtool_link_settings *base = &lk_ksettings->base;

	if (link_info->link_state == BNXT_LINK_STATE_UP) {
		base->speed = bnxt_fw_to_ethtool_speed(link_info->link_speed);
		base->duplex = DUPLEX_HALF;
		if (link_info->duplex & BNXT_LINK_DUPLEX_FULL)
			base->duplex = DUPLEX_FULL;
		lk_ksettings->lanes = link_info->active_lanes;
	} else if (!link_info->autoneg) {
		base->speed = bnxt_fw_to_ethtool_speed(link_info->req_link_speed);
		base->duplex = DUPLEX_HALF;
		if (link_info->req_duplex == BNXT_LINK_DUPLEX_FULL)
			base->duplex = DUPLEX_FULL;
	}
}

static int bnxt_get_link_ksettings(struct net_device *dev,
				   struct ethtool_link_ksettings *lk_ksettings)
{
	struct ethtool_link_settings *base = &lk_ksettings->base;
	enum ethtool_link_mode_bit_indices link_mode;
	struct bnxt *bp = netdev_priv(dev);
	struct bnxt_link_info *link_info;
	enum bnxt_media_type media;

	ethtool_link_ksettings_zero_link_mode(lk_ksettings, lp_advertising);
	ethtool_link_ksettings_zero_link_mode(lk_ksettings, advertising);
	ethtool_link_ksettings_zero_link_mode(lk_ksettings, supported);
	base->duplex = DUPLEX_UNKNOWN;
	base->speed = SPEED_UNKNOWN;
	link_info = &bp->link_info;

	mutex_lock(&bp->link_lock);
	bnxt_get_ethtool_modes(link_info, lk_ksettings);
	media = bnxt_get_media(link_info);
	bnxt_get_all_ethtool_support_speeds(link_info, media, lk_ksettings);
	bnxt_fw_to_ethtool_support_fec(link_info, lk_ksettings);
	link_mode = bnxt_get_link_mode(link_info);
	if (link_mode != BNXT_LINK_MODE_UNKNOWN)
		ethtool_params_from_link_mode(lk_ksettings, link_mode);
	else
		bnxt_get_default_speeds(lk_ksettings, link_info);

	if (link_info->autoneg) {
		bnxt_fw_to_ethtool_advertised_fec(link_info, lk_ksettings);
		linkmode_set_bit(ETHTOOL_LINK_MODE_Autoneg_BIT,
				 lk_ksettings->link_modes.advertising);
		base->autoneg = AUTONEG_ENABLE;
		bnxt_get_all_ethtool_adv_speeds(link_info, media, lk_ksettings);
		if (link_info->phy_link_status == BNXT_LINK_LINK)
			bnxt_get_all_ethtool_lp_speeds(link_info, media,
						       lk_ksettings);
	} else {
		base->autoneg = AUTONEG_DISABLE;
	}

	base->port = PORT_NONE;
	if (link_info->media_type == PORT_PHY_QCFG_RESP_MEDIA_TYPE_TP) {
		base->port = PORT_TP;
		linkmode_set_bit(ETHTOOL_LINK_MODE_TP_BIT,
				 lk_ksettings->link_modes.supported);
		linkmode_set_bit(ETHTOOL_LINK_MODE_TP_BIT,
				 lk_ksettings->link_modes.advertising);
	} else {
		linkmode_set_bit(ETHTOOL_LINK_MODE_FIBRE_BIT,
				 lk_ksettings->link_modes.supported);
		linkmode_set_bit(ETHTOOL_LINK_MODE_FIBRE_BIT,
				 lk_ksettings->link_modes.advertising);

		if (link_info->media_type == PORT_PHY_QCFG_RESP_MEDIA_TYPE_DAC)
			base->port = PORT_DA;
		else
			base->port = PORT_FIBRE;
	}
	base->phy_address = link_info->phy_addr;
	mutex_unlock(&bp->link_lock);

	return 0;
}

static int
bnxt_force_link_speed(struct net_device *dev, u32 ethtool_speed, u32 lanes)
{
	struct bnxt *bp = netdev_priv(dev);
	struct bnxt_link_info *link_info = &bp->link_info;
	u16 support_pam4_spds = link_info->support_pam4_speeds;
	u16 support_spds2 = link_info->support_speeds2;
	u16 support_spds = link_info->support_speeds;
	u8 sig_mode = BNXT_SIG_MODE_NRZ;
	u32 lanes_needed = 1;
	u16 fw_speed = 0;

	switch (ethtool_speed) {
	case SPEED_100:
		if (support_spds & BNXT_LINK_SPEED_MSK_100MB)
			fw_speed = PORT_PHY_CFG_REQ_FORCE_LINK_SPEED_100MB;
		break;
	case SPEED_1000:
		if ((support_spds & BNXT_LINK_SPEED_MSK_1GB) ||
		    (support_spds2 & BNXT_LINK_SPEEDS2_MSK_1GB))
			fw_speed = PORT_PHY_CFG_REQ_FORCE_LINK_SPEED_1GB;
		break;
	case SPEED_2500:
		if (support_spds & BNXT_LINK_SPEED_MSK_2_5GB)
			fw_speed = PORT_PHY_CFG_REQ_FORCE_LINK_SPEED_2_5GB;
		break;
	case SPEED_10000:
		if ((support_spds & BNXT_LINK_SPEED_MSK_10GB) ||
		    (support_spds2 & BNXT_LINK_SPEEDS2_MSK_10GB))
			fw_speed = PORT_PHY_CFG_REQ_FORCE_LINK_SPEED_10GB;
		break;
	case SPEED_20000:
		if (support_spds & BNXT_LINK_SPEED_MSK_20GB) {
			fw_speed = PORT_PHY_CFG_REQ_FORCE_LINK_SPEED_20GB;
			lanes_needed = 2;
		}
		break;
	case SPEED_25000:
		if ((support_spds & BNXT_LINK_SPEED_MSK_25GB) ||
		    (support_spds2 & BNXT_LINK_SPEEDS2_MSK_25GB))
			fw_speed = PORT_PHY_CFG_REQ_FORCE_LINK_SPEED_25GB;
		break;
	case SPEED_40000:
		if ((support_spds & BNXT_LINK_SPEED_MSK_40GB) ||
		    (support_spds2 & BNXT_LINK_SPEEDS2_MSK_40GB)) {
			fw_speed = PORT_PHY_CFG_REQ_FORCE_LINK_SPEED_40GB;
			lanes_needed = 4;
		}
		break;
	case SPEED_50000:
		if (((support_spds & BNXT_LINK_SPEED_MSK_50GB) ||
		     (support_spds2 & BNXT_LINK_SPEEDS2_MSK_50GB)) &&
		    lanes != 1) {
			fw_speed = PORT_PHY_CFG_REQ_FORCE_LINK_SPEED_50GB;
			lanes_needed = 2;
		} else if (support_pam4_spds & BNXT_LINK_PAM4_SPEED_MSK_50GB) {
			fw_speed = PORT_PHY_CFG_REQ_FORCE_PAM4_LINK_SPEED_50GB;
			sig_mode = BNXT_SIG_MODE_PAM4;
		} else if (support_spds2 & BNXT_LINK_SPEEDS2_MSK_50GB_PAM4) {
			fw_speed = BNXT_LINK_SPEED_50GB_PAM4;
			sig_mode = BNXT_SIG_MODE_PAM4;
		}
		break;
	case SPEED_100000:
		if (((support_spds & BNXT_LINK_SPEED_MSK_100GB) ||
		     (support_spds2 & BNXT_LINK_SPEEDS2_MSK_100GB)) &&
		    lanes != 2 && lanes != 1) {
			fw_speed = PORT_PHY_CFG_REQ_FORCE_LINK_SPEED_100GB;
			lanes_needed = 4;
		} else if (support_pam4_spds & BNXT_LINK_PAM4_SPEED_MSK_100GB) {
			fw_speed = PORT_PHY_CFG_REQ_FORCE_PAM4_LINK_SPEED_100GB;
			sig_mode = BNXT_SIG_MODE_PAM4;
			lanes_needed = 2;
		} else if ((support_spds2 & BNXT_LINK_SPEEDS2_MSK_100GB_PAM4) &&
			   lanes != 1) {
			fw_speed = BNXT_LINK_SPEED_100GB_PAM4;
			sig_mode = BNXT_SIG_MODE_PAM4;
			lanes_needed = 2;
		} else if (support_spds2 & BNXT_LINK_SPEEDS2_MSK_100GB_PAM4_112) {
			fw_speed = BNXT_LINK_SPEED_100GB_PAM4_112;
			sig_mode = BNXT_SIG_MODE_PAM4_112;
		}
		break;
	case SPEED_200000:
		if (support_pam4_spds & BNXT_LINK_PAM4_SPEED_MSK_200GB) {
			fw_speed = PORT_PHY_CFG_REQ_FORCE_PAM4_LINK_SPEED_200GB;
			sig_mode = BNXT_SIG_MODE_PAM4;
			lanes_needed = 4;
		} else if ((support_spds2 & BNXT_LINK_SPEEDS2_MSK_200GB_PAM4) &&
			   lanes != 2) {
			fw_speed = BNXT_LINK_SPEED_200GB_PAM4;
			sig_mode = BNXT_SIG_MODE_PAM4;
			lanes_needed = 4;
		} else if (support_spds2 & BNXT_LINK_SPEEDS2_MSK_200GB_PAM4_112) {
			fw_speed = BNXT_LINK_SPEED_200GB_PAM4_112;
			sig_mode = BNXT_SIG_MODE_PAM4_112;
			lanes_needed = 2;
		}
		break;
	case SPEED_400000:
		if ((support_spds2 & BNXT_LINK_SPEEDS2_MSK_400GB_PAM4) &&
		    lanes != 4) {
			fw_speed = BNXT_LINK_SPEED_400GB_PAM4;
			sig_mode = BNXT_SIG_MODE_PAM4;
			lanes_needed = 8;
		} else if (support_spds2 & BNXT_LINK_SPEEDS2_MSK_400GB_PAM4_112) {
			fw_speed = BNXT_LINK_SPEED_400GB_PAM4_112;
			sig_mode = BNXT_SIG_MODE_PAM4_112;
			lanes_needed = 4;
		}
		break;
	}

	if (!fw_speed) {
		netdev_err(dev, "unsupported speed!\n");
		return -EINVAL;
	}

	if (lanes && lanes != lanes_needed) {
		netdev_err(dev, "unsupported number of lanes for speed\n");
		return -EINVAL;
	}

	if (link_info->req_link_speed == fw_speed &&
	    link_info->req_signal_mode == sig_mode &&
	    link_info->autoneg == 0)
		return -EALREADY;

	link_info->req_link_speed = fw_speed;
	link_info->req_signal_mode = sig_mode;
	link_info->req_duplex = BNXT_LINK_DUPLEX_FULL;
	link_info->autoneg = 0;
	link_info->advertising = 0;
	link_info->advertising_pam4 = 0;

	return 0;
}

u16 bnxt_get_fw_auto_link_speeds(const unsigned long *mode)
{
	u16 fw_speed_mask = 0;

	if (linkmode_test_bit(ETHTOOL_LINK_MODE_100baseT_Full_BIT, mode) ||
	    linkmode_test_bit(ETHTOOL_LINK_MODE_100baseT_Half_BIT, mode))
		fw_speed_mask |= BNXT_LINK_SPEED_MSK_100MB;

	if (linkmode_test_bit(ETHTOOL_LINK_MODE_1000baseT_Full_BIT, mode) ||
	    linkmode_test_bit(ETHTOOL_LINK_MODE_1000baseT_Half_BIT, mode))
		fw_speed_mask |= BNXT_LINK_SPEED_MSK_1GB;

	if (linkmode_test_bit(ETHTOOL_LINK_MODE_10000baseT_Full_BIT, mode))
		fw_speed_mask |= BNXT_LINK_SPEED_MSK_10GB;

	if (linkmode_test_bit(ETHTOOL_LINK_MODE_40000baseCR4_Full_BIT, mode))
		fw_speed_mask |= BNXT_LINK_SPEED_MSK_40GB;

	return fw_speed_mask;
}

static int bnxt_set_link_ksettings(struct net_device *dev,
			   const struct ethtool_link_ksettings *lk_ksettings)
{
	struct bnxt *bp = netdev_priv(dev);
	struct bnxt_link_info *link_info = &bp->link_info;
	const struct ethtool_link_settings *base = &lk_ksettings->base;
	bool set_pause = false;
	u32 speed, lanes = 0;
	int rc = 0;

	if (!BNXT_PHY_CFG_ABLE(bp))
		return -EOPNOTSUPP;

	mutex_lock(&bp->link_lock);
	if (base->autoneg == AUTONEG_ENABLE) {
		bnxt_set_ethtool_speeds(link_info,
					lk_ksettings->link_modes.advertising);
		link_info->autoneg |= BNXT_AUTONEG_SPEED;
		if (!link_info->advertising && !link_info->advertising_pam4) {
			link_info->advertising = link_info->support_auto_speeds;
			link_info->advertising_pam4 =
				link_info->support_pam4_auto_speeds;
		}
		/* any change to autoneg will cause link change, therefore the
		 * driver should put back the original pause setting in autoneg
		 */
		if (!(bp->phy_flags & BNXT_PHY_FL_NO_PAUSE))
			set_pause = true;
	} else {
		u8 phy_type = link_info->phy_type;

		if (phy_type == PORT_PHY_QCFG_RESP_PHY_TYPE_BASET  ||
		    phy_type == PORT_PHY_QCFG_RESP_PHY_TYPE_BASETE ||
		    link_info->media_type == PORT_PHY_QCFG_RESP_MEDIA_TYPE_TP) {
			netdev_err(dev, "10GBase-T devices must autoneg\n");
			rc = -EINVAL;
			goto set_setting_exit;
		}
		if (base->duplex == DUPLEX_HALF) {
			netdev_err(dev, "HALF DUPLEX is not supported!\n");
			rc = -EINVAL;
			goto set_setting_exit;
		}
		speed = base->speed;
		lanes = lk_ksettings->lanes;
		rc = bnxt_force_link_speed(dev, speed, lanes);
		if (rc) {
			if (rc == -EALREADY)
				rc = 0;
			goto set_setting_exit;
		}
	}

	if (netif_running(dev))
		rc = bnxt_hwrm_set_link_setting(bp, set_pause, false);

set_setting_exit:
	mutex_unlock(&bp->link_lock);
	return rc;
}

static int bnxt_get_fecparam(struct net_device *dev,
			     struct ethtool_fecparam *fec)
{
	struct bnxt *bp = netdev_priv(dev);
	struct bnxt_link_info *link_info;
	u8 active_fec;
	u16 fec_cfg;

	link_info = &bp->link_info;
	fec_cfg = link_info->fec_cfg;
	active_fec = link_info->active_fec_sig_mode &
		     PORT_PHY_QCFG_RESP_ACTIVE_FEC_MASK;
	if (fec_cfg & BNXT_FEC_NONE) {
		fec->fec = ETHTOOL_FEC_NONE;
		fec->active_fec = ETHTOOL_FEC_NONE;
		return 0;
	}
	if (fec_cfg & BNXT_FEC_AUTONEG)
		fec->fec |= ETHTOOL_FEC_AUTO;
	if (fec_cfg & BNXT_FEC_ENC_BASE_R)
		fec->fec |= ETHTOOL_FEC_BASER;
	if (fec_cfg & BNXT_FEC_ENC_RS)
		fec->fec |= ETHTOOL_FEC_RS;
	if (fec_cfg & BNXT_FEC_ENC_LLRS)
		fec->fec |= ETHTOOL_FEC_LLRS;

	switch (active_fec) {
	case PORT_PHY_QCFG_RESP_ACTIVE_FEC_FEC_CLAUSE74_ACTIVE:
		fec->active_fec |= ETHTOOL_FEC_BASER;
		break;
	case PORT_PHY_QCFG_RESP_ACTIVE_FEC_FEC_CLAUSE91_ACTIVE:
	case PORT_PHY_QCFG_RESP_ACTIVE_FEC_FEC_RS544_1XN_ACTIVE:
	case PORT_PHY_QCFG_RESP_ACTIVE_FEC_FEC_RS544_IEEE_ACTIVE:
		fec->active_fec |= ETHTOOL_FEC_RS;
		break;
	case PORT_PHY_QCFG_RESP_ACTIVE_FEC_FEC_RS272_1XN_ACTIVE:
	case PORT_PHY_QCFG_RESP_ACTIVE_FEC_FEC_RS272_IEEE_ACTIVE:
		fec->active_fec |= ETHTOOL_FEC_LLRS;
		break;
	case PORT_PHY_QCFG_RESP_ACTIVE_FEC_FEC_NONE_ACTIVE:
		fec->active_fec |= ETHTOOL_FEC_OFF;
		break;
	}
	return 0;
}

static void bnxt_get_fec_stats(struct net_device *dev,
			       struct ethtool_fec_stats *fec_stats)
{
	struct bnxt *bp = netdev_priv(dev);
	u64 *rx;

	if (BNXT_VF(bp) || !(bp->flags & BNXT_FLAG_PORT_STATS_EXT))
		return;

	rx = bp->rx_port_stats_ext.sw_stats;
	fec_stats->corrected_bits.total =
		*(rx + BNXT_RX_STATS_EXT_OFFSET(rx_corrected_bits));

	if (bp->fw_rx_stats_ext_size <= BNXT_RX_STATS_EXT_NUM_LEGACY)
		return;

	fec_stats->corrected_blocks.total =
		*(rx + BNXT_RX_STATS_EXT_OFFSET(rx_fec_corrected_blocks));
	fec_stats->uncorrectable_blocks.total =
		*(rx + BNXT_RX_STATS_EXT_OFFSET(rx_fec_uncorrectable_blocks));
}

static u32 bnxt_ethtool_forced_fec_to_fw(struct bnxt_link_info *link_info,
					 u32 fec)
{
	u32 fw_fec = PORT_PHY_CFG_REQ_FLAGS_FEC_AUTONEG_DISABLE;

	if (fec & ETHTOOL_FEC_BASER)
		fw_fec |= BNXT_FEC_BASE_R_ON(link_info);
	else if (fec & ETHTOOL_FEC_RS)
		fw_fec |= BNXT_FEC_RS_ON(link_info);
	else if (fec & ETHTOOL_FEC_LLRS)
		fw_fec |= BNXT_FEC_LLRS_ON;
	return fw_fec;
}

static int bnxt_set_fecparam(struct net_device *dev,
			     struct ethtool_fecparam *fecparam)
{
	struct hwrm_port_phy_cfg_input *req;
	struct bnxt *bp = netdev_priv(dev);
	struct bnxt_link_info *link_info;
	u32 new_cfg, fec = fecparam->fec;
	u16 fec_cfg;
	int rc;

	link_info = &bp->link_info;
	fec_cfg = link_info->fec_cfg;
	if (fec_cfg & BNXT_FEC_NONE)
		return -EOPNOTSUPP;

	if (fec & ETHTOOL_FEC_OFF) {
		new_cfg = PORT_PHY_CFG_REQ_FLAGS_FEC_AUTONEG_DISABLE |
			  BNXT_FEC_ALL_OFF(link_info);
		goto apply_fec;
	}
	if (((fec & ETHTOOL_FEC_AUTO) && !(fec_cfg & BNXT_FEC_AUTONEG_CAP)) ||
	    ((fec & ETHTOOL_FEC_RS) && !(fec_cfg & BNXT_FEC_ENC_RS_CAP)) ||
	    ((fec & ETHTOOL_FEC_LLRS) && !(fec_cfg & BNXT_FEC_ENC_LLRS_CAP)) ||
	    ((fec & ETHTOOL_FEC_BASER) && !(fec_cfg & BNXT_FEC_ENC_BASE_R_CAP)))
		return -EINVAL;

	if (fec & ETHTOOL_FEC_AUTO) {
		if (!link_info->autoneg)
			return -EINVAL;
		new_cfg = PORT_PHY_CFG_REQ_FLAGS_FEC_AUTONEG_ENABLE;
	} else {
		new_cfg = bnxt_ethtool_forced_fec_to_fw(link_info, fec);
	}

apply_fec:
	rc = hwrm_req_init(bp, req, HWRM_PORT_PHY_CFG);
	if (rc)
		return rc;
	req->flags = cpu_to_le32(new_cfg | PORT_PHY_CFG_REQ_FLAGS_RESET_PHY);
	rc = hwrm_req_send(bp, req);
	/* update current settings */
	if (!rc) {
		mutex_lock(&bp->link_lock);
		bnxt_update_link(bp, false);
		mutex_unlock(&bp->link_lock);
	}
	return rc;
}

static void bnxt_get_pauseparam(struct net_device *dev,
				struct ethtool_pauseparam *epause)
{
	struct bnxt *bp = netdev_priv(dev);
	struct bnxt_link_info *link_info = &bp->link_info;

	if (BNXT_VF(bp))
		return;
	epause->autoneg = !!(link_info->autoneg & BNXT_AUTONEG_FLOW_CTRL);
	epause->rx_pause = !!(link_info->req_flow_ctrl & BNXT_LINK_PAUSE_RX);
	epause->tx_pause = !!(link_info->req_flow_ctrl & BNXT_LINK_PAUSE_TX);
}

static void bnxt_get_pause_stats(struct net_device *dev,
				 struct ethtool_pause_stats *epstat)
{
	struct bnxt *bp = netdev_priv(dev);
	u64 *rx, *tx;

	if (BNXT_VF(bp) || !(bp->flags & BNXT_FLAG_PORT_STATS))
		return;

	rx = bp->port_stats.sw_stats;
	tx = bp->port_stats.sw_stats + BNXT_TX_PORT_STATS_BYTE_OFFSET / 8;

	epstat->rx_pause_frames = BNXT_GET_RX_PORT_STATS64(rx, rx_pause_frames);
	epstat->tx_pause_frames = BNXT_GET_TX_PORT_STATS64(tx, tx_pause_frames);
}

static int bnxt_set_pauseparam(struct net_device *dev,
			       struct ethtool_pauseparam *epause)
{
	int rc = 0;
	struct bnxt *bp = netdev_priv(dev);
	struct bnxt_link_info *link_info = &bp->link_info;

	if (!BNXT_PHY_CFG_ABLE(bp) || (bp->phy_flags & BNXT_PHY_FL_NO_PAUSE))
		return -EOPNOTSUPP;

	mutex_lock(&bp->link_lock);
	if (epause->autoneg) {
		if (!(link_info->autoneg & BNXT_AUTONEG_SPEED)) {
			rc = -EINVAL;
			goto pause_exit;
		}

		link_info->autoneg |= BNXT_AUTONEG_FLOW_CTRL;
		link_info->req_flow_ctrl = 0;
	} else {
		/* when transition from auto pause to force pause,
		 * force a link change
		 */
		if (link_info->autoneg & BNXT_AUTONEG_FLOW_CTRL)
			link_info->force_link_chng = true;
		link_info->autoneg &= ~BNXT_AUTONEG_FLOW_CTRL;
		link_info->req_flow_ctrl = 0;
	}
	if (epause->rx_pause)
		link_info->req_flow_ctrl |= BNXT_LINK_PAUSE_RX;

	if (epause->tx_pause)
		link_info->req_flow_ctrl |= BNXT_LINK_PAUSE_TX;

	if (netif_running(dev))
		rc = bnxt_hwrm_set_pause(bp);

pause_exit:
	mutex_unlock(&bp->link_lock);
	return rc;
}

static u32 bnxt_get_link(struct net_device *dev)
{
	struct bnxt *bp = netdev_priv(dev);

	/* TODO: handle MF, VF, driver close case */
	return BNXT_LINK_IS_UP(bp);
}

int bnxt_hwrm_nvm_get_dev_info(struct bnxt *bp,
			       struct hwrm_nvm_get_dev_info_output *nvm_dev_info)
{
	struct hwrm_nvm_get_dev_info_output *resp;
	struct hwrm_nvm_get_dev_info_input *req;
	int rc;

	if (BNXT_VF(bp))
		return -EOPNOTSUPP;

	rc = hwrm_req_init(bp, req, HWRM_NVM_GET_DEV_INFO);
	if (rc)
		return rc;

	resp = hwrm_req_hold(bp, req);
	rc = hwrm_req_send(bp, req);
	if (!rc)
		memcpy(nvm_dev_info, resp, sizeof(*resp));
	hwrm_req_drop(bp, req);
	return rc;
}

static void bnxt_print_admin_err(struct bnxt *bp)
{
	netdev_info(bp->dev, "PF does not have admin privileges to flash or reset the device\n");
}

int bnxt_find_nvram_item(struct net_device *dev, u16 type, u16 ordinal,
			 u16 ext, u16 *index, u32 *item_length,
			 u32 *data_length);

int bnxt_flash_nvram(struct net_device *dev, u16 dir_type,
		     u16 dir_ordinal, u16 dir_ext, u16 dir_attr,
		     u32 dir_item_len, const u8 *data,
		     size_t data_len)
{
	struct bnxt *bp = netdev_priv(dev);
	struct hwrm_nvm_write_input *req;
	int rc;

	rc = hwrm_req_init(bp, req, HWRM_NVM_WRITE);
	if (rc)
		return rc;

	if (data_len && data) {
		dma_addr_t dma_handle;
		u8 *kmem;

		kmem = hwrm_req_dma_slice(bp, req, data_len, &dma_handle);
		if (!kmem) {
			hwrm_req_drop(bp, req);
			return -ENOMEM;
		}

		req->dir_data_length = cpu_to_le32(data_len);

		memcpy(kmem, data, data_len);
		req->host_src_addr = cpu_to_le64(dma_handle);
	}

	hwrm_req_timeout(bp, req, bp->hwrm_cmd_max_timeout);
	req->dir_type = cpu_to_le16(dir_type);
	req->dir_ordinal = cpu_to_le16(dir_ordinal);
	req->dir_ext = cpu_to_le16(dir_ext);
	req->dir_attr = cpu_to_le16(dir_attr);
	req->dir_item_length = cpu_to_le32(dir_item_len);
	rc = hwrm_req_send(bp, req);

	if (rc == -EACCES)
		bnxt_print_admin_err(bp);
	return rc;
}

int bnxt_hwrm_firmware_reset(struct net_device *dev, u8 proc_type,
			     u8 self_reset, u8 flags)
{
	struct bnxt *bp = netdev_priv(dev);
	struct hwrm_fw_reset_input *req;
	int rc;

	if (!bnxt_hwrm_reset_permitted(bp)) {
		netdev_warn(bp->dev, "Reset denied by firmware, it may be inhibited by remote driver");
		return -EPERM;
	}

	rc = hwrm_req_init(bp, req, HWRM_FW_RESET);
	if (rc)
		return rc;

	req->embedded_proc_type = proc_type;
	req->selfrst_status = self_reset;
	req->flags = flags;

	if (proc_type == FW_RESET_REQ_EMBEDDED_PROC_TYPE_AP) {
		rc = hwrm_req_send_silent(bp, req);
	} else {
		rc = hwrm_req_send(bp, req);
		if (rc == -EACCES)
			bnxt_print_admin_err(bp);
	}
	return rc;
}

static int bnxt_firmware_reset(struct net_device *dev,
			       enum bnxt_nvm_directory_type dir_type)
{
	u8 self_reset = FW_RESET_REQ_SELFRST_STATUS_SELFRSTNONE;
	u8 proc_type, flags = 0;

	/* TODO: Address self-reset of APE/KONG/BONO/TANG or ungraceful reset */
	/*       (e.g. when firmware isn't already running) */
	switch (dir_type) {
	case BNX_DIR_TYPE_CHIMP_PATCH:
	case BNX_DIR_TYPE_BOOTCODE:
	case BNX_DIR_TYPE_BOOTCODE_2:
		proc_type = FW_RESET_REQ_EMBEDDED_PROC_TYPE_BOOT;
		/* Self-reset ChiMP upon next PCIe reset: */
		self_reset = FW_RESET_REQ_SELFRST_STATUS_SELFRSTPCIERST;
		break;
	case BNX_DIR_TYPE_APE_FW:
	case BNX_DIR_TYPE_APE_PATCH:
		proc_type = FW_RESET_REQ_EMBEDDED_PROC_TYPE_MGMT;
		/* Self-reset APE upon next PCIe reset: */
		self_reset = FW_RESET_REQ_SELFRST_STATUS_SELFRSTPCIERST;
		break;
	case BNX_DIR_TYPE_KONG_FW:
	case BNX_DIR_TYPE_KONG_PATCH:
		proc_type = FW_RESET_REQ_EMBEDDED_PROC_TYPE_NETCTRL;
		break;
	case BNX_DIR_TYPE_BONO_FW:
	case BNX_DIR_TYPE_BONO_PATCH:
		proc_type = FW_RESET_REQ_EMBEDDED_PROC_TYPE_ROCE;
		break;
	default:
		return -EINVAL;
	}

	return bnxt_hwrm_firmware_reset(dev, proc_type, self_reset, flags);
}

static int bnxt_firmware_reset_chip(struct net_device *dev)
{
	struct bnxt *bp = netdev_priv(dev);
	u8 flags = 0;

	if (bp->fw_cap & BNXT_FW_CAP_HOT_RESET)
		flags = FW_RESET_REQ_FLAGS_RESET_GRACEFUL;

	return bnxt_hwrm_firmware_reset(dev,
					FW_RESET_REQ_EMBEDDED_PROC_TYPE_CHIP,
					FW_RESET_REQ_SELFRST_STATUS_SELFRSTASAP,
					flags);
}

static int bnxt_firmware_reset_ap(struct net_device *dev)
{
	return bnxt_hwrm_firmware_reset(dev, FW_RESET_REQ_EMBEDDED_PROC_TYPE_AP,
					FW_RESET_REQ_SELFRST_STATUS_SELFRSTNONE,
					0);
}

static int bnxt_flash_firmware(struct net_device *dev,
			       u16 dir_type,
			       const u8 *fw_data,
			       size_t fw_size)
{
	int	rc = 0;
	u16	code_type;
	u32	stored_crc;
	u32	calculated_crc;
	struct bnxt_fw_header *header = (struct bnxt_fw_header *)fw_data;

	switch (dir_type) {
	case BNX_DIR_TYPE_BOOTCODE:
	case BNX_DIR_TYPE_BOOTCODE_2:
		code_type = CODE_BOOT;
		break;
	case BNX_DIR_TYPE_CHIMP_PATCH:
		code_type = CODE_CHIMP_PATCH;
		break;
	case BNX_DIR_TYPE_APE_FW:
		code_type = CODE_MCTP_PASSTHRU;
		break;
	case BNX_DIR_TYPE_APE_PATCH:
		code_type = CODE_APE_PATCH;
		break;
	case BNX_DIR_TYPE_KONG_FW:
		code_type = CODE_KONG_FW;
		break;
	case BNX_DIR_TYPE_KONG_PATCH:
		code_type = CODE_KONG_PATCH;
		break;
	case BNX_DIR_TYPE_BONO_FW:
		code_type = CODE_BONO_FW;
		break;
	case BNX_DIR_TYPE_BONO_PATCH:
		code_type = CODE_BONO_PATCH;
		break;
	default:
		netdev_err(dev, "Unsupported directory entry type: %u\n",
			   dir_type);
		return -EINVAL;
	}
	if (fw_size < sizeof(struct bnxt_fw_header)) {
		netdev_err(dev, "Invalid firmware file size: %u\n",
			   (unsigned int)fw_size);
		return -EINVAL;
	}
	if (header->signature != cpu_to_le32(BNXT_FIRMWARE_BIN_SIGNATURE)) {
		netdev_err(dev, "Invalid firmware signature: %08X\n",
			   le32_to_cpu(header->signature));
		return -EINVAL;
	}
	if (header->code_type != code_type) {
		netdev_err(dev, "Expected firmware type: %d, read: %d\n",
			   code_type, header->code_type);
		return -EINVAL;
	}
	if (header->device != DEVICE_CUMULUS_FAMILY) {
		netdev_err(dev, "Expected firmware device family %d, read: %d\n",
			   DEVICE_CUMULUS_FAMILY, header->device);
		return -EINVAL;
	}
	/* Confirm the CRC32 checksum of the file: */
	stored_crc = le32_to_cpu(*(__le32 *)(fw_data + fw_size -
					     sizeof(stored_crc)));
	calculated_crc = ~crc32(~0, fw_data, fw_size - sizeof(stored_crc));
	if (calculated_crc != stored_crc) {
		netdev_err(dev, "Firmware file CRC32 checksum (%08lX) does not match calculated checksum (%08lX)\n",
			   (unsigned long)stored_crc,
			   (unsigned long)calculated_crc);
		return -EINVAL;
	}
	rc = bnxt_flash_nvram(dev, dir_type, BNX_DIR_ORDINAL_FIRST,
			      0, 0, 0, fw_data, fw_size);
	if (rc == 0)	/* Firmware update successful */
		rc = bnxt_firmware_reset(dev, dir_type);

	return rc;
}

static int bnxt_flash_microcode(struct net_device *dev,
				u16 dir_type,
				const u8 *fw_data,
				size_t fw_size)
{
	struct bnxt_ucode_trailer *trailer;
	u32 calculated_crc;
	u32 stored_crc;
	int rc = 0;

	if (fw_size < sizeof(struct bnxt_ucode_trailer)) {
		netdev_err(dev, "Invalid microcode file size: %u\n",
			   (unsigned int)fw_size);
		return -EINVAL;
	}
	trailer = (struct bnxt_ucode_trailer *)(fw_data + (fw_size -
						sizeof(*trailer)));
	if (trailer->sig != cpu_to_le32(BNXT_UCODE_TRAILER_SIGNATURE)) {
		netdev_err(dev, "Invalid microcode trailer signature: %08X\n",
			   le32_to_cpu(trailer->sig));
		return -EINVAL;
	}
	if (le16_to_cpu(trailer->dir_type) != dir_type) {
		netdev_err(dev, "Expected microcode type: %d, read: %d\n",
			   dir_type, le16_to_cpu(trailer->dir_type));
		return -EINVAL;
	}
	if (le16_to_cpu(trailer->trailer_length) <
		sizeof(struct bnxt_ucode_trailer)) {
		netdev_err(dev, "Invalid microcode trailer length: %d\n",
			   le16_to_cpu(trailer->trailer_length));
		return -EINVAL;
	}

	/* Confirm the CRC32 checksum of the file: */
	stored_crc = le32_to_cpu(*(__le32 *)(fw_data + fw_size -
					     sizeof(stored_crc)));
	calculated_crc = ~crc32(~0, fw_data, fw_size - sizeof(stored_crc));
	if (calculated_crc != stored_crc) {
		netdev_err(dev,
			   "CRC32 (%08lX) does not match calculated: %08lX\n",
			   (unsigned long)stored_crc,
			   (unsigned long)calculated_crc);
		return -EINVAL;
	}
	rc = bnxt_flash_nvram(dev, dir_type, BNX_DIR_ORDINAL_FIRST,
			      0, 0, 0, fw_data, fw_size);

	return rc;
}

static bool bnxt_dir_type_is_ape_bin_format(u16 dir_type)
{
	switch (dir_type) {
	case BNX_DIR_TYPE_CHIMP_PATCH:
	case BNX_DIR_TYPE_BOOTCODE:
	case BNX_DIR_TYPE_BOOTCODE_2:
	case BNX_DIR_TYPE_APE_FW:
	case BNX_DIR_TYPE_APE_PATCH:
	case BNX_DIR_TYPE_KONG_FW:
	case BNX_DIR_TYPE_KONG_PATCH:
	case BNX_DIR_TYPE_BONO_FW:
	case BNX_DIR_TYPE_BONO_PATCH:
		return true;
	}

	return false;
}

static bool bnxt_dir_type_is_other_exec_format(u16 dir_type)
{
	switch (dir_type) {
	case BNX_DIR_TYPE_AVS:
	case BNX_DIR_TYPE_EXP_ROM_MBA:
	case BNX_DIR_TYPE_PCIE:
	case BNX_DIR_TYPE_TSCF_UCODE:
	case BNX_DIR_TYPE_EXT_PHY:
	case BNX_DIR_TYPE_CCM:
	case BNX_DIR_TYPE_ISCSI_BOOT:
	case BNX_DIR_TYPE_ISCSI_BOOT_IPV6:
	case BNX_DIR_TYPE_ISCSI_BOOT_IPV4N6:
		return true;
	}

	return false;
}

static bool bnxt_dir_type_is_executable(u16 dir_type)
{
	return bnxt_dir_type_is_ape_bin_format(dir_type) ||
		bnxt_dir_type_is_other_exec_format(dir_type);
}

static int bnxt_flash_firmware_from_file(struct net_device *dev,
					 u16 dir_type,
					 const char *filename)
{
	const struct firmware  *fw;
	int			rc;

	rc = request_firmware(&fw, filename, &dev->dev);
	if (rc != 0) {
		netdev_err(dev, "Error %d requesting firmware file: %s\n",
			   rc, filename);
		return rc;
	}
	if (bnxt_dir_type_is_ape_bin_format(dir_type))
		rc = bnxt_flash_firmware(dev, dir_type, fw->data, fw->size);
	else if (bnxt_dir_type_is_other_exec_format(dir_type))
		rc = bnxt_flash_microcode(dev, dir_type, fw->data, fw->size);
	else
		rc = bnxt_flash_nvram(dev, dir_type, BNX_DIR_ORDINAL_FIRST,
				      0, 0, 0, fw->data, fw->size);
	release_firmware(fw);
	return rc;
}

#define MSG_INTEGRITY_ERR "PKG install error : Data integrity on NVM"
#define MSG_INVALID_PKG "PKG install error : Invalid package"
#define MSG_AUTHENTICATION_ERR "PKG install error : Authentication error"
#define MSG_INVALID_DEV "PKG install error : Invalid device"
#define MSG_INTERNAL_ERR "PKG install error : Internal error"
#define MSG_NO_PKG_UPDATE_AREA_ERR "PKG update area not created in nvram"
#define MSG_NO_SPACE_ERR "PKG insufficient update area in nvram"
#define MSG_RESIZE_UPDATE_ERR "Resize UPDATE entry error"
#define MSG_ANTI_ROLLBACK_ERR "HWRM_NVM_INSTALL_UPDATE failure due to Anti-rollback detected"
#define MSG_GENERIC_FAILURE_ERR "HWRM_NVM_INSTALL_UPDATE failure"

static int nvm_update_err_to_stderr(struct net_device *dev, u8 result,
				    struct netlink_ext_ack *extack)
{
	switch (result) {
	case NVM_INSTALL_UPDATE_RESP_RESULT_INVALID_TYPE_PARAMETER:
	case NVM_INSTALL_UPDATE_RESP_RESULT_INVALID_INDEX_PARAMETER:
	case NVM_INSTALL_UPDATE_RESP_RESULT_INSTALL_DATA_ERROR:
	case NVM_INSTALL_UPDATE_RESP_RESULT_INSTALL_CHECKSUM_ERROR:
	case NVM_INSTALL_UPDATE_RESP_RESULT_ITEM_NOT_FOUND:
	case NVM_INSTALL_UPDATE_RESP_RESULT_ITEM_LOCKED:
		BNXT_NVM_ERR_MSG(dev, extack, MSG_INTEGRITY_ERR);
		return -EINVAL;
	case NVM_INSTALL_UPDATE_RESP_RESULT_INVALID_PREREQUISITE:
	case NVM_INSTALL_UPDATE_RESP_RESULT_INVALID_FILE_HEADER:
	case NVM_INSTALL_UPDATE_RESP_RESULT_INVALID_SIGNATURE:
	case NVM_INSTALL_UPDATE_RESP_RESULT_INVALID_PROP_STREAM:
	case NVM_INSTALL_UPDATE_RESP_RESULT_INVALID_PROP_LENGTH:
	case NVM_INSTALL_UPDATE_RESP_RESULT_INVALID_MANIFEST:
	case NVM_INSTALL_UPDATE_RESP_RESULT_INVALID_TRAILER:
	case NVM_INSTALL_UPDATE_RESP_RESULT_INVALID_CHECKSUM:
	case NVM_INSTALL_UPDATE_RESP_RESULT_INVALID_ITEM_CHECKSUM:
	case NVM_INSTALL_UPDATE_RESP_RESULT_INVALID_DATA_LENGTH:
	case NVM_INSTALL_UPDATE_RESP_RESULT_INVALID_DIRECTIVE:
	case NVM_INSTALL_UPDATE_RESP_RESULT_DUPLICATE_ITEM:
	case NVM_INSTALL_UPDATE_RESP_RESULT_ZERO_LENGTH_ITEM:
		BNXT_NVM_ERR_MSG(dev, extack, MSG_INVALID_PKG);
		return -ENOPKG;
	case NVM_INSTALL_UPDATE_RESP_RESULT_INSTALL_AUTHENTICATION_ERROR:
		BNXT_NVM_ERR_MSG(dev, extack, MSG_AUTHENTICATION_ERR);
		return -EPERM;
	case NVM_INSTALL_UPDATE_RESP_RESULT_UNSUPPORTED_CHIP_REV:
	case NVM_INSTALL_UPDATE_RESP_RESULT_UNSUPPORTED_DEVICE_ID:
	case NVM_INSTALL_UPDATE_RESP_RESULT_UNSUPPORTED_SUBSYS_VENDOR:
	case NVM_INSTALL_UPDATE_RESP_RESULT_UNSUPPORTED_SUBSYS_ID:
	case NVM_INSTALL_UPDATE_RESP_RESULT_UNSUPPORTED_PLATFORM:
		BNXT_NVM_ERR_MSG(dev, extack, MSG_INVALID_DEV);
		return -EOPNOTSUPP;
	default:
		BNXT_NVM_ERR_MSG(dev, extack, MSG_INTERNAL_ERR);
		return -EIO;
	}
}

#define BNXT_PKG_DMA_SIZE	0x40000
#define BNXT_NVM_MORE_FLAG	(cpu_to_le16(NVM_MODIFY_REQ_FLAGS_BATCH_MODE))
#define BNXT_NVM_LAST_FLAG	(cpu_to_le16(NVM_MODIFY_REQ_FLAGS_BATCH_LAST))

static int bnxt_resize_update_entry(struct net_device *dev, size_t fw_size,
				    struct netlink_ext_ack *extack)
{
	u32 item_len;
	int rc;

	rc = bnxt_find_nvram_item(dev, BNX_DIR_TYPE_UPDATE,
				  BNX_DIR_ORDINAL_FIRST, BNX_DIR_EXT_NONE, NULL,
				  &item_len, NULL);
	if (rc) {
		BNXT_NVM_ERR_MSG(dev, extack, MSG_NO_PKG_UPDATE_AREA_ERR);
		return rc;
	}

	if (fw_size > item_len) {
		rc = bnxt_flash_nvram(dev, BNX_DIR_TYPE_UPDATE,
				      BNX_DIR_ORDINAL_FIRST, 0, 1,
				      round_up(fw_size, 4096), NULL, 0);
		if (rc) {
			BNXT_NVM_ERR_MSG(dev, extack, MSG_RESIZE_UPDATE_ERR);
			return rc;
		}
	}
	return 0;
}

int bnxt_flash_package_from_fw_obj(struct net_device *dev, const struct firmware *fw,
				   u32 install_type, struct netlink_ext_ack *extack)
{
	struct hwrm_nvm_install_update_input *install;
	struct hwrm_nvm_install_update_output *resp;
	struct hwrm_nvm_modify_input *modify;
	struct bnxt *bp = netdev_priv(dev);
	bool defrag_attempted = false;
	dma_addr_t dma_handle;
	u8 *kmem = NULL;
	u32 modify_len;
	u32 item_len;
	u8 cmd_err;
	u16 index;
	int rc;

	/* resize before flashing larger image than available space */
	rc = bnxt_resize_update_entry(dev, fw->size, extack);
	if (rc)
		return rc;

	bnxt_hwrm_fw_set_time(bp);

	rc = hwrm_req_init(bp, modify, HWRM_NVM_MODIFY);
	if (rc)
		return rc;

	/* Try allocating a large DMA buffer first.  Older fw will
	 * cause excessive NVRAM erases when using small blocks.
	 */
	modify_len = roundup_pow_of_two(fw->size);
	modify_len = min_t(u32, modify_len, BNXT_PKG_DMA_SIZE);
	while (1) {
		kmem = hwrm_req_dma_slice(bp, modify, modify_len, &dma_handle);
		if (!kmem && modify_len > PAGE_SIZE)
			modify_len /= 2;
		else
			break;
	}
	if (!kmem) {
		hwrm_req_drop(bp, modify);
		return -ENOMEM;
	}

	rc = hwrm_req_init(bp, install, HWRM_NVM_INSTALL_UPDATE);
	if (rc) {
		hwrm_req_drop(bp, modify);
		return rc;
	}

	hwrm_req_timeout(bp, modify, bp->hwrm_cmd_max_timeout);
	hwrm_req_timeout(bp, install, bp->hwrm_cmd_max_timeout);

	hwrm_req_hold(bp, modify);
	modify->host_src_addr = cpu_to_le64(dma_handle);

	resp = hwrm_req_hold(bp, install);
	if ((install_type & 0xffff) == 0)
		install_type >>= 16;
	install->install_type = cpu_to_le32(install_type);

	do {
		u32 copied = 0, len = modify_len;

		rc = bnxt_find_nvram_item(dev, BNX_DIR_TYPE_UPDATE,
					  BNX_DIR_ORDINAL_FIRST,
					  BNX_DIR_EXT_NONE,
					  &index, &item_len, NULL);
		if (rc) {
			BNXT_NVM_ERR_MSG(dev, extack, MSG_NO_PKG_UPDATE_AREA_ERR);
			break;
		}
		if (fw->size > item_len) {
			BNXT_NVM_ERR_MSG(dev, extack, MSG_NO_SPACE_ERR);
			rc = -EFBIG;
			break;
		}

		modify->dir_idx = cpu_to_le16(index);

		if (fw->size > modify_len)
			modify->flags = BNXT_NVM_MORE_FLAG;
		while (copied < fw->size) {
			u32 balance = fw->size - copied;

			if (balance <= modify_len) {
				len = balance;
				if (copied)
					modify->flags |= BNXT_NVM_LAST_FLAG;
			}
			memcpy(kmem, fw->data + copied, len);
			modify->len = cpu_to_le32(len);
			modify->offset = cpu_to_le32(copied);
			rc = hwrm_req_send(bp, modify);
			if (rc)
				goto pkg_abort;
			copied += len;
		}

		rc = hwrm_req_send_silent(bp, install);
		if (!rc)
			break;

		if (defrag_attempted) {
			/* We have tried to defragment already in the previous
			 * iteration. Return with the result for INSTALL_UPDATE
			 */
			break;
		}

		cmd_err = ((struct hwrm_err_output *)resp)->cmd_err;

		switch (cmd_err) {
		case NVM_INSTALL_UPDATE_CMD_ERR_CODE_ANTI_ROLLBACK:
			BNXT_NVM_ERR_MSG(dev, extack, MSG_ANTI_ROLLBACK_ERR);
			rc = -EALREADY;
			break;
		case NVM_INSTALL_UPDATE_CMD_ERR_CODE_FRAG_ERR:
			install->flags =
				cpu_to_le16(NVM_INSTALL_UPDATE_REQ_FLAGS_ALLOWED_TO_DEFRAG);

			rc = hwrm_req_send_silent(bp, install);
			if (!rc)
				break;

			cmd_err = ((struct hwrm_err_output *)resp)->cmd_err;

			if (cmd_err == NVM_INSTALL_UPDATE_CMD_ERR_CODE_NO_SPACE) {
				/* FW has cleared NVM area, driver will create
				 * UPDATE directory and try the flash again
				 */
				defrag_attempted = true;
				install->flags = 0;
				rc = bnxt_flash_nvram(bp->dev,
						      BNX_DIR_TYPE_UPDATE,
						      BNX_DIR_ORDINAL_FIRST,
						      0, 0, item_len, NULL, 0);
				if (!rc)
					break;
			}
			fallthrough;
		default:
			BNXT_NVM_ERR_MSG(dev, extack, MSG_GENERIC_FAILURE_ERR);
		}
	} while (defrag_attempted && !rc);

pkg_abort:
	hwrm_req_drop(bp, modify);
	hwrm_req_drop(bp, install);

	if (resp->result) {
		netdev_err(dev, "PKG install error = %d, problem_item = %d\n",
			   (s8)resp->result, (int)resp->problem_item);
		rc = nvm_update_err_to_stderr(dev, resp->result, extack);
	}
	if (rc == -EACCES)
		bnxt_print_admin_err(bp);
	return rc;
}

static int bnxt_flash_package_from_file(struct net_device *dev, const char *filename,
					u32 install_type, struct netlink_ext_ack *extack)
{
	const struct firmware *fw;
	int rc;

	rc = request_firmware(&fw, filename, &dev->dev);
	if (rc != 0) {
		netdev_err(dev, "PKG error %d requesting file: %s\n",
			   rc, filename);
		return rc;
	}

	rc = bnxt_flash_package_from_fw_obj(dev, fw, install_type, extack);

	release_firmware(fw);

	return rc;
}

static int bnxt_flash_device(struct net_device *dev,
			     struct ethtool_flash *flash)
{
	if (!BNXT_PF((struct bnxt *)netdev_priv(dev))) {
		netdev_err(dev, "flashdev not supported from a virtual function\n");
		return -EINVAL;
	}

	if (flash->region == ETHTOOL_FLASH_ALL_REGIONS ||
	    flash->region > 0xffff)
		return bnxt_flash_package_from_file(dev, flash->data,
						    flash->region, NULL);

	return bnxt_flash_firmware_from_file(dev, flash->region, flash->data);
}

static int nvm_get_dir_info(struct net_device *dev, u32 *entries, u32 *length)
{
	struct hwrm_nvm_get_dir_info_output *output;
	struct hwrm_nvm_get_dir_info_input *req;
	struct bnxt *bp = netdev_priv(dev);
	int rc;

	rc = hwrm_req_init(bp, req, HWRM_NVM_GET_DIR_INFO);
	if (rc)
		return rc;

	output = hwrm_req_hold(bp, req);
	rc = hwrm_req_send(bp, req);
	if (!rc) {
		*entries = le32_to_cpu(output->entries);
		*length = le32_to_cpu(output->entry_length);
	}
	hwrm_req_drop(bp, req);
	return rc;
}

static int bnxt_get_eeprom_len(struct net_device *dev)
{
	struct bnxt *bp = netdev_priv(dev);

	if (BNXT_VF(bp))
		return 0;

	/* The -1 return value allows the entire 32-bit range of offsets to be
	 * passed via the ethtool command-line utility.
	 */
	return -1;
}

static int bnxt_get_nvram_directory(struct net_device *dev, u32 len, u8 *data)
{
	struct bnxt *bp = netdev_priv(dev);
	int rc;
	u32 dir_entries;
	u32 entry_length;
	u8 *buf;
	size_t buflen;
	dma_addr_t dma_handle;
	struct hwrm_nvm_get_dir_entries_input *req;

	rc = nvm_get_dir_info(dev, &dir_entries, &entry_length);
	if (rc != 0)
		return rc;

	if (!dir_entries || !entry_length)
		return -EIO;

	/* Insert 2 bytes of directory info (count and size of entries) */
	if (len < 2)
		return -EINVAL;

	*data++ = dir_entries;
	*data++ = entry_length;
	len -= 2;
	memset(data, 0xff, len);

	rc = hwrm_req_init(bp, req, HWRM_NVM_GET_DIR_ENTRIES);
	if (rc)
		return rc;

	buflen = mul_u32_u32(dir_entries, entry_length);
	buf = hwrm_req_dma_slice(bp, req, buflen, &dma_handle);
	if (!buf) {
		hwrm_req_drop(bp, req);
		return -ENOMEM;
	}
	req->host_dest_addr = cpu_to_le64(dma_handle);

	hwrm_req_hold(bp, req); /* hold the slice */
	rc = hwrm_req_send(bp, req);
	if (rc == 0)
		memcpy(data, buf, len > buflen ? buflen : len);
	hwrm_req_drop(bp, req);
	return rc;
}

int bnxt_get_nvram_item(struct net_device *dev, u32 index, u32 offset,
			u32 length, u8 *data)
{
	struct bnxt *bp = netdev_priv(dev);
	int rc;
	u8 *buf;
	dma_addr_t dma_handle;
	struct hwrm_nvm_read_input *req;

	if (!length)
		return -EINVAL;

	rc = hwrm_req_init(bp, req, HWRM_NVM_READ);
	if (rc)
		return rc;

	buf = hwrm_req_dma_slice(bp, req, length, &dma_handle);
	if (!buf) {
		hwrm_req_drop(bp, req);
		return -ENOMEM;
	}

	req->host_dest_addr = cpu_to_le64(dma_handle);
	req->dir_idx = cpu_to_le16(index);
	req->offset = cpu_to_le32(offset);
	req->len = cpu_to_le32(length);

	hwrm_req_hold(bp, req); /* hold the slice */
	rc = hwrm_req_send(bp, req);
	if (rc == 0)
		memcpy(data, buf, length);
	hwrm_req_drop(bp, req);
	return rc;
}

int bnxt_find_nvram_item(struct net_device *dev, u16 type, u16 ordinal,
			 u16 ext, u16 *index, u32 *item_length,
			 u32 *data_length)
{
	struct hwrm_nvm_find_dir_entry_output *output;
	struct hwrm_nvm_find_dir_entry_input *req;
	struct bnxt *bp = netdev_priv(dev);
	int rc;

	rc = hwrm_req_init(bp, req, HWRM_NVM_FIND_DIR_ENTRY);
	if (rc)
		return rc;

	req->enables = 0;
	req->dir_idx = 0;
	req->dir_type = cpu_to_le16(type);
	req->dir_ordinal = cpu_to_le16(ordinal);
	req->dir_ext = cpu_to_le16(ext);
	req->opt_ordinal = NVM_FIND_DIR_ENTRY_REQ_OPT_ORDINAL_EQ;
	output = hwrm_req_hold(bp, req);
	rc = hwrm_req_send_silent(bp, req);
	if (rc == 0) {
		if (index)
			*index = le16_to_cpu(output->dir_idx);
		if (item_length)
			*item_length = le32_to_cpu(output->dir_item_length);
		if (data_length)
			*data_length = le32_to_cpu(output->dir_data_length);
	}
	hwrm_req_drop(bp, req);
	return rc;
}

static char *bnxt_parse_pkglog(int desired_field, u8 *data, size_t datalen)
{
	char	*retval = NULL;
	char	*p;
	char	*value;
	int	field = 0;

	if (datalen < 1)
		return NULL;
	/* null-terminate the log data (removing last '\n'): */
	data[datalen - 1] = 0;
	for (p = data; *p != 0; p++) {
		field = 0;
		retval = NULL;
		while (*p != 0 && *p != '\n') {
			value = p;
			while (*p != 0 && *p != '\t' && *p != '\n')
				p++;
			if (field == desired_field)
				retval = value;
			if (*p != '\t')
				break;
			*p = 0;
			field++;
			p++;
		}
		if (*p == 0)
			break;
		*p = 0;
	}
	return retval;
}

int bnxt_get_pkginfo(struct net_device *dev, char *ver, int size)
{
	struct bnxt *bp = netdev_priv(dev);
	u16 index = 0;
	char *pkgver;
	u32 pkglen;
	u8 *pkgbuf;
	int rc;

	rc = bnxt_find_nvram_item(dev, BNX_DIR_TYPE_PKG_LOG,
				  BNX_DIR_ORDINAL_FIRST, BNX_DIR_EXT_NONE,
				  &index, NULL, &pkglen);
	if (rc)
		return rc;

	pkgbuf = kzalloc(pkglen, GFP_KERNEL);
	if (!pkgbuf) {
		dev_err(&bp->pdev->dev, "Unable to allocate memory for pkg version, length = %u\n",
			pkglen);
		return -ENOMEM;
	}

	rc = bnxt_get_nvram_item(dev, index, 0, pkglen, pkgbuf);
	if (rc)
		goto err;

	pkgver = bnxt_parse_pkglog(BNX_PKG_LOG_FIELD_IDX_PKG_VERSION, pkgbuf,
				   pkglen);
	if (pkgver && *pkgver != 0 && isdigit(*pkgver))
		strscpy(ver, pkgver, size);
	else
		rc = -ENOENT;

err:
	kfree(pkgbuf);

	return rc;
}

static void bnxt_get_pkgver(struct net_device *dev)
{
	struct bnxt *bp = netdev_priv(dev);
	char buf[FW_VER_STR_LEN];
	int len;

	if (!bnxt_get_pkginfo(dev, buf, sizeof(buf))) {
		len = strlen(bp->fw_ver_str);
		snprintf(bp->fw_ver_str + len, FW_VER_STR_LEN - len,
			 "/pkg %s", buf);
	}
}

static int bnxt_get_eeprom(struct net_device *dev,
			   struct ethtool_eeprom *eeprom,
			   u8 *data)
{
	u32 index;
	u32 offset;

	if (eeprom->offset == 0) /* special offset value to get directory */
		return bnxt_get_nvram_directory(dev, eeprom->len, data);

	index = eeprom->offset >> 24;
	offset = eeprom->offset & 0xffffff;

	if (index == 0) {
		netdev_err(dev, "unsupported index value: %d\n", index);
		return -EINVAL;
	}

	return bnxt_get_nvram_item(dev, index - 1, offset, eeprom->len, data);
}

static int bnxt_erase_nvram_directory(struct net_device *dev, u8 index)
{
	struct hwrm_nvm_erase_dir_entry_input *req;
	struct bnxt *bp = netdev_priv(dev);
	int rc;

	rc = hwrm_req_init(bp, req, HWRM_NVM_ERASE_DIR_ENTRY);
	if (rc)
		return rc;

	req->dir_idx = cpu_to_le16(index);
	return hwrm_req_send(bp, req);
}

static int bnxt_set_eeprom(struct net_device *dev,
			   struct ethtool_eeprom *eeprom,
			   u8 *data)
{
	struct bnxt *bp = netdev_priv(dev);
	u8 index, dir_op;
	u16 type, ext, ordinal, attr;

	if (!BNXT_PF(bp)) {
		netdev_err(dev, "NVM write not supported from a virtual function\n");
		return -EINVAL;
	}

	type = eeprom->magic >> 16;

	if (type == 0xffff) { /* special value for directory operations */
		index = eeprom->magic & 0xff;
		dir_op = eeprom->magic >> 8;
		if (index == 0)
			return -EINVAL;
		switch (dir_op) {
		case 0x0e: /* erase */
			if (eeprom->offset != ~eeprom->magic)
				return -EINVAL;
			return bnxt_erase_nvram_directory(dev, index - 1);
		default:
			return -EINVAL;
		}
	}

	/* Create or re-write an NVM item: */
	if (bnxt_dir_type_is_executable(type))
		return -EOPNOTSUPP;
	ext = eeprom->magic & 0xffff;
	ordinal = eeprom->offset >> 16;
	attr = eeprom->offset & 0xffff;

	return bnxt_flash_nvram(dev, type, ordinal, ext, attr, 0, data,
				eeprom->len);
}

static int bnxt_set_eee(struct net_device *dev, struct ethtool_keee *edata)
{
	__ETHTOOL_DECLARE_LINK_MODE_MASK(advertising);
	__ETHTOOL_DECLARE_LINK_MODE_MASK(tmp);
	struct bnxt *bp = netdev_priv(dev);
	struct ethtool_keee *eee = &bp->eee;
	struct bnxt_link_info *link_info = &bp->link_info;
	int rc = 0;

	if (!BNXT_PHY_CFG_ABLE(bp))
		return -EOPNOTSUPP;

	if (!(bp->phy_flags & BNXT_PHY_FL_EEE_CAP))
		return -EOPNOTSUPP;

	mutex_lock(&bp->link_lock);
	_bnxt_fw_to_linkmode(advertising, link_info->advertising);
	if (!edata->eee_enabled)
		goto eee_ok;

	if (!(link_info->autoneg & BNXT_AUTONEG_SPEED)) {
		netdev_warn(dev, "EEE requires autoneg\n");
		rc = -EINVAL;
		goto eee_exit;
	}
	if (edata->tx_lpi_enabled) {
		if (bp->lpi_tmr_hi && (edata->tx_lpi_timer > bp->lpi_tmr_hi ||
				       edata->tx_lpi_timer < bp->lpi_tmr_lo)) {
			netdev_warn(dev, "Valid LPI timer range is %d and %d microsecs\n",
				    bp->lpi_tmr_lo, bp->lpi_tmr_hi);
			rc = -EINVAL;
			goto eee_exit;
		} else if (!bp->lpi_tmr_hi) {
			edata->tx_lpi_timer = eee->tx_lpi_timer;
		}
	}
	if (linkmode_empty(edata->advertised)) {
		linkmode_and(edata->advertised, advertising, eee->supported);
	} else if (linkmode_andnot(tmp, edata->advertised, advertising)) {
		netdev_warn(dev, "EEE advertised must be a subset of autoneg advertised speeds\n");
		rc = -EINVAL;
		goto eee_exit;
	}

	linkmode_copy(eee->advertised, edata->advertised);
	eee->tx_lpi_enabled = edata->tx_lpi_enabled;
	eee->tx_lpi_timer = edata->tx_lpi_timer;
eee_ok:
	eee->eee_enabled = edata->eee_enabled;

	if (netif_running(dev))
		rc = bnxt_hwrm_set_link_setting(bp, false, true);

eee_exit:
	mutex_unlock(&bp->link_lock);
	return rc;
}

static int bnxt_get_eee(struct net_device *dev, struct ethtool_keee *edata)
{
	struct bnxt *bp = netdev_priv(dev);

	if (!(bp->phy_flags & BNXT_PHY_FL_EEE_CAP))
		return -EOPNOTSUPP;

	*edata = bp->eee;
	if (!bp->eee.eee_enabled) {
		/* Preserve tx_lpi_timer so that the last value will be used
		 * by default when it is re-enabled.
		 */
		linkmode_zero(edata->advertised);
		edata->tx_lpi_enabled = 0;
	}

	if (!bp->eee.eee_active)
		linkmode_zero(edata->lp_advertised);

	return 0;
}

static int bnxt_read_sfp_module_eeprom_info(struct bnxt *bp, u16 i2c_addr,
					    u16 page_number, u8 bank,
					    u16 start_addr, u16 data_length,
					    u8 *buf)
{
	struct hwrm_port_phy_i2c_read_output *output;
	struct hwrm_port_phy_i2c_read_input *req;
	int rc, byte_offset = 0;

	rc = hwrm_req_init(bp, req, HWRM_PORT_PHY_I2C_READ);
	if (rc)
		return rc;

	output = hwrm_req_hold(bp, req);
	req->i2c_slave_addr = i2c_addr;
	req->page_number = cpu_to_le16(page_number);
	req->port_id = cpu_to_le16(bp->pf.port_id);
	do {
		u16 xfer_size;

		xfer_size = min_t(u16, data_length, BNXT_MAX_PHY_I2C_RESP_SIZE);
		data_length -= xfer_size;
		req->page_offset = cpu_to_le16(start_addr + byte_offset);
		req->data_length = xfer_size;
		req->enables =
			cpu_to_le32((start_addr + byte_offset ?
				     PORT_PHY_I2C_READ_REQ_ENABLES_PAGE_OFFSET :
				     0) |
				    (bank ?
				     PORT_PHY_I2C_READ_REQ_ENABLES_BANK_NUMBER :
				     0));
		rc = hwrm_req_send(bp, req);
		if (!rc)
			memcpy(buf + byte_offset, output->data, xfer_size);
		byte_offset += xfer_size;
	} while (!rc && data_length > 0);
	hwrm_req_drop(bp, req);

	return rc;
}

static int bnxt_get_module_info(struct net_device *dev,
				struct ethtool_modinfo *modinfo)
{
	u8 data[SFF_DIAG_SUPPORT_OFFSET + 1];
	struct bnxt *bp = netdev_priv(dev);
	int rc;

	/* No point in going further if phy status indicates
	 * module is not inserted or if it is powered down or
	 * if it is of type 10GBase-T
	 */
	if (bp->link_info.module_status >
		PORT_PHY_QCFG_RESP_MODULE_STATUS_WARNINGMSG)
		return -EOPNOTSUPP;

	/* This feature is not supported in older firmware versions */
	if (bp->hwrm_spec_code < 0x10202)
		return -EOPNOTSUPP;

	rc = bnxt_read_sfp_module_eeprom_info(bp, I2C_DEV_ADDR_A0, 0, 0, 0,
					      SFF_DIAG_SUPPORT_OFFSET + 1,
					      data);
	if (!rc) {
		u8 module_id = data[0];
		u8 diag_supported = data[SFF_DIAG_SUPPORT_OFFSET];

		switch (module_id) {
		case SFF_MODULE_ID_SFP:
			modinfo->type = ETH_MODULE_SFF_8472;
			modinfo->eeprom_len = ETH_MODULE_SFF_8472_LEN;
			if (!diag_supported)
				modinfo->eeprom_len = ETH_MODULE_SFF_8436_LEN;
			break;
		case SFF_MODULE_ID_QSFP:
		case SFF_MODULE_ID_QSFP_PLUS:
			modinfo->type = ETH_MODULE_SFF_8436;
			modinfo->eeprom_len = ETH_MODULE_SFF_8436_LEN;
			break;
		case SFF_MODULE_ID_QSFP28:
			modinfo->type = ETH_MODULE_SFF_8636;
			modinfo->eeprom_len = ETH_MODULE_SFF_8636_LEN;
			break;
		default:
			rc = -EOPNOTSUPP;
			break;
		}
	}
	return rc;
}

static int bnxt_get_module_eeprom(struct net_device *dev,
				  struct ethtool_eeprom *eeprom,
				  u8 *data)
{
	struct bnxt *bp = netdev_priv(dev);
	u16  start = eeprom->offset, length = eeprom->len;
	int rc = 0;

	memset(data, 0, eeprom->len);

	/* Read A0 portion of the EEPROM */
	if (start < ETH_MODULE_SFF_8436_LEN) {
		if (start + eeprom->len > ETH_MODULE_SFF_8436_LEN)
			length = ETH_MODULE_SFF_8436_LEN - start;
		rc = bnxt_read_sfp_module_eeprom_info(bp, I2C_DEV_ADDR_A0, 0, 0,
						      start, length, data);
		if (rc)
			return rc;
		start += length;
		data += length;
		length = eeprom->len - length;
	}

	/* Read A2 portion of the EEPROM */
	if (length) {
		start -= ETH_MODULE_SFF_8436_LEN;
		rc = bnxt_read_sfp_module_eeprom_info(bp, I2C_DEV_ADDR_A2, 0, 0,
						      start, length, data);
	}
	return rc;
}

static int bnxt_get_module_status(struct bnxt *bp, struct netlink_ext_ack *extack)
{
	if (bp->link_info.module_status <=
	    PORT_PHY_QCFG_RESP_MODULE_STATUS_WARNINGMSG)
		return 0;

	switch (bp->link_info.module_status) {
	case PORT_PHY_QCFG_RESP_MODULE_STATUS_PWRDOWN:
		NL_SET_ERR_MSG_MOD(extack, "Transceiver module is powering down");
		break;
	case PORT_PHY_QCFG_RESP_MODULE_STATUS_NOTINSERTED:
		NL_SET_ERR_MSG_MOD(extack, "Transceiver module not inserted");
		break;
	case PORT_PHY_QCFG_RESP_MODULE_STATUS_CURRENTFAULT:
		NL_SET_ERR_MSG_MOD(extack, "Transceiver module disabled due to current fault");
		break;
	default:
		NL_SET_ERR_MSG_MOD(extack, "Unknown error");
		break;
	}
	return -EINVAL;
}

static int bnxt_get_module_eeprom_by_page(struct net_device *dev,
					  const struct ethtool_module_eeprom *page_data,
					  struct netlink_ext_ack *extack)
{
	struct bnxt *bp = netdev_priv(dev);
	int rc;

	rc = bnxt_get_module_status(bp, extack);
	if (rc)
		return rc;

	if (bp->hwrm_spec_code < 0x10202) {
		NL_SET_ERR_MSG_MOD(extack, "Firmware version too old");
		return -EINVAL;
	}

	if (page_data->bank && !(bp->phy_flags & BNXT_PHY_FL_BANK_SEL)) {
		NL_SET_ERR_MSG_MOD(extack, "Firmware not capable for bank selection");
		return -EINVAL;
	}

	rc = bnxt_read_sfp_module_eeprom_info(bp, page_data->i2c_address << 1,
					      page_data->page, page_data->bank,
					      page_data->offset,
					      page_data->length,
					      page_data->data);
	if (rc) {
		NL_SET_ERR_MSG_MOD(extack, "Module`s eeprom read failed");
		return rc;
	}
	return page_data->length;
}

static int bnxt_nway_reset(struct net_device *dev)
{
	int rc = 0;

	struct bnxt *bp = netdev_priv(dev);
	struct bnxt_link_info *link_info = &bp->link_info;

	if (!BNXT_PHY_CFG_ABLE(bp))
		return -EOPNOTSUPP;

	if (!(link_info->autoneg & BNXT_AUTONEG_SPEED))
		return -EINVAL;

	if (netif_running(dev))
		rc = bnxt_hwrm_set_link_setting(bp, true, false);

	return rc;
}

static int bnxt_set_phys_id(struct net_device *dev,
			    enum ethtool_phys_id_state state)
{
	struct hwrm_port_led_cfg_input *req;
	struct bnxt *bp = netdev_priv(dev);
	struct bnxt_pf_info *pf = &bp->pf;
	struct bnxt_led_cfg *led_cfg;
	u8 led_state;
	__le16 duration;
	int rc, i;

	if (!bp->num_leds || BNXT_VF(bp))
		return -EOPNOTSUPP;

	if (state == ETHTOOL_ID_ACTIVE) {
		led_state = PORT_LED_CFG_REQ_LED0_STATE_BLINKALT;
		duration = cpu_to_le16(500);
	} else if (state == ETHTOOL_ID_INACTIVE) {
		led_state = PORT_LED_CFG_REQ_LED1_STATE_DEFAULT;
		duration = cpu_to_le16(0);
	} else {
		return -EINVAL;
	}
	rc = hwrm_req_init(bp, req, HWRM_PORT_LED_CFG);
	if (rc)
		return rc;

	req->port_id = cpu_to_le16(pf->port_id);
	req->num_leds = bp->num_leds;
	led_cfg = (struct bnxt_led_cfg *)&req->led0_id;
	for (i = 0; i < bp->num_leds; i++, led_cfg++) {
		req->enables |= BNXT_LED_DFLT_ENABLES(i);
		led_cfg->led_id = bp->leds[i].led_id;
		led_cfg->led_state = led_state;
		led_cfg->led_blink_on = duration;
		led_cfg->led_blink_off = duration;
		led_cfg->led_group_id = bp->leds[i].led_group_id;
	}
	return hwrm_req_send(bp, req);
}

static int bnxt_hwrm_selftest_irq(struct bnxt *bp, u16 cmpl_ring)
{
	struct hwrm_selftest_irq_input *req;
	int rc;

	rc = hwrm_req_init(bp, req, HWRM_SELFTEST_IRQ);
	if (rc)
		return rc;

	req->cmpl_ring = cpu_to_le16(cmpl_ring);
	return hwrm_req_send(bp, req);
}

static int bnxt_test_irq(struct bnxt *bp)
{
	int i;

	for (i = 0; i < bp->cp_nr_rings; i++) {
		u16 cmpl_ring = bp->grp_info[i].cp_fw_ring_id;
		int rc;

		rc = bnxt_hwrm_selftest_irq(bp, cmpl_ring);
		if (rc)
			return rc;
	}
	return 0;
}

static int bnxt_hwrm_mac_loopback(struct bnxt *bp, bool enable)
{
	struct hwrm_port_mac_cfg_input *req;
	int rc;

	rc = hwrm_req_init(bp, req, HWRM_PORT_MAC_CFG);
	if (rc)
		return rc;

	req->enables = cpu_to_le32(PORT_MAC_CFG_REQ_ENABLES_LPBK);
	if (enable)
		req->lpbk = PORT_MAC_CFG_REQ_LPBK_LOCAL;
	else
		req->lpbk = PORT_MAC_CFG_REQ_LPBK_NONE;
	return hwrm_req_send(bp, req);
}

static int bnxt_query_force_speeds(struct bnxt *bp, u16 *force_speeds)
{
	struct hwrm_port_phy_qcaps_output *resp;
	struct hwrm_port_phy_qcaps_input *req;
	int rc;

	rc = hwrm_req_init(bp, req, HWRM_PORT_PHY_QCAPS);
	if (rc)
		return rc;

	resp = hwrm_req_hold(bp, req);
	rc = hwrm_req_send(bp, req);
	if (!rc)
		*force_speeds = le16_to_cpu(resp->supported_speeds_force_mode);

	hwrm_req_drop(bp, req);
	return rc;
}

static int bnxt_disable_an_for_lpbk(struct bnxt *bp,
				    struct hwrm_port_phy_cfg_input *req)
{
	struct bnxt_link_info *link_info = &bp->link_info;
	u16 fw_advertising;
	u16 fw_speed;
	int rc;

	if (!link_info->autoneg ||
	    (bp->phy_flags & BNXT_PHY_FL_AN_PHY_LPBK))
		return 0;

	rc = bnxt_query_force_speeds(bp, &fw_advertising);
	if (rc)
		return rc;

	fw_speed = PORT_PHY_CFG_REQ_FORCE_LINK_SPEED_1GB;
	if (BNXT_LINK_IS_UP(bp))
		fw_speed = bp->link_info.link_speed;
	else if (fw_advertising & BNXT_LINK_SPEED_MSK_10GB)
		fw_speed = PORT_PHY_CFG_REQ_FORCE_LINK_SPEED_10GB;
	else if (fw_advertising & BNXT_LINK_SPEED_MSK_25GB)
		fw_speed = PORT_PHY_CFG_REQ_FORCE_LINK_SPEED_25GB;
	else if (fw_advertising & BNXT_LINK_SPEED_MSK_40GB)
		fw_speed = PORT_PHY_CFG_REQ_FORCE_LINK_SPEED_40GB;
	else if (fw_advertising & BNXT_LINK_SPEED_MSK_50GB)
		fw_speed = PORT_PHY_CFG_REQ_FORCE_LINK_SPEED_50GB;

	req->force_link_speed = cpu_to_le16(fw_speed);
	req->flags |= cpu_to_le32(PORT_PHY_CFG_REQ_FLAGS_FORCE |
				  PORT_PHY_CFG_REQ_FLAGS_RESET_PHY);
	rc = hwrm_req_send(bp, req);
	req->flags = 0;
	req->force_link_speed = cpu_to_le16(0);
	return rc;
}

static int bnxt_hwrm_phy_loopback(struct bnxt *bp, bool enable, bool ext)
{
	struct hwrm_port_phy_cfg_input *req;
	int rc;

	rc = hwrm_req_init(bp, req, HWRM_PORT_PHY_CFG);
	if (rc)
		return rc;

	/* prevent bnxt_disable_an_for_lpbk() from consuming the request */
	hwrm_req_hold(bp, req);

	if (enable) {
		bnxt_disable_an_for_lpbk(bp, req);
		if (ext)
			req->lpbk = PORT_PHY_CFG_REQ_LPBK_EXTERNAL;
		else
			req->lpbk = PORT_PHY_CFG_REQ_LPBK_LOCAL;
	} else {
		req->lpbk = PORT_PHY_CFG_REQ_LPBK_NONE;
	}
	req->enables = cpu_to_le32(PORT_PHY_CFG_REQ_ENABLES_LPBK);
	rc = hwrm_req_send(bp, req);
	hwrm_req_drop(bp, req);
	return rc;
}

static int bnxt_rx_loopback(struct bnxt *bp, struct bnxt_cp_ring_info *cpr,
			    u32 raw_cons, int pkt_size)
{
	struct bnxt_napi *bnapi = cpr->bnapi;
	struct bnxt_rx_ring_info *rxr;
	struct bnxt_sw_rx_bd *rx_buf;
	struct rx_cmp *rxcmp;
	u16 cp_cons, cons;
	u8 *data;
	u32 len;
	int i;

	rxr = bnapi->rx_ring;
	cp_cons = RING_CMP(raw_cons);
	rxcmp = (struct rx_cmp *)
		&cpr->cp_desc_ring[CP_RING(cp_cons)][CP_IDX(cp_cons)];
	cons = rxcmp->rx_cmp_opaque;
	rx_buf = &rxr->rx_buf_ring[cons];
	data = rx_buf->data_ptr;
	len = le32_to_cpu(rxcmp->rx_cmp_len_flags_type) >> RX_CMP_LEN_SHIFT;
	if (len != pkt_size)
		return -EIO;
	i = ETH_ALEN;
	if (!ether_addr_equal(data + i, bnapi->bp->dev->dev_addr))
		return -EIO;
	i += ETH_ALEN;
	for (  ; i < pkt_size; i++) {
		if (data[i] != (u8)(i & 0xff))
			return -EIO;
	}
	return 0;
}

static int bnxt_poll_loopback(struct bnxt *bp, struct bnxt_cp_ring_info *cpr,
			      int pkt_size)
{
	struct tx_cmp *txcmp;
	int rc = -EIO;
	u32 raw_cons;
	u32 cons;
	int i;

	raw_cons = cpr->cp_raw_cons;
	for (i = 0; i < 200; i++) {
		cons = RING_CMP(raw_cons);
		txcmp = &cpr->cp_desc_ring[CP_RING(cons)][CP_IDX(cons)];

		if (!TX_CMP_VALID(txcmp, raw_cons)) {
			udelay(5);
			continue;
		}

		/* The valid test of the entry must be done first before
		 * reading any further.
		 */
		dma_rmb();
		if (TX_CMP_TYPE(txcmp) == CMP_TYPE_RX_L2_CMP ||
		    TX_CMP_TYPE(txcmp) == CMP_TYPE_RX_L2_V3_CMP) {
			rc = bnxt_rx_loopback(bp, cpr, raw_cons, pkt_size);
			raw_cons = NEXT_RAW_CMP(raw_cons);
			raw_cons = NEXT_RAW_CMP(raw_cons);
			break;
		}
		raw_cons = NEXT_RAW_CMP(raw_cons);
	}
	cpr->cp_raw_cons = raw_cons;
	return rc;
}

static int bnxt_run_loopback(struct bnxt *bp)
{
	struct bnxt_tx_ring_info *txr = &bp->tx_ring[0];
	struct bnxt_rx_ring_info *rxr = &bp->rx_ring[0];
	struct bnxt_cp_ring_info *cpr;
	int pkt_size, i = 0;
	struct sk_buff *skb;
	dma_addr_t map;
	u8 *data;
	int rc;

	cpr = &rxr->bnapi->cp_ring;
	if (bp->flags & BNXT_FLAG_CHIP_P5_PLUS)
		cpr = rxr->rx_cpr;
	pkt_size = min(bp->dev->mtu + ETH_HLEN, bp->rx_copy_thresh);
	skb = netdev_alloc_skb(bp->dev, pkt_size);
	if (!skb)
		return -ENOMEM;
	data = skb_put(skb, pkt_size);
	ether_addr_copy(&data[i], bp->dev->dev_addr);
	i += ETH_ALEN;
	ether_addr_copy(&data[i], bp->dev->dev_addr);
	i += ETH_ALEN;
	for ( ; i < pkt_size; i++)
		data[i] = (u8)(i & 0xff);

	map = dma_map_single(&bp->pdev->dev, skb->data, pkt_size,
			     DMA_TO_DEVICE);
	if (dma_mapping_error(&bp->pdev->dev, map)) {
		dev_kfree_skb(skb);
		return -EIO;
	}
	bnxt_xmit_bd(bp, txr, map, pkt_size, NULL);

	/* Sync BD data before updating doorbell */
	wmb();

	bnxt_db_write(bp, &txr->tx_db, txr->tx_prod);
	rc = bnxt_poll_loopback(bp, cpr, pkt_size);

	dma_unmap_single(&bp->pdev->dev, map, pkt_size, DMA_TO_DEVICE);
	dev_kfree_skb(skb);
	return rc;
}

static int bnxt_run_fw_tests(struct bnxt *bp, u8 test_mask, u8 *test_results)
{
	struct hwrm_selftest_exec_output *resp;
	struct hwrm_selftest_exec_input *req;
	int rc;

	rc = hwrm_req_init(bp, req, HWRM_SELFTEST_EXEC);
	if (rc)
		return rc;

	hwrm_req_timeout(bp, req, bp->test_info->timeout);
	req->flags = test_mask;

	resp = hwrm_req_hold(bp, req);
	rc = hwrm_req_send(bp, req);
	*test_results = resp->test_success;
	hwrm_req_drop(bp, req);
	return rc;
}

#define BNXT_DRV_TESTS			4
#define BNXT_MACLPBK_TEST_IDX		(bp->num_tests - BNXT_DRV_TESTS)
#define BNXT_PHYLPBK_TEST_IDX		(BNXT_MACLPBK_TEST_IDX + 1)
#define BNXT_EXTLPBK_TEST_IDX		(BNXT_MACLPBK_TEST_IDX + 2)
#define BNXT_IRQ_TEST_IDX		(BNXT_MACLPBK_TEST_IDX + 3)

static void bnxt_self_test(struct net_device *dev, struct ethtool_test *etest,
			   u64 *buf)
{
	struct bnxt *bp = netdev_priv(dev);
	bool do_ext_lpbk = false;
	bool offline = false;
	u8 test_results = 0;
	u8 test_mask = 0;
	int rc = 0, i;

	if (!bp->num_tests || !BNXT_PF(bp))
		return;

	if (etest->flags & ETH_TEST_FL_OFFLINE &&
	    bnxt_ulp_registered(bp->edev)) {
		etest->flags |= ETH_TEST_FL_FAILED;
		netdev_warn(dev, "Offline tests cannot be run with RoCE driver loaded\n");
		return;
	}

	memset(buf, 0, sizeof(u64) * bp->num_tests);
	if (!netif_running(dev)) {
		etest->flags |= ETH_TEST_FL_FAILED;
		return;
	}

	if ((etest->flags & ETH_TEST_FL_EXTERNAL_LB) &&
	    (bp->phy_flags & BNXT_PHY_FL_EXT_LPBK))
		do_ext_lpbk = true;

	if (etest->flags & ETH_TEST_FL_OFFLINE) {
		if (bp->pf.active_vfs || !BNXT_SINGLE_PF(bp)) {
			etest->flags |= ETH_TEST_FL_FAILED;
			netdev_warn(dev, "Offline tests cannot be run with active VFs or on shared PF\n");
			return;
		}
		offline = true;
	}

	for (i = 0; i < bp->num_tests - BNXT_DRV_TESTS; i++) {
		u8 bit_val = 1 << i;

		if (!(bp->test_info->offline_mask & bit_val))
			test_mask |= bit_val;
		else if (offline)
			test_mask |= bit_val;
	}
	if (!offline) {
		bnxt_run_fw_tests(bp, test_mask, &test_results);
	} else {
		bnxt_close_nic(bp, true, false);
		bnxt_run_fw_tests(bp, test_mask, &test_results);

		buf[BNXT_MACLPBK_TEST_IDX] = 1;
		bnxt_hwrm_mac_loopback(bp, true);
		msleep(250);
		rc = bnxt_half_open_nic(bp);
		if (rc) {
			bnxt_hwrm_mac_loopback(bp, false);
			etest->flags |= ETH_TEST_FL_FAILED;
			return;
		}
		if (bnxt_run_loopback(bp))
			etest->flags |= ETH_TEST_FL_FAILED;
		else
			buf[BNXT_MACLPBK_TEST_IDX] = 0;

		bnxt_hwrm_mac_loopback(bp, false);
		bnxt_hwrm_phy_loopback(bp, true, false);
		msleep(1000);
		if (bnxt_run_loopback(bp)) {
			buf[BNXT_PHYLPBK_TEST_IDX] = 1;
			etest->flags |= ETH_TEST_FL_FAILED;
		}
		if (do_ext_lpbk) {
			etest->flags |= ETH_TEST_FL_EXTERNAL_LB_DONE;
			bnxt_hwrm_phy_loopback(bp, true, true);
			msleep(1000);
			if (bnxt_run_loopback(bp)) {
				buf[BNXT_EXTLPBK_TEST_IDX] = 1;
				etest->flags |= ETH_TEST_FL_FAILED;
			}
		}
		bnxt_hwrm_phy_loopback(bp, false, false);
		bnxt_half_close_nic(bp);
		rc = bnxt_open_nic(bp, true, true);
	}
	if (rc || bnxt_test_irq(bp)) {
		buf[BNXT_IRQ_TEST_IDX] = 1;
		etest->flags |= ETH_TEST_FL_FAILED;
	}
	for (i = 0; i < bp->num_tests - BNXT_DRV_TESTS; i++) {
		u8 bit_val = 1 << i;

		if ((test_mask & bit_val) && !(test_results & bit_val)) {
			buf[i] = 1;
			etest->flags |= ETH_TEST_FL_FAILED;
		}
	}
}

static int bnxt_reset(struct net_device *dev, u32 *flags)
{
	struct bnxt *bp = netdev_priv(dev);
	bool reload = false;
	u32 req = *flags;

	if (!req)
		return -EINVAL;

	if (!BNXT_PF(bp)) {
		netdev_err(dev, "Reset is not supported from a VF\n");
		return -EOPNOTSUPP;
	}

	if (pci_vfs_assigned(bp->pdev) &&
	    !(bp->fw_cap & BNXT_FW_CAP_HOT_RESET)) {
		netdev_err(dev,
			   "Reset not allowed when VFs are assigned to VMs\n");
		return -EBUSY;
	}

	if ((req & BNXT_FW_RESET_CHIP) == BNXT_FW_RESET_CHIP) {
		/* This feature is not supported in older firmware versions */
		if (bp->hwrm_spec_code >= 0x10803) {
			if (!bnxt_firmware_reset_chip(dev)) {
				netdev_info(dev, "Firmware reset request successful.\n");
				if (!(bp->fw_cap & BNXT_FW_CAP_HOT_RESET))
					reload = true;
				*flags &= ~BNXT_FW_RESET_CHIP;
			}
		} else if (req == BNXT_FW_RESET_CHIP) {
			return -EOPNOTSUPP; /* only request, fail hard */
		}
	}

	if (!BNXT_CHIP_P4_PLUS(bp) && (req & BNXT_FW_RESET_AP)) {
		/* This feature is not supported in older firmware versions */
		if (bp->hwrm_spec_code >= 0x10803) {
			if (!bnxt_firmware_reset_ap(dev)) {
				netdev_info(dev, "Reset application processor successful.\n");
				reload = true;
				*flags &= ~BNXT_FW_RESET_AP;
			}
		} else if (req == BNXT_FW_RESET_AP) {
			return -EOPNOTSUPP; /* only request, fail hard */
		}
	}

	if (reload)
		netdev_info(dev, "Reload driver to complete reset\n");

	return 0;
}

static int bnxt_set_dump(struct net_device *dev, struct ethtool_dump *dump)
{
	struct bnxt *bp = netdev_priv(dev);

	if (dump->flag > BNXT_DUMP_CRASH) {
		netdev_info(dev, "Supports only Live(0) and Crash(1) dumps.\n");
		return -EINVAL;
	}

	if (dump->flag == BNXT_DUMP_CRASH) {
		if (bp->fw_dbg_cap & DBG_QCAPS_RESP_FLAGS_CRASHDUMP_SOC_DDR &&
		    (!IS_ENABLED(CONFIG_TEE_BNXT_FW))) {
			netdev_info(dev,
				    "Cannot collect crash dump as TEE_BNXT_FW config option is not enabled.\n");
			return -EOPNOTSUPP;
		} else if (!(bp->fw_dbg_cap & DBG_QCAPS_RESP_FLAGS_CRASHDUMP_HOST_DDR)) {
			netdev_info(dev, "Crash dump collection from host memory is not supported on this interface.\n");
			return -EOPNOTSUPP;
		}
	}

	bp->dump_flag = dump->flag;
	return 0;
}

static int bnxt_get_dump_flag(struct net_device *dev, struct ethtool_dump *dump)
{
	struct bnxt *bp = netdev_priv(dev);

	if (bp->hwrm_spec_code < 0x10801)
		return -EOPNOTSUPP;

	dump->version = bp->ver_resp.hwrm_fw_maj_8b << 24 |
			bp->ver_resp.hwrm_fw_min_8b << 16 |
			bp->ver_resp.hwrm_fw_bld_8b << 8 |
			bp->ver_resp.hwrm_fw_rsvd_8b;

	dump->flag = bp->dump_flag;
	dump->len = bnxt_get_coredump_length(bp, bp->dump_flag);
	return 0;
}

static int bnxt_get_dump_data(struct net_device *dev, struct ethtool_dump *dump,
			      void *buf)
{
	struct bnxt *bp = netdev_priv(dev);

	if (bp->hwrm_spec_code < 0x10801)
		return -EOPNOTSUPP;

	memset(buf, 0, dump->len);

	dump->flag = bp->dump_flag;
	return bnxt_get_coredump(bp, dump->flag, buf, &dump->len);
}

static int bnxt_get_ts_info(struct net_device *dev,
			    struct kernel_ethtool_ts_info *info)
{
	struct bnxt *bp = netdev_priv(dev);
	struct bnxt_ptp_cfg *ptp;

	ptp = bp->ptp_cfg;
	info->so_timestamping = SOF_TIMESTAMPING_TX_SOFTWARE;

	if (!ptp)
		return 0;

	info->so_timestamping |= SOF_TIMESTAMPING_TX_HARDWARE |
				 SOF_TIMESTAMPING_RX_HARDWARE |
				 SOF_TIMESTAMPING_RAW_HARDWARE;
	if (ptp->ptp_clock)
		info->phc_index = ptp_clock_index(ptp->ptp_clock);

	info->tx_types = (1 << HWTSTAMP_TX_OFF) | (1 << HWTSTAMP_TX_ON);

	info->rx_filters = (1 << HWTSTAMP_FILTER_NONE) |
			   (1 << HWTSTAMP_FILTER_PTP_V2_L2_EVENT) |
			   (1 << HWTSTAMP_FILTER_PTP_V2_L4_EVENT);

	if (bp->fw_cap & BNXT_FW_CAP_RX_ALL_PKT_TS)
		info->rx_filters |= (1 << HWTSTAMP_FILTER_ALL);
	return 0;
}

void bnxt_ethtool_init(struct bnxt *bp)
{
	struct hwrm_selftest_qlist_output *resp;
	struct hwrm_selftest_qlist_input *req;
	struct bnxt_test_info *test_info;
	struct net_device *dev = bp->dev;
	int i, rc;

	if (!(bp->fw_cap & BNXT_FW_CAP_PKG_VER))
		bnxt_get_pkgver(dev);

	bp->num_tests = 0;
	if (bp->hwrm_spec_code < 0x10704 || !BNXT_PF(bp))
		return;

	test_info = bp->test_info;
	if (!test_info) {
		test_info = kzalloc(sizeof(*bp->test_info), GFP_KERNEL);
		if (!test_info)
			return;
		bp->test_info = test_info;
	}

	if (hwrm_req_init(bp, req, HWRM_SELFTEST_QLIST))
		return;

	resp = hwrm_req_hold(bp, req);
	rc = hwrm_req_send_silent(bp, req);
	if (rc)
		goto ethtool_init_exit;

	bp->num_tests = resp->num_tests + BNXT_DRV_TESTS;
	if (bp->num_tests > BNXT_MAX_TEST)
		bp->num_tests = BNXT_MAX_TEST;

	test_info->offline_mask = resp->offline_tests;
	test_info->timeout = le16_to_cpu(resp->test_timeout);
	if (!test_info->timeout)
		test_info->timeout = HWRM_CMD_TIMEOUT;
	for (i = 0; i < bp->num_tests; i++) {
		char *str = test_info->string[i];
		char *fw_str = resp->test_name[i];

		if (i == BNXT_MACLPBK_TEST_IDX) {
			strcpy(str, "Mac loopback test (offline)");
		} else if (i == BNXT_PHYLPBK_TEST_IDX) {
			strcpy(str, "Phy loopback test (offline)");
		} else if (i == BNXT_EXTLPBK_TEST_IDX) {
			strcpy(str, "Ext loopback test (offline)");
		} else if (i == BNXT_IRQ_TEST_IDX) {
			strcpy(str, "Interrupt_test (offline)");
		} else {
			snprintf(str, ETH_GSTRING_LEN, "%s test (%s)",
				 fw_str, test_info->offline_mask & (1 << i) ?
					"offline" : "online");
		}
	}

ethtool_init_exit:
	hwrm_req_drop(bp, req);
}

static void bnxt_get_eth_phy_stats(struct net_device *dev,
				   struct ethtool_eth_phy_stats *phy_stats)
{
	struct bnxt *bp = netdev_priv(dev);
	u64 *rx;

	if (BNXT_VF(bp) || !(bp->flags & BNXT_FLAG_PORT_STATS_EXT))
		return;

	rx = bp->rx_port_stats_ext.sw_stats;
	phy_stats->SymbolErrorDuringCarrier =
		*(rx + BNXT_RX_STATS_EXT_OFFSET(rx_pcs_symbol_err));
}

static void bnxt_get_eth_mac_stats(struct net_device *dev,
				   struct ethtool_eth_mac_stats *mac_stats)
{
	struct bnxt *bp = netdev_priv(dev);
	u64 *rx, *tx;

	if (BNXT_VF(bp) || !(bp->flags & BNXT_FLAG_PORT_STATS))
		return;

	rx = bp->port_stats.sw_stats;
	tx = bp->port_stats.sw_stats + BNXT_TX_PORT_STATS_BYTE_OFFSET / 8;

	mac_stats->FramesReceivedOK =
		BNXT_GET_RX_PORT_STATS64(rx, rx_good_frames);
	mac_stats->FramesTransmittedOK =
		BNXT_GET_TX_PORT_STATS64(tx, tx_good_frames);
	mac_stats->FrameCheckSequenceErrors =
		BNXT_GET_RX_PORT_STATS64(rx, rx_fcs_err_frames);
	mac_stats->AlignmentErrors =
		BNXT_GET_RX_PORT_STATS64(rx, rx_align_err_frames);
	mac_stats->OutOfRangeLengthField =
		BNXT_GET_RX_PORT_STATS64(rx, rx_oor_len_frames);
}

static void bnxt_get_eth_ctrl_stats(struct net_device *dev,
				    struct ethtool_eth_ctrl_stats *ctrl_stats)
{
	struct bnxt *bp = netdev_priv(dev);
	u64 *rx;

	if (BNXT_VF(bp) || !(bp->flags & BNXT_FLAG_PORT_STATS))
		return;

	rx = bp->port_stats.sw_stats;
	ctrl_stats->MACControlFramesReceived =
		BNXT_GET_RX_PORT_STATS64(rx, rx_ctrl_frames);
}

static const struct ethtool_rmon_hist_range bnxt_rmon_ranges[] = {
	{    0,    64 },
	{   65,   127 },
	{  128,   255 },
	{  256,   511 },
	{  512,  1023 },
	{ 1024,  1518 },
	{ 1519,  2047 },
	{ 2048,  4095 },
	{ 4096,  9216 },
	{ 9217, 16383 },
	{}
};

static void bnxt_get_rmon_stats(struct net_device *dev,
				struct ethtool_rmon_stats *rmon_stats,
				const struct ethtool_rmon_hist_range **ranges)
{
	struct bnxt *bp = netdev_priv(dev);
	u64 *rx, *tx;

	if (BNXT_VF(bp) || !(bp->flags & BNXT_FLAG_PORT_STATS))
		return;

	rx = bp->port_stats.sw_stats;
	tx = bp->port_stats.sw_stats + BNXT_TX_PORT_STATS_BYTE_OFFSET / 8;

	rmon_stats->jabbers =
		BNXT_GET_RX_PORT_STATS64(rx, rx_jbr_frames);
	rmon_stats->oversize_pkts =
		BNXT_GET_RX_PORT_STATS64(rx, rx_ovrsz_frames);
	rmon_stats->undersize_pkts =
		BNXT_GET_RX_PORT_STATS64(rx, rx_undrsz_frames);

	rmon_stats->hist[0] = BNXT_GET_RX_PORT_STATS64(rx, rx_64b_frames);
	rmon_stats->hist[1] = BNXT_GET_RX_PORT_STATS64(rx, rx_65b_127b_frames);
	rmon_stats->hist[2] = BNXT_GET_RX_PORT_STATS64(rx, rx_128b_255b_frames);
	rmon_stats->hist[3] = BNXT_GET_RX_PORT_STATS64(rx, rx_256b_511b_frames);
	rmon_stats->hist[4] =
		BNXT_GET_RX_PORT_STATS64(rx, rx_512b_1023b_frames);
	rmon_stats->hist[5] =
		BNXT_GET_RX_PORT_STATS64(rx, rx_1024b_1518b_frames);
	rmon_stats->hist[6] =
		BNXT_GET_RX_PORT_STATS64(rx, rx_1519b_2047b_frames);
	rmon_stats->hist[7] =
		BNXT_GET_RX_PORT_STATS64(rx, rx_2048b_4095b_frames);
	rmon_stats->hist[8] =
		BNXT_GET_RX_PORT_STATS64(rx, rx_4096b_9216b_frames);
	rmon_stats->hist[9] =
		BNXT_GET_RX_PORT_STATS64(rx, rx_9217b_16383b_frames);

	rmon_stats->hist_tx[0] =
		BNXT_GET_TX_PORT_STATS64(tx, tx_64b_frames);
	rmon_stats->hist_tx[1] =
		BNXT_GET_TX_PORT_STATS64(tx, tx_65b_127b_frames);
	rmon_stats->hist_tx[2] =
		BNXT_GET_TX_PORT_STATS64(tx, tx_128b_255b_frames);
	rmon_stats->hist_tx[3] =
		BNXT_GET_TX_PORT_STATS64(tx, tx_256b_511b_frames);
	rmon_stats->hist_tx[4] =
		BNXT_GET_TX_PORT_STATS64(tx, tx_512b_1023b_frames);
	rmon_stats->hist_tx[5] =
		BNXT_GET_TX_PORT_STATS64(tx, tx_1024b_1518b_frames);
	rmon_stats->hist_tx[6] =
		BNXT_GET_TX_PORT_STATS64(tx, tx_1519b_2047b_frames);
	rmon_stats->hist_tx[7] =
		BNXT_GET_TX_PORT_STATS64(tx, tx_2048b_4095b_frames);
	rmon_stats->hist_tx[8] =
		BNXT_GET_TX_PORT_STATS64(tx, tx_4096b_9216b_frames);
	rmon_stats->hist_tx[9] =
		BNXT_GET_TX_PORT_STATS64(tx, tx_9217b_16383b_frames);

	*ranges = bnxt_rmon_ranges;
}

static void bnxt_get_ptp_stats(struct net_device *dev,
			       struct ethtool_ts_stats *ts_stats)
{
	struct bnxt *bp = netdev_priv(dev);
	struct bnxt_ptp_cfg *ptp = bp->ptp_cfg;

	if (ptp) {
		ts_stats->pkts = ptp->stats.ts_pkts;
		ts_stats->lost = ptp->stats.ts_lost;
		ts_stats->err = atomic64_read(&ptp->stats.ts_err);
	}
}

static void bnxt_get_link_ext_stats(struct net_device *dev,
				    struct ethtool_link_ext_stats *stats)
{
	struct bnxt *bp = netdev_priv(dev);
	u64 *rx;

	if (BNXT_VF(bp) || !(bp->flags & BNXT_FLAG_PORT_STATS_EXT))
		return;

	rx = bp->rx_port_stats_ext.sw_stats;
	stats->link_down_events =
		*(rx + BNXT_RX_STATS_EXT_OFFSET(link_down_events));
}

void bnxt_ethtool_free(struct bnxt *bp)
{
	kfree(bp->test_info);
	bp->test_info = NULL;
}

const struct ethtool_ops bnxt_ethtool_ops = {
	.cap_link_lanes_supported	= 1,
	.rxfh_per_ctx_key		= 1,
	.rxfh_max_num_contexts		= BNXT_MAX_ETH_RSS_CTX + 1,
	.rxfh_indir_space		= BNXT_MAX_RSS_TABLE_ENTRIES_P5,
	.rxfh_priv_size			= sizeof(struct bnxt_rss_ctx),
	.supported_coalesce_params = ETHTOOL_COALESCE_USECS |
				     ETHTOOL_COALESCE_MAX_FRAMES |
				     ETHTOOL_COALESCE_USECS_IRQ |
				     ETHTOOL_COALESCE_MAX_FRAMES_IRQ |
				     ETHTOOL_COALESCE_STATS_BLOCK_USECS |
				     ETHTOOL_COALESCE_USE_ADAPTIVE_RX |
				     ETHTOOL_COALESCE_USE_CQE,
	.get_link_ksettings	= bnxt_get_link_ksettings,
	.set_link_ksettings	= bnxt_set_link_ksettings,
	.get_fec_stats		= bnxt_get_fec_stats,
	.get_fecparam		= bnxt_get_fecparam,
	.set_fecparam		= bnxt_set_fecparam,
	.get_pause_stats	= bnxt_get_pause_stats,
	.get_pauseparam		= bnxt_get_pauseparam,
	.set_pauseparam		= bnxt_set_pauseparam,
	.get_drvinfo		= bnxt_get_drvinfo,
	.get_regs_len		= bnxt_get_regs_len,
	.get_regs		= bnxt_get_regs,
	.get_wol		= bnxt_get_wol,
	.set_wol		= bnxt_set_wol,
	.get_coalesce		= bnxt_get_coalesce,
	.set_coalesce		= bnxt_set_coalesce,
	.get_msglevel		= bnxt_get_msglevel,
	.set_msglevel		= bnxt_set_msglevel,
	.get_sset_count		= bnxt_get_sset_count,
	.get_strings		= bnxt_get_strings,
	.get_ethtool_stats	= bnxt_get_ethtool_stats,
	.set_ringparam		= bnxt_set_ringparam,
	.get_ringparam		= bnxt_get_ringparam,
	.get_channels		= bnxt_get_channels,
	.set_channels		= bnxt_set_channels,
	.get_rxnfc		= bnxt_get_rxnfc,
	.set_rxnfc		= bnxt_set_rxnfc,
	.get_rxfh_indir_size    = bnxt_get_rxfh_indir_size,
	.get_rxfh_key_size      = bnxt_get_rxfh_key_size,
	.get_rxfh               = bnxt_get_rxfh,
	.set_rxfh		= bnxt_set_rxfh,
	.create_rxfh_context	= bnxt_create_rxfh_context,
	.modify_rxfh_context	= bnxt_modify_rxfh_context,
	.remove_rxfh_context	= bnxt_remove_rxfh_context,
	.flash_device		= bnxt_flash_device,
	.get_eeprom_len         = bnxt_get_eeprom_len,
	.get_eeprom             = bnxt_get_eeprom,
	.set_eeprom		= bnxt_set_eeprom,
	.get_link		= bnxt_get_link,
	.get_link_ext_stats	= bnxt_get_link_ext_stats,
	.get_eee		= bnxt_get_eee,
	.set_eee		= bnxt_set_eee,
	.get_module_info	= bnxt_get_module_info,
	.get_module_eeprom	= bnxt_get_module_eeprom,
	.get_module_eeprom_by_page = bnxt_get_module_eeprom_by_page,
	.nway_reset		= bnxt_nway_reset,
	.set_phys_id		= bnxt_set_phys_id,
	.self_test		= bnxt_self_test,
	.get_ts_info		= bnxt_get_ts_info,
	.reset			= bnxt_reset,
	.set_dump		= bnxt_set_dump,
	.get_dump_flag		= bnxt_get_dump_flag,
	.get_dump_data		= bnxt_get_dump_data,
	.get_eth_phy_stats	= bnxt_get_eth_phy_stats,
	.get_eth_mac_stats	= bnxt_get_eth_mac_stats,
	.get_eth_ctrl_stats	= bnxt_get_eth_ctrl_stats,
	.get_rmon_stats		= bnxt_get_rmon_stats,
	.get_ts_stats		= bnxt_get_ptp_stats,
};<|MERGE_RESOLUTION|>--- conflicted
+++ resolved
@@ -963,15 +963,12 @@
 		return -EINVAL;
 	}
 
-<<<<<<< HEAD
-=======
 	rc = bnxt_check_rings(bp, req_tx_rings, req_rx_rings, sh, tcs, tx_xdp);
 	if (rc) {
 		netdev_warn(dev, "Unable to allocate the requested rings\n");
 		return rc;
 	}
 
->>>>>>> 9b70bf0a
 	if (netif_running(dev)) {
 		if (BNXT_PF(bp)) {
 			/* TODO CHIMP_FW: Send message to all VF's

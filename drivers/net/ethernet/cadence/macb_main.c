--- conflicted
+++ resolved
@@ -922,18 +922,8 @@
 	/* If we have a child named mdio, probe it instead of looking for PHYs
 	 * directly under the MAC node
 	 */
-<<<<<<< HEAD
-	child = of_get_child_by_name(np, "mdio");
-	if (child) {
-		int ret = of_mdiobus_register(bp->mii_bus, child);
-
-		of_node_put(child);
-		return ret;
-	}
-=======
 	if (mdio_np)
 		return of_mdiobus_register(bp->mii_bus, mdio_np);
->>>>>>> 3bec0c29
 
 	/* Only create the PHY from the device tree if at least one PHY is
 	 * described. Otherwise scan the entire MDIO bus. We do this to support
@@ -955,26 +945,15 @@
 
 static int macb_mii_init(struct macb *bp)
 {
-<<<<<<< HEAD
-	struct device_node *child, *np = bp->pdev->dev.of_node;
-=======
 	struct device_node *mdio_np, *np = bp->pdev->dev.of_node;
->>>>>>> 3bec0c29
 	int err = -ENXIO;
 
 	/* With fixed-link, we don't need to register the MDIO bus,
 	 * except if we have a child named "mdio" in the device tree.
 	 * In that case, some devices may be attached to the MACB's MDIO bus.
 	 */
-<<<<<<< HEAD
-	child = of_get_child_by_name(np, "mdio");
-	if (child)
-		of_node_put(child);
-	else if (of_phy_is_fixed_link(np))
-=======
 	mdio_np = of_get_child_by_name(np, "mdio");
 	if (!mdio_np && of_phy_is_fixed_link(np))
->>>>>>> 3bec0c29
 		return macb_mii_probe(bp->dev);
 
 	/* Enable management port */

// SPDX-License-Identifier: GPL-2.0-only
/*
 * r8169.c: RealTek 8169/8168/8101 ethernet driver.
 *
 * Copyright (c) 2002 ShuChen <shuchen@realtek.com.tw>
 * Copyright (c) 2003 - 2007 Francois Romieu <romieu@fr.zoreil.com>
 * Copyright (c) a lot of people too. Please respect their work.
 *
 * See MAINTAINERS file for support contact information.
 */

#include <linux/module.h>
#include <linux/pci.h>
#include <linux/netdevice.h>
#include <linux/etherdevice.h>
#include <linux/clk.h>
#include <linux/delay.h>
#include <linux/ethtool.h>
#include <linux/phy.h>
#include <linux/if_vlan.h>
#include <linux/in.h>
#include <linux/io.h>
#include <linux/ip.h>
#include <linux/tcp.h>
#include <linux/interrupt.h>
#include <linux/dma-mapping.h>
#include <linux/pm_runtime.h>
#include <linux/bitfield.h>
#include <linux/prefetch.h>
#include <linux/ipv6.h>
#include <asm/unaligned.h>
#include <net/ip6_checksum.h>

#include "r8169.h"
#include "r8169_firmware.h"

#define MODULENAME "r8169"

#define FIRMWARE_8168D_1	"rtl_nic/rtl8168d-1.fw"
#define FIRMWARE_8168D_2	"rtl_nic/rtl8168d-2.fw"
#define FIRMWARE_8168E_1	"rtl_nic/rtl8168e-1.fw"
#define FIRMWARE_8168E_2	"rtl_nic/rtl8168e-2.fw"
#define FIRMWARE_8168E_3	"rtl_nic/rtl8168e-3.fw"
#define FIRMWARE_8168F_1	"rtl_nic/rtl8168f-1.fw"
#define FIRMWARE_8168F_2	"rtl_nic/rtl8168f-2.fw"
#define FIRMWARE_8105E_1	"rtl_nic/rtl8105e-1.fw"
#define FIRMWARE_8402_1		"rtl_nic/rtl8402-1.fw"
#define FIRMWARE_8411_1		"rtl_nic/rtl8411-1.fw"
#define FIRMWARE_8411_2		"rtl_nic/rtl8411-2.fw"
#define FIRMWARE_8106E_1	"rtl_nic/rtl8106e-1.fw"
#define FIRMWARE_8106E_2	"rtl_nic/rtl8106e-2.fw"
#define FIRMWARE_8168G_2	"rtl_nic/rtl8168g-2.fw"
#define FIRMWARE_8168G_3	"rtl_nic/rtl8168g-3.fw"
#define FIRMWARE_8168H_1	"rtl_nic/rtl8168h-1.fw"
#define FIRMWARE_8168H_2	"rtl_nic/rtl8168h-2.fw"
#define FIRMWARE_8168FP_3	"rtl_nic/rtl8168fp-3.fw"
#define FIRMWARE_8107E_1	"rtl_nic/rtl8107e-1.fw"
#define FIRMWARE_8107E_2	"rtl_nic/rtl8107e-2.fw"
#define FIRMWARE_8125A_3	"rtl_nic/rtl8125a-3.fw"
#define FIRMWARE_8125B_2	"rtl_nic/rtl8125b-2.fw"

/* Maximum number of multicast addresses to filter (vs. Rx-all-multicast).
   The RTL chips use a 64 element hash table based on the Ethernet CRC. */
#define	MC_FILTER_LIMIT	32

#define TX_DMA_BURST	7	/* Maximum PCI burst, '7' is unlimited */
#define InterFrameGap	0x03	/* 3 means InterFrameGap = the shortest one */

#define R8169_REGS_SIZE		256
#define R8169_RX_BUF_SIZE	(SZ_16K - 1)
#define NUM_TX_DESC	256	/* Number of Tx descriptor registers */
#define NUM_RX_DESC	256	/* Number of Rx descriptor registers */
#define R8169_TX_RING_BYTES	(NUM_TX_DESC * sizeof(struct TxDesc))
#define R8169_RX_RING_BYTES	(NUM_RX_DESC * sizeof(struct RxDesc))

#define OCP_STD_PHY_BASE	0xa400

#define RTL_CFG_NO_GBIT	1

/* write/read MMIO register */
#define RTL_W8(tp, reg, val8)	writeb((val8), tp->mmio_addr + (reg))
#define RTL_W16(tp, reg, val16)	writew((val16), tp->mmio_addr + (reg))
#define RTL_W32(tp, reg, val32)	writel((val32), tp->mmio_addr + (reg))
#define RTL_R8(tp, reg)		readb(tp->mmio_addr + (reg))
#define RTL_R16(tp, reg)		readw(tp->mmio_addr + (reg))
#define RTL_R32(tp, reg)		readl(tp->mmio_addr + (reg))

#define JUMBO_4K	(4 * SZ_1K - VLAN_ETH_HLEN - ETH_FCS_LEN)
#define JUMBO_6K	(6 * SZ_1K - VLAN_ETH_HLEN - ETH_FCS_LEN)
#define JUMBO_7K	(7 * SZ_1K - VLAN_ETH_HLEN - ETH_FCS_LEN)
#define JUMBO_9K	(9 * SZ_1K - VLAN_ETH_HLEN - ETH_FCS_LEN)

static const struct {
	const char *name;
	const char *fw_name;
} rtl_chip_infos[] = {
	/* PCI devices. */
	[RTL_GIGA_MAC_VER_02] = {"RTL8169s"				},
	[RTL_GIGA_MAC_VER_03] = {"RTL8110s"				},
	[RTL_GIGA_MAC_VER_04] = {"RTL8169sb/8110sb"			},
	[RTL_GIGA_MAC_VER_05] = {"RTL8169sc/8110sc"			},
	[RTL_GIGA_MAC_VER_06] = {"RTL8169sc/8110sc"			},
	/* PCI-E devices. */
	[RTL_GIGA_MAC_VER_07] = {"RTL8102e"				},
	[RTL_GIGA_MAC_VER_08] = {"RTL8102e"				},
	[RTL_GIGA_MAC_VER_09] = {"RTL8102e/RTL8103e"			},
	[RTL_GIGA_MAC_VER_10] = {"RTL8101e"				},
	[RTL_GIGA_MAC_VER_11] = {"RTL8168b/8111b"			},
	[RTL_GIGA_MAC_VER_12] = {"RTL8168b/8111b"			},
	[RTL_GIGA_MAC_VER_13] = {"RTL8101e/RTL8100e"			},
	[RTL_GIGA_MAC_VER_14] = {"RTL8401"				},
	[RTL_GIGA_MAC_VER_16] = {"RTL8101e"				},
	[RTL_GIGA_MAC_VER_17] = {"RTL8168b/8111b"			},
	[RTL_GIGA_MAC_VER_18] = {"RTL8168cp/8111cp"			},
	[RTL_GIGA_MAC_VER_19] = {"RTL8168c/8111c"			},
	[RTL_GIGA_MAC_VER_20] = {"RTL8168c/8111c"			},
	[RTL_GIGA_MAC_VER_21] = {"RTL8168c/8111c"			},
	[RTL_GIGA_MAC_VER_22] = {"RTL8168c/8111c"			},
	[RTL_GIGA_MAC_VER_23] = {"RTL8168cp/8111cp"			},
	[RTL_GIGA_MAC_VER_24] = {"RTL8168cp/8111cp"			},
	[RTL_GIGA_MAC_VER_25] = {"RTL8168d/8111d",	FIRMWARE_8168D_1},
	[RTL_GIGA_MAC_VER_26] = {"RTL8168d/8111d",	FIRMWARE_8168D_2},
	[RTL_GIGA_MAC_VER_27] = {"RTL8168dp/8111dp"			},
	[RTL_GIGA_MAC_VER_28] = {"RTL8168dp/8111dp"			},
	[RTL_GIGA_MAC_VER_29] = {"RTL8105e",		FIRMWARE_8105E_1},
	[RTL_GIGA_MAC_VER_30] = {"RTL8105e",		FIRMWARE_8105E_1},
	[RTL_GIGA_MAC_VER_31] = {"RTL8168dp/8111dp"			},
	[RTL_GIGA_MAC_VER_32] = {"RTL8168e/8111e",	FIRMWARE_8168E_1},
	[RTL_GIGA_MAC_VER_33] = {"RTL8168e/8111e",	FIRMWARE_8168E_2},
	[RTL_GIGA_MAC_VER_34] = {"RTL8168evl/8111evl",	FIRMWARE_8168E_3},
	[RTL_GIGA_MAC_VER_35] = {"RTL8168f/8111f",	FIRMWARE_8168F_1},
	[RTL_GIGA_MAC_VER_36] = {"RTL8168f/8111f",	FIRMWARE_8168F_2},
	[RTL_GIGA_MAC_VER_37] = {"RTL8402",		FIRMWARE_8402_1 },
	[RTL_GIGA_MAC_VER_38] = {"RTL8411",		FIRMWARE_8411_1 },
	[RTL_GIGA_MAC_VER_39] = {"RTL8106e",		FIRMWARE_8106E_1},
	[RTL_GIGA_MAC_VER_40] = {"RTL8168g/8111g",	FIRMWARE_8168G_2},
	[RTL_GIGA_MAC_VER_41] = {"RTL8168g/8111g"			},
	[RTL_GIGA_MAC_VER_42] = {"RTL8168gu/8111gu",	FIRMWARE_8168G_3},
	[RTL_GIGA_MAC_VER_43] = {"RTL8106eus",		FIRMWARE_8106E_2},
	[RTL_GIGA_MAC_VER_44] = {"RTL8411b",		FIRMWARE_8411_2 },
	[RTL_GIGA_MAC_VER_45] = {"RTL8168h/8111h",	FIRMWARE_8168H_1},
	[RTL_GIGA_MAC_VER_46] = {"RTL8168h/8111h",	FIRMWARE_8168H_2},
	[RTL_GIGA_MAC_VER_47] = {"RTL8107e",		FIRMWARE_8107E_1},
	[RTL_GIGA_MAC_VER_48] = {"RTL8107e",		FIRMWARE_8107E_2},
	[RTL_GIGA_MAC_VER_49] = {"RTL8168ep/8111ep"			},
	[RTL_GIGA_MAC_VER_50] = {"RTL8168ep/8111ep"			},
	[RTL_GIGA_MAC_VER_51] = {"RTL8168ep/8111ep"			},
	[RTL_GIGA_MAC_VER_52] = {"RTL8168fp/RTL8117",  FIRMWARE_8168FP_3},
	[RTL_GIGA_MAC_VER_53] = {"RTL8168fp/RTL8117",			},
	[RTL_GIGA_MAC_VER_60] = {"RTL8125A"				},
	[RTL_GIGA_MAC_VER_61] = {"RTL8125A",		FIRMWARE_8125A_3},
	/* reserve 62 for CFG_METHOD_4 in the vendor driver */
	[RTL_GIGA_MAC_VER_63] = {"RTL8125B",		FIRMWARE_8125B_2},
};

static const struct pci_device_id rtl8169_pci_tbl[] = {
	{ PCI_VDEVICE(REALTEK,	0x2502) },
	{ PCI_VDEVICE(REALTEK,	0x2600) },
	{ PCI_VDEVICE(REALTEK,	0x8129) },
	{ PCI_VDEVICE(REALTEK,	0x8136), RTL_CFG_NO_GBIT },
	{ PCI_VDEVICE(REALTEK,	0x8161) },
	{ PCI_VDEVICE(REALTEK,	0x8167) },
	{ PCI_VDEVICE(REALTEK,	0x8168) },
	{ PCI_VDEVICE(NCUBE,	0x8168) },
	{ PCI_VDEVICE(REALTEK,	0x8169) },
	{ PCI_VENDOR_ID_DLINK,	0x4300,
		PCI_VENDOR_ID_DLINK, 0x4b10, 0, 0 },
	{ PCI_VDEVICE(DLINK,	0x4300) },
	{ PCI_VDEVICE(DLINK,	0x4302) },
	{ PCI_VDEVICE(AT,	0xc107) },
	{ PCI_VDEVICE(USR,	0x0116) },
	{ PCI_VENDOR_ID_LINKSYS, 0x1032, PCI_ANY_ID, 0x0024 },
	{ 0x0001, 0x8168, PCI_ANY_ID, 0x2410 },
	{ PCI_VDEVICE(REALTEK,	0x8125) },
	{ PCI_VDEVICE(REALTEK,	0x3000) },
	{}
};

MODULE_DEVICE_TABLE(pci, rtl8169_pci_tbl);

enum rtl_registers {
	MAC0		= 0,	/* Ethernet hardware address. */
	MAC4		= 4,
	MAR0		= 8,	/* Multicast filter. */
	CounterAddrLow		= 0x10,
	CounterAddrHigh		= 0x14,
	TxDescStartAddrLow	= 0x20,
	TxDescStartAddrHigh	= 0x24,
	TxHDescStartAddrLow	= 0x28,
	TxHDescStartAddrHigh	= 0x2c,
	FLASH		= 0x30,
	ERSR		= 0x36,
	ChipCmd		= 0x37,
	TxPoll		= 0x38,
	IntrMask	= 0x3c,
	IntrStatus	= 0x3e,

	TxConfig	= 0x40,
#define	TXCFG_AUTO_FIFO			(1 << 7)	/* 8111e-vl */
#define	TXCFG_EMPTY			(1 << 11)	/* 8111e-vl */

	RxConfig	= 0x44,
#define	RX128_INT_EN			(1 << 15)	/* 8111c and later */
#define	RX_MULTI_EN			(1 << 14)	/* 8111c only */
#define	RXCFG_FIFO_SHIFT		13
					/* No threshold before first PCI xfer */
#define	RX_FIFO_THRESH			(7 << RXCFG_FIFO_SHIFT)
#define	RX_EARLY_OFF			(1 << 11)
#define	RXCFG_DMA_SHIFT			8
					/* Unlimited maximum PCI burst. */
#define	RX_DMA_BURST			(7 << RXCFG_DMA_SHIFT)

	Cfg9346		= 0x50,
	Config0		= 0x51,
	Config1		= 0x52,
	Config2		= 0x53,
#define PME_SIGNAL			(1 << 5)	/* 8168c and later */

	Config3		= 0x54,
	Config4		= 0x55,
	Config5		= 0x56,
	PHYAR		= 0x60,
	PHYstatus	= 0x6c,
	RxMaxSize	= 0xda,
	CPlusCmd	= 0xe0,
	IntrMitigate	= 0xe2,

#define RTL_COALESCE_TX_USECS	GENMASK(15, 12)
#define RTL_COALESCE_TX_FRAMES	GENMASK(11, 8)
#define RTL_COALESCE_RX_USECS	GENMASK(7, 4)
#define RTL_COALESCE_RX_FRAMES	GENMASK(3, 0)

#define RTL_COALESCE_T_MAX	0x0fU
#define RTL_COALESCE_FRAME_MAX	(RTL_COALESCE_T_MAX * 4)

	RxDescAddrLow	= 0xe4,
	RxDescAddrHigh	= 0xe8,
	EarlyTxThres	= 0xec,	/* 8169. Unit of 32 bytes. */

#define NoEarlyTx	0x3f	/* Max value : no early transmit. */

	MaxTxPacketSize	= 0xec,	/* 8101/8168. Unit of 128 bytes. */

#define TxPacketMax	(8064 >> 7)
#define EarlySize	0x27

	FuncEvent	= 0xf0,
	FuncEventMask	= 0xf4,
	FuncPresetState	= 0xf8,
	IBCR0           = 0xf8,
	IBCR2           = 0xf9,
	IBIMR0          = 0xfa,
	IBISR0          = 0xfb,
	FuncForceEvent	= 0xfc,
};

enum rtl8168_8101_registers {
	CSIDR			= 0x64,
	CSIAR			= 0x68,
#define	CSIAR_FLAG			0x80000000
#define	CSIAR_WRITE_CMD			0x80000000
#define	CSIAR_BYTE_ENABLE		0x0000f000
#define	CSIAR_ADDR_MASK			0x00000fff
	PMCH			= 0x6f,
#define D3COLD_NO_PLL_DOWN		BIT(7)
#define D3HOT_NO_PLL_DOWN		BIT(6)
#define D3_NO_PLL_DOWN			(BIT(7) | BIT(6))
	EPHYAR			= 0x80,
#define	EPHYAR_FLAG			0x80000000
#define	EPHYAR_WRITE_CMD		0x80000000
#define	EPHYAR_REG_MASK			0x1f
#define	EPHYAR_REG_SHIFT		16
#define	EPHYAR_DATA_MASK		0xffff
	DLLPR			= 0xd0,
#define	PFM_EN				(1 << 6)
#define	TX_10M_PS_EN			(1 << 7)
	DBG_REG			= 0xd1,
#define	FIX_NAK_1			(1 << 4)
#define	FIX_NAK_2			(1 << 3)
	TWSI			= 0xd2,
	MCU			= 0xd3,
#define	NOW_IS_OOB			(1 << 7)
#define	TX_EMPTY			(1 << 5)
#define	RX_EMPTY			(1 << 4)
#define	RXTX_EMPTY			(TX_EMPTY | RX_EMPTY)
#define	EN_NDP				(1 << 3)
#define	EN_OOB_RESET			(1 << 2)
#define	LINK_LIST_RDY			(1 << 1)
	EFUSEAR			= 0xdc,
#define	EFUSEAR_FLAG			0x80000000
#define	EFUSEAR_WRITE_CMD		0x80000000
#define	EFUSEAR_READ_CMD		0x00000000
#define	EFUSEAR_REG_MASK		0x03ff
#define	EFUSEAR_REG_SHIFT		8
#define	EFUSEAR_DATA_MASK		0xff
	MISC_1			= 0xf2,
#define	PFM_D3COLD_EN			(1 << 6)
};

enum rtl8168_registers {
	LED_FREQ		= 0x1a,
	EEE_LED			= 0x1b,
	ERIDR			= 0x70,
	ERIAR			= 0x74,
#define ERIAR_FLAG			0x80000000
#define ERIAR_WRITE_CMD			0x80000000
#define ERIAR_READ_CMD			0x00000000
#define ERIAR_ADDR_BYTE_ALIGN		4
#define ERIAR_TYPE_SHIFT		16
#define ERIAR_EXGMAC			(0x00 << ERIAR_TYPE_SHIFT)
#define ERIAR_MSIX			(0x01 << ERIAR_TYPE_SHIFT)
#define ERIAR_ASF			(0x02 << ERIAR_TYPE_SHIFT)
#define ERIAR_OOB			(0x02 << ERIAR_TYPE_SHIFT)
#define ERIAR_MASK_SHIFT		12
#define ERIAR_MASK_0001			(0x1 << ERIAR_MASK_SHIFT)
#define ERIAR_MASK_0011			(0x3 << ERIAR_MASK_SHIFT)
#define ERIAR_MASK_0100			(0x4 << ERIAR_MASK_SHIFT)
#define ERIAR_MASK_0101			(0x5 << ERIAR_MASK_SHIFT)
#define ERIAR_MASK_1111			(0xf << ERIAR_MASK_SHIFT)
	EPHY_RXER_NUM		= 0x7c,
	OCPDR			= 0xb0,	/* OCP GPHY access */
#define OCPDR_WRITE_CMD			0x80000000
#define OCPDR_READ_CMD			0x00000000
#define OCPDR_REG_MASK			0x7f
#define OCPDR_GPHY_REG_SHIFT		16
#define OCPDR_DATA_MASK			0xffff
	OCPAR			= 0xb4,
#define OCPAR_FLAG			0x80000000
#define OCPAR_GPHY_WRITE_CMD		0x8000f060
#define OCPAR_GPHY_READ_CMD		0x0000f060
	GPHY_OCP		= 0xb8,
	RDSAR1			= 0xd0,	/* 8168c only. Undocumented on 8168dp */
	MISC			= 0xf0,	/* 8168e only. */
#define TXPLA_RST			(1 << 29)
#define DISABLE_LAN_EN			(1 << 23) /* Enable GPIO pin */
#define PWM_EN				(1 << 22)
#define RXDV_GATED_EN			(1 << 19)
#define EARLY_TALLY_EN			(1 << 16)
};

enum rtl8125_registers {
	IntrMask_8125		= 0x38,
	IntrStatus_8125		= 0x3c,
	TxPoll_8125		= 0x90,
	MAC0_BKP		= 0x19e0,
	EEE_TXIDLE_TIMER_8125	= 0x6048,
};

#define RX_VLAN_INNER_8125	BIT(22)
#define RX_VLAN_OUTER_8125	BIT(23)
#define RX_VLAN_8125		(RX_VLAN_INNER_8125 | RX_VLAN_OUTER_8125)

#define RX_FETCH_DFLT_8125	(8 << 27)

enum rtl_register_content {
	/* InterruptStatusBits */
	SYSErr		= 0x8000,
	PCSTimeout	= 0x4000,
	SWInt		= 0x0100,
	TxDescUnavail	= 0x0080,
	RxFIFOOver	= 0x0040,
	LinkChg		= 0x0020,
	RxOverflow	= 0x0010,
	TxErr		= 0x0008,
	TxOK		= 0x0004,
	RxErr		= 0x0002,
	RxOK		= 0x0001,

	/* RxStatusDesc */
	RxRWT	= (1 << 22),
	RxRES	= (1 << 21),
	RxRUNT	= (1 << 20),
	RxCRC	= (1 << 19),

	/* ChipCmdBits */
	StopReq		= 0x80,
	CmdReset	= 0x10,
	CmdRxEnb	= 0x08,
	CmdTxEnb	= 0x04,
	RxBufEmpty	= 0x01,

	/* TXPoll register p.5 */
	HPQ		= 0x80,		/* Poll cmd on the high prio queue */
	NPQ		= 0x40,		/* Poll cmd on the low prio queue */
	FSWInt		= 0x01,		/* Forced software interrupt */

	/* Cfg9346Bits */
	Cfg9346_Lock	= 0x00,
	Cfg9346_Unlock	= 0xc0,

	/* rx_mode_bits */
	AcceptErr	= 0x20,
	AcceptRunt	= 0x10,
#define RX_CONFIG_ACCEPT_ERR_MASK	0x30
	AcceptBroadcast	= 0x08,
	AcceptMulticast	= 0x04,
	AcceptMyPhys	= 0x02,
	AcceptAllPhys	= 0x01,
#define RX_CONFIG_ACCEPT_OK_MASK	0x0f
#define RX_CONFIG_ACCEPT_MASK		0x3f

	/* TxConfigBits */
	TxInterFrameGapShift = 24,
	TxDMAShift = 8,	/* DMA burst value (0-7) is shift this many bits */

	/* Config1 register p.24 */
	LEDS1		= (1 << 7),
	LEDS0		= (1 << 6),
	Speed_down	= (1 << 4),
	MEMMAP		= (1 << 3),
	IOMAP		= (1 << 2),
	VPD		= (1 << 1),
	PMEnable	= (1 << 0),	/* Power Management Enable */

	/* Config2 register p. 25 */
	ClkReqEn	= (1 << 7),	/* Clock Request Enable */
	MSIEnable	= (1 << 5),	/* 8169 only. Reserved in the 8168. */
	PCI_Clock_66MHz = 0x01,
	PCI_Clock_33MHz = 0x00,

	/* Config3 register p.25 */
	MagicPacket	= (1 << 5),	/* Wake up when receives a Magic Packet */
	LinkUp		= (1 << 4),	/* Wake up when the cable connection is re-established */
	Jumbo_En0	= (1 << 2),	/* 8168 only. Reserved in the 8168b */
	Rdy_to_L23	= (1 << 1),	/* L23 Enable */
	Beacon_en	= (1 << 0),	/* 8168 only. Reserved in the 8168b */

	/* Config4 register */
	Jumbo_En1	= (1 << 1),	/* 8168 only. Reserved in the 8168b */

	/* Config5 register p.27 */
	BWF		= (1 << 6),	/* Accept Broadcast wakeup frame */
	MWF		= (1 << 5),	/* Accept Multicast wakeup frame */
	UWF		= (1 << 4),	/* Accept Unicast wakeup frame */
	Spi_en		= (1 << 3),
	LanWake		= (1 << 1),	/* LanWake enable/disable */
	PMEStatus	= (1 << 0),	/* PME status can be reset by PCI RST# */
	ASPM_en		= (1 << 0),	/* ASPM enable */

	/* CPlusCmd p.31 */
	EnableBist	= (1 << 15),	// 8168 8101
	Mac_dbgo_oe	= (1 << 14),	// 8168 8101
	EnAnaPLL	= (1 << 14),	// 8169
	Normal_mode	= (1 << 13),	// unused
	Force_half_dup	= (1 << 12),	// 8168 8101
	Force_rxflow_en	= (1 << 11),	// 8168 8101
	Force_txflow_en	= (1 << 10),	// 8168 8101
	Cxpl_dbg_sel	= (1 << 9),	// 8168 8101
	ASF		= (1 << 8),	// 8168 8101
	PktCntrDisable	= (1 << 7),	// 8168 8101
	Mac_dbgo_sel	= 0x001c,	// 8168
	RxVlan		= (1 << 6),
	RxChkSum	= (1 << 5),
	PCIDAC		= (1 << 4),
	PCIMulRW	= (1 << 3),
#define INTT_MASK	GENMASK(1, 0)
#define CPCMD_MASK	(Normal_mode | RxVlan | RxChkSum | INTT_MASK)

	/* rtl8169_PHYstatus */
	TBI_Enable	= 0x80,
	TxFlowCtrl	= 0x40,
	RxFlowCtrl	= 0x20,
	_1000bpsF	= 0x10,
	_100bps		= 0x08,
	_10bps		= 0x04,
	LinkStatus	= 0x02,
	FullDup		= 0x01,

	/* ResetCounterCommand */
	CounterReset	= 0x1,

	/* DumpCounterCommand */
	CounterDump	= 0x8,

	/* magic enable v2 */
	MagicPacket_v2	= (1 << 16),	/* Wake up when receives a Magic Packet */
};

enum rtl_desc_bit {
	/* First doubleword. */
	DescOwn		= (1 << 31), /* Descriptor is owned by NIC */
	RingEnd		= (1 << 30), /* End of descriptor ring */
	FirstFrag	= (1 << 29), /* First segment of a packet */
	LastFrag	= (1 << 28), /* Final segment of a packet */
};

/* Generic case. */
enum rtl_tx_desc_bit {
	/* First doubleword. */
	TD_LSO		= (1 << 27),		/* Large Send Offload */
#define TD_MSS_MAX			0x07ffu	/* MSS value */

	/* Second doubleword. */
	TxVlanTag	= (1 << 17),		/* Add VLAN tag */
};

/* 8169, 8168b and 810x except 8102e. */
enum rtl_tx_desc_bit_0 {
	/* First doubleword. */
#define TD0_MSS_SHIFT			16	/* MSS position (11 bits) */
	TD0_TCP_CS	= (1 << 16),		/* Calculate TCP/IP checksum */
	TD0_UDP_CS	= (1 << 17),		/* Calculate UDP/IP checksum */
	TD0_IP_CS	= (1 << 18),		/* Calculate IP checksum */
};

/* 8102e, 8168c and beyond. */
enum rtl_tx_desc_bit_1 {
	/* First doubleword. */
	TD1_GTSENV4	= (1 << 26),		/* Giant Send for IPv4 */
	TD1_GTSENV6	= (1 << 25),		/* Giant Send for IPv6 */
#define GTTCPHO_SHIFT			18
#define GTTCPHO_MAX			0x7f

	/* Second doubleword. */
#define TCPHO_SHIFT			18
#define TCPHO_MAX			0x3ff
#define TD1_MSS_SHIFT			18	/* MSS position (11 bits) */
	TD1_IPv6_CS	= (1 << 28),		/* Calculate IPv6 checksum */
	TD1_IPv4_CS	= (1 << 29),		/* Calculate IPv4 checksum */
	TD1_TCP_CS	= (1 << 30),		/* Calculate TCP/IP checksum */
	TD1_UDP_CS	= (1 << 31),		/* Calculate UDP/IP checksum */
};

enum rtl_rx_desc_bit {
	/* Rx private */
	PID1		= (1 << 18), /* Protocol ID bit 1/2 */
	PID0		= (1 << 17), /* Protocol ID bit 0/2 */

#define RxProtoUDP	(PID1)
#define RxProtoTCP	(PID0)
#define RxProtoIP	(PID1 | PID0)
#define RxProtoMask	RxProtoIP

	IPFail		= (1 << 16), /* IP checksum failed */
	UDPFail		= (1 << 15), /* UDP/IP checksum failed */
	TCPFail		= (1 << 14), /* TCP/IP checksum failed */

#define RxCSFailMask	(IPFail | UDPFail | TCPFail)

	RxVlanTag	= (1 << 16), /* VLAN tag available */
};

#define RTL_GSO_MAX_SIZE_V1	32000
#define RTL_GSO_MAX_SEGS_V1	24
#define RTL_GSO_MAX_SIZE_V2	64000
#define RTL_GSO_MAX_SEGS_V2	64

struct TxDesc {
	__le32 opts1;
	__le32 opts2;
	__le64 addr;
};

struct RxDesc {
	__le32 opts1;
	__le32 opts2;
	__le64 addr;
};

struct ring_info {
	struct sk_buff	*skb;
	u32		len;
};

struct rtl8169_counters {
	__le64	tx_packets;
	__le64	rx_packets;
	__le64	tx_errors;
	__le32	rx_errors;
	__le16	rx_missed;
	__le16	align_errors;
	__le32	tx_one_collision;
	__le32	tx_multi_collision;
	__le64	rx_unicast;
	__le64	rx_broadcast;
	__le32	rx_multicast;
	__le16	tx_aborted;
	__le16	tx_underun;
};

struct rtl8169_tc_offsets {
	bool	inited;
	__le64	tx_errors;
	__le32	tx_multi_collision;
	__le16	tx_aborted;
	__le16	rx_missed;
};

enum rtl_flag {
	RTL_FLAG_TASK_ENABLED = 0,
	RTL_FLAG_TASK_RESET_PENDING,
	RTL_FLAG_MAX
};

enum rtl_dash_type {
	RTL_DASH_NONE,
	RTL_DASH_DP,
	RTL_DASH_EP,
};

struct rtl8169_private {
	void __iomem *mmio_addr;	/* memory map physical address */
	struct pci_dev *pci_dev;
	struct net_device *dev;
	struct phy_device *phydev;
	struct napi_struct napi;
	enum mac_version mac_version;
	enum rtl_dash_type dash_type;
	u32 cur_rx; /* Index into the Rx descriptor buffer of next Rx pkt. */
	u32 cur_tx; /* Index into the Tx descriptor buffer of next Rx pkt. */
	u32 dirty_tx;
	struct TxDesc *TxDescArray;	/* 256-aligned Tx descriptor ring */
	struct RxDesc *RxDescArray;	/* 256-aligned Rx descriptor ring */
	dma_addr_t TxPhyAddr;
	dma_addr_t RxPhyAddr;
	struct page *Rx_databuff[NUM_RX_DESC];	/* Rx data buffers */
	struct ring_info tx_skb[NUM_TX_DESC];	/* Tx data buffers */
	u16 cp_cmd;
	u32 irq_mask;
	struct clk *clk;

	struct {
		DECLARE_BITMAP(flags, RTL_FLAG_MAX);
		struct work_struct work;
	} wk;

	unsigned supports_gmii:1;
	unsigned aspm_manageable:1;
	dma_addr_t counters_phys_addr;
	struct rtl8169_counters *counters;
	struct rtl8169_tc_offsets tc_offset;
	u32 saved_wolopts;
	int eee_adv;

	const char *fw_name;
	struct rtl_fw *rtl_fw;

	u32 ocp_base;
};

typedef void (*rtl_generic_fct)(struct rtl8169_private *tp);

MODULE_AUTHOR("Realtek and the Linux r8169 crew <netdev@vger.kernel.org>");
MODULE_DESCRIPTION("RealTek RTL-8169 Gigabit Ethernet driver");
MODULE_SOFTDEP("pre: realtek");
MODULE_LICENSE("GPL");
MODULE_FIRMWARE(FIRMWARE_8168D_1);
MODULE_FIRMWARE(FIRMWARE_8168D_2);
MODULE_FIRMWARE(FIRMWARE_8168E_1);
MODULE_FIRMWARE(FIRMWARE_8168E_2);
MODULE_FIRMWARE(FIRMWARE_8168E_3);
MODULE_FIRMWARE(FIRMWARE_8105E_1);
MODULE_FIRMWARE(FIRMWARE_8168F_1);
MODULE_FIRMWARE(FIRMWARE_8168F_2);
MODULE_FIRMWARE(FIRMWARE_8402_1);
MODULE_FIRMWARE(FIRMWARE_8411_1);
MODULE_FIRMWARE(FIRMWARE_8411_2);
MODULE_FIRMWARE(FIRMWARE_8106E_1);
MODULE_FIRMWARE(FIRMWARE_8106E_2);
MODULE_FIRMWARE(FIRMWARE_8168G_2);
MODULE_FIRMWARE(FIRMWARE_8168G_3);
MODULE_FIRMWARE(FIRMWARE_8168H_1);
MODULE_FIRMWARE(FIRMWARE_8168H_2);
MODULE_FIRMWARE(FIRMWARE_8168FP_3);
MODULE_FIRMWARE(FIRMWARE_8107E_1);
MODULE_FIRMWARE(FIRMWARE_8107E_2);
MODULE_FIRMWARE(FIRMWARE_8125A_3);
MODULE_FIRMWARE(FIRMWARE_8125B_2);

static inline struct device *tp_to_dev(struct rtl8169_private *tp)
{
	return &tp->pci_dev->dev;
}

static void rtl_lock_config_regs(struct rtl8169_private *tp)
{
	RTL_W8(tp, Cfg9346, Cfg9346_Lock);
}

static void rtl_unlock_config_regs(struct rtl8169_private *tp)
{
	RTL_W8(tp, Cfg9346, Cfg9346_Unlock);
}

static void rtl_pci_commit(struct rtl8169_private *tp)
{
	/* Read an arbitrary register to commit a preceding PCI write */
	RTL_R8(tp, ChipCmd);
}

static bool rtl_is_8125(struct rtl8169_private *tp)
{
	return tp->mac_version >= RTL_GIGA_MAC_VER_60;
}

static bool rtl_is_8168evl_up(struct rtl8169_private *tp)
{
	return tp->mac_version >= RTL_GIGA_MAC_VER_34 &&
	       tp->mac_version != RTL_GIGA_MAC_VER_39 &&
	       tp->mac_version <= RTL_GIGA_MAC_VER_53;
}

static bool rtl_supports_eee(struct rtl8169_private *tp)
{
	return tp->mac_version >= RTL_GIGA_MAC_VER_34 &&
	       tp->mac_version != RTL_GIGA_MAC_VER_37 &&
	       tp->mac_version != RTL_GIGA_MAC_VER_39;
}

static void rtl_read_mac_from_reg(struct rtl8169_private *tp, u8 *mac, int reg)
{
	int i;

	for (i = 0; i < ETH_ALEN; i++)
		mac[i] = RTL_R8(tp, reg + i);
}

struct rtl_cond {
	bool (*check)(struct rtl8169_private *);
	const char *msg;
};

static bool rtl_loop_wait(struct rtl8169_private *tp, const struct rtl_cond *c,
			  unsigned long usecs, int n, bool high)
{
	int i;

	for (i = 0; i < n; i++) {
		if (c->check(tp) == high)
			return true;
		fsleep(usecs);
	}

	if (net_ratelimit())
		netdev_err(tp->dev, "%s == %d (loop: %d, delay: %lu).\n",
			   c->msg, !high, n, usecs);
	return false;
}

static bool rtl_loop_wait_high(struct rtl8169_private *tp,
			       const struct rtl_cond *c,
			       unsigned long d, int n)
{
	return rtl_loop_wait(tp, c, d, n, true);
}

static bool rtl_loop_wait_low(struct rtl8169_private *tp,
			      const struct rtl_cond *c,
			      unsigned long d, int n)
{
	return rtl_loop_wait(tp, c, d, n, false);
}

#define DECLARE_RTL_COND(name)				\
static bool name ## _check(struct rtl8169_private *);	\
							\
static const struct rtl_cond name = {			\
	.check	= name ## _check,			\
	.msg	= #name					\
};							\
							\
static bool name ## _check(struct rtl8169_private *tp)

static void r8168fp_adjust_ocp_cmd(struct rtl8169_private *tp, u32 *cmd, int type)
{
	/* based on RTL8168FP_OOBMAC_BASE in vendor driver */
	if (type == ERIAR_OOB &&
	    (tp->mac_version == RTL_GIGA_MAC_VER_52 ||
	     tp->mac_version == RTL_GIGA_MAC_VER_53))
		*cmd |= 0x7f0 << 18;
}

DECLARE_RTL_COND(rtl_eriar_cond)
{
	return RTL_R32(tp, ERIAR) & ERIAR_FLAG;
}

static void _rtl_eri_write(struct rtl8169_private *tp, int addr, u32 mask,
			   u32 val, int type)
{
	u32 cmd = ERIAR_WRITE_CMD | type | mask | addr;

	if (WARN(addr & 3 || !mask, "addr: 0x%x, mask: 0x%08x\n", addr, mask))
		return;

	RTL_W32(tp, ERIDR, val);
	r8168fp_adjust_ocp_cmd(tp, &cmd, type);
	RTL_W32(tp, ERIAR, cmd);

	rtl_loop_wait_low(tp, &rtl_eriar_cond, 100, 100);
}

static void rtl_eri_write(struct rtl8169_private *tp, int addr, u32 mask,
			  u32 val)
{
	_rtl_eri_write(tp, addr, mask, val, ERIAR_EXGMAC);
}

static u32 _rtl_eri_read(struct rtl8169_private *tp, int addr, int type)
{
	u32 cmd = ERIAR_READ_CMD | type | ERIAR_MASK_1111 | addr;

	r8168fp_adjust_ocp_cmd(tp, &cmd, type);
	RTL_W32(tp, ERIAR, cmd);

	return rtl_loop_wait_high(tp, &rtl_eriar_cond, 100, 100) ?
		RTL_R32(tp, ERIDR) : ~0;
}

static u32 rtl_eri_read(struct rtl8169_private *tp, int addr)
{
	return _rtl_eri_read(tp, addr, ERIAR_EXGMAC);
}

static void rtl_w0w1_eri(struct rtl8169_private *tp, int addr, u32 p, u32 m)
{
	u32 val = rtl_eri_read(tp, addr);

	rtl_eri_write(tp, addr, ERIAR_MASK_1111, (val & ~m) | p);
}

static void rtl_eri_set_bits(struct rtl8169_private *tp, int addr, u32 p)
{
	rtl_w0w1_eri(tp, addr, p, 0);
}

static void rtl_eri_clear_bits(struct rtl8169_private *tp, int addr, u32 m)
{
	rtl_w0w1_eri(tp, addr, 0, m);
}

static bool rtl_ocp_reg_failure(u32 reg)
{
	return WARN_ONCE(reg & 0xffff0001, "Invalid ocp reg %x!\n", reg);
}

DECLARE_RTL_COND(rtl_ocp_gphy_cond)
{
	return RTL_R32(tp, GPHY_OCP) & OCPAR_FLAG;
}

static void r8168_phy_ocp_write(struct rtl8169_private *tp, u32 reg, u32 data)
{
	if (rtl_ocp_reg_failure(reg))
		return;

	RTL_W32(tp, GPHY_OCP, OCPAR_FLAG | (reg << 15) | data);

	rtl_loop_wait_low(tp, &rtl_ocp_gphy_cond, 25, 10);
}

static int r8168_phy_ocp_read(struct rtl8169_private *tp, u32 reg)
{
	if (rtl_ocp_reg_failure(reg))
		return 0;

	RTL_W32(tp, GPHY_OCP, reg << 15);

	return rtl_loop_wait_high(tp, &rtl_ocp_gphy_cond, 25, 10) ?
		(RTL_R32(tp, GPHY_OCP) & 0xffff) : -ETIMEDOUT;
}

static void r8168_mac_ocp_write(struct rtl8169_private *tp, u32 reg, u32 data)
{
	if (rtl_ocp_reg_failure(reg))
		return;

	RTL_W32(tp, OCPDR, OCPAR_FLAG | (reg << 15) | data);
}

static u16 r8168_mac_ocp_read(struct rtl8169_private *tp, u32 reg)
{
	if (rtl_ocp_reg_failure(reg))
		return 0;

	RTL_W32(tp, OCPDR, reg << 15);

	return RTL_R32(tp, OCPDR);
}

static void r8168_mac_ocp_modify(struct rtl8169_private *tp, u32 reg, u16 mask,
				 u16 set)
{
	u16 data = r8168_mac_ocp_read(tp, reg);

	r8168_mac_ocp_write(tp, reg, (data & ~mask) | set);
}

/* Work around a hw issue with RTL8168g PHY, the quirk disables
 * PHY MCU interrupts before PHY power-down.
 */
static void rtl8168g_phy_suspend_quirk(struct rtl8169_private *tp, int value)
{
	switch (tp->mac_version) {
	case RTL_GIGA_MAC_VER_40:
	case RTL_GIGA_MAC_VER_41:
	case RTL_GIGA_MAC_VER_49:
		if (value & BMCR_RESET || !(value & BMCR_PDOWN))
			rtl_eri_set_bits(tp, 0x1a8, 0xfc000000);
		else
			rtl_eri_clear_bits(tp, 0x1a8, 0xfc000000);
		break;
	default:
		break;
	}
};

static void r8168g_mdio_write(struct rtl8169_private *tp, int reg, int value)
{
	if (reg == 0x1f) {
		tp->ocp_base = value ? value << 4 : OCP_STD_PHY_BASE;
		return;
	}

	if (tp->ocp_base != OCP_STD_PHY_BASE)
		reg -= 0x10;

	if (tp->ocp_base == OCP_STD_PHY_BASE && reg == MII_BMCR)
		rtl8168g_phy_suspend_quirk(tp, value);

	r8168_phy_ocp_write(tp, tp->ocp_base + reg * 2, value);
}

static int r8168g_mdio_read(struct rtl8169_private *tp, int reg)
{
	if (reg == 0x1f)
		return tp->ocp_base == OCP_STD_PHY_BASE ? 0 : tp->ocp_base >> 4;

	if (tp->ocp_base != OCP_STD_PHY_BASE)
		reg -= 0x10;

	return r8168_phy_ocp_read(tp, tp->ocp_base + reg * 2);
}

static void mac_mcu_write(struct rtl8169_private *tp, int reg, int value)
{
	if (reg == 0x1f) {
		tp->ocp_base = value << 4;
		return;
	}

	r8168_mac_ocp_write(tp, tp->ocp_base + reg, value);
}

static int mac_mcu_read(struct rtl8169_private *tp, int reg)
{
	return r8168_mac_ocp_read(tp, tp->ocp_base + reg);
}

DECLARE_RTL_COND(rtl_phyar_cond)
{
	return RTL_R32(tp, PHYAR) & 0x80000000;
}

static void r8169_mdio_write(struct rtl8169_private *tp, int reg, int value)
{
	RTL_W32(tp, PHYAR, 0x80000000 | (reg & 0x1f) << 16 | (value & 0xffff));

	rtl_loop_wait_low(tp, &rtl_phyar_cond, 25, 20);
	/*
	 * According to hardware specs a 20us delay is required after write
	 * complete indication, but before sending next command.
	 */
	udelay(20);
}

static int r8169_mdio_read(struct rtl8169_private *tp, int reg)
{
	int value;

	RTL_W32(tp, PHYAR, 0x0 | (reg & 0x1f) << 16);

	value = rtl_loop_wait_high(tp, &rtl_phyar_cond, 25, 20) ?
		RTL_R32(tp, PHYAR) & 0xffff : -ETIMEDOUT;

	/*
	 * According to hardware specs a 20us delay is required after read
	 * complete indication, but before sending next command.
	 */
	udelay(20);

	return value;
}

DECLARE_RTL_COND(rtl_ocpar_cond)
{
	return RTL_R32(tp, OCPAR) & OCPAR_FLAG;
}

static void r8168dp_1_mdio_access(struct rtl8169_private *tp, int reg, u32 data)
{
	RTL_W32(tp, OCPDR, data | ((reg & OCPDR_REG_MASK) << OCPDR_GPHY_REG_SHIFT));
	RTL_W32(tp, OCPAR, OCPAR_GPHY_WRITE_CMD);
	RTL_W32(tp, EPHY_RXER_NUM, 0);

	rtl_loop_wait_low(tp, &rtl_ocpar_cond, 1000, 100);
}

static void r8168dp_1_mdio_write(struct rtl8169_private *tp, int reg, int value)
{
	r8168dp_1_mdio_access(tp, reg,
			      OCPDR_WRITE_CMD | (value & OCPDR_DATA_MASK));
}

static int r8168dp_1_mdio_read(struct rtl8169_private *tp, int reg)
{
	r8168dp_1_mdio_access(tp, reg, OCPDR_READ_CMD);

	mdelay(1);
	RTL_W32(tp, OCPAR, OCPAR_GPHY_READ_CMD);
	RTL_W32(tp, EPHY_RXER_NUM, 0);

	return rtl_loop_wait_high(tp, &rtl_ocpar_cond, 1000, 100) ?
		RTL_R32(tp, OCPDR) & OCPDR_DATA_MASK : -ETIMEDOUT;
}

#define R8168DP_1_MDIO_ACCESS_BIT	0x00020000

static void r8168dp_2_mdio_start(struct rtl8169_private *tp)
{
	RTL_W32(tp, 0xd0, RTL_R32(tp, 0xd0) & ~R8168DP_1_MDIO_ACCESS_BIT);
}

static void r8168dp_2_mdio_stop(struct rtl8169_private *tp)
{
	RTL_W32(tp, 0xd0, RTL_R32(tp, 0xd0) | R8168DP_1_MDIO_ACCESS_BIT);
}

static void r8168dp_2_mdio_write(struct rtl8169_private *tp, int reg, int value)
{
	r8168dp_2_mdio_start(tp);

	r8169_mdio_write(tp, reg, value);

	r8168dp_2_mdio_stop(tp);
}

static int r8168dp_2_mdio_read(struct rtl8169_private *tp, int reg)
{
	int value;

	/* Work around issue with chip reporting wrong PHY ID */
	if (reg == MII_PHYSID2)
		return 0xc912;

	r8168dp_2_mdio_start(tp);

	value = r8169_mdio_read(tp, reg);

	r8168dp_2_mdio_stop(tp);

	return value;
}

static void rtl_writephy(struct rtl8169_private *tp, int location, int val)
{
	switch (tp->mac_version) {
	case RTL_GIGA_MAC_VER_27:
		r8168dp_1_mdio_write(tp, location, val);
		break;
	case RTL_GIGA_MAC_VER_28:
	case RTL_GIGA_MAC_VER_31:
		r8168dp_2_mdio_write(tp, location, val);
		break;
	case RTL_GIGA_MAC_VER_40 ... RTL_GIGA_MAC_VER_63:
		r8168g_mdio_write(tp, location, val);
		break;
	default:
		r8169_mdio_write(tp, location, val);
		break;
	}
}

static int rtl_readphy(struct rtl8169_private *tp, int location)
{
	switch (tp->mac_version) {
	case RTL_GIGA_MAC_VER_27:
		return r8168dp_1_mdio_read(tp, location);
	case RTL_GIGA_MAC_VER_28:
	case RTL_GIGA_MAC_VER_31:
		return r8168dp_2_mdio_read(tp, location);
	case RTL_GIGA_MAC_VER_40 ... RTL_GIGA_MAC_VER_63:
		return r8168g_mdio_read(tp, location);
	default:
		return r8169_mdio_read(tp, location);
	}
}

DECLARE_RTL_COND(rtl_ephyar_cond)
{
	return RTL_R32(tp, EPHYAR) & EPHYAR_FLAG;
}

static void rtl_ephy_write(struct rtl8169_private *tp, int reg_addr, int value)
{
	RTL_W32(tp, EPHYAR, EPHYAR_WRITE_CMD | (value & EPHYAR_DATA_MASK) |
		(reg_addr & EPHYAR_REG_MASK) << EPHYAR_REG_SHIFT);

	rtl_loop_wait_low(tp, &rtl_ephyar_cond, 10, 100);

	udelay(10);
}

static u16 rtl_ephy_read(struct rtl8169_private *tp, int reg_addr)
{
	RTL_W32(tp, EPHYAR, (reg_addr & EPHYAR_REG_MASK) << EPHYAR_REG_SHIFT);

	return rtl_loop_wait_high(tp, &rtl_ephyar_cond, 10, 100) ?
		RTL_R32(tp, EPHYAR) & EPHYAR_DATA_MASK : ~0;
}

static u32 r8168dp_ocp_read(struct rtl8169_private *tp, u16 reg)
{
	RTL_W32(tp, OCPAR, 0x0fu << 12 | (reg & 0x0fff));
	return rtl_loop_wait_high(tp, &rtl_ocpar_cond, 100, 20) ?
		RTL_R32(tp, OCPDR) : ~0;
}

static u32 r8168ep_ocp_read(struct rtl8169_private *tp, u16 reg)
{
	return _rtl_eri_read(tp, reg, ERIAR_OOB);
}

static void r8168dp_ocp_write(struct rtl8169_private *tp, u8 mask, u16 reg,
			      u32 data)
{
	RTL_W32(tp, OCPDR, data);
	RTL_W32(tp, OCPAR, OCPAR_FLAG | ((u32)mask & 0x0f) << 12 | (reg & 0x0fff));
	rtl_loop_wait_low(tp, &rtl_ocpar_cond, 100, 20);
}

static void r8168ep_ocp_write(struct rtl8169_private *tp, u8 mask, u16 reg,
			      u32 data)
{
	_rtl_eri_write(tp, reg, ((u32)mask & 0x0f) << ERIAR_MASK_SHIFT,
		       data, ERIAR_OOB);
}

static void r8168dp_oob_notify(struct rtl8169_private *tp, u8 cmd)
{
	rtl_eri_write(tp, 0xe8, ERIAR_MASK_0001, cmd);

	r8168dp_ocp_write(tp, 0x1, 0x30, 0x00000001);
}

#define OOB_CMD_RESET		0x00
#define OOB_CMD_DRIVER_START	0x05
#define OOB_CMD_DRIVER_STOP	0x06

static u16 rtl8168_get_ocp_reg(struct rtl8169_private *tp)
{
	return (tp->mac_version == RTL_GIGA_MAC_VER_31) ? 0xb8 : 0x10;
}

DECLARE_RTL_COND(rtl_dp_ocp_read_cond)
{
	u16 reg;

	reg = rtl8168_get_ocp_reg(tp);

	return r8168dp_ocp_read(tp, reg) & 0x00000800;
}

DECLARE_RTL_COND(rtl_ep_ocp_read_cond)
{
	return r8168ep_ocp_read(tp, 0x124) & 0x00000001;
}

DECLARE_RTL_COND(rtl_ocp_tx_cond)
{
	return RTL_R8(tp, IBISR0) & 0x20;
}

static void rtl8168ep_stop_cmac(struct rtl8169_private *tp)
{
	RTL_W8(tp, IBCR2, RTL_R8(tp, IBCR2) & ~0x01);
	rtl_loop_wait_high(tp, &rtl_ocp_tx_cond, 50000, 2000);
	RTL_W8(tp, IBISR0, RTL_R8(tp, IBISR0) | 0x20);
	RTL_W8(tp, IBCR0, RTL_R8(tp, IBCR0) & ~0x01);
}

static void rtl8168dp_driver_start(struct rtl8169_private *tp)
{
	r8168dp_oob_notify(tp, OOB_CMD_DRIVER_START);
	rtl_loop_wait_high(tp, &rtl_dp_ocp_read_cond, 10000, 10);
}

static void rtl8168ep_driver_start(struct rtl8169_private *tp)
{
	r8168ep_ocp_write(tp, 0x01, 0x180, OOB_CMD_DRIVER_START);
	r8168ep_ocp_write(tp, 0x01, 0x30, r8168ep_ocp_read(tp, 0x30) | 0x01);
	rtl_loop_wait_high(tp, &rtl_ep_ocp_read_cond, 10000, 10);
}

static void rtl8168_driver_start(struct rtl8169_private *tp)
{
	if (tp->dash_type == RTL_DASH_DP)
		rtl8168dp_driver_start(tp);
	else
		rtl8168ep_driver_start(tp);
}

static void rtl8168dp_driver_stop(struct rtl8169_private *tp)
{
	r8168dp_oob_notify(tp, OOB_CMD_DRIVER_STOP);
	rtl_loop_wait_low(tp, &rtl_dp_ocp_read_cond, 10000, 10);
}

static void rtl8168ep_driver_stop(struct rtl8169_private *tp)
{
	rtl8168ep_stop_cmac(tp);
	r8168ep_ocp_write(tp, 0x01, 0x180, OOB_CMD_DRIVER_STOP);
	r8168ep_ocp_write(tp, 0x01, 0x30, r8168ep_ocp_read(tp, 0x30) | 0x01);
	rtl_loop_wait_low(tp, &rtl_ep_ocp_read_cond, 10000, 10);
}

static void rtl8168_driver_stop(struct rtl8169_private *tp)
{
	if (tp->dash_type == RTL_DASH_DP)
		rtl8168dp_driver_stop(tp);
	else
		rtl8168ep_driver_stop(tp);
}

static bool r8168dp_check_dash(struct rtl8169_private *tp)
{
	u16 reg = rtl8168_get_ocp_reg(tp);

	return r8168dp_ocp_read(tp, reg) & BIT(15);
}

static bool r8168ep_check_dash(struct rtl8169_private *tp)
{
	return r8168ep_ocp_read(tp, 0x128) & BIT(0);
}

static enum rtl_dash_type rtl_check_dash(struct rtl8169_private *tp)
{
	switch (tp->mac_version) {
	case RTL_GIGA_MAC_VER_27:
	case RTL_GIGA_MAC_VER_28:
	case RTL_GIGA_MAC_VER_31:
		return r8168dp_check_dash(tp) ? RTL_DASH_DP : RTL_DASH_NONE;
	case RTL_GIGA_MAC_VER_49 ... RTL_GIGA_MAC_VER_53:
		return r8168ep_check_dash(tp) ? RTL_DASH_EP : RTL_DASH_NONE;
	default:
		return RTL_DASH_NONE;
	}
}

static void rtl_set_d3_pll_down(struct rtl8169_private *tp, bool enable)
{
	switch (tp->mac_version) {
	case RTL_GIGA_MAC_VER_25 ... RTL_GIGA_MAC_VER_26:
	case RTL_GIGA_MAC_VER_29 ... RTL_GIGA_MAC_VER_30:
	case RTL_GIGA_MAC_VER_32 ... RTL_GIGA_MAC_VER_37:
	case RTL_GIGA_MAC_VER_39 ... RTL_GIGA_MAC_VER_63:
		if (enable)
			RTL_W8(tp, PMCH, RTL_R8(tp, PMCH) & ~D3_NO_PLL_DOWN);
		else
			RTL_W8(tp, PMCH, RTL_R8(tp, PMCH) | D3_NO_PLL_DOWN);
		break;
	default:
		break;
	}
}

static void rtl_reset_packet_filter(struct rtl8169_private *tp)
{
	rtl_eri_clear_bits(tp, 0xdc, BIT(0));
	rtl_eri_set_bits(tp, 0xdc, BIT(0));
}

DECLARE_RTL_COND(rtl_efusear_cond)
{
	return RTL_R32(tp, EFUSEAR) & EFUSEAR_FLAG;
}

u8 rtl8168d_efuse_read(struct rtl8169_private *tp, int reg_addr)
{
	RTL_W32(tp, EFUSEAR, (reg_addr & EFUSEAR_REG_MASK) << EFUSEAR_REG_SHIFT);

	return rtl_loop_wait_high(tp, &rtl_efusear_cond, 100, 300) ?
		RTL_R32(tp, EFUSEAR) & EFUSEAR_DATA_MASK : ~0;
}

static u32 rtl_get_events(struct rtl8169_private *tp)
{
	if (rtl_is_8125(tp))
		return RTL_R32(tp, IntrStatus_8125);
	else
		return RTL_R16(tp, IntrStatus);
}

static void rtl_ack_events(struct rtl8169_private *tp, u32 bits)
{
	if (rtl_is_8125(tp))
		RTL_W32(tp, IntrStatus_8125, bits);
	else
		RTL_W16(tp, IntrStatus, bits);
}

static void rtl_irq_disable(struct rtl8169_private *tp)
{
	if (rtl_is_8125(tp))
		RTL_W32(tp, IntrMask_8125, 0);
	else
		RTL_W16(tp, IntrMask, 0);
}

static void rtl_irq_enable(struct rtl8169_private *tp)
{
	if (rtl_is_8125(tp))
		RTL_W32(tp, IntrMask_8125, tp->irq_mask);
	else
		RTL_W16(tp, IntrMask, tp->irq_mask);
}

static void rtl8169_irq_mask_and_ack(struct rtl8169_private *tp)
{
	rtl_irq_disable(tp);
	rtl_ack_events(tp, 0xffffffff);
	rtl_pci_commit(tp);
}

static void rtl_link_chg_patch(struct rtl8169_private *tp)
{
	struct phy_device *phydev = tp->phydev;

	if (tp->mac_version == RTL_GIGA_MAC_VER_34 ||
	    tp->mac_version == RTL_GIGA_MAC_VER_38) {
		if (phydev->speed == SPEED_1000) {
			rtl_eri_write(tp, 0x1bc, ERIAR_MASK_1111, 0x00000011);
			rtl_eri_write(tp, 0x1dc, ERIAR_MASK_1111, 0x00000005);
		} else if (phydev->speed == SPEED_100) {
			rtl_eri_write(tp, 0x1bc, ERIAR_MASK_1111, 0x0000001f);
			rtl_eri_write(tp, 0x1dc, ERIAR_MASK_1111, 0x00000005);
		} else {
			rtl_eri_write(tp, 0x1bc, ERIAR_MASK_1111, 0x0000001f);
			rtl_eri_write(tp, 0x1dc, ERIAR_MASK_1111, 0x0000003f);
		}
		rtl_reset_packet_filter(tp);
	} else if (tp->mac_version == RTL_GIGA_MAC_VER_35 ||
		   tp->mac_version == RTL_GIGA_MAC_VER_36) {
		if (phydev->speed == SPEED_1000) {
			rtl_eri_write(tp, 0x1bc, ERIAR_MASK_1111, 0x00000011);
			rtl_eri_write(tp, 0x1dc, ERIAR_MASK_1111, 0x00000005);
		} else {
			rtl_eri_write(tp, 0x1bc, ERIAR_MASK_1111, 0x0000001f);
			rtl_eri_write(tp, 0x1dc, ERIAR_MASK_1111, 0x0000003f);
		}
	} else if (tp->mac_version == RTL_GIGA_MAC_VER_37) {
		if (phydev->speed == SPEED_10) {
			rtl_eri_write(tp, 0x1d0, ERIAR_MASK_0011, 0x4d02);
			rtl_eri_write(tp, 0x1dc, ERIAR_MASK_0011, 0x0060a);
		} else {
			rtl_eri_write(tp, 0x1d0, ERIAR_MASK_0011, 0x0000);
		}
	}
}

#define WAKE_ANY (WAKE_PHY | WAKE_MAGIC | WAKE_UCAST | WAKE_BCAST | WAKE_MCAST)

static void rtl8169_get_wol(struct net_device *dev, struct ethtool_wolinfo *wol)
{
	struct rtl8169_private *tp = netdev_priv(dev);

	wol->supported = WAKE_ANY;
	wol->wolopts = tp->saved_wolopts;
}

static void __rtl8169_set_wol(struct rtl8169_private *tp, u32 wolopts)
{
	static const struct {
		u32 opt;
		u16 reg;
		u8  mask;
	} cfg[] = {
		{ WAKE_PHY,   Config3, LinkUp },
		{ WAKE_UCAST, Config5, UWF },
		{ WAKE_BCAST, Config5, BWF },
		{ WAKE_MCAST, Config5, MWF },
		{ WAKE_ANY,   Config5, LanWake },
		{ WAKE_MAGIC, Config3, MagicPacket }
	};
	unsigned int i, tmp = ARRAY_SIZE(cfg);
	u8 options;

	rtl_unlock_config_regs(tp);

	if (rtl_is_8168evl_up(tp)) {
		tmp--;
		if (wolopts & WAKE_MAGIC)
			rtl_eri_set_bits(tp, 0x0dc, MagicPacket_v2);
		else
			rtl_eri_clear_bits(tp, 0x0dc, MagicPacket_v2);
	} else if (rtl_is_8125(tp)) {
		tmp--;
		if (wolopts & WAKE_MAGIC)
			r8168_mac_ocp_modify(tp, 0xc0b6, 0, BIT(0));
		else
			r8168_mac_ocp_modify(tp, 0xc0b6, BIT(0), 0);
	}

	for (i = 0; i < tmp; i++) {
		options = RTL_R8(tp, cfg[i].reg) & ~cfg[i].mask;
		if (wolopts & cfg[i].opt)
			options |= cfg[i].mask;
		RTL_W8(tp, cfg[i].reg, options);
	}

	switch (tp->mac_version) {
	case RTL_GIGA_MAC_VER_02 ... RTL_GIGA_MAC_VER_06:
		options = RTL_R8(tp, Config1) & ~PMEnable;
		if (wolopts)
			options |= PMEnable;
		RTL_W8(tp, Config1, options);
		break;
	case RTL_GIGA_MAC_VER_34:
	case RTL_GIGA_MAC_VER_37:
	case RTL_GIGA_MAC_VER_39 ... RTL_GIGA_MAC_VER_63:
		options = RTL_R8(tp, Config2) & ~PME_SIGNAL;
		if (wolopts)
			options |= PME_SIGNAL;
		RTL_W8(tp, Config2, options);
		break;
	default:
		break;
	}

	rtl_lock_config_regs(tp);

	device_set_wakeup_enable(tp_to_dev(tp), wolopts);
	rtl_set_d3_pll_down(tp, !wolopts);
	tp->dev->wol_enabled = wolopts ? 1 : 0;
}

static int rtl8169_set_wol(struct net_device *dev, struct ethtool_wolinfo *wol)
{
	struct rtl8169_private *tp = netdev_priv(dev);

	if (wol->wolopts & ~WAKE_ANY)
		return -EINVAL;

	tp->saved_wolopts = wol->wolopts;
	__rtl8169_set_wol(tp, tp->saved_wolopts);

	return 0;
}

static void rtl8169_get_drvinfo(struct net_device *dev,
				struct ethtool_drvinfo *info)
{
	struct rtl8169_private *tp = netdev_priv(dev);
	struct rtl_fw *rtl_fw = tp->rtl_fw;

	strlcpy(info->driver, MODULENAME, sizeof(info->driver));
	strlcpy(info->bus_info, pci_name(tp->pci_dev), sizeof(info->bus_info));
	BUILD_BUG_ON(sizeof(info->fw_version) < sizeof(rtl_fw->version));
	if (rtl_fw)
		strlcpy(info->fw_version, rtl_fw->version,
			sizeof(info->fw_version));
}

static int rtl8169_get_regs_len(struct net_device *dev)
{
	return R8169_REGS_SIZE;
}

static netdev_features_t rtl8169_fix_features(struct net_device *dev,
	netdev_features_t features)
{
	struct rtl8169_private *tp = netdev_priv(dev);

	if (dev->mtu > TD_MSS_MAX)
		features &= ~NETIF_F_ALL_TSO;

	if (dev->mtu > ETH_DATA_LEN &&
	    tp->mac_version > RTL_GIGA_MAC_VER_06)
		features &= ~(NETIF_F_CSUM_MASK | NETIF_F_ALL_TSO);

	return features;
}

static void rtl_set_rx_config_features(struct rtl8169_private *tp,
				       netdev_features_t features)
{
	u32 rx_config = RTL_R32(tp, RxConfig);

	if (features & NETIF_F_RXALL)
		rx_config |= RX_CONFIG_ACCEPT_ERR_MASK;
	else
		rx_config &= ~RX_CONFIG_ACCEPT_ERR_MASK;

	if (rtl_is_8125(tp)) {
		if (features & NETIF_F_HW_VLAN_CTAG_RX)
			rx_config |= RX_VLAN_8125;
		else
			rx_config &= ~RX_VLAN_8125;
	}

	RTL_W32(tp, RxConfig, rx_config);
}

static int rtl8169_set_features(struct net_device *dev,
				netdev_features_t features)
{
	struct rtl8169_private *tp = netdev_priv(dev);

	rtl_set_rx_config_features(tp, features);

	if (features & NETIF_F_RXCSUM)
		tp->cp_cmd |= RxChkSum;
	else
		tp->cp_cmd &= ~RxChkSum;

	if (!rtl_is_8125(tp)) {
		if (features & NETIF_F_HW_VLAN_CTAG_RX)
			tp->cp_cmd |= RxVlan;
		else
			tp->cp_cmd &= ~RxVlan;
	}

	RTL_W16(tp, CPlusCmd, tp->cp_cmd);
	rtl_pci_commit(tp);

	return 0;
}

static inline u32 rtl8169_tx_vlan_tag(struct sk_buff *skb)
{
	return (skb_vlan_tag_present(skb)) ?
		TxVlanTag | swab16(skb_vlan_tag_get(skb)) : 0x00;
}

static void rtl8169_rx_vlan_tag(struct RxDesc *desc, struct sk_buff *skb)
{
	u32 opts2 = le32_to_cpu(desc->opts2);

	if (opts2 & RxVlanTag)
		__vlan_hwaccel_put_tag(skb, htons(ETH_P_8021Q), swab16(opts2 & 0xffff));
}

static void rtl8169_get_regs(struct net_device *dev, struct ethtool_regs *regs,
			     void *p)
{
	struct rtl8169_private *tp = netdev_priv(dev);
	u32 __iomem *data = tp->mmio_addr;
	u32 *dw = p;
	int i;

	for (i = 0; i < R8169_REGS_SIZE; i += 4)
		memcpy_fromio(dw++, data++, 4);
}

static const char rtl8169_gstrings[][ETH_GSTRING_LEN] = {
	"tx_packets",
	"rx_packets",
	"tx_errors",
	"rx_errors",
	"rx_missed",
	"align_errors",
	"tx_single_collisions",
	"tx_multi_collisions",
	"unicast",
	"broadcast",
	"multicast",
	"tx_aborted",
	"tx_underrun",
};

static int rtl8169_get_sset_count(struct net_device *dev, int sset)
{
	switch (sset) {
	case ETH_SS_STATS:
		return ARRAY_SIZE(rtl8169_gstrings);
	default:
		return -EOPNOTSUPP;
	}
}

DECLARE_RTL_COND(rtl_counters_cond)
{
	return RTL_R32(tp, CounterAddrLow) & (CounterReset | CounterDump);
}

static void rtl8169_do_counters(struct rtl8169_private *tp, u32 counter_cmd)
{
	dma_addr_t paddr = tp->counters_phys_addr;
	u32 cmd;

	RTL_W32(tp, CounterAddrHigh, (u64)paddr >> 32);
	rtl_pci_commit(tp);
	cmd = (u64)paddr & DMA_BIT_MASK(32);
	RTL_W32(tp, CounterAddrLow, cmd);
	RTL_W32(tp, CounterAddrLow, cmd | counter_cmd);

	rtl_loop_wait_low(tp, &rtl_counters_cond, 10, 1000);
}

static void rtl8169_update_counters(struct rtl8169_private *tp)
{
	u8 val = RTL_R8(tp, ChipCmd);

	/*
	 * Some chips are unable to dump tally counters when the receiver
	 * is disabled. If 0xff chip may be in a PCI power-save state.
	 */
	if (val & CmdRxEnb && val != 0xff)
		rtl8169_do_counters(tp, CounterDump);
}

static void rtl8169_init_counter_offsets(struct rtl8169_private *tp)
{
	struct rtl8169_counters *counters = tp->counters;

	/*
	 * rtl8169_init_counter_offsets is called from rtl_open.  On chip
	 * versions prior to RTL_GIGA_MAC_VER_19 the tally counters are only
	 * reset by a power cycle, while the counter values collected by the
	 * driver are reset at every driver unload/load cycle.
	 *
	 * To make sure the HW values returned by @get_stats64 match the SW
	 * values, we collect the initial values at first open(*) and use them
	 * as offsets to normalize the values returned by @get_stats64.
	 *
	 * (*) We can't call rtl8169_init_counter_offsets from rtl_init_one
	 * for the reason stated in rtl8169_update_counters; CmdRxEnb is only
	 * set at open time by rtl_hw_start.
	 */

	if (tp->tc_offset.inited)
		return;

	if (tp->mac_version >= RTL_GIGA_MAC_VER_19) {
		rtl8169_do_counters(tp, CounterReset);
	} else {
		rtl8169_update_counters(tp);
		tp->tc_offset.tx_errors = counters->tx_errors;
		tp->tc_offset.tx_multi_collision = counters->tx_multi_collision;
		tp->tc_offset.tx_aborted = counters->tx_aborted;
		tp->tc_offset.rx_missed = counters->rx_missed;
	}

	tp->tc_offset.inited = true;
}

static void rtl8169_get_ethtool_stats(struct net_device *dev,
				      struct ethtool_stats *stats, u64 *data)
{
	struct rtl8169_private *tp = netdev_priv(dev);
	struct rtl8169_counters *counters;

	counters = tp->counters;
	rtl8169_update_counters(tp);

	data[0] = le64_to_cpu(counters->tx_packets);
	data[1] = le64_to_cpu(counters->rx_packets);
	data[2] = le64_to_cpu(counters->tx_errors);
	data[3] = le32_to_cpu(counters->rx_errors);
	data[4] = le16_to_cpu(counters->rx_missed);
	data[5] = le16_to_cpu(counters->align_errors);
	data[6] = le32_to_cpu(counters->tx_one_collision);
	data[7] = le32_to_cpu(counters->tx_multi_collision);
	data[8] = le64_to_cpu(counters->rx_unicast);
	data[9] = le64_to_cpu(counters->rx_broadcast);
	data[10] = le32_to_cpu(counters->rx_multicast);
	data[11] = le16_to_cpu(counters->tx_aborted);
	data[12] = le16_to_cpu(counters->tx_underun);
}

static void rtl8169_get_strings(struct net_device *dev, u32 stringset, u8 *data)
{
	switch(stringset) {
	case ETH_SS_STATS:
		memcpy(data, *rtl8169_gstrings, sizeof(rtl8169_gstrings));
		break;
	}
}

/*
 * Interrupt coalescing
 *
 * > 1 - the availability of the IntrMitigate (0xe2) register through the
 * >     8169, 8168 and 810x line of chipsets
 *
 * 8169, 8168, and 8136(810x) serial chipsets support it.
 *
 * > 2 - the Tx timer unit at gigabit speed
 *
 * The unit of the timer depends on both the speed and the setting of CPlusCmd
 * (0xe0) bit 1 and bit 0.
 *
 * For 8169
 * bit[1:0] \ speed        1000M           100M            10M
 * 0 0                     320ns           2.56us          40.96us
 * 0 1                     2.56us          20.48us         327.7us
 * 1 0                     5.12us          40.96us         655.4us
 * 1 1                     10.24us         81.92us         1.31ms
 *
 * For the other
 * bit[1:0] \ speed        1000M           100M            10M
 * 0 0                     5us             2.56us          40.96us
 * 0 1                     40us            20.48us         327.7us
 * 1 0                     80us            40.96us         655.4us
 * 1 1                     160us           81.92us         1.31ms
 */

/* rx/tx scale factors for all CPlusCmd[0:1] cases */
struct rtl_coalesce_info {
	u32 speed;
	u32 scale_nsecs[4];
};

/* produce array with base delay *1, *8, *8*2, *8*2*2 */
#define COALESCE_DELAY(d) { (d), 8 * (d), 16 * (d), 32 * (d) }

static const struct rtl_coalesce_info rtl_coalesce_info_8169[] = {
	{ SPEED_1000,	COALESCE_DELAY(320) },
	{ SPEED_100,	COALESCE_DELAY(2560) },
	{ SPEED_10,	COALESCE_DELAY(40960) },
	{ 0 },
};

static const struct rtl_coalesce_info rtl_coalesce_info_8168_8136[] = {
	{ SPEED_1000,	COALESCE_DELAY(5000) },
	{ SPEED_100,	COALESCE_DELAY(2560) },
	{ SPEED_10,	COALESCE_DELAY(40960) },
	{ 0 },
};
#undef COALESCE_DELAY

/* get rx/tx scale vector corresponding to current speed */
static const struct rtl_coalesce_info *
rtl_coalesce_info(struct rtl8169_private *tp)
{
	const struct rtl_coalesce_info *ci;

	if (tp->mac_version <= RTL_GIGA_MAC_VER_06)
		ci = rtl_coalesce_info_8169;
	else
		ci = rtl_coalesce_info_8168_8136;

	/* if speed is unknown assume highest one */
	if (tp->phydev->speed == SPEED_UNKNOWN)
		return ci;

	for (; ci->speed; ci++) {
		if (tp->phydev->speed == ci->speed)
			return ci;
	}

	return ERR_PTR(-ELNRNG);
}

static int rtl_get_coalesce(struct net_device *dev, struct ethtool_coalesce *ec)
{
	struct rtl8169_private *tp = netdev_priv(dev);
	const struct rtl_coalesce_info *ci;
	u32 scale, c_us, c_fr;
	u16 intrmit;

	if (rtl_is_8125(tp))
		return -EOPNOTSUPP;

	memset(ec, 0, sizeof(*ec));

	/* get rx/tx scale corresponding to current speed and CPlusCmd[0:1] */
	ci = rtl_coalesce_info(tp);
	if (IS_ERR(ci))
		return PTR_ERR(ci);

	scale = ci->scale_nsecs[tp->cp_cmd & INTT_MASK];

	intrmit = RTL_R16(tp, IntrMitigate);

	c_us = FIELD_GET(RTL_COALESCE_TX_USECS, intrmit);
	ec->tx_coalesce_usecs = DIV_ROUND_UP(c_us * scale, 1000);

	c_fr = FIELD_GET(RTL_COALESCE_TX_FRAMES, intrmit);
	/* ethtool_coalesce states usecs and max_frames must not both be 0 */
	ec->tx_max_coalesced_frames = (c_us || c_fr) ? c_fr * 4 : 1;

	c_us = FIELD_GET(RTL_COALESCE_RX_USECS, intrmit);
	ec->rx_coalesce_usecs = DIV_ROUND_UP(c_us * scale, 1000);

	c_fr = FIELD_GET(RTL_COALESCE_RX_FRAMES, intrmit);
	ec->rx_max_coalesced_frames = (c_us || c_fr) ? c_fr * 4 : 1;

	return 0;
}

/* choose appropriate scale factor and CPlusCmd[0:1] for (speed, usec) */
static int rtl_coalesce_choose_scale(struct rtl8169_private *tp, u32 usec,
				     u16 *cp01)
{
	const struct rtl_coalesce_info *ci;
	u16 i;

	ci = rtl_coalesce_info(tp);
	if (IS_ERR(ci))
		return PTR_ERR(ci);

	for (i = 0; i < 4; i++) {
		if (usec <= ci->scale_nsecs[i] * RTL_COALESCE_T_MAX / 1000U) {
			*cp01 = i;
			return ci->scale_nsecs[i];
		}
	}

	return -ERANGE;
}

static int rtl_set_coalesce(struct net_device *dev, struct ethtool_coalesce *ec)
{
	struct rtl8169_private *tp = netdev_priv(dev);
	u32 tx_fr = ec->tx_max_coalesced_frames;
	u32 rx_fr = ec->rx_max_coalesced_frames;
	u32 coal_usec_max, units;
	u16 w = 0, cp01 = 0;
	int scale;

	if (rtl_is_8125(tp))
		return -EOPNOTSUPP;

	if (rx_fr > RTL_COALESCE_FRAME_MAX || tx_fr > RTL_COALESCE_FRAME_MAX)
		return -ERANGE;

	coal_usec_max = max(ec->rx_coalesce_usecs, ec->tx_coalesce_usecs);
	scale = rtl_coalesce_choose_scale(tp, coal_usec_max, &cp01);
	if (scale < 0)
		return scale;

	/* Accept max_frames=1 we returned in rtl_get_coalesce. Accept it
	 * not only when usecs=0 because of e.g. the following scenario:
	 *
	 * - both rx_usecs=0 & rx_frames=0 in hardware (no delay on RX)
	 * - rtl_get_coalesce returns rx_usecs=0, rx_frames=1
	 * - then user does `ethtool -C eth0 rx-usecs 100`
	 *
	 * Since ethtool sends to kernel whole ethtool_coalesce settings,
	 * if we want to ignore rx_frames then it has to be set to 0.
	 */
	if (rx_fr == 1)
		rx_fr = 0;
	if (tx_fr == 1)
		tx_fr = 0;

	/* HW requires time limit to be set if frame limit is set */
	if ((tx_fr && !ec->tx_coalesce_usecs) ||
	    (rx_fr && !ec->rx_coalesce_usecs))
		return -EINVAL;

	w |= FIELD_PREP(RTL_COALESCE_TX_FRAMES, DIV_ROUND_UP(tx_fr, 4));
	w |= FIELD_PREP(RTL_COALESCE_RX_FRAMES, DIV_ROUND_UP(rx_fr, 4));

	units = DIV_ROUND_UP(ec->tx_coalesce_usecs * 1000U, scale);
	w |= FIELD_PREP(RTL_COALESCE_TX_USECS, units);
	units = DIV_ROUND_UP(ec->rx_coalesce_usecs * 1000U, scale);
	w |= FIELD_PREP(RTL_COALESCE_RX_USECS, units);

	RTL_W16(tp, IntrMitigate, w);

	/* Meaning of PktCntrDisable bit changed from RTL8168e-vl */
	if (rtl_is_8168evl_up(tp)) {
		if (!rx_fr && !tx_fr)
			/* disable packet counter */
			tp->cp_cmd |= PktCntrDisable;
		else
			tp->cp_cmd &= ~PktCntrDisable;
	}

	tp->cp_cmd = (tp->cp_cmd & ~INTT_MASK) | cp01;
	RTL_W16(tp, CPlusCmd, tp->cp_cmd);
	rtl_pci_commit(tp);

	return 0;
}

static int rtl8169_get_eee(struct net_device *dev, struct ethtool_eee *data)
{
	struct rtl8169_private *tp = netdev_priv(dev);

	if (!rtl_supports_eee(tp))
		return -EOPNOTSUPP;

	return phy_ethtool_get_eee(tp->phydev, data);
}

static int rtl8169_set_eee(struct net_device *dev, struct ethtool_eee *data)
{
	struct rtl8169_private *tp = netdev_priv(dev);
	int ret;

	if (!rtl_supports_eee(tp))
		return -EOPNOTSUPP;

	ret = phy_ethtool_set_eee(tp->phydev, data);

	if (!ret)
		tp->eee_adv = phy_read_mmd(dev->phydev, MDIO_MMD_AN,
					   MDIO_AN_EEE_ADV);
	return ret;
}

static const struct ethtool_ops rtl8169_ethtool_ops = {
	.supported_coalesce_params = ETHTOOL_COALESCE_USECS |
				     ETHTOOL_COALESCE_MAX_FRAMES,
	.get_drvinfo		= rtl8169_get_drvinfo,
	.get_regs_len		= rtl8169_get_regs_len,
	.get_link		= ethtool_op_get_link,
	.get_coalesce		= rtl_get_coalesce,
	.set_coalesce		= rtl_set_coalesce,
	.get_regs		= rtl8169_get_regs,
	.get_wol		= rtl8169_get_wol,
	.set_wol		= rtl8169_set_wol,
	.get_strings		= rtl8169_get_strings,
	.get_sset_count		= rtl8169_get_sset_count,
	.get_ethtool_stats	= rtl8169_get_ethtool_stats,
	.get_ts_info		= ethtool_op_get_ts_info,
	.nway_reset		= phy_ethtool_nway_reset,
	.get_eee		= rtl8169_get_eee,
	.set_eee		= rtl8169_set_eee,
	.get_link_ksettings	= phy_ethtool_get_link_ksettings,
	.set_link_ksettings	= phy_ethtool_set_link_ksettings,
};

static void rtl_enable_eee(struct rtl8169_private *tp)
{
	struct phy_device *phydev = tp->phydev;
	int adv;

	/* respect EEE advertisement the user may have set */
	if (tp->eee_adv >= 0)
		adv = tp->eee_adv;
	else
		adv = phy_read_mmd(phydev, MDIO_MMD_PCS, MDIO_PCS_EEE_ABLE);

	if (adv >= 0)
		phy_write_mmd(phydev, MDIO_MMD_AN, MDIO_AN_EEE_ADV, adv);
}

static enum mac_version rtl8169_get_mac_version(u16 xid, bool gmii)
{
	/*
	 * The driver currently handles the 8168Bf and the 8168Be identically
	 * but they can be identified more specifically through the test below
	 * if needed:
	 *
	 * (RTL_R32(tp, TxConfig) & 0x700000) == 0x500000 ? 8168Bf : 8168Be
	 *
	 * Same thing for the 8101Eb and the 8101Ec:
	 *
	 * (RTL_R32(tp, TxConfig) & 0x700000) == 0x200000 ? 8101Eb : 8101Ec
	 */
	static const struct rtl_mac_info {
		u16 mask;
		u16 val;
		enum mac_version ver;
	} mac_info[] = {
		/* 8125B family. */
		{ 0x7cf, 0x641,	RTL_GIGA_MAC_VER_63 },

		/* 8125A family. */
		{ 0x7cf, 0x608,	RTL_GIGA_MAC_VER_60 },
		{ 0x7c8, 0x608,	RTL_GIGA_MAC_VER_61 },

		/* RTL8117 */
		{ 0x7cf, 0x54b,	RTL_GIGA_MAC_VER_53 },
		{ 0x7cf, 0x54a,	RTL_GIGA_MAC_VER_52 },

		/* 8168EP family. */
		{ 0x7cf, 0x502,	RTL_GIGA_MAC_VER_51 },
		{ 0x7cf, 0x501,	RTL_GIGA_MAC_VER_50 },
		{ 0x7cf, 0x500,	RTL_GIGA_MAC_VER_49 },

		/* 8168H family. */
		{ 0x7cf, 0x541,	RTL_GIGA_MAC_VER_46 },
		{ 0x7cf, 0x540,	RTL_GIGA_MAC_VER_45 },

		/* 8168G family. */
		{ 0x7cf, 0x5c8,	RTL_GIGA_MAC_VER_44 },
		{ 0x7cf, 0x509,	RTL_GIGA_MAC_VER_42 },
		{ 0x7cf, 0x4c1,	RTL_GIGA_MAC_VER_41 },
		{ 0x7cf, 0x4c0,	RTL_GIGA_MAC_VER_40 },

		/* 8168F family. */
		{ 0x7c8, 0x488,	RTL_GIGA_MAC_VER_38 },
		{ 0x7cf, 0x481,	RTL_GIGA_MAC_VER_36 },
		{ 0x7cf, 0x480,	RTL_GIGA_MAC_VER_35 },

		/* 8168E family. */
		{ 0x7c8, 0x2c8,	RTL_GIGA_MAC_VER_34 },
		{ 0x7cf, 0x2c1,	RTL_GIGA_MAC_VER_32 },
		{ 0x7c8, 0x2c0,	RTL_GIGA_MAC_VER_33 },

		/* 8168D family. */
		{ 0x7cf, 0x281,	RTL_GIGA_MAC_VER_25 },
		{ 0x7c8, 0x280,	RTL_GIGA_MAC_VER_26 },

		/* 8168DP family. */
		/* It seems this early RTL8168dp version never made it to
		 * the wild. Let's see whether somebody complains, if not
		 * we'll remove support for this chip version completely.
		 * { 0x7cf, 0x288,      RTL_GIGA_MAC_VER_27 },
		 */
		{ 0x7cf, 0x28a,	RTL_GIGA_MAC_VER_28 },
		{ 0x7cf, 0x28b,	RTL_GIGA_MAC_VER_31 },

		/* 8168C family. */
		{ 0x7cf, 0x3c9,	RTL_GIGA_MAC_VER_23 },
		{ 0x7cf, 0x3c8,	RTL_GIGA_MAC_VER_18 },
		{ 0x7c8, 0x3c8,	RTL_GIGA_MAC_VER_24 },
		{ 0x7cf, 0x3c0,	RTL_GIGA_MAC_VER_19 },
		{ 0x7cf, 0x3c2,	RTL_GIGA_MAC_VER_20 },
		{ 0x7cf, 0x3c3,	RTL_GIGA_MAC_VER_21 },
		{ 0x7c8, 0x3c0,	RTL_GIGA_MAC_VER_22 },

		/* 8168B family. */
		{ 0x7cf, 0x380,	RTL_GIGA_MAC_VER_12 },
		{ 0x7c8, 0x380,	RTL_GIGA_MAC_VER_17 },
		{ 0x7c8, 0x300,	RTL_GIGA_MAC_VER_11 },

		/* 8101 family. */
		{ 0x7c8, 0x448,	RTL_GIGA_MAC_VER_39 },
		{ 0x7c8, 0x440,	RTL_GIGA_MAC_VER_37 },
		{ 0x7cf, 0x409,	RTL_GIGA_MAC_VER_29 },
		{ 0x7c8, 0x408,	RTL_GIGA_MAC_VER_30 },
		{ 0x7cf, 0x349,	RTL_GIGA_MAC_VER_08 },
		{ 0x7cf, 0x249,	RTL_GIGA_MAC_VER_08 },
		{ 0x7cf, 0x348,	RTL_GIGA_MAC_VER_07 },
		{ 0x7cf, 0x248,	RTL_GIGA_MAC_VER_07 },
		{ 0x7cf, 0x340,	RTL_GIGA_MAC_VER_13 },
		{ 0x7cf, 0x240,	RTL_GIGA_MAC_VER_14 },
		{ 0x7cf, 0x343,	RTL_GIGA_MAC_VER_10 },
		{ 0x7cf, 0x342,	RTL_GIGA_MAC_VER_16 },
		{ 0x7c8, 0x348,	RTL_GIGA_MAC_VER_09 },
		{ 0x7c8, 0x248,	RTL_GIGA_MAC_VER_09 },
		{ 0x7c8, 0x340,	RTL_GIGA_MAC_VER_16 },
		/* FIXME: where did these entries come from ? -- FR
		 * Not even r8101 vendor driver knows these id's,
		 * so let's disable detection for now. -- HK
		 * { 0xfc8, 0x388,	RTL_GIGA_MAC_VER_13 },
		 * { 0xfc8, 0x308,	RTL_GIGA_MAC_VER_13 },
		 */

		/* 8110 family. */
		{ 0xfc8, 0x980,	RTL_GIGA_MAC_VER_06 },
		{ 0xfc8, 0x180,	RTL_GIGA_MAC_VER_05 },
		{ 0xfc8, 0x100,	RTL_GIGA_MAC_VER_04 },
		{ 0xfc8, 0x040,	RTL_GIGA_MAC_VER_03 },
		{ 0xfc8, 0x008,	RTL_GIGA_MAC_VER_02 },

		/* Catch-all */
		{ 0x000, 0x000,	RTL_GIGA_MAC_NONE   }
	};
	const struct rtl_mac_info *p = mac_info;
	enum mac_version ver;

	while ((xid & p->mask) != p->val)
		p++;
	ver = p->ver;

	if (ver != RTL_GIGA_MAC_NONE && !gmii) {
		if (ver == RTL_GIGA_MAC_VER_42)
			ver = RTL_GIGA_MAC_VER_43;
		else if (ver == RTL_GIGA_MAC_VER_45)
			ver = RTL_GIGA_MAC_VER_47;
		else if (ver == RTL_GIGA_MAC_VER_46)
			ver = RTL_GIGA_MAC_VER_48;
	}

	return ver;
}

static void rtl_release_firmware(struct rtl8169_private *tp)
{
	if (tp->rtl_fw) {
		rtl_fw_release_firmware(tp->rtl_fw);
		kfree(tp->rtl_fw);
		tp->rtl_fw = NULL;
	}
}

void r8169_apply_firmware(struct rtl8169_private *tp)
{
	int val;

	/* TODO: release firmware if rtl_fw_write_firmware signals failure. */
	if (tp->rtl_fw) {
		rtl_fw_write_firmware(tp, tp->rtl_fw);
		/* At least one firmware doesn't reset tp->ocp_base. */
		tp->ocp_base = OCP_STD_PHY_BASE;

		/* PHY soft reset may still be in progress */
		phy_read_poll_timeout(tp->phydev, MII_BMCR, val,
				      !(val & BMCR_RESET),
				      50000, 600000, true);
	}
}

static void rtl8168_config_eee_mac(struct rtl8169_private *tp)
{
	/* Adjust EEE LED frequency */
	if (tp->mac_version != RTL_GIGA_MAC_VER_38)
		RTL_W8(tp, EEE_LED, RTL_R8(tp, EEE_LED) & ~0x07);

	rtl_eri_set_bits(tp, 0x1b0, 0x0003);
}

static void rtl8125a_config_eee_mac(struct rtl8169_private *tp)
{
	r8168_mac_ocp_modify(tp, 0xe040, 0, BIT(1) | BIT(0));
	r8168_mac_ocp_modify(tp, 0xeb62, 0, BIT(2) | BIT(1));
}

static void rtl8125_set_eee_txidle_timer(struct rtl8169_private *tp)
{
	RTL_W16(tp, EEE_TXIDLE_TIMER_8125, tp->dev->mtu + ETH_HLEN + 0x20);
}

static void rtl8125b_config_eee_mac(struct rtl8169_private *tp)
{
	rtl8125_set_eee_txidle_timer(tp);
	r8168_mac_ocp_modify(tp, 0xe040, 0, BIT(1) | BIT(0));
}

static void rtl_rar_exgmac_set(struct rtl8169_private *tp, const u8 *addr)
{
	rtl_eri_write(tp, 0xe0, ERIAR_MASK_1111, get_unaligned_le32(addr));
	rtl_eri_write(tp, 0xe4, ERIAR_MASK_1111, get_unaligned_le16(addr + 4));
	rtl_eri_write(tp, 0xf0, ERIAR_MASK_1111, get_unaligned_le16(addr) << 16);
	rtl_eri_write(tp, 0xf4, ERIAR_MASK_1111, get_unaligned_le32(addr + 2));
}

u16 rtl8168h_2_get_adc_bias_ioffset(struct rtl8169_private *tp)
{
	u16 data1, data2, ioffset;

	r8168_mac_ocp_write(tp, 0xdd02, 0x807d);
	data1 = r8168_mac_ocp_read(tp, 0xdd02);
	data2 = r8168_mac_ocp_read(tp, 0xdd00);

	ioffset = (data2 >> 1) & 0x7ff8;
	ioffset |= data2 & 0x0007;
	if (data1 & BIT(7))
		ioffset |= BIT(15);

	return ioffset;
}

static void rtl_schedule_task(struct rtl8169_private *tp, enum rtl_flag flag)
{
	set_bit(flag, tp->wk.flags);
	schedule_work(&tp->wk.work);
}

static void rtl8169_init_phy(struct rtl8169_private *tp)
{
	r8169_hw_phy_config(tp, tp->phydev, tp->mac_version);

	if (tp->mac_version <= RTL_GIGA_MAC_VER_06) {
		pci_write_config_byte(tp->pci_dev, PCI_LATENCY_TIMER, 0x40);
		pci_write_config_byte(tp->pci_dev, PCI_CACHE_LINE_SIZE, 0x08);
		/* set undocumented MAC Reg C+CR Offset 0x82h */
		RTL_W8(tp, 0x82, 0x01);
	}

	if (tp->mac_version == RTL_GIGA_MAC_VER_05 &&
	    tp->pci_dev->subsystem_vendor == PCI_VENDOR_ID_GIGABYTE &&
	    tp->pci_dev->subsystem_device == 0xe000)
		phy_write_paged(tp->phydev, 0x0001, 0x10, 0xf01b);

	/* We may have called phy_speed_down before */
	phy_speed_up(tp->phydev);

	if (rtl_supports_eee(tp))
		rtl_enable_eee(tp);

	genphy_soft_reset(tp->phydev);
}

static void rtl_rar_set(struct rtl8169_private *tp, const u8 *addr)
{
	rtl_unlock_config_regs(tp);

	RTL_W32(tp, MAC4, get_unaligned_le16(addr + 4));
	rtl_pci_commit(tp);

	RTL_W32(tp, MAC0, get_unaligned_le32(addr));
	rtl_pci_commit(tp);

	if (tp->mac_version == RTL_GIGA_MAC_VER_34)
		rtl_rar_exgmac_set(tp, addr);

	rtl_lock_config_regs(tp);
}

static int rtl_set_mac_address(struct net_device *dev, void *p)
{
	struct rtl8169_private *tp = netdev_priv(dev);
	int ret;

	ret = eth_mac_addr(dev, p);
	if (ret)
		return ret;

	rtl_rar_set(tp, dev->dev_addr);

	return 0;
}

static void rtl_wol_enable_rx(struct rtl8169_private *tp)
{
	if (tp->mac_version >= RTL_GIGA_MAC_VER_25)
		RTL_W32(tp, RxConfig, RTL_R32(tp, RxConfig) |
			AcceptBroadcast | AcceptMulticast | AcceptMyPhys);
}

static void rtl_prepare_power_down(struct rtl8169_private *tp)
{
	if (tp->dash_type != RTL_DASH_NONE)
		return;

	if (tp->mac_version == RTL_GIGA_MAC_VER_32 ||
	    tp->mac_version == RTL_GIGA_MAC_VER_33)
		rtl_ephy_write(tp, 0x19, 0xff64);

	if (device_may_wakeup(tp_to_dev(tp))) {
		phy_speed_down(tp->phydev, false);
		rtl_wol_enable_rx(tp);
	}
}

static void rtl_init_rxcfg(struct rtl8169_private *tp)
{
	switch (tp->mac_version) {
	case RTL_GIGA_MAC_VER_02 ... RTL_GIGA_MAC_VER_06:
	case RTL_GIGA_MAC_VER_10 ... RTL_GIGA_MAC_VER_17:
		RTL_W32(tp, RxConfig, RX_FIFO_THRESH | RX_DMA_BURST);
		break;
	case RTL_GIGA_MAC_VER_18 ... RTL_GIGA_MAC_VER_24:
	case RTL_GIGA_MAC_VER_34 ... RTL_GIGA_MAC_VER_36:
	case RTL_GIGA_MAC_VER_38:
		RTL_W32(tp, RxConfig, RX128_INT_EN | RX_MULTI_EN | RX_DMA_BURST);
		break;
	case RTL_GIGA_MAC_VER_40 ... RTL_GIGA_MAC_VER_53:
		RTL_W32(tp, RxConfig, RX128_INT_EN | RX_MULTI_EN | RX_DMA_BURST | RX_EARLY_OFF);
		break;
	case RTL_GIGA_MAC_VER_60 ... RTL_GIGA_MAC_VER_63:
		RTL_W32(tp, RxConfig, RX_FETCH_DFLT_8125 | RX_DMA_BURST);
		break;
	default:
		RTL_W32(tp, RxConfig, RX128_INT_EN | RX_DMA_BURST);
		break;
	}
}

static void rtl8169_init_ring_indexes(struct rtl8169_private *tp)
{
	tp->dirty_tx = tp->cur_tx = tp->cur_rx = 0;
}

static void r8168c_hw_jumbo_enable(struct rtl8169_private *tp)
{
	RTL_W8(tp, Config3, RTL_R8(tp, Config3) | Jumbo_En0);
	RTL_W8(tp, Config4, RTL_R8(tp, Config4) | Jumbo_En1);
}

static void r8168c_hw_jumbo_disable(struct rtl8169_private *tp)
{
	RTL_W8(tp, Config3, RTL_R8(tp, Config3) & ~Jumbo_En0);
	RTL_W8(tp, Config4, RTL_R8(tp, Config4) & ~Jumbo_En1);
}

static void r8168dp_hw_jumbo_enable(struct rtl8169_private *tp)
{
	RTL_W8(tp, Config3, RTL_R8(tp, Config3) | Jumbo_En0);
}

static void r8168dp_hw_jumbo_disable(struct rtl8169_private *tp)
{
	RTL_W8(tp, Config3, RTL_R8(tp, Config3) & ~Jumbo_En0);
}

static void r8168e_hw_jumbo_enable(struct rtl8169_private *tp)
{
	RTL_W8(tp, MaxTxPacketSize, 0x24);
	RTL_W8(tp, Config3, RTL_R8(tp, Config3) | Jumbo_En0);
	RTL_W8(tp, Config4, RTL_R8(tp, Config4) | 0x01);
}

static void r8168e_hw_jumbo_disable(struct rtl8169_private *tp)
{
	RTL_W8(tp, MaxTxPacketSize, 0x3f);
	RTL_W8(tp, Config3, RTL_R8(tp, Config3) & ~Jumbo_En0);
	RTL_W8(tp, Config4, RTL_R8(tp, Config4) & ~0x01);
}

static void r8168b_1_hw_jumbo_enable(struct rtl8169_private *tp)
{
	RTL_W8(tp, Config4, RTL_R8(tp, Config4) | (1 << 0));
}

static void r8168b_1_hw_jumbo_disable(struct rtl8169_private *tp)
{
	RTL_W8(tp, Config4, RTL_R8(tp, Config4) & ~(1 << 0));
}

static void rtl_jumbo_config(struct rtl8169_private *tp)
{
	bool jumbo = tp->dev->mtu > ETH_DATA_LEN;
	int readrq = 4096;

	rtl_unlock_config_regs(tp);
	switch (tp->mac_version) {
	case RTL_GIGA_MAC_VER_12:
	case RTL_GIGA_MAC_VER_17:
		if (jumbo) {
			readrq = 512;
			r8168b_1_hw_jumbo_enable(tp);
		} else {
			r8168b_1_hw_jumbo_disable(tp);
		}
		break;
	case RTL_GIGA_MAC_VER_18 ... RTL_GIGA_MAC_VER_26:
		if (jumbo) {
			readrq = 512;
			r8168c_hw_jumbo_enable(tp);
		} else {
			r8168c_hw_jumbo_disable(tp);
		}
		break;
	case RTL_GIGA_MAC_VER_27 ... RTL_GIGA_MAC_VER_28:
		if (jumbo)
			r8168dp_hw_jumbo_enable(tp);
		else
			r8168dp_hw_jumbo_disable(tp);
		break;
	case RTL_GIGA_MAC_VER_31 ... RTL_GIGA_MAC_VER_33:
		if (jumbo)
			r8168e_hw_jumbo_enable(tp);
		else
			r8168e_hw_jumbo_disable(tp);
		break;
	default:
		break;
	}
	rtl_lock_config_regs(tp);

	if (pci_is_pcie(tp->pci_dev) && tp->supports_gmii)
		pcie_set_readrq(tp->pci_dev, readrq);
}

DECLARE_RTL_COND(rtl_chipcmd_cond)
{
	return RTL_R8(tp, ChipCmd) & CmdReset;
}

static void rtl_hw_reset(struct rtl8169_private *tp)
{
	RTL_W8(tp, ChipCmd, CmdReset);

	rtl_loop_wait_low(tp, &rtl_chipcmd_cond, 100, 100);
}

static void rtl_request_firmware(struct rtl8169_private *tp)
{
	struct rtl_fw *rtl_fw;

	/* firmware loaded already or no firmware available */
	if (tp->rtl_fw || !tp->fw_name)
		return;

	rtl_fw = kzalloc(sizeof(*rtl_fw), GFP_KERNEL);
	if (!rtl_fw)
		return;

	rtl_fw->phy_write = rtl_writephy;
	rtl_fw->phy_read = rtl_readphy;
	rtl_fw->mac_mcu_write = mac_mcu_write;
	rtl_fw->mac_mcu_read = mac_mcu_read;
	rtl_fw->fw_name = tp->fw_name;
	rtl_fw->dev = tp_to_dev(tp);

	if (rtl_fw_request_firmware(rtl_fw))
		kfree(rtl_fw);
	else
		tp->rtl_fw = rtl_fw;
}

static void rtl_rx_close(struct rtl8169_private *tp)
{
	RTL_W32(tp, RxConfig, RTL_R32(tp, RxConfig) & ~RX_CONFIG_ACCEPT_MASK);
}

DECLARE_RTL_COND(rtl_npq_cond)
{
	return RTL_R8(tp, TxPoll) & NPQ;
}

DECLARE_RTL_COND(rtl_txcfg_empty_cond)
{
	return RTL_R32(tp, TxConfig) & TXCFG_EMPTY;
}

DECLARE_RTL_COND(rtl_rxtx_empty_cond)
{
	return (RTL_R8(tp, MCU) & RXTX_EMPTY) == RXTX_EMPTY;
}

DECLARE_RTL_COND(rtl_rxtx_empty_cond_2)
{
	/* IntrMitigate has new functionality on RTL8125 */
	return (RTL_R16(tp, IntrMitigate) & 0x0103) == 0x0103;
}

static void rtl_wait_txrx_fifo_empty(struct rtl8169_private *tp)
{
	switch (tp->mac_version) {
	case RTL_GIGA_MAC_VER_40 ... RTL_GIGA_MAC_VER_53:
		rtl_loop_wait_high(tp, &rtl_txcfg_empty_cond, 100, 42);
		rtl_loop_wait_high(tp, &rtl_rxtx_empty_cond, 100, 42);
		break;
	case RTL_GIGA_MAC_VER_60 ... RTL_GIGA_MAC_VER_61:
		rtl_loop_wait_high(tp, &rtl_rxtx_empty_cond, 100, 42);
		break;
	case RTL_GIGA_MAC_VER_63:
		RTL_W8(tp, ChipCmd, RTL_R8(tp, ChipCmd) | StopReq);
		rtl_loop_wait_high(tp, &rtl_rxtx_empty_cond, 100, 42);
		rtl_loop_wait_high(tp, &rtl_rxtx_empty_cond_2, 100, 42);
		break;
	default:
		break;
	}
}

static void rtl_enable_rxdvgate(struct rtl8169_private *tp)
{
	RTL_W32(tp, MISC, RTL_R32(tp, MISC) | RXDV_GATED_EN);
	fsleep(2000);
	rtl_wait_txrx_fifo_empty(tp);
}

static void rtl_set_tx_config_registers(struct rtl8169_private *tp)
{
	u32 val = TX_DMA_BURST << TxDMAShift |
		  InterFrameGap << TxInterFrameGapShift;

	if (rtl_is_8168evl_up(tp))
		val |= TXCFG_AUTO_FIFO;

	RTL_W32(tp, TxConfig, val);
}

static void rtl_set_rx_max_size(struct rtl8169_private *tp)
{
	/* Low hurts. Let's disable the filtering. */
	RTL_W16(tp, RxMaxSize, R8169_RX_BUF_SIZE + 1);
}

static void rtl_set_rx_tx_desc_registers(struct rtl8169_private *tp)
{
	/*
	 * Magic spell: some iop3xx ARM board needs the TxDescAddrHigh
	 * register to be written before TxDescAddrLow to work.
	 * Switching from MMIO to I/O access fixes the issue as well.
	 */
	RTL_W32(tp, TxDescStartAddrHigh, ((u64) tp->TxPhyAddr) >> 32);
	RTL_W32(tp, TxDescStartAddrLow, ((u64) tp->TxPhyAddr) & DMA_BIT_MASK(32));
	RTL_W32(tp, RxDescAddrHigh, ((u64) tp->RxPhyAddr) >> 32);
	RTL_W32(tp, RxDescAddrLow, ((u64) tp->RxPhyAddr) & DMA_BIT_MASK(32));
}

static void rtl8169_set_magic_reg(struct rtl8169_private *tp)
{
	u32 val;

	if (tp->mac_version == RTL_GIGA_MAC_VER_05)
		val = 0x000fff00;
	else if (tp->mac_version == RTL_GIGA_MAC_VER_06)
		val = 0x00ffff00;
	else
		return;

	if (RTL_R8(tp, Config2) & PCI_Clock_66MHz)
		val |= 0xff;

	RTL_W32(tp, 0x7c, val);
}

static void rtl_set_rx_mode(struct net_device *dev)
{
	u32 rx_mode = AcceptBroadcast | AcceptMyPhys | AcceptMulticast;
	/* Multicast hash filter */
	u32 mc_filter[2] = { 0xffffffff, 0xffffffff };
	struct rtl8169_private *tp = netdev_priv(dev);
	u32 tmp;

	if (dev->flags & IFF_PROMISC) {
		rx_mode |= AcceptAllPhys;
	} else if (netdev_mc_count(dev) > MC_FILTER_LIMIT ||
		   dev->flags & IFF_ALLMULTI ||
		   tp->mac_version == RTL_GIGA_MAC_VER_35) {
		/* accept all multicasts */
	} else if (netdev_mc_empty(dev)) {
		rx_mode &= ~AcceptMulticast;
	} else {
		struct netdev_hw_addr *ha;

		mc_filter[1] = mc_filter[0] = 0;
		netdev_for_each_mc_addr(ha, dev) {
			u32 bit_nr = eth_hw_addr_crc(ha) >> 26;
			mc_filter[bit_nr >> 5] |= BIT(bit_nr & 31);
		}

		if (tp->mac_version > RTL_GIGA_MAC_VER_06) {
			tmp = mc_filter[0];
			mc_filter[0] = swab32(mc_filter[1]);
			mc_filter[1] = swab32(tmp);
		}
	}

	RTL_W32(tp, MAR0 + 4, mc_filter[1]);
	RTL_W32(tp, MAR0 + 0, mc_filter[0]);

	tmp = RTL_R32(tp, RxConfig);
	RTL_W32(tp, RxConfig, (tmp & ~RX_CONFIG_ACCEPT_OK_MASK) | rx_mode);
}

DECLARE_RTL_COND(rtl_csiar_cond)
{
	return RTL_R32(tp, CSIAR) & CSIAR_FLAG;
}

static void rtl_csi_write(struct rtl8169_private *tp, int addr, int value)
{
	u32 func = PCI_FUNC(tp->pci_dev->devfn);

	RTL_W32(tp, CSIDR, value);
	RTL_W32(tp, CSIAR, CSIAR_WRITE_CMD | (addr & CSIAR_ADDR_MASK) |
		CSIAR_BYTE_ENABLE | func << 16);

	rtl_loop_wait_low(tp, &rtl_csiar_cond, 10, 100);
}

static u32 rtl_csi_read(struct rtl8169_private *tp, int addr)
{
	u32 func = PCI_FUNC(tp->pci_dev->devfn);

	RTL_W32(tp, CSIAR, (addr & CSIAR_ADDR_MASK) | func << 16 |
		CSIAR_BYTE_ENABLE);

	return rtl_loop_wait_high(tp, &rtl_csiar_cond, 10, 100) ?
		RTL_R32(tp, CSIDR) : ~0;
}

static void rtl_csi_access_enable(struct rtl8169_private *tp, u8 val)
{
	struct pci_dev *pdev = tp->pci_dev;
	u32 csi;

	/* According to Realtek the value at config space address 0x070f
	 * controls the L0s/L1 entrance latency. We try standard ECAM access
	 * first and if it fails fall back to CSI.
	 */
	if (pdev->cfg_size > 0x070f &&
	    pci_write_config_byte(pdev, 0x070f, val) == PCIBIOS_SUCCESSFUL)
		return;

	netdev_notice_once(tp->dev,
		"No native access to PCI extended config space, falling back to CSI\n");
	csi = rtl_csi_read(tp, 0x070c) & 0x00ffffff;
	rtl_csi_write(tp, 0x070c, csi | val << 24);
}

static void rtl_set_def_aspm_entry_latency(struct rtl8169_private *tp)
{
	rtl_csi_access_enable(tp, 0x27);
}

struct ephy_info {
	unsigned int offset;
	u16 mask;
	u16 bits;
};

static void __rtl_ephy_init(struct rtl8169_private *tp,
			    const struct ephy_info *e, int len)
{
	u16 w;

	while (len-- > 0) {
		w = (rtl_ephy_read(tp, e->offset) & ~e->mask) | e->bits;
		rtl_ephy_write(tp, e->offset, w);
		e++;
	}
}

#define rtl_ephy_init(tp, a) __rtl_ephy_init(tp, a, ARRAY_SIZE(a))

static void rtl_disable_clock_request(struct rtl8169_private *tp)
{
	pcie_capability_clear_word(tp->pci_dev, PCI_EXP_LNKCTL,
				   PCI_EXP_LNKCTL_CLKREQ_EN);
}

static void rtl_enable_clock_request(struct rtl8169_private *tp)
{
	pcie_capability_set_word(tp->pci_dev, PCI_EXP_LNKCTL,
				 PCI_EXP_LNKCTL_CLKREQ_EN);
}

static void rtl_pcie_state_l2l3_disable(struct rtl8169_private *tp)
{
	/* work around an issue when PCI reset occurs during L2/L3 state */
	RTL_W8(tp, Config3, RTL_R8(tp, Config3) & ~Rdy_to_L23);
}

static void rtl_hw_aspm_clkreq_enable(struct rtl8169_private *tp, bool enable)
{
	/* Don't enable ASPM in the chip if OS can't control ASPM */
	if (enable && tp->aspm_manageable) {
		RTL_W8(tp, Config5, RTL_R8(tp, Config5) | ASPM_en);
		RTL_W8(tp, Config2, RTL_R8(tp, Config2) | ClkReqEn);
	} else {
		RTL_W8(tp, Config2, RTL_R8(tp, Config2) & ~ClkReqEn);
		RTL_W8(tp, Config5, RTL_R8(tp, Config5) & ~ASPM_en);
	}

	udelay(10);
}

static void rtl_set_fifo_size(struct rtl8169_private *tp, u16 rx_stat,
			      u16 tx_stat, u16 rx_dyn, u16 tx_dyn)
{
	/* Usage of dynamic vs. static FIFO is controlled by bit
	 * TXCFG_AUTO_FIFO. Exact meaning of FIFO values isn't known.
	 */
	rtl_eri_write(tp, 0xc8, ERIAR_MASK_1111, (rx_stat << 16) | rx_dyn);
	rtl_eri_write(tp, 0xe8, ERIAR_MASK_1111, (tx_stat << 16) | tx_dyn);
}

static void rtl8168g_set_pause_thresholds(struct rtl8169_private *tp,
					  u8 low, u8 high)
{
	/* FIFO thresholds for pause flow control */
	rtl_eri_write(tp, 0xcc, ERIAR_MASK_0001, low);
	rtl_eri_write(tp, 0xd0, ERIAR_MASK_0001, high);
}

static void rtl_hw_start_8168b(struct rtl8169_private *tp)
{
	RTL_W8(tp, Config3, RTL_R8(tp, Config3) & ~Beacon_en);
}

static void __rtl_hw_start_8168cp(struct rtl8169_private *tp)
{
	RTL_W8(tp, Config1, RTL_R8(tp, Config1) | Speed_down);

	RTL_W8(tp, Config3, RTL_R8(tp, Config3) & ~Beacon_en);

	rtl_disable_clock_request(tp);
}

static void rtl_hw_start_8168cp_1(struct rtl8169_private *tp)
{
	static const struct ephy_info e_info_8168cp[] = {
		{ 0x01, 0,	0x0001 },
		{ 0x02, 0x0800,	0x1000 },
		{ 0x03, 0,	0x0042 },
		{ 0x06, 0x0080,	0x0000 },
		{ 0x07, 0,	0x2000 }
	};

	rtl_set_def_aspm_entry_latency(tp);

	rtl_ephy_init(tp, e_info_8168cp);

	__rtl_hw_start_8168cp(tp);
}

static void rtl_hw_start_8168cp_2(struct rtl8169_private *tp)
{
	rtl_set_def_aspm_entry_latency(tp);

	RTL_W8(tp, Config3, RTL_R8(tp, Config3) & ~Beacon_en);
}

static void rtl_hw_start_8168cp_3(struct rtl8169_private *tp)
{
	rtl_set_def_aspm_entry_latency(tp);

	RTL_W8(tp, Config3, RTL_R8(tp, Config3) & ~Beacon_en);

	/* Magic. */
	RTL_W8(tp, DBG_REG, 0x20);
}

static void rtl_hw_start_8168c_1(struct rtl8169_private *tp)
{
	static const struct ephy_info e_info_8168c_1[] = {
		{ 0x02, 0x0800,	0x1000 },
		{ 0x03, 0,	0x0002 },
		{ 0x06, 0x0080,	0x0000 }
	};

	rtl_set_def_aspm_entry_latency(tp);

	RTL_W8(tp, DBG_REG, 0x06 | FIX_NAK_1 | FIX_NAK_2);

	rtl_ephy_init(tp, e_info_8168c_1);

	__rtl_hw_start_8168cp(tp);
}

static void rtl_hw_start_8168c_2(struct rtl8169_private *tp)
{
	static const struct ephy_info e_info_8168c_2[] = {
		{ 0x01, 0,	0x0001 },
		{ 0x03, 0x0400,	0x0020 }
	};

	rtl_set_def_aspm_entry_latency(tp);

	rtl_ephy_init(tp, e_info_8168c_2);

	__rtl_hw_start_8168cp(tp);
}

static void rtl_hw_start_8168c_3(struct rtl8169_private *tp)
{
	rtl_hw_start_8168c_2(tp);
}

static void rtl_hw_start_8168c_4(struct rtl8169_private *tp)
{
	rtl_set_def_aspm_entry_latency(tp);

	__rtl_hw_start_8168cp(tp);
}

static void rtl_hw_start_8168d(struct rtl8169_private *tp)
{
	rtl_set_def_aspm_entry_latency(tp);

	rtl_disable_clock_request(tp);
}

static void rtl_hw_start_8168d_4(struct rtl8169_private *tp)
{
	static const struct ephy_info e_info_8168d_4[] = {
		{ 0x0b, 0x0000,	0x0048 },
		{ 0x19, 0x0020,	0x0050 },
		{ 0x0c, 0x0100,	0x0020 },
		{ 0x10, 0x0004,	0x0000 },
	};

	rtl_set_def_aspm_entry_latency(tp);

	rtl_ephy_init(tp, e_info_8168d_4);

	rtl_enable_clock_request(tp);
}

static void rtl_hw_start_8168e_1(struct rtl8169_private *tp)
{
	static const struct ephy_info e_info_8168e_1[] = {
		{ 0x00, 0x0200,	0x0100 },
		{ 0x00, 0x0000,	0x0004 },
		{ 0x06, 0x0002,	0x0001 },
		{ 0x06, 0x0000,	0x0030 },
		{ 0x07, 0x0000,	0x2000 },
		{ 0x00, 0x0000,	0x0020 },
		{ 0x03, 0x5800,	0x2000 },
		{ 0x03, 0x0000,	0x0001 },
		{ 0x01, 0x0800,	0x1000 },
		{ 0x07, 0x0000,	0x4000 },
		{ 0x1e, 0x0000,	0x2000 },
		{ 0x19, 0xffff,	0xfe6c },
		{ 0x0a, 0x0000,	0x0040 }
	};

	rtl_set_def_aspm_entry_latency(tp);

	rtl_ephy_init(tp, e_info_8168e_1);

	rtl_disable_clock_request(tp);

	/* Reset tx FIFO pointer */
	RTL_W32(tp, MISC, RTL_R32(tp, MISC) | TXPLA_RST);
	RTL_W32(tp, MISC, RTL_R32(tp, MISC) & ~TXPLA_RST);

	RTL_W8(tp, Config5, RTL_R8(tp, Config5) & ~Spi_en);
}

static void rtl_hw_start_8168e_2(struct rtl8169_private *tp)
{
	static const struct ephy_info e_info_8168e_2[] = {
		{ 0x09, 0x0000,	0x0080 },
		{ 0x19, 0x0000,	0x0224 },
		{ 0x00, 0x0000,	0x0004 },
		{ 0x0c, 0x3df0,	0x0200 },
	};

	rtl_set_def_aspm_entry_latency(tp);

	rtl_ephy_init(tp, e_info_8168e_2);

	rtl_eri_write(tp, 0xc0, ERIAR_MASK_0011, 0x0000);
	rtl_eri_write(tp, 0xb8, ERIAR_MASK_1111, 0x0000);
	rtl_set_fifo_size(tp, 0x10, 0x10, 0x02, 0x06);
	rtl_eri_set_bits(tp, 0x0d4, 0x1f00);
	rtl_eri_set_bits(tp, 0x1d0, BIT(1));
	rtl_reset_packet_filter(tp);
	rtl_eri_set_bits(tp, 0x1b0, BIT(4));
	rtl_eri_write(tp, 0xcc, ERIAR_MASK_1111, 0x00000050);
	rtl_eri_write(tp, 0xd0, ERIAR_MASK_1111, 0x07ff0060);

	rtl_disable_clock_request(tp);

	RTL_W8(tp, MCU, RTL_R8(tp, MCU) & ~NOW_IS_OOB);

	rtl8168_config_eee_mac(tp);

	RTL_W8(tp, DLLPR, RTL_R8(tp, DLLPR) | PFM_EN);
	RTL_W32(tp, MISC, RTL_R32(tp, MISC) | PWM_EN);
	RTL_W8(tp, Config5, RTL_R8(tp, Config5) & ~Spi_en);

	rtl_hw_aspm_clkreq_enable(tp, true);
}

static void rtl_hw_start_8168f(struct rtl8169_private *tp)
{
	rtl_set_def_aspm_entry_latency(tp);

	rtl_eri_write(tp, 0xc0, ERIAR_MASK_0011, 0x0000);
	rtl_eri_write(tp, 0xb8, ERIAR_MASK_1111, 0x0000);
	rtl_set_fifo_size(tp, 0x10, 0x10, 0x02, 0x06);
	rtl_reset_packet_filter(tp);
	rtl_eri_set_bits(tp, 0x1b0, BIT(4));
	rtl_eri_set_bits(tp, 0x1d0, BIT(4) | BIT(1));
	rtl_eri_write(tp, 0xcc, ERIAR_MASK_1111, 0x00000050);
	rtl_eri_write(tp, 0xd0, ERIAR_MASK_1111, 0x00000060);

	rtl_disable_clock_request(tp);

	RTL_W8(tp, MCU, RTL_R8(tp, MCU) & ~NOW_IS_OOB);
	RTL_W8(tp, DLLPR, RTL_R8(tp, DLLPR) | PFM_EN);
	RTL_W32(tp, MISC, RTL_R32(tp, MISC) | PWM_EN);
	RTL_W8(tp, Config5, RTL_R8(tp, Config5) & ~Spi_en);

	rtl8168_config_eee_mac(tp);
}

static void rtl_hw_start_8168f_1(struct rtl8169_private *tp)
{
	static const struct ephy_info e_info_8168f_1[] = {
		{ 0x06, 0x00c0,	0x0020 },
		{ 0x08, 0x0001,	0x0002 },
		{ 0x09, 0x0000,	0x0080 },
		{ 0x19, 0x0000,	0x0224 },
		{ 0x00, 0x0000,	0x0008 },
		{ 0x0c, 0x3df0,	0x0200 },
	};

	rtl_hw_start_8168f(tp);

	rtl_ephy_init(tp, e_info_8168f_1);

	rtl_eri_set_bits(tp, 0x0d4, 0x1f00);
}

static void rtl_hw_start_8411(struct rtl8169_private *tp)
{
	static const struct ephy_info e_info_8168f_1[] = {
		{ 0x06, 0x00c0,	0x0020 },
		{ 0x0f, 0xffff,	0x5200 },
		{ 0x19, 0x0000,	0x0224 },
		{ 0x00, 0x0000,	0x0008 },
		{ 0x0c, 0x3df0,	0x0200 },
	};

	rtl_hw_start_8168f(tp);
	rtl_pcie_state_l2l3_disable(tp);

	rtl_ephy_init(tp, e_info_8168f_1);

	rtl_eri_set_bits(tp, 0x0d4, 0x0c00);
}

static void rtl_hw_start_8168g(struct rtl8169_private *tp)
{
	rtl_set_fifo_size(tp, 0x08, 0x10, 0x02, 0x06);
	rtl8168g_set_pause_thresholds(tp, 0x38, 0x48);

	rtl_set_def_aspm_entry_latency(tp);

	rtl_reset_packet_filter(tp);
	rtl_eri_write(tp, 0x2f8, ERIAR_MASK_0011, 0x1d8f);

	RTL_W32(tp, MISC, RTL_R32(tp, MISC) & ~RXDV_GATED_EN);

	rtl_eri_write(tp, 0xc0, ERIAR_MASK_0011, 0x0000);
	rtl_eri_write(tp, 0xb8, ERIAR_MASK_0011, 0x0000);
	rtl_eri_set_bits(tp, 0x0d4, 0x1f80);

	rtl8168_config_eee_mac(tp);

	rtl_w0w1_eri(tp, 0x2fc, 0x01, 0x06);
	rtl_eri_clear_bits(tp, 0x1b0, BIT(12));

	rtl_pcie_state_l2l3_disable(tp);
}

static void rtl_hw_start_8168g_1(struct rtl8169_private *tp)
{
	static const struct ephy_info e_info_8168g_1[] = {
		{ 0x00, 0x0008,	0x0000 },
		{ 0x0c, 0x3ff0,	0x0820 },
		{ 0x1e, 0x0000,	0x0001 },
		{ 0x19, 0x8000,	0x0000 }
	};

	rtl_hw_start_8168g(tp);

	/* disable aspm and clock request before access ephy */
	rtl_hw_aspm_clkreq_enable(tp, false);
	rtl_ephy_init(tp, e_info_8168g_1);
	rtl_hw_aspm_clkreq_enable(tp, true);
}

static void rtl_hw_start_8168g_2(struct rtl8169_private *tp)
{
	static const struct ephy_info e_info_8168g_2[] = {
		{ 0x00, 0x0008,	0x0000 },
		{ 0x0c, 0x3ff0,	0x0820 },
		{ 0x19, 0xffff,	0x7c00 },
		{ 0x1e, 0xffff,	0x20eb },
		{ 0x0d, 0xffff,	0x1666 },
		{ 0x00, 0xffff,	0x10a3 },
		{ 0x06, 0xffff,	0xf050 },
		{ 0x04, 0x0000,	0x0010 },
		{ 0x1d, 0x4000,	0x0000 },
	};

	rtl_hw_start_8168g(tp);

	/* disable aspm and clock request before access ephy */
	rtl_hw_aspm_clkreq_enable(tp, false);
	rtl_ephy_init(tp, e_info_8168g_2);
}

static void rtl_hw_start_8411_2(struct rtl8169_private *tp)
{
	static const struct ephy_info e_info_8411_2[] = {
		{ 0x00, 0x0008,	0x0000 },
		{ 0x0c, 0x37d0,	0x0820 },
		{ 0x1e, 0x0000,	0x0001 },
		{ 0x19, 0x8021,	0x0000 },
		{ 0x1e, 0x0000,	0x2000 },
		{ 0x0d, 0x0100,	0x0200 },
		{ 0x00, 0x0000,	0x0080 },
		{ 0x06, 0x0000,	0x0010 },
		{ 0x04, 0x0000,	0x0010 },
		{ 0x1d, 0x0000,	0x4000 },
	};

	rtl_hw_start_8168g(tp);

	/* disable aspm and clock request before access ephy */
	rtl_hw_aspm_clkreq_enable(tp, false);
	rtl_ephy_init(tp, e_info_8411_2);

	/* The following Realtek-provided magic fixes an issue with the RX unit
	 * getting confused after the PHY having been powered-down.
	 */
	r8168_mac_ocp_write(tp, 0xFC28, 0x0000);
	r8168_mac_ocp_write(tp, 0xFC2A, 0x0000);
	r8168_mac_ocp_write(tp, 0xFC2C, 0x0000);
	r8168_mac_ocp_write(tp, 0xFC2E, 0x0000);
	r8168_mac_ocp_write(tp, 0xFC30, 0x0000);
	r8168_mac_ocp_write(tp, 0xFC32, 0x0000);
	r8168_mac_ocp_write(tp, 0xFC34, 0x0000);
	r8168_mac_ocp_write(tp, 0xFC36, 0x0000);
	mdelay(3);
	r8168_mac_ocp_write(tp, 0xFC26, 0x0000);

	r8168_mac_ocp_write(tp, 0xF800, 0xE008);
	r8168_mac_ocp_write(tp, 0xF802, 0xE00A);
	r8168_mac_ocp_write(tp, 0xF804, 0xE00C);
	r8168_mac_ocp_write(tp, 0xF806, 0xE00E);
	r8168_mac_ocp_write(tp, 0xF808, 0xE027);
	r8168_mac_ocp_write(tp, 0xF80A, 0xE04F);
	r8168_mac_ocp_write(tp, 0xF80C, 0xE05E);
	r8168_mac_ocp_write(tp, 0xF80E, 0xE065);
	r8168_mac_ocp_write(tp, 0xF810, 0xC602);
	r8168_mac_ocp_write(tp, 0xF812, 0xBE00);
	r8168_mac_ocp_write(tp, 0xF814, 0x0000);
	r8168_mac_ocp_write(tp, 0xF816, 0xC502);
	r8168_mac_ocp_write(tp, 0xF818, 0xBD00);
	r8168_mac_ocp_write(tp, 0xF81A, 0x074C);
	r8168_mac_ocp_write(tp, 0xF81C, 0xC302);
	r8168_mac_ocp_write(tp, 0xF81E, 0xBB00);
	r8168_mac_ocp_write(tp, 0xF820, 0x080A);
	r8168_mac_ocp_write(tp, 0xF822, 0x6420);
	r8168_mac_ocp_write(tp, 0xF824, 0x48C2);
	r8168_mac_ocp_write(tp, 0xF826, 0x8C20);
	r8168_mac_ocp_write(tp, 0xF828, 0xC516);
	r8168_mac_ocp_write(tp, 0xF82A, 0x64A4);
	r8168_mac_ocp_write(tp, 0xF82C, 0x49C0);
	r8168_mac_ocp_write(tp, 0xF82E, 0xF009);
	r8168_mac_ocp_write(tp, 0xF830, 0x74A2);
	r8168_mac_ocp_write(tp, 0xF832, 0x8CA5);
	r8168_mac_ocp_write(tp, 0xF834, 0x74A0);
	r8168_mac_ocp_write(tp, 0xF836, 0xC50E);
	r8168_mac_ocp_write(tp, 0xF838, 0x9CA2);
	r8168_mac_ocp_write(tp, 0xF83A, 0x1C11);
	r8168_mac_ocp_write(tp, 0xF83C, 0x9CA0);
	r8168_mac_ocp_write(tp, 0xF83E, 0xE006);
	r8168_mac_ocp_write(tp, 0xF840, 0x74F8);
	r8168_mac_ocp_write(tp, 0xF842, 0x48C4);
	r8168_mac_ocp_write(tp, 0xF844, 0x8CF8);
	r8168_mac_ocp_write(tp, 0xF846, 0xC404);
	r8168_mac_ocp_write(tp, 0xF848, 0xBC00);
	r8168_mac_ocp_write(tp, 0xF84A, 0xC403);
	r8168_mac_ocp_write(tp, 0xF84C, 0xBC00);
	r8168_mac_ocp_write(tp, 0xF84E, 0x0BF2);
	r8168_mac_ocp_write(tp, 0xF850, 0x0C0A);
	r8168_mac_ocp_write(tp, 0xF852, 0xE434);
	r8168_mac_ocp_write(tp, 0xF854, 0xD3C0);
	r8168_mac_ocp_write(tp, 0xF856, 0x49D9);
	r8168_mac_ocp_write(tp, 0xF858, 0xF01F);
	r8168_mac_ocp_write(tp, 0xF85A, 0xC526);
	r8168_mac_ocp_write(tp, 0xF85C, 0x64A5);
	r8168_mac_ocp_write(tp, 0xF85E, 0x1400);
	r8168_mac_ocp_write(tp, 0xF860, 0xF007);
	r8168_mac_ocp_write(tp, 0xF862, 0x0C01);
	r8168_mac_ocp_write(tp, 0xF864, 0x8CA5);
	r8168_mac_ocp_write(tp, 0xF866, 0x1C15);
	r8168_mac_ocp_write(tp, 0xF868, 0xC51B);
	r8168_mac_ocp_write(tp, 0xF86A, 0x9CA0);
	r8168_mac_ocp_write(tp, 0xF86C, 0xE013);
	r8168_mac_ocp_write(tp, 0xF86E, 0xC519);
	r8168_mac_ocp_write(tp, 0xF870, 0x74A0);
	r8168_mac_ocp_write(tp, 0xF872, 0x48C4);
	r8168_mac_ocp_write(tp, 0xF874, 0x8CA0);
	r8168_mac_ocp_write(tp, 0xF876, 0xC516);
	r8168_mac_ocp_write(tp, 0xF878, 0x74A4);
	r8168_mac_ocp_write(tp, 0xF87A, 0x48C8);
	r8168_mac_ocp_write(tp, 0xF87C, 0x48CA);
	r8168_mac_ocp_write(tp, 0xF87E, 0x9CA4);
	r8168_mac_ocp_write(tp, 0xF880, 0xC512);
	r8168_mac_ocp_write(tp, 0xF882, 0x1B00);
	r8168_mac_ocp_write(tp, 0xF884, 0x9BA0);
	r8168_mac_ocp_write(tp, 0xF886, 0x1B1C);
	r8168_mac_ocp_write(tp, 0xF888, 0x483F);
	r8168_mac_ocp_write(tp, 0xF88A, 0x9BA2);
	r8168_mac_ocp_write(tp, 0xF88C, 0x1B04);
	r8168_mac_ocp_write(tp, 0xF88E, 0xC508);
	r8168_mac_ocp_write(tp, 0xF890, 0x9BA0);
	r8168_mac_ocp_write(tp, 0xF892, 0xC505);
	r8168_mac_ocp_write(tp, 0xF894, 0xBD00);
	r8168_mac_ocp_write(tp, 0xF896, 0xC502);
	r8168_mac_ocp_write(tp, 0xF898, 0xBD00);
	r8168_mac_ocp_write(tp, 0xF89A, 0x0300);
	r8168_mac_ocp_write(tp, 0xF89C, 0x051E);
	r8168_mac_ocp_write(tp, 0xF89E, 0xE434);
	r8168_mac_ocp_write(tp, 0xF8A0, 0xE018);
	r8168_mac_ocp_write(tp, 0xF8A2, 0xE092);
	r8168_mac_ocp_write(tp, 0xF8A4, 0xDE20);
	r8168_mac_ocp_write(tp, 0xF8A6, 0xD3C0);
	r8168_mac_ocp_write(tp, 0xF8A8, 0xC50F);
	r8168_mac_ocp_write(tp, 0xF8AA, 0x76A4);
	r8168_mac_ocp_write(tp, 0xF8AC, 0x49E3);
	r8168_mac_ocp_write(tp, 0xF8AE, 0xF007);
	r8168_mac_ocp_write(tp, 0xF8B0, 0x49C0);
	r8168_mac_ocp_write(tp, 0xF8B2, 0xF103);
	r8168_mac_ocp_write(tp, 0xF8B4, 0xC607);
	r8168_mac_ocp_write(tp, 0xF8B6, 0xBE00);
	r8168_mac_ocp_write(tp, 0xF8B8, 0xC606);
	r8168_mac_ocp_write(tp, 0xF8BA, 0xBE00);
	r8168_mac_ocp_write(tp, 0xF8BC, 0xC602);
	r8168_mac_ocp_write(tp, 0xF8BE, 0xBE00);
	r8168_mac_ocp_write(tp, 0xF8C0, 0x0C4C);
	r8168_mac_ocp_write(tp, 0xF8C2, 0x0C28);
	r8168_mac_ocp_write(tp, 0xF8C4, 0x0C2C);
	r8168_mac_ocp_write(tp, 0xF8C6, 0xDC00);
	r8168_mac_ocp_write(tp, 0xF8C8, 0xC707);
	r8168_mac_ocp_write(tp, 0xF8CA, 0x1D00);
	r8168_mac_ocp_write(tp, 0xF8CC, 0x8DE2);
	r8168_mac_ocp_write(tp, 0xF8CE, 0x48C1);
	r8168_mac_ocp_write(tp, 0xF8D0, 0xC502);
	r8168_mac_ocp_write(tp, 0xF8D2, 0xBD00);
	r8168_mac_ocp_write(tp, 0xF8D4, 0x00AA);
	r8168_mac_ocp_write(tp, 0xF8D6, 0xE0C0);
	r8168_mac_ocp_write(tp, 0xF8D8, 0xC502);
	r8168_mac_ocp_write(tp, 0xF8DA, 0xBD00);
	r8168_mac_ocp_write(tp, 0xF8DC, 0x0132);

	r8168_mac_ocp_write(tp, 0xFC26, 0x8000);

	r8168_mac_ocp_write(tp, 0xFC2A, 0x0743);
	r8168_mac_ocp_write(tp, 0xFC2C, 0x0801);
	r8168_mac_ocp_write(tp, 0xFC2E, 0x0BE9);
	r8168_mac_ocp_write(tp, 0xFC30, 0x02FD);
	r8168_mac_ocp_write(tp, 0xFC32, 0x0C25);
	r8168_mac_ocp_write(tp, 0xFC34, 0x00A9);
	r8168_mac_ocp_write(tp, 0xFC36, 0x012D);

	rtl_hw_aspm_clkreq_enable(tp, true);
}

static void rtl_hw_start_8168h_1(struct rtl8169_private *tp)
{
	static const struct ephy_info e_info_8168h_1[] = {
		{ 0x1e, 0x0800,	0x0001 },
		{ 0x1d, 0x0000,	0x0800 },
		{ 0x05, 0xffff,	0x2089 },
		{ 0x06, 0xffff,	0x5881 },
		{ 0x04, 0xffff,	0x854a },
		{ 0x01, 0xffff,	0x068b }
	};
	int rg_saw_cnt;

	/* disable aspm and clock request before access ephy */
	rtl_hw_aspm_clkreq_enable(tp, false);
	rtl_ephy_init(tp, e_info_8168h_1);

	rtl_set_fifo_size(tp, 0x08, 0x10, 0x02, 0x06);
	rtl8168g_set_pause_thresholds(tp, 0x38, 0x48);

	rtl_set_def_aspm_entry_latency(tp);

	rtl_reset_packet_filter(tp);

	rtl_eri_set_bits(tp, 0xd4, 0x1f00);
	rtl_eri_set_bits(tp, 0xdc, 0x001c);

	rtl_eri_write(tp, 0x5f0, ERIAR_MASK_0011, 0x4f87);

	RTL_W32(tp, MISC, RTL_R32(tp, MISC) & ~RXDV_GATED_EN);

	rtl_eri_write(tp, 0xc0, ERIAR_MASK_0011, 0x0000);
	rtl_eri_write(tp, 0xb8, ERIAR_MASK_0011, 0x0000);

	rtl8168_config_eee_mac(tp);

	RTL_W8(tp, DLLPR, RTL_R8(tp, DLLPR) & ~PFM_EN);
	RTL_W8(tp, MISC_1, RTL_R8(tp, MISC_1) & ~PFM_D3COLD_EN);

	RTL_W8(tp, DLLPR, RTL_R8(tp, DLLPR) & ~TX_10M_PS_EN);

	rtl_eri_clear_bits(tp, 0x1b0, BIT(12));

	rtl_pcie_state_l2l3_disable(tp);

	rg_saw_cnt = phy_read_paged(tp->phydev, 0x0c42, 0x13) & 0x3fff;
	if (rg_saw_cnt > 0) {
		u16 sw_cnt_1ms_ini;

		sw_cnt_1ms_ini = 16000000/rg_saw_cnt;
		sw_cnt_1ms_ini &= 0x0fff;
		r8168_mac_ocp_modify(tp, 0xd412, 0x0fff, sw_cnt_1ms_ini);
	}

	r8168_mac_ocp_modify(tp, 0xe056, 0x00f0, 0x0070);
	r8168_mac_ocp_modify(tp, 0xe052, 0x6000, 0x8008);
	r8168_mac_ocp_modify(tp, 0xe0d6, 0x01ff, 0x017f);
	r8168_mac_ocp_modify(tp, 0xd420, 0x0fff, 0x047f);

	r8168_mac_ocp_write(tp, 0xe63e, 0x0001);
	r8168_mac_ocp_write(tp, 0xe63e, 0x0000);
	r8168_mac_ocp_write(tp, 0xc094, 0x0000);
	r8168_mac_ocp_write(tp, 0xc09e, 0x0000);

	rtl_hw_aspm_clkreq_enable(tp, true);
}

static void rtl_hw_start_8168ep(struct rtl8169_private *tp)
{
	rtl8168ep_stop_cmac(tp);

	rtl_set_fifo_size(tp, 0x08, 0x10, 0x02, 0x06);
	rtl8168g_set_pause_thresholds(tp, 0x2f, 0x5f);

	rtl_set_def_aspm_entry_latency(tp);

	rtl_reset_packet_filter(tp);

	rtl_eri_set_bits(tp, 0xd4, 0x1f80);

	rtl_eri_write(tp, 0x5f0, ERIAR_MASK_0011, 0x4f87);

	RTL_W32(tp, MISC, RTL_R32(tp, MISC) & ~RXDV_GATED_EN);

	rtl_eri_write(tp, 0xc0, ERIAR_MASK_0011, 0x0000);
	rtl_eri_write(tp, 0xb8, ERIAR_MASK_0011, 0x0000);

	rtl8168_config_eee_mac(tp);

	rtl_w0w1_eri(tp, 0x2fc, 0x01, 0x06);

	RTL_W8(tp, DLLPR, RTL_R8(tp, DLLPR) & ~TX_10M_PS_EN);

	rtl_pcie_state_l2l3_disable(tp);
}

static void rtl_hw_start_8168ep_1(struct rtl8169_private *tp)
{
	static const struct ephy_info e_info_8168ep_1[] = {
		{ 0x00, 0xffff,	0x10ab },
		{ 0x06, 0xffff,	0xf030 },
		{ 0x08, 0xffff,	0x2006 },
		{ 0x0d, 0xffff,	0x1666 },
		{ 0x0c, 0x3ff0,	0x0000 }
	};

	/* disable aspm and clock request before access ephy */
	rtl_hw_aspm_clkreq_enable(tp, false);
	rtl_ephy_init(tp, e_info_8168ep_1);

	rtl_hw_start_8168ep(tp);

	rtl_hw_aspm_clkreq_enable(tp, true);
}

static void rtl_hw_start_8168ep_2(struct rtl8169_private *tp)
{
	static const struct ephy_info e_info_8168ep_2[] = {
		{ 0x00, 0xffff,	0x10a3 },
		{ 0x19, 0xffff,	0xfc00 },
		{ 0x1e, 0xffff,	0x20ea }
	};

	/* disable aspm and clock request before access ephy */
	rtl_hw_aspm_clkreq_enable(tp, false);
	rtl_ephy_init(tp, e_info_8168ep_2);

	rtl_hw_start_8168ep(tp);

	RTL_W8(tp, DLLPR, RTL_R8(tp, DLLPR) & ~PFM_EN);
	RTL_W8(tp, MISC_1, RTL_R8(tp, MISC_1) & ~PFM_D3COLD_EN);

	rtl_hw_aspm_clkreq_enable(tp, true);
}

static void rtl_hw_start_8168ep_3(struct rtl8169_private *tp)
{
	static const struct ephy_info e_info_8168ep_3[] = {
		{ 0x00, 0x0000,	0x0080 },
		{ 0x0d, 0x0100,	0x0200 },
		{ 0x19, 0x8021,	0x0000 },
		{ 0x1e, 0x0000,	0x2000 },
	};

	/* disable aspm and clock request before access ephy */
	rtl_hw_aspm_clkreq_enable(tp, false);
	rtl_ephy_init(tp, e_info_8168ep_3);

	rtl_hw_start_8168ep(tp);

	RTL_W8(tp, DLLPR, RTL_R8(tp, DLLPR) & ~PFM_EN);
	RTL_W8(tp, MISC_1, RTL_R8(tp, MISC_1) & ~PFM_D3COLD_EN);

	r8168_mac_ocp_modify(tp, 0xd3e2, 0x0fff, 0x0271);
	r8168_mac_ocp_modify(tp, 0xd3e4, 0x00ff, 0x0000);
	r8168_mac_ocp_modify(tp, 0xe860, 0x0000, 0x0080);

	rtl_hw_aspm_clkreq_enable(tp, true);
}

static void rtl_hw_start_8117(struct rtl8169_private *tp)
{
	static const struct ephy_info e_info_8117[] = {
		{ 0x19, 0x0040,	0x1100 },
		{ 0x59, 0x0040,	0x1100 },
	};
	int rg_saw_cnt;

	rtl8168ep_stop_cmac(tp);

	/* disable aspm and clock request before access ephy */
	rtl_hw_aspm_clkreq_enable(tp, false);
	rtl_ephy_init(tp, e_info_8117);

	rtl_set_fifo_size(tp, 0x08, 0x10, 0x02, 0x06);
	rtl8168g_set_pause_thresholds(tp, 0x2f, 0x5f);

	rtl_set_def_aspm_entry_latency(tp);

	rtl_reset_packet_filter(tp);

	rtl_eri_set_bits(tp, 0xd4, 0x1f90);

	rtl_eri_write(tp, 0x5f0, ERIAR_MASK_0011, 0x4f87);

	RTL_W32(tp, MISC, RTL_R32(tp, MISC) & ~RXDV_GATED_EN);

	rtl_eri_write(tp, 0xc0, ERIAR_MASK_0011, 0x0000);
	rtl_eri_write(tp, 0xb8, ERIAR_MASK_0011, 0x0000);

	rtl8168_config_eee_mac(tp);

	RTL_W8(tp, DLLPR, RTL_R8(tp, DLLPR) & ~PFM_EN);
	RTL_W8(tp, MISC_1, RTL_R8(tp, MISC_1) & ~PFM_D3COLD_EN);

	RTL_W8(tp, DLLPR, RTL_R8(tp, DLLPR) & ~TX_10M_PS_EN);

	rtl_eri_clear_bits(tp, 0x1b0, BIT(12));

	rtl_pcie_state_l2l3_disable(tp);

	rg_saw_cnt = phy_read_paged(tp->phydev, 0x0c42, 0x13) & 0x3fff;
	if (rg_saw_cnt > 0) {
		u16 sw_cnt_1ms_ini;

		sw_cnt_1ms_ini = (16000000 / rg_saw_cnt) & 0x0fff;
		r8168_mac_ocp_modify(tp, 0xd412, 0x0fff, sw_cnt_1ms_ini);
	}

	r8168_mac_ocp_modify(tp, 0xe056, 0x00f0, 0x0070);
	r8168_mac_ocp_write(tp, 0xea80, 0x0003);
	r8168_mac_ocp_modify(tp, 0xe052, 0x0000, 0x0009);
	r8168_mac_ocp_modify(tp, 0xd420, 0x0fff, 0x047f);

	r8168_mac_ocp_write(tp, 0xe63e, 0x0001);
	r8168_mac_ocp_write(tp, 0xe63e, 0x0000);
	r8168_mac_ocp_write(tp, 0xc094, 0x0000);
	r8168_mac_ocp_write(tp, 0xc09e, 0x0000);

	/* firmware is for MAC only */
	r8169_apply_firmware(tp);

	rtl_hw_aspm_clkreq_enable(tp, true);
}

static void rtl_hw_start_8102e_1(struct rtl8169_private *tp)
{
	static const struct ephy_info e_info_8102e_1[] = {
		{ 0x01,	0, 0x6e65 },
		{ 0x02,	0, 0x091f },
		{ 0x03,	0, 0xc2f9 },
		{ 0x06,	0, 0xafb5 },
		{ 0x07,	0, 0x0e00 },
		{ 0x19,	0, 0xec80 },
		{ 0x01,	0, 0x2e65 },
		{ 0x01,	0, 0x6e65 }
	};
	u8 cfg1;

	rtl_set_def_aspm_entry_latency(tp);

	RTL_W8(tp, DBG_REG, FIX_NAK_1);

	RTL_W8(tp, Config1,
	       LEDS1 | LEDS0 | Speed_down | MEMMAP | IOMAP | VPD | PMEnable);
	RTL_W8(tp, Config3, RTL_R8(tp, Config3) & ~Beacon_en);

	cfg1 = RTL_R8(tp, Config1);
	if ((cfg1 & LEDS0) && (cfg1 & LEDS1))
		RTL_W8(tp, Config1, cfg1 & ~LEDS0);

	rtl_ephy_init(tp, e_info_8102e_1);
}

static void rtl_hw_start_8102e_2(struct rtl8169_private *tp)
{
	rtl_set_def_aspm_entry_latency(tp);

	RTL_W8(tp, Config1, MEMMAP | IOMAP | VPD | PMEnable);
	RTL_W8(tp, Config3, RTL_R8(tp, Config3) & ~Beacon_en);
}

static void rtl_hw_start_8102e_3(struct rtl8169_private *tp)
{
	rtl_hw_start_8102e_2(tp);

	rtl_ephy_write(tp, 0x03, 0xc2f9);
}

static void rtl_hw_start_8401(struct rtl8169_private *tp)
{
	static const struct ephy_info e_info_8401[] = {
		{ 0x01,	0xffff, 0x6fe5 },
		{ 0x03,	0xffff, 0x0599 },
		{ 0x06,	0xffff, 0xaf25 },
		{ 0x07,	0xffff, 0x8e68 },
	};

	rtl_ephy_init(tp, e_info_8401);
	RTL_W8(tp, Config3, RTL_R8(tp, Config3) & ~Beacon_en);
}

static void rtl_hw_start_8105e_1(struct rtl8169_private *tp)
{
	static const struct ephy_info e_info_8105e_1[] = {
		{ 0x07,	0, 0x4000 },
		{ 0x19,	0, 0x0200 },
		{ 0x19,	0, 0x0020 },
		{ 0x1e,	0, 0x2000 },
		{ 0x03,	0, 0x0001 },
		{ 0x19,	0, 0x0100 },
		{ 0x19,	0, 0x0004 },
		{ 0x0a,	0, 0x0020 }
	};

	/* Force LAN exit from ASPM if Rx/Tx are not idle */
	RTL_W32(tp, FuncEvent, RTL_R32(tp, FuncEvent) | 0x002800);

	/* Disable Early Tally Counter */
	RTL_W32(tp, FuncEvent, RTL_R32(tp, FuncEvent) & ~0x010000);

	RTL_W8(tp, MCU, RTL_R8(tp, MCU) | EN_NDP | EN_OOB_RESET);
	RTL_W8(tp, DLLPR, RTL_R8(tp, DLLPR) | PFM_EN);

	rtl_ephy_init(tp, e_info_8105e_1);

	rtl_pcie_state_l2l3_disable(tp);
}

static void rtl_hw_start_8105e_2(struct rtl8169_private *tp)
{
	rtl_hw_start_8105e_1(tp);
	rtl_ephy_write(tp, 0x1e, rtl_ephy_read(tp, 0x1e) | 0x8000);
}

static void rtl_hw_start_8402(struct rtl8169_private *tp)
{
	static const struct ephy_info e_info_8402[] = {
		{ 0x19,	0xffff, 0xff64 },
		{ 0x1e,	0, 0x4000 }
	};

	rtl_set_def_aspm_entry_latency(tp);

	/* Force LAN exit from ASPM if Rx/Tx are not idle */
	RTL_W32(tp, FuncEvent, RTL_R32(tp, FuncEvent) | 0x002800);

	RTL_W8(tp, MCU, RTL_R8(tp, MCU) & ~NOW_IS_OOB);

	rtl_ephy_init(tp, e_info_8402);

	rtl_set_fifo_size(tp, 0x00, 0x00, 0x02, 0x06);
	rtl_reset_packet_filter(tp);
	rtl_eri_write(tp, 0xc0, ERIAR_MASK_0011, 0x0000);
	rtl_eri_write(tp, 0xb8, ERIAR_MASK_0011, 0x0000);
	rtl_w0w1_eri(tp, 0x0d4, 0x0e00, 0xff00);

	/* disable EEE */
	rtl_eri_write(tp, 0x1b0, ERIAR_MASK_0011, 0x0000);

	rtl_pcie_state_l2l3_disable(tp);
}

static void rtl_hw_start_8106(struct rtl8169_private *tp)
{
	rtl_hw_aspm_clkreq_enable(tp, false);

	/* Force LAN exit from ASPM if Rx/Tx are not idle */
	RTL_W32(tp, FuncEvent, RTL_R32(tp, FuncEvent) | 0x002800);

	RTL_W32(tp, MISC, (RTL_R32(tp, MISC) | DISABLE_LAN_EN) & ~EARLY_TALLY_EN);
	RTL_W8(tp, MCU, RTL_R8(tp, MCU) | EN_NDP | EN_OOB_RESET);
	RTL_W8(tp, DLLPR, RTL_R8(tp, DLLPR) & ~PFM_EN);

	rtl_eri_write(tp, 0x1d0, ERIAR_MASK_0011, 0x0000);

	/* disable EEE */
	rtl_eri_write(tp, 0x1b0, ERIAR_MASK_0011, 0x0000);

	rtl_pcie_state_l2l3_disable(tp);
	rtl_hw_aspm_clkreq_enable(tp, true);
}

DECLARE_RTL_COND(rtl_mac_ocp_e00e_cond)
{
	return r8168_mac_ocp_read(tp, 0xe00e) & BIT(13);
}

static void rtl_hw_start_8125_common(struct rtl8169_private *tp)
{
	rtl_pcie_state_l2l3_disable(tp);

	RTL_W16(tp, 0x382, 0x221b);
	RTL_W8(tp, 0x4500, 0);
	RTL_W16(tp, 0x4800, 0);

	/* disable UPS */
	r8168_mac_ocp_modify(tp, 0xd40a, 0x0010, 0x0000);

	RTL_W8(tp, Config1, RTL_R8(tp, Config1) & ~0x10);

	r8168_mac_ocp_write(tp, 0xc140, 0xffff);
	r8168_mac_ocp_write(tp, 0xc142, 0xffff);

	r8168_mac_ocp_modify(tp, 0xd3e2, 0x0fff, 0x03a9);
	r8168_mac_ocp_modify(tp, 0xd3e4, 0x00ff, 0x0000);
	r8168_mac_ocp_modify(tp, 0xe860, 0x0000, 0x0080);

	/* disable new tx descriptor format */
	r8168_mac_ocp_modify(tp, 0xeb58, 0x0001, 0x0000);

	if (tp->mac_version == RTL_GIGA_MAC_VER_63)
		r8168_mac_ocp_modify(tp, 0xe614, 0x0700, 0x0200);
	else
		r8168_mac_ocp_modify(tp, 0xe614, 0x0700, 0x0400);

	if (tp->mac_version == RTL_GIGA_MAC_VER_63)
		r8168_mac_ocp_modify(tp, 0xe63e, 0x0c30, 0x0000);
	else
		r8168_mac_ocp_modify(tp, 0xe63e, 0x0c30, 0x0020);

	r8168_mac_ocp_modify(tp, 0xc0b4, 0x0000, 0x000c);
	r8168_mac_ocp_modify(tp, 0xeb6a, 0x00ff, 0x0033);
	r8168_mac_ocp_modify(tp, 0xeb50, 0x03e0, 0x0040);
	r8168_mac_ocp_modify(tp, 0xe056, 0x00f0, 0x0030);
	r8168_mac_ocp_modify(tp, 0xe040, 0x1000, 0x0000);
	r8168_mac_ocp_modify(tp, 0xea1c, 0x0003, 0x0001);
	r8168_mac_ocp_modify(tp, 0xe0c0, 0x4f0f, 0x4403);
	r8168_mac_ocp_modify(tp, 0xe052, 0x0080, 0x0068);
	r8168_mac_ocp_modify(tp, 0xc0ac, 0x0080, 0x1f00);
	r8168_mac_ocp_modify(tp, 0xd430, 0x0fff, 0x047f);

	r8168_mac_ocp_modify(tp, 0xea1c, 0x0004, 0x0000);
	r8168_mac_ocp_modify(tp, 0xeb54, 0x0000, 0x0001);
	udelay(1);
	r8168_mac_ocp_modify(tp, 0xeb54, 0x0001, 0x0000);
	RTL_W16(tp, 0x1880, RTL_R16(tp, 0x1880) & ~0x0030);

	r8168_mac_ocp_write(tp, 0xe098, 0xc302);

	rtl_loop_wait_low(tp, &rtl_mac_ocp_e00e_cond, 1000, 10);

	if (tp->mac_version == RTL_GIGA_MAC_VER_63)
		rtl8125b_config_eee_mac(tp);
	else
		rtl8125a_config_eee_mac(tp);

	RTL_W32(tp, MISC, RTL_R32(tp, MISC) & ~RXDV_GATED_EN);
	udelay(10);
}

static void rtl_hw_start_8125a_1(struct rtl8169_private *tp)
{
	static const struct ephy_info e_info_8125a_1[] = {
		{ 0x01, 0xffff, 0xa812 },
		{ 0x09, 0xffff, 0x520c },
		{ 0x04, 0xffff, 0xd000 },
		{ 0x0d, 0xffff, 0xf702 },
		{ 0x0a, 0xffff, 0x8653 },
		{ 0x06, 0xffff, 0x001e },
		{ 0x08, 0xffff, 0x3595 },
		{ 0x20, 0xffff, 0x9455 },
		{ 0x21, 0xffff, 0x99ff },
		{ 0x02, 0xffff, 0x6046 },
		{ 0x29, 0xffff, 0xfe00 },
		{ 0x23, 0xffff, 0xab62 },

		{ 0x41, 0xffff, 0xa80c },
		{ 0x49, 0xffff, 0x520c },
		{ 0x44, 0xffff, 0xd000 },
		{ 0x4d, 0xffff, 0xf702 },
		{ 0x4a, 0xffff, 0x8653 },
		{ 0x46, 0xffff, 0x001e },
		{ 0x48, 0xffff, 0x3595 },
		{ 0x60, 0xffff, 0x9455 },
		{ 0x61, 0xffff, 0x99ff },
		{ 0x42, 0xffff, 0x6046 },
		{ 0x69, 0xffff, 0xfe00 },
		{ 0x63, 0xffff, 0xab62 },
	};

	rtl_set_def_aspm_entry_latency(tp);

	/* disable aspm and clock request before access ephy */
	rtl_hw_aspm_clkreq_enable(tp, false);
	rtl_ephy_init(tp, e_info_8125a_1);

	rtl_hw_start_8125_common(tp);
	rtl_hw_aspm_clkreq_enable(tp, true);
}

static void rtl_hw_start_8125a_2(struct rtl8169_private *tp)
{
	static const struct ephy_info e_info_8125a_2[] = {
		{ 0x04, 0xffff, 0xd000 },
		{ 0x0a, 0xffff, 0x8653 },
		{ 0x23, 0xffff, 0xab66 },
		{ 0x20, 0xffff, 0x9455 },
		{ 0x21, 0xffff, 0x99ff },
		{ 0x29, 0xffff, 0xfe04 },

		{ 0x44, 0xffff, 0xd000 },
		{ 0x4a, 0xffff, 0x8653 },
		{ 0x63, 0xffff, 0xab66 },
		{ 0x60, 0xffff, 0x9455 },
		{ 0x61, 0xffff, 0x99ff },
		{ 0x69, 0xffff, 0xfe04 },
	};

	rtl_set_def_aspm_entry_latency(tp);

	/* disable aspm and clock request before access ephy */
	rtl_hw_aspm_clkreq_enable(tp, false);
	rtl_ephy_init(tp, e_info_8125a_2);

	rtl_hw_start_8125_common(tp);
	rtl_hw_aspm_clkreq_enable(tp, true);
}

static void rtl_hw_start_8125b(struct rtl8169_private *tp)
{
	static const struct ephy_info e_info_8125b[] = {
		{ 0x0b, 0xffff, 0xa908 },
		{ 0x1e, 0xffff, 0x20eb },
		{ 0x4b, 0xffff, 0xa908 },
		{ 0x5e, 0xffff, 0x20eb },
		{ 0x22, 0x0030, 0x0020 },
		{ 0x62, 0x0030, 0x0020 },
	};

	rtl_set_def_aspm_entry_latency(tp);
	rtl_hw_aspm_clkreq_enable(tp, false);

	rtl_ephy_init(tp, e_info_8125b);
	rtl_hw_start_8125_common(tp);

	rtl_hw_aspm_clkreq_enable(tp, true);
}

static void rtl_hw_config(struct rtl8169_private *tp)
{
	static const rtl_generic_fct hw_configs[] = {
		[RTL_GIGA_MAC_VER_07] = rtl_hw_start_8102e_1,
		[RTL_GIGA_MAC_VER_08] = rtl_hw_start_8102e_3,
		[RTL_GIGA_MAC_VER_09] = rtl_hw_start_8102e_2,
		[RTL_GIGA_MAC_VER_10] = NULL,
		[RTL_GIGA_MAC_VER_11] = rtl_hw_start_8168b,
		[RTL_GIGA_MAC_VER_12] = rtl_hw_start_8168b,
		[RTL_GIGA_MAC_VER_13] = NULL,
		[RTL_GIGA_MAC_VER_14] = rtl_hw_start_8401,
		[RTL_GIGA_MAC_VER_16] = NULL,
		[RTL_GIGA_MAC_VER_17] = rtl_hw_start_8168b,
		[RTL_GIGA_MAC_VER_18] = rtl_hw_start_8168cp_1,
		[RTL_GIGA_MAC_VER_19] = rtl_hw_start_8168c_1,
		[RTL_GIGA_MAC_VER_20] = rtl_hw_start_8168c_2,
		[RTL_GIGA_MAC_VER_21] = rtl_hw_start_8168c_3,
		[RTL_GIGA_MAC_VER_22] = rtl_hw_start_8168c_4,
		[RTL_GIGA_MAC_VER_23] = rtl_hw_start_8168cp_2,
		[RTL_GIGA_MAC_VER_24] = rtl_hw_start_8168cp_3,
		[RTL_GIGA_MAC_VER_25] = rtl_hw_start_8168d,
		[RTL_GIGA_MAC_VER_26] = rtl_hw_start_8168d,
		[RTL_GIGA_MAC_VER_27] = rtl_hw_start_8168d,
		[RTL_GIGA_MAC_VER_28] = rtl_hw_start_8168d_4,
		[RTL_GIGA_MAC_VER_29] = rtl_hw_start_8105e_1,
		[RTL_GIGA_MAC_VER_30] = rtl_hw_start_8105e_2,
		[RTL_GIGA_MAC_VER_31] = rtl_hw_start_8168d,
		[RTL_GIGA_MAC_VER_32] = rtl_hw_start_8168e_1,
		[RTL_GIGA_MAC_VER_33] = rtl_hw_start_8168e_1,
		[RTL_GIGA_MAC_VER_34] = rtl_hw_start_8168e_2,
		[RTL_GIGA_MAC_VER_35] = rtl_hw_start_8168f_1,
		[RTL_GIGA_MAC_VER_36] = rtl_hw_start_8168f_1,
		[RTL_GIGA_MAC_VER_37] = rtl_hw_start_8402,
		[RTL_GIGA_MAC_VER_38] = rtl_hw_start_8411,
		[RTL_GIGA_MAC_VER_39] = rtl_hw_start_8106,
		[RTL_GIGA_MAC_VER_40] = rtl_hw_start_8168g_1,
		[RTL_GIGA_MAC_VER_41] = rtl_hw_start_8168g_1,
		[RTL_GIGA_MAC_VER_42] = rtl_hw_start_8168g_2,
		[RTL_GIGA_MAC_VER_43] = rtl_hw_start_8168g_2,
		[RTL_GIGA_MAC_VER_44] = rtl_hw_start_8411_2,
		[RTL_GIGA_MAC_VER_45] = rtl_hw_start_8168h_1,
		[RTL_GIGA_MAC_VER_46] = rtl_hw_start_8168h_1,
		[RTL_GIGA_MAC_VER_47] = rtl_hw_start_8168h_1,
		[RTL_GIGA_MAC_VER_48] = rtl_hw_start_8168h_1,
		[RTL_GIGA_MAC_VER_49] = rtl_hw_start_8168ep_1,
		[RTL_GIGA_MAC_VER_50] = rtl_hw_start_8168ep_2,
		[RTL_GIGA_MAC_VER_51] = rtl_hw_start_8168ep_3,
		[RTL_GIGA_MAC_VER_52] = rtl_hw_start_8117,
		[RTL_GIGA_MAC_VER_53] = rtl_hw_start_8117,
		[RTL_GIGA_MAC_VER_60] = rtl_hw_start_8125a_1,
		[RTL_GIGA_MAC_VER_61] = rtl_hw_start_8125a_2,
		[RTL_GIGA_MAC_VER_63] = rtl_hw_start_8125b,
	};

	if (hw_configs[tp->mac_version])
		hw_configs[tp->mac_version](tp);
}

static void rtl_hw_start_8125(struct rtl8169_private *tp)
{
	int i;

	/* disable interrupt coalescing */
	for (i = 0xa00; i < 0xb00; i += 4)
		RTL_W32(tp, i, 0);

	rtl_hw_config(tp);
}

static void rtl_hw_start_8168(struct rtl8169_private *tp)
{
	if (rtl_is_8168evl_up(tp))
		RTL_W8(tp, MaxTxPacketSize, EarlySize);
	else
		RTL_W8(tp, MaxTxPacketSize, TxPacketMax);

	rtl_hw_config(tp);

	/* disable interrupt coalescing */
	RTL_W16(tp, IntrMitigate, 0x0000);
}

static void rtl_hw_start_8169(struct rtl8169_private *tp)
{
	RTL_W8(tp, EarlyTxThres, NoEarlyTx);

	tp->cp_cmd |= PCIMulRW;

	if (tp->mac_version == RTL_GIGA_MAC_VER_02 ||
	    tp->mac_version == RTL_GIGA_MAC_VER_03)
		tp->cp_cmd |= EnAnaPLL;

	RTL_W16(tp, CPlusCmd, tp->cp_cmd);

	rtl8169_set_magic_reg(tp);

	/* disable interrupt coalescing */
	RTL_W16(tp, IntrMitigate, 0x0000);
}

static void rtl_hw_start(struct  rtl8169_private *tp)
{
	rtl_unlock_config_regs(tp);

	RTL_W16(tp, CPlusCmd, tp->cp_cmd);

	if (tp->mac_version <= RTL_GIGA_MAC_VER_06)
		rtl_hw_start_8169(tp);
	else if (rtl_is_8125(tp))
		rtl_hw_start_8125(tp);
	else
		rtl_hw_start_8168(tp);

	rtl_set_rx_max_size(tp);
	rtl_set_rx_tx_desc_registers(tp);
	rtl_lock_config_regs(tp);

	rtl_jumbo_config(tp);

	/* Initially a 10 us delay. Turned it into a PCI commit. - FR */
	rtl_pci_commit(tp);

	RTL_W8(tp, ChipCmd, CmdTxEnb | CmdRxEnb);
	rtl_init_rxcfg(tp);
	rtl_set_tx_config_registers(tp);
	rtl_set_rx_config_features(tp, tp->dev->features);
	rtl_set_rx_mode(tp->dev);
	rtl_irq_enable(tp);
}

static int rtl8169_change_mtu(struct net_device *dev, int new_mtu)
{
	struct rtl8169_private *tp = netdev_priv(dev);

	dev->mtu = new_mtu;
	netdev_update_features(dev);
	rtl_jumbo_config(tp);

	switch (tp->mac_version) {
	case RTL_GIGA_MAC_VER_61:
	case RTL_GIGA_MAC_VER_63:
		rtl8125_set_eee_txidle_timer(tp);
		break;
	default:
		break;
	}

	return 0;
}

static void rtl8169_mark_to_asic(struct RxDesc *desc)
{
	u32 eor = le32_to_cpu(desc->opts1) & RingEnd;

	desc->opts2 = 0;
	/* Force memory writes to complete before releasing descriptor */
	dma_wmb();
	WRITE_ONCE(desc->opts1, cpu_to_le32(DescOwn | eor | R8169_RX_BUF_SIZE));
}

static struct page *rtl8169_alloc_rx_data(struct rtl8169_private *tp,
					  struct RxDesc *desc)
{
	struct device *d = tp_to_dev(tp);
	int node = dev_to_node(d);
	dma_addr_t mapping;
	struct page *data;

	data = alloc_pages_node(node, GFP_KERNEL, get_order(R8169_RX_BUF_SIZE));
	if (!data)
		return NULL;

	mapping = dma_map_page(d, data, 0, R8169_RX_BUF_SIZE, DMA_FROM_DEVICE);
	if (unlikely(dma_mapping_error(d, mapping))) {
		netdev_err(tp->dev, "Failed to map RX DMA!\n");
		__free_pages(data, get_order(R8169_RX_BUF_SIZE));
		return NULL;
	}

	desc->addr = cpu_to_le64(mapping);
	rtl8169_mark_to_asic(desc);

	return data;
}

static void rtl8169_rx_clear(struct rtl8169_private *tp)
{
	int i;

	for (i = 0; i < NUM_RX_DESC && tp->Rx_databuff[i]; i++) {
		dma_unmap_page(tp_to_dev(tp),
			       le64_to_cpu(tp->RxDescArray[i].addr),
			       R8169_RX_BUF_SIZE, DMA_FROM_DEVICE);
		__free_pages(tp->Rx_databuff[i], get_order(R8169_RX_BUF_SIZE));
		tp->Rx_databuff[i] = NULL;
		tp->RxDescArray[i].addr = 0;
		tp->RxDescArray[i].opts1 = 0;
	}
}

static int rtl8169_rx_fill(struct rtl8169_private *tp)
{
	int i;

	for (i = 0; i < NUM_RX_DESC; i++) {
		struct page *data;

		data = rtl8169_alloc_rx_data(tp, tp->RxDescArray + i);
		if (!data) {
			rtl8169_rx_clear(tp);
			return -ENOMEM;
		}
		tp->Rx_databuff[i] = data;
	}

	/* mark as last descriptor in the ring */
	tp->RxDescArray[NUM_RX_DESC - 1].opts1 |= cpu_to_le32(RingEnd);

	return 0;
}

static int rtl8169_init_ring(struct rtl8169_private *tp)
{
	rtl8169_init_ring_indexes(tp);

	memset(tp->tx_skb, 0, sizeof(tp->tx_skb));
	memset(tp->Rx_databuff, 0, sizeof(tp->Rx_databuff));

	return rtl8169_rx_fill(tp);
}

static void rtl8169_unmap_tx_skb(struct rtl8169_private *tp, unsigned int entry)
{
	struct ring_info *tx_skb = tp->tx_skb + entry;
	struct TxDesc *desc = tp->TxDescArray + entry;

	dma_unmap_single(tp_to_dev(tp), le64_to_cpu(desc->addr), tx_skb->len,
			 DMA_TO_DEVICE);
	memset(desc, 0, sizeof(*desc));
	memset(tx_skb, 0, sizeof(*tx_skb));
}

static void rtl8169_tx_clear_range(struct rtl8169_private *tp, u32 start,
				   unsigned int n)
{
	unsigned int i;

	for (i = 0; i < n; i++) {
		unsigned int entry = (start + i) % NUM_TX_DESC;
		struct ring_info *tx_skb = tp->tx_skb + entry;
		unsigned int len = tx_skb->len;

		if (len) {
			struct sk_buff *skb = tx_skb->skb;

			rtl8169_unmap_tx_skb(tp, entry);
			if (skb)
				dev_consume_skb_any(skb);
		}
	}
}

static void rtl8169_tx_clear(struct rtl8169_private *tp)
{
	rtl8169_tx_clear_range(tp, tp->dirty_tx, NUM_TX_DESC);
	netdev_reset_queue(tp->dev);
}

static void rtl8169_cleanup(struct rtl8169_private *tp, bool going_down)
{
	napi_disable(&tp->napi);

	/* Give a racing hard_start_xmit a few cycles to complete. */
	synchronize_net();

	/* Disable interrupts */
	rtl8169_irq_mask_and_ack(tp);

	rtl_rx_close(tp);

	if (going_down && tp->dev->wol_enabled)
		goto no_reset;

	switch (tp->mac_version) {
	case RTL_GIGA_MAC_VER_27:
	case RTL_GIGA_MAC_VER_28:
	case RTL_GIGA_MAC_VER_31:
		rtl_loop_wait_low(tp, &rtl_npq_cond, 20, 2000);
		break;
	case RTL_GIGA_MAC_VER_34 ... RTL_GIGA_MAC_VER_38:
		RTL_W8(tp, ChipCmd, RTL_R8(tp, ChipCmd) | StopReq);
		rtl_loop_wait_high(tp, &rtl_txcfg_empty_cond, 100, 666);
		break;
	case RTL_GIGA_MAC_VER_40 ... RTL_GIGA_MAC_VER_63:
		rtl_enable_rxdvgate(tp);
		fsleep(2000);
		break;
	default:
		RTL_W8(tp, ChipCmd, RTL_R8(tp, ChipCmd) | StopReq);
		fsleep(100);
		break;
	}

	rtl_hw_reset(tp);
no_reset:
	rtl8169_tx_clear(tp);
	rtl8169_init_ring_indexes(tp);
}

static void rtl_reset_work(struct rtl8169_private *tp)
{
	int i;

	netif_stop_queue(tp->dev);

	rtl8169_cleanup(tp, false);

	for (i = 0; i < NUM_RX_DESC; i++)
		rtl8169_mark_to_asic(tp->RxDescArray + i);

	napi_enable(&tp->napi);
	rtl_hw_start(tp);
}

static void rtl8169_tx_timeout(struct net_device *dev, unsigned int txqueue)
{
	struct rtl8169_private *tp = netdev_priv(dev);

	rtl_schedule_task(tp, RTL_FLAG_TASK_RESET_PENDING);
}

static int rtl8169_tx_map(struct rtl8169_private *tp, const u32 *opts, u32 len,
			  void *addr, unsigned int entry, bool desc_own)
{
	struct TxDesc *txd = tp->TxDescArray + entry;
	struct device *d = tp_to_dev(tp);
	dma_addr_t mapping;
	u32 opts1;
	int ret;

	mapping = dma_map_single(d, addr, len, DMA_TO_DEVICE);
	ret = dma_mapping_error(d, mapping);
	if (unlikely(ret)) {
		if (net_ratelimit())
			netdev_err(tp->dev, "Failed to map TX data!\n");
		return ret;
	}

	txd->addr = cpu_to_le64(mapping);
	txd->opts2 = cpu_to_le32(opts[1]);

	opts1 = opts[0] | len;
	if (entry == NUM_TX_DESC - 1)
		opts1 |= RingEnd;
	if (desc_own)
		opts1 |= DescOwn;
	txd->opts1 = cpu_to_le32(opts1);

	tp->tx_skb[entry].len = len;

	return 0;
}

static int rtl8169_xmit_frags(struct rtl8169_private *tp, struct sk_buff *skb,
			      const u32 *opts, unsigned int entry)
{
	struct skb_shared_info *info = skb_shinfo(skb);
	unsigned int cur_frag;

	for (cur_frag = 0; cur_frag < info->nr_frags; cur_frag++) {
		const skb_frag_t *frag = info->frags + cur_frag;
		void *addr = skb_frag_address(frag);
		u32 len = skb_frag_size(frag);

		entry = (entry + 1) % NUM_TX_DESC;

		if (unlikely(rtl8169_tx_map(tp, opts, len, addr, entry, true)))
			goto err_out;
	}

	return 0;

err_out:
	rtl8169_tx_clear_range(tp, tp->cur_tx + 1, cur_frag);
	return -EIO;
}

static bool rtl_skb_is_udp(struct sk_buff *skb)
<<<<<<< HEAD
{
	int no = skb_network_offset(skb);
	struct ipv6hdr *i6h, _i6h;
	struct iphdr *ih, _ih;

	switch (vlan_get_protocol(skb)) {
	case htons(ETH_P_IP):
		ih = skb_header_pointer(skb, no, sizeof(_ih), &_ih);
		return ih && ih->protocol == IPPROTO_UDP;
	case htons(ETH_P_IPV6):
		i6h = skb_header_pointer(skb, no, sizeof(_i6h), &_i6h);
		return i6h && i6h->nexthdr == IPPROTO_UDP;
	default:
		return false;
	}
}

#define RTL_MIN_PATCH_LEN	47

/* see rtl8125_get_patch_pad_len() in r8125 vendor driver */
static unsigned int rtl8125_quirk_udp_padto(struct rtl8169_private *tp,
					    struct sk_buff *skb)
{
=======
{
	int no = skb_network_offset(skb);
	struct ipv6hdr *i6h, _i6h;
	struct iphdr *ih, _ih;

	switch (vlan_get_protocol(skb)) {
	case htons(ETH_P_IP):
		ih = skb_header_pointer(skb, no, sizeof(_ih), &_ih);
		return ih && ih->protocol == IPPROTO_UDP;
	case htons(ETH_P_IPV6):
		i6h = skb_header_pointer(skb, no, sizeof(_i6h), &_i6h);
		return i6h && i6h->nexthdr == IPPROTO_UDP;
	default:
		return false;
	}
}

#define RTL_MIN_PATCH_LEN	47

/* see rtl8125_get_patch_pad_len() in r8125 vendor driver */
static unsigned int rtl8125_quirk_udp_padto(struct rtl8169_private *tp,
					    struct sk_buff *skb)
{
>>>>>>> 04bd701d
	unsigned int padto = 0, len = skb->len;

	if (rtl_is_8125(tp) && len < 128 + RTL_MIN_PATCH_LEN &&
	    rtl_skb_is_udp(skb) && skb_transport_header_was_set(skb)) {
		unsigned int trans_data_len = skb_tail_pointer(skb) -
					      skb_transport_header(skb);

		if (trans_data_len >= offsetof(struct udphdr, len) &&
		    trans_data_len < RTL_MIN_PATCH_LEN) {
			u16 dest = ntohs(udp_hdr(skb)->dest);

			/* dest is a standard PTP port */
			if (dest == 319 || dest == 320)
				padto = len + RTL_MIN_PATCH_LEN - trans_data_len;
		}

		if (trans_data_len < sizeof(struct udphdr))
			padto = max_t(unsigned int, padto,
				      len + sizeof(struct udphdr) - trans_data_len);
	}

	return padto;
}

static unsigned int rtl_quirk_packet_padto(struct rtl8169_private *tp,
					   struct sk_buff *skb)
{
	unsigned int padto;

	padto = rtl8125_quirk_udp_padto(tp, skb);

	switch (tp->mac_version) {
	case RTL_GIGA_MAC_VER_34:
	case RTL_GIGA_MAC_VER_60:
	case RTL_GIGA_MAC_VER_61:
	case RTL_GIGA_MAC_VER_63:
		padto = max_t(unsigned int, padto, ETH_ZLEN);
	default:
		break;
	}

	return padto;
}

static void rtl8169_tso_csum_v1(struct sk_buff *skb, u32 *opts)
{
	u32 mss = skb_shinfo(skb)->gso_size;

	if (mss) {
		opts[0] |= TD_LSO;
		opts[0] |= mss << TD0_MSS_SHIFT;
	} else if (skb->ip_summed == CHECKSUM_PARTIAL) {
		const struct iphdr *ip = ip_hdr(skb);

		if (ip->protocol == IPPROTO_TCP)
			opts[0] |= TD0_IP_CS | TD0_TCP_CS;
		else if (ip->protocol == IPPROTO_UDP)
			opts[0] |= TD0_IP_CS | TD0_UDP_CS;
		else
			WARN_ON_ONCE(1);
	}
}

static bool rtl8169_tso_csum_v2(struct rtl8169_private *tp,
				struct sk_buff *skb, u32 *opts)
{
	u32 transport_offset = (u32)skb_transport_offset(skb);
	struct skb_shared_info *shinfo = skb_shinfo(skb);
	u32 mss = shinfo->gso_size;

	if (mss) {
		if (shinfo->gso_type & SKB_GSO_TCPV4) {
			opts[0] |= TD1_GTSENV4;
		} else if (shinfo->gso_type & SKB_GSO_TCPV6) {
			if (skb_cow_head(skb, 0))
				return false;

			tcp_v6_gso_csum_prep(skb);
			opts[0] |= TD1_GTSENV6;
		} else {
			WARN_ON_ONCE(1);
		}

		opts[0] |= transport_offset << GTTCPHO_SHIFT;
		opts[1] |= mss << TD1_MSS_SHIFT;
	} else if (skb->ip_summed == CHECKSUM_PARTIAL) {
		u8 ip_protocol;

		switch (vlan_get_protocol(skb)) {
		case htons(ETH_P_IP):
			opts[1] |= TD1_IPv4_CS;
			ip_protocol = ip_hdr(skb)->protocol;
			break;

		case htons(ETH_P_IPV6):
			opts[1] |= TD1_IPv6_CS;
			ip_protocol = ipv6_hdr(skb)->nexthdr;
			break;

		default:
			ip_protocol = IPPROTO_RAW;
			break;
		}

		if (ip_protocol == IPPROTO_TCP)
			opts[1] |= TD1_TCP_CS;
		else if (ip_protocol == IPPROTO_UDP)
			opts[1] |= TD1_UDP_CS;
		else
			WARN_ON_ONCE(1);

		opts[1] |= transport_offset << TCPHO_SHIFT;
	} else {
		unsigned int padto = rtl_quirk_packet_padto(tp, skb);

		/* skb_padto would free the skb on error */
		return !__skb_put_padto(skb, padto, false);
	}

	return true;
}

static bool rtl_tx_slots_avail(struct rtl8169_private *tp)
{
	unsigned int slots_avail = READ_ONCE(tp->dirty_tx) + NUM_TX_DESC
					- READ_ONCE(tp->cur_tx);

	/* A skbuff with nr_frags needs nr_frags+1 entries in the tx queue */
	return slots_avail > MAX_SKB_FRAGS;
}

/* Versions RTL8102e and from RTL8168c onwards support csum_v2 */
static bool rtl_chip_supports_csum_v2(struct rtl8169_private *tp)
{
	switch (tp->mac_version) {
	case RTL_GIGA_MAC_VER_02 ... RTL_GIGA_MAC_VER_06:
	case RTL_GIGA_MAC_VER_10 ... RTL_GIGA_MAC_VER_17:
		return false;
	default:
		return true;
	}
}

static void rtl8169_doorbell(struct rtl8169_private *tp)
{
	if (rtl_is_8125(tp))
		RTL_W16(tp, TxPoll_8125, BIT(0));
	else
		RTL_W8(tp, TxPoll, NPQ);
}

static netdev_tx_t rtl8169_start_xmit(struct sk_buff *skb,
				      struct net_device *dev)
{
	unsigned int frags = skb_shinfo(skb)->nr_frags;
	struct rtl8169_private *tp = netdev_priv(dev);
	unsigned int entry = tp->cur_tx % NUM_TX_DESC;
	struct TxDesc *txd_first, *txd_last;
	bool stop_queue, door_bell;
	u32 opts[2];

	if (unlikely(!rtl_tx_slots_avail(tp))) {
		if (net_ratelimit())
			netdev_err(dev, "BUG! Tx Ring full when queue awake!\n");
		goto err_stop_0;
	}

	opts[1] = rtl8169_tx_vlan_tag(skb);
	opts[0] = 0;

	if (!rtl_chip_supports_csum_v2(tp))
		rtl8169_tso_csum_v1(skb, opts);
	else if (!rtl8169_tso_csum_v2(tp, skb, opts))
		goto err_dma_0;

	if (unlikely(rtl8169_tx_map(tp, opts, skb_headlen(skb), skb->data,
				    entry, false)))
		goto err_dma_0;

	txd_first = tp->TxDescArray + entry;

	if (frags) {
		if (rtl8169_xmit_frags(tp, skb, opts, entry))
			goto err_dma_1;
		entry = (entry + frags) % NUM_TX_DESC;
	}

	txd_last = tp->TxDescArray + entry;
	txd_last->opts1 |= cpu_to_le32(LastFrag);
	tp->tx_skb[entry].skb = skb;

	skb_tx_timestamp(skb);

	/* Force memory writes to complete before releasing descriptor */
	dma_wmb();

	door_bell = __netdev_sent_queue(dev, skb->len, netdev_xmit_more());

	txd_first->opts1 |= cpu_to_le32(DescOwn | FirstFrag);

	/* rtl_tx needs to see descriptor changes before updated tp->cur_tx */
	smp_wmb();

	WRITE_ONCE(tp->cur_tx, tp->cur_tx + frags + 1);

	stop_queue = !rtl_tx_slots_avail(tp);
	if (unlikely(stop_queue)) {
		/* Avoid wrongly optimistic queue wake-up: rtl_tx thread must
		 * not miss a ring update when it notices a stopped queue.
		 */
		smp_wmb();
		netif_stop_queue(dev);
		/* Sync with rtl_tx:
		 * - publish queue status and cur_tx ring index (write barrier)
		 * - refresh dirty_tx ring index (read barrier).
		 * May the current thread have a pessimistic view of the ring
		 * status and forget to wake up queue, a racing rtl_tx thread
		 * can't.
		 */
		smp_mb__after_atomic();
		if (rtl_tx_slots_avail(tp))
			netif_start_queue(dev);
		door_bell = true;
	}

	if (door_bell)
		rtl8169_doorbell(tp);

	return NETDEV_TX_OK;

err_dma_1:
	rtl8169_unmap_tx_skb(tp, entry);
err_dma_0:
	dev_kfree_skb_any(skb);
	dev->stats.tx_dropped++;
	return NETDEV_TX_OK;

err_stop_0:
	netif_stop_queue(dev);
	dev->stats.tx_dropped++;
	return NETDEV_TX_BUSY;
}

static unsigned int rtl_last_frag_len(struct sk_buff *skb)
{
	struct skb_shared_info *info = skb_shinfo(skb);
	unsigned int nr_frags = info->nr_frags;

	if (!nr_frags)
		return UINT_MAX;

	return skb_frag_size(info->frags + nr_frags - 1);
}

/* Workaround for hw issues with TSO on RTL8168evl */
static netdev_features_t rtl8168evl_fix_tso(struct sk_buff *skb,
					    netdev_features_t features)
{
	/* IPv4 header has options field */
	if (vlan_get_protocol(skb) == htons(ETH_P_IP) &&
	    ip_hdrlen(skb) > sizeof(struct iphdr))
		features &= ~NETIF_F_ALL_TSO;

	/* IPv4 TCP header has options field */
	else if (skb_shinfo(skb)->gso_type & SKB_GSO_TCPV4 &&
		 tcp_hdrlen(skb) > sizeof(struct tcphdr))
		features &= ~NETIF_F_ALL_TSO;

	else if (rtl_last_frag_len(skb) <= 6)
		features &= ~NETIF_F_ALL_TSO;

	return features;
}

static netdev_features_t rtl8169_features_check(struct sk_buff *skb,
						struct net_device *dev,
						netdev_features_t features)
{
	int transport_offset = skb_transport_offset(skb);
	struct rtl8169_private *tp = netdev_priv(dev);

	if (skb_is_gso(skb)) {
		if (tp->mac_version == RTL_GIGA_MAC_VER_34)
			features = rtl8168evl_fix_tso(skb, features);

		if (transport_offset > GTTCPHO_MAX &&
		    rtl_chip_supports_csum_v2(tp))
			features &= ~NETIF_F_ALL_TSO;
	} else if (skb->ip_summed == CHECKSUM_PARTIAL) {
		/* work around hw bug on some chip versions */
		if (skb->len < ETH_ZLEN)
			features &= ~NETIF_F_CSUM_MASK;

		if (rtl_quirk_packet_padto(tp, skb))
			features &= ~NETIF_F_CSUM_MASK;

		if (transport_offset > TCPHO_MAX &&
		    rtl_chip_supports_csum_v2(tp))
			features &= ~NETIF_F_CSUM_MASK;
	}

	return vlan_features_check(skb, features);
}

static void rtl8169_pcierr_interrupt(struct net_device *dev)
{
	struct rtl8169_private *tp = netdev_priv(dev);
	struct pci_dev *pdev = tp->pci_dev;
	int pci_status_errs;
	u16 pci_cmd;

	pci_read_config_word(pdev, PCI_COMMAND, &pci_cmd);

	pci_status_errs = pci_status_get_and_clear_errors(pdev);

	if (net_ratelimit())
		netdev_err(dev, "PCI error (cmd = 0x%04x, status_errs = 0x%04x)\n",
			   pci_cmd, pci_status_errs);
	/*
	 * The recovery sequence below admits a very elaborated explanation:
	 * - it seems to work;
	 * - I did not see what else could be done;
	 * - it makes iop3xx happy.
	 *
	 * Feel free to adjust to your needs.
	 */
	if (pdev->broken_parity_status)
		pci_cmd &= ~PCI_COMMAND_PARITY;
	else
		pci_cmd |= PCI_COMMAND_SERR | PCI_COMMAND_PARITY;

	pci_write_config_word(pdev, PCI_COMMAND, pci_cmd);

	rtl_schedule_task(tp, RTL_FLAG_TASK_RESET_PENDING);
}

static void rtl_tx(struct net_device *dev, struct rtl8169_private *tp,
		   int budget)
{
	unsigned int dirty_tx, bytes_compl = 0, pkts_compl = 0;
	struct sk_buff *skb;

	dirty_tx = tp->dirty_tx;

	while (READ_ONCE(tp->cur_tx) != dirty_tx) {
		unsigned int entry = dirty_tx % NUM_TX_DESC;
		u32 status;

		status = le32_to_cpu(tp->TxDescArray[entry].opts1);
		if (status & DescOwn)
			break;

		skb = tp->tx_skb[entry].skb;
		rtl8169_unmap_tx_skb(tp, entry);

		if (skb) {
			pkts_compl++;
			bytes_compl += skb->len;
			napi_consume_skb(skb, budget);
		}
		dirty_tx++;
	}

	if (tp->dirty_tx != dirty_tx) {
		netdev_completed_queue(dev, pkts_compl, bytes_compl);
		dev_sw_netstats_tx_add(dev, pkts_compl, bytes_compl);

		/* Sync with rtl8169_start_xmit:
		 * - publish dirty_tx ring index (write barrier)
		 * - refresh cur_tx ring index and queue status (read barrier)
		 * May the current thread miss the stopped queue condition,
		 * a racing xmit thread can only have a right view of the
		 * ring status.
		 */
		smp_store_mb(tp->dirty_tx, dirty_tx);
		if (netif_queue_stopped(dev) && rtl_tx_slots_avail(tp))
			netif_wake_queue(dev);
		/*
		 * 8168 hack: TxPoll requests are lost when the Tx packets are
		 * too close. Let's kick an extra TxPoll request when a burst
		 * of start_xmit activity is detected (if it is not detected,
		 * it is slow enough). -- FR
		 * If skb is NULL then we come here again once a tx irq is
		 * triggered after the last fragment is marked transmitted.
		 */
		if (tp->cur_tx != dirty_tx && skb)
			rtl8169_doorbell(tp);
	}
}

static inline int rtl8169_fragmented_frame(u32 status)
{
	return (status & (FirstFrag | LastFrag)) != (FirstFrag | LastFrag);
}

static inline void rtl8169_rx_csum(struct sk_buff *skb, u32 opts1)
{
	u32 status = opts1 & (RxProtoMask | RxCSFailMask);

	if (status == RxProtoTCP || status == RxProtoUDP)
		skb->ip_summed = CHECKSUM_UNNECESSARY;
	else
		skb_checksum_none_assert(skb);
}

static int rtl_rx(struct net_device *dev, struct rtl8169_private *tp, int budget)
{
	struct device *d = tp_to_dev(tp);
	int count;

	for (count = 0; count < budget; count++, tp->cur_rx++) {
		unsigned int pkt_size, entry = tp->cur_rx % NUM_RX_DESC;
		struct RxDesc *desc = tp->RxDescArray + entry;
		struct sk_buff *skb;
		const void *rx_buf;
		dma_addr_t addr;
		u32 status;

		status = le32_to_cpu(desc->opts1);
		if (status & DescOwn)
			break;

		/* This barrier is needed to keep us from reading
		 * any other fields out of the Rx descriptor until
		 * we know the status of DescOwn
		 */
		dma_rmb();

		if (unlikely(status & RxRES)) {
			if (net_ratelimit())
				netdev_warn(dev, "Rx ERROR. status = %08x\n",
					    status);
			dev->stats.rx_errors++;
			if (status & (RxRWT | RxRUNT))
				dev->stats.rx_length_errors++;
			if (status & RxCRC)
				dev->stats.rx_crc_errors++;

			if (!(dev->features & NETIF_F_RXALL))
				goto release_descriptor;
			else if (status & RxRWT || !(status & (RxRUNT | RxCRC)))
				goto release_descriptor;
		}

		pkt_size = status & GENMASK(13, 0);
		if (likely(!(dev->features & NETIF_F_RXFCS)))
			pkt_size -= ETH_FCS_LEN;

		/* The driver does not support incoming fragmented frames.
		 * They are seen as a symptom of over-mtu sized frames.
		 */
		if (unlikely(rtl8169_fragmented_frame(status))) {
			dev->stats.rx_dropped++;
			dev->stats.rx_length_errors++;
			goto release_descriptor;
		}

		skb = napi_alloc_skb(&tp->napi, pkt_size);
		if (unlikely(!skb)) {
			dev->stats.rx_dropped++;
			goto release_descriptor;
		}

		addr = le64_to_cpu(desc->addr);
		rx_buf = page_address(tp->Rx_databuff[entry]);

		dma_sync_single_for_cpu(d, addr, pkt_size, DMA_FROM_DEVICE);
		prefetch(rx_buf);
		skb_copy_to_linear_data(skb, rx_buf, pkt_size);
		skb->tail += pkt_size;
		skb->len = pkt_size;
		dma_sync_single_for_device(d, addr, pkt_size, DMA_FROM_DEVICE);

		rtl8169_rx_csum(skb, status);
		skb->protocol = eth_type_trans(skb, dev);

		rtl8169_rx_vlan_tag(desc, skb);

		if (skb->pkt_type == PACKET_MULTICAST)
			dev->stats.multicast++;

		napi_gro_receive(&tp->napi, skb);

		dev_sw_netstats_rx_add(dev, pkt_size);
release_descriptor:
		rtl8169_mark_to_asic(desc);
	}

	return count;
}

static irqreturn_t rtl8169_interrupt(int irq, void *dev_instance)
{
	struct rtl8169_private *tp = dev_instance;
	u32 status = rtl_get_events(tp);

	if ((status & 0xffff) == 0xffff || !(status & tp->irq_mask))
		return IRQ_NONE;

	if (unlikely(status & SYSErr)) {
		rtl8169_pcierr_interrupt(tp->dev);
		goto out;
	}

	if (status & LinkChg)
		phy_mac_interrupt(tp->phydev);

	if (unlikely(status & RxFIFOOver &&
	    tp->mac_version == RTL_GIGA_MAC_VER_11)) {
		netif_stop_queue(tp->dev);
		rtl_schedule_task(tp, RTL_FLAG_TASK_RESET_PENDING);
	}

	if (napi_schedule_prep(&tp->napi)) {
		rtl_irq_disable(tp);
		__napi_schedule(&tp->napi);
	}
out:
	rtl_ack_events(tp, status);

	return IRQ_HANDLED;
}

static void rtl_task(struct work_struct *work)
{
	struct rtl8169_private *tp =
		container_of(work, struct rtl8169_private, wk.work);

	rtnl_lock();

	if (!netif_running(tp->dev) ||
	    !test_bit(RTL_FLAG_TASK_ENABLED, tp->wk.flags))
		goto out_unlock;

	if (test_and_clear_bit(RTL_FLAG_TASK_RESET_PENDING, tp->wk.flags)) {
		rtl_reset_work(tp);
		netif_wake_queue(tp->dev);
	}
out_unlock:
	rtnl_unlock();
}

static int rtl8169_poll(struct napi_struct *napi, int budget)
{
	struct rtl8169_private *tp = container_of(napi, struct rtl8169_private, napi);
	struct net_device *dev = tp->dev;
	int work_done;

	rtl_tx(dev, tp, budget);

	work_done = rtl_rx(dev, tp, budget);

	if (work_done < budget && napi_complete_done(napi, work_done))
		rtl_irq_enable(tp);

	return work_done;
}

static void r8169_phylink_handler(struct net_device *ndev)
{
	struct rtl8169_private *tp = netdev_priv(ndev);

	if (netif_carrier_ok(ndev)) {
		rtl_link_chg_patch(tp);
		pm_request_resume(&tp->pci_dev->dev);
	} else {
		pm_runtime_idle(&tp->pci_dev->dev);
	}

	if (net_ratelimit())
		phy_print_status(tp->phydev);
}

static int r8169_phy_connect(struct rtl8169_private *tp)
{
	struct phy_device *phydev = tp->phydev;
	phy_interface_t phy_mode;
	int ret;

	phy_mode = tp->supports_gmii ? PHY_INTERFACE_MODE_GMII :
		   PHY_INTERFACE_MODE_MII;

	ret = phy_connect_direct(tp->dev, phydev, r8169_phylink_handler,
				 phy_mode);
	if (ret)
		return ret;

	if (!tp->supports_gmii)
		phy_set_max_speed(phydev, SPEED_100);

	phy_support_asym_pause(phydev);

	phy_attached_info(phydev);

	return 0;
}

static void rtl8169_down(struct rtl8169_private *tp)
{
	/* Clear all task flags */
	bitmap_zero(tp->wk.flags, RTL_FLAG_MAX);

	phy_stop(tp->phydev);

	rtl8169_update_counters(tp);

	rtl8169_cleanup(tp, true);

	rtl_prepare_power_down(tp);
}

static void rtl8169_up(struct rtl8169_private *tp)
{
	phy_resume(tp->phydev);
	rtl8169_init_phy(tp);
	napi_enable(&tp->napi);
	set_bit(RTL_FLAG_TASK_ENABLED, tp->wk.flags);
	rtl_reset_work(tp);

	phy_start(tp->phydev);
}

static int rtl8169_close(struct net_device *dev)
{
	struct rtl8169_private *tp = netdev_priv(dev);
	struct pci_dev *pdev = tp->pci_dev;

	pm_runtime_get_sync(&pdev->dev);

	netif_stop_queue(dev);
	rtl8169_down(tp);
	rtl8169_rx_clear(tp);

	cancel_work_sync(&tp->wk.work);

	free_irq(pci_irq_vector(pdev, 0), tp);

	phy_disconnect(tp->phydev);

	dma_free_coherent(&pdev->dev, R8169_RX_RING_BYTES, tp->RxDescArray,
			  tp->RxPhyAddr);
	dma_free_coherent(&pdev->dev, R8169_TX_RING_BYTES, tp->TxDescArray,
			  tp->TxPhyAddr);
	tp->TxDescArray = NULL;
	tp->RxDescArray = NULL;

	pm_runtime_put_sync(&pdev->dev);

	return 0;
}

#ifdef CONFIG_NET_POLL_CONTROLLER
static void rtl8169_netpoll(struct net_device *dev)
{
	struct rtl8169_private *tp = netdev_priv(dev);

	rtl8169_interrupt(pci_irq_vector(tp->pci_dev, 0), tp);
}
#endif

static int rtl_open(struct net_device *dev)
{
	struct rtl8169_private *tp = netdev_priv(dev);
	struct pci_dev *pdev = tp->pci_dev;
	unsigned long irqflags;
	int retval = -ENOMEM;

	pm_runtime_get_sync(&pdev->dev);

	/*
	 * Rx and Tx descriptors needs 256 bytes alignment.
	 * dma_alloc_coherent provides more.
	 */
	tp->TxDescArray = dma_alloc_coherent(&pdev->dev, R8169_TX_RING_BYTES,
					     &tp->TxPhyAddr, GFP_KERNEL);
	if (!tp->TxDescArray)
		goto out;

	tp->RxDescArray = dma_alloc_coherent(&pdev->dev, R8169_RX_RING_BYTES,
					     &tp->RxPhyAddr, GFP_KERNEL);
	if (!tp->RxDescArray)
		goto err_free_tx_0;

	retval = rtl8169_init_ring(tp);
	if (retval < 0)
		goto err_free_rx_1;

	rtl_request_firmware(tp);

	irqflags = pci_dev_msi_enabled(pdev) ? IRQF_NO_THREAD : IRQF_SHARED;
	retval = request_irq(pci_irq_vector(pdev, 0), rtl8169_interrupt,
			     irqflags, dev->name, tp);
	if (retval < 0)
		goto err_release_fw_2;

	retval = r8169_phy_connect(tp);
	if (retval)
		goto err_free_irq;

	rtl8169_up(tp);
	rtl8169_init_counter_offsets(tp);
	netif_start_queue(dev);
out:
	pm_runtime_put_sync(&pdev->dev);

	return retval;

err_free_irq:
	free_irq(pci_irq_vector(pdev, 0), tp);
err_release_fw_2:
	rtl_release_firmware(tp);
	rtl8169_rx_clear(tp);
err_free_rx_1:
	dma_free_coherent(&pdev->dev, R8169_RX_RING_BYTES, tp->RxDescArray,
			  tp->RxPhyAddr);
	tp->RxDescArray = NULL;
err_free_tx_0:
	dma_free_coherent(&pdev->dev, R8169_TX_RING_BYTES, tp->TxDescArray,
			  tp->TxPhyAddr);
	tp->TxDescArray = NULL;
	goto out;
}

static void
rtl8169_get_stats64(struct net_device *dev, struct rtnl_link_stats64 *stats)
{
	struct rtl8169_private *tp = netdev_priv(dev);
	struct pci_dev *pdev = tp->pci_dev;
	struct rtl8169_counters *counters = tp->counters;

	pm_runtime_get_noresume(&pdev->dev);

	netdev_stats_to_stats64(stats, &dev->stats);
	dev_fetch_sw_netstats(stats, dev->tstats);

	/*
	 * Fetch additional counter values missing in stats collected by driver
	 * from tally counters.
	 */
	if (pm_runtime_active(&pdev->dev))
		rtl8169_update_counters(tp);

	/*
	 * Subtract values fetched during initalization.
	 * See rtl8169_init_counter_offsets for a description why we do that.
	 */
	stats->tx_errors = le64_to_cpu(counters->tx_errors) -
		le64_to_cpu(tp->tc_offset.tx_errors);
	stats->collisions = le32_to_cpu(counters->tx_multi_collision) -
		le32_to_cpu(tp->tc_offset.tx_multi_collision);
	stats->tx_aborted_errors = le16_to_cpu(counters->tx_aborted) -
		le16_to_cpu(tp->tc_offset.tx_aborted);
	stats->rx_missed_errors = le16_to_cpu(counters->rx_missed) -
		le16_to_cpu(tp->tc_offset.rx_missed);

	pm_runtime_put_noidle(&pdev->dev);
}

static void rtl8169_net_suspend(struct rtl8169_private *tp)
{
	netif_device_detach(tp->dev);

	if (netif_running(tp->dev))
		rtl8169_down(tp);
}

#ifdef CONFIG_PM

static int rtl8169_runtime_resume(struct device *dev)
{
	struct rtl8169_private *tp = dev_get_drvdata(dev);

	rtl_rar_set(tp, tp->dev->dev_addr);
	__rtl8169_set_wol(tp, tp->saved_wolopts);

	if (tp->TxDescArray)
		rtl8169_up(tp);

	netif_device_attach(tp->dev);

	return 0;
}

static int __maybe_unused rtl8169_suspend(struct device *device)
{
	struct rtl8169_private *tp = dev_get_drvdata(device);

	rtnl_lock();
	rtl8169_net_suspend(tp);
	if (!device_may_wakeup(tp_to_dev(tp)))
		clk_disable_unprepare(tp->clk);
	rtnl_unlock();

	return 0;
}

static int __maybe_unused rtl8169_resume(struct device *device)
{
	struct rtl8169_private *tp = dev_get_drvdata(device);

	if (!device_may_wakeup(tp_to_dev(tp)))
		clk_prepare_enable(tp->clk);

	/* Reportedly at least Asus X453MA truncates packets otherwise */
	if (tp->mac_version == RTL_GIGA_MAC_VER_37)
		rtl_init_rxcfg(tp);

	return rtl8169_runtime_resume(device);
}

static int rtl8169_runtime_suspend(struct device *device)
{
	struct rtl8169_private *tp = dev_get_drvdata(device);

	if (!tp->TxDescArray) {
		netif_device_detach(tp->dev);
		return 0;
	}

	rtnl_lock();
	__rtl8169_set_wol(tp, WAKE_PHY);
	rtl8169_net_suspend(tp);
	rtnl_unlock();

	return 0;
}

static int rtl8169_runtime_idle(struct device *device)
{
	struct rtl8169_private *tp = dev_get_drvdata(device);

	if (!netif_running(tp->dev) || !netif_carrier_ok(tp->dev))
		pm_schedule_suspend(device, 10000);

	return -EBUSY;
}

static const struct dev_pm_ops rtl8169_pm_ops = {
	SET_SYSTEM_SLEEP_PM_OPS(rtl8169_suspend, rtl8169_resume)
	SET_RUNTIME_PM_OPS(rtl8169_runtime_suspend, rtl8169_runtime_resume,
			   rtl8169_runtime_idle)
};

#endif /* CONFIG_PM */

static void rtl_wol_shutdown_quirk(struct rtl8169_private *tp)
{
	/* WoL fails with 8168b when the receiver is disabled. */
	switch (tp->mac_version) {
	case RTL_GIGA_MAC_VER_11:
	case RTL_GIGA_MAC_VER_12:
	case RTL_GIGA_MAC_VER_17:
		pci_clear_master(tp->pci_dev);

		RTL_W8(tp, ChipCmd, CmdRxEnb);
		rtl_pci_commit(tp);
		break;
	default:
		break;
	}
}

static void rtl_shutdown(struct pci_dev *pdev)
{
	struct rtl8169_private *tp = pci_get_drvdata(pdev);

	rtnl_lock();
	rtl8169_net_suspend(tp);
	rtnl_unlock();

	/* Restore original MAC address */
	rtl_rar_set(tp, tp->dev->perm_addr);

	if (system_state == SYSTEM_POWER_OFF) {
		if (tp->saved_wolopts)
			rtl_wol_shutdown_quirk(tp);

		pci_wake_from_d3(pdev, tp->saved_wolopts);
		pci_set_power_state(pdev, PCI_D3hot);
	}
}

static void rtl_remove_one(struct pci_dev *pdev)
{
	struct rtl8169_private *tp = pci_get_drvdata(pdev);

	if (pci_dev_run_wake(pdev))
		pm_runtime_get_noresume(&pdev->dev);

	unregister_netdev(tp->dev);

	if (tp->dash_type != RTL_DASH_NONE)
		rtl8168_driver_stop(tp);

	rtl_release_firmware(tp);

	/* restore original MAC address */
	rtl_rar_set(tp, tp->dev->perm_addr);
}

static const struct net_device_ops rtl_netdev_ops = {
	.ndo_open		= rtl_open,
	.ndo_stop		= rtl8169_close,
	.ndo_get_stats64	= rtl8169_get_stats64,
	.ndo_start_xmit		= rtl8169_start_xmit,
	.ndo_features_check	= rtl8169_features_check,
	.ndo_tx_timeout		= rtl8169_tx_timeout,
	.ndo_validate_addr	= eth_validate_addr,
	.ndo_change_mtu		= rtl8169_change_mtu,
	.ndo_fix_features	= rtl8169_fix_features,
	.ndo_set_features	= rtl8169_set_features,
	.ndo_set_mac_address	= rtl_set_mac_address,
	.ndo_do_ioctl		= phy_do_ioctl_running,
	.ndo_set_rx_mode	= rtl_set_rx_mode,
#ifdef CONFIG_NET_POLL_CONTROLLER
	.ndo_poll_controller	= rtl8169_netpoll,
#endif

};

static void rtl_set_irq_mask(struct rtl8169_private *tp)
{
	tp->irq_mask = RxOK | RxErr | TxOK | TxErr | LinkChg;

	if (tp->mac_version <= RTL_GIGA_MAC_VER_06)
		tp->irq_mask |= SYSErr | RxOverflow | RxFIFOOver;
	else if (tp->mac_version == RTL_GIGA_MAC_VER_11)
		/* special workaround needed */
		tp->irq_mask |= RxFIFOOver;
	else
		tp->irq_mask |= RxOverflow;
}

static int rtl_alloc_irq(struct rtl8169_private *tp)
{
	unsigned int flags;

	switch (tp->mac_version) {
	case RTL_GIGA_MAC_VER_02 ... RTL_GIGA_MAC_VER_06:
		rtl_unlock_config_regs(tp);
		RTL_W8(tp, Config2, RTL_R8(tp, Config2) & ~MSIEnable);
		rtl_lock_config_regs(tp);
		fallthrough;
	case RTL_GIGA_MAC_VER_07 ... RTL_GIGA_MAC_VER_17:
		flags = PCI_IRQ_LEGACY;
		break;
	default:
		flags = PCI_IRQ_ALL_TYPES;
		break;
	}

	return pci_alloc_irq_vectors(tp->pci_dev, 1, 1, flags);
}

static void rtl_read_mac_address(struct rtl8169_private *tp,
				 u8 mac_addr[ETH_ALEN])
{
	/* Get MAC address */
	if (rtl_is_8168evl_up(tp) && tp->mac_version != RTL_GIGA_MAC_VER_34) {
		u32 value;

		value = rtl_eri_read(tp, 0xe0);
		put_unaligned_le32(value, mac_addr);
		value = rtl_eri_read(tp, 0xe4);
		put_unaligned_le16(value, mac_addr + 4);
	} else if (rtl_is_8125(tp)) {
		rtl_read_mac_from_reg(tp, mac_addr, MAC0_BKP);
	}
}

DECLARE_RTL_COND(rtl_link_list_ready_cond)
{
	return RTL_R8(tp, MCU) & LINK_LIST_RDY;
}

static void r8168g_wait_ll_share_fifo_ready(struct rtl8169_private *tp)
{
	rtl_loop_wait_high(tp, &rtl_link_list_ready_cond, 100, 42);
}

static int r8169_mdio_read_reg(struct mii_bus *mii_bus, int phyaddr, int phyreg)
{
	struct rtl8169_private *tp = mii_bus->priv;

	if (phyaddr > 0)
		return -ENODEV;

	return rtl_readphy(tp, phyreg);
}

static int r8169_mdio_write_reg(struct mii_bus *mii_bus, int phyaddr,
				int phyreg, u16 val)
{
	struct rtl8169_private *tp = mii_bus->priv;

	if (phyaddr > 0)
		return -ENODEV;

	rtl_writephy(tp, phyreg, val);

	return 0;
}

static int r8169_mdio_register(struct rtl8169_private *tp)
{
	struct pci_dev *pdev = tp->pci_dev;
	struct mii_bus *new_bus;
	int ret;

	new_bus = devm_mdiobus_alloc(&pdev->dev);
	if (!new_bus)
		return -ENOMEM;

	new_bus->name = "r8169";
	new_bus->priv = tp;
	new_bus->parent = &pdev->dev;
	new_bus->irq[0] = PHY_MAC_INTERRUPT;
	snprintf(new_bus->id, MII_BUS_ID_SIZE, "r8169-%x", pci_dev_id(pdev));

	new_bus->read = r8169_mdio_read_reg;
	new_bus->write = r8169_mdio_write_reg;

	ret = devm_mdiobus_register(&pdev->dev, new_bus);
	if (ret)
		return ret;

	tp->phydev = mdiobus_get_phy(new_bus, 0);
	if (!tp->phydev) {
		return -ENODEV;
	} else if (!tp->phydev->drv) {
		/* Most chip versions fail with the genphy driver.
		 * Therefore ensure that the dedicated PHY driver is loaded.
		 */
		dev_err(&pdev->dev, "no dedicated PHY driver found for PHY ID 0x%08x, maybe realtek.ko needs to be added to initramfs?\n",
			tp->phydev->phy_id);
		return -EUNATCH;
	}

	/* PHY will be woken up in rtl_open() */
	phy_suspend(tp->phydev);

	return 0;
}

static void rtl_hw_init_8168g(struct rtl8169_private *tp)
{
	rtl_enable_rxdvgate(tp);

	RTL_W8(tp, ChipCmd, RTL_R8(tp, ChipCmd) & ~(CmdTxEnb | CmdRxEnb));
	msleep(1);
	RTL_W8(tp, MCU, RTL_R8(tp, MCU) & ~NOW_IS_OOB);

	r8168_mac_ocp_modify(tp, 0xe8de, BIT(14), 0);
	r8168g_wait_ll_share_fifo_ready(tp);

	r8168_mac_ocp_modify(tp, 0xe8de, 0, BIT(15));
	r8168g_wait_ll_share_fifo_ready(tp);
}

static void rtl_hw_init_8125(struct rtl8169_private *tp)
{
	rtl_enable_rxdvgate(tp);

	RTL_W8(tp, ChipCmd, RTL_R8(tp, ChipCmd) & ~(CmdTxEnb | CmdRxEnb));
	msleep(1);
	RTL_W8(tp, MCU, RTL_R8(tp, MCU) & ~NOW_IS_OOB);

	r8168_mac_ocp_modify(tp, 0xe8de, BIT(14), 0);
	r8168g_wait_ll_share_fifo_ready(tp);

	r8168_mac_ocp_write(tp, 0xc0aa, 0x07d0);
	r8168_mac_ocp_write(tp, 0xc0a6, 0x0150);
	r8168_mac_ocp_write(tp, 0xc01e, 0x5555);
	r8168g_wait_ll_share_fifo_ready(tp);
}

static void rtl_hw_initialize(struct rtl8169_private *tp)
{
	switch (tp->mac_version) {
	case RTL_GIGA_MAC_VER_49 ... RTL_GIGA_MAC_VER_53:
		rtl8168ep_stop_cmac(tp);
		fallthrough;
	case RTL_GIGA_MAC_VER_40 ... RTL_GIGA_MAC_VER_48:
		rtl_hw_init_8168g(tp);
		break;
	case RTL_GIGA_MAC_VER_60 ... RTL_GIGA_MAC_VER_63:
		rtl_hw_init_8125(tp);
		break;
	default:
		break;
	}
}

static int rtl_jumbo_max(struct rtl8169_private *tp)
{
	/* Non-GBit versions don't support jumbo frames */
	if (!tp->supports_gmii)
		return 0;

	switch (tp->mac_version) {
	/* RTL8169 */
	case RTL_GIGA_MAC_VER_02 ... RTL_GIGA_MAC_VER_06:
		return JUMBO_7K;
	/* RTL8168b */
	case RTL_GIGA_MAC_VER_11:
	case RTL_GIGA_MAC_VER_12:
	case RTL_GIGA_MAC_VER_17:
		return JUMBO_4K;
	/* RTL8168c */
	case RTL_GIGA_MAC_VER_18 ... RTL_GIGA_MAC_VER_24:
		return JUMBO_6K;
	default:
		return JUMBO_9K;
	}
}

static void rtl_disable_clk(void *data)
{
	clk_disable_unprepare(data);
}

static int rtl_get_ether_clk(struct rtl8169_private *tp)
{
	struct device *d = tp_to_dev(tp);
	struct clk *clk;
	int rc;

	clk = devm_clk_get(d, "ether_clk");
	if (IS_ERR(clk)) {
		rc = PTR_ERR(clk);
		if (rc == -ENOENT)
			/* clk-core allows NULL (for suspend / resume) */
			rc = 0;
		else
			dev_err_probe(d, rc, "failed to get clk\n");
	} else {
		tp->clk = clk;
		rc = clk_prepare_enable(clk);
		if (rc)
			dev_err(d, "failed to enable clk: %d\n", rc);
		else
			rc = devm_add_action_or_reset(d, rtl_disable_clk, clk);
	}

	return rc;
}

static void rtl_init_mac_address(struct rtl8169_private *tp)
{
	struct net_device *dev = tp->dev;
	u8 *mac_addr = dev->dev_addr;
	int rc;

	rc = eth_platform_get_mac_address(tp_to_dev(tp), mac_addr);
	if (!rc)
		goto done;

	rtl_read_mac_address(tp, mac_addr);
	if (is_valid_ether_addr(mac_addr))
		goto done;

	rtl_read_mac_from_reg(tp, mac_addr, MAC0);
	if (is_valid_ether_addr(mac_addr))
		goto done;

	eth_hw_addr_random(dev);
	dev_warn(tp_to_dev(tp), "can't read MAC address, setting random one\n");
done:
	rtl_rar_set(tp, mac_addr);
}

static int rtl_init_one(struct pci_dev *pdev, const struct pci_device_id *ent)
{
	struct rtl8169_private *tp;
	int jumbo_max, region, rc;
	enum mac_version chipset;
	struct net_device *dev;
	u16 xid;

	dev = devm_alloc_etherdev(&pdev->dev, sizeof (*tp));
	if (!dev)
		return -ENOMEM;

	SET_NETDEV_DEV(dev, &pdev->dev);
	dev->netdev_ops = &rtl_netdev_ops;
	tp = netdev_priv(dev);
	tp->dev = dev;
	tp->pci_dev = pdev;
	tp->supports_gmii = ent->driver_data == RTL_CFG_NO_GBIT ? 0 : 1;
	tp->eee_adv = -1;
	tp->ocp_base = OCP_STD_PHY_BASE;

	dev->tstats = devm_netdev_alloc_pcpu_stats(&pdev->dev,
						   struct pcpu_sw_netstats);
	if (!dev->tstats)
		return -ENOMEM;

	/* Get the *optional* external "ether_clk" used on some boards */
	rc = rtl_get_ether_clk(tp);
	if (rc)
		return rc;

	/* Disable ASPM completely as that cause random device stop working
	 * problems as well as full system hangs for some PCIe devices users.
	 */
	rc = pci_disable_link_state(pdev, PCIE_LINK_STATE_L0S |
					  PCIE_LINK_STATE_L1);
	tp->aspm_manageable = !rc;

	/* enable device (incl. PCI PM wakeup and hotplug setup) */
	rc = pcim_enable_device(pdev);
	if (rc < 0) {
		dev_err(&pdev->dev, "enable failure\n");
		return rc;
	}

	if (pcim_set_mwi(pdev) < 0)
		dev_info(&pdev->dev, "Mem-Wr-Inval unavailable\n");

	/* use first MMIO region */
	region = ffs(pci_select_bars(pdev, IORESOURCE_MEM)) - 1;
	if (region < 0) {
		dev_err(&pdev->dev, "no MMIO resource found\n");
		return -ENODEV;
	}

	/* check for weird/broken PCI region reporting */
	if (pci_resource_len(pdev, region) < R8169_REGS_SIZE) {
		dev_err(&pdev->dev, "Invalid PCI region size(s), aborting\n");
		return -ENODEV;
	}

	rc = pcim_iomap_regions(pdev, BIT(region), MODULENAME);
	if (rc < 0) {
		dev_err(&pdev->dev, "cannot remap MMIO, aborting\n");
		return rc;
	}

	tp->mmio_addr = pcim_iomap_table(pdev)[region];

	xid = (RTL_R32(tp, TxConfig) >> 20) & 0xfcf;

	/* Identify chip attached to board */
	chipset = rtl8169_get_mac_version(xid, tp->supports_gmii);
	if (chipset == RTL_GIGA_MAC_NONE) {
		dev_err(&pdev->dev, "unknown chip XID %03x, contact r8169 maintainers (see MAINTAINERS file)\n", xid);
		return -ENODEV;
	}

	tp->mac_version = chipset;

	tp->dash_type = rtl_check_dash(tp);

	tp->cp_cmd = RTL_R16(tp, CPlusCmd) & CPCMD_MASK;

	if (sizeof(dma_addr_t) > 4 && tp->mac_version >= RTL_GIGA_MAC_VER_18 &&
	    !dma_set_mask_and_coherent(&pdev->dev, DMA_BIT_MASK(64)))
		dev->features |= NETIF_F_HIGHDMA;

	rtl_init_rxcfg(tp);

	rtl8169_irq_mask_and_ack(tp);

	rtl_hw_initialize(tp);

	rtl_hw_reset(tp);

	pci_set_master(pdev);

	rc = rtl_alloc_irq(tp);
	if (rc < 0) {
		dev_err(&pdev->dev, "Can't allocate interrupt\n");
		return rc;
	}

	INIT_WORK(&tp->wk.work, rtl_task);

	rtl_init_mac_address(tp);

	dev->ethtool_ops = &rtl8169_ethtool_ops;

	netif_napi_add(dev, &tp->napi, rtl8169_poll, NAPI_POLL_WEIGHT);

	dev->hw_features = NETIF_F_IP_CSUM | NETIF_F_RXCSUM |
			   NETIF_F_HW_VLAN_CTAG_TX | NETIF_F_HW_VLAN_CTAG_RX;
	dev->vlan_features = NETIF_F_SG | NETIF_F_IP_CSUM | NETIF_F_TSO;
	dev->priv_flags |= IFF_LIVE_ADDR_CHANGE;

	/*
	 * Pretend we are using VLANs; This bypasses a nasty bug where
	 * Interrupts stop flowing on high load on 8110SCd controllers.
	 */
	if (tp->mac_version == RTL_GIGA_MAC_VER_05)
		/* Disallow toggling */
		dev->hw_features &= ~NETIF_F_HW_VLAN_CTAG_RX;

	if (rtl_chip_supports_csum_v2(tp))
		dev->hw_features |= NETIF_F_IPV6_CSUM;

	dev->features |= dev->hw_features;

	/* There has been a number of reports that using SG/TSO results in
	 * tx timeouts. However for a lot of people SG/TSO works fine.
	 * Therefore disable both features by default, but allow users to
	 * enable them. Use at own risk!
	 */
	if (rtl_chip_supports_csum_v2(tp)) {
		dev->hw_features |= NETIF_F_SG | NETIF_F_TSO | NETIF_F_TSO6;
		dev->gso_max_size = RTL_GSO_MAX_SIZE_V2;
		dev->gso_max_segs = RTL_GSO_MAX_SEGS_V2;
	} else {
		dev->hw_features |= NETIF_F_SG | NETIF_F_TSO;
		dev->gso_max_size = RTL_GSO_MAX_SIZE_V1;
		dev->gso_max_segs = RTL_GSO_MAX_SEGS_V1;
	}

	dev->hw_features |= NETIF_F_RXALL;
	dev->hw_features |= NETIF_F_RXFCS;

	/* configure chip for default features */
	rtl8169_set_features(dev, dev->features);

	rtl_set_d3_pll_down(tp, true);

	jumbo_max = rtl_jumbo_max(tp);
	if (jumbo_max)
		dev->max_mtu = jumbo_max;

	rtl_set_irq_mask(tp);

	tp->fw_name = rtl_chip_infos[chipset].fw_name;

	tp->counters = dmam_alloc_coherent (&pdev->dev, sizeof(*tp->counters),
					    &tp->counters_phys_addr,
					    GFP_KERNEL);
	if (!tp->counters)
		return -ENOMEM;

	pci_set_drvdata(pdev, tp);

	rc = r8169_mdio_register(tp);
	if (rc)
		return rc;

	rc = register_netdev(dev);
	if (rc)
		return rc;

	netdev_info(dev, "%s, %pM, XID %03x, IRQ %d\n",
		    rtl_chip_infos[chipset].name, dev->dev_addr, xid,
		    pci_irq_vector(pdev, 0));

	if (jumbo_max)
		netdev_info(dev, "jumbo features [frames: %d bytes, tx checksumming: %s]\n",
			    jumbo_max, tp->mac_version <= RTL_GIGA_MAC_VER_06 ?
			    "ok" : "ko");

	if (tp->dash_type != RTL_DASH_NONE) {
		netdev_info(dev, "DASH enabled\n");
		rtl8168_driver_start(tp);
	}

	if (pci_dev_run_wake(pdev))
		pm_runtime_put_sync(&pdev->dev);

	return 0;
}

static struct pci_driver rtl8169_pci_driver = {
	.name		= MODULENAME,
	.id_table	= rtl8169_pci_tbl,
	.probe		= rtl_init_one,
	.remove		= rtl_remove_one,
	.shutdown	= rtl_shutdown,
	.driver.pm	= pm_ptr(&rtl8169_pm_ops),
};

module_pci_driver(rtl8169_pci_driver);<|MERGE_RESOLUTION|>--- conflicted
+++ resolved
@@ -4017,7 +4017,6 @@
 }
 
 static bool rtl_skb_is_udp(struct sk_buff *skb)
-<<<<<<< HEAD
 {
 	int no = skb_network_offset(skb);
 	struct ipv6hdr *i6h, _i6h;
@@ -4041,31 +4040,6 @@
 static unsigned int rtl8125_quirk_udp_padto(struct rtl8169_private *tp,
 					    struct sk_buff *skb)
 {
-=======
-{
-	int no = skb_network_offset(skb);
-	struct ipv6hdr *i6h, _i6h;
-	struct iphdr *ih, _ih;
-
-	switch (vlan_get_protocol(skb)) {
-	case htons(ETH_P_IP):
-		ih = skb_header_pointer(skb, no, sizeof(_ih), &_ih);
-		return ih && ih->protocol == IPPROTO_UDP;
-	case htons(ETH_P_IPV6):
-		i6h = skb_header_pointer(skb, no, sizeof(_i6h), &_i6h);
-		return i6h && i6h->nexthdr == IPPROTO_UDP;
-	default:
-		return false;
-	}
-}
-
-#define RTL_MIN_PATCH_LEN	47
-
-/* see rtl8125_get_patch_pad_len() in r8125 vendor driver */
-static unsigned int rtl8125_quirk_udp_padto(struct rtl8169_private *tp,
-					    struct sk_buff *skb)
-{
->>>>>>> 04bd701d
 	unsigned int padto = 0, len = skb->len;
 
 	if (rtl_is_8125(tp) && len < 128 + RTL_MIN_PATCH_LEN &&

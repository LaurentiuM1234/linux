// SPDX-License-Identifier: GPL-2.0
/*
 * phylink models the MAC to optional PHY connection, supporting
 * technologies such as SFP cages where the PHY is hot-pluggable.
 *
 * Copyright (C) 2015 Russell King
 */
#include <linux/acpi.h>
#include <linux/ethtool.h>
#include <linux/export.h>
#include <linux/gpio/consumer.h>
#include <linux/netdevice.h>
#include <linux/of.h>
#include <linux/of_mdio.h>
#include <linux/phy.h>
#include <linux/phy_fixed.h>
#include <linux/phylink.h>
#include <linux/rtnetlink.h>
#include <linux/spinlock.h>
#include <linux/timer.h>
#include <linux/workqueue.h>

#include "sfp.h"
#include "swphy.h"

#define SUPPORTED_INTERFACES \
	(SUPPORTED_TP | SUPPORTED_MII | SUPPORTED_FIBRE | \
	 SUPPORTED_BNC | SUPPORTED_AUI | SUPPORTED_Backplane)
#define ADVERTISED_INTERFACES \
	(ADVERTISED_TP | ADVERTISED_MII | ADVERTISED_FIBRE | \
	 ADVERTISED_BNC | ADVERTISED_AUI | ADVERTISED_Backplane)

enum {
	PHYLINK_DISABLE_STOPPED,
	PHYLINK_DISABLE_LINK,
	PHYLINK_DISABLE_MAC_WOL,
};

/**
 * struct phylink - internal data type for phylink
 */
struct phylink {
	/* private: */
	struct net_device *netdev;
	const struct phylink_mac_ops *mac_ops;
	struct phylink_config *config;
	struct phylink_pcs *pcs;
	struct device *dev;
	unsigned int old_link_state:1;

	unsigned long phylink_disable_state; /* bitmask of disables */
	struct phy_device *phydev;
	phy_interface_t link_interface;	/* PHY_INTERFACE_xxx */
	u8 cfg_link_an_mode;		/* MLO_AN_xxx */
	u8 cur_link_an_mode;
	u8 link_port;			/* The current non-phy ethtool port */
	__ETHTOOL_DECLARE_LINK_MODE_MASK(supported);

	/* The link configuration settings */
	struct phylink_link_state link_config;

	/* The current settings */
	phy_interface_t cur_interface;

	struct gpio_desc *link_gpio;
	unsigned int link_irq;
	struct timer_list link_poll;
	void (*get_fixed_state)(struct net_device *dev,
				struct phylink_link_state *s);

	struct mutex state_mutex;
	struct phylink_link_state phy_state;
	struct work_struct resolve;

	bool mac_link_dropped;
	bool using_mac_select_pcs;

	struct sfp_bus *sfp_bus;
	bool sfp_may_have_phy;
	DECLARE_PHY_INTERFACE_MASK(sfp_interfaces);
	__ETHTOOL_DECLARE_LINK_MODE_MASK(sfp_support);
	u8 sfp_port;
};

#define phylink_printk(level, pl, fmt, ...) \
	do { \
		if ((pl)->config->type == PHYLINK_NETDEV) \
			netdev_printk(level, (pl)->netdev, fmt, ##__VA_ARGS__); \
		else if ((pl)->config->type == PHYLINK_DEV) \
			dev_printk(level, (pl)->dev, fmt, ##__VA_ARGS__); \
	} while (0)

#define phylink_err(pl, fmt, ...) \
	phylink_printk(KERN_ERR, pl, fmt, ##__VA_ARGS__)
#define phylink_warn(pl, fmt, ...) \
	phylink_printk(KERN_WARNING, pl, fmt, ##__VA_ARGS__)
#define phylink_info(pl, fmt, ...) \
	phylink_printk(KERN_INFO, pl, fmt, ##__VA_ARGS__)
#if defined(CONFIG_DYNAMIC_DEBUG)
#define phylink_dbg(pl, fmt, ...) \
do {									\
	if ((pl)->config->type == PHYLINK_NETDEV)			\
		netdev_dbg((pl)->netdev, fmt, ##__VA_ARGS__);		\
	else if ((pl)->config->type == PHYLINK_DEV)			\
		dev_dbg((pl)->dev, fmt, ##__VA_ARGS__);			\
} while (0)
#elif defined(DEBUG)
#define phylink_dbg(pl, fmt, ...)					\
	phylink_printk(KERN_DEBUG, pl, fmt, ##__VA_ARGS__)
#else
#define phylink_dbg(pl, fmt, ...)					\
({									\
	if (0)								\
		phylink_printk(KERN_DEBUG, pl, fmt, ##__VA_ARGS__);	\
})
#endif

/**
 * phylink_set_port_modes() - set the port type modes in the ethtool mask
 * @mask: ethtool link mode mask
 *
 * Sets all the port type modes in the ethtool mask.  MAC drivers should
 * use this in their 'validate' callback.
 */
void phylink_set_port_modes(unsigned long *mask)
{
	phylink_set(mask, TP);
	phylink_set(mask, AUI);
	phylink_set(mask, MII);
	phylink_set(mask, FIBRE);
	phylink_set(mask, BNC);
	phylink_set(mask, Backplane);
}
EXPORT_SYMBOL_GPL(phylink_set_port_modes);

static int phylink_is_empty_linkmode(const unsigned long *linkmode)
{
	__ETHTOOL_DECLARE_LINK_MODE_MASK(tmp) = { 0, };

	phylink_set_port_modes(tmp);
	phylink_set(tmp, Autoneg);
	phylink_set(tmp, Pause);
	phylink_set(tmp, Asym_Pause);

	return linkmode_subset(linkmode, tmp);
}

static const char *phylink_an_mode_str(unsigned int mode)
{
	static const char *modestr[] = {
		[MLO_AN_PHY] = "phy",
		[MLO_AN_FIXED] = "fixed",
		[MLO_AN_INBAND] = "inband",
	};

	return mode < ARRAY_SIZE(modestr) ? modestr[mode] : "unknown";
}

/**
 * phylink_interface_max_speed() - get the maximum speed of a phy interface
 * @interface: phy interface mode defined by &typedef phy_interface_t
 *
 * Determine the maximum speed of a phy interface. This is intended to help
 * determine the correct speed to pass to the MAC when the phy is performing
 * rate matching.
 *
 * Return: The maximum speed of @interface
 */
static int phylink_interface_max_speed(phy_interface_t interface)
{
	switch (interface) {
	case PHY_INTERFACE_MODE_100BASEX:
	case PHY_INTERFACE_MODE_REVRMII:
	case PHY_INTERFACE_MODE_RMII:
	case PHY_INTERFACE_MODE_SMII:
	case PHY_INTERFACE_MODE_REVMII:
	case PHY_INTERFACE_MODE_MII:
		return SPEED_100;

	case PHY_INTERFACE_MODE_TBI:
	case PHY_INTERFACE_MODE_MOCA:
	case PHY_INTERFACE_MODE_RTBI:
	case PHY_INTERFACE_MODE_1000BASEX:
	case PHY_INTERFACE_MODE_1000BASEKX:
	case PHY_INTERFACE_MODE_TRGMII:
	case PHY_INTERFACE_MODE_RGMII_TXID:
	case PHY_INTERFACE_MODE_RGMII_RXID:
	case PHY_INTERFACE_MODE_RGMII_ID:
	case PHY_INTERFACE_MODE_RGMII:
	case PHY_INTERFACE_MODE_QSGMII:
	case PHY_INTERFACE_MODE_SGMII:
	case PHY_INTERFACE_MODE_GMII:
		return SPEED_1000;

	case PHY_INTERFACE_MODE_2500BASEX:
		return SPEED_2500;

	case PHY_INTERFACE_MODE_5GBASER:
		return SPEED_5000;

	case PHY_INTERFACE_MODE_XGMII:
	case PHY_INTERFACE_MODE_RXAUI:
	case PHY_INTERFACE_MODE_XAUI:
	case PHY_INTERFACE_MODE_10GBASER:
	case PHY_INTERFACE_MODE_10GKR:
	case PHY_INTERFACE_MODE_USXGMII:
	case PHY_INTERFACE_MODE_QUSGMII:
		return SPEED_10000;

	case PHY_INTERFACE_MODE_25GBASER:
		return SPEED_25000;

	case PHY_INTERFACE_MODE_XLGMII:
		return SPEED_40000;

	case PHY_INTERFACE_MODE_INTERNAL:
	case PHY_INTERFACE_MODE_NA:
	case PHY_INTERFACE_MODE_MAX:
		/* No idea! Garbage in, unknown out */
		return SPEED_UNKNOWN;
	}

	/* If we get here, someone forgot to add an interface mode above */
	WARN_ON_ONCE(1);
	return SPEED_UNKNOWN;
}

/**
 * phylink_caps_to_linkmodes() - Convert capabilities to ethtool link modes
 * @linkmodes: ethtool linkmode mask (must be already initialised)
 * @caps: bitmask of MAC capabilities
 *
 * Set all possible pause, speed and duplex linkmodes in @linkmodes that are
 * supported by the @caps. @linkmodes must have been initialised previously.
 */
void phylink_caps_to_linkmodes(unsigned long *linkmodes, unsigned long caps)
{
	if (caps & MAC_SYM_PAUSE)
		__set_bit(ETHTOOL_LINK_MODE_Pause_BIT, linkmodes);

	if (caps & MAC_ASYM_PAUSE)
		__set_bit(ETHTOOL_LINK_MODE_Asym_Pause_BIT, linkmodes);

	if (caps & MAC_10HD) {
		__set_bit(ETHTOOL_LINK_MODE_10baseT_Half_BIT, linkmodes);
		__set_bit(ETHTOOL_LINK_MODE_10baseT1S_Half_BIT, linkmodes);
		__set_bit(ETHTOOL_LINK_MODE_10baseT1S_P2MP_Half_BIT, linkmodes);
	}

	if (caps & MAC_10FD) {
		__set_bit(ETHTOOL_LINK_MODE_10baseT_Full_BIT, linkmodes);
		__set_bit(ETHTOOL_LINK_MODE_10baseT1L_Full_BIT, linkmodes);
		__set_bit(ETHTOOL_LINK_MODE_10baseT1S_Full_BIT, linkmodes);
	}

	if (caps & MAC_100HD) {
		__set_bit(ETHTOOL_LINK_MODE_100baseT_Half_BIT, linkmodes);
		__set_bit(ETHTOOL_LINK_MODE_100baseFX_Half_BIT, linkmodes);
	}

	if (caps & MAC_100FD) {
		__set_bit(ETHTOOL_LINK_MODE_100baseT_Full_BIT, linkmodes);
		__set_bit(ETHTOOL_LINK_MODE_100baseT1_Full_BIT, linkmodes);
		__set_bit(ETHTOOL_LINK_MODE_100baseFX_Full_BIT, linkmodes);
	}

	if (caps & MAC_1000HD)
		__set_bit(ETHTOOL_LINK_MODE_1000baseT_Half_BIT, linkmodes);

	if (caps & MAC_1000FD) {
		__set_bit(ETHTOOL_LINK_MODE_1000baseT_Full_BIT, linkmodes);
		__set_bit(ETHTOOL_LINK_MODE_1000baseKX_Full_BIT, linkmodes);
		__set_bit(ETHTOOL_LINK_MODE_1000baseX_Full_BIT, linkmodes);
		__set_bit(ETHTOOL_LINK_MODE_1000baseT1_Full_BIT, linkmodes);
	}

	if (caps & MAC_2500FD) {
		__set_bit(ETHTOOL_LINK_MODE_2500baseT_Full_BIT, linkmodes);
		__set_bit(ETHTOOL_LINK_MODE_2500baseX_Full_BIT, linkmodes);
	}

	if (caps & MAC_5000FD)
		__set_bit(ETHTOOL_LINK_MODE_5000baseT_Full_BIT, linkmodes);

	if (caps & MAC_10000FD) {
		__set_bit(ETHTOOL_LINK_MODE_10000baseT_Full_BIT, linkmodes);
		__set_bit(ETHTOOL_LINK_MODE_10000baseKX4_Full_BIT, linkmodes);
		__set_bit(ETHTOOL_LINK_MODE_10000baseKR_Full_BIT, linkmodes);
		__set_bit(ETHTOOL_LINK_MODE_10000baseR_FEC_BIT, linkmodes);
		__set_bit(ETHTOOL_LINK_MODE_10000baseCR_Full_BIT, linkmodes);
		__set_bit(ETHTOOL_LINK_MODE_10000baseSR_Full_BIT, linkmodes);
		__set_bit(ETHTOOL_LINK_MODE_10000baseLR_Full_BIT, linkmodes);
		__set_bit(ETHTOOL_LINK_MODE_10000baseLRM_Full_BIT, linkmodes);
		__set_bit(ETHTOOL_LINK_MODE_10000baseER_Full_BIT, linkmodes);
	}

	if (caps & MAC_25000FD) {
		__set_bit(ETHTOOL_LINK_MODE_25000baseCR_Full_BIT, linkmodes);
		__set_bit(ETHTOOL_LINK_MODE_25000baseKR_Full_BIT, linkmodes);
		__set_bit(ETHTOOL_LINK_MODE_25000baseSR_Full_BIT, linkmodes);
	}

	if (caps & MAC_40000FD) {
		__set_bit(ETHTOOL_LINK_MODE_40000baseKR4_Full_BIT, linkmodes);
		__set_bit(ETHTOOL_LINK_MODE_40000baseCR4_Full_BIT, linkmodes);
		__set_bit(ETHTOOL_LINK_MODE_40000baseSR4_Full_BIT, linkmodes);
		__set_bit(ETHTOOL_LINK_MODE_40000baseLR4_Full_BIT, linkmodes);
	}

	if (caps & MAC_50000FD) {
		__set_bit(ETHTOOL_LINK_MODE_50000baseCR2_Full_BIT, linkmodes);
		__set_bit(ETHTOOL_LINK_MODE_50000baseKR2_Full_BIT, linkmodes);
		__set_bit(ETHTOOL_LINK_MODE_50000baseSR2_Full_BIT, linkmodes);
		__set_bit(ETHTOOL_LINK_MODE_50000baseKR_Full_BIT, linkmodes);
		__set_bit(ETHTOOL_LINK_MODE_50000baseSR_Full_BIT, linkmodes);
		__set_bit(ETHTOOL_LINK_MODE_50000baseCR_Full_BIT, linkmodes);
		__set_bit(ETHTOOL_LINK_MODE_50000baseLR_ER_FR_Full_BIT,
			  linkmodes);
		__set_bit(ETHTOOL_LINK_MODE_50000baseDR_Full_BIT, linkmodes);
	}

	if (caps & MAC_56000FD) {
		__set_bit(ETHTOOL_LINK_MODE_56000baseKR4_Full_BIT, linkmodes);
		__set_bit(ETHTOOL_LINK_MODE_56000baseCR4_Full_BIT, linkmodes);
		__set_bit(ETHTOOL_LINK_MODE_56000baseSR4_Full_BIT, linkmodes);
		__set_bit(ETHTOOL_LINK_MODE_56000baseLR4_Full_BIT, linkmodes);
	}

	if (caps & MAC_100000FD) {
		__set_bit(ETHTOOL_LINK_MODE_100000baseKR4_Full_BIT, linkmodes);
		__set_bit(ETHTOOL_LINK_MODE_100000baseSR4_Full_BIT, linkmodes);
		__set_bit(ETHTOOL_LINK_MODE_100000baseCR4_Full_BIT, linkmodes);
		__set_bit(ETHTOOL_LINK_MODE_100000baseLR4_ER4_Full_BIT,
			  linkmodes);
		__set_bit(ETHTOOL_LINK_MODE_100000baseKR2_Full_BIT, linkmodes);
		__set_bit(ETHTOOL_LINK_MODE_100000baseSR2_Full_BIT, linkmodes);
		__set_bit(ETHTOOL_LINK_MODE_100000baseCR2_Full_BIT, linkmodes);
		__set_bit(ETHTOOL_LINK_MODE_100000baseLR2_ER2_FR2_Full_BIT,
			  linkmodes);
		__set_bit(ETHTOOL_LINK_MODE_100000baseDR2_Full_BIT, linkmodes);
		__set_bit(ETHTOOL_LINK_MODE_100000baseKR_Full_BIT, linkmodes);
		__set_bit(ETHTOOL_LINK_MODE_100000baseSR_Full_BIT, linkmodes);
		__set_bit(ETHTOOL_LINK_MODE_100000baseLR_ER_FR_Full_BIT,
			  linkmodes);
		__set_bit(ETHTOOL_LINK_MODE_100000baseCR_Full_BIT, linkmodes);
		__set_bit(ETHTOOL_LINK_MODE_100000baseDR_Full_BIT, linkmodes);
	}

	if (caps & MAC_200000FD) {
		__set_bit(ETHTOOL_LINK_MODE_200000baseKR4_Full_BIT, linkmodes);
		__set_bit(ETHTOOL_LINK_MODE_200000baseSR4_Full_BIT, linkmodes);
		__set_bit(ETHTOOL_LINK_MODE_200000baseLR4_ER4_FR4_Full_BIT,
			  linkmodes);
		__set_bit(ETHTOOL_LINK_MODE_200000baseDR4_Full_BIT, linkmodes);
		__set_bit(ETHTOOL_LINK_MODE_200000baseCR4_Full_BIT, linkmodes);
		__set_bit(ETHTOOL_LINK_MODE_200000baseKR2_Full_BIT, linkmodes);
		__set_bit(ETHTOOL_LINK_MODE_200000baseSR2_Full_BIT, linkmodes);
		__set_bit(ETHTOOL_LINK_MODE_200000baseLR2_ER2_FR2_Full_BIT,
			  linkmodes);
		__set_bit(ETHTOOL_LINK_MODE_200000baseDR2_Full_BIT, linkmodes);
		__set_bit(ETHTOOL_LINK_MODE_200000baseCR2_Full_BIT, linkmodes);
	}

	if (caps & MAC_400000FD) {
		__set_bit(ETHTOOL_LINK_MODE_400000baseKR8_Full_BIT, linkmodes);
		__set_bit(ETHTOOL_LINK_MODE_400000baseSR8_Full_BIT, linkmodes);
		__set_bit(ETHTOOL_LINK_MODE_400000baseLR8_ER8_FR8_Full_BIT,
			  linkmodes);
		__set_bit(ETHTOOL_LINK_MODE_400000baseDR8_Full_BIT, linkmodes);
		__set_bit(ETHTOOL_LINK_MODE_400000baseCR8_Full_BIT, linkmodes);
		__set_bit(ETHTOOL_LINK_MODE_400000baseKR4_Full_BIT, linkmodes);
		__set_bit(ETHTOOL_LINK_MODE_400000baseSR4_Full_BIT, linkmodes);
		__set_bit(ETHTOOL_LINK_MODE_400000baseLR4_ER4_FR4_Full_BIT,
			  linkmodes);
		__set_bit(ETHTOOL_LINK_MODE_400000baseDR4_Full_BIT, linkmodes);
		__set_bit(ETHTOOL_LINK_MODE_400000baseCR4_Full_BIT, linkmodes);
	}
}
EXPORT_SYMBOL_GPL(phylink_caps_to_linkmodes);

static struct {
	unsigned long mask;
	int speed;
	unsigned int duplex;
} phylink_caps_params[] = {
	{ MAC_400000FD, SPEED_400000, DUPLEX_FULL },
	{ MAC_200000FD, SPEED_200000, DUPLEX_FULL },
	{ MAC_100000FD, SPEED_100000, DUPLEX_FULL },
	{ MAC_56000FD,  SPEED_56000,  DUPLEX_FULL },
	{ MAC_50000FD,  SPEED_50000,  DUPLEX_FULL },
	{ MAC_40000FD,  SPEED_40000,  DUPLEX_FULL },
	{ MAC_25000FD,  SPEED_25000,  DUPLEX_FULL },
	{ MAC_20000FD,  SPEED_20000,  DUPLEX_FULL },
	{ MAC_10000FD,  SPEED_10000,  DUPLEX_FULL },
	{ MAC_5000FD,   SPEED_5000,   DUPLEX_FULL },
	{ MAC_2500FD,   SPEED_2500,   DUPLEX_FULL },
	{ MAC_1000FD,   SPEED_1000,   DUPLEX_FULL },
	{ MAC_1000HD,   SPEED_1000,   DUPLEX_HALF },
	{ MAC_100FD,    SPEED_100,    DUPLEX_FULL },
	{ MAC_100HD,    SPEED_100,    DUPLEX_HALF },
	{ MAC_10FD,     SPEED_10,     DUPLEX_FULL },
	{ MAC_10HD,     SPEED_10,     DUPLEX_HALF },
};

/**
 * phylink_cap_from_speed_duplex - Get mac capability from speed/duplex
 * @speed: the speed to search for
 * @duplex: the duplex to search for
 *
 * Find the mac capability for a given speed and duplex.
 *
 * Return: A mask with the mac capability patching @speed and @duplex, or 0 if
 *         there were no matches.
 */
static unsigned long phylink_cap_from_speed_duplex(int speed,
						   unsigned int duplex)
{
	int i;

	for (i = 0; i < ARRAY_SIZE(phylink_caps_params); i++) {
		if (speed == phylink_caps_params[i].speed &&
		    duplex == phylink_caps_params[i].duplex)
			return phylink_caps_params[i].mask;
	}

	return 0;
}

/**
 * phylink_get_capabilities() - get capabilities for a given MAC
 * @interface: phy interface mode defined by &typedef phy_interface_t
 * @mac_capabilities: bitmask of MAC capabilities
 * @rate_matching: type of rate matching being performed
 *
 * Get the MAC capabilities that are supported by the @interface mode and
 * @mac_capabilities.
 */
unsigned long phylink_get_capabilities(phy_interface_t interface,
				       unsigned long mac_capabilities,
				       int rate_matching)
{
	int max_speed = phylink_interface_max_speed(interface);
	unsigned long caps = MAC_SYM_PAUSE | MAC_ASYM_PAUSE;
	unsigned long matched_caps = 0;

	switch (interface) {
	case PHY_INTERFACE_MODE_USXGMII:
		caps |= MAC_10000FD | MAC_5000FD | MAC_2500FD;
		fallthrough;

	case PHY_INTERFACE_MODE_RGMII_TXID:
	case PHY_INTERFACE_MODE_RGMII_RXID:
	case PHY_INTERFACE_MODE_RGMII_ID:
	case PHY_INTERFACE_MODE_RGMII:
	case PHY_INTERFACE_MODE_QSGMII:
	case PHY_INTERFACE_MODE_QUSGMII:
	case PHY_INTERFACE_MODE_SGMII:
	case PHY_INTERFACE_MODE_GMII:
		caps |= MAC_1000HD | MAC_1000FD;
		fallthrough;

	case PHY_INTERFACE_MODE_REVRMII:
	case PHY_INTERFACE_MODE_RMII:
	case PHY_INTERFACE_MODE_SMII:
	case PHY_INTERFACE_MODE_REVMII:
	case PHY_INTERFACE_MODE_MII:
		caps |= MAC_10HD | MAC_10FD;
		fallthrough;

	case PHY_INTERFACE_MODE_100BASEX:
		caps |= MAC_100HD | MAC_100FD;
		break;

	case PHY_INTERFACE_MODE_TBI:
	case PHY_INTERFACE_MODE_MOCA:
	case PHY_INTERFACE_MODE_RTBI:
	case PHY_INTERFACE_MODE_1000BASEX:
		caps |= MAC_1000HD;
		fallthrough;
	case PHY_INTERFACE_MODE_1000BASEKX:
	case PHY_INTERFACE_MODE_TRGMII:
		caps |= MAC_1000FD;
		break;

	case PHY_INTERFACE_MODE_2500BASEX:
		caps |= MAC_2500FD;
		break;

	case PHY_INTERFACE_MODE_5GBASER:
		caps |= MAC_5000FD;
		break;

	case PHY_INTERFACE_MODE_XGMII:
	case PHY_INTERFACE_MODE_RXAUI:
	case PHY_INTERFACE_MODE_XAUI:
	case PHY_INTERFACE_MODE_10GBASER:
	case PHY_INTERFACE_MODE_10GKR:
		caps |= MAC_10000FD;
		break;

	case PHY_INTERFACE_MODE_25GBASER:
		caps |= MAC_25000FD;
		break;

	case PHY_INTERFACE_MODE_XLGMII:
		caps |= MAC_40000FD;
		break;

	case PHY_INTERFACE_MODE_INTERNAL:
		caps |= ~0;
		break;

	case PHY_INTERFACE_MODE_NA:
	case PHY_INTERFACE_MODE_MAX:
		break;
	}

	switch (rate_matching) {
	case RATE_MATCH_OPEN_LOOP:
		/* TODO */
		fallthrough;
	case RATE_MATCH_NONE:
		matched_caps = 0;
		break;
	case RATE_MATCH_PAUSE: {
		/* The MAC must support asymmetric pause towards the local
		 * device for this. We could allow just symmetric pause, but
		 * then we might have to renegotiate if the link partner
		 * doesn't support pause. This is because there's no way to
		 * accept pause frames without transmitting them if we only
		 * support symmetric pause.
		 */
		if (!(mac_capabilities & MAC_SYM_PAUSE) ||
		    !(mac_capabilities & MAC_ASYM_PAUSE))
			break;

		/* We can't adapt if the MAC doesn't support the interface's
		 * max speed at full duplex.
		 */
		if (mac_capabilities &
		    phylink_cap_from_speed_duplex(max_speed, DUPLEX_FULL)) {
			/* Although a duplex-matching phy might exist, we
			 * conservatively remove these modes because the MAC
			 * will not be aware of the half-duplex nature of the
			 * link.
			 */
			matched_caps = GENMASK(__fls(caps), __fls(MAC_10HD));
			matched_caps &= ~(MAC_1000HD | MAC_100HD | MAC_10HD);
		}
		break;
	}
	case RATE_MATCH_CRS:
		/* The MAC must support half duplex at the interface's max
		 * speed.
		 */
		if (mac_capabilities &
		    phylink_cap_from_speed_duplex(max_speed, DUPLEX_HALF)) {
			matched_caps = GENMASK(__fls(caps), __fls(MAC_10HD));
			matched_caps &= mac_capabilities;
		}
		break;
	}

	return (caps & mac_capabilities) | matched_caps;
}
EXPORT_SYMBOL_GPL(phylink_get_capabilities);

/**
 * phylink_validate_mask_caps() - Restrict link modes based on caps
 * @supported: ethtool bitmask for supported link modes.
 * @state: pointer to a &struct phylink_link_state.
 * @mac_capabilities: bitmask of MAC capabilities
 *
 * Calculate the supported link modes based on @mac_capabilities, and restrict
 * @supported and @state based on that. Use this function if your capabiliies
 * aren't constant, such as if they vary depending on the interface.
 */
void phylink_validate_mask_caps(unsigned long *supported,
				struct phylink_link_state *state,
				unsigned long mac_capabilities)
{
	__ETHTOOL_DECLARE_LINK_MODE_MASK(mask) = { 0, };
	unsigned long caps;

	phylink_set_port_modes(mask);
	phylink_set(mask, Autoneg);
	caps = phylink_get_capabilities(state->interface, mac_capabilities,
					state->rate_matching);
	phylink_caps_to_linkmodes(mask, caps);

	linkmode_and(supported, supported, mask);
	linkmode_and(state->advertising, state->advertising, mask);
}
EXPORT_SYMBOL_GPL(phylink_validate_mask_caps);

/**
 * phylink_generic_validate() - generic validate() callback implementation
 * @config: a pointer to a &struct phylink_config.
 * @supported: ethtool bitmask for supported link modes.
 * @state: a pointer to a &struct phylink_link_state.
 *
 * Generic implementation of the validate() callback that MAC drivers can
 * use when they pass the range of supported interfaces and MAC capabilities.
 */
void phylink_generic_validate(struct phylink_config *config,
			      unsigned long *supported,
			      struct phylink_link_state *state)
{
	phylink_validate_mask_caps(supported, state, config->mac_capabilities);
}
EXPORT_SYMBOL_GPL(phylink_generic_validate);

static int phylink_validate_mac_and_pcs(struct phylink *pl,
					unsigned long *supported,
					struct phylink_link_state *state)
{
	struct phylink_pcs *pcs;
	int ret;

	/* Get the PCS for this interface mode */
	if (pl->using_mac_select_pcs) {
		pcs = pl->mac_ops->mac_select_pcs(pl->config, state->interface);
		if (IS_ERR(pcs))
			return PTR_ERR(pcs);
	} else {
		pcs = pl->pcs;
	}

	if (pcs) {
		/* The PCS, if present, must be setup before phylink_create()
		 * has been called. If the ops is not initialised, print an
		 * error and backtrace rather than oopsing the kernel.
		 */
		if (!pcs->ops) {
			phylink_err(pl, "interface %s: uninitialised PCS\n",
				    phy_modes(state->interface));
			dump_stack();
			return -EINVAL;
		}

		/* Validate the link parameters with the PCS */
		if (pcs->ops->pcs_validate) {
			ret = pcs->ops->pcs_validate(pcs, supported, state);
			if (ret < 0 || phylink_is_empty_linkmode(supported))
				return -EINVAL;

			/* Ensure the advertising mask is a subset of the
			 * supported mask.
			 */
			linkmode_and(state->advertising, state->advertising,
				     supported);
		}
	}

	/* Then validate the link parameters with the MAC */
	if (pl->mac_ops->validate)
		pl->mac_ops->validate(pl->config, supported, state);
	else
		phylink_generic_validate(pl->config, supported, state);

	return phylink_is_empty_linkmode(supported) ? -EINVAL : 0;
}

static int phylink_validate_mask(struct phylink *pl, unsigned long *supported,
				 struct phylink_link_state *state,
				 const unsigned long *interfaces)
{
	__ETHTOOL_DECLARE_LINK_MODE_MASK(all_adv) = { 0, };
	__ETHTOOL_DECLARE_LINK_MODE_MASK(all_s) = { 0, };
	__ETHTOOL_DECLARE_LINK_MODE_MASK(s);
	struct phylink_link_state t;
	int intf;

	for (intf = 0; intf < PHY_INTERFACE_MODE_MAX; intf++) {
		if (test_bit(intf, interfaces)) {
			linkmode_copy(s, supported);

			t = *state;
			t.interface = intf;
			if (!phylink_validate_mac_and_pcs(pl, s, &t)) {
				linkmode_or(all_s, all_s, s);
				linkmode_or(all_adv, all_adv, t.advertising);
			}
		}
	}

	linkmode_copy(supported, all_s);
	linkmode_copy(state->advertising, all_adv);

	return phylink_is_empty_linkmode(supported) ? -EINVAL : 0;
}

static int phylink_validate(struct phylink *pl, unsigned long *supported,
			    struct phylink_link_state *state)
{
	const unsigned long *interfaces = pl->config->supported_interfaces;

	if (!phy_interface_empty(interfaces)) {
		if (state->interface == PHY_INTERFACE_MODE_NA)
			return phylink_validate_mask(pl, supported, state,
						     interfaces);

		if (!test_bit(state->interface, interfaces))
			return -EINVAL;
	}

	return phylink_validate_mac_and_pcs(pl, supported, state);
}

static int phylink_parse_fixedlink(struct phylink *pl,
				   struct fwnode_handle *fwnode)
{
	struct fwnode_handle *fixed_node;
	bool pause, asym_pause, autoneg;
	const struct phy_setting *s;
	struct gpio_desc *desc;
	u32 speed;
	int ret;

	fixed_node = fwnode_get_named_child_node(fwnode, "fixed-link");
	if (fixed_node) {
		ret = fwnode_property_read_u32(fixed_node, "speed", &speed);

		pl->link_config.speed = speed;
		pl->link_config.duplex = DUPLEX_HALF;

		if (fwnode_property_read_bool(fixed_node, "full-duplex"))
			pl->link_config.duplex = DUPLEX_FULL;

		/* We treat the "pause" and "asym-pause" terminology as
		 * defining the link partner's ability.
		 */
		if (fwnode_property_read_bool(fixed_node, "pause"))
			__set_bit(ETHTOOL_LINK_MODE_Pause_BIT,
				  pl->link_config.lp_advertising);
		if (fwnode_property_read_bool(fixed_node, "asym-pause"))
			__set_bit(ETHTOOL_LINK_MODE_Asym_Pause_BIT,
				  pl->link_config.lp_advertising);

		if (ret == 0) {
			desc = fwnode_gpiod_get_index(fixed_node, "link", 0,
						      GPIOD_IN, "?");

			if (!IS_ERR(desc))
				pl->link_gpio = desc;
			else if (desc == ERR_PTR(-EPROBE_DEFER))
				ret = -EPROBE_DEFER;
		}
		fwnode_handle_put(fixed_node);

		if (ret)
			return ret;
	} else {
		u32 prop[5];

		ret = fwnode_property_read_u32_array(fwnode, "fixed-link",
						     NULL, 0);
		if (ret != ARRAY_SIZE(prop)) {
			phylink_err(pl, "broken fixed-link?\n");
			return -EINVAL;
		}

		ret = fwnode_property_read_u32_array(fwnode, "fixed-link",
						     prop, ARRAY_SIZE(prop));
		if (!ret) {
			pl->link_config.duplex = prop[1] ?
						DUPLEX_FULL : DUPLEX_HALF;
			pl->link_config.speed = prop[2];
			if (prop[3])
				__set_bit(ETHTOOL_LINK_MODE_Pause_BIT,
					  pl->link_config.lp_advertising);
			if (prop[4])
				__set_bit(ETHTOOL_LINK_MODE_Asym_Pause_BIT,
					  pl->link_config.lp_advertising);
		}
	}

	if (pl->link_config.speed > SPEED_1000 &&
	    pl->link_config.duplex != DUPLEX_FULL)
		phylink_warn(pl, "fixed link specifies half duplex for %dMbps link?\n",
			     pl->link_config.speed);

	bitmap_fill(pl->supported, __ETHTOOL_LINK_MODE_MASK_NBITS);
	linkmode_copy(pl->link_config.advertising, pl->supported);
	phylink_validate(pl, pl->supported, &pl->link_config);

	pause = phylink_test(pl->supported, Pause);
	asym_pause = phylink_test(pl->supported, Asym_Pause);
	autoneg = phylink_test(pl->supported, Autoneg);
	s = phy_lookup_setting(pl->link_config.speed, pl->link_config.duplex,
			       pl->supported, true);
	linkmode_zero(pl->supported);
	phylink_set(pl->supported, MII);

	if (pause)
		phylink_set(pl->supported, Pause);

	if (asym_pause)
		phylink_set(pl->supported, Asym_Pause);

	if (autoneg)
		phylink_set(pl->supported, Autoneg);

	if (s) {
		__set_bit(s->bit, pl->supported);
		__set_bit(s->bit, pl->link_config.lp_advertising);
	} else {
		phylink_warn(pl, "fixed link %s duplex %dMbps not recognised\n",
			     pl->link_config.duplex == DUPLEX_FULL ? "full" : "half",
			     pl->link_config.speed);
	}

	linkmode_and(pl->link_config.advertising, pl->link_config.advertising,
		     pl->supported);

	pl->link_config.link = 1;
	pl->link_config.an_complete = 1;

	return 0;
}

static int phylink_parse_mode(struct phylink *pl, struct fwnode_handle *fwnode)
{
	struct fwnode_handle *dn;
	const char *managed;

	dn = fwnode_get_named_child_node(fwnode, "fixed-link");
	if (dn || fwnode_property_present(fwnode, "fixed-link"))
		pl->cfg_link_an_mode = MLO_AN_FIXED;
	fwnode_handle_put(dn);

	if ((fwnode_property_read_string(fwnode, "managed", &managed) == 0 &&
	     strcmp(managed, "in-band-status") == 0) ||
	    pl->config->ovr_an_inband) {
		if (pl->cfg_link_an_mode == MLO_AN_FIXED) {
			phylink_err(pl,
				    "can't use both fixed-link and in-band-status\n");
			return -EINVAL;
		}

		linkmode_zero(pl->supported);
		phylink_set(pl->supported, MII);
		phylink_set(pl->supported, Autoneg);
		phylink_set(pl->supported, Asym_Pause);
		phylink_set(pl->supported, Pause);
		pl->cfg_link_an_mode = MLO_AN_INBAND;

		switch (pl->link_config.interface) {
		case PHY_INTERFACE_MODE_SGMII:
		case PHY_INTERFACE_MODE_QSGMII:
		case PHY_INTERFACE_MODE_QUSGMII:
		case PHY_INTERFACE_MODE_RGMII:
		case PHY_INTERFACE_MODE_RGMII_ID:
		case PHY_INTERFACE_MODE_RGMII_RXID:
		case PHY_INTERFACE_MODE_RGMII_TXID:
		case PHY_INTERFACE_MODE_RTBI:
			phylink_set(pl->supported, 10baseT_Half);
			phylink_set(pl->supported, 10baseT_Full);
			phylink_set(pl->supported, 100baseT_Half);
			phylink_set(pl->supported, 100baseT_Full);
			phylink_set(pl->supported, 1000baseT_Half);
			phylink_set(pl->supported, 1000baseT_Full);
			break;

		case PHY_INTERFACE_MODE_1000BASEX:
			phylink_set(pl->supported, 1000baseX_Full);
			break;

		case PHY_INTERFACE_MODE_2500BASEX:
			phylink_set(pl->supported, 2500baseX_Full);
			break;

		case PHY_INTERFACE_MODE_5GBASER:
			phylink_set(pl->supported, 5000baseT_Full);
			break;

		case PHY_INTERFACE_MODE_25GBASER:
			phylink_set(pl->supported, 25000baseCR_Full);
			phylink_set(pl->supported, 25000baseKR_Full);
			phylink_set(pl->supported, 25000baseSR_Full);
			fallthrough;
		case PHY_INTERFACE_MODE_USXGMII:
		case PHY_INTERFACE_MODE_10GKR:
		case PHY_INTERFACE_MODE_10GBASER:
			phylink_set(pl->supported, 10baseT_Half);
			phylink_set(pl->supported, 10baseT_Full);
			phylink_set(pl->supported, 100baseT_Half);
			phylink_set(pl->supported, 100baseT_Full);
			phylink_set(pl->supported, 1000baseT_Half);
			phylink_set(pl->supported, 1000baseT_Full);
			phylink_set(pl->supported, 1000baseX_Full);
			phylink_set(pl->supported, 1000baseKX_Full);
			phylink_set(pl->supported, 2500baseT_Full);
			phylink_set(pl->supported, 2500baseX_Full);
			phylink_set(pl->supported, 5000baseT_Full);
			phylink_set(pl->supported, 10000baseT_Full);
			phylink_set(pl->supported, 10000baseKR_Full);
			phylink_set(pl->supported, 10000baseKX4_Full);
			phylink_set(pl->supported, 10000baseCR_Full);
			phylink_set(pl->supported, 10000baseSR_Full);
			phylink_set(pl->supported, 10000baseLR_Full);
			phylink_set(pl->supported, 10000baseLRM_Full);
			phylink_set(pl->supported, 10000baseER_Full);
			break;

		case PHY_INTERFACE_MODE_XLGMII:
			phylink_set(pl->supported, 25000baseCR_Full);
			phylink_set(pl->supported, 25000baseKR_Full);
			phylink_set(pl->supported, 25000baseSR_Full);
			phylink_set(pl->supported, 40000baseKR4_Full);
			phylink_set(pl->supported, 40000baseCR4_Full);
			phylink_set(pl->supported, 40000baseSR4_Full);
			phylink_set(pl->supported, 40000baseLR4_Full);
			phylink_set(pl->supported, 50000baseCR2_Full);
			phylink_set(pl->supported, 50000baseKR2_Full);
			phylink_set(pl->supported, 50000baseSR2_Full);
			phylink_set(pl->supported, 50000baseKR_Full);
			phylink_set(pl->supported, 50000baseSR_Full);
			phylink_set(pl->supported, 50000baseCR_Full);
			phylink_set(pl->supported, 50000baseLR_ER_FR_Full);
			phylink_set(pl->supported, 50000baseDR_Full);
			phylink_set(pl->supported, 100000baseKR4_Full);
			phylink_set(pl->supported, 100000baseSR4_Full);
			phylink_set(pl->supported, 100000baseCR4_Full);
			phylink_set(pl->supported, 100000baseLR4_ER4_Full);
			phylink_set(pl->supported, 100000baseKR2_Full);
			phylink_set(pl->supported, 100000baseSR2_Full);
			phylink_set(pl->supported, 100000baseCR2_Full);
			phylink_set(pl->supported, 100000baseLR2_ER2_FR2_Full);
			phylink_set(pl->supported, 100000baseDR2_Full);
			break;

		default:
			phylink_err(pl,
				    "incorrect link mode %s for in-band status\n",
				    phy_modes(pl->link_config.interface));
			return -EINVAL;
		}

		linkmode_copy(pl->link_config.advertising, pl->supported);

		if (phylink_validate(pl, pl->supported, &pl->link_config)) {
			phylink_err(pl,
				    "failed to validate link configuration for in-band status\n");
			return -EINVAL;
		}
	}

	return 0;
}

static void phylink_apply_manual_flow(struct phylink *pl,
				      struct phylink_link_state *state)
{
	/* If autoneg is disabled, pause AN is also disabled */
	if (!linkmode_test_bit(ETHTOOL_LINK_MODE_Autoneg_BIT,
			       state->advertising))
		state->pause &= ~MLO_PAUSE_AN;

	/* Manual configuration of pause modes */
	if (!(pl->link_config.pause & MLO_PAUSE_AN))
		state->pause = pl->link_config.pause;
}

static void phylink_resolve_flow(struct phylink_link_state *state)
{
	bool tx_pause, rx_pause;

	state->pause = MLO_PAUSE_NONE;
	if (state->duplex == DUPLEX_FULL) {
		linkmode_resolve_pause(state->advertising,
				       state->lp_advertising,
				       &tx_pause, &rx_pause);
		if (tx_pause)
			state->pause |= MLO_PAUSE_TX;
		if (rx_pause)
			state->pause |= MLO_PAUSE_RX;
	}
}

static void phylink_pcs_poll_stop(struct phylink *pl)
{
	if (pl->cfg_link_an_mode == MLO_AN_INBAND)
		del_timer(&pl->link_poll);
}

static void phylink_pcs_poll_start(struct phylink *pl)
{
	if (pl->pcs && pl->pcs->poll && pl->cfg_link_an_mode == MLO_AN_INBAND)
		mod_timer(&pl->link_poll, jiffies + HZ);
}

static void phylink_mac_config(struct phylink *pl,
			       const struct phylink_link_state *state)
{
	phylink_dbg(pl,
		    "%s: mode=%s/%s/%s/%s/%s adv=%*pb pause=%02x link=%u\n",
		    __func__, phylink_an_mode_str(pl->cur_link_an_mode),
		    phy_modes(state->interface),
		    phy_speed_to_str(state->speed),
		    phy_duplex_to_str(state->duplex),
		    phy_rate_matching_to_str(state->rate_matching),
		    __ETHTOOL_LINK_MODE_MASK_NBITS, state->advertising,
		    state->pause, state->link);

	pl->mac_ops->mac_config(pl->config, pl->cur_link_an_mode, state);
}

static void phylink_mac_pcs_an_restart(struct phylink *pl)
{
	if (linkmode_test_bit(ETHTOOL_LINK_MODE_Autoneg_BIT,
			      pl->link_config.advertising) &&
	    phy_interface_mode_is_8023z(pl->link_config.interface) &&
	    phylink_autoneg_inband(pl->cur_link_an_mode)) {
		if (pl->pcs)
			pl->pcs->ops->pcs_an_restart(pl->pcs);
		else if (pl->config->legacy_pre_march2020)
			pl->mac_ops->mac_an_restart(pl->config);
	}
}

static void phylink_major_config(struct phylink *pl, bool restart,
				  const struct phylink_link_state *state)
{
	struct phylink_pcs *pcs = NULL;
	bool pcs_changed = false;
	int err;

	phylink_dbg(pl, "major config %s\n", phy_modes(state->interface));

	if (pl->using_mac_select_pcs) {
		pcs = pl->mac_ops->mac_select_pcs(pl->config, state->interface);
		if (IS_ERR(pcs)) {
			phylink_err(pl,
				    "mac_select_pcs unexpectedly failed: %pe\n",
				    pcs);
			return;
		}

		pcs_changed = pcs && pl->pcs != pcs;
	}

	phylink_pcs_poll_stop(pl);

	if (pl->mac_ops->mac_prepare) {
		err = pl->mac_ops->mac_prepare(pl->config, pl->cur_link_an_mode,
					       state->interface);
		if (err < 0) {
			phylink_err(pl, "mac_prepare failed: %pe\n",
				    ERR_PTR(err));
			return;
		}
	}

	/* If we have a new PCS, switch to the new PCS after preparing the MAC
	 * for the change.
	 */
	if (pcs_changed)
		pl->pcs = pcs;

	phylink_mac_config(pl, state);

	if (pl->pcs) {
		err = pl->pcs->ops->pcs_config(pl->pcs, pl->cur_link_an_mode,
					       state->interface,
					       state->advertising,
					       !!(pl->link_config.pause &
						  MLO_PAUSE_AN));
		if (err < 0)
			phylink_err(pl, "pcs_config failed: %pe\n",
				    ERR_PTR(err));
		if (err > 0)
			restart = true;
	}
	if (restart)
		phylink_mac_pcs_an_restart(pl);

	if (pl->mac_ops->mac_finish) {
		err = pl->mac_ops->mac_finish(pl->config, pl->cur_link_an_mode,
					      state->interface);
		if (err < 0)
			phylink_err(pl, "mac_finish failed: %pe\n",
				    ERR_PTR(err));
	}

	phylink_pcs_poll_start(pl);
}

/*
 * Reconfigure for a change of inband advertisement.
 * If we have a separate PCS, we only need to call its pcs_config() method,
 * and then restart AN if it indicates something changed. Otherwise, we do
 * the full MAC reconfiguration.
 */
static int phylink_change_inband_advert(struct phylink *pl)
{
	int ret;

	if (test_bit(PHYLINK_DISABLE_STOPPED, &pl->phylink_disable_state))
		return 0;

	if (!pl->pcs && pl->config->legacy_pre_march2020) {
		/* Legacy method */
		phylink_mac_config(pl, &pl->link_config);
		phylink_mac_pcs_an_restart(pl);
		return 0;
	}

	phylink_dbg(pl, "%s: mode=%s/%s adv=%*pb pause=%02x\n", __func__,
		    phylink_an_mode_str(pl->cur_link_an_mode),
		    phy_modes(pl->link_config.interface),
		    __ETHTOOL_LINK_MODE_MASK_NBITS, pl->link_config.advertising,
		    pl->link_config.pause);

	/* Modern PCS-based method; update the advert at the PCS, and
	 * restart negotiation if the pcs_config() helper indicates that
	 * the programmed advertisement has changed.
	 */
	ret = pl->pcs->ops->pcs_config(pl->pcs, pl->cur_link_an_mode,
				       pl->link_config.interface,
				       pl->link_config.advertising,
				       !!(pl->link_config.pause &
					  MLO_PAUSE_AN));
	if (ret < 0)
		return ret;

	if (ret > 0)
		phylink_mac_pcs_an_restart(pl);

	return 0;
}

static void phylink_mac_pcs_get_state(struct phylink *pl,
				      struct phylink_link_state *state)
{
	linkmode_copy(state->advertising, pl->link_config.advertising);
	linkmode_zero(state->lp_advertising);
	state->interface = pl->link_config.interface;
	state->rate_matching = pl->link_config.rate_matching;
	if (linkmode_test_bit(ETHTOOL_LINK_MODE_Autoneg_BIT,
			      state->advertising)) {
		state->speed = SPEED_UNKNOWN;
		state->duplex = DUPLEX_UNKNOWN;
		state->pause = MLO_PAUSE_NONE;
	} else {
		state->speed =  pl->link_config.speed;
		state->duplex = pl->link_config.duplex;
		state->pause = pl->link_config.pause;
	}
	state->an_complete = 0;
	state->link = 1;

	if (pl->pcs)
		pl->pcs->ops->pcs_get_state(pl->pcs, state);
	else if (pl->mac_ops->mac_pcs_get_state &&
		 pl->config->legacy_pre_march2020)
		pl->mac_ops->mac_pcs_get_state(pl->config, state);
	else
		state->link = 0;
}

/* The fixed state is... fixed except for the link state,
 * which may be determined by a GPIO or a callback.
 */
static void phylink_get_fixed_state(struct phylink *pl,
				    struct phylink_link_state *state)
{
	*state = pl->link_config;
	if (pl->config->get_fixed_state)
		pl->config->get_fixed_state(pl->config, state);
	else if (pl->link_gpio)
		state->link = !!gpiod_get_value_cansleep(pl->link_gpio);

	phylink_resolve_flow(state);
}

static void phylink_mac_initial_config(struct phylink *pl, bool force_restart)
{
	struct phylink_link_state link_state;

	switch (pl->cur_link_an_mode) {
	case MLO_AN_PHY:
		link_state = pl->phy_state;
		break;

	case MLO_AN_FIXED:
		phylink_get_fixed_state(pl, &link_state);
		break;

	case MLO_AN_INBAND:
		link_state = pl->link_config;
		if (link_state.interface == PHY_INTERFACE_MODE_SGMII)
			link_state.pause = MLO_PAUSE_NONE;
		break;

	default: /* can't happen */
		return;
	}

	link_state.link = false;

	phylink_apply_manual_flow(pl, &link_state);
	phylink_major_config(pl, force_restart, &link_state);
}

static const char *phylink_pause_to_str(int pause)
{
	switch (pause & MLO_PAUSE_TXRX_MASK) {
	case MLO_PAUSE_TX | MLO_PAUSE_RX:
		return "rx/tx";
	case MLO_PAUSE_TX:
		return "tx";
	case MLO_PAUSE_RX:
		return "rx";
	default:
		return "off";
	}
}

static void phylink_link_up(struct phylink *pl,
			    struct phylink_link_state link_state)
{
	struct net_device *ndev = pl->netdev;
	int speed, duplex;
	bool rx_pause;

	speed = link_state.speed;
	duplex = link_state.duplex;
	rx_pause = !!(link_state.pause & MLO_PAUSE_RX);

	switch (link_state.rate_matching) {
	case RATE_MATCH_PAUSE:
		/* The PHY is doing rate matchion from the media rate (in
		 * the link_state) to the interface speed, and will send
		 * pause frames to the MAC to limit its transmission speed.
		 */
		speed = phylink_interface_max_speed(link_state.interface);
		duplex = DUPLEX_FULL;
		rx_pause = true;
		break;

	case RATE_MATCH_CRS:
		/* The PHY is doing rate matchion from the media rate (in
		 * the link_state) to the interface speed, and will cause
		 * collisions to the MAC to limit its transmission speed.
		 */
		speed = phylink_interface_max_speed(link_state.interface);
		duplex = DUPLEX_HALF;
		break;
	}

	pl->cur_interface = link_state.interface;

	if (pl->pcs && pl->pcs->ops->pcs_link_up)
		pl->pcs->ops->pcs_link_up(pl->pcs, pl->cur_link_an_mode,
					  pl->cur_interface, speed, duplex);

	pl->mac_ops->mac_link_up(pl->config, pl->phydev, pl->cur_link_an_mode,
				 pl->cur_interface, speed, duplex,
				 !!(link_state.pause & MLO_PAUSE_TX), rx_pause);

	if (ndev)
		netif_carrier_on(ndev);

	phylink_info(pl,
		     "Link is Up - %s/%s - flow control %s\n",
		     phy_speed_to_str(link_state.speed),
		     phy_duplex_to_str(link_state.duplex),
		     phylink_pause_to_str(link_state.pause));
}

static void phylink_link_down(struct phylink *pl)
{
	struct net_device *ndev = pl->netdev;

	if (ndev)
		netif_carrier_off(ndev);
	pl->mac_ops->mac_link_down(pl->config, pl->cur_link_an_mode,
				   pl->cur_interface);
	phylink_info(pl, "Link is Down\n");
}

static void phylink_resolve(struct work_struct *w)
{
	struct phylink *pl = container_of(w, struct phylink, resolve);
	struct phylink_link_state link_state;
	struct net_device *ndev = pl->netdev;
	bool mac_config = false;
	bool retrigger = false;
	bool cur_link_state;

	mutex_lock(&pl->state_mutex);
	if (pl->netdev)
		cur_link_state = netif_carrier_ok(ndev);
	else
		cur_link_state = pl->old_link_state;

	if (pl->phylink_disable_state) {
		pl->mac_link_dropped = false;
		link_state.link = false;
	} else if (pl->mac_link_dropped) {
		link_state.link = false;
		retrigger = true;
	} else {
		switch (pl->cur_link_an_mode) {
		case MLO_AN_PHY:
			link_state = pl->phy_state;
			phylink_apply_manual_flow(pl, &link_state);
			mac_config = link_state.link;
			break;

		case MLO_AN_FIXED:
			phylink_get_fixed_state(pl, &link_state);
			mac_config = link_state.link;
			break;

		case MLO_AN_INBAND:
			phylink_mac_pcs_get_state(pl, &link_state);

			/* The PCS may have a latching link-fail indicator.
			 * If the link was up, bring the link down and
			 * re-trigger the resolve. Otherwise, re-read the
			 * PCS state to get the current status of the link.
			 */
			if (!link_state.link) {
				if (cur_link_state)
					retrigger = true;
				else
					phylink_mac_pcs_get_state(pl,
								  &link_state);
			}

			/* If we have a phy, the "up" state is the union of
			 * both the PHY and the MAC
			 */
			if (pl->phydev)
				link_state.link &= pl->phy_state.link;

			/* Only update if the PHY link is up */
			if (pl->phydev && pl->phy_state.link) {
				/* If the interface has changed, force a
				 * link down event if the link isn't already
				 * down, and re-resolve.
				 */
				if (link_state.interface !=
				    pl->phy_state.interface) {
					retrigger = true;
					link_state.link = false;
				}
				link_state.interface = pl->phy_state.interface;

				/* If we are doing rate matching, then the
				 * link speed/duplex comes from the PHY
				 */
				if (pl->phy_state.rate_matching) {
					link_state.rate_matching =
						pl->phy_state.rate_matching;
					link_state.speed = pl->phy_state.speed;
					link_state.duplex =
						pl->phy_state.duplex;
				}

				/* If we have a PHY, we need to update with
				 * the PHY flow control bits.
				 */
				link_state.pause = pl->phy_state.pause;
				mac_config = true;
			}
			phylink_apply_manual_flow(pl, &link_state);
			break;
		}
	}

	if (mac_config) {
		if (link_state.interface != pl->link_config.interface) {
			/* The interface has changed, force the link down and
			 * then reconfigure.
			 */
			if (cur_link_state) {
				phylink_link_down(pl);
				cur_link_state = false;
			}
			phylink_major_config(pl, false, &link_state);
			pl->link_config.interface = link_state.interface;
		} else if (!pl->pcs && pl->config->legacy_pre_march2020) {
			/* The interface remains unchanged, only the speed,
			 * duplex or pause settings have changed. Call the
			 * old mac_config() method to configure the MAC/PCS
			 * only if we do not have a legacy MAC driver.
			 */
			phylink_mac_config(pl, &link_state);
		}
	}

	if (link_state.link != cur_link_state) {
		pl->old_link_state = link_state.link;
		if (!link_state.link)
			phylink_link_down(pl);
		else
			phylink_link_up(pl, link_state);
	}
	if (!link_state.link && retrigger) {
		pl->mac_link_dropped = false;
		queue_work(system_power_efficient_wq, &pl->resolve);
	}
	mutex_unlock(&pl->state_mutex);
}

static void phylink_run_resolve(struct phylink *pl)
{
	if (!pl->phylink_disable_state)
		queue_work(system_power_efficient_wq, &pl->resolve);
}

static void phylink_run_resolve_and_disable(struct phylink *pl, int bit)
{
	unsigned long state = pl->phylink_disable_state;

	set_bit(bit, &pl->phylink_disable_state);
	if (state == 0) {
		queue_work(system_power_efficient_wq, &pl->resolve);
		flush_work(&pl->resolve);
	}
}

static void phylink_enable_and_run_resolve(struct phylink *pl, int bit)
{
	clear_bit(bit, &pl->phylink_disable_state);
	phylink_run_resolve(pl);
}

static void phylink_fixed_poll(struct timer_list *t)
{
	struct phylink *pl = container_of(t, struct phylink, link_poll);

	mod_timer(t, jiffies + HZ);

	phylink_run_resolve(pl);
}

static const struct sfp_upstream_ops sfp_phylink_ops;

static int phylink_register_sfp(struct phylink *pl,
				struct fwnode_handle *fwnode)
{
	struct sfp_bus *bus;
	int ret;

	if (!fwnode)
		return 0;

	bus = sfp_bus_find_fwnode(fwnode);
	if (IS_ERR(bus)) {
		phylink_err(pl, "unable to attach SFP bus: %pe\n", bus);
		return PTR_ERR(bus);
	}

	pl->sfp_bus = bus;

	ret = sfp_bus_add_upstream(bus, pl, &sfp_phylink_ops);
	sfp_bus_put(bus);

	return ret;
}

/**
 * phylink_create() - create a phylink instance
 * @config: a pointer to the target &struct phylink_config
 * @fwnode: a pointer to a &struct fwnode_handle describing the network
 *	interface
 * @iface: the desired link mode defined by &typedef phy_interface_t
 * @mac_ops: a pointer to a &struct phylink_mac_ops for the MAC.
 *
 * Create a new phylink instance, and parse the link parameters found in @np.
 * This will parse in-band modes, fixed-link or SFP configuration.
 *
 * Note: the rtnl lock must not be held when calling this function.
 *
 * Returns a pointer to a &struct phylink, or an error-pointer value. Users
 * must use IS_ERR() to check for errors from this function.
 */
struct phylink *phylink_create(struct phylink_config *config,
			       struct fwnode_handle *fwnode,
			       phy_interface_t iface,
			       const struct phylink_mac_ops *mac_ops)
{
	bool using_mac_select_pcs = false;
	struct phylink *pl;
	int ret;

	if (mac_ops->mac_select_pcs &&
	    mac_ops->mac_select_pcs(config, PHY_INTERFACE_MODE_NA) !=
	      ERR_PTR(-EOPNOTSUPP))
		using_mac_select_pcs = true;

	/* Validate the supplied configuration */
	if (using_mac_select_pcs &&
	    phy_interface_empty(config->supported_interfaces)) {
		dev_err(config->dev,
			"phylink: error: empty supported_interfaces but mac_select_pcs() method present\n");
		return ERR_PTR(-EINVAL);
	}

	pl = kzalloc(sizeof(*pl), GFP_KERNEL);
	if (!pl)
		return ERR_PTR(-ENOMEM);

	mutex_init(&pl->state_mutex);
	INIT_WORK(&pl->resolve, phylink_resolve);

	pl->config = config;
	if (config->type == PHYLINK_NETDEV) {
		pl->netdev = to_net_dev(config->dev);
	} else if (config->type == PHYLINK_DEV) {
		pl->dev = config->dev;
	} else {
		kfree(pl);
		return ERR_PTR(-EINVAL);
	}

	pl->using_mac_select_pcs = using_mac_select_pcs;
	pl->phy_state.interface = iface;
	pl->link_interface = iface;
	if (iface == PHY_INTERFACE_MODE_MOCA)
		pl->link_port = PORT_BNC;
	else
		pl->link_port = PORT_MII;
	pl->link_config.interface = iface;
	pl->link_config.pause = MLO_PAUSE_AN;
	pl->link_config.speed = SPEED_UNKNOWN;
	pl->link_config.duplex = DUPLEX_UNKNOWN;
	pl->mac_ops = mac_ops;
	__set_bit(PHYLINK_DISABLE_STOPPED, &pl->phylink_disable_state);
	timer_setup(&pl->link_poll, phylink_fixed_poll, 0);

	bitmap_fill(pl->supported, __ETHTOOL_LINK_MODE_MASK_NBITS);
	linkmode_copy(pl->link_config.advertising, pl->supported);
	phylink_validate(pl, pl->supported, &pl->link_config);

	ret = phylink_parse_mode(pl, fwnode);
	if (ret < 0) {
		kfree(pl);
		return ERR_PTR(ret);
	}

	if (pl->cfg_link_an_mode == MLO_AN_FIXED) {
		ret = phylink_parse_fixedlink(pl, fwnode);
		if (ret < 0) {
			kfree(pl);
			return ERR_PTR(ret);
		}
	}

	pl->cur_link_an_mode = pl->cfg_link_an_mode;

	ret = phylink_register_sfp(pl, fwnode);
	if (ret < 0) {
		kfree(pl);
		return ERR_PTR(ret);
	}

	return pl;
}
EXPORT_SYMBOL_GPL(phylink_create);

/**
 * phylink_destroy() - cleanup and destroy the phylink instance
 * @pl: a pointer to a &struct phylink returned from phylink_create()
 *
 * Destroy a phylink instance. Any PHY that has been attached must have been
 * cleaned up via phylink_disconnect_phy() prior to calling this function.
 *
 * Note: the rtnl lock must not be held when calling this function.
 */
void phylink_destroy(struct phylink *pl)
{
	sfp_bus_del_upstream(pl->sfp_bus);
	if (pl->link_gpio)
		gpiod_put(pl->link_gpio);

	cancel_work_sync(&pl->resolve);
	kfree(pl);
}
EXPORT_SYMBOL_GPL(phylink_destroy);

/**
 * phylink_expects_phy() - Determine if phylink expects a phy to be attached
 * @pl: a pointer to a &struct phylink returned from phylink_create()
 *
 * When using fixed-link mode, or in-band mode with 1000base-X or 2500base-X,
 * no PHY is needed.
 *
 * Returns true if phylink will be expecting a PHY.
 */
bool phylink_expects_phy(struct phylink *pl)
{
	if (pl->cfg_link_an_mode == MLO_AN_FIXED ||
	    (pl->cfg_link_an_mode == MLO_AN_INBAND &&
	     phy_interface_mode_is_8023z(pl->link_config.interface)))
		return false;
	return true;
}
EXPORT_SYMBOL_GPL(phylink_expects_phy);

static void phylink_phy_change(struct phy_device *phydev, bool up)
{
	struct phylink *pl = phydev->phylink;
	bool tx_pause, rx_pause;

	phy_get_pause(phydev, &tx_pause, &rx_pause);

	mutex_lock(&pl->state_mutex);
	pl->phy_state.speed = phydev->speed;
	pl->phy_state.duplex = phydev->duplex;
	pl->phy_state.rate_matching = phydev->rate_matching;
	pl->phy_state.pause = MLO_PAUSE_NONE;
	if (tx_pause)
		pl->phy_state.pause |= MLO_PAUSE_TX;
	if (rx_pause)
		pl->phy_state.pause |= MLO_PAUSE_RX;
	pl->phy_state.interface = phydev->interface;
	pl->phy_state.link = up;
	mutex_unlock(&pl->state_mutex);

	phylink_run_resolve(pl);

	phylink_dbg(pl, "phy link %s %s/%s/%s/%s/%s\n", up ? "up" : "down",
		    phy_modes(phydev->interface),
		    phy_speed_to_str(phydev->speed),
		    phy_duplex_to_str(phydev->duplex),
		    phy_rate_matching_to_str(phydev->rate_matching),
		    phylink_pause_to_str(pl->phy_state.pause));
}

static int phylink_bringup_phy(struct phylink *pl, struct phy_device *phy,
			       phy_interface_t interface)
{
	struct phylink_link_state config;
	__ETHTOOL_DECLARE_LINK_MODE_MASK(supported);
	char *irq_str;
	int ret;

	/*
	 * This is the new way of dealing with flow control for PHYs,
	 * as described by Timur Tabi in commit 529ed1275263 ("net: phy:
	 * phy drivers should not set SUPPORTED_[Asym_]Pause") except
	 * using our validate call to the MAC, we rely upon the MAC
	 * clearing the bits from both supported and advertising fields.
	 */
	phy_support_asym_pause(phy);

	memset(&config, 0, sizeof(config));
	linkmode_copy(supported, phy->supported);
	linkmode_copy(config.advertising, phy->advertising);

	/* Check whether we would use rate matching for the proposed interface
	 * mode.
	 */
	config.rate_matching = phy_get_rate_matching(phy, interface);

	/* Clause 45 PHYs may switch their Serdes lane between, e.g. 10GBASE-R,
	 * 5GBASE-R, 2500BASE-X and SGMII if they are not using rate matching.
	 * For some interface modes (e.g. RXAUI, XAUI and USXGMII) switching
	 * their Serdes is either unnecessary or not reasonable.
	 *
	 * For these which switch interface modes, we really need to know which
	 * interface modes the PHY supports to properly work out which ethtool
	 * linkmodes can be supported. For now, as a work-around, we validate
	 * against all interface modes, which may lead to more ethtool link
	 * modes being advertised than are actually supported.
	 */
	if (phy->is_c45 && config.rate_matching == RATE_MATCH_NONE &&
	    interface != PHY_INTERFACE_MODE_RXAUI &&
	    interface != PHY_INTERFACE_MODE_XAUI &&
	    interface != PHY_INTERFACE_MODE_USXGMII)
		config.interface = PHY_INTERFACE_MODE_NA;
	else
		config.interface = interface;

	ret = phylink_validate(pl, supported, &config);
	if (ret) {
		phylink_warn(pl, "validation of %s with support %*pb and advertisement %*pb failed: %pe\n",
			     phy_modes(config.interface),
			     __ETHTOOL_LINK_MODE_MASK_NBITS, phy->supported,
			     __ETHTOOL_LINK_MODE_MASK_NBITS, config.advertising,
			     ERR_PTR(ret));
		return ret;
	}

	phy->phylink = pl;
	phy->phy_link_change = phylink_phy_change;

	irq_str = phy_attached_info_irq(phy);
	phylink_info(pl,
		     "PHY [%s] driver [%s] (irq=%s)\n",
		     dev_name(&phy->mdio.dev), phy->drv->name, irq_str);
	kfree(irq_str);

	mutex_lock(&phy->lock);
	mutex_lock(&pl->state_mutex);
	pl->phydev = phy;
	pl->phy_state.interface = interface;
	pl->phy_state.pause = MLO_PAUSE_NONE;
	pl->phy_state.speed = SPEED_UNKNOWN;
	pl->phy_state.duplex = DUPLEX_UNKNOWN;
	pl->phy_state.rate_matching = RATE_MATCH_NONE;
	linkmode_copy(pl->supported, supported);
	linkmode_copy(pl->link_config.advertising, config.advertising);

	/* Restrict the phy advertisement according to the MAC support. */
	linkmode_copy(phy->advertising, config.advertising);
	mutex_unlock(&pl->state_mutex);
	mutex_unlock(&phy->lock);

	phylink_dbg(pl,
		    "phy: %s setting supported %*pb advertising %*pb\n",
		    phy_modes(interface),
		    __ETHTOOL_LINK_MODE_MASK_NBITS, pl->supported,
		    __ETHTOOL_LINK_MODE_MASK_NBITS, phy->advertising);

	if (phy_interrupt_is_valid(phy))
		phy_request_interrupt(phy);

	if (pl->config->mac_managed_pm)
		phy->mac_managed_pm = true;

	return 0;
}

static int phylink_attach_phy(struct phylink *pl, struct phy_device *phy,
			      phy_interface_t interface)
{
	if (WARN_ON(pl->cfg_link_an_mode == MLO_AN_FIXED ||
		    (pl->cfg_link_an_mode == MLO_AN_INBAND &&
		     phy_interface_mode_is_8023z(interface) && !pl->sfp_bus)))
		return -EINVAL;

	if (pl->phydev)
		return -EBUSY;

	return phy_attach_direct(pl->netdev, phy, 0, interface);
}

/**
 * phylink_connect_phy() - connect a PHY to the phylink instance
 * @pl: a pointer to a &struct phylink returned from phylink_create()
 * @phy: a pointer to a &struct phy_device.
 *
 * Connect @phy to the phylink instance specified by @pl by calling
 * phy_attach_direct(). Configure the @phy according to the MAC driver's
 * capabilities, start the PHYLIB state machine and enable any interrupts
 * that the PHY supports.
 *
 * This updates the phylink's ethtool supported and advertising link mode
 * masks.
 *
 * Returns 0 on success or a negative errno.
 */
int phylink_connect_phy(struct phylink *pl, struct phy_device *phy)
{
	int ret;

	/* Use PHY device/driver interface */
	if (pl->link_interface == PHY_INTERFACE_MODE_NA) {
		pl->link_interface = phy->interface;
		pl->link_config.interface = pl->link_interface;
	}

	ret = phylink_attach_phy(pl, phy, pl->link_interface);
	if (ret < 0)
		return ret;

	ret = phylink_bringup_phy(pl, phy, pl->link_config.interface);
	if (ret)
		phy_detach(phy);

	return ret;
}
EXPORT_SYMBOL_GPL(phylink_connect_phy);

/**
 * phylink_of_phy_connect() - connect the PHY specified in the DT mode.
 * @pl: a pointer to a &struct phylink returned from phylink_create()
 * @dn: a pointer to a &struct device_node.
 * @flags: PHY-specific flags to communicate to the PHY device driver
 *
 * Connect the phy specified in the device node @dn to the phylink instance
 * specified by @pl. Actions specified in phylink_connect_phy() will be
 * performed.
 *
 * Returns 0 on success or a negative errno.
 */
int phylink_of_phy_connect(struct phylink *pl, struct device_node *dn,
			   u32 flags)
{
	return phylink_fwnode_phy_connect(pl, of_fwnode_handle(dn), flags);
}
EXPORT_SYMBOL_GPL(phylink_of_phy_connect);

/**
 * phylink_fwnode_phy_connect() - connect the PHY specified in the fwnode.
 * @pl: a pointer to a &struct phylink returned from phylink_create()
 * @fwnode: a pointer to a &struct fwnode_handle.
 * @flags: PHY-specific flags to communicate to the PHY device driver
 *
 * Connect the phy specified @fwnode to the phylink instance specified
 * by @pl.
 *
 * Returns 0 on success or a negative errno.
 */
int phylink_fwnode_phy_connect(struct phylink *pl,
			       struct fwnode_handle *fwnode,
			       u32 flags)
{
	struct fwnode_handle *phy_fwnode;
	struct phy_device *phy_dev;
	int ret;

	/* Fixed links and 802.3z are handled without needing a PHY */
	if (pl->cfg_link_an_mode == MLO_AN_FIXED ||
	    (pl->cfg_link_an_mode == MLO_AN_INBAND &&
	     phy_interface_mode_is_8023z(pl->link_interface)))
		return 0;

	phy_fwnode = fwnode_get_phy_node(fwnode);
	if (IS_ERR(phy_fwnode)) {
		if (pl->cfg_link_an_mode == MLO_AN_PHY)
			return -ENODEV;
		return 0;
	}

	phy_dev = fwnode_phy_find_device(phy_fwnode);
	/* We're done with the phy_node handle */
	fwnode_handle_put(phy_fwnode);
	if (!phy_dev)
		return -ENODEV;

	/* Use PHY device/driver interface */
	if (pl->link_interface == PHY_INTERFACE_MODE_NA) {
		pl->link_interface = phy_dev->interface;
		pl->link_config.interface = pl->link_interface;
	}

	ret = phy_attach_direct(pl->netdev, phy_dev, flags,
				pl->link_interface);
	phy_device_free(phy_dev);
	if (ret)
		return ret;

	ret = phylink_bringup_phy(pl, phy_dev, pl->link_config.interface);
	if (ret)
		phy_detach(phy_dev);

	return ret;
}
EXPORT_SYMBOL_GPL(phylink_fwnode_phy_connect);

/**
 * phylink_disconnect_phy() - disconnect any PHY attached to the phylink
 *   instance.
 * @pl: a pointer to a &struct phylink returned from phylink_create()
 *
 * Disconnect any current PHY from the phylink instance described by @pl.
 */
void phylink_disconnect_phy(struct phylink *pl)
{
	struct phy_device *phy;

	ASSERT_RTNL();

	phy = pl->phydev;
	if (phy) {
		mutex_lock(&phy->lock);
		mutex_lock(&pl->state_mutex);
		pl->phydev = NULL;
		mutex_unlock(&pl->state_mutex);
		mutex_unlock(&phy->lock);
		flush_work(&pl->resolve);

		phy_disconnect(phy);
	}
}
EXPORT_SYMBOL_GPL(phylink_disconnect_phy);

/**
 * phylink_mac_change() - notify phylink of a change in MAC state
 * @pl: a pointer to a &struct phylink returned from phylink_create()
 * @up: indicates whether the link is currently up.
 *
 * The MAC driver should call this driver when the state of its link
 * changes (eg, link failure, new negotiation results, etc.)
 */
void phylink_mac_change(struct phylink *pl, bool up)
{
	if (!up)
		pl->mac_link_dropped = true;
	phylink_run_resolve(pl);
	phylink_dbg(pl, "mac link %s\n", up ? "up" : "down");
}
EXPORT_SYMBOL_GPL(phylink_mac_change);

static irqreturn_t phylink_link_handler(int irq, void *data)
{
	struct phylink *pl = data;

	phylink_run_resolve(pl);

	return IRQ_HANDLED;
}

/**
 * phylink_start() - start a phylink instance
 * @pl: a pointer to a &struct phylink returned from phylink_create()
 *
 * Start the phylink instance specified by @pl, configuring the MAC for the
 * desired link mode(s) and negotiation style. This should be called from the
 * network device driver's &struct net_device_ops ndo_open() method.
 */
void phylink_start(struct phylink *pl)
{
	bool poll = false;

	ASSERT_RTNL();

	phylink_info(pl, "configuring for %s/%s link mode\n",
		     phylink_an_mode_str(pl->cur_link_an_mode),
		     phy_modes(pl->link_config.interface));

	/* Always set the carrier off */
	if (pl->netdev)
		netif_carrier_off(pl->netdev);

	/* Apply the link configuration to the MAC when starting. This allows
	 * a fixed-link to start with the correct parameters, and also
	 * ensures that we set the appropriate advertisement for Serdes links.
	 *
	 * Restart autonegotiation if using 802.3z to ensure that the link
	 * parameters are properly negotiated.  This is necessary for DSA
	 * switches using 802.3z negotiation to ensure they see our modes.
	 */
	phylink_mac_initial_config(pl, true);

	phylink_enable_and_run_resolve(pl, PHYLINK_DISABLE_STOPPED);

	if (pl->cfg_link_an_mode == MLO_AN_FIXED && pl->link_gpio) {
		int irq = gpiod_to_irq(pl->link_gpio);

		if (irq > 0) {
			if (!request_irq(irq, phylink_link_handler,
					 IRQF_TRIGGER_RISING |
					 IRQF_TRIGGER_FALLING,
					 "netdev link", pl))
				pl->link_irq = irq;
			else
				irq = 0;
		}
		if (irq <= 0)
			poll = true;
	}

	switch (pl->cfg_link_an_mode) {
	case MLO_AN_FIXED:
		poll |= pl->config->poll_fixed_state;
		break;
	case MLO_AN_INBAND:
		if (pl->pcs)
			poll |= pl->pcs->poll;
		break;
	}
	if (poll)
		mod_timer(&pl->link_poll, jiffies + HZ);
	if (pl->phydev)
		phy_start(pl->phydev);
	if (pl->sfp_bus)
		sfp_upstream_start(pl->sfp_bus);
}
EXPORT_SYMBOL_GPL(phylink_start);

/**
 * phylink_stop() - stop a phylink instance
 * @pl: a pointer to a &struct phylink returned from phylink_create()
 *
 * Stop the phylink instance specified by @pl. This should be called from the
 * network device driver's &struct net_device_ops ndo_stop() method.  The
 * network device's carrier state should not be changed prior to calling this
 * function.
 *
 * This will synchronously bring down the link if the link is not already
 * down (in other words, it will trigger a mac_link_down() method call.)
 */
void phylink_stop(struct phylink *pl)
{
	ASSERT_RTNL();

	if (pl->sfp_bus)
		sfp_upstream_stop(pl->sfp_bus);
	if (pl->phydev)
		phy_stop(pl->phydev);
	del_timer_sync(&pl->link_poll);
	if (pl->link_irq) {
		free_irq(pl->link_irq, pl);
		pl->link_irq = 0;
	}

	phylink_run_resolve_and_disable(pl, PHYLINK_DISABLE_STOPPED);
}
EXPORT_SYMBOL_GPL(phylink_stop);

/**
 * phylink_suspend() - handle a network device suspend event
 * @pl: a pointer to a &struct phylink returned from phylink_create()
 * @mac_wol: true if the MAC needs to receive packets for Wake-on-Lan
 *
 * Handle a network device suspend event. There are several cases:
 *
 * - If Wake-on-Lan is not active, we can bring down the link between
 *   the MAC and PHY by calling phylink_stop().
 * - If Wake-on-Lan is active, and being handled only by the PHY, we
 *   can also bring down the link between the MAC and PHY.
 * - If Wake-on-Lan is active, but being handled by the MAC, the MAC
 *   still needs to receive packets, so we can not bring the link down.
 */
void phylink_suspend(struct phylink *pl, bool mac_wol)
{
	ASSERT_RTNL();

	if (mac_wol && (!pl->netdev || pl->netdev->wol_enabled)) {
		/* Wake-on-Lan enabled, MAC handling */
		mutex_lock(&pl->state_mutex);

		/* Stop the resolver bringing the link up */
		__set_bit(PHYLINK_DISABLE_MAC_WOL, &pl->phylink_disable_state);

		/* Disable the carrier, to prevent transmit timeouts,
		 * but one would hope all packets have been sent. This
		 * also means phylink_resolve() will do nothing.
		 */
		if (pl->netdev)
			netif_carrier_off(pl->netdev);
		else
			pl->old_link_state = false;

		/* We do not call mac_link_down() here as we want the
		 * link to remain up to receive the WoL packets.
		 */
		mutex_unlock(&pl->state_mutex);
	} else {
		phylink_stop(pl);
	}
}
EXPORT_SYMBOL_GPL(phylink_suspend);

/**
 * phylink_resume() - handle a network device resume event
 * @pl: a pointer to a &struct phylink returned from phylink_create()
 *
 * Undo the effects of phylink_suspend(), returning the link to an
 * operational state.
 */
void phylink_resume(struct phylink *pl)
{
	ASSERT_RTNL();

	if (test_bit(PHYLINK_DISABLE_MAC_WOL, &pl->phylink_disable_state)) {
		/* Wake-on-Lan enabled, MAC handling */

		/* Call mac_link_down() so we keep the overall state balanced.
		 * Do this under the state_mutex lock for consistency. This
		 * will cause a "Link Down" message to be printed during
		 * resume, which is harmless - the true link state will be
		 * printed when we run a resolve.
		 */
		mutex_lock(&pl->state_mutex);
		phylink_link_down(pl);
		mutex_unlock(&pl->state_mutex);

		/* Re-apply the link parameters so that all the settings get
		 * restored to the MAC.
		 */
		phylink_mac_initial_config(pl, true);

		/* Re-enable and re-resolve the link parameters */
		phylink_enable_and_run_resolve(pl, PHYLINK_DISABLE_MAC_WOL);
	} else {
		phylink_start(pl);
	}
}
EXPORT_SYMBOL_GPL(phylink_resume);

/**
 * phylink_ethtool_get_wol() - get the wake on lan parameters for the PHY
 * @pl: a pointer to a &struct phylink returned from phylink_create()
 * @wol: a pointer to &struct ethtool_wolinfo to hold the read parameters
 *
 * Read the wake on lan parameters from the PHY attached to the phylink
 * instance specified by @pl. If no PHY is currently attached, report no
 * support for wake on lan.
 */
void phylink_ethtool_get_wol(struct phylink *pl, struct ethtool_wolinfo *wol)
{
	ASSERT_RTNL();

	wol->supported = 0;
	wol->wolopts = 0;

	if (pl->phydev)
		phy_ethtool_get_wol(pl->phydev, wol);
}
EXPORT_SYMBOL_GPL(phylink_ethtool_get_wol);

/**
 * phylink_ethtool_set_wol() - set wake on lan parameters
 * @pl: a pointer to a &struct phylink returned from phylink_create()
 * @wol: a pointer to &struct ethtool_wolinfo for the desired parameters
 *
 * Set the wake on lan parameters for the PHY attached to the phylink
 * instance specified by @pl. If no PHY is attached, returns %EOPNOTSUPP
 * error.
 *
 * Returns zero on success or negative errno code.
 */
int phylink_ethtool_set_wol(struct phylink *pl, struct ethtool_wolinfo *wol)
{
	int ret = -EOPNOTSUPP;

	ASSERT_RTNL();

	if (pl->phydev)
		ret = phy_ethtool_set_wol(pl->phydev, wol);

	return ret;
}
EXPORT_SYMBOL_GPL(phylink_ethtool_set_wol);

static void phylink_merge_link_mode(unsigned long *dst, const unsigned long *b)
{
	__ETHTOOL_DECLARE_LINK_MODE_MASK(mask);

	linkmode_zero(mask);
	phylink_set_port_modes(mask);

	linkmode_and(dst, dst, mask);
	linkmode_or(dst, dst, b);
}

static void phylink_get_ksettings(const struct phylink_link_state *state,
				  struct ethtool_link_ksettings *kset)
{
	phylink_merge_link_mode(kset->link_modes.advertising, state->advertising);
	linkmode_copy(kset->link_modes.lp_advertising, state->lp_advertising);
	if (kset->base.rate_matching == RATE_MATCH_NONE) {
		kset->base.speed = state->speed;
		kset->base.duplex = state->duplex;
	}
	kset->base.autoneg = linkmode_test_bit(ETHTOOL_LINK_MODE_Autoneg_BIT,
					       state->advertising) ?
				AUTONEG_ENABLE : AUTONEG_DISABLE;
}

/**
 * phylink_ethtool_ksettings_get() - get the current link settings
 * @pl: a pointer to a &struct phylink returned from phylink_create()
 * @kset: a pointer to a &struct ethtool_link_ksettings to hold link settings
 *
 * Read the current link settings for the phylink instance specified by @pl.
 * This will be the link settings read from the MAC, PHY or fixed link
 * settings depending on the current negotiation mode.
 */
int phylink_ethtool_ksettings_get(struct phylink *pl,
				  struct ethtool_link_ksettings *kset)
{
	struct phylink_link_state link_state;

	ASSERT_RTNL();

	if (pl->phydev)
		phy_ethtool_ksettings_get(pl->phydev, kset);
	else
		kset->base.port = pl->link_port;

	linkmode_copy(kset->link_modes.supported, pl->supported);

	switch (pl->cur_link_an_mode) {
	case MLO_AN_FIXED:
		/* We are using fixed settings. Report these as the
		 * current link settings - and note that these also
		 * represent the supported speeds/duplex/pause modes.
		 */
		phylink_get_fixed_state(pl, &link_state);
		phylink_get_ksettings(&link_state, kset);
		break;

	case MLO_AN_INBAND:
		/* If there is a phy attached, then use the reported
		 * settings from the phy with no modification.
		 */
		if (pl->phydev)
			break;

		phylink_mac_pcs_get_state(pl, &link_state);

		/* The MAC is reporting the link results from its own PCS
		 * layer via in-band status. Report these as the current
		 * link settings.
		 */
		phylink_get_ksettings(&link_state, kset);
		break;
	}

	return 0;
}
EXPORT_SYMBOL_GPL(phylink_ethtool_ksettings_get);

/**
 * phylink_ethtool_ksettings_set() - set the link settings
 * @pl: a pointer to a &struct phylink returned from phylink_create()
 * @kset: a pointer to a &struct ethtool_link_ksettings for the desired modes
 */
int phylink_ethtool_ksettings_set(struct phylink *pl,
				  const struct ethtool_link_ksettings *kset)
{
	__ETHTOOL_DECLARE_LINK_MODE_MASK(support);
	struct phylink_link_state config;
	const struct phy_setting *s;

	ASSERT_RTNL();

	/* Mask out unsupported advertisements */
	linkmode_and(config.advertising, kset->link_modes.advertising,
		     pl->supported);

	if (pl->phydev) {
		struct ethtool_link_ksettings phy_kset = *kset;

		linkmode_and(phy_kset.link_modes.advertising,
			     phy_kset.link_modes.advertising,
			     pl->supported);

		/* We can rely on phylib for this update; we also do not need
		 * to update the pl->link_config settings:
		 * - the configuration returned via ksettings_get() will come
		 *   from phylib whenever a PHY is present.
		 * - link_config.interface will be updated by the PHY calling
		 *   back via phylink_phy_change() and a subsequent resolve.
		 * - initial link configuration for PHY mode comes from the
		 *   last phy state updated via phylink_phy_change().
		 * - other configuration changes (e.g. pause modes) are
		 *   performed directly via phylib.
		 * - if in in-band mode with a PHY, the link configuration
		 *   is passed on the link from the PHY, and all of
		 *   link_config.{speed,duplex,an_enabled,pause} are not used.
		 * - the only possible use would be link_config.advertising
		 *   pause modes when in 1000base-X mode with a PHY, but in
		 *   the presence of a PHY, this should not be changed as that
		 *   should be determined from the media side advertisement.
		 */
		return phy_ethtool_ksettings_set(pl->phydev, &phy_kset);
	}

	config = pl->link_config;
<<<<<<< HEAD
=======
	/* Mask out unsupported advertisements */
	linkmode_and(config.advertising, kset->link_modes.advertising,
		     pl->supported);
>>>>>>> 1e897fca

	/* FIXME: should we reject autoneg if phy/mac does not support it? */
	switch (kset->base.autoneg) {
	case AUTONEG_DISABLE:
		/* Autonegotiation disabled, select a suitable speed and
		 * duplex.
		 */
		s = phy_lookup_setting(kset->base.speed, kset->base.duplex,
				       pl->supported, false);
		if (!s)
			return -EINVAL;

		/* If we have a fixed link, refuse to change link parameters.
		 * If the link parameters match, accept them but do nothing.
		 */
		if (pl->cur_link_an_mode == MLO_AN_FIXED) {
			if (s->speed != pl->link_config.speed ||
			    s->duplex != pl->link_config.duplex)
				return -EINVAL;
			return 0;
		}

		config.speed = s->speed;
		config.duplex = s->duplex;
		break;

	case AUTONEG_ENABLE:
		/* If we have a fixed link, allow autonegotiation (since that
		 * is our default case) but do not allow the advertisement to
		 * be changed. If the advertisement matches, simply return.
		 */
		if (pl->cur_link_an_mode == MLO_AN_FIXED) {
			if (!linkmode_equal(config.advertising,
					    pl->link_config.advertising))
				return -EINVAL;
			return 0;
		}

		config.speed = SPEED_UNKNOWN;
		config.duplex = DUPLEX_UNKNOWN;
		break;

	default:
		return -EINVAL;
	}

	/* We have ruled out the case with a PHY attached, and the
	 * fixed-link cases.  All that is left are in-band links.
	 */
	linkmode_mod_bit(ETHTOOL_LINK_MODE_Autoneg_BIT, config.advertising,
			 kset->base.autoneg == AUTONEG_ENABLE);

	/* If this link is with an SFP, ensure that changes to advertised modes
	 * also cause the associated interface to be selected such that the
	 * link can be configured correctly.
	 */
	if (pl->sfp_bus) {
		config.interface = sfp_select_interface(pl->sfp_bus,
							config.advertising);
		if (config.interface == PHY_INTERFACE_MODE_NA) {
			phylink_err(pl,
				    "selection of interface failed, advertisement %*pb\n",
				    __ETHTOOL_LINK_MODE_MASK_NBITS,
				    config.advertising);
			return -EINVAL;
		}

		/* Revalidate with the selected interface */
		linkmode_copy(support, pl->supported);
		if (phylink_validate(pl, support, &config)) {
			phylink_err(pl, "validation of %s/%s with support %*pb failed\n",
				    phylink_an_mode_str(pl->cur_link_an_mode),
				    phy_modes(config.interface),
				    __ETHTOOL_LINK_MODE_MASK_NBITS, support);
			return -EINVAL;
		}
	} else {
		/* Validate without changing the current supported mask. */
		linkmode_copy(support, pl->supported);
		if (phylink_validate(pl, support, &config))
			return -EINVAL;
	}

	/* If autonegotiation is enabled, we must have an advertisement */
	if (linkmode_test_bit(ETHTOOL_LINK_MODE_Autoneg_BIT,
			      config.advertising) &&
	    phylink_is_empty_linkmode(config.advertising))
		return -EINVAL;

	mutex_lock(&pl->state_mutex);
	pl->link_config.speed = config.speed;
	pl->link_config.duplex = config.duplex;

	if (pl->link_config.interface != config.interface) {
		/* The interface changed, e.g. 1000base-X <-> 2500base-X */
		/* We need to force the link down, then change the interface */
		if (pl->old_link_state) {
			phylink_link_down(pl);
			pl->old_link_state = false;
		}
		if (!test_bit(PHYLINK_DISABLE_STOPPED,
			      &pl->phylink_disable_state))
			phylink_major_config(pl, false, &config);
		pl->link_config.interface = config.interface;
		linkmode_copy(pl->link_config.advertising, config.advertising);
	} else if (!linkmode_equal(pl->link_config.advertising,
				   config.advertising)) {
		linkmode_copy(pl->link_config.advertising, config.advertising);
		phylink_change_inband_advert(pl);
	}
	mutex_unlock(&pl->state_mutex);

	return 0;
}
EXPORT_SYMBOL_GPL(phylink_ethtool_ksettings_set);

/**
 * phylink_ethtool_nway_reset() - restart negotiation
 * @pl: a pointer to a &struct phylink returned from phylink_create()
 *
 * Restart negotiation for the phylink instance specified by @pl. This will
 * cause any attached phy to restart negotiation with the link partner, and
 * if the MAC is in a BaseX mode, the MAC will also be requested to restart
 * negotiation.
 *
 * Returns zero on success, or negative error code.
 */
int phylink_ethtool_nway_reset(struct phylink *pl)
{
	int ret = 0;

	ASSERT_RTNL();

	if (pl->phydev)
		ret = phy_restart_aneg(pl->phydev);
	phylink_mac_pcs_an_restart(pl);

	return ret;
}
EXPORT_SYMBOL_GPL(phylink_ethtool_nway_reset);

/**
 * phylink_ethtool_get_pauseparam() - get the current pause parameters
 * @pl: a pointer to a &struct phylink returned from phylink_create()
 * @pause: a pointer to a &struct ethtool_pauseparam
 */
void phylink_ethtool_get_pauseparam(struct phylink *pl,
				    struct ethtool_pauseparam *pause)
{
	ASSERT_RTNL();

	pause->autoneg = !!(pl->link_config.pause & MLO_PAUSE_AN);
	pause->rx_pause = !!(pl->link_config.pause & MLO_PAUSE_RX);
	pause->tx_pause = !!(pl->link_config.pause & MLO_PAUSE_TX);
}
EXPORT_SYMBOL_GPL(phylink_ethtool_get_pauseparam);

/**
 * phylink_ethtool_set_pauseparam() - set the current pause parameters
 * @pl: a pointer to a &struct phylink returned from phylink_create()
 * @pause: a pointer to a &struct ethtool_pauseparam
 */
int phylink_ethtool_set_pauseparam(struct phylink *pl,
				   struct ethtool_pauseparam *pause)
{
	struct phylink_link_state *config = &pl->link_config;
	bool manual_changed;
	int pause_state;

	ASSERT_RTNL();

	if (pl->cur_link_an_mode == MLO_AN_FIXED)
		return -EOPNOTSUPP;

	if (!phylink_test(pl->supported, Pause) &&
	    !phylink_test(pl->supported, Asym_Pause))
		return -EOPNOTSUPP;

	if (!phylink_test(pl->supported, Asym_Pause) &&
	    pause->rx_pause != pause->tx_pause)
		return -EINVAL;

	pause_state = 0;
	if (pause->autoneg)
		pause_state |= MLO_PAUSE_AN;
	if (pause->rx_pause)
		pause_state |= MLO_PAUSE_RX;
	if (pause->tx_pause)
		pause_state |= MLO_PAUSE_TX;

	mutex_lock(&pl->state_mutex);
	/*
	 * See the comments for linkmode_set_pause(), wrt the deficiencies
	 * with the current implementation.  A solution to this issue would
	 * be:
	 * ethtool  Local device
	 *  rx  tx  Pause AsymDir
	 *  0   0   0     0
	 *  1   0   1     1
	 *  0   1   0     1
	 *  1   1   1     1
	 * and then use the ethtool rx/tx enablement status to mask the
	 * rx/tx pause resolution.
	 */
	linkmode_set_pause(config->advertising, pause->tx_pause,
			   pause->rx_pause);

	manual_changed = (config->pause ^ pause_state) & MLO_PAUSE_AN ||
			 (!(pause_state & MLO_PAUSE_AN) &&
			   (config->pause ^ pause_state) & MLO_PAUSE_TXRX_MASK);

	config->pause = pause_state;

	/* Update our in-band advertisement, triggering a renegotiation if
	 * the advertisement changed.
	 */
	if (!pl->phydev)
		phylink_change_inband_advert(pl);

	mutex_unlock(&pl->state_mutex);

	/* If we have a PHY, a change of the pause frame advertisement will
	 * cause phylib to renegotiate (if AN is enabled) which will in turn
	 * call our phylink_phy_change() and trigger a resolve.  Note that
	 * we can't hold our state mutex while calling phy_set_asym_pause().
	 */
	if (pl->phydev)
		phy_set_asym_pause(pl->phydev, pause->rx_pause,
				   pause->tx_pause);

	/* If the manual pause settings changed, make sure we trigger a
	 * resolve to update their state; we can not guarantee that the
	 * link will cycle.
	 */
	if (manual_changed) {
		pl->mac_link_dropped = true;
		phylink_run_resolve(pl);
	}

	return 0;
}
EXPORT_SYMBOL_GPL(phylink_ethtool_set_pauseparam);

/**
 * phylink_get_eee_err() - read the energy efficient ethernet error
 *   counter
 * @pl: a pointer to a &struct phylink returned from phylink_create().
 *
 * Read the Energy Efficient Ethernet error counter from the PHY associated
 * with the phylink instance specified by @pl.
 *
 * Returns positive error counter value, or negative error code.
 */
int phylink_get_eee_err(struct phylink *pl)
{
	int ret = 0;

	ASSERT_RTNL();

	if (pl->phydev)
		ret = phy_get_eee_err(pl->phydev);

	return ret;
}
EXPORT_SYMBOL_GPL(phylink_get_eee_err);

/**
 * phylink_init_eee() - init and check the EEE features
 * @pl: a pointer to a &struct phylink returned from phylink_create()
 * @clk_stop_enable: allow PHY to stop receive clock
 *
 * Must be called either with RTNL held or within mac_link_up()
 */
int phylink_init_eee(struct phylink *pl, bool clk_stop_enable)
{
	int ret = -EOPNOTSUPP;

	if (pl->phydev)
		ret = phy_init_eee(pl->phydev, clk_stop_enable);

	return ret;
}
EXPORT_SYMBOL_GPL(phylink_init_eee);

/**
 * phylink_ethtool_get_eee() - read the energy efficient ethernet parameters
 * @pl: a pointer to a &struct phylink returned from phylink_create()
 * @eee: a pointer to a &struct ethtool_eee for the read parameters
 */
int phylink_ethtool_get_eee(struct phylink *pl, struct ethtool_eee *eee)
{
	int ret = -EOPNOTSUPP;

	ASSERT_RTNL();

	if (pl->phydev)
		ret = phy_ethtool_get_eee(pl->phydev, eee);

	return ret;
}
EXPORT_SYMBOL_GPL(phylink_ethtool_get_eee);

/**
 * phylink_ethtool_set_eee() - set the energy efficient ethernet parameters
 * @pl: a pointer to a &struct phylink returned from phylink_create()
 * @eee: a pointer to a &struct ethtool_eee for the desired parameters
 */
int phylink_ethtool_set_eee(struct phylink *pl, struct ethtool_eee *eee)
{
	int ret = -EOPNOTSUPP;

	ASSERT_RTNL();

	if (pl->phydev)
		ret = phy_ethtool_set_eee(pl->phydev, eee);

	return ret;
}
EXPORT_SYMBOL_GPL(phylink_ethtool_set_eee);

/* This emulates MII registers for a fixed-mode phy operating as per the
 * passed in state. "aneg" defines if we report negotiation is possible.
 *
 * FIXME: should deal with negotiation state too.
 */
static int phylink_mii_emul_read(unsigned int reg,
				 struct phylink_link_state *state)
{
	struct fixed_phy_status fs;
	unsigned long *lpa = state->lp_advertising;
	int val;

	fs.link = state->link;
	fs.speed = state->speed;
	fs.duplex = state->duplex;
	fs.pause = test_bit(ETHTOOL_LINK_MODE_Pause_BIT, lpa);
	fs.asym_pause = test_bit(ETHTOOL_LINK_MODE_Asym_Pause_BIT, lpa);

	val = swphy_read_reg(reg, &fs);
	if (reg == MII_BMSR) {
		if (!state->an_complete)
			val &= ~BMSR_ANEGCOMPLETE;
	}
	return val;
}

static int phylink_phy_read(struct phylink *pl, unsigned int phy_id,
			    unsigned int reg)
{
	struct phy_device *phydev = pl->phydev;
	int prtad, devad;

	if (mdio_phy_id_is_c45(phy_id)) {
		prtad = mdio_phy_id_prtad(phy_id);
		devad = mdio_phy_id_devad(phy_id);
		return mdiobus_c45_read(pl->phydev->mdio.bus, prtad, devad,
					reg);
	}

	if (phydev->is_c45) {
		switch (reg) {
		case MII_BMCR:
		case MII_BMSR:
		case MII_PHYSID1:
		case MII_PHYSID2:
			devad = __ffs(phydev->c45_ids.mmds_present);
			break;
		case MII_ADVERTISE:
		case MII_LPA:
			if (!(phydev->c45_ids.mmds_present & MDIO_DEVS_AN))
				return -EINVAL;
			devad = MDIO_MMD_AN;
			if (reg == MII_ADVERTISE)
				reg = MDIO_AN_ADVERTISE;
			else
				reg = MDIO_AN_LPA;
			break;
		default:
			return -EINVAL;
		}
		prtad = phy_id;
		return mdiobus_c45_read(pl->phydev->mdio.bus, prtad, devad,
					reg);
	}

	return mdiobus_read(pl->phydev->mdio.bus, phy_id, reg);
}

static int phylink_phy_write(struct phylink *pl, unsigned int phy_id,
			     unsigned int reg, unsigned int val)
{
	struct phy_device *phydev = pl->phydev;
	int prtad, devad;

	if (mdio_phy_id_is_c45(phy_id)) {
		prtad = mdio_phy_id_prtad(phy_id);
		devad = mdio_phy_id_devad(phy_id);
		return mdiobus_c45_write(pl->phydev->mdio.bus, prtad, devad,
					 reg, val);
	}

	if (phydev->is_c45) {
		switch (reg) {
		case MII_BMCR:
		case MII_BMSR:
		case MII_PHYSID1:
		case MII_PHYSID2:
			devad = __ffs(phydev->c45_ids.mmds_present);
			break;
		case MII_ADVERTISE:
		case MII_LPA:
			if (!(phydev->c45_ids.mmds_present & MDIO_DEVS_AN))
				return -EINVAL;
			devad = MDIO_MMD_AN;
			if (reg == MII_ADVERTISE)
				reg = MDIO_AN_ADVERTISE;
			else
				reg = MDIO_AN_LPA;
			break;
		default:
			return -EINVAL;
		}
		return mdiobus_c45_write(pl->phydev->mdio.bus, phy_id, devad,
					 reg, val);
	}

	return mdiobus_write(phydev->mdio.bus, phy_id, reg, val);
}

static int phylink_mii_read(struct phylink *pl, unsigned int phy_id,
			    unsigned int reg)
{
	struct phylink_link_state state;
	int val = 0xffff;

	switch (pl->cur_link_an_mode) {
	case MLO_AN_FIXED:
		if (phy_id == 0) {
			phylink_get_fixed_state(pl, &state);
			val = phylink_mii_emul_read(reg, &state);
		}
		break;

	case MLO_AN_PHY:
		return -EOPNOTSUPP;

	case MLO_AN_INBAND:
		if (phy_id == 0) {
			phylink_mac_pcs_get_state(pl, &state);
			val = phylink_mii_emul_read(reg, &state);
		}
		break;
	}

	return val & 0xffff;
}

static int phylink_mii_write(struct phylink *pl, unsigned int phy_id,
			     unsigned int reg, unsigned int val)
{
	switch (pl->cur_link_an_mode) {
	case MLO_AN_FIXED:
		break;

	case MLO_AN_PHY:
		return -EOPNOTSUPP;

	case MLO_AN_INBAND:
		break;
	}

	return 0;
}

/**
 * phylink_mii_ioctl() - generic mii ioctl interface
 * @pl: a pointer to a &struct phylink returned from phylink_create()
 * @ifr: a pointer to a &struct ifreq for socket ioctls
 * @cmd: ioctl cmd to execute
 *
 * Perform the specified MII ioctl on the PHY attached to the phylink instance
 * specified by @pl. If no PHY is attached, emulate the presence of the PHY.
 *
 * Returns: zero on success or negative error code.
 *
 * %SIOCGMIIPHY:
 *  read register from the current PHY.
 * %SIOCGMIIREG:
 *  read register from the specified PHY.
 * %SIOCSMIIREG:
 *  set a register on the specified PHY.
 */
int phylink_mii_ioctl(struct phylink *pl, struct ifreq *ifr, int cmd)
{
	struct mii_ioctl_data *mii = if_mii(ifr);
	int  ret;

	ASSERT_RTNL();

	if (pl->phydev) {
		/* PHYs only exist for MLO_AN_PHY and SGMII */
		switch (cmd) {
		case SIOCGMIIPHY:
			mii->phy_id = pl->phydev->mdio.addr;
			fallthrough;

		case SIOCGMIIREG:
			ret = phylink_phy_read(pl, mii->phy_id, mii->reg_num);
			if (ret >= 0) {
				mii->val_out = ret;
				ret = 0;
			}
			break;

		case SIOCSMIIREG:
			ret = phylink_phy_write(pl, mii->phy_id, mii->reg_num,
						mii->val_in);
			break;

		default:
			ret = phy_mii_ioctl(pl->phydev, ifr, cmd);
			break;
		}
	} else {
		switch (cmd) {
		case SIOCGMIIPHY:
			mii->phy_id = 0;
			fallthrough;

		case SIOCGMIIREG:
			ret = phylink_mii_read(pl, mii->phy_id, mii->reg_num);
			if (ret >= 0) {
				mii->val_out = ret;
				ret = 0;
			}
			break;

		case SIOCSMIIREG:
			ret = phylink_mii_write(pl, mii->phy_id, mii->reg_num,
						mii->val_in);
			break;

		default:
			ret = -EOPNOTSUPP;
			break;
		}
	}

	return ret;
}
EXPORT_SYMBOL_GPL(phylink_mii_ioctl);

/**
 * phylink_speed_down() - set the non-SFP PHY to lowest speed supported by both
 *   link partners
 * @pl: a pointer to a &struct phylink returned from phylink_create()
 * @sync: perform action synchronously
 *
 * If we have a PHY that is not part of a SFP module, then set the speed
 * as described in the phy_speed_down() function. Please see this function
 * for a description of the @sync parameter.
 *
 * Returns zero if there is no PHY, otherwise as per phy_speed_down().
 */
int phylink_speed_down(struct phylink *pl, bool sync)
{
	int ret = 0;

	ASSERT_RTNL();

	if (!pl->sfp_bus && pl->phydev)
		ret = phy_speed_down(pl->phydev, sync);

	return ret;
}
EXPORT_SYMBOL_GPL(phylink_speed_down);

/**
 * phylink_speed_up() - restore the advertised speeds prior to the call to
 *   phylink_speed_down()
 * @pl: a pointer to a &struct phylink returned from phylink_create()
 *
 * If we have a PHY that is not part of a SFP module, then restore the
 * PHY speeds as per phy_speed_up().
 *
 * Returns zero if there is no PHY, otherwise as per phy_speed_up().
 */
int phylink_speed_up(struct phylink *pl)
{
	int ret = 0;

	ASSERT_RTNL();

	if (!pl->sfp_bus && pl->phydev)
		ret = phy_speed_up(pl->phydev);

	return ret;
}
EXPORT_SYMBOL_GPL(phylink_speed_up);

static void phylink_sfp_attach(void *upstream, struct sfp_bus *bus)
{
	struct phylink *pl = upstream;

	pl->netdev->sfp_bus = bus;
}

static void phylink_sfp_detach(void *upstream, struct sfp_bus *bus)
{
	struct phylink *pl = upstream;

	pl->netdev->sfp_bus = NULL;
}

static const phy_interface_t phylink_sfp_interface_preference[] = {
	PHY_INTERFACE_MODE_25GBASER,
	PHY_INTERFACE_MODE_USXGMII,
	PHY_INTERFACE_MODE_10GBASER,
	PHY_INTERFACE_MODE_5GBASER,
	PHY_INTERFACE_MODE_2500BASEX,
	PHY_INTERFACE_MODE_SGMII,
	PHY_INTERFACE_MODE_1000BASEX,
	PHY_INTERFACE_MODE_100BASEX,
};

static DECLARE_PHY_INTERFACE_MASK(phylink_sfp_interfaces);

static phy_interface_t phylink_choose_sfp_interface(struct phylink *pl,
						    const unsigned long *intf)
{
	phy_interface_t interface;
	size_t i;

	interface = PHY_INTERFACE_MODE_NA;
	for (i = 0; i < ARRAY_SIZE(phylink_sfp_interface_preference); i++)
		if (test_bit(phylink_sfp_interface_preference[i], intf)) {
			interface = phylink_sfp_interface_preference[i];
			break;
		}

	return interface;
}

static void phylink_sfp_set_config(struct phylink *pl, u8 mode,
				   unsigned long *supported,
				   struct phylink_link_state *state)
{
	bool changed = false;

	phylink_dbg(pl, "requesting link mode %s/%s with support %*pb\n",
		    phylink_an_mode_str(mode), phy_modes(state->interface),
		    __ETHTOOL_LINK_MODE_MASK_NBITS, supported);

	if (!linkmode_equal(pl->supported, supported)) {
		linkmode_copy(pl->supported, supported);
		changed = true;
	}

	if (!linkmode_equal(pl->link_config.advertising, state->advertising)) {
		linkmode_copy(pl->link_config.advertising, state->advertising);
		changed = true;
	}

	if (pl->cur_link_an_mode != mode ||
	    pl->link_config.interface != state->interface) {
		pl->cur_link_an_mode = mode;
		pl->link_config.interface = state->interface;

		changed = true;

		phylink_info(pl, "switched to %s/%s link mode\n",
			     phylink_an_mode_str(mode),
			     phy_modes(state->interface));
	}

	if (changed && !test_bit(PHYLINK_DISABLE_STOPPED,
				 &pl->phylink_disable_state))
		phylink_mac_initial_config(pl, false);
}

static int phylink_sfp_config_phy(struct phylink *pl, u8 mode,
				  struct phy_device *phy)
{
	__ETHTOOL_DECLARE_LINK_MODE_MASK(support1);
	__ETHTOOL_DECLARE_LINK_MODE_MASK(support);
	struct phylink_link_state config;
	phy_interface_t iface;
	int ret;

	linkmode_copy(support, phy->supported);

	memset(&config, 0, sizeof(config));
	linkmode_copy(config.advertising, phy->advertising);
	config.interface = PHY_INTERFACE_MODE_NA;
	config.speed = SPEED_UNKNOWN;
	config.duplex = DUPLEX_UNKNOWN;
	config.pause = MLO_PAUSE_AN;

	/* Ignore errors if we're expecting a PHY to attach later */
	ret = phylink_validate(pl, support, &config);
	if (ret) {
		phylink_err(pl, "validation with support %*pb failed: %pe\n",
			    __ETHTOOL_LINK_MODE_MASK_NBITS, support,
			    ERR_PTR(ret));
		return ret;
	}

	iface = sfp_select_interface(pl->sfp_bus, config.advertising);
	if (iface == PHY_INTERFACE_MODE_NA) {
		phylink_err(pl,
			    "selection of interface failed, advertisement %*pb\n",
			    __ETHTOOL_LINK_MODE_MASK_NBITS, config.advertising);
		return -EINVAL;
	}

	config.interface = iface;
	linkmode_copy(support1, support);
	ret = phylink_validate(pl, support1, &config);
	if (ret) {
		phylink_err(pl,
			    "validation of %s/%s with support %*pb failed: %pe\n",
			    phylink_an_mode_str(mode),
			    phy_modes(config.interface),
			    __ETHTOOL_LINK_MODE_MASK_NBITS, support,
			    ERR_PTR(ret));
		return ret;
	}

	pl->link_port = pl->sfp_port;

	phylink_sfp_set_config(pl, mode, support, &config);

	return 0;
}

static int phylink_sfp_config_optical(struct phylink *pl)
{
	__ETHTOOL_DECLARE_LINK_MODE_MASK(support);
	DECLARE_PHY_INTERFACE_MASK(interfaces);
	struct phylink_link_state config;
	phy_interface_t interface;
	int ret;

	phylink_dbg(pl, "optical SFP: interfaces=[mac=%*pbl, sfp=%*pbl]\n",
		    (int)PHY_INTERFACE_MODE_MAX,
		    pl->config->supported_interfaces,
		    (int)PHY_INTERFACE_MODE_MAX,
		    pl->sfp_interfaces);

	/* Find the union of the supported interfaces by the PCS/MAC and
	 * the SFP module.
	 */
	phy_interface_and(interfaces, pl->config->supported_interfaces,
			  pl->sfp_interfaces);
	if (phy_interface_empty(interfaces)) {
		phylink_err(pl, "unsupported SFP module: no common interface modes\n");
		return -EINVAL;
	}

	memset(&config, 0, sizeof(config));
	linkmode_copy(support, pl->sfp_support);
	linkmode_copy(config.advertising, pl->sfp_support);
	config.speed = SPEED_UNKNOWN;
	config.duplex = DUPLEX_UNKNOWN;
	config.pause = MLO_PAUSE_AN;

	/* For all the interfaces that are supported, reduce the sfp_support
	 * mask to only those link modes that can be supported.
	 */
	ret = phylink_validate_mask(pl, pl->sfp_support, &config, interfaces);
	if (ret) {
		phylink_err(pl, "unsupported SFP module: validation with support %*pb failed\n",
			    __ETHTOOL_LINK_MODE_MASK_NBITS, support);
		return ret;
	}

	interface = phylink_choose_sfp_interface(pl, interfaces);
	if (interface == PHY_INTERFACE_MODE_NA) {
		phylink_err(pl, "failed to select SFP interface\n");
		return -EINVAL;
	}

	phylink_dbg(pl, "optical SFP: chosen %s interface\n",
		    phy_modes(interface));

	config.interface = interface;

	/* Ignore errors if we're expecting a PHY to attach later */
	ret = phylink_validate(pl, support, &config);
	if (ret) {
		phylink_err(pl, "validation with support %*pb failed: %pe\n",
			    __ETHTOOL_LINK_MODE_MASK_NBITS, support,
			    ERR_PTR(ret));
		return ret;
	}

	pl->link_port = pl->sfp_port;

	phylink_sfp_set_config(pl, MLO_AN_INBAND, pl->sfp_support, &config);

	return 0;
}

static int phylink_sfp_module_insert(void *upstream,
				     const struct sfp_eeprom_id *id)
{
	struct phylink *pl = upstream;

	ASSERT_RTNL();

	linkmode_zero(pl->sfp_support);
	phy_interface_zero(pl->sfp_interfaces);
	sfp_parse_support(pl->sfp_bus, id, pl->sfp_support, pl->sfp_interfaces);
	pl->sfp_port = sfp_parse_port(pl->sfp_bus, id, pl->sfp_support);

	/* If this module may have a PHY connecting later, defer until later */
	pl->sfp_may_have_phy = sfp_may_have_phy(pl->sfp_bus, id);
	if (pl->sfp_may_have_phy)
		return 0;

	return phylink_sfp_config_optical(pl);
}

static int phylink_sfp_module_start(void *upstream)
{
	struct phylink *pl = upstream;

	/* If this SFP module has a PHY, start the PHY now. */
	if (pl->phydev) {
		phy_start(pl->phydev);
		return 0;
	}

	/* If the module may have a PHY but we didn't detect one we
	 * need to configure the MAC here.
	 */
	if (!pl->sfp_may_have_phy)
		return 0;

	return phylink_sfp_config_optical(pl);
}

static void phylink_sfp_module_stop(void *upstream)
{
	struct phylink *pl = upstream;

	/* If this SFP module has a PHY, stop it. */
	if (pl->phydev)
		phy_stop(pl->phydev);
}

static void phylink_sfp_link_down(void *upstream)
{
	struct phylink *pl = upstream;

	ASSERT_RTNL();

	phylink_run_resolve_and_disable(pl, PHYLINK_DISABLE_LINK);
}

static void phylink_sfp_link_up(void *upstream)
{
	struct phylink *pl = upstream;

	ASSERT_RTNL();

	phylink_enable_and_run_resolve(pl, PHYLINK_DISABLE_LINK);
}

/* The Broadcom BCM84881 in the Methode DM7052 is unable to provide a SGMII
 * or 802.3z control word, so inband will not work.
 */
static bool phylink_phy_no_inband(struct phy_device *phy)
{
	return phy->is_c45 &&
		(phy->c45_ids.device_ids[1] & 0xfffffff0) == 0xae025150;
}

static int phylink_sfp_connect_phy(void *upstream, struct phy_device *phy)
{
	struct phylink *pl = upstream;
	phy_interface_t interface;
	u8 mode;
	int ret;

	/*
	 * This is the new way of dealing with flow control for PHYs,
	 * as described by Timur Tabi in commit 529ed1275263 ("net: phy:
	 * phy drivers should not set SUPPORTED_[Asym_]Pause") except
	 * using our validate call to the MAC, we rely upon the MAC
	 * clearing the bits from both supported and advertising fields.
	 */
	phy_support_asym_pause(phy);

	if (phylink_phy_no_inband(phy))
		mode = MLO_AN_PHY;
	else
		mode = MLO_AN_INBAND;

	/* Set the PHY's host supported interfaces */
	phy_interface_and(phy->host_interfaces, phylink_sfp_interfaces,
			  pl->config->supported_interfaces);

	/* Do the initial configuration */
	ret = phylink_sfp_config_phy(pl, mode, phy);
	if (ret < 0)
		return ret;

	interface = pl->link_config.interface;
	ret = phylink_attach_phy(pl, phy, interface);
	if (ret < 0)
		return ret;

	ret = phylink_bringup_phy(pl, phy, interface);
	if (ret)
		phy_detach(phy);

	return ret;
}

static void phylink_sfp_disconnect_phy(void *upstream)
{
	phylink_disconnect_phy(upstream);
}

static const struct sfp_upstream_ops sfp_phylink_ops = {
	.attach = phylink_sfp_attach,
	.detach = phylink_sfp_detach,
	.module_insert = phylink_sfp_module_insert,
	.module_start = phylink_sfp_module_start,
	.module_stop = phylink_sfp_module_stop,
	.link_up = phylink_sfp_link_up,
	.link_down = phylink_sfp_link_down,
	.connect_phy = phylink_sfp_connect_phy,
	.disconnect_phy = phylink_sfp_disconnect_phy,
};

/* Helpers for MAC drivers */

static void phylink_decode_c37_word(struct phylink_link_state *state,
				    uint16_t config_reg, int speed)
{
	bool tx_pause, rx_pause;
	int fd_bit;

	if (speed == SPEED_2500)
		fd_bit = ETHTOOL_LINK_MODE_2500baseX_Full_BIT;
	else
		fd_bit = ETHTOOL_LINK_MODE_1000baseX_Full_BIT;

	mii_lpa_mod_linkmode_x(state->lp_advertising, config_reg, fd_bit);

	if (linkmode_test_bit(fd_bit, state->advertising) &&
	    linkmode_test_bit(fd_bit, state->lp_advertising)) {
		state->speed = speed;
		state->duplex = DUPLEX_FULL;
	} else {
		/* negotiation failure */
		state->link = false;
	}

	linkmode_resolve_pause(state->advertising, state->lp_advertising,
			       &tx_pause, &rx_pause);

	if (tx_pause)
		state->pause |= MLO_PAUSE_TX;
	if (rx_pause)
		state->pause |= MLO_PAUSE_RX;
}

static void phylink_decode_sgmii_word(struct phylink_link_state *state,
				      uint16_t config_reg)
{
	if (!(config_reg & LPA_SGMII_LINK)) {
		state->link = false;
		return;
	}

	switch (config_reg & LPA_SGMII_SPD_MASK) {
	case LPA_SGMII_10:
		state->speed = SPEED_10;
		break;
	case LPA_SGMII_100:
		state->speed = SPEED_100;
		break;
	case LPA_SGMII_1000:
		state->speed = SPEED_1000;
		break;
	default:
		state->link = false;
		return;
	}
	if (config_reg & LPA_SGMII_FULL_DUPLEX)
		state->duplex = DUPLEX_FULL;
	else
		state->duplex = DUPLEX_HALF;
}

/**
 * phylink_decode_usxgmii_word() - decode the USXGMII word from a MAC PCS
 * @state: a pointer to a struct phylink_link_state.
 * @lpa: a 16 bit value which stores the USXGMII auto-negotiation word
 *
 * Helper for MAC PCS supporting the USXGMII protocol and the auto-negotiation
 * code word.  Decode the USXGMII code word and populate the corresponding fields
 * (speed, duplex) into the phylink_link_state structure.
 */
void phylink_decode_usxgmii_word(struct phylink_link_state *state,
				 uint16_t lpa)
{
	switch (lpa & MDIO_USXGMII_SPD_MASK) {
	case MDIO_USXGMII_10:
		state->speed = SPEED_10;
		break;
	case MDIO_USXGMII_100:
		state->speed = SPEED_100;
		break;
	case MDIO_USXGMII_1000:
		state->speed = SPEED_1000;
		break;
	case MDIO_USXGMII_2500:
		state->speed = SPEED_2500;
		break;
	case MDIO_USXGMII_5000:
		state->speed = SPEED_5000;
		break;
	case MDIO_USXGMII_10G:
		state->speed = SPEED_10000;
		break;
	default:
		state->link = false;
		return;
	}

	if (lpa & MDIO_USXGMII_FULL_DUPLEX)
		state->duplex = DUPLEX_FULL;
	else
		state->duplex = DUPLEX_HALF;
}
EXPORT_SYMBOL_GPL(phylink_decode_usxgmii_word);

/**
 * phylink_mii_c22_pcs_decode_state() - Decode MAC PCS state from MII registers
 * @state: a pointer to a &struct phylink_link_state.
 * @bmsr: The value of the %MII_BMSR register
 * @lpa: The value of the %MII_LPA register
 *
 * Helper for MAC PCS supporting the 802.3 clause 22 register set for
 * clause 37 negotiation and/or SGMII control.
 *
 * Parse the Clause 37 or Cisco SGMII link partner negotiation word into
 * the phylink @state structure. This is suitable to be used for implementing
 * the mac_pcs_get_state() member of the struct phylink_mac_ops structure if
 * accessing @bmsr and @lpa cannot be done with MDIO directly.
 */
void phylink_mii_c22_pcs_decode_state(struct phylink_link_state *state,
				      u16 bmsr, u16 lpa)
{
	state->link = !!(bmsr & BMSR_LSTATUS);
	state->an_complete = !!(bmsr & BMSR_ANEGCOMPLETE);
	/* If there is no link or autonegotiation is disabled, the LP advertisement
	 * data is not meaningful, so don't go any further.
	 */
	if (!state->link || !linkmode_test_bit(ETHTOOL_LINK_MODE_Autoneg_BIT,
					       state->advertising))
		return;

	switch (state->interface) {
	case PHY_INTERFACE_MODE_1000BASEX:
		phylink_decode_c37_word(state, lpa, SPEED_1000);
		break;

	case PHY_INTERFACE_MODE_2500BASEX:
		phylink_decode_c37_word(state, lpa, SPEED_2500);
		break;

	case PHY_INTERFACE_MODE_SGMII:
	case PHY_INTERFACE_MODE_QSGMII:
	case PHY_INTERFACE_MODE_QUSGMII:
		phylink_decode_sgmii_word(state, lpa);
		break;

	default:
		state->link = false;
		break;
	}
}
EXPORT_SYMBOL_GPL(phylink_mii_c22_pcs_decode_state);

/**
 * phylink_mii_c22_pcs_get_state() - read the MAC PCS state
 * @pcs: a pointer to a &struct mdio_device.
 * @state: a pointer to a &struct phylink_link_state.
 *
 * Helper for MAC PCS supporting the 802.3 clause 22 register set for
 * clause 37 negotiation and/or SGMII control.
 *
 * Read the MAC PCS state from the MII device configured in @config and
 * parse the Clause 37 or Cisco SGMII link partner negotiation word into
 * the phylink @state structure. This is suitable to be directly plugged
 * into the mac_pcs_get_state() member of the struct phylink_mac_ops
 * structure.
 */
void phylink_mii_c22_pcs_get_state(struct mdio_device *pcs,
				   struct phylink_link_state *state)
{
	int bmsr, lpa;

	bmsr = mdiodev_read(pcs, MII_BMSR);
	lpa = mdiodev_read(pcs, MII_LPA);
	if (bmsr < 0 || lpa < 0) {
		state->link = false;
		return;
	}

	phylink_mii_c22_pcs_decode_state(state, bmsr, lpa);
}
EXPORT_SYMBOL_GPL(phylink_mii_c22_pcs_get_state);

/**
 * phylink_mii_c22_pcs_encode_advertisement() - configure the clause 37 PCS
 *	advertisement
 * @interface: the PHY interface mode being configured
 * @advertising: the ethtool advertisement mask
 *
 * Helper for MAC PCS supporting the 802.3 clause 22 register set for
 * clause 37 negotiation and/or SGMII control.
 *
 * Encode the clause 37 PCS advertisement as specified by @interface and
 * @advertising.
 *
 * Return: The new value for @adv, or ``-EINVAL`` if it should not be changed.
 */
int phylink_mii_c22_pcs_encode_advertisement(phy_interface_t interface,
					     const unsigned long *advertising)
{
	u16 adv;

	switch (interface) {
	case PHY_INTERFACE_MODE_1000BASEX:
	case PHY_INTERFACE_MODE_2500BASEX:
		adv = ADVERTISE_1000XFULL;
		if (linkmode_test_bit(ETHTOOL_LINK_MODE_Pause_BIT,
				      advertising))
			adv |= ADVERTISE_1000XPAUSE;
		if (linkmode_test_bit(ETHTOOL_LINK_MODE_Asym_Pause_BIT,
				      advertising))
			adv |= ADVERTISE_1000XPSE_ASYM;
		return adv;
	case PHY_INTERFACE_MODE_SGMII:
	case PHY_INTERFACE_MODE_QSGMII:
		return 0x0001;
	default:
		/* Nothing to do for other modes */
		return -EINVAL;
	}
}
EXPORT_SYMBOL_GPL(phylink_mii_c22_pcs_encode_advertisement);

/**
 * phylink_mii_c22_pcs_config() - configure clause 22 PCS
 * @pcs: a pointer to a &struct mdio_device.
 * @mode: link autonegotiation mode
 * @interface: the PHY interface mode being configured
 * @advertising: the ethtool advertisement mask
 *
 * Configure a Clause 22 PCS PHY with the appropriate negotiation
 * parameters for the @mode, @interface and @advertising parameters.
 * Returns negative error number on failure, zero if the advertisement
 * has not changed, or positive if there is a change.
 */
int phylink_mii_c22_pcs_config(struct mdio_device *pcs, unsigned int mode,
			       phy_interface_t interface,
			       const unsigned long *advertising)
{
	bool changed = 0;
	u16 bmcr;
	int ret, adv;

	adv = phylink_mii_c22_pcs_encode_advertisement(interface, advertising);
	if (adv >= 0) {
		ret = mdiobus_modify_changed(pcs->bus, pcs->addr,
					     MII_ADVERTISE, 0xffff, adv);
		if (ret < 0)
			return ret;
		changed = ret;
	}

	/* Ensure ISOLATE bit is disabled */
	if (mode == MLO_AN_INBAND &&
	    (interface == PHY_INTERFACE_MODE_SGMII ||
	     interface == PHY_INTERFACE_MODE_QSGMII ||
	     linkmode_test_bit(ETHTOOL_LINK_MODE_Autoneg_BIT, advertising)))
		bmcr = BMCR_ANENABLE;
	else
		bmcr = 0;

	ret = mdiodev_modify(pcs, MII_BMCR, BMCR_ANENABLE | BMCR_ISOLATE, bmcr);
	if (ret < 0)
		return ret;

	return changed;
}
EXPORT_SYMBOL_GPL(phylink_mii_c22_pcs_config);

/**
 * phylink_mii_c22_pcs_an_restart() - restart 802.3z autonegotiation
 * @pcs: a pointer to a &struct mdio_device.
 *
 * Helper for MAC PCS supporting the 802.3 clause 22 register set for
 * clause 37 negotiation.
 *
 * Restart the clause 37 negotiation with the link partner. This is
 * suitable to be directly plugged into the mac_pcs_get_state() member
 * of the struct phylink_mac_ops structure.
 */
void phylink_mii_c22_pcs_an_restart(struct mdio_device *pcs)
{
	int val = mdiodev_read(pcs, MII_BMCR);

	if (val >= 0) {
		val |= BMCR_ANRESTART;

		mdiodev_write(pcs, MII_BMCR, val);
	}
}
EXPORT_SYMBOL_GPL(phylink_mii_c22_pcs_an_restart);

void phylink_mii_c45_pcs_get_state(struct mdio_device *pcs,
				   struct phylink_link_state *state)
{
	struct mii_bus *bus = pcs->bus;
	int addr = pcs->addr;
	int stat;

	stat = mdiobus_c45_read(bus, addr, MDIO_MMD_PCS, MDIO_STAT1);
	if (stat < 0) {
		state->link = false;
		return;
	}

	state->link = !!(stat & MDIO_STAT1_LSTATUS);
	if (!state->link)
		return;

	switch (state->interface) {
	case PHY_INTERFACE_MODE_10GBASER:
		state->speed = SPEED_10000;
		state->duplex = DUPLEX_FULL;
		break;

	default:
		break;
	}
}
EXPORT_SYMBOL_GPL(phylink_mii_c45_pcs_get_state);

static int __init phylink_init(void)
{
	for (int i = 0; i < ARRAY_SIZE(phylink_sfp_interface_preference); ++i)
		__set_bit(phylink_sfp_interface_preference[i],
			  phylink_sfp_interfaces);

	return 0;
}

module_init(phylink_init);

MODULE_LICENSE("GPL v2");<|MERGE_RESOLUTION|>--- conflicted
+++ resolved
@@ -2225,10 +2225,6 @@
 
 	ASSERT_RTNL();
 
-	/* Mask out unsupported advertisements */
-	linkmode_and(config.advertising, kset->link_modes.advertising,
-		     pl->supported);
-
 	if (pl->phydev) {
 		struct ethtool_link_ksettings phy_kset = *kset;
 
@@ -2258,12 +2254,9 @@
 	}
 
 	config = pl->link_config;
-<<<<<<< HEAD
-=======
 	/* Mask out unsupported advertisements */
 	linkmode_and(config.advertising, kset->link_modes.advertising,
 		     pl->supported);
->>>>>>> 1e897fca
 
 	/* FIXME: should we reject autoneg if phy/mac does not support it? */
 	switch (kset->base.autoneg) {

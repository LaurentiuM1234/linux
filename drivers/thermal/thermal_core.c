// SPDX-License-Identifier: GPL-2.0
/*
 *  thermal.c - Generic Thermal Management Sysfs support.
 *
 *  Copyright (C) 2008 Intel Corp
 *  Copyright (C) 2008 Zhang Rui <rui.zhang@intel.com>
 *  Copyright (C) 2008 Sujith Thomas <sujith.thomas@intel.com>
 */

#define pr_fmt(fmt) KBUILD_MODNAME ": " fmt

#include <linux/device.h>
#include <linux/err.h>
#include <linux/export.h>
#include <linux/slab.h>
#include <linux/kdev_t.h>
#include <linux/idr.h>
#include <linux/thermal.h>
#include <linux/reboot.h>
#include <linux/string.h>
#include <linux/of.h>
#include <linux/suspend.h>

#define CREATE_TRACE_POINTS
#include "thermal_trace.h"

#include "thermal_core.h"
#include "thermal_hwmon.h"

static DEFINE_IDA(thermal_tz_ida);
static DEFINE_IDA(thermal_cdev_ida);

static LIST_HEAD(thermal_tz_list);
static LIST_HEAD(thermal_cdev_list);
static LIST_HEAD(thermal_governor_list);

static DEFINE_MUTEX(thermal_list_lock);
static DEFINE_MUTEX(thermal_governor_lock);

static struct thermal_governor *def_governor;

static bool thermal_pm_suspended;

/*
 * Governor section: set of functions to handle thermal governors
 *
 * Functions to help in the life cycle of thermal governors within
 * the thermal core and by the thermal governor code.
 */

static struct thermal_governor *__find_governor(const char *name)
{
	struct thermal_governor *pos;

	if (!name || !name[0])
		return def_governor;

	list_for_each_entry(pos, &thermal_governor_list, governor_list)
		if (!strncasecmp(name, pos->name, THERMAL_NAME_LENGTH))
			return pos;

	return NULL;
}

/**
 * bind_previous_governor() - bind the previous governor of the thermal zone
 * @tz:		a valid pointer to a struct thermal_zone_device
 * @failed_gov_name:	the name of the governor that failed to register
 *
 * Register the previous governor of the thermal zone after a new
 * governor has failed to be bound.
 */
static void bind_previous_governor(struct thermal_zone_device *tz,
				   const char *failed_gov_name)
{
	if (tz->governor && tz->governor->bind_to_tz) {
		if (tz->governor->bind_to_tz(tz)) {
			dev_err(&tz->device,
				"governor %s failed to bind and the previous one (%s) failed to bind again, thermal zone %s has no governor\n",
				failed_gov_name, tz->governor->name, tz->type);
			tz->governor = NULL;
		}
	}
}

/**
 * thermal_set_governor() - Switch to another governor
 * @tz:		a valid pointer to a struct thermal_zone_device
 * @new_gov:	pointer to the new governor
 *
 * Change the governor of thermal zone @tz.
 *
 * Return: 0 on success, an error if the new governor's bind_to_tz() failed.
 */
static int thermal_set_governor(struct thermal_zone_device *tz,
				struct thermal_governor *new_gov)
{
	int ret = 0;

	if (tz->governor && tz->governor->unbind_from_tz)
		tz->governor->unbind_from_tz(tz);

	if (new_gov && new_gov->bind_to_tz) {
		ret = new_gov->bind_to_tz(tz);
		if (ret) {
			bind_previous_governor(tz, new_gov->name);

			return ret;
		}
	}

	tz->governor = new_gov;

	return ret;
}

int thermal_register_governor(struct thermal_governor *governor)
{
	int err;
	const char *name;
	struct thermal_zone_device *pos;

	if (!governor)
		return -EINVAL;

	guard(mutex)(&thermal_governor_lock);

	err = -EBUSY;
	if (!__find_governor(governor->name)) {
		bool match_default;

		err = 0;
		list_add(&governor->governor_list, &thermal_governor_list);
		match_default = !strncmp(governor->name,
					 DEFAULT_THERMAL_GOVERNOR,
					 THERMAL_NAME_LENGTH);

		if (!def_governor && match_default)
			def_governor = governor;
	}

	guard(mutex)(&thermal_list_lock);

	list_for_each_entry(pos, &thermal_tz_list, node) {
		/*
		 * only thermal zones with specified tz->tzp->governor_name
		 * may run with tz->govenor unset
		 */
		if (pos->governor)
			continue;

		name = pos->tzp->governor_name;

		if (!strncasecmp(name, governor->name, THERMAL_NAME_LENGTH)) {
			int ret;

			ret = thermal_set_governor(pos, governor);
			if (ret)
				dev_err(&pos->device,
					"Failed to set governor %s for thermal zone %s: %d\n",
					governor->name, pos->type, ret);
		}
	}

	return err;
}

void thermal_unregister_governor(struct thermal_governor *governor)
{
	struct thermal_zone_device *pos;

	if (!governor)
		return;

	guard(mutex)(&thermal_governor_lock);

	if (!__find_governor(governor->name))
		return;

	list_del(&governor->governor_list);

	guard(mutex)(&thermal_list_lock);

	list_for_each_entry(pos, &thermal_tz_list, node) {
		if (!strncasecmp(pos->governor->name, governor->name,
				 THERMAL_NAME_LENGTH))
			thermal_set_governor(pos, NULL);
	}
}

int thermal_zone_device_set_policy(struct thermal_zone_device *tz,
				   char *policy)
{
	struct thermal_governor *gov;
	int ret = -EINVAL;

	guard(mutex)(&thermal_governor_lock);
	guard(thermal_zone)(tz);

	gov = __find_governor(strim(policy));
	if (gov)
		ret = thermal_set_governor(tz, gov);

	thermal_notify_tz_gov_change(tz, policy);

	return ret;
}

int thermal_build_list_of_policies(char *buf)
{
	struct thermal_governor *pos;
	ssize_t count = 0;

	guard(mutex)(&thermal_governor_lock);

	list_for_each_entry(pos, &thermal_governor_list, governor_list) {
		count += sysfs_emit_at(buf, count, "%s ", pos->name);
	}
	count += sysfs_emit_at(buf, count, "\n");

	return count;
}

static void __init thermal_unregister_governors(void)
{
	struct thermal_governor **governor;

	for_each_governor_table(governor)
		thermal_unregister_governor(*governor);
}

static int __init thermal_register_governors(void)
{
	int ret = 0;
	struct thermal_governor **governor;

	for_each_governor_table(governor) {
		ret = thermal_register_governor(*governor);
		if (ret) {
			pr_err("Failed to register governor: '%s'",
			       (*governor)->name);
			break;
		}

		pr_info("Registered thermal governor '%s'",
			(*governor)->name);
	}

	if (ret) {
		struct thermal_governor **gov;

		for_each_governor_table(gov) {
			if (gov == governor)
				break;
			thermal_unregister_governor(*gov);
		}
	}

	return ret;
}

static int __thermal_zone_device_set_mode(struct thermal_zone_device *tz,
					  enum thermal_device_mode mode)
{
	if (tz->ops.change_mode) {
		int ret;

		ret = tz->ops.change_mode(tz, mode);
		if (ret)
			return ret;
	}

	tz->mode = mode;

	return 0;
}

static void thermal_zone_broken_disable(struct thermal_zone_device *tz)
{
	struct thermal_trip_desc *td;

	dev_err(&tz->device, "Unable to get temperature, disabling!\n");
	/*
	 * This function only runs for enabled thermal zones, so no need to
	 * check for the current mode.
	 */
	__thermal_zone_device_set_mode(tz, THERMAL_DEVICE_DISABLED);
	thermal_notify_tz_disable(tz);

	for_each_trip_desc(tz, td) {
		if (td->trip.type == THERMAL_TRIP_CRITICAL &&
		    td->trip.temperature > THERMAL_TEMP_INVALID) {
			dev_crit(&tz->device,
				 "Disabled thermal zone with critical trip point\n");
			return;
		}
	}
}

/*
 * Zone update section: main control loop applied to each zone while monitoring
 * in polling mode. The monitoring is done using a workqueue.
 * Same update may be done on a zone by calling thermal_zone_device_update().
 *
 * An update means:
 * - Non-critical trips will invoke the governor responsible for that zone;
 * - Hot trips will produce a notification to userspace;
 * - Critical trip point will cause a system shutdown.
 */
static void thermal_zone_device_set_polling(struct thermal_zone_device *tz,
					    unsigned long delay)
{
	if (delay > HZ)
		delay = round_jiffies_relative(delay);

	mod_delayed_work(system_freezable_power_efficient_wq, &tz->poll_queue, delay);
}

static void thermal_zone_recheck(struct thermal_zone_device *tz, int error)
{
	if (error == -EAGAIN) {
		thermal_zone_device_set_polling(tz, THERMAL_RECHECK_DELAY);
		return;
	}

	/*
	 * Print the message once to reduce log noise.  It will be followed by
	 * another one if the temperature cannot be determined after multiple
	 * attempts.
	 */
	if (tz->recheck_delay_jiffies == THERMAL_RECHECK_DELAY)
		dev_info(&tz->device, "Temperature check failed (%d)\n", error);

	thermal_zone_device_set_polling(tz, tz->recheck_delay_jiffies);

	tz->recheck_delay_jiffies += max(tz->recheck_delay_jiffies >> 1, 1ULL);
	if (tz->recheck_delay_jiffies > THERMAL_MAX_RECHECK_DELAY) {
		thermal_zone_broken_disable(tz);
		/*
		 * Restore the original recheck delay value to allow the thermal
		 * zone to try to recover when it is reenabled by user space.
		 */
		tz->recheck_delay_jiffies = THERMAL_RECHECK_DELAY;
	}
}

static void monitor_thermal_zone(struct thermal_zone_device *tz)
{
	if (tz->passive > 0 && tz->passive_delay_jiffies)
		thermal_zone_device_set_polling(tz, tz->passive_delay_jiffies);
	else if (tz->polling_delay_jiffies)
		thermal_zone_device_set_polling(tz, tz->polling_delay_jiffies);
}

static struct thermal_governor *thermal_get_tz_governor(struct thermal_zone_device *tz)
{
	if (tz->governor)
		return tz->governor;

	return def_governor;
}

void thermal_governor_update_tz(struct thermal_zone_device *tz,
				enum thermal_notify_event reason)
{
	if (!tz->governor || !tz->governor->update_tz)
		return;

	tz->governor->update_tz(tz, reason);
}

static void thermal_zone_device_halt(struct thermal_zone_device *tz, bool shutdown)
{
	/*
	 * poweroff_delay_ms must be a carefully profiled positive value.
	 * Its a must for forced_emergency_poweroff_work to be scheduled.
	 */
	int poweroff_delay_ms = CONFIG_THERMAL_EMERGENCY_POWEROFF_DELAY_MS;
	const char *msg = "Temperature too high";

	dev_emerg(&tz->device, "%s: critical temperature reached\n", tz->type);

	if (shutdown)
		hw_protection_shutdown(msg, poweroff_delay_ms);
	else
		hw_protection_reboot(msg, poweroff_delay_ms);
}

void thermal_zone_device_critical(struct thermal_zone_device *tz)
{
	thermal_zone_device_halt(tz, true);
}
EXPORT_SYMBOL(thermal_zone_device_critical);

void thermal_zone_device_critical_reboot(struct thermal_zone_device *tz)
{
	thermal_zone_device_halt(tz, false);
}

static void handle_critical_trips(struct thermal_zone_device *tz,
				  const struct thermal_trip *trip)
{
	trace_thermal_zone_trip(tz, thermal_zone_trip_id(tz, trip), trip->type);

	if (trip->type == THERMAL_TRIP_CRITICAL)
		tz->ops.critical(tz);
	else if (tz->ops.hot)
		tz->ops.hot(tz);
}

static void move_trip_to_sorted_list(struct thermal_trip_desc *td,
				     struct list_head *list)
{
	struct thermal_trip_desc *entry;

	/*
	 * Delete upfront and then add to make relocation within the same list
	 * work.
	 */
	list_del(&td->list_node);

	/* Assume that the new entry is likely to be the last one. */
	list_for_each_entry_reverse(entry, list, list_node) {
		if (entry->threshold <= td->threshold) {
			list_add(&td->list_node, &entry->list_node);
			return;
		}
	}
	list_add(&td->list_node, list);
}

static void move_to_trips_high(struct thermal_zone_device *tz,
			       struct thermal_trip_desc *td)
{
	td->threshold = td->trip.temperature;
	move_trip_to_sorted_list(td, &tz->trips_high);
}

static void move_to_trips_reached(struct thermal_zone_device *tz,
				  struct thermal_trip_desc *td)
{
	td->threshold = td->trip.temperature - td->trip.hysteresis;
	move_trip_to_sorted_list(td, &tz->trips_reached);
}

static void move_to_trips_invalid(struct thermal_zone_device *tz,
				  struct thermal_trip_desc *td)
{
	td->threshold = INT_MAX;
	list_move(&td->list_node, &tz->trips_invalid);
}

static void thermal_governor_trip_crossed(struct thermal_governor *governor,
					  struct thermal_zone_device *tz,
					  const struct thermal_trip *trip,
					  bool crossed_up)
{
	if (trip->type == THERMAL_TRIP_HOT || trip->type == THERMAL_TRIP_CRITICAL)
		return;

	if (governor->trip_crossed)
		governor->trip_crossed(tz, trip, crossed_up);
}

static void thermal_trip_crossed(struct thermal_zone_device *tz,
				 struct thermal_trip_desc *td,
				 struct thermal_governor *governor,
				 bool crossed_up)
{
	const struct thermal_trip *trip = &td->trip;

	if (crossed_up) {
		if (trip->type == THERMAL_TRIP_PASSIVE)
			tz->passive++;
		else if (trip->type == THERMAL_TRIP_CRITICAL ||
			 trip->type == THERMAL_TRIP_HOT)
			handle_critical_trips(tz, trip);

		thermal_notify_tz_trip_up(tz, trip);
		thermal_debug_tz_trip_up(tz, trip);
	} else {
		if (trip->type == THERMAL_TRIP_PASSIVE) {
			tz->passive--;
			WARN_ON(tz->passive < 0);
		}
		thermal_notify_tz_trip_down(tz, trip);
		thermal_debug_tz_trip_down(tz, trip);
	}
	thermal_governor_trip_crossed(governor, tz, trip, crossed_up);
}

void thermal_zone_set_trip_hyst(struct thermal_zone_device *tz,
				struct thermal_trip *trip, int hyst)
{
	struct thermal_trip_desc *td = trip_to_trip_desc(trip);

	WRITE_ONCE(trip->hysteresis, hyst);
	thermal_notify_tz_trip_change(tz, trip);
	/*
	 * If the zone temperature is above or at the trip tmperature, the trip
	 * is in the trips_reached list and its threshold is equal to its low
	 * temperature.  It needs to stay in that list, but its threshold needs
	 * to be updated and the list ordering may need to be restored.
	 */
	if (tz->temperature >= td->threshold)
		move_to_trips_reached(tz, td);
}

void thermal_zone_set_trip_temp(struct thermal_zone_device *tz,
				struct thermal_trip *trip, int temp)
{
	struct thermal_trip_desc *td = trip_to_trip_desc(trip);
	int old_temp = trip->temperature;

	if (old_temp == temp)
		return;

	WRITE_ONCE(trip->temperature, temp);
	thermal_notify_tz_trip_change(tz, trip);

	if (old_temp == THERMAL_TEMP_INVALID) {
		/*
		 * The trip was invalid before the change, so move it to the
		 * trips_high list regardless of the new temperature value
		 * because there is no mitigation under way for it.  If a
		 * mitigation needs to be started, the trip will be moved to the
		 * trips_reached list later.
		 */
		move_to_trips_high(tz, td);
		return;
	}

	if (temp == THERMAL_TEMP_INVALID) {
		/*
		 * If the trip is in the trips_reached list, mitigation is under
		 * way for it and it needs to be stopped because the trip is
		 * effectively going away.
		 */
		if (tz->temperature >= td->threshold)
			thermal_trip_crossed(tz, td, thermal_get_tz_governor(tz), false);

		move_to_trips_invalid(tz, td);
		return;
	}

	/*
	 * The trip stays on its current list, but its threshold needs to be
	 * updated due to the temperature change and the list ordering may need
	 * to be restored.
	 */
	if (tz->temperature >= td->threshold)
		move_to_trips_reached(tz, td);
	else
		move_to_trips_high(tz, td);
}
EXPORT_SYMBOL_GPL(thermal_zone_set_trip_temp);

static void thermal_zone_handle_trips(struct thermal_zone_device *tz,
				      struct thermal_governor *governor,
				      int *low, int *high)
{
	struct thermal_trip_desc *td, *next;
	LIST_HEAD(way_down_list);

	/* Check the trips that were below or at the zone temperature. */
	list_for_each_entry_safe_reverse(td, next, &tz->trips_reached, list_node) {
		if (td->threshold <= tz->temperature)
			break;

		thermal_trip_crossed(tz, td, governor, false);
		/*
		 * The current trips_high list needs to be processed before
		 * adding new entries to it, so put them on a temporary list.
		 */
		list_move(&td->list_node, &way_down_list);
	}
	/* Check the trips that were previously above the zone temperature. */
	list_for_each_entry_safe(td, next, &tz->trips_high, list_node) {
		if (td->threshold > tz->temperature)
			break;

		thermal_trip_crossed(tz, td, governor, true);
		move_to_trips_reached(tz, td);
	}
	/* Move all of the trips from the temporary list to trips_high. */
	list_for_each_entry_safe(td, next, &way_down_list, list_node)
		move_to_trips_high(tz, td);

	if (!list_empty(&tz->trips_reached)) {
		td = list_last_entry(&tz->trips_reached,
				     struct thermal_trip_desc, list_node);
		/*
		 * Set the "low" value below the current trip threshold in case
		 * the zone temperature is at that threshold and stays there,
		 * which would trigger a new interrupt immediately in vain.
		 */
		*low = td->threshold - 1;
	}
	if (!list_empty(&tz->trips_high)) {
		td = list_first_entry(&tz->trips_high,
				      struct thermal_trip_desc, list_node);
		*high = td->threshold;
	}
}

void __thermal_zone_device_update(struct thermal_zone_device *tz,
				  enum thermal_notify_event event)
{
	struct thermal_governor *governor = thermal_get_tz_governor(tz);
	int low = -INT_MAX, high = INT_MAX;
	int temp, ret;

	if (tz->state != TZ_STATE_READY || tz->mode != THERMAL_DEVICE_ENABLED)
		return;

	ret = __thermal_zone_get_temp(tz, &temp);
	if (ret) {
		thermal_zone_recheck(tz, ret);
		return;
	} else if (temp <= THERMAL_TEMP_INVALID) {
		/*
		 * Special case: No valid temperature value is available, but
		 * the zone owner does not want the core to do anything about
		 * it.  Continue regular zone polling if needed, so that this
		 * function can be called again, but skip everything else.
		 */
		goto monitor;
	}

	tz->recheck_delay_jiffies = THERMAL_RECHECK_DELAY;

	tz->last_temperature = tz->temperature;
	tz->temperature = temp;

	trace_thermal_temperature(tz);

	thermal_genl_sampling_temp(tz->id, temp);

	tz->notify_event = event;

	thermal_zone_handle_trips(tz, governor, &low, &high);

	thermal_thresholds_handle(tz, &low, &high);

	thermal_zone_set_trips(tz, low, high);

	if (governor->manage)
		governor->manage(tz);

	thermal_debug_update_trip_stats(tz);

monitor:
	monitor_thermal_zone(tz);
}

static int thermal_zone_device_set_mode(struct thermal_zone_device *tz,
					enum thermal_device_mode mode)
{
	int ret;

	guard(thermal_zone)(tz);

	/* do nothing if mode isn't changing */
	if (mode == tz->mode)
		return 0;

	ret = __thermal_zone_device_set_mode(tz, mode);
	if (ret)
		return ret;

	__thermal_zone_device_update(tz, THERMAL_EVENT_UNSPECIFIED);

	if (mode == THERMAL_DEVICE_ENABLED)
		thermal_notify_tz_enable(tz);
	else
		thermal_notify_tz_disable(tz);

	return 0;
}

int thermal_zone_device_enable(struct thermal_zone_device *tz)
{
	return thermal_zone_device_set_mode(tz, THERMAL_DEVICE_ENABLED);
}
EXPORT_SYMBOL_GPL(thermal_zone_device_enable);

int thermal_zone_device_disable(struct thermal_zone_device *tz)
{
	return thermal_zone_device_set_mode(tz, THERMAL_DEVICE_DISABLED);
}
EXPORT_SYMBOL_GPL(thermal_zone_device_disable);

static bool thermal_zone_is_present(struct thermal_zone_device *tz)
{
	return !list_empty(&tz->node);
}

void thermal_zone_device_update(struct thermal_zone_device *tz,
				enum thermal_notify_event event)
{
	guard(thermal_zone)(tz);

	if (thermal_zone_is_present(tz))
		__thermal_zone_device_update(tz, event);
}
EXPORT_SYMBOL_GPL(thermal_zone_device_update);

int for_each_thermal_governor(int (*cb)(struct thermal_governor *, void *),
			      void *data)
{
	struct thermal_governor *gov;

	guard(mutex)(&thermal_governor_lock);

	list_for_each_entry(gov, &thermal_governor_list, governor_list) {
		int ret;

		ret = cb(gov, data);
		if (ret)
			return ret;
	}

	return 0;
}

int for_each_thermal_cooling_device(int (*cb)(struct thermal_cooling_device *,
					      void *), void *data)
{
	struct thermal_cooling_device *cdev;

	guard(mutex)(&thermal_list_lock);

	list_for_each_entry(cdev, &thermal_cdev_list, node) {
		int ret;

		ret = cb(cdev, data);
		if (ret)
			return ret;
	}

	return 0;
}

int for_each_thermal_zone(int (*cb)(struct thermal_zone_device *, void *),
			  void *data)
{
	struct thermal_zone_device *tz;

	guard(mutex)(&thermal_list_lock);

	list_for_each_entry(tz, &thermal_tz_list, node) {
		int ret;

		ret = cb(tz, data);
		if (ret)
			return ret;
	}

	return 0;
}

struct thermal_zone_device *thermal_zone_get_by_id(int id)
{
	struct thermal_zone_device *tz;

	guard(mutex)(&thermal_list_lock);

	list_for_each_entry(tz, &thermal_tz_list, node) {
		if (tz->id == id) {
			get_device(&tz->device);
<<<<<<< HEAD
			match = tz;
			break;
=======
			return tz;
>>>>>>> 3bec0c29
		}
	}

	return NULL;
}

/*
 * Device management section: cooling devices, zones devices, and binding
 *
 * Set of functions provided by the thermal core for:
 * - cooling devices lifecycle: registration, unregistration,
 *				binding, and unbinding.
 * - thermal zone devices lifecycle: registration, unregistration,
 *				     binding, and unbinding.
 */

static int thermal_instance_add(struct thermal_instance *new_instance,
				struct thermal_cooling_device *cdev,
				struct thermal_trip_desc *td)
{
	struct thermal_instance *instance;

	list_for_each_entry(instance, &td->thermal_instances, trip_node) {
		if (instance->cdev == cdev)
			return -EEXIST;
	}

	list_add_tail(&new_instance->trip_node, &td->thermal_instances);

	guard(cooling_dev)(cdev);

	list_add_tail(&new_instance->cdev_node, &cdev->thermal_instances);

	return 0;
}

/**
 * thermal_bind_cdev_to_trip - bind a cooling device to a thermal zone
 * @tz:		pointer to struct thermal_zone_device
 * @td:		descriptor of the trip point to bind @cdev to
 * @cdev:	pointer to struct thermal_cooling_device
 * @cool_spec:	cooling specification for the trip point and @cdev
 *
 * This interface function bind a thermal cooling device to the certain trip
 * point of a thermal zone device.
 * This function is usually called in the thermal zone device .bind callback.
 *
 * Return: 0 on success, the proper error value otherwise.
 */
static int thermal_bind_cdev_to_trip(struct thermal_zone_device *tz,
				     struct thermal_trip_desc *td,
				     struct thermal_cooling_device *cdev,
				     struct cooling_spec *cool_spec)
{
	struct thermal_instance *dev;
	bool upper_no_limit;
	int result;

	/* lower default 0, upper default max_state */
	if (cool_spec->lower == THERMAL_NO_LIMIT)
		cool_spec->lower = 0;

	if (cool_spec->upper == THERMAL_NO_LIMIT) {
		cool_spec->upper = cdev->max_state;
		upper_no_limit = true;
	} else {
		upper_no_limit = false;
	}

	if (cool_spec->lower > cool_spec->upper || cool_spec->upper > cdev->max_state)
		return -EINVAL;

	dev = kzalloc(sizeof(*dev), GFP_KERNEL);
	if (!dev)
		return -ENOMEM;

	dev->cdev = cdev;
	dev->trip = &td->trip;
	dev->upper = cool_spec->upper;
	dev->upper_no_limit = upper_no_limit;
	dev->lower = cool_spec->lower;
	dev->target = THERMAL_NO_TARGET;
	dev->weight = cool_spec->weight;

	result = ida_alloc(&tz->ida, GFP_KERNEL);
	if (result < 0)
		goto free_mem;

	dev->id = result;
	sprintf(dev->name, "cdev%d", dev->id);
	result =
	    sysfs_create_link(&tz->device.kobj, &cdev->device.kobj, dev->name);
	if (result)
		goto release_ida;

	snprintf(dev->attr_name, sizeof(dev->attr_name), "cdev%d_trip_point",
		 dev->id);
	sysfs_attr_init(&dev->attr.attr);
	dev->attr.attr.name = dev->attr_name;
	dev->attr.attr.mode = 0444;
	dev->attr.show = trip_point_show;
	result = device_create_file(&tz->device, &dev->attr);
	if (result)
		goto remove_symbol_link;

	snprintf(dev->weight_attr_name, sizeof(dev->weight_attr_name),
		 "cdev%d_weight", dev->id);
	sysfs_attr_init(&dev->weight_attr.attr);
	dev->weight_attr.attr.name = dev->weight_attr_name;
	dev->weight_attr.attr.mode = S_IWUSR | S_IRUGO;
	dev->weight_attr.show = weight_show;
	dev->weight_attr.store = weight_store;
	result = device_create_file(&tz->device, &dev->weight_attr);
	if (result)
		goto remove_trip_file;

	result = thermal_instance_add(dev, cdev, td);
	if (result)
		goto remove_weight_file;

	thermal_governor_update_tz(tz, THERMAL_TZ_BIND_CDEV);

	return 0;

remove_weight_file:
	device_remove_file(&tz->device, &dev->weight_attr);
remove_trip_file:
	device_remove_file(&tz->device, &dev->attr);
remove_symbol_link:
	sysfs_remove_link(&tz->device.kobj, dev->name);
release_ida:
	ida_free(&tz->ida, dev->id);
free_mem:
	kfree(dev);
	return result;
}

static void thermal_instance_delete(struct thermal_instance *instance)
{
	list_del(&instance->trip_node);

	guard(cooling_dev)(instance->cdev);

	list_del(&instance->cdev_node);
}

/**
 * thermal_unbind_cdev_from_trip - unbind a cooling device from a thermal zone.
 * @tz:		pointer to a struct thermal_zone_device.
 * @td:		descriptor of the trip point to unbind @cdev from
 * @cdev:	pointer to a struct thermal_cooling_device.
 *
 * This interface function unbind a thermal cooling device from the certain
 * trip point of a thermal zone device.
 * This function is usually called in the thermal zone device .unbind callback.
 */
static void thermal_unbind_cdev_from_trip(struct thermal_zone_device *tz,
					  struct thermal_trip_desc *td,
					  struct thermal_cooling_device *cdev)
{
	struct thermal_instance *pos, *next;

	list_for_each_entry_safe(pos, next, &td->thermal_instances, trip_node) {
		if (pos->cdev == cdev) {
			thermal_instance_delete(pos);
			goto unbind;
		}
	}

	return;

unbind:
	thermal_governor_update_tz(tz, THERMAL_TZ_UNBIND_CDEV);

	device_remove_file(&tz->device, &pos->weight_attr);
	device_remove_file(&tz->device, &pos->attr);
	sysfs_remove_link(&tz->device.kobj, pos->name);
	ida_free(&tz->ida, pos->id);
	kfree(pos);
}

static void thermal_release(struct device *dev)
{
	struct thermal_zone_device *tz;
	struct thermal_cooling_device *cdev;

	if (!strncmp(dev_name(dev), "thermal_zone",
		     sizeof("thermal_zone") - 1)) {
		tz = to_thermal_zone(dev);
		thermal_zone_destroy_device_groups(tz);
		mutex_destroy(&tz->lock);
		complete(&tz->removal);
	} else if (!strncmp(dev_name(dev), "cooling_device",
			    sizeof("cooling_device") - 1)) {
		cdev = to_cooling_device(dev);
		thermal_cooling_device_destroy_sysfs(cdev);
		kfree_const(cdev->type);
		ida_free(&thermal_cdev_ida, cdev->id);
		kfree(cdev);
	}
}

static struct class *thermal_class;

static inline
void print_bind_err_msg(struct thermal_zone_device *tz,
			const struct thermal_trip_desc *td,
			struct thermal_cooling_device *cdev, int ret)
{
	dev_err(&tz->device, "binding cdev %s to trip %d failed: %d\n",
		cdev->type, thermal_zone_trip_id(tz, &td->trip), ret);
}

static bool __thermal_zone_cdev_bind(struct thermal_zone_device *tz,
				     struct thermal_cooling_device *cdev)
{
	struct thermal_trip_desc *td;
	bool update_tz = false;

	if (!tz->ops.should_bind)
		return false;

	for_each_trip_desc(tz, td) {
		struct cooling_spec c = {
			.upper = THERMAL_NO_LIMIT,
			.lower = THERMAL_NO_LIMIT,
			.weight = THERMAL_WEIGHT_DEFAULT
		};
		int ret;

		if (!tz->ops.should_bind(tz, &td->trip, cdev, &c))
			continue;

		ret = thermal_bind_cdev_to_trip(tz, td, cdev, &c);
		if (ret) {
			print_bind_err_msg(tz, td, cdev, ret);
			continue;
		}

		update_tz = true;
	}

	return update_tz;
}

static void thermal_zone_cdev_bind(struct thermal_zone_device *tz,
				   struct thermal_cooling_device *cdev)
{
	guard(thermal_zone)(tz);

	if (__thermal_zone_cdev_bind(tz, cdev))
		__thermal_zone_device_update(tz, THERMAL_EVENT_UNSPECIFIED);
}

static void thermal_cooling_device_init_complete(struct thermal_cooling_device *cdev)
{
	struct thermal_zone_device *tz;

	guard(mutex)(&thermal_list_lock);

	list_add(&cdev->node, &thermal_cdev_list);

	list_for_each_entry(tz, &thermal_tz_list, node)
		thermal_zone_cdev_bind(tz, cdev);
}

/**
 * __thermal_cooling_device_register() - register a new thermal cooling device
 * @np:		a pointer to a device tree node.
 * @type:	the thermal cooling device type.
 * @devdata:	device private data.
 * @ops:		standard thermal cooling devices callbacks.
 *
 * This interface function adds a new thermal cooling device (fan/processor/...)
 * to /sys/class/thermal/ folder as cooling_device[0-*]. It tries to bind itself
 * to all the thermal zone devices registered at the same time.
 * It also gives the opportunity to link the cooling device to a device tree
 * node, so that it can be bound to a thermal zone created out of device tree.
 *
 * Return: a pointer to the created struct thermal_cooling_device or an
 * ERR_PTR. Caller must check return value with IS_ERR*() helpers.
 */
static struct thermal_cooling_device *
__thermal_cooling_device_register(struct device_node *np,
				  const char *type, void *devdata,
				  const struct thermal_cooling_device_ops *ops)
{
	struct thermal_cooling_device *cdev;
	unsigned long current_state;
	int id, ret;

	if (!ops || !ops->get_max_state || !ops->get_cur_state ||
	    !ops->set_cur_state)
		return ERR_PTR(-EINVAL);

	if (!thermal_class)
		return ERR_PTR(-ENODEV);

	cdev = kzalloc(sizeof(*cdev), GFP_KERNEL);
	if (!cdev)
		return ERR_PTR(-ENOMEM);

	ret = ida_alloc(&thermal_cdev_ida, GFP_KERNEL);
	if (ret < 0)
		goto out_kfree_cdev;
	cdev->id = ret;
	id = ret;

	cdev->type = kstrdup_const(type ? type : "", GFP_KERNEL);
	if (!cdev->type) {
		ret = -ENOMEM;
		goto out_ida_remove;
	}

	mutex_init(&cdev->lock);
	INIT_LIST_HEAD(&cdev->thermal_instances);
	cdev->np = np;
	cdev->ops = ops;
	cdev->updated = false;
	cdev->device.class = thermal_class;
	cdev->devdata = devdata;

	ret = cdev->ops->get_max_state(cdev, &cdev->max_state);
	if (ret)
		goto out_cdev_type;

	/*
	 * The cooling device's current state is only needed for debug
	 * initialization below, so a failure to get it does not cause
	 * the entire cooling device initialization to fail.  However,
	 * the debug will not work for the device if its initial state
	 * cannot be determined and drivers are responsible for ensuring
	 * that this will not happen.
	 */
	ret = cdev->ops->get_cur_state(cdev, &current_state);
	if (ret)
		current_state = ULONG_MAX;

	thermal_cooling_device_setup_sysfs(cdev);

	ret = dev_set_name(&cdev->device, "cooling_device%d", cdev->id);
	if (ret)
		goto out_cooling_dev;

	ret = device_register(&cdev->device);
	if (ret) {
		/* thermal_release() handles rest of the cleanup */
		put_device(&cdev->device);
		return ERR_PTR(ret);
	}

	if (current_state <= cdev->max_state)
		thermal_debug_cdev_add(cdev, current_state);

	thermal_cooling_device_init_complete(cdev);

	return cdev;

out_cooling_dev:
	thermal_cooling_device_destroy_sysfs(cdev);
out_cdev_type:
	kfree_const(cdev->type);
out_ida_remove:
	ida_free(&thermal_cdev_ida, id);
out_kfree_cdev:
	kfree(cdev);
	return ERR_PTR(ret);
}

/**
 * thermal_cooling_device_register() - register a new thermal cooling device
 * @type:	the thermal cooling device type.
 * @devdata:	device private data.
 * @ops:		standard thermal cooling devices callbacks.
 *
 * This interface function adds a new thermal cooling device (fan/processor/...)
 * to /sys/class/thermal/ folder as cooling_device[0-*]. It tries to bind itself
 * to all the thermal zone devices registered at the same time.
 *
 * Return: a pointer to the created struct thermal_cooling_device or an
 * ERR_PTR. Caller must check return value with IS_ERR*() helpers.
 */
struct thermal_cooling_device *
thermal_cooling_device_register(const char *type, void *devdata,
				const struct thermal_cooling_device_ops *ops)
{
	return __thermal_cooling_device_register(NULL, type, devdata, ops);
}
EXPORT_SYMBOL_GPL(thermal_cooling_device_register);

/**
 * thermal_of_cooling_device_register() - register an OF thermal cooling device
 * @np:		a pointer to a device tree node.
 * @type:	the thermal cooling device type.
 * @devdata:	device private data.
 * @ops:		standard thermal cooling devices callbacks.
 *
 * This function will register a cooling device with device tree node reference.
 * This interface function adds a new thermal cooling device (fan/processor/...)
 * to /sys/class/thermal/ folder as cooling_device[0-*]. It tries to bind itself
 * to all the thermal zone devices registered at the same time.
 *
 * Return: a pointer to the created struct thermal_cooling_device or an
 * ERR_PTR. Caller must check return value with IS_ERR*() helpers.
 */
struct thermal_cooling_device *
thermal_of_cooling_device_register(struct device_node *np,
				   const char *type, void *devdata,
				   const struct thermal_cooling_device_ops *ops)
{
	return __thermal_cooling_device_register(np, type, devdata, ops);
}
EXPORT_SYMBOL_GPL(thermal_of_cooling_device_register);

static void thermal_cooling_device_release(struct device *dev, void *res)
{
	thermal_cooling_device_unregister(
				*(struct thermal_cooling_device **)res);
}

/**
 * devm_thermal_of_cooling_device_register() - register an OF thermal cooling
 *					       device
 * @dev:	a valid struct device pointer of a sensor device.
 * @np:		a pointer to a device tree node.
 * @type:	the thermal cooling device type.
 * @devdata:	device private data.
 * @ops:	standard thermal cooling devices callbacks.
 *
 * This function will register a cooling device with device tree node reference.
 * This interface function adds a new thermal cooling device (fan/processor/...)
 * to /sys/class/thermal/ folder as cooling_device[0-*]. It tries to bind itself
 * to all the thermal zone devices registered at the same time.
 *
 * Return: a pointer to the created struct thermal_cooling_device or an
 * ERR_PTR. Caller must check return value with IS_ERR*() helpers.
 */
struct thermal_cooling_device *
devm_thermal_of_cooling_device_register(struct device *dev,
				struct device_node *np,
				const char *type, void *devdata,
				const struct thermal_cooling_device_ops *ops)
{
	struct thermal_cooling_device **ptr, *tcd;

	ptr = devres_alloc(thermal_cooling_device_release, sizeof(*ptr),
			   GFP_KERNEL);
	if (!ptr)
		return ERR_PTR(-ENOMEM);

	tcd = __thermal_cooling_device_register(np, type, devdata, ops);
	if (IS_ERR(tcd)) {
		devres_free(ptr);
		return tcd;
	}

	*ptr = tcd;
	devres_add(dev, ptr);

	return tcd;
}
EXPORT_SYMBOL_GPL(devm_thermal_of_cooling_device_register);

static bool thermal_cooling_device_present(struct thermal_cooling_device *cdev)
{
	struct thermal_cooling_device *pos = NULL;

	list_for_each_entry(pos, &thermal_cdev_list, node) {
		if (pos == cdev)
			return true;
	}

	return false;
}

/**
 * thermal_cooling_device_update - Update a cooling device object
 * @cdev: Target cooling device.
 *
 * Update @cdev to reflect a change of the underlying hardware or platform.
 *
 * Must be called when the maximum cooling state of @cdev becomes invalid and so
 * its .get_max_state() callback needs to be run to produce the new maximum
 * cooling state value.
 */
void thermal_cooling_device_update(struct thermal_cooling_device *cdev)
{
	struct thermal_instance *ti;
	unsigned long state;

	if (IS_ERR_OR_NULL(cdev))
		return;

	/*
	 * Hold thermal_list_lock throughout the update to prevent the device
	 * from going away while being updated.
	 */
	guard(mutex)(&thermal_list_lock);

	if (!thermal_cooling_device_present(cdev))
		return;

	/*
	 * Update under the cdev lock to prevent the state from being set beyond
	 * the new limit concurrently.
	 */
	guard(cooling_dev)(cdev);

	if (cdev->ops->get_max_state(cdev, &cdev->max_state))
		return;

	thermal_cooling_device_stats_reinit(cdev);

	list_for_each_entry(ti, &cdev->thermal_instances, cdev_node) {
		if (ti->upper == cdev->max_state)
			continue;

		if (ti->upper < cdev->max_state) {
			if (ti->upper_no_limit)
				ti->upper = cdev->max_state;

			continue;
		}

		ti->upper = cdev->max_state;
		if (ti->lower > ti->upper)
			ti->lower = ti->upper;

		if (ti->target == THERMAL_NO_TARGET)
			continue;

		if (ti->target > ti->upper)
			ti->target = ti->upper;
	}

	if (cdev->ops->get_cur_state(cdev, &state) || state > cdev->max_state)
		return;

	thermal_cooling_device_stats_update(cdev, state);
}
EXPORT_SYMBOL_GPL(thermal_cooling_device_update);

static void __thermal_zone_cdev_unbind(struct thermal_zone_device *tz,
				       struct thermal_cooling_device *cdev)
{
	struct thermal_trip_desc *td;

	for_each_trip_desc(tz, td)
		thermal_unbind_cdev_from_trip(tz, td, cdev);
}

static void thermal_zone_cdev_unbind(struct thermal_zone_device *tz,
				     struct thermal_cooling_device *cdev)
{
	guard(thermal_zone)(tz);

	__thermal_zone_cdev_unbind(tz, cdev);
}

static bool thermal_cooling_device_exit(struct thermal_cooling_device *cdev)
{
	struct thermal_zone_device *tz;

	guard(mutex)(&thermal_list_lock);

	if (!thermal_cooling_device_present(cdev))
		return false;

	list_del(&cdev->node);

	list_for_each_entry(tz, &thermal_tz_list, node)
		thermal_zone_cdev_unbind(tz, cdev);

	return true;
}

/**
 * thermal_cooling_device_unregister() - removes a thermal cooling device
 * @cdev: Thermal cooling device to remove.
 */
void thermal_cooling_device_unregister(struct thermal_cooling_device *cdev)
{
	if (!cdev)
		return;

	thermal_debug_cdev_remove(cdev);

	if (thermal_cooling_device_exit(cdev))
		device_unregister(&cdev->device);
}
EXPORT_SYMBOL_GPL(thermal_cooling_device_unregister);

int thermal_zone_get_crit_temp(struct thermal_zone_device *tz, int *temp)
{
	const struct thermal_trip_desc *td;
	int ret = -EINVAL;

	if (tz->ops.get_crit_temp)
		return tz->ops.get_crit_temp(tz, temp);

	guard(thermal_zone)(tz);

	for_each_trip_desc(tz, td) {
		const struct thermal_trip *trip = &td->trip;

		if (trip->type == THERMAL_TRIP_CRITICAL) {
			*temp = trip->temperature;
			ret = 0;
			break;
		}
	}

	return ret;
}
EXPORT_SYMBOL_GPL(thermal_zone_get_crit_temp);

static void thermal_zone_device_check(struct work_struct *work)
{
	struct thermal_zone_device *tz = container_of(work, struct
						      thermal_zone_device,
						      poll_queue.work);
	thermal_zone_device_update(tz, THERMAL_EVENT_UNSPECIFIED);
}

static void thermal_zone_device_init(struct thermal_zone_device *tz)
{
	struct thermal_trip_desc *td, *next;

	INIT_DELAYED_WORK(&tz->poll_queue, thermal_zone_device_check);

	tz->temperature = THERMAL_TEMP_INIT;
	tz->passive = 0;
	tz->prev_low_trip = -INT_MAX;
	tz->prev_high_trip = INT_MAX;
	for_each_trip_desc(tz, td) {
		struct thermal_instance *instance;

		list_for_each_entry(instance, &td->thermal_instances, trip_node)
			instance->initialized = false;
	}
	/*
	 * At this point, all valid trips need to be moved to trips_high so that
	 * mitigation can be started if the zone temperature is above them.
	 */
	list_for_each_entry_safe(td, next, &tz->trips_invalid, list_node) {
		if (td->trip.temperature != THERMAL_TEMP_INVALID)
			move_to_trips_high(tz, td);
	}
	/* The trips_reached list may not be empty during system resume. */
	list_for_each_entry_safe(td, next, &tz->trips_reached, list_node) {
		if (td->trip.temperature == THERMAL_TEMP_INVALID)
			move_to_trips_invalid(tz, td);
		else
			move_to_trips_high(tz, td);
	}
}

static int thermal_zone_init_governor(struct thermal_zone_device *tz)
{
	struct thermal_governor *governor;

	guard(mutex)(&thermal_governor_lock);

	if (tz->tzp)
		governor = __find_governor(tz->tzp->governor_name);
	else
		governor = def_governor;

	return thermal_set_governor(tz, governor);
}

static void thermal_zone_init_complete(struct thermal_zone_device *tz)
{
	struct thermal_cooling_device *cdev;

	guard(mutex)(&thermal_list_lock);

	list_add_tail(&tz->node, &thermal_tz_list);

	guard(thermal_zone)(tz);

	/* Bind cooling devices for this zone. */
	list_for_each_entry(cdev, &thermal_cdev_list, node)
		__thermal_zone_cdev_bind(tz, cdev);

	tz->state &= ~TZ_STATE_FLAG_INIT;
	/*
	 * If system suspend or resume is in progress at this point, the
	 * new thermal zone needs to be marked as suspended because
	 * thermal_pm_notify() has run already.
	 */
	if (thermal_pm_suspended)
		tz->state |= TZ_STATE_FLAG_SUSPENDED;

	__thermal_zone_device_update(tz, THERMAL_EVENT_UNSPECIFIED);
}

/**
 * thermal_zone_device_register_with_trips() - register a new thermal zone device
 * @type:	the thermal zone device type
 * @trips:	a pointer to an array of thermal trips
 * @num_trips:	the number of trip points the thermal zone support
 * @devdata:	private device data
 * @ops:	standard thermal zone device callbacks
 * @tzp:	thermal zone platform parameters
 * @passive_delay: number of milliseconds to wait between polls when
 *		   performing passive cooling
 * @polling_delay: number of milliseconds to wait between polls when checking
 *		   whether trip points have been crossed (0 for interrupt
 *		   driven systems)
 *
 * This interface function adds a new thermal zone device (sensor) to
 * /sys/class/thermal folder as thermal_zone[0-*]. It tries to bind all the
 * thermal cooling devices registered at the same time.
 * thermal_zone_device_unregister() must be called when the device is no
 * longer needed. The passive cooling depends on the .get_trend() return value.
 *
 * Return: a pointer to the created struct thermal_zone_device or an
 * in case of error, an ERR_PTR. Caller must check return value with
 * IS_ERR*() helpers.
 */
struct thermal_zone_device *
thermal_zone_device_register_with_trips(const char *type,
					const struct thermal_trip *trips,
					int num_trips, void *devdata,
					const struct thermal_zone_device_ops *ops,
					const struct thermal_zone_params *tzp,
					unsigned int passive_delay,
					unsigned int polling_delay)
{
	const struct thermal_trip *trip = trips;
	struct thermal_zone_device *tz;
	struct thermal_trip_desc *td;
	int id;
	int result;

	if (!type || strlen(type) == 0) {
		pr_err("No thermal zone type defined\n");
		return ERR_PTR(-EINVAL);
	}

	if (strlen(type) >= THERMAL_NAME_LENGTH) {
		pr_err("Thermal zone name (%s) too long, should be under %d chars\n",
		       type, THERMAL_NAME_LENGTH);
		return ERR_PTR(-EINVAL);
	}

	if (num_trips < 0) {
		pr_err("Incorrect number of thermal trips\n");
		return ERR_PTR(-EINVAL);
	}

	if (!ops || !ops->get_temp) {
		pr_err("Thermal zone device ops not defined or invalid\n");
		return ERR_PTR(-EINVAL);
	}

	if (num_trips > 0 && !trips)
		return ERR_PTR(-EINVAL);

	if (polling_delay && passive_delay > polling_delay)
		return ERR_PTR(-EINVAL);

	if (!thermal_class)
		return ERR_PTR(-ENODEV);

	tz = kzalloc(struct_size(tz, trips, num_trips), GFP_KERNEL);
	if (!tz)
		return ERR_PTR(-ENOMEM);

	if (tzp) {
		tz->tzp = kmemdup(tzp, sizeof(*tzp), GFP_KERNEL);
		if (!tz->tzp) {
			result = -ENOMEM;
			goto free_tz;
		}
	}

	INIT_LIST_HEAD(&tz->node);
	INIT_LIST_HEAD(&tz->trips_high);
	INIT_LIST_HEAD(&tz->trips_reached);
	INIT_LIST_HEAD(&tz->trips_invalid);
	ida_init(&tz->ida);
	mutex_init(&tz->lock);
	init_completion(&tz->removal);
	init_completion(&tz->resume);
	id = ida_alloc(&thermal_tz_ida, GFP_KERNEL);
	if (id < 0) {
		result = id;
		goto free_tzp;
	}

	tz->id = id;
	strscpy(tz->type, type, sizeof(tz->type));

	tz->ops = *ops;
	if (!tz->ops.critical)
		tz->ops.critical = thermal_zone_device_critical;

	tz->device.class = thermal_class;
	tz->devdata = devdata;
	tz->num_trips = num_trips;
	for_each_trip_desc(tz, td) {
		td->trip = *trip++;
		INIT_LIST_HEAD(&td->thermal_instances);
		INIT_LIST_HEAD(&td->list_node);
		/*
		 * Mark all thresholds as invalid to start with even though
		 * this only matters for the trips that start as invalid and
		 * become valid later.
		 */
		move_to_trips_invalid(tz, td);
	}

	tz->polling_delay_jiffies = msecs_to_jiffies(polling_delay);
	tz->passive_delay_jiffies = msecs_to_jiffies(passive_delay);
	tz->recheck_delay_jiffies = THERMAL_RECHECK_DELAY;

	tz->state = TZ_STATE_FLAG_INIT;

	/* sys I/F */
	/* Add nodes that are always present via .groups */
	result = thermal_zone_create_device_groups(tz);
	if (result)
		goto remove_id;

	result = dev_set_name(&tz->device, "thermal_zone%d", tz->id);
	if (result) {
		thermal_zone_destroy_device_groups(tz);
		goto remove_id;
	}
	thermal_zone_device_init(tz);
	result = device_register(&tz->device);
	if (result)
		goto release_device;

	result = thermal_zone_init_governor(tz);
	if (result)
		goto unregister;

	if (!tz->tzp || !tz->tzp->no_hwmon) {
		result = thermal_add_hwmon_sysfs(tz);
		if (result)
			goto unregister;
	}

	result = thermal_thresholds_init(tz);
	if (result)
		goto remove_hwmon;

	thermal_zone_init_complete(tz);

	thermal_notify_tz_create(tz);

	thermal_debug_tz_add(tz);

	return tz;

remove_hwmon:
	thermal_remove_hwmon_sysfs(tz);
unregister:
	device_del(&tz->device);
release_device:
	put_device(&tz->device);
remove_id:
	ida_free(&thermal_tz_ida, id);
free_tzp:
	kfree(tz->tzp);
free_tz:
	kfree(tz);
	return ERR_PTR(result);
}
EXPORT_SYMBOL_GPL(thermal_zone_device_register_with_trips);

struct thermal_zone_device *thermal_tripless_zone_device_register(
					const char *type,
					void *devdata,
					const struct thermal_zone_device_ops *ops,
					const struct thermal_zone_params *tzp)
{
	return thermal_zone_device_register_with_trips(type, NULL, 0, devdata,
						       ops, tzp, 0, 0);
}
EXPORT_SYMBOL_GPL(thermal_tripless_zone_device_register);

void *thermal_zone_device_priv(struct thermal_zone_device *tzd)
{
	return tzd->devdata;
}
EXPORT_SYMBOL_GPL(thermal_zone_device_priv);

const char *thermal_zone_device_type(struct thermal_zone_device *tzd)
{
	return tzd->type;
}
EXPORT_SYMBOL_GPL(thermal_zone_device_type);

int thermal_zone_device_id(struct thermal_zone_device *tzd)
{
	return tzd->id;
}
EXPORT_SYMBOL_GPL(thermal_zone_device_id);

struct device *thermal_zone_device(struct thermal_zone_device *tzd)
{
	return &tzd->device;
}
EXPORT_SYMBOL_GPL(thermal_zone_device);

static bool thermal_zone_exit(struct thermal_zone_device *tz)
{
	struct thermal_cooling_device *cdev;

	guard(mutex)(&thermal_list_lock);

	if (list_empty(&tz->node))
		return false;

	guard(thermal_zone)(tz);

	tz->state |= TZ_STATE_FLAG_EXIT;
	list_del_init(&tz->node);

	/* Unbind all cdevs associated with this thermal zone. */
	list_for_each_entry(cdev, &thermal_cdev_list, node)
		__thermal_zone_cdev_unbind(tz, cdev);

	return true;
}

/**
 * thermal_zone_device_unregister - removes the registered thermal zone device
 * @tz: the thermal zone device to remove
 */
void thermal_zone_device_unregister(struct thermal_zone_device *tz)
{
	if (!tz)
		return;

	thermal_debug_tz_remove(tz);

	if (!thermal_zone_exit(tz))
		return;

	cancel_delayed_work_sync(&tz->poll_queue);

	thermal_set_governor(tz, NULL);

	thermal_thresholds_exit(tz);
	thermal_remove_hwmon_sysfs(tz);
	ida_free(&thermal_tz_ida, tz->id);
	ida_destroy(&tz->ida);

	device_del(&tz->device);
	put_device(&tz->device);

	thermal_notify_tz_delete(tz);

	wait_for_completion(&tz->removal);
	kfree(tz->tzp);
	kfree(tz);
}
EXPORT_SYMBOL_GPL(thermal_zone_device_unregister);

/**
 * thermal_zone_get_zone_by_name() - search for a zone and returns its ref
 * @name: thermal zone name to fetch the temperature
 *
 * When only one zone is found with the passed name, returns a reference to it.
 *
 * Return: On success returns a reference to an unique thermal zone with
 * matching name equals to @name, an ERR_PTR otherwise (-EINVAL for invalid
 * paramenters, -ENODEV for not found and -EEXIST for multiple matches).
 */
struct thermal_zone_device *thermal_zone_get_zone_by_name(const char *name)
{
	struct thermal_zone_device *pos = NULL, *ref = ERR_PTR(-EINVAL);
	unsigned int found = 0;

	if (!name)
		return ERR_PTR(-EINVAL);

	guard(mutex)(&thermal_list_lock);

	list_for_each_entry(pos, &thermal_tz_list, node)
		if (!strncasecmp(name, pos->type, THERMAL_NAME_LENGTH)) {
			found++;
			ref = pos;
		}

	if (!found)
		return ERR_PTR(-ENODEV);

	/* Success only when one zone is found. */
	if (found > 1)
		return ERR_PTR(-EEXIST);

	return ref;
}
EXPORT_SYMBOL_GPL(thermal_zone_get_zone_by_name);

static void thermal_zone_device_resume(struct work_struct *work)
{
	struct thermal_zone_device *tz;

	tz = container_of(work, struct thermal_zone_device, poll_queue.work);

	guard(thermal_zone)(tz);

	tz->state &= ~(TZ_STATE_FLAG_SUSPENDED | TZ_STATE_FLAG_RESUMING);

	thermal_debug_tz_resume(tz);
	thermal_zone_device_init(tz);
	thermal_governor_update_tz(tz, THERMAL_TZ_RESUME);
	__thermal_zone_device_update(tz, THERMAL_TZ_RESUME);

	complete(&tz->resume);
}

static void thermal_zone_pm_prepare(struct thermal_zone_device *tz)
{
	guard(thermal_zone)(tz);

	if (tz->state & TZ_STATE_FLAG_RESUMING) {
		/*
		 * thermal_zone_device_resume() queued up for this zone has not
		 * acquired the lock yet, so release it to let the function run
		 * and wait util it has done the work.
		 */
		scoped_guard(thermal_zone_reverse, tz) {
			wait_for_completion(&tz->resume);
		}
	}

	tz->state |= TZ_STATE_FLAG_SUSPENDED;
}

static void thermal_pm_notify_prepare(void)
{
	struct thermal_zone_device *tz;

	guard(mutex)(&thermal_list_lock);

	thermal_pm_suspended = true;

	list_for_each_entry(tz, &thermal_tz_list, node)
		thermal_zone_pm_prepare(tz);
}

static void thermal_zone_pm_complete(struct thermal_zone_device *tz)
{
	guard(thermal_zone)(tz);

	cancel_delayed_work(&tz->poll_queue);

	reinit_completion(&tz->resume);
	tz->state |= TZ_STATE_FLAG_RESUMING;

	/*
	 * Replace the work function with the resume one, which will restore the
	 * original work function and schedule the polling work if needed.
	 */
	INIT_DELAYED_WORK(&tz->poll_queue, thermal_zone_device_resume);
	/* Queue up the work without a delay. */
	mod_delayed_work(system_freezable_power_efficient_wq, &tz->poll_queue, 0);
}

static void thermal_pm_notify_complete(void)
{
	struct thermal_zone_device *tz;

	guard(mutex)(&thermal_list_lock);

	thermal_pm_suspended = false;

	list_for_each_entry(tz, &thermal_tz_list, node)
		thermal_zone_pm_complete(tz);
}

static int thermal_pm_notify(struct notifier_block *nb,
			     unsigned long mode, void *_unused)
{
	switch (mode) {
	case PM_HIBERNATION_PREPARE:
	case PM_RESTORE_PREPARE:
	case PM_SUSPEND_PREPARE:
		thermal_pm_notify_prepare();
		break;
	case PM_POST_HIBERNATION:
	case PM_POST_RESTORE:
	case PM_POST_SUSPEND:
		thermal_pm_notify_complete();
		break;
	default:
		break;
	}
	return 0;
}

static struct notifier_block thermal_pm_nb = {
	.notifier_call = thermal_pm_notify,
	/*
	 * Run at the lowest priority to avoid interference between the thermal
	 * zone resume work items spawned by thermal_pm_notify() and the other
	 * PM notifiers.
	 */
	.priority = INT_MIN,
};

static int __init thermal_init(void)
{
	int result;

	thermal_debug_init();

	result = thermal_netlink_init();
	if (result)
		goto error;

	result = thermal_register_governors();
	if (result)
		goto unregister_netlink;

	thermal_class = kzalloc(sizeof(*thermal_class), GFP_KERNEL);
	if (!thermal_class) {
		result = -ENOMEM;
		goto unregister_governors;
	}

	thermal_class->name = "thermal";
	thermal_class->dev_release = thermal_release;

	result = class_register(thermal_class);
	if (result) {
		kfree(thermal_class);
		thermal_class = NULL;
		goto unregister_governors;
	}

	result = register_pm_notifier(&thermal_pm_nb);
	if (result)
		pr_warn("Thermal: Can not register suspend notifier, return %d\n",
			result);

	return 0;

unregister_governors:
	thermal_unregister_governors();
unregister_netlink:
	thermal_netlink_exit();
error:
	mutex_destroy(&thermal_list_lock);
	mutex_destroy(&thermal_governor_lock);
	return result;
}
postcore_initcall(thermal_init);<|MERGE_RESOLUTION|>--- conflicted
+++ resolved
@@ -768,12 +768,7 @@
 	list_for_each_entry(tz, &thermal_tz_list, node) {
 		if (tz->id == id) {
 			get_device(&tz->device);
-<<<<<<< HEAD
-			match = tz;
-			break;
-=======
 			return tz;
->>>>>>> 3bec0c29
 		}
 	}
 

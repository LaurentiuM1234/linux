// SPDX-License-Identifier: GPL-2.0
/*
 * Copyright 2020 Linaro Limited
 *
 * Author: Daniel Lezcano <daniel.lezcano@linaro.org>
 *
 * Generic netlink for thermal management framework
 */
#include <linux/module.h>
#include <linux/notifier.h>
#include <linux/kernel.h>
#include <net/sock.h>
#include <net/genetlink.h>
#include <uapi/linux/thermal.h>

#include "thermal_core.h"

static const struct genl_multicast_group thermal_genl_mcgrps[] = {
	[THERMAL_GENL_SAMPLING_GROUP] = { .name = THERMAL_GENL_SAMPLING_GROUP_NAME, },
	[THERMAL_GENL_EVENT_GROUP]  = { .name = THERMAL_GENL_EVENT_GROUP_NAME,  },
};

static const struct nla_policy thermal_genl_policy[THERMAL_GENL_ATTR_MAX + 1] = {
	/* Thermal zone */
	[THERMAL_GENL_ATTR_TZ]			= { .type = NLA_NESTED },
	[THERMAL_GENL_ATTR_TZ_ID]		= { .type = NLA_U32 },
	[THERMAL_GENL_ATTR_TZ_TEMP]		= { .type = NLA_U32 },
	[THERMAL_GENL_ATTR_TZ_TRIP]		= { .type = NLA_NESTED },
	[THERMAL_GENL_ATTR_TZ_TRIP_ID]		= { .type = NLA_U32 },
	[THERMAL_GENL_ATTR_TZ_TRIP_TEMP]	= { .type = NLA_U32 },
	[THERMAL_GENL_ATTR_TZ_TRIP_TYPE]	= { .type = NLA_U32 },
	[THERMAL_GENL_ATTR_TZ_TRIP_HYST]	= { .type = NLA_U32 },
	[THERMAL_GENL_ATTR_TZ_MODE]		= { .type = NLA_U32 },
	[THERMAL_GENL_ATTR_TZ_CDEV_WEIGHT]	= { .type = NLA_U32 },
	[THERMAL_GENL_ATTR_TZ_NAME]		= { .type = NLA_STRING,
						    .len = THERMAL_NAME_LENGTH },
	/* Governor(s) */
	[THERMAL_GENL_ATTR_TZ_GOV]		= { .type = NLA_NESTED },
	[THERMAL_GENL_ATTR_TZ_GOV_NAME]		= { .type = NLA_STRING,
						    .len = THERMAL_NAME_LENGTH },
	/* Cooling devices */
	[THERMAL_GENL_ATTR_CDEV]		= { .type = NLA_NESTED },
	[THERMAL_GENL_ATTR_CDEV_ID]		= { .type = NLA_U32 },
	[THERMAL_GENL_ATTR_CDEV_CUR_STATE]	= { .type = NLA_U32 },
	[THERMAL_GENL_ATTR_CDEV_MAX_STATE]	= { .type = NLA_U32 },
	[THERMAL_GENL_ATTR_CDEV_NAME]		= { .type = NLA_STRING,
						    .len = THERMAL_NAME_LENGTH },
	/* CPU capabilities */
	[THERMAL_GENL_ATTR_CPU_CAPABILITY]		= { .type = NLA_NESTED },
	[THERMAL_GENL_ATTR_CPU_CAPABILITY_ID]		= { .type = NLA_U32 },
	[THERMAL_GENL_ATTR_CPU_CAPABILITY_PERFORMANCE]	= { .type = NLA_U32 },
	[THERMAL_GENL_ATTR_CPU_CAPABILITY_EFFICIENCY]	= { .type = NLA_U32 },

	/* Thresholds */
	[THERMAL_GENL_ATTR_THRESHOLD]		= { .type = NLA_NESTED },
	[THERMAL_GENL_ATTR_THRESHOLD_TEMP]	= { .type = NLA_U32 },
	[THERMAL_GENL_ATTR_THRESHOLD_DIRECTION]	= { .type = NLA_U32 },
};

struct param {
	struct nlattr **attrs;
	struct sk_buff *msg;
	const char *name;
	int tz_id;
	int cdev_id;
	int trip_id;
	int trip_temp;
	int trip_type;
	int trip_hyst;
	int temp;
	int prev_temp;
	int direction;
	int cdev_state;
	int cdev_max_state;
	struct thermal_genl_cpu_caps *cpu_capabilities;
	int cpu_capabilities_count;
};

typedef int (*cb_t)(struct param *);

static struct genl_family thermal_genl_family;
static BLOCKING_NOTIFIER_HEAD(thermal_genl_chain);

static int thermal_group_has_listeners(enum thermal_genl_multicast_groups group)
{
	return genl_has_listeners(&thermal_genl_family, &init_net, group);
}

/************************** Sampling encoding *******************************/

int thermal_genl_sampling_temp(int id, int temp)
{
	struct sk_buff *skb;
	void *hdr;

	if (!thermal_group_has_listeners(THERMAL_GENL_SAMPLING_GROUP))
		return 0;

	skb = genlmsg_new(NLMSG_GOODSIZE, GFP_KERNEL);
	if (!skb)
		return -ENOMEM;

	hdr = genlmsg_put(skb, 0, 0, &thermal_genl_family, 0,
			  THERMAL_GENL_SAMPLING_TEMP);
	if (!hdr)
		goto out_free;

	if (nla_put_u32(skb, THERMAL_GENL_ATTR_TZ_ID, id))
		goto out_cancel;

	if (nla_put_u32(skb, THERMAL_GENL_ATTR_TZ_TEMP, temp))
		goto out_cancel;

	genlmsg_end(skb, hdr);

	genlmsg_multicast(&thermal_genl_family, skb, 0, THERMAL_GENL_SAMPLING_GROUP, GFP_KERNEL);

	return 0;
out_cancel:
	genlmsg_cancel(skb, hdr);
out_free:
	nlmsg_free(skb);

	return -EMSGSIZE;
}

/**************************** Event encoding *********************************/

static int thermal_genl_event_tz_create(struct param *p)
{
	if (nla_put_u32(p->msg, THERMAL_GENL_ATTR_TZ_ID, p->tz_id) ||
	    nla_put_string(p->msg, THERMAL_GENL_ATTR_TZ_NAME, p->name))
		return -EMSGSIZE;

	return 0;
}

static int thermal_genl_event_tz(struct param *p)
{
	if (nla_put_u32(p->msg, THERMAL_GENL_ATTR_TZ_ID, p->tz_id))
		return -EMSGSIZE;

	return 0;
}

static int thermal_genl_event_tz_trip_up(struct param *p)
{
	if (nla_put_u32(p->msg, THERMAL_GENL_ATTR_TZ_ID, p->tz_id) ||
	    nla_put_u32(p->msg, THERMAL_GENL_ATTR_TZ_TRIP_ID, p->trip_id) ||
	    nla_put_u32(p->msg, THERMAL_GENL_ATTR_TZ_TEMP, p->temp))
		return -EMSGSIZE;

	return 0;
}

static int thermal_genl_event_tz_trip_change(struct param *p)
{
	if (nla_put_u32(p->msg, THERMAL_GENL_ATTR_TZ_ID, p->tz_id) ||
	    nla_put_u32(p->msg, THERMAL_GENL_ATTR_TZ_TRIP_ID, p->trip_id) ||
	    nla_put_u32(p->msg, THERMAL_GENL_ATTR_TZ_TRIP_TYPE, p->trip_type) ||
	    nla_put_u32(p->msg, THERMAL_GENL_ATTR_TZ_TRIP_TEMP, p->trip_temp) ||
	    nla_put_u32(p->msg, THERMAL_GENL_ATTR_TZ_TRIP_HYST, p->trip_hyst))
		return -EMSGSIZE;

	return 0;
}

static int thermal_genl_event_cdev_add(struct param *p)
{
	if (nla_put_string(p->msg, THERMAL_GENL_ATTR_CDEV_NAME,
			   p->name) ||
	    nla_put_u32(p->msg, THERMAL_GENL_ATTR_CDEV_ID,
			p->cdev_id) ||
	    nla_put_u32(p->msg, THERMAL_GENL_ATTR_CDEV_MAX_STATE,
			p->cdev_max_state))
		return -EMSGSIZE;

	return 0;
}

static int thermal_genl_event_cdev_delete(struct param *p)
{
	if (nla_put_u32(p->msg, THERMAL_GENL_ATTR_CDEV_ID, p->cdev_id))
		return -EMSGSIZE;

	return 0;
}

static int thermal_genl_event_cdev_state_update(struct param *p)
{
	if (nla_put_u32(p->msg, THERMAL_GENL_ATTR_CDEV_ID,
			p->cdev_id) ||
	    nla_put_u32(p->msg, THERMAL_GENL_ATTR_CDEV_CUR_STATE,
			p->cdev_state))
		return -EMSGSIZE;

	return 0;
}

static int thermal_genl_event_gov_change(struct param *p)
{
	if (nla_put_u32(p->msg, THERMAL_GENL_ATTR_TZ_ID, p->tz_id) ||
	    nla_put_string(p->msg, THERMAL_GENL_ATTR_GOV_NAME, p->name))
		return -EMSGSIZE;

	return 0;
}

static int thermal_genl_event_cpu_capability_change(struct param *p)
{
	struct thermal_genl_cpu_caps *cpu_cap = p->cpu_capabilities;
	struct sk_buff *msg = p->msg;
	struct nlattr *start_cap;
	int i;

	start_cap = nla_nest_start(msg, THERMAL_GENL_ATTR_CPU_CAPABILITY);
	if (!start_cap)
		return -EMSGSIZE;

	for (i = 0; i < p->cpu_capabilities_count; ++i) {
		if (nla_put_u32(msg, THERMAL_GENL_ATTR_CPU_CAPABILITY_ID,
				cpu_cap->cpu))
			goto out_cancel_nest;

		if (nla_put_u32(msg, THERMAL_GENL_ATTR_CPU_CAPABILITY_PERFORMANCE,
				cpu_cap->performance))
			goto out_cancel_nest;

		if (nla_put_u32(msg, THERMAL_GENL_ATTR_CPU_CAPABILITY_EFFICIENCY,
				cpu_cap->efficiency))
			goto out_cancel_nest;

		++cpu_cap;
	}

	nla_nest_end(msg, start_cap);

	return 0;
out_cancel_nest:
	nla_nest_cancel(msg, start_cap);

	return -EMSGSIZE;
}

static int thermal_genl_event_threshold_add(struct param *p)
{
	if (nla_put_u32(p->msg, THERMAL_GENL_ATTR_TZ_ID, p->tz_id) ||
	    nla_put_u32(p->msg, THERMAL_GENL_ATTR_THRESHOLD_TEMP, p->temp) ||
	    nla_put_u32(p->msg, THERMAL_GENL_ATTR_THRESHOLD_DIRECTION, p->direction))
		return -EMSGSIZE;

	return 0;
}

static int thermal_genl_event_threshold_flush(struct param *p)
{
	if (nla_put_u32(p->msg, THERMAL_GENL_ATTR_TZ_ID, p->tz_id))
		return -EMSGSIZE;

	return 0;
}

static int thermal_genl_event_threshold_up(struct param *p)
{
	if (nla_put_u32(p->msg, THERMAL_GENL_ATTR_TZ_ID, p->tz_id) ||
	    nla_put_u32(p->msg, THERMAL_GENL_ATTR_TZ_PREV_TEMP, p->prev_temp) ||
	    nla_put_u32(p->msg, THERMAL_GENL_ATTR_TZ_TEMP, p->temp))
		return -EMSGSIZE;

	return 0;
}

int thermal_genl_event_tz_delete(struct param *p)
	__attribute__((alias("thermal_genl_event_tz")));

int thermal_genl_event_tz_enable(struct param *p)
	__attribute__((alias("thermal_genl_event_tz")));

int thermal_genl_event_tz_disable(struct param *p)
	__attribute__((alias("thermal_genl_event_tz")));

int thermal_genl_event_tz_trip_down(struct param *p)
	__attribute__((alias("thermal_genl_event_tz_trip_up")));

int thermal_genl_event_threshold_delete(struct param *p)
	__attribute__((alias("thermal_genl_event_threshold_add")));

int thermal_genl_event_threshold_down(struct param *p)
	__attribute__((alias("thermal_genl_event_threshold_up")));

static cb_t event_cb[] = {
	[THERMAL_GENL_EVENT_TZ_CREATE]		= thermal_genl_event_tz_create,
	[THERMAL_GENL_EVENT_TZ_DELETE]		= thermal_genl_event_tz_delete,
	[THERMAL_GENL_EVENT_TZ_ENABLE]		= thermal_genl_event_tz_enable,
	[THERMAL_GENL_EVENT_TZ_DISABLE]		= thermal_genl_event_tz_disable,
	[THERMAL_GENL_EVENT_TZ_TRIP_UP]		= thermal_genl_event_tz_trip_up,
	[THERMAL_GENL_EVENT_TZ_TRIP_DOWN]	= thermal_genl_event_tz_trip_down,
	[THERMAL_GENL_EVENT_TZ_TRIP_CHANGE]	= thermal_genl_event_tz_trip_change,
	[THERMAL_GENL_EVENT_CDEV_ADD]		= thermal_genl_event_cdev_add,
	[THERMAL_GENL_EVENT_CDEV_DELETE]	= thermal_genl_event_cdev_delete,
	[THERMAL_GENL_EVENT_CDEV_STATE_UPDATE]	= thermal_genl_event_cdev_state_update,
	[THERMAL_GENL_EVENT_TZ_GOV_CHANGE]	= thermal_genl_event_gov_change,
	[THERMAL_GENL_EVENT_CPU_CAPABILITY_CHANGE] = thermal_genl_event_cpu_capability_change,
	[THERMAL_GENL_EVENT_THRESHOLD_ADD]	= thermal_genl_event_threshold_add,
	[THERMAL_GENL_EVENT_THRESHOLD_DELETE]	= thermal_genl_event_threshold_delete,
	[THERMAL_GENL_EVENT_THRESHOLD_FLUSH]	= thermal_genl_event_threshold_flush,
	[THERMAL_GENL_EVENT_THRESHOLD_DOWN]	= thermal_genl_event_threshold_down,
	[THERMAL_GENL_EVENT_THRESHOLD_UP]	= thermal_genl_event_threshold_up,
};

/*
 * Generic netlink event encoding
 */
static int thermal_genl_send_event(enum thermal_genl_event event,
				   struct param *p)
{
	struct sk_buff *msg;
	int ret = -EMSGSIZE;
	void *hdr;

	if (!thermal_group_has_listeners(THERMAL_GENL_EVENT_GROUP))
		return 0;

	msg = genlmsg_new(NLMSG_GOODSIZE, GFP_KERNEL);
	if (!msg)
		return -ENOMEM;
	p->msg = msg;

	hdr = genlmsg_put(msg, 0, 0, &thermal_genl_family, 0, event);
	if (!hdr)
		goto out_free_msg;

	ret = event_cb[event](p);
	if (ret)
		goto out_cancel_msg;

	genlmsg_end(msg, hdr);

	genlmsg_multicast(&thermal_genl_family, msg, 0, THERMAL_GENL_EVENT_GROUP, GFP_KERNEL);

	return 0;

out_cancel_msg:
	genlmsg_cancel(msg, hdr);
out_free_msg:
	nlmsg_free(msg);

	return ret;
}

int thermal_notify_tz_create(const struct thermal_zone_device *tz)
{
	struct param p = { .tz_id = tz->id, .name = tz->type };

	return thermal_genl_send_event(THERMAL_GENL_EVENT_TZ_CREATE, &p);
}

int thermal_notify_tz_delete(const struct thermal_zone_device *tz)
{
	struct param p = { .tz_id = tz->id };

	return thermal_genl_send_event(THERMAL_GENL_EVENT_TZ_DELETE, &p);
}

int thermal_notify_tz_enable(const struct thermal_zone_device *tz)
{
	struct param p = { .tz_id = tz->id };

	return thermal_genl_send_event(THERMAL_GENL_EVENT_TZ_ENABLE, &p);
}

int thermal_notify_tz_disable(const struct thermal_zone_device *tz)
{
	struct param p = { .tz_id = tz->id };

	return thermal_genl_send_event(THERMAL_GENL_EVENT_TZ_DISABLE, &p);
}

int thermal_notify_tz_trip_down(const struct thermal_zone_device *tz,
				const struct thermal_trip *trip)
{
	struct param p = { .tz_id = tz->id,
			   .trip_id = thermal_zone_trip_id(tz, trip),
			   .temp = tz->temperature };

	return thermal_genl_send_event(THERMAL_GENL_EVENT_TZ_TRIP_DOWN, &p);
}

int thermal_notify_tz_trip_up(const struct thermal_zone_device *tz,
			      const struct thermal_trip *trip)
{
	struct param p = { .tz_id = tz->id,
			   .trip_id = thermal_zone_trip_id(tz, trip),
			   .temp = tz->temperature };

	return thermal_genl_send_event(THERMAL_GENL_EVENT_TZ_TRIP_UP, &p);
}

int thermal_notify_tz_trip_change(const struct thermal_zone_device *tz,
				  const struct thermal_trip *trip)
{
	struct param p = { .tz_id = tz->id,
			   .trip_id = thermal_zone_trip_id(tz, trip),
			   .trip_type = trip->type,
			   .trip_temp = trip->temperature,
			   .trip_hyst = trip->hysteresis };

	return thermal_genl_send_event(THERMAL_GENL_EVENT_TZ_TRIP_CHANGE, &p);
}

int thermal_notify_cdev_state_update(const struct thermal_cooling_device *cdev,
				     int state)
{
	struct param p = { .cdev_id = cdev->id, .cdev_state = state };

	return thermal_genl_send_event(THERMAL_GENL_EVENT_CDEV_STATE_UPDATE, &p);
}

int thermal_notify_cdev_add(const struct thermal_cooling_device *cdev)
{
	struct param p = { .cdev_id = cdev->id, .name = cdev->type,
			   .cdev_max_state = cdev->max_state };

	return thermal_genl_send_event(THERMAL_GENL_EVENT_CDEV_ADD, &p);
}

int thermal_notify_cdev_delete(const struct thermal_cooling_device *cdev)
{
	struct param p = { .cdev_id = cdev->id };

	return thermal_genl_send_event(THERMAL_GENL_EVENT_CDEV_DELETE, &p);
}

int thermal_notify_tz_gov_change(const struct thermal_zone_device *tz,
				 const char *name)
{
	struct param p = { .tz_id = tz->id, .name = name };

	return thermal_genl_send_event(THERMAL_GENL_EVENT_TZ_GOV_CHANGE, &p);
}

int thermal_genl_cpu_capability_event(int count,
				      struct thermal_genl_cpu_caps *caps)
{
	struct param p = { .cpu_capabilities_count = count, .cpu_capabilities = caps };

	return thermal_genl_send_event(THERMAL_GENL_EVENT_CPU_CAPABILITY_CHANGE, &p);
}
EXPORT_SYMBOL_GPL(thermal_genl_cpu_capability_event);

int thermal_notify_threshold_add(const struct thermal_zone_device *tz,
				 int temperature, int direction)
{
	struct param p = { .tz_id = tz->id, .temp = temperature, .direction = direction };

	return thermal_genl_send_event(THERMAL_GENL_EVENT_THRESHOLD_ADD, &p);
}

int thermal_notify_threshold_delete(const struct thermal_zone_device *tz,
				    int temperature, int direction)
{
	struct param p = { .tz_id = tz->id, .temp = temperature, .direction = direction };

	return thermal_genl_send_event(THERMAL_GENL_EVENT_THRESHOLD_DELETE, &p);
}

int thermal_notify_threshold_flush(const struct thermal_zone_device *tz)
{
	struct param p = { .tz_id = tz->id };

	return thermal_genl_send_event(THERMAL_GENL_EVENT_THRESHOLD_FLUSH, &p);
}

int thermal_notify_threshold_down(const struct thermal_zone_device *tz)
{
	struct param p = { .tz_id = tz->id, .temp = tz->temperature, .prev_temp = tz->last_temperature };

	return thermal_genl_send_event(THERMAL_GENL_EVENT_THRESHOLD_DOWN, &p);
}

int thermal_notify_threshold_up(const struct thermal_zone_device *tz)
{
	struct param p = { .tz_id = tz->id, .temp = tz->temperature, .prev_temp = tz->last_temperature };

	return thermal_genl_send_event(THERMAL_GENL_EVENT_THRESHOLD_UP, &p);
}

/*************************** Command encoding ********************************/

static int __thermal_genl_cmd_tz_get_id(struct thermal_zone_device *tz,
					void *data)
{
	struct sk_buff *msg = data;

	if (nla_put_u32(msg, THERMAL_GENL_ATTR_TZ_ID, tz->id) ||
	    nla_put_string(msg, THERMAL_GENL_ATTR_TZ_NAME, tz->type))
		return -EMSGSIZE;

	return 0;
}

static int thermal_genl_cmd_tz_get_id(struct param *p)
{
	struct sk_buff *msg = p->msg;
	struct nlattr *start_tz;
	int ret;

	start_tz = nla_nest_start(msg, THERMAL_GENL_ATTR_TZ);
	if (!start_tz)
		return -EMSGSIZE;

	ret = for_each_thermal_zone(__thermal_genl_cmd_tz_get_id, msg);
	if (ret)
		goto out_cancel_nest;

	nla_nest_end(msg, start_tz);

	return 0;

out_cancel_nest:
	nla_nest_cancel(msg, start_tz);

	return ret;
}

static int thermal_genl_cmd_tz_get_trip(struct param *p)
{
	struct sk_buff *msg = p->msg;
	const struct thermal_trip_desc *td;
	struct nlattr *start_trip;
	int id;

	if (!p->attrs[THERMAL_GENL_ATTR_TZ_ID])
		return -EINVAL;

	id = nla_get_u32(p->attrs[THERMAL_GENL_ATTR_TZ_ID]);

	CLASS(thermal_zone_get_by_id, tz)(id);
	if (!tz)
		return -EINVAL;

	start_trip = nla_nest_start(msg, THERMAL_GENL_ATTR_TZ_TRIP);
	if (!start_trip)
		return -EMSGSIZE;

	guard(thermal_zone)(tz);

	for_each_trip_desc(tz, td) {
		const struct thermal_trip *trip = &td->trip;

		if (nla_put_u32(msg, THERMAL_GENL_ATTR_TZ_TRIP_ID,
				thermal_zone_trip_id(tz, trip)) ||
		    nla_put_u32(msg, THERMAL_GENL_ATTR_TZ_TRIP_TYPE, trip->type) ||
		    nla_put_u32(msg, THERMAL_GENL_ATTR_TZ_TRIP_TEMP, trip->temperature) ||
		    nla_put_u32(msg, THERMAL_GENL_ATTR_TZ_TRIP_HYST, trip->hysteresis))
			return -EMSGSIZE;
	}

	nla_nest_end(msg, start_trip);

	return 0;
}

static int thermal_genl_cmd_tz_get_temp(struct param *p)
{
	struct sk_buff *msg = p->msg;
	int temp, ret, id;

	if (!p->attrs[THERMAL_GENL_ATTR_TZ_ID])
		return -EINVAL;

	id = nla_get_u32(p->attrs[THERMAL_GENL_ATTR_TZ_ID]);

	CLASS(thermal_zone_get_by_id, tz)(id);
	if (!tz)
		return -EINVAL;

	ret = thermal_zone_get_temp(tz, &temp);
	if (ret)
		return ret;

	if (nla_put_u32(msg, THERMAL_GENL_ATTR_TZ_ID, id) ||
	    nla_put_u32(msg, THERMAL_GENL_ATTR_TZ_TEMP, temp))
		return -EMSGSIZE;

	return 0;
}

static int thermal_genl_cmd_tz_get_gov(struct param *p)
{
	struct sk_buff *msg = p->msg;
<<<<<<< HEAD
	int id, ret = 0;
=======
	int id;
>>>>>>> 3bec0c29

	if (!p->attrs[THERMAL_GENL_ATTR_TZ_ID])
		return -EINVAL;

	id = nla_get_u32(p->attrs[THERMAL_GENL_ATTR_TZ_ID]);

	CLASS(thermal_zone_get_by_id, tz)(id);
	if (!tz)
		return -EINVAL;

	guard(thermal_zone)(tz);

	if (nla_put_u32(msg, THERMAL_GENL_ATTR_TZ_ID, id) ||
	    nla_put_string(msg, THERMAL_GENL_ATTR_TZ_GOV_NAME,
			   tz->governor->name))
		return -EMSGSIZE;

	return 0;
}

static int __thermal_genl_cmd_cdev_get(struct thermal_cooling_device *cdev,
				       void *data)
{
	struct sk_buff *msg = data;

	if (nla_put_u32(msg, THERMAL_GENL_ATTR_CDEV_ID, cdev->id))
		return -EMSGSIZE;

	if (nla_put_string(msg, THERMAL_GENL_ATTR_CDEV_NAME, cdev->type))
		return -EMSGSIZE;

	return 0;
}

static int thermal_genl_cmd_cdev_get(struct param *p)
{
	struct sk_buff *msg = p->msg;
	struct nlattr *start_cdev;
	int ret;

	start_cdev = nla_nest_start(msg, THERMAL_GENL_ATTR_CDEV);
	if (!start_cdev)
		return -EMSGSIZE;

	ret = for_each_thermal_cooling_device(__thermal_genl_cmd_cdev_get, msg);
	if (ret)
		goto out_cancel_nest;

	nla_nest_end(msg, start_cdev);

	return 0;
out_cancel_nest:
	nla_nest_cancel(msg, start_cdev);

	return ret;
}

static int __thermal_genl_cmd_threshold_get(struct user_threshold *threshold, void *arg)
{
	struct sk_buff *msg = arg;

	if (nla_put_u32(msg, THERMAL_GENL_ATTR_THRESHOLD_TEMP, threshold->temperature) ||
	    nla_put_u32(msg, THERMAL_GENL_ATTR_THRESHOLD_DIRECTION, threshold->direction))
		return -1;

	return 0;
}

static int thermal_genl_cmd_threshold_get(struct param *p)
{
	struct sk_buff *msg = p->msg;
	struct nlattr *start_trip;
	int id, ret;

	if (!p->attrs[THERMAL_GENL_ATTR_TZ_ID])
		return -EINVAL;

	id = nla_get_u32(p->attrs[THERMAL_GENL_ATTR_TZ_ID]);

	CLASS(thermal_zone_get_by_id, tz)(id);
	if (!tz)
		return -EINVAL;

	start_trip = nla_nest_start(msg, THERMAL_GENL_ATTR_THRESHOLD);
	if (!start_trip)
		return -EMSGSIZE;

	ret = thermal_thresholds_for_each(tz, __thermal_genl_cmd_threshold_get, msg);
	if (ret)
		return -EMSGSIZE;

	nla_nest_end(msg, start_trip);

	return 0;
}

static int thermal_genl_cmd_threshold_add(struct param *p)
{
	int id, temp, direction;

	if (!capable(CAP_SYS_ADMIN))
		return -EPERM;

	if (!p->attrs[THERMAL_GENL_ATTR_TZ_ID] ||
	    !p->attrs[THERMAL_GENL_ATTR_THRESHOLD_TEMP] ||
	    !p->attrs[THERMAL_GENL_ATTR_THRESHOLD_DIRECTION])
		return -EINVAL;

	id = nla_get_u32(p->attrs[THERMAL_GENL_ATTR_TZ_ID]);
	temp = nla_get_u32(p->attrs[THERMAL_GENL_ATTR_THRESHOLD_TEMP]);
	direction = nla_get_u32(p->attrs[THERMAL_GENL_ATTR_THRESHOLD_DIRECTION]);

	CLASS(thermal_zone_get_by_id, tz)(id);
	if (!tz)
		return -EINVAL;

	guard(thermal_zone)(tz);

	return thermal_thresholds_add(tz, temp, direction);
}

static int thermal_genl_cmd_threshold_delete(struct param *p)
{
	int id, temp, direction;

	if (!capable(CAP_SYS_ADMIN))
		return -EPERM;

	if (!p->attrs[THERMAL_GENL_ATTR_TZ_ID] ||
	    !p->attrs[THERMAL_GENL_ATTR_THRESHOLD_TEMP] ||
	    !p->attrs[THERMAL_GENL_ATTR_THRESHOLD_DIRECTION])
		return -EINVAL;

	id = nla_get_u32(p->attrs[THERMAL_GENL_ATTR_TZ_ID]);
	temp = nla_get_u32(p->attrs[THERMAL_GENL_ATTR_THRESHOLD_TEMP]);
	direction = nla_get_u32(p->attrs[THERMAL_GENL_ATTR_THRESHOLD_DIRECTION]);

	CLASS(thermal_zone_get_by_id, tz)(id);
	if (!tz)
		return -EINVAL;

	guard(thermal_zone)(tz);

	return thermal_thresholds_delete(tz, temp, direction);
}

static int thermal_genl_cmd_threshold_flush(struct param *p)
{
	int id;

	if (!capable(CAP_SYS_ADMIN))
		return -EPERM;

	if (!p->attrs[THERMAL_GENL_ATTR_TZ_ID])
		return -EINVAL;

	id = nla_get_u32(p->attrs[THERMAL_GENL_ATTR_TZ_ID]);

	CLASS(thermal_zone_get_by_id, tz)(id);
	if (!tz)
		return -EINVAL;

	guard(thermal_zone)(tz);

	thermal_thresholds_flush(tz);

	return 0;
}

static cb_t cmd_cb[] = {
	[THERMAL_GENL_CMD_TZ_GET_ID]		= thermal_genl_cmd_tz_get_id,
	[THERMAL_GENL_CMD_TZ_GET_TRIP]		= thermal_genl_cmd_tz_get_trip,
	[THERMAL_GENL_CMD_TZ_GET_TEMP]		= thermal_genl_cmd_tz_get_temp,
	[THERMAL_GENL_CMD_TZ_GET_GOV]		= thermal_genl_cmd_tz_get_gov,
	[THERMAL_GENL_CMD_CDEV_GET]		= thermal_genl_cmd_cdev_get,
	[THERMAL_GENL_CMD_THRESHOLD_GET]	= thermal_genl_cmd_threshold_get,
	[THERMAL_GENL_CMD_THRESHOLD_ADD]	= thermal_genl_cmd_threshold_add,
	[THERMAL_GENL_CMD_THRESHOLD_DELETE]	= thermal_genl_cmd_threshold_delete,
	[THERMAL_GENL_CMD_THRESHOLD_FLUSH]	= thermal_genl_cmd_threshold_flush,
};

static int thermal_genl_cmd_dumpit(struct sk_buff *skb,
				   struct netlink_callback *cb)
{
	struct param p = { .msg = skb };
	const struct genl_dumpit_info *info = genl_dumpit_info(cb);
	int cmd = info->op.cmd;
	int ret;
	void *hdr;

	hdr = genlmsg_put(skb, 0, 0, &thermal_genl_family, 0, cmd);
	if (!hdr)
		return -EMSGSIZE;

	ret = cmd_cb[cmd](&p);
	if (ret)
		goto out_cancel_msg;

	genlmsg_end(skb, hdr);

	return 0;

out_cancel_msg:
	genlmsg_cancel(skb, hdr);

	return ret;
}

static int thermal_genl_cmd_doit(struct sk_buff *skb,
				 struct genl_info *info)
{
	struct param p = { .attrs = info->attrs };
	struct sk_buff *msg;
	void *hdr;
	int cmd = info->genlhdr->cmd;
	int ret = -EMSGSIZE;

	msg = genlmsg_new(NLMSG_GOODSIZE, GFP_KERNEL);
	if (!msg)
		return -ENOMEM;
	p.msg = msg;

	hdr = genlmsg_put_reply(msg, info, &thermal_genl_family, 0, cmd);
	if (!hdr)
		goto out_free_msg;

	ret = cmd_cb[cmd](&p);
	if (ret)
		goto out_cancel_msg;

	genlmsg_end(msg, hdr);

	return genlmsg_reply(msg, info);

out_cancel_msg:
	genlmsg_cancel(msg, hdr);
out_free_msg:
	nlmsg_free(msg);

	return ret;
}

static int thermal_genl_bind(int mcgrp)
{
	struct thermal_genl_notify n = { .mcgrp = mcgrp };

	if (WARN_ON_ONCE(mcgrp > THERMAL_GENL_MAX_GROUP))
		return -EINVAL;

	blocking_notifier_call_chain(&thermal_genl_chain, THERMAL_NOTIFY_BIND, &n);
	return 0;
}

static void thermal_genl_unbind(int mcgrp)
{
	struct thermal_genl_notify n = { .mcgrp = mcgrp };

	if (WARN_ON_ONCE(mcgrp > THERMAL_GENL_MAX_GROUP))
		return;

	blocking_notifier_call_chain(&thermal_genl_chain, THERMAL_NOTIFY_UNBIND, &n);
}

static const struct genl_small_ops thermal_genl_ops[] = {
	{
		.cmd = THERMAL_GENL_CMD_TZ_GET_ID,
		.validate = GENL_DONT_VALIDATE_STRICT | GENL_DONT_VALIDATE_DUMP,
		.dumpit = thermal_genl_cmd_dumpit,
	},
	{
		.cmd = THERMAL_GENL_CMD_TZ_GET_TRIP,
		.validate = GENL_DONT_VALIDATE_STRICT | GENL_DONT_VALIDATE_DUMP,
		.doit = thermal_genl_cmd_doit,
	},
	{
		.cmd = THERMAL_GENL_CMD_TZ_GET_TEMP,
		.validate = GENL_DONT_VALIDATE_STRICT | GENL_DONT_VALIDATE_DUMP,
		.doit = thermal_genl_cmd_doit,
	},
	{
		.cmd = THERMAL_GENL_CMD_TZ_GET_GOV,
		.validate = GENL_DONT_VALIDATE_STRICT | GENL_DONT_VALIDATE_DUMP,
		.doit = thermal_genl_cmd_doit,
	},
	{
		.cmd = THERMAL_GENL_CMD_CDEV_GET,
		.validate = GENL_DONT_VALIDATE_STRICT | GENL_DONT_VALIDATE_DUMP,
		.dumpit = thermal_genl_cmd_dumpit,
	},
	{
		.cmd = THERMAL_GENL_CMD_THRESHOLD_GET,
		.validate = GENL_DONT_VALIDATE_STRICT | GENL_DONT_VALIDATE_DUMP,
		.doit = thermal_genl_cmd_doit,
	},
	{
		.cmd = THERMAL_GENL_CMD_THRESHOLD_ADD,
		.validate = GENL_DONT_VALIDATE_STRICT | GENL_DONT_VALIDATE_DUMP,
		.doit = thermal_genl_cmd_doit,
	},
	{
		.cmd = THERMAL_GENL_CMD_THRESHOLD_DELETE,
		.validate = GENL_DONT_VALIDATE_STRICT | GENL_DONT_VALIDATE_DUMP,
		.doit = thermal_genl_cmd_doit,
	},
	{
		.cmd = THERMAL_GENL_CMD_THRESHOLD_FLUSH,
		.validate = GENL_DONT_VALIDATE_STRICT | GENL_DONT_VALIDATE_DUMP,
		.doit = thermal_genl_cmd_doit,
	},
};

static struct genl_family thermal_genl_family __ro_after_init = {
	.hdrsize	= 0,
	.name		= THERMAL_GENL_FAMILY_NAME,
	.version	= THERMAL_GENL_VERSION,
	.maxattr	= THERMAL_GENL_ATTR_MAX,
	.policy		= thermal_genl_policy,
	.bind		= thermal_genl_bind,
	.unbind		= thermal_genl_unbind,
	.small_ops	= thermal_genl_ops,
	.n_small_ops	= ARRAY_SIZE(thermal_genl_ops),
	.resv_start_op	= __THERMAL_GENL_CMD_MAX,
	.mcgrps		= thermal_genl_mcgrps,
	.n_mcgrps	= ARRAY_SIZE(thermal_genl_mcgrps),
};

int thermal_genl_register_notifier(struct notifier_block *nb)
{
	return blocking_notifier_chain_register(&thermal_genl_chain, nb);
}

int thermal_genl_unregister_notifier(struct notifier_block *nb)
{
	return blocking_notifier_chain_unregister(&thermal_genl_chain, nb);
}

int __init thermal_netlink_init(void)
{
	return genl_register_family(&thermal_genl_family);
}

void __init thermal_netlink_exit(void)
{
	genl_unregister_family(&thermal_genl_family);
}<|MERGE_RESOLUTION|>--- conflicted
+++ resolved
@@ -589,11 +589,7 @@
 static int thermal_genl_cmd_tz_get_gov(struct param *p)
 {
 	struct sk_buff *msg = p->msg;
-<<<<<<< HEAD
-	int id, ret = 0;
-=======
 	int id;
->>>>>>> 3bec0c29
 
 	if (!p->attrs[THERMAL_GENL_ATTR_TZ_ID])
 		return -EINVAL;

--- conflicted
+++ resolved
@@ -146,11 +146,7 @@
 {
 	int ret;
 
-<<<<<<< HEAD
-	if (!adev->kfd.init_complete)
-=======
 	if (!adev->kfd.init_complete || adev->kfd.client.dev)
->>>>>>> c50bf762
 		return 0;
 
 	ret = drm_client_init(&adev->ddev, &adev->kfd.client, "kfd",

--- conflicted
+++ resolved
@@ -2295,14 +2295,9 @@
 	    !amdgpu_ras_asic_supported(adev))
 		return;
 
-<<<<<<< HEAD
-	if (!(amdgpu_sriov_vf(adev) &&
-		(adev->ip_versions[MP1_HWIP][0] == IP_VERSION(13, 0, 2))))
-=======
 	/* If driver run on sriov guest side, only enable ras for aldebaran */
 	if (amdgpu_sriov_vf(adev) &&
 		adev->ip_versions[MP1_HWIP][0] != IP_VERSION(13, 0, 2))
->>>>>>> 3809db64
 		return;
 
 	if (!adev->gmc.xgmi.connected_to_cpu) {

--- conflicted
+++ resolved
@@ -1523,13 +1523,8 @@
 	 * Fujitsu FSC S7110
 	 * Acer Aspire 1830T
 	 */
-<<<<<<< HEAD
-	if (!(hibernation && INTEL_INFO(dev_priv)->gen < 6))
-		pci_set_power_state(drm_dev->pdev, PCI_D3hot);
-=======
 	if (!(hibernation && INTEL_GEN(dev_priv) < 6))
 		pci_set_power_state(pdev, PCI_D3hot);
->>>>>>> 5e4b7c10
 
 	dev_priv->suspended_to_idle = suspend_to_idle(dev_priv);
 

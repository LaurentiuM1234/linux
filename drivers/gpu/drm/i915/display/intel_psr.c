--- conflicted
+++ resolved
@@ -2140,7 +2140,6 @@
 
 	for_each_new_intel_plane_in_state(state, plane, new_plane_state, i) {
 		struct drm_rect inter;
-<<<<<<< HEAD
 
 		if (new_plane_state->uapi.crtc != crtc_state->uapi.crtc)
 			continue;
@@ -2151,18 +2150,6 @@
 		if (!new_plane_state->uapi.visible)
 			continue;
 
-=======
-
-		if (new_plane_state->uapi.crtc != crtc_state->uapi.crtc)
-			continue;
-
-		if (plane->id != PLANE_CURSOR)
-			continue;
-
-		if (!new_plane_state->uapi.visible)
-			continue;
-
->>>>>>> 55a275c5
 		inter = crtc_state->psr2_su_area;
 		if (!drm_rect_intersect(&inter, &new_plane_state->uapi.dst))
 			continue;

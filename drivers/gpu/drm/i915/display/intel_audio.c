/*
 * Copyright © 2014 Intel Corporation
 *
 * Permission is hereby granted, free of charge, to any person obtaining a
 * copy of this software and associated documentation files (the "Software"),
 * to deal in the Software without restriction, including without limitation
 * the rights to use, copy, modify, merge, publish, distribute, sublicense,
 * and/or sell copies of the Software, and to permit persons to whom the
 * Software is furnished to do so, subject to the following conditions:
 *
 * The above copyright notice and this permission notice (including the next
 * paragraph) shall be included in all copies or substantial portions of the
 * Software.
 *
 * THE SOFTWARE IS PROVIDED "AS IS", WITHOUT WARRANTY OF ANY KIND, EXPRESS OR
 * IMPLIED, INCLUDING BUT NOT LIMITED TO THE WARRANTIES OF MERCHANTABILITY,
 * FITNESS FOR A PARTICULAR PURPOSE AND NONINFRINGEMENT.  IN NO EVENT SHALL
 * THE AUTHORS OR COPYRIGHT HOLDERS BE LIABLE FOR ANY CLAIM, DAMAGES OR OTHER
 * LIABILITY, WHETHER IN AN ACTION OF CONTRACT, TORT OR OTHERWISE, ARISING
 * FROM, OUT OF OR IN CONNECTION WITH THE SOFTWARE OR THE USE OR OTHER
 * DEALINGS IN THE SOFTWARE.
 */

#include <linux/component.h>
#include <linux/kernel.h>

#include <drm/drm_edid.h>
#include <drm/i915_component.h>

#include "i915_drv.h"
#include "intel_atomic.h"
#include "intel_audio.h"
#include "intel_display_types.h"
#include "intel_lpe_audio.h"

/**
 * DOC: High Definition Audio over HDMI and Display Port
 *
 * The graphics and audio drivers together support High Definition Audio over
 * HDMI and Display Port. The audio programming sequences are divided into audio
 * codec and controller enable and disable sequences. The graphics driver
 * handles the audio codec sequences, while the audio driver handles the audio
 * controller sequences.
 *
 * The disable sequences must be performed before disabling the transcoder or
 * port. The enable sequences may only be performed after enabling the
 * transcoder and port, and after completed link training. Therefore the audio
 * enable/disable sequences are part of the modeset sequence.
 *
 * The codec and controller sequences could be done either parallel or serial,
 * but generally the ELDV/PD change in the codec sequence indicates to the audio
 * driver that the controller sequence should start. Indeed, most of the
 * co-operation between the graphics and audio drivers is handled via audio
 * related registers. (The notable exception is the power management, not
 * covered here.)
 *
 * The struct &i915_audio_component is used to interact between the graphics
 * and audio drivers. The struct &i915_audio_component_ops @ops in it is
 * defined in graphics driver and called in audio driver. The
 * struct &i915_audio_component_audio_ops @audio_ops is called from i915 driver.
 */

/* DP N/M table */
#define LC_810M	810000
#define LC_540M	540000
#define LC_270M	270000
#define LC_162M	162000

struct dp_aud_n_m {
	int sample_rate;
	int clock;
	u16 m;
	u16 n;
};

struct hdmi_aud_ncts {
	int sample_rate;
	int clock;
	int n;
	int cts;
};

/* Values according to DP 1.4 Table 2-104 */
static const struct dp_aud_n_m dp_aud_n_m[] = {
	{ 32000, LC_162M, 1024, 10125 },
	{ 44100, LC_162M, 784, 5625 },
	{ 48000, LC_162M, 512, 3375 },
	{ 64000, LC_162M, 2048, 10125 },
	{ 88200, LC_162M, 1568, 5625 },
	{ 96000, LC_162M, 1024, 3375 },
	{ 128000, LC_162M, 4096, 10125 },
	{ 176400, LC_162M, 3136, 5625 },
	{ 192000, LC_162M, 2048, 3375 },
	{ 32000, LC_270M, 1024, 16875 },
	{ 44100, LC_270M, 784, 9375 },
	{ 48000, LC_270M, 512, 5625 },
	{ 64000, LC_270M, 2048, 16875 },
	{ 88200, LC_270M, 1568, 9375 },
	{ 96000, LC_270M, 1024, 5625 },
	{ 128000, LC_270M, 4096, 16875 },
	{ 176400, LC_270M, 3136, 9375 },
	{ 192000, LC_270M, 2048, 5625 },
	{ 32000, LC_540M, 1024, 33750 },
	{ 44100, LC_540M, 784, 18750 },
	{ 48000, LC_540M, 512, 11250 },
	{ 64000, LC_540M, 2048, 33750 },
	{ 88200, LC_540M, 1568, 18750 },
	{ 96000, LC_540M, 1024, 11250 },
	{ 128000, LC_540M, 4096, 33750 },
	{ 176400, LC_540M, 3136, 18750 },
	{ 192000, LC_540M, 2048, 11250 },
	{ 32000, LC_810M, 1024, 50625 },
	{ 44100, LC_810M, 784, 28125 },
	{ 48000, LC_810M, 512, 16875 },
	{ 64000, LC_810M, 2048, 50625 },
	{ 88200, LC_810M, 1568, 28125 },
	{ 96000, LC_810M, 1024, 16875 },
	{ 128000, LC_810M, 4096, 50625 },
	{ 176400, LC_810M, 3136, 28125 },
	{ 192000, LC_810M, 2048, 16875 },
};

static const struct dp_aud_n_m *
audio_config_dp_get_n_m(const struct intel_crtc_state *crtc_state, int rate)
{
	int i;

	for (i = 0; i < ARRAY_SIZE(dp_aud_n_m); i++) {
		if (rate == dp_aud_n_m[i].sample_rate &&
		    crtc_state->port_clock == dp_aud_n_m[i].clock)
			return &dp_aud_n_m[i];
	}

	return NULL;
}

static const struct {
	int clock;
	u32 config;
} hdmi_audio_clock[] = {
	{ 25175, AUD_CONFIG_PIXEL_CLOCK_HDMI_25175 },
	{ 25200, AUD_CONFIG_PIXEL_CLOCK_HDMI_25200 }, /* default per bspec */
	{ 27000, AUD_CONFIG_PIXEL_CLOCK_HDMI_27000 },
	{ 27027, AUD_CONFIG_PIXEL_CLOCK_HDMI_27027 },
	{ 54000, AUD_CONFIG_PIXEL_CLOCK_HDMI_54000 },
	{ 54054, AUD_CONFIG_PIXEL_CLOCK_HDMI_54054 },
	{ 74176, AUD_CONFIG_PIXEL_CLOCK_HDMI_74176 },
	{ 74250, AUD_CONFIG_PIXEL_CLOCK_HDMI_74250 },
	{ 148352, AUD_CONFIG_PIXEL_CLOCK_HDMI_148352 },
	{ 148500, AUD_CONFIG_PIXEL_CLOCK_HDMI_148500 },
};

/* HDMI N/CTS table */
#define TMDS_297M 297000
#define TMDS_296M 296703
#define TMDS_594M 594000
#define TMDS_593M 593407

static const struct hdmi_aud_ncts hdmi_aud_ncts_24bpp[] = {
	{ 32000, TMDS_296M, 5824, 421875 },
	{ 32000, TMDS_297M, 3072, 222750 },
	{ 32000, TMDS_593M, 5824, 843750 },
	{ 32000, TMDS_594M, 3072, 445500 },
	{ 44100, TMDS_296M, 4459, 234375 },
	{ 44100, TMDS_297M, 4704, 247500 },
	{ 44100, TMDS_593M, 8918, 937500 },
	{ 44100, TMDS_594M, 9408, 990000 },
	{ 88200, TMDS_296M, 8918, 234375 },
	{ 88200, TMDS_297M, 9408, 247500 },
	{ 88200, TMDS_593M, 17836, 937500 },
	{ 88200, TMDS_594M, 18816, 990000 },
	{ 176400, TMDS_296M, 17836, 234375 },
	{ 176400, TMDS_297M, 18816, 247500 },
	{ 176400, TMDS_593M, 35672, 937500 },
	{ 176400, TMDS_594M, 37632, 990000 },
	{ 48000, TMDS_296M, 5824, 281250 },
	{ 48000, TMDS_297M, 5120, 247500 },
	{ 48000, TMDS_593M, 5824, 562500 },
	{ 48000, TMDS_594M, 6144, 594000 },
	{ 96000, TMDS_296M, 11648, 281250 },
	{ 96000, TMDS_297M, 10240, 247500 },
	{ 96000, TMDS_593M, 11648, 562500 },
	{ 96000, TMDS_594M, 12288, 594000 },
	{ 192000, TMDS_296M, 23296, 281250 },
	{ 192000, TMDS_297M, 20480, 247500 },
	{ 192000, TMDS_593M, 23296, 562500 },
	{ 192000, TMDS_594M, 24576, 594000 },
};

/* Appendix C - N & CTS values for deep color from HDMI 2.0 spec*/
/* HDMI N/CTS table for 10 bit deep color(30 bpp)*/
#define TMDS_371M 371250
#define TMDS_370M 370878

static const struct hdmi_aud_ncts hdmi_aud_ncts_30bpp[] = {
	{ 32000, TMDS_370M, 5824, 527344 },
	{ 32000, TMDS_371M, 6144, 556875 },
	{ 44100, TMDS_370M, 8918, 585938 },
	{ 44100, TMDS_371M, 4704, 309375 },
	{ 88200, TMDS_370M, 17836, 585938 },
	{ 88200, TMDS_371M, 9408, 309375 },
	{ 176400, TMDS_370M, 35672, 585938 },
	{ 176400, TMDS_371M, 18816, 309375 },
	{ 48000, TMDS_370M, 11648, 703125 },
	{ 48000, TMDS_371M, 5120, 309375 },
	{ 96000, TMDS_370M, 23296, 703125 },
	{ 96000, TMDS_371M, 10240, 309375 },
	{ 192000, TMDS_370M, 46592, 703125 },
	{ 192000, TMDS_371M, 20480, 309375 },
};

/* HDMI N/CTS table for 12 bit deep color(36 bpp)*/
#define TMDS_445_5M 445500
#define TMDS_445M 445054

static const struct hdmi_aud_ncts hdmi_aud_ncts_36bpp[] = {
	{ 32000, TMDS_445M, 5824, 632813 },
	{ 32000, TMDS_445_5M, 4096, 445500 },
	{ 44100, TMDS_445M, 8918, 703125 },
	{ 44100, TMDS_445_5M, 4704, 371250 },
	{ 88200, TMDS_445M, 17836, 703125 },
	{ 88200, TMDS_445_5M, 9408, 371250 },
	{ 176400, TMDS_445M, 35672, 703125 },
	{ 176400, TMDS_445_5M, 18816, 371250 },
	{ 48000, TMDS_445M, 5824, 421875 },
	{ 48000, TMDS_445_5M, 5120, 371250 },
	{ 96000, TMDS_445M, 11648, 421875 },
	{ 96000, TMDS_445_5M, 10240, 371250 },
	{ 192000, TMDS_445M, 23296, 421875 },
	{ 192000, TMDS_445_5M, 20480, 371250 },
};

/* get AUD_CONFIG_PIXEL_CLOCK_HDMI_* value for mode */
static u32 audio_config_hdmi_pixel_clock(const struct intel_crtc_state *crtc_state)
{
	const struct drm_display_mode *adjusted_mode =
		&crtc_state->base.adjusted_mode;
	int i;

	for (i = 0; i < ARRAY_SIZE(hdmi_audio_clock); i++) {
		if (adjusted_mode->crtc_clock == hdmi_audio_clock[i].clock)
			break;
	}

	if (i == ARRAY_SIZE(hdmi_audio_clock)) {
		DRM_DEBUG_KMS("HDMI audio pixel clock setting for %d not found, falling back to defaults\n",
			      adjusted_mode->crtc_clock);
		i = 1;
	}

	DRM_DEBUG_KMS("Configuring HDMI audio for pixel clock %d (0x%08x)\n",
		      hdmi_audio_clock[i].clock,
		      hdmi_audio_clock[i].config);

	return hdmi_audio_clock[i].config;
}

static int audio_config_hdmi_get_n(const struct intel_crtc_state *crtc_state,
				   int rate)
{
	const struct hdmi_aud_ncts *hdmi_ncts_table;
	int i, size;

	if (crtc_state->pipe_bpp == 36) {
		hdmi_ncts_table = hdmi_aud_ncts_36bpp;
		size = ARRAY_SIZE(hdmi_aud_ncts_36bpp);
	} else if (crtc_state->pipe_bpp == 30) {
		hdmi_ncts_table = hdmi_aud_ncts_30bpp;
		size = ARRAY_SIZE(hdmi_aud_ncts_30bpp);
	} else {
		hdmi_ncts_table = hdmi_aud_ncts_24bpp;
		size = ARRAY_SIZE(hdmi_aud_ncts_24bpp);
	}

	for (i = 0; i < size; i++) {
		if (rate == hdmi_ncts_table[i].sample_rate &&
		    crtc_state->port_clock == hdmi_ncts_table[i].clock) {
			return hdmi_ncts_table[i].n;
		}
	}
	return 0;
}

static bool intel_eld_uptodate(struct drm_connector *connector,
			       i915_reg_t reg_eldv, u32 bits_eldv,
			       i915_reg_t reg_elda, u32 bits_elda,
			       i915_reg_t reg_edid)
{
	struct drm_i915_private *dev_priv = to_i915(connector->dev);
	const u8 *eld = connector->eld;
	u32 tmp;
	int i;

	tmp = I915_READ(reg_eldv);
	tmp &= bits_eldv;

	if (!tmp)
		return false;

	tmp = I915_READ(reg_elda);
	tmp &= ~bits_elda;
	I915_WRITE(reg_elda, tmp);

	for (i = 0; i < drm_eld_size(eld) / 4; i++)
		if (I915_READ(reg_edid) != *((const u32 *)eld + i))
			return false;

	return true;
}

static void g4x_audio_codec_disable(struct intel_encoder *encoder,
				    const struct intel_crtc_state *old_crtc_state,
				    const struct drm_connector_state *old_conn_state)
{
	struct drm_i915_private *dev_priv = to_i915(encoder->base.dev);
	u32 eldv, tmp;

	DRM_DEBUG_KMS("Disable audio codec\n");

	tmp = I915_READ(G4X_AUD_VID_DID);
	if (tmp == INTEL_AUDIO_DEVBLC || tmp == INTEL_AUDIO_DEVCL)
		eldv = G4X_ELDV_DEVCL_DEVBLC;
	else
		eldv = G4X_ELDV_DEVCTG;

	/* Invalidate ELD */
	tmp = I915_READ(G4X_AUD_CNTL_ST);
	tmp &= ~eldv;
	I915_WRITE(G4X_AUD_CNTL_ST, tmp);
}

static void g4x_audio_codec_enable(struct intel_encoder *encoder,
				   const struct intel_crtc_state *crtc_state,
				   const struct drm_connector_state *conn_state)
{
	struct drm_i915_private *dev_priv = to_i915(encoder->base.dev);
	struct drm_connector *connector = conn_state->connector;
	const u8 *eld = connector->eld;
	u32 eldv;
	u32 tmp;
	int len, i;

	DRM_DEBUG_KMS("Enable audio codec, %u bytes ELD\n", drm_eld_size(eld));

	tmp = I915_READ(G4X_AUD_VID_DID);
	if (tmp == INTEL_AUDIO_DEVBLC || tmp == INTEL_AUDIO_DEVCL)
		eldv = G4X_ELDV_DEVCL_DEVBLC;
	else
		eldv = G4X_ELDV_DEVCTG;

	if (intel_eld_uptodate(connector,
			       G4X_AUD_CNTL_ST, eldv,
			       G4X_AUD_CNTL_ST, G4X_ELD_ADDR_MASK,
			       G4X_HDMIW_HDMIEDID))
		return;

	tmp = I915_READ(G4X_AUD_CNTL_ST);
	tmp &= ~(eldv | G4X_ELD_ADDR_MASK);
	len = (tmp >> 9) & 0x1f;		/* ELD buffer size */
	I915_WRITE(G4X_AUD_CNTL_ST, tmp);

	len = min(drm_eld_size(eld) / 4, len);
	DRM_DEBUG_DRIVER("ELD size %d\n", len);
	for (i = 0; i < len; i++)
		I915_WRITE(G4X_HDMIW_HDMIEDID, *((const u32 *)eld + i));

	tmp = I915_READ(G4X_AUD_CNTL_ST);
	tmp |= eldv;
	I915_WRITE(G4X_AUD_CNTL_ST, tmp);
}

static void
hsw_dp_audio_config_update(struct intel_encoder *encoder,
			   const struct intel_crtc_state *crtc_state)
{
	struct drm_i915_private *dev_priv = to_i915(encoder->base.dev);
	struct i915_audio_component *acomp = dev_priv->audio_component;
	enum transcoder cpu_transcoder = crtc_state->cpu_transcoder;
	enum port port = encoder->port;
	const struct dp_aud_n_m *nm;
	int rate;
	u32 tmp;

	rate = acomp ? acomp->aud_sample_rate[port] : 0;
	nm = audio_config_dp_get_n_m(crtc_state, rate);
	if (nm)
		DRM_DEBUG_KMS("using Maud %u, Naud %u\n", nm->m, nm->n);
	else
		DRM_DEBUG_KMS("using automatic Maud, Naud\n");

	tmp = I915_READ(HSW_AUD_CFG(cpu_transcoder));
	tmp &= ~AUD_CONFIG_N_VALUE_INDEX;
	tmp &= ~AUD_CONFIG_PIXEL_CLOCK_HDMI_MASK;
	tmp &= ~AUD_CONFIG_N_PROG_ENABLE;
	tmp |= AUD_CONFIG_N_VALUE_INDEX;

	if (nm) {
		tmp &= ~AUD_CONFIG_N_MASK;
		tmp |= AUD_CONFIG_N(nm->n);
		tmp |= AUD_CONFIG_N_PROG_ENABLE;
	}

	I915_WRITE(HSW_AUD_CFG(cpu_transcoder), tmp);

	tmp = I915_READ(HSW_AUD_M_CTS_ENABLE(cpu_transcoder));
	tmp &= ~AUD_CONFIG_M_MASK;
	tmp &= ~AUD_M_CTS_M_VALUE_INDEX;
	tmp &= ~AUD_M_CTS_M_PROG_ENABLE;

	if (nm) {
		tmp |= nm->m;
		tmp |= AUD_M_CTS_M_VALUE_INDEX;
		tmp |= AUD_M_CTS_M_PROG_ENABLE;
	}

	I915_WRITE(HSW_AUD_M_CTS_ENABLE(cpu_transcoder), tmp);
}

static void
hsw_hdmi_audio_config_update(struct intel_encoder *encoder,
			     const struct intel_crtc_state *crtc_state)
{
	struct drm_i915_private *dev_priv = to_i915(encoder->base.dev);
	struct i915_audio_component *acomp = dev_priv->audio_component;
	enum transcoder cpu_transcoder = crtc_state->cpu_transcoder;
	enum port port = encoder->port;
	int n, rate;
	u32 tmp;

	rate = acomp ? acomp->aud_sample_rate[port] : 0;

	tmp = I915_READ(HSW_AUD_CFG(cpu_transcoder));
	tmp &= ~AUD_CONFIG_N_VALUE_INDEX;
	tmp &= ~AUD_CONFIG_PIXEL_CLOCK_HDMI_MASK;
	tmp &= ~AUD_CONFIG_N_PROG_ENABLE;
	tmp |= audio_config_hdmi_pixel_clock(crtc_state);

	n = audio_config_hdmi_get_n(crtc_state, rate);
	if (n != 0) {
		DRM_DEBUG_KMS("using N %d\n", n);

		tmp &= ~AUD_CONFIG_N_MASK;
		tmp |= AUD_CONFIG_N(n);
		tmp |= AUD_CONFIG_N_PROG_ENABLE;
	} else {
		DRM_DEBUG_KMS("using automatic N\n");
	}

	I915_WRITE(HSW_AUD_CFG(cpu_transcoder), tmp);

	/*
	 * Let's disable "Enable CTS or M Prog bit"
	 * and let HW calculate the value
	 */
	tmp = I915_READ(HSW_AUD_M_CTS_ENABLE(cpu_transcoder));
	tmp &= ~AUD_M_CTS_M_PROG_ENABLE;
	tmp &= ~AUD_M_CTS_M_VALUE_INDEX;
	I915_WRITE(HSW_AUD_M_CTS_ENABLE(cpu_transcoder), tmp);
}

static void
hsw_audio_config_update(struct intel_encoder *encoder,
			const struct intel_crtc_state *crtc_state)
{
	if (intel_crtc_has_dp_encoder(crtc_state))
		hsw_dp_audio_config_update(encoder, crtc_state);
	else
		hsw_hdmi_audio_config_update(encoder, crtc_state);
}

static void hsw_audio_codec_disable(struct intel_encoder *encoder,
				    const struct intel_crtc_state *old_crtc_state,
				    const struct drm_connector_state *old_conn_state)
{
	struct drm_i915_private *dev_priv = to_i915(encoder->base.dev);
	enum transcoder cpu_transcoder = old_crtc_state->cpu_transcoder;
	u32 tmp;

	DRM_DEBUG_KMS("Disable audio codec on transcoder %s\n",
		      transcoder_name(cpu_transcoder));

	mutex_lock(&dev_priv->av_mutex);

	/* Disable timestamps */
	tmp = I915_READ(HSW_AUD_CFG(cpu_transcoder));
	tmp &= ~AUD_CONFIG_N_VALUE_INDEX;
	tmp |= AUD_CONFIG_N_PROG_ENABLE;
	tmp &= ~AUD_CONFIG_UPPER_N_MASK;
	tmp &= ~AUD_CONFIG_LOWER_N_MASK;
	if (intel_crtc_has_dp_encoder(old_crtc_state))
		tmp |= AUD_CONFIG_N_VALUE_INDEX;
	I915_WRITE(HSW_AUD_CFG(cpu_transcoder), tmp);

	/* Invalidate ELD */
	tmp = I915_READ(HSW_AUD_PIN_ELD_CP_VLD);
	tmp &= ~AUDIO_ELD_VALID(cpu_transcoder);
	tmp &= ~AUDIO_OUTPUT_ENABLE(cpu_transcoder);
	I915_WRITE(HSW_AUD_PIN_ELD_CP_VLD, tmp);

	mutex_unlock(&dev_priv->av_mutex);
}

static void hsw_audio_codec_enable(struct intel_encoder *encoder,
				   const struct intel_crtc_state *crtc_state,
				   const struct drm_connector_state *conn_state)
{
	struct drm_i915_private *dev_priv = to_i915(encoder->base.dev);
	struct drm_connector *connector = conn_state->connector;
	enum transcoder cpu_transcoder = crtc_state->cpu_transcoder;
	const u8 *eld = connector->eld;
	u32 tmp;
	int len, i;

	DRM_DEBUG_KMS("Enable audio codec on transcoder %s, %u bytes ELD\n",
		      transcoder_name(cpu_transcoder), drm_eld_size(eld));

	mutex_lock(&dev_priv->av_mutex);

	/* Enable audio presence detect, invalidate ELD */
	tmp = I915_READ(HSW_AUD_PIN_ELD_CP_VLD);
	tmp |= AUDIO_OUTPUT_ENABLE(cpu_transcoder);
	tmp &= ~AUDIO_ELD_VALID(cpu_transcoder);
	I915_WRITE(HSW_AUD_PIN_ELD_CP_VLD, tmp);

	/*
	 * FIXME: We're supposed to wait for vblank here, but we have vblanks
	 * disabled during the mode set. The proper fix would be to push the
	 * rest of the setup into a vblank work item, queued here, but the
	 * infrastructure is not there yet.
	 */

	/* Reset ELD write address */
	tmp = I915_READ(HSW_AUD_DIP_ELD_CTRL(cpu_transcoder));
	tmp &= ~IBX_ELD_ADDRESS_MASK;
	I915_WRITE(HSW_AUD_DIP_ELD_CTRL(cpu_transcoder), tmp);

	/* Up to 84 bytes of hw ELD buffer */
	len = min(drm_eld_size(eld), 84);
	for (i = 0; i < len / 4; i++)
		I915_WRITE(HSW_AUD_EDID_DATA(cpu_transcoder), *((const u32 *)eld + i));

	/* ELD valid */
	tmp = I915_READ(HSW_AUD_PIN_ELD_CP_VLD);
	tmp |= AUDIO_ELD_VALID(cpu_transcoder);
	I915_WRITE(HSW_AUD_PIN_ELD_CP_VLD, tmp);

	/* Enable timestamps */
	hsw_audio_config_update(encoder, crtc_state);

	mutex_unlock(&dev_priv->av_mutex);
}

static void ilk_audio_codec_disable(struct intel_encoder *encoder,
				    const struct intel_crtc_state *old_crtc_state,
				    const struct drm_connector_state *old_conn_state)
{
	struct drm_i915_private *dev_priv = to_i915(encoder->base.dev);
	struct intel_crtc *crtc = to_intel_crtc(old_crtc_state->base.crtc);
	enum pipe pipe = crtc->pipe;
	enum port port = encoder->port;
	u32 tmp, eldv;
	i915_reg_t aud_config, aud_cntrl_st2;

	DRM_DEBUG_KMS("Disable audio codec on [ENCODER:%d:%s], pipe %c\n",
		      encoder->base.base.id, encoder->base.name,
		      pipe_name(pipe));

	if (WARN_ON(port == PORT_A))
		return;

	if (HAS_PCH_IBX(dev_priv)) {
		aud_config = IBX_AUD_CFG(pipe);
		aud_cntrl_st2 = IBX_AUD_CNTL_ST2;
	} else if (IS_VALLEYVIEW(dev_priv) || IS_CHERRYVIEW(dev_priv)) {
		aud_config = VLV_AUD_CFG(pipe);
		aud_cntrl_st2 = VLV_AUD_CNTL_ST2;
	} else {
		aud_config = CPT_AUD_CFG(pipe);
		aud_cntrl_st2 = CPT_AUD_CNTRL_ST2;
	}

	/* Disable timestamps */
	tmp = I915_READ(aud_config);
	tmp &= ~AUD_CONFIG_N_VALUE_INDEX;
	tmp |= AUD_CONFIG_N_PROG_ENABLE;
	tmp &= ~AUD_CONFIG_UPPER_N_MASK;
	tmp &= ~AUD_CONFIG_LOWER_N_MASK;
	if (intel_crtc_has_dp_encoder(old_crtc_state))
		tmp |= AUD_CONFIG_N_VALUE_INDEX;
	I915_WRITE(aud_config, tmp);

	eldv = IBX_ELD_VALID(port);

	/* Invalidate ELD */
	tmp = I915_READ(aud_cntrl_st2);
	tmp &= ~eldv;
	I915_WRITE(aud_cntrl_st2, tmp);
}

static void ilk_audio_codec_enable(struct intel_encoder *encoder,
				   const struct intel_crtc_state *crtc_state,
				   const struct drm_connector_state *conn_state)
{
	struct drm_i915_private *dev_priv = to_i915(encoder->base.dev);
	struct intel_crtc *crtc = to_intel_crtc(crtc_state->base.crtc);
	struct drm_connector *connector = conn_state->connector;
	enum pipe pipe = crtc->pipe;
	enum port port = encoder->port;
	const u8 *eld = connector->eld;
	u32 tmp, eldv;
	int len, i;
	i915_reg_t hdmiw_hdmiedid, aud_config, aud_cntl_st, aud_cntrl_st2;

	DRM_DEBUG_KMS("Enable audio codec on [ENCODER:%d:%s], pipe %c, %u bytes ELD\n",
		      encoder->base.base.id, encoder->base.name,
		      pipe_name(pipe), drm_eld_size(eld));

	if (WARN_ON(port == PORT_A))
		return;

	/*
	 * FIXME: We're supposed to wait for vblank here, but we have vblanks
	 * disabled during the mode set. The proper fix would be to push the
	 * rest of the setup into a vblank work item, queued here, but the
	 * infrastructure is not there yet.
	 */

	if (HAS_PCH_IBX(dev_priv)) {
		hdmiw_hdmiedid = IBX_HDMIW_HDMIEDID(pipe);
		aud_config = IBX_AUD_CFG(pipe);
		aud_cntl_st = IBX_AUD_CNTL_ST(pipe);
		aud_cntrl_st2 = IBX_AUD_CNTL_ST2;
	} else if (IS_VALLEYVIEW(dev_priv) ||
		   IS_CHERRYVIEW(dev_priv)) {
		hdmiw_hdmiedid = VLV_HDMIW_HDMIEDID(pipe);
		aud_config = VLV_AUD_CFG(pipe);
		aud_cntl_st = VLV_AUD_CNTL_ST(pipe);
		aud_cntrl_st2 = VLV_AUD_CNTL_ST2;
	} else {
		hdmiw_hdmiedid = CPT_HDMIW_HDMIEDID(pipe);
		aud_config = CPT_AUD_CFG(pipe);
		aud_cntl_st = CPT_AUD_CNTL_ST(pipe);
		aud_cntrl_st2 = CPT_AUD_CNTRL_ST2;
	}

	eldv = IBX_ELD_VALID(port);

	/* Invalidate ELD */
	tmp = I915_READ(aud_cntrl_st2);
	tmp &= ~eldv;
	I915_WRITE(aud_cntrl_st2, tmp);

	/* Reset ELD write address */
	tmp = I915_READ(aud_cntl_st);
	tmp &= ~IBX_ELD_ADDRESS_MASK;
	I915_WRITE(aud_cntl_st, tmp);

	/* Up to 84 bytes of hw ELD buffer */
	len = min(drm_eld_size(eld), 84);
	for (i = 0; i < len / 4; i++)
		I915_WRITE(hdmiw_hdmiedid, *((const u32 *)eld + i));

	/* ELD valid */
	tmp = I915_READ(aud_cntrl_st2);
	tmp |= eldv;
	I915_WRITE(aud_cntrl_st2, tmp);

	/* Enable timestamps */
	tmp = I915_READ(aud_config);
	tmp &= ~AUD_CONFIG_N_VALUE_INDEX;
	tmp &= ~AUD_CONFIG_N_PROG_ENABLE;
	tmp &= ~AUD_CONFIG_PIXEL_CLOCK_HDMI_MASK;
	if (intel_crtc_has_dp_encoder(crtc_state))
		tmp |= AUD_CONFIG_N_VALUE_INDEX;
	else
		tmp |= audio_config_hdmi_pixel_clock(crtc_state);
	I915_WRITE(aud_config, tmp);
}

/**
 * intel_audio_codec_enable - Enable the audio codec for HD audio
 * @encoder: encoder on which to enable audio
 * @crtc_state: pointer to the current crtc state.
 * @conn_state: pointer to the current connector state.
 *
 * The enable sequences may only be performed after enabling the transcoder and
 * port, and after completed link training.
 */
void intel_audio_codec_enable(struct intel_encoder *encoder,
			      const struct intel_crtc_state *crtc_state,
			      const struct drm_connector_state *conn_state)
{
	struct drm_i915_private *dev_priv = to_i915(encoder->base.dev);
	struct i915_audio_component *acomp = dev_priv->audio_component;
	struct intel_crtc *crtc = to_intel_crtc(crtc_state->base.crtc);
	struct drm_connector *connector = conn_state->connector;
	const struct drm_display_mode *adjusted_mode =
		&crtc_state->base.adjusted_mode;
	enum port port = encoder->port;
	enum pipe pipe = crtc->pipe;

	/* FIXME precompute the ELD in .compute_config() */
	if (!connector->eld[0])
		DRM_DEBUG_KMS("Bogus ELD on [CONNECTOR:%d:%s]\n",
			      connector->base.id, connector->name);

	DRM_DEBUG_DRIVER("ELD on [CONNECTOR:%d:%s], [ENCODER:%d:%s]\n",
			 connector->base.id,
			 connector->name,
			 connector->encoder->base.id,
			 connector->encoder->name);

	connector->eld[6] = drm_av_sync_delay(connector, adjusted_mode) / 2;

	if (dev_priv->display.audio_codec_enable)
		dev_priv->display.audio_codec_enable(encoder,
						     crtc_state,
						     conn_state);

	mutex_lock(&dev_priv->av_mutex);
	encoder->audio_connector = connector;

	/* referred in audio callbacks */
	dev_priv->av_enc_map[pipe] = encoder;
	mutex_unlock(&dev_priv->av_mutex);

	if (acomp && acomp->base.audio_ops &&
	    acomp->base.audio_ops->pin_eld_notify) {
		/* audio drivers expect pipe = -1 to indicate Non-MST cases */
		if (!intel_crtc_has_type(crtc_state, INTEL_OUTPUT_DP_MST))
			pipe = -1;
		acomp->base.audio_ops->pin_eld_notify(acomp->base.audio_ops->audio_ptr,
						 (int) port, (int) pipe);
	}

	intel_lpe_audio_notify(dev_priv, pipe, port, connector->eld,
			       crtc_state->port_clock,
			       intel_crtc_has_dp_encoder(crtc_state));
}

/**
 * intel_audio_codec_disable - Disable the audio codec for HD audio
 * @encoder: encoder on which to disable audio
 * @old_crtc_state: pointer to the old crtc state.
 * @old_conn_state: pointer to the old connector state.
 *
 * The disable sequences must be performed before disabling the transcoder or
 * port.
 */
void intel_audio_codec_disable(struct intel_encoder *encoder,
			       const struct intel_crtc_state *old_crtc_state,
			       const struct drm_connector_state *old_conn_state)
{
	struct drm_i915_private *dev_priv = to_i915(encoder->base.dev);
	struct i915_audio_component *acomp = dev_priv->audio_component;
	struct intel_crtc *crtc = to_intel_crtc(old_crtc_state->base.crtc);
	enum port port = encoder->port;
	enum pipe pipe = crtc->pipe;

	if (dev_priv->display.audio_codec_disable)
		dev_priv->display.audio_codec_disable(encoder,
						      old_crtc_state,
						      old_conn_state);

	mutex_lock(&dev_priv->av_mutex);
	encoder->audio_connector = NULL;
	dev_priv->av_enc_map[pipe] = NULL;
	mutex_unlock(&dev_priv->av_mutex);

	if (acomp && acomp->base.audio_ops &&
	    acomp->base.audio_ops->pin_eld_notify) {
		/* audio drivers expect pipe = -1 to indicate Non-MST cases */
		if (!intel_crtc_has_type(old_crtc_state, INTEL_OUTPUT_DP_MST))
			pipe = -1;
		acomp->base.audio_ops->pin_eld_notify(acomp->base.audio_ops->audio_ptr,
						 (int) port, (int) pipe);
	}

	intel_lpe_audio_notify(dev_priv, pipe, port, NULL, 0, false);
}

/**
 * intel_init_audio_hooks - Set up chip specific audio hooks
 * @dev_priv: device private
 */
void intel_init_audio_hooks(struct drm_i915_private *dev_priv)
{
	if (IS_G4X(dev_priv)) {
		dev_priv->display.audio_codec_enable = g4x_audio_codec_enable;
		dev_priv->display.audio_codec_disable = g4x_audio_codec_disable;
	} else if (IS_VALLEYVIEW(dev_priv) || IS_CHERRYVIEW(dev_priv)) {
		dev_priv->display.audio_codec_enable = ilk_audio_codec_enable;
		dev_priv->display.audio_codec_disable = ilk_audio_codec_disable;
	} else if (IS_HASWELL(dev_priv) || INTEL_GEN(dev_priv) >= 8) {
		dev_priv->display.audio_codec_enable = hsw_audio_codec_enable;
		dev_priv->display.audio_codec_disable = hsw_audio_codec_disable;
	} else if (HAS_PCH_SPLIT(dev_priv)) {
		dev_priv->display.audio_codec_enable = ilk_audio_codec_enable;
		dev_priv->display.audio_codec_disable = ilk_audio_codec_disable;
	}
}

static void glk_force_audio_cdclk(struct drm_i915_private *dev_priv,
				  bool enable)
{
	struct drm_modeset_acquire_ctx ctx;
	struct drm_atomic_state *state;
	int ret;

	drm_modeset_acquire_init(&ctx, 0);
	state = drm_atomic_state_alloc(&dev_priv->drm);
	if (WARN_ON(!state))
		return;

	state->acquire_ctx = &ctx;

retry:
	to_intel_atomic_state(state)->cdclk.force_min_cdclk_changed = true;
	to_intel_atomic_state(state)->cdclk.force_min_cdclk =
		enable ? 2 * 96000 : 0;

	/* Protects dev_priv->cdclk.force_min_cdclk */
	ret = intel_atomic_lock_global_state(to_intel_atomic_state(state));
	if (!ret)
		ret = drm_atomic_commit(state);

	if (ret == -EDEADLK) {
		drm_atomic_state_clear(state);
		drm_modeset_backoff(&ctx);
		goto retry;
	}

	WARN_ON(ret);

	drm_atomic_state_put(state);

	drm_modeset_drop_locks(&ctx);
	drm_modeset_acquire_fini(&ctx);
}

static unsigned long i915_audio_component_get_power(struct device *kdev)
{
	struct drm_i915_private *dev_priv = kdev_to_i915(kdev);
	intel_wakeref_t ret;

	/* Catch potential impedance mismatches before they occur! */
	BUILD_BUG_ON(sizeof(intel_wakeref_t) > sizeof(unsigned long));

	ret = intel_display_power_get(dev_priv, POWER_DOMAIN_AUDIO);

<<<<<<< HEAD
	/* Force CDCLK to 2*BCLK as long as we need audio to be powered. */
=======
>>>>>>> ac94c2b6
	if (dev_priv->audio_power_refcount++ == 0) {
		if (IS_TIGERLAKE(dev_priv) || IS_ICELAKE(dev_priv)) {
			I915_WRITE(AUD_FREQ_CNTRL, dev_priv->audio_freq_cntrl);
			DRM_DEBUG_KMS("restored AUD_FREQ_CNTRL to 0x%x\n",
				      dev_priv->audio_freq_cntrl);
		}

<<<<<<< HEAD
=======
		/* Force CDCLK to 2*BCLK as long as we need audio powered. */
>>>>>>> ac94c2b6
		if (INTEL_GEN(dev_priv) >= 10 || IS_GEMINILAKE(dev_priv))
			glk_force_audio_cdclk(dev_priv, true);

		if (INTEL_GEN(dev_priv) >= 10 || IS_GEMINILAKE(dev_priv))
			I915_WRITE(AUD_PIN_BUF_CTL,
				   (I915_READ(AUD_PIN_BUF_CTL) |
				    AUD_PIN_BUF_ENABLE));
	}

	return ret;
}

static void i915_audio_component_put_power(struct device *kdev,
					   unsigned long cookie)
{
	struct drm_i915_private *dev_priv = kdev_to_i915(kdev);

	/* Stop forcing CDCLK to 2*BCLK if no need for audio to be powered. */
	if (--dev_priv->audio_power_refcount == 0)
		if (INTEL_GEN(dev_priv) >= 10 || IS_GEMINILAKE(dev_priv))
			glk_force_audio_cdclk(dev_priv, false);

	intel_display_power_put(dev_priv, POWER_DOMAIN_AUDIO, cookie);
}

static void i915_audio_component_codec_wake_override(struct device *kdev,
						     bool enable)
{
	struct drm_i915_private *dev_priv = kdev_to_i915(kdev);
	unsigned long cookie;
	u32 tmp;

	if (!IS_GEN(dev_priv, 9))
		return;

	cookie = i915_audio_component_get_power(kdev);

	/*
	 * Enable/disable generating the codec wake signal, overriding the
	 * internal logic to generate the codec wake to controller.
	 */
	tmp = I915_READ(HSW_AUD_CHICKENBIT);
	tmp &= ~SKL_AUD_CODEC_WAKE_SIGNAL;
	I915_WRITE(HSW_AUD_CHICKENBIT, tmp);
	usleep_range(1000, 1500);

	if (enable) {
		tmp = I915_READ(HSW_AUD_CHICKENBIT);
		tmp |= SKL_AUD_CODEC_WAKE_SIGNAL;
		I915_WRITE(HSW_AUD_CHICKENBIT, tmp);
		usleep_range(1000, 1500);
	}

	i915_audio_component_put_power(kdev, cookie);
}

/* Get CDCLK in kHz  */
static int i915_audio_component_get_cdclk_freq(struct device *kdev)
{
	struct drm_i915_private *dev_priv = kdev_to_i915(kdev);

	if (WARN_ON_ONCE(!HAS_DDI(dev_priv)))
		return -ENODEV;

	return dev_priv->cdclk.hw.cdclk;
}

/*
 * get the intel_encoder according to the parameter port and pipe
 * intel_encoder is saved by the index of pipe
 * MST & (pipe >= 0): return the av_enc_map[pipe],
 *   when port is matched
 * MST & (pipe < 0): this is invalid
 * Non-MST & (pipe >= 0): only pipe = 0 (the first device entry)
 *   will get the right intel_encoder with port matched
 * Non-MST & (pipe < 0): get the right intel_encoder with port matched
 */
static struct intel_encoder *get_saved_enc(struct drm_i915_private *dev_priv,
					       int port, int pipe)
{
	struct intel_encoder *encoder;

	/* MST */
	if (pipe >= 0) {
		if (WARN_ON(pipe >= ARRAY_SIZE(dev_priv->av_enc_map)))
			return NULL;

		encoder = dev_priv->av_enc_map[pipe];
		/*
		 * when bootup, audio driver may not know it is
		 * MST or not. So it will poll all the port & pipe
		 * combinations
		 */
		if (encoder != NULL && encoder->port == port &&
		    encoder->type == INTEL_OUTPUT_DP_MST)
			return encoder;
	}

	/* Non-MST */
	if (pipe > 0)
		return NULL;

	for_each_pipe(dev_priv, pipe) {
		encoder = dev_priv->av_enc_map[pipe];
		if (encoder == NULL)
			continue;

		if (encoder->type == INTEL_OUTPUT_DP_MST)
			continue;

		if (port == encoder->port)
			return encoder;
	}

	return NULL;
}

static int i915_audio_component_sync_audio_rate(struct device *kdev, int port,
						int pipe, int rate)
{
	struct drm_i915_private *dev_priv = kdev_to_i915(kdev);
	struct i915_audio_component *acomp = dev_priv->audio_component;
	struct intel_encoder *encoder;
	struct intel_crtc *crtc;
	unsigned long cookie;
	int err = 0;

	if (!HAS_DDI(dev_priv))
		return 0;

	cookie = i915_audio_component_get_power(kdev);
	mutex_lock(&dev_priv->av_mutex);

	/* 1. get the pipe */
	encoder = get_saved_enc(dev_priv, port, pipe);
	if (!encoder || !encoder->base.crtc) {
		DRM_DEBUG_KMS("Not valid for port %c\n", port_name(port));
		err = -ENODEV;
		goto unlock;
	}

	crtc = to_intel_crtc(encoder->base.crtc);

	/* port must be valid now, otherwise the pipe will be invalid */
	acomp->aud_sample_rate[port] = rate;

	hsw_audio_config_update(encoder, crtc->config);

 unlock:
	mutex_unlock(&dev_priv->av_mutex);
	i915_audio_component_put_power(kdev, cookie);
	return err;
}

static int i915_audio_component_get_eld(struct device *kdev, int port,
					int pipe, bool *enabled,
					unsigned char *buf, int max_bytes)
{
	struct drm_i915_private *dev_priv = kdev_to_i915(kdev);
	struct intel_encoder *intel_encoder;
	const u8 *eld;
	int ret = -EINVAL;

	mutex_lock(&dev_priv->av_mutex);

	intel_encoder = get_saved_enc(dev_priv, port, pipe);
	if (!intel_encoder) {
		DRM_DEBUG_KMS("Not valid for port %c\n", port_name(port));
		mutex_unlock(&dev_priv->av_mutex);
		return ret;
	}

	ret = 0;
	*enabled = intel_encoder->audio_connector != NULL;
	if (*enabled) {
		eld = intel_encoder->audio_connector->eld;
		ret = drm_eld_size(eld);
		memcpy(buf, eld, min(max_bytes, ret));
	}

	mutex_unlock(&dev_priv->av_mutex);
	return ret;
}

static const struct drm_audio_component_ops i915_audio_component_ops = {
	.owner		= THIS_MODULE,
	.get_power	= i915_audio_component_get_power,
	.put_power	= i915_audio_component_put_power,
	.codec_wake_override = i915_audio_component_codec_wake_override,
	.get_cdclk_freq	= i915_audio_component_get_cdclk_freq,
	.sync_audio_rate = i915_audio_component_sync_audio_rate,
	.get_eld	= i915_audio_component_get_eld,
};

static int i915_audio_component_bind(struct device *i915_kdev,
				     struct device *hda_kdev, void *data)
{
	struct i915_audio_component *acomp = data;
	struct drm_i915_private *dev_priv = kdev_to_i915(i915_kdev);
	int i;

	if (WARN_ON(acomp->base.ops || acomp->base.dev))
		return -EEXIST;

	if (WARN_ON(!device_link_add(hda_kdev, i915_kdev, DL_FLAG_STATELESS)))
		return -ENOMEM;

	drm_modeset_lock_all(&dev_priv->drm);
	acomp->base.ops = &i915_audio_component_ops;
	acomp->base.dev = i915_kdev;
	BUILD_BUG_ON(MAX_PORTS != I915_MAX_PORTS);
	for (i = 0; i < ARRAY_SIZE(acomp->aud_sample_rate); i++)
		acomp->aud_sample_rate[i] = 0;
	dev_priv->audio_component = acomp;
	drm_modeset_unlock_all(&dev_priv->drm);

	return 0;
}

static void i915_audio_component_unbind(struct device *i915_kdev,
					struct device *hda_kdev, void *data)
{
	struct i915_audio_component *acomp = data;
	struct drm_i915_private *dev_priv = kdev_to_i915(i915_kdev);

	drm_modeset_lock_all(&dev_priv->drm);
	acomp->base.ops = NULL;
	acomp->base.dev = NULL;
	dev_priv->audio_component = NULL;
	drm_modeset_unlock_all(&dev_priv->drm);

	device_link_remove(hda_kdev, i915_kdev);
}

static const struct component_ops i915_audio_component_bind_ops = {
	.bind	= i915_audio_component_bind,
	.unbind	= i915_audio_component_unbind,
};

/**
 * i915_audio_component_init - initialize and register the audio component
 * @dev_priv: i915 device instance
 *
 * This will register with the component framework a child component which
 * will bind dynamically to the snd_hda_intel driver's corresponding master
 * component when the latter is registered. During binding the child
 * initializes an instance of struct i915_audio_component which it receives
 * from the master. The master can then start to use the interface defined by
 * this struct. Each side can break the binding at any point by deregistering
 * its own component after which each side's component unbind callback is
 * called.
 *
 * We ignore any error during registration and continue with reduced
 * functionality (i.e. without HDMI audio).
 */
static void i915_audio_component_init(struct drm_i915_private *dev_priv)
{
	int ret;

	ret = component_add_typed(dev_priv->drm.dev,
				  &i915_audio_component_bind_ops,
				  I915_COMPONENT_AUDIO);
	if (ret < 0) {
		DRM_ERROR("failed to add audio component (%d)\n", ret);
		/* continue with reduced functionality */
		return;
	}

	if (IS_TIGERLAKE(dev_priv) || IS_ICELAKE(dev_priv)) {
		dev_priv->audio_freq_cntrl = I915_READ(AUD_FREQ_CNTRL);
		DRM_DEBUG_KMS("init value of AUD_FREQ_CNTRL of 0x%x\n",
			      dev_priv->audio_freq_cntrl);
	}

	dev_priv->audio_component_registered = true;
}

/**
 * i915_audio_component_cleanup - deregister the audio component
 * @dev_priv: i915 device instance
 *
 * Deregisters the audio component, breaking any existing binding to the
 * corresponding snd_hda_intel driver's master component.
 */
static void i915_audio_component_cleanup(struct drm_i915_private *dev_priv)
{
	if (!dev_priv->audio_component_registered)
		return;

	component_del(dev_priv->drm.dev, &i915_audio_component_bind_ops);
	dev_priv->audio_component_registered = false;
}

/**
 * intel_audio_init() - Initialize the audio driver either using
 * component framework or using lpe audio bridge
 * @dev_priv: the i915 drm device private data
 *
 */
void intel_audio_init(struct drm_i915_private *dev_priv)
{
	if (intel_lpe_audio_init(dev_priv) < 0)
		i915_audio_component_init(dev_priv);
}

/**
 * intel_audio_deinit() - deinitialize the audio driver
 * @dev_priv: the i915 drm device private data
 *
 */
void intel_audio_deinit(struct drm_i915_private *dev_priv)
{
	if ((dev_priv)->lpe_audio.platdev != NULL)
		intel_lpe_audio_teardown(dev_priv);
	else
		i915_audio_component_cleanup(dev_priv);
}<|MERGE_RESOLUTION|>--- conflicted
+++ resolved
@@ -848,10 +848,6 @@
 
 	ret = intel_display_power_get(dev_priv, POWER_DOMAIN_AUDIO);
 
-<<<<<<< HEAD
-	/* Force CDCLK to 2*BCLK as long as we need audio to be powered. */
-=======
->>>>>>> ac94c2b6
 	if (dev_priv->audio_power_refcount++ == 0) {
 		if (IS_TIGERLAKE(dev_priv) || IS_ICELAKE(dev_priv)) {
 			I915_WRITE(AUD_FREQ_CNTRL, dev_priv->audio_freq_cntrl);
@@ -859,10 +855,7 @@
 				      dev_priv->audio_freq_cntrl);
 		}
 
-<<<<<<< HEAD
-=======
 		/* Force CDCLK to 2*BCLK as long as we need audio powered. */
->>>>>>> ac94c2b6
 		if (INTEL_GEN(dev_priv) >= 10 || IS_GEMINILAKE(dev_priv))
 			glk_force_audio_cdclk(dev_priv, true);
 

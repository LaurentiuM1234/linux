--- conflicted
+++ resolved
@@ -2919,11 +2919,8 @@
 
 	intel_dp_set_power(intel_dp, DP_SET_POWER_D0);
 	intel_dp_configure_protocol_converter(intel_dp, pipe_config);
-<<<<<<< HEAD
-=======
 	intel_dp_check_frl_training(intel_dp);
 	intel_dp_pcon_dsc_configure(intel_dp, pipe_config);
->>>>>>> eb596e0f
 	intel_dp_start_link_train(intel_dp, pipe_config);
 	intel_dp_stop_link_train(intel_dp, pipe_config);
 
@@ -3365,8 +3362,6 @@
 	intel_de_posting_read(dev_priv, intel_dp->output_reg);
 }
 
-<<<<<<< HEAD
-=======
 static char dp_training_pattern_name(u8 train_pat)
 {
 	switch (train_pat) {
@@ -3382,7 +3377,6 @@
 	}
 }
 
->>>>>>> eb596e0f
 void
 intel_dp_program_link_training_pattern(struct intel_dp *intel_dp,
 				       const struct intel_crtc_state *crtc_state,

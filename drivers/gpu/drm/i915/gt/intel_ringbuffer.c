/*
 * Copyright © 2008-2010 Intel Corporation
 *
 * Permission is hereby granted, free of charge, to any person obtaining a
 * copy of this software and associated documentation files (the "Software"),
 * to deal in the Software without restriction, including without limitation
 * the rights to use, copy, modify, merge, publish, distribute, sublicense,
 * and/or sell copies of the Software, and to permit persons to whom the
 * Software is furnished to do so, subject to the following conditions:
 *
 * The above copyright notice and this permission notice (including the next
 * paragraph) shall be included in all copies or substantial portions of the
 * Software.
 *
 * THE SOFTWARE IS PROVIDED "AS IS", WITHOUT WARRANTY OF ANY KIND, EXPRESS OR
 * IMPLIED, INCLUDING BUT NOT LIMITED TO THE WARRANTIES OF MERCHANTABILITY,
 * FITNESS FOR A PARTICULAR PURPOSE AND NONINFRINGEMENT.  IN NO EVENT SHALL
 * THE AUTHORS OR COPYRIGHT HOLDERS BE LIABLE FOR ANY CLAIM, DAMAGES OR OTHER
 * LIABILITY, WHETHER IN AN ACTION OF CONTRACT, TORT OR OTHERWISE, ARISING
 * FROM, OUT OF OR IN CONNECTION WITH THE SOFTWARE OR THE USE OR OTHER DEALINGS
 * IN THE SOFTWARE.
 *
 * Authors:
 *    Eric Anholt <eric@anholt.net>
 *    Zou Nan hai <nanhai.zou@intel.com>
 *    Xiang Hai hao<haihao.xiang@intel.com>
 *
 */

#include <linux/log2.h>

#include <drm/i915_drm.h>

#include "gem/i915_gem_context.h"

#include "i915_drv.h"
#include "i915_trace.h"
#include "intel_context.h"
#include "intel_gt.h"
#include "intel_gt_irq.h"
#include "intel_gt_pm_irq.h"
#include "intel_reset.h"
#include "intel_workarounds.h"

/* Rough estimate of the typical request size, performing a flush,
 * set-context and then emitting the batch.
 */
#define LEGACY_REQUEST_SIZE 200

unsigned int intel_ring_update_space(struct intel_ring *ring)
{
	unsigned int space;

	space = __intel_ring_space(ring->head, ring->emit, ring->size);

	ring->space = space;
	return space;
}

static int
gen2_render_ring_flush(struct i915_request *rq, u32 mode)
{
	unsigned int num_store_dw;
	u32 cmd, *cs;

	cmd = MI_FLUSH;
	num_store_dw = 0;
	if (mode & EMIT_INVALIDATE)
		cmd |= MI_READ_FLUSH;
	if (mode & EMIT_FLUSH)
		num_store_dw = 4;

	cs = intel_ring_begin(rq, 2 + 3 * num_store_dw);
	if (IS_ERR(cs))
		return PTR_ERR(cs);

	*cs++ = cmd;
	while (num_store_dw--) {
		*cs++ = MI_STORE_DWORD_IMM | MI_MEM_VIRTUAL;
		*cs++ = intel_gt_scratch_offset(rq->engine->gt,
						INTEL_GT_SCRATCH_FIELD_DEFAULT);
		*cs++ = 0;
	}
	*cs++ = MI_FLUSH | MI_NO_WRITE_FLUSH;

	intel_ring_advance(rq, cs);

	return 0;
}

static int
gen4_render_ring_flush(struct i915_request *rq, u32 mode)
{
	u32 cmd, *cs;
	int i;

	/*
	 * read/write caches:
	 *
	 * I915_GEM_DOMAIN_RENDER is always invalidated, but is
	 * only flushed if MI_NO_WRITE_FLUSH is unset.  On 965, it is
	 * also flushed at 2d versus 3d pipeline switches.
	 *
	 * read-only caches:
	 *
	 * I915_GEM_DOMAIN_SAMPLER is flushed on pre-965 if
	 * MI_READ_FLUSH is set, and is always flushed on 965.
	 *
	 * I915_GEM_DOMAIN_COMMAND may not exist?
	 *
	 * I915_GEM_DOMAIN_INSTRUCTION, which exists on 965, is
	 * invalidated when MI_EXE_FLUSH is set.
	 *
	 * I915_GEM_DOMAIN_VERTEX, which exists on 965, is
	 * invalidated with every MI_FLUSH.
	 *
	 * TLBs:
	 *
	 * On 965, TLBs associated with I915_GEM_DOMAIN_COMMAND
	 * and I915_GEM_DOMAIN_CPU in are invalidated at PTE write and
	 * I915_GEM_DOMAIN_RENDER and I915_GEM_DOMAIN_SAMPLER
	 * are flushed at any MI_FLUSH.
	 */

	cmd = MI_FLUSH;
	if (mode & EMIT_INVALIDATE) {
		cmd |= MI_EXE_FLUSH;
		if (IS_G4X(rq->i915) || IS_GEN(rq->i915, 5))
			cmd |= MI_INVALIDATE_ISP;
	}

	i = 2;
	if (mode & EMIT_INVALIDATE)
		i += 20;

	cs = intel_ring_begin(rq, i);
	if (IS_ERR(cs))
		return PTR_ERR(cs);

	*cs++ = cmd;

	/*
	 * A random delay to let the CS invalidate take effect? Without this
	 * delay, the GPU relocation path fails as the CS does not see
	 * the updated contents. Just as important, if we apply the flushes
	 * to the EMIT_FLUSH branch (i.e. immediately after the relocation
	 * write and before the invalidate on the next batch), the relocations
	 * still fail. This implies that is a delay following invalidation
	 * that is required to reset the caches as opposed to a delay to
	 * ensure the memory is written.
	 */
	if (mode & EMIT_INVALIDATE) {
		*cs++ = GFX_OP_PIPE_CONTROL(4) | PIPE_CONTROL_QW_WRITE;
		*cs++ = intel_gt_scratch_offset(rq->engine->gt,
						INTEL_GT_SCRATCH_FIELD_DEFAULT) |
			PIPE_CONTROL_GLOBAL_GTT;
		*cs++ = 0;
		*cs++ = 0;

		for (i = 0; i < 12; i++)
			*cs++ = MI_FLUSH;

		*cs++ = GFX_OP_PIPE_CONTROL(4) | PIPE_CONTROL_QW_WRITE;
		*cs++ = intel_gt_scratch_offset(rq->engine->gt,
						INTEL_GT_SCRATCH_FIELD_DEFAULT) |
			PIPE_CONTROL_GLOBAL_GTT;
		*cs++ = 0;
		*cs++ = 0;
	}

	*cs++ = cmd;

	intel_ring_advance(rq, cs);

	return 0;
}

/*
 * Emits a PIPE_CONTROL with a non-zero post-sync operation, for
 * implementing two workarounds on gen6.  From section 1.4.7.1
 * "PIPE_CONTROL" of the Sandy Bridge PRM volume 2 part 1:
 *
 * [DevSNB-C+{W/A}] Before any depth stall flush (including those
 * produced by non-pipelined state commands), software needs to first
 * send a PIPE_CONTROL with no bits set except Post-Sync Operation !=
 * 0.
 *
 * [Dev-SNB{W/A}]: Before a PIPE_CONTROL with Write Cache Flush Enable
 * =1, a PIPE_CONTROL with any non-zero post-sync-op is required.
 *
 * And the workaround for these two requires this workaround first:
 *
 * [Dev-SNB{W/A}]: Pipe-control with CS-stall bit set must be sent
 * BEFORE the pipe-control with a post-sync op and no write-cache
 * flushes.
 *
 * And this last workaround is tricky because of the requirements on
 * that bit.  From section 1.4.7.2.3 "Stall" of the Sandy Bridge PRM
 * volume 2 part 1:
 *
 *     "1 of the following must also be set:
 *      - Render Target Cache Flush Enable ([12] of DW1)
 *      - Depth Cache Flush Enable ([0] of DW1)
 *      - Stall at Pixel Scoreboard ([1] of DW1)
 *      - Depth Stall ([13] of DW1)
 *      - Post-Sync Operation ([13] of DW1)
 *      - Notify Enable ([8] of DW1)"
 *
 * The cache flushes require the workaround flush that triggered this
 * one, so we can't use it.  Depth stall would trigger the same.
 * Post-sync nonzero is what triggered this second workaround, so we
 * can't use that one either.  Notify enable is IRQs, which aren't
 * really our business.  That leaves only stall at scoreboard.
 */
static int
gen6_emit_post_sync_nonzero_flush(struct i915_request *rq)
{
	u32 scratch_addr =
		intel_gt_scratch_offset(rq->engine->gt,
					INTEL_GT_SCRATCH_FIELD_RENDER_FLUSH);
	u32 *cs;

	cs = intel_ring_begin(rq, 6);
	if (IS_ERR(cs))
		return PTR_ERR(cs);

	*cs++ = GFX_OP_PIPE_CONTROL(5);
	*cs++ = PIPE_CONTROL_CS_STALL | PIPE_CONTROL_STALL_AT_SCOREBOARD;
	*cs++ = scratch_addr | PIPE_CONTROL_GLOBAL_GTT;
	*cs++ = 0; /* low dword */
	*cs++ = 0; /* high dword */
	*cs++ = MI_NOOP;
	intel_ring_advance(rq, cs);

	cs = intel_ring_begin(rq, 6);
	if (IS_ERR(cs))
		return PTR_ERR(cs);

	*cs++ = GFX_OP_PIPE_CONTROL(5);
	*cs++ = PIPE_CONTROL_QW_WRITE;
	*cs++ = scratch_addr | PIPE_CONTROL_GLOBAL_GTT;
	*cs++ = 0;
	*cs++ = 0;
	*cs++ = MI_NOOP;
	intel_ring_advance(rq, cs);

	return 0;
}

static int
gen6_render_ring_flush(struct i915_request *rq, u32 mode)
{
	u32 scratch_addr =
		intel_gt_scratch_offset(rq->engine->gt,
					INTEL_GT_SCRATCH_FIELD_RENDER_FLUSH);
	u32 *cs, flags = 0;
	int ret;

	/* Force SNB workarounds for PIPE_CONTROL flushes */
	ret = gen6_emit_post_sync_nonzero_flush(rq);
	if (ret)
		return ret;

	/* Just flush everything.  Experiments have shown that reducing the
	 * number of bits based on the write domains has little performance
	 * impact.
	 */
	if (mode & EMIT_FLUSH) {
		flags |= PIPE_CONTROL_RENDER_TARGET_CACHE_FLUSH;
		flags |= PIPE_CONTROL_DEPTH_CACHE_FLUSH;
		/*
		 * Ensure that any following seqno writes only happen
		 * when the render cache is indeed flushed.
		 */
		flags |= PIPE_CONTROL_CS_STALL;
	}
	if (mode & EMIT_INVALIDATE) {
		flags |= PIPE_CONTROL_TLB_INVALIDATE;
		flags |= PIPE_CONTROL_INSTRUCTION_CACHE_INVALIDATE;
		flags |= PIPE_CONTROL_TEXTURE_CACHE_INVALIDATE;
		flags |= PIPE_CONTROL_VF_CACHE_INVALIDATE;
		flags |= PIPE_CONTROL_CONST_CACHE_INVALIDATE;
		flags |= PIPE_CONTROL_STATE_CACHE_INVALIDATE;
		/*
		 * TLB invalidate requires a post-sync write.
		 */
		flags |= PIPE_CONTROL_QW_WRITE | PIPE_CONTROL_CS_STALL;
	}

	cs = intel_ring_begin(rq, 4);
	if (IS_ERR(cs))
		return PTR_ERR(cs);

	*cs++ = GFX_OP_PIPE_CONTROL(4);
	*cs++ = flags;
	*cs++ = scratch_addr | PIPE_CONTROL_GLOBAL_GTT;
	*cs++ = 0;
	intel_ring_advance(rq, cs);

	return 0;
}

static u32 *gen6_rcs_emit_breadcrumb(struct i915_request *rq, u32 *cs)
{
	/* First we do the gen6_emit_post_sync_nonzero_flush w/a */
	*cs++ = GFX_OP_PIPE_CONTROL(4);
	*cs++ = PIPE_CONTROL_CS_STALL | PIPE_CONTROL_STALL_AT_SCOREBOARD;
	*cs++ = 0;
	*cs++ = 0;

	*cs++ = GFX_OP_PIPE_CONTROL(4);
	*cs++ = PIPE_CONTROL_QW_WRITE;
	*cs++ = intel_gt_scratch_offset(rq->engine->gt,
					INTEL_GT_SCRATCH_FIELD_DEFAULT) |
		PIPE_CONTROL_GLOBAL_GTT;
	*cs++ = 0;

	/* Finally we can flush and with it emit the breadcrumb */
	*cs++ = GFX_OP_PIPE_CONTROL(4);
	*cs++ = (PIPE_CONTROL_RENDER_TARGET_CACHE_FLUSH |
		 PIPE_CONTROL_DEPTH_CACHE_FLUSH |
		 PIPE_CONTROL_DC_FLUSH_ENABLE |
		 PIPE_CONTROL_QW_WRITE |
		 PIPE_CONTROL_CS_STALL);
	*cs++ = rq->timeline->hwsp_offset | PIPE_CONTROL_GLOBAL_GTT;
	*cs++ = rq->fence.seqno;

	*cs++ = MI_USER_INTERRUPT;
	*cs++ = MI_NOOP;

	rq->tail = intel_ring_offset(rq, cs);
	assert_ring_tail_valid(rq->ring, rq->tail);

	return cs;
}

static int
gen7_render_ring_cs_stall_wa(struct i915_request *rq)
{
	u32 *cs;

	cs = intel_ring_begin(rq, 4);
	if (IS_ERR(cs))
		return PTR_ERR(cs);

	*cs++ = GFX_OP_PIPE_CONTROL(4);
	*cs++ = PIPE_CONTROL_CS_STALL | PIPE_CONTROL_STALL_AT_SCOREBOARD;
	*cs++ = 0;
	*cs++ = 0;
	intel_ring_advance(rq, cs);

	return 0;
}

static int
gen7_render_ring_flush(struct i915_request *rq, u32 mode)
{
	u32 scratch_addr =
		intel_gt_scratch_offset(rq->engine->gt,
					INTEL_GT_SCRATCH_FIELD_RENDER_FLUSH);
	u32 *cs, flags = 0;

	/*
	 * Ensure that any following seqno writes only happen when the render
	 * cache is indeed flushed.
	 *
	 * Workaround: 4th PIPE_CONTROL command (except the ones with only
	 * read-cache invalidate bits set) must have the CS_STALL bit set. We
	 * don't try to be clever and just set it unconditionally.
	 */
	flags |= PIPE_CONTROL_CS_STALL;

	/* Just flush everything.  Experiments have shown that reducing the
	 * number of bits based on the write domains has little performance
	 * impact.
	 */
	if (mode & EMIT_FLUSH) {
		flags |= PIPE_CONTROL_RENDER_TARGET_CACHE_FLUSH;
		flags |= PIPE_CONTROL_DEPTH_CACHE_FLUSH;
		flags |= PIPE_CONTROL_DC_FLUSH_ENABLE;
		flags |= PIPE_CONTROL_FLUSH_ENABLE;
	}
	if (mode & EMIT_INVALIDATE) {
		flags |= PIPE_CONTROL_TLB_INVALIDATE;
		flags |= PIPE_CONTROL_INSTRUCTION_CACHE_INVALIDATE;
		flags |= PIPE_CONTROL_TEXTURE_CACHE_INVALIDATE;
		flags |= PIPE_CONTROL_VF_CACHE_INVALIDATE;
		flags |= PIPE_CONTROL_CONST_CACHE_INVALIDATE;
		flags |= PIPE_CONTROL_STATE_CACHE_INVALIDATE;
		flags |= PIPE_CONTROL_MEDIA_STATE_CLEAR;
		/*
		 * TLB invalidate requires a post-sync write.
		 */
		flags |= PIPE_CONTROL_QW_WRITE;
		flags |= PIPE_CONTROL_GLOBAL_GTT_IVB;

		flags |= PIPE_CONTROL_STALL_AT_SCOREBOARD;

		/* Workaround: we must issue a pipe_control with CS-stall bit
		 * set before a pipe_control command that has the state cache
		 * invalidate bit set. */
		gen7_render_ring_cs_stall_wa(rq);
	}

	cs = intel_ring_begin(rq, 4);
	if (IS_ERR(cs))
		return PTR_ERR(cs);

	*cs++ = GFX_OP_PIPE_CONTROL(4);
	*cs++ = flags;
	*cs++ = scratch_addr;
	*cs++ = 0;
	intel_ring_advance(rq, cs);

	return 0;
}

static u32 *gen7_rcs_emit_breadcrumb(struct i915_request *rq, u32 *cs)
{
	*cs++ = GFX_OP_PIPE_CONTROL(4);
	*cs++ = (PIPE_CONTROL_RENDER_TARGET_CACHE_FLUSH |
		 PIPE_CONTROL_DEPTH_CACHE_FLUSH |
		 PIPE_CONTROL_DC_FLUSH_ENABLE |
		 PIPE_CONTROL_FLUSH_ENABLE |
		 PIPE_CONTROL_QW_WRITE |
		 PIPE_CONTROL_GLOBAL_GTT_IVB |
		 PIPE_CONTROL_CS_STALL);
	*cs++ = rq->timeline->hwsp_offset;
	*cs++ = rq->fence.seqno;

	*cs++ = MI_USER_INTERRUPT;
	*cs++ = MI_NOOP;

	rq->tail = intel_ring_offset(rq, cs);
	assert_ring_tail_valid(rq->ring, rq->tail);

	return cs;
}

static u32 *gen6_xcs_emit_breadcrumb(struct i915_request *rq, u32 *cs)
{
	GEM_BUG_ON(rq->timeline->hwsp_ggtt != rq->engine->status_page.vma);
	GEM_BUG_ON(offset_in_page(rq->timeline->hwsp_offset) != I915_GEM_HWS_SEQNO_ADDR);

	*cs++ = MI_FLUSH_DW | MI_FLUSH_DW_OP_STOREDW | MI_FLUSH_DW_STORE_INDEX;
	*cs++ = I915_GEM_HWS_SEQNO_ADDR | MI_FLUSH_DW_USE_GTT;
	*cs++ = rq->fence.seqno;

	*cs++ = MI_USER_INTERRUPT;

	rq->tail = intel_ring_offset(rq, cs);
	assert_ring_tail_valid(rq->ring, rq->tail);

	return cs;
}

#define GEN7_XCS_WA 32
static u32 *gen7_xcs_emit_breadcrumb(struct i915_request *rq, u32 *cs)
{
	int i;

	GEM_BUG_ON(rq->timeline->hwsp_ggtt != rq->engine->status_page.vma);
	GEM_BUG_ON(offset_in_page(rq->timeline->hwsp_offset) != I915_GEM_HWS_SEQNO_ADDR);

	*cs++ = MI_FLUSH_DW | MI_FLUSH_DW_OP_STOREDW | MI_FLUSH_DW_STORE_INDEX;
	*cs++ = I915_GEM_HWS_SEQNO_ADDR | MI_FLUSH_DW_USE_GTT;
	*cs++ = rq->fence.seqno;

	for (i = 0; i < GEN7_XCS_WA; i++) {
		*cs++ = MI_STORE_DWORD_INDEX;
		*cs++ = I915_GEM_HWS_SEQNO_ADDR;
		*cs++ = rq->fence.seqno;
	}

	*cs++ = MI_FLUSH_DW;
	*cs++ = 0;
	*cs++ = 0;

	*cs++ = MI_USER_INTERRUPT;
	*cs++ = MI_NOOP;

	rq->tail = intel_ring_offset(rq, cs);
	assert_ring_tail_valid(rq->ring, rq->tail);

	return cs;
}
#undef GEN7_XCS_WA

static void set_hwstam(struct intel_engine_cs *engine, u32 mask)
{
	/*
	 * Keep the render interrupt unmasked as this papers over
	 * lost interrupts following a reset.
	 */
	if (engine->class == RENDER_CLASS) {
		if (INTEL_GEN(engine->i915) >= 6)
			mask &= ~BIT(0);
		else
			mask &= ~I915_USER_INTERRUPT;
	}

	intel_engine_set_hwsp_writemask(engine, mask);
}

static void set_hws_pga(struct intel_engine_cs *engine, phys_addr_t phys)
{
	struct drm_i915_private *dev_priv = engine->i915;
	u32 addr;

	addr = lower_32_bits(phys);
	if (INTEL_GEN(dev_priv) >= 4)
		addr |= (phys >> 28) & 0xf0;

	I915_WRITE(HWS_PGA, addr);
}

static struct page *status_page(struct intel_engine_cs *engine)
{
	struct drm_i915_gem_object *obj = engine->status_page.vma->obj;

	GEM_BUG_ON(!i915_gem_object_has_pinned_pages(obj));
	return sg_page(obj->mm.pages->sgl);
}

static void ring_setup_phys_status_page(struct intel_engine_cs *engine)
{
	set_hws_pga(engine, PFN_PHYS(page_to_pfn(status_page(engine))));
	set_hwstam(engine, ~0u);
}

static void set_hwsp(struct intel_engine_cs *engine, u32 offset)
{
	struct drm_i915_private *dev_priv = engine->i915;
	i915_reg_t hwsp;

	/*
	 * The ring status page addresses are no longer next to the rest of
	 * the ring registers as of gen7.
	 */
	if (IS_GEN(dev_priv, 7)) {
		switch (engine->id) {
		/*
		 * No more rings exist on Gen7. Default case is only to shut up
		 * gcc switch check warning.
		 */
		default:
			GEM_BUG_ON(engine->id);
			/* fallthrough */
		case RCS0:
			hwsp = RENDER_HWS_PGA_GEN7;
			break;
		case BCS0:
			hwsp = BLT_HWS_PGA_GEN7;
			break;
		case VCS0:
			hwsp = BSD_HWS_PGA_GEN7;
			break;
		case VECS0:
			hwsp = VEBOX_HWS_PGA_GEN7;
			break;
		}
	} else if (IS_GEN(dev_priv, 6)) {
		hwsp = RING_HWS_PGA_GEN6(engine->mmio_base);
	} else {
		hwsp = RING_HWS_PGA(engine->mmio_base);
	}

	I915_WRITE(hwsp, offset);
	POSTING_READ(hwsp);
}

static void flush_cs_tlb(struct intel_engine_cs *engine)
{
	struct drm_i915_private *dev_priv = engine->i915;

	if (!IS_GEN_RANGE(dev_priv, 6, 7))
		return;

	/* ring should be idle before issuing a sync flush*/
	WARN_ON((ENGINE_READ(engine, RING_MI_MODE) & MODE_IDLE) == 0);

	ENGINE_WRITE(engine, RING_INSTPM,
		     _MASKED_BIT_ENABLE(INSTPM_TLB_INVALIDATE |
					INSTPM_SYNC_FLUSH));
	if (intel_wait_for_register(engine->uncore,
				    RING_INSTPM(engine->mmio_base),
				    INSTPM_SYNC_FLUSH, 0,
				    1000))
		DRM_ERROR("%s: wait for SyncFlush to complete for TLB invalidation timed out\n",
			  engine->name);
}

static void ring_setup_status_page(struct intel_engine_cs *engine)
{
	set_hwsp(engine, i915_ggtt_offset(engine->status_page.vma));
	set_hwstam(engine, ~0u);

	flush_cs_tlb(engine);
}

static bool stop_ring(struct intel_engine_cs *engine)
{
	struct drm_i915_private *dev_priv = engine->i915;

	if (INTEL_GEN(dev_priv) > 2) {
		ENGINE_WRITE(engine,
			     RING_MI_MODE, _MASKED_BIT_ENABLE(STOP_RING));
		if (intel_wait_for_register(engine->uncore,
					    RING_MI_MODE(engine->mmio_base),
					    MODE_IDLE,
					    MODE_IDLE,
					    1000)) {
			DRM_ERROR("%s : timed out trying to stop ring\n",
				  engine->name);

			/*
			 * Sometimes we observe that the idle flag is not
			 * set even though the ring is empty. So double
			 * check before giving up.
			 */
			if (ENGINE_READ(engine, RING_HEAD) !=
			    ENGINE_READ(engine, RING_TAIL))
				return false;
		}
	}

	ENGINE_WRITE(engine, RING_HEAD, ENGINE_READ(engine, RING_TAIL));

	ENGINE_WRITE(engine, RING_HEAD, 0);
	ENGINE_WRITE(engine, RING_TAIL, 0);

	/* The ring must be empty before it is disabled */
	ENGINE_WRITE(engine, RING_CTL, 0);

	return (ENGINE_READ(engine, RING_HEAD) & HEAD_ADDR) == 0;
}

static int xcs_resume(struct intel_engine_cs *engine)
{
	struct drm_i915_private *dev_priv = engine->i915;
	struct intel_ring *ring = engine->legacy.ring;
	int ret = 0;

	GEM_TRACE("%s: ring:{HEAD:%04x, TAIL:%04x}\n",
		  engine->name, ring->head, ring->tail);

	intel_uncore_forcewake_get(engine->uncore, FORCEWAKE_ALL);

	/* WaClearRingBufHeadRegAtInit:ctg,elk */
	if (!stop_ring(engine)) {
		/* G45 ring initialization often fails to reset head to zero */
		DRM_DEBUG_DRIVER("%s head not reset to zero "
				"ctl %08x head %08x tail %08x start %08x\n",
				engine->name,
				ENGINE_READ(engine, RING_CTL),
				ENGINE_READ(engine, RING_HEAD),
				ENGINE_READ(engine, RING_TAIL),
				ENGINE_READ(engine, RING_START));

		if (!stop_ring(engine)) {
			DRM_ERROR("failed to set %s head to zero "
				  "ctl %08x head %08x tail %08x start %08x\n",
				  engine->name,
				  ENGINE_READ(engine, RING_CTL),
				  ENGINE_READ(engine, RING_HEAD),
				  ENGINE_READ(engine, RING_TAIL),
				  ENGINE_READ(engine, RING_START));
			ret = -EIO;
			goto out;
		}
	}

	if (HWS_NEEDS_PHYSICAL(dev_priv))
		ring_setup_phys_status_page(engine);
	else
		ring_setup_status_page(engine);

	intel_engine_reset_breadcrumbs(engine);

	/* Enforce ordering by reading HEAD register back */
	ENGINE_POSTING_READ(engine, RING_HEAD);

	/*
	 * Initialize the ring. This must happen _after_ we've cleared the ring
	 * registers with the above sequence (the readback of the HEAD registers
	 * also enforces ordering), otherwise the hw might lose the new ring
	 * register values.
	 */
	ENGINE_WRITE(engine, RING_START, i915_ggtt_offset(ring->vma));

	/* Check that the ring offsets point within the ring! */
	GEM_BUG_ON(!intel_ring_offset_valid(ring, ring->head));
	GEM_BUG_ON(!intel_ring_offset_valid(ring, ring->tail));
	intel_ring_update_space(ring);

	/* First wake the ring up to an empty/idle ring */
	ENGINE_WRITE(engine, RING_HEAD, ring->head);
	ENGINE_WRITE(engine, RING_TAIL, ring->head);
	ENGINE_POSTING_READ(engine, RING_TAIL);

	ENGINE_WRITE(engine, RING_CTL, RING_CTL_SIZE(ring->size) | RING_VALID);

	/* If the head is still not zero, the ring is dead */
	if (intel_wait_for_register(engine->uncore,
				    RING_CTL(engine->mmio_base),
				    RING_VALID, RING_VALID,
				    50)) {
		DRM_ERROR("%s initialization failed "
			  "ctl %08x (valid? %d) head %08x [%08x] tail %08x [%08x] start %08x [expected %08x]\n",
			  engine->name,
			  ENGINE_READ(engine, RING_CTL),
			  ENGINE_READ(engine, RING_CTL) & RING_VALID,
			  ENGINE_READ(engine, RING_HEAD), ring->head,
			  ENGINE_READ(engine, RING_TAIL), ring->tail,
			  ENGINE_READ(engine, RING_START),
			  i915_ggtt_offset(ring->vma));
		ret = -EIO;
		goto out;
	}

	if (INTEL_GEN(dev_priv) > 2)
		ENGINE_WRITE(engine,
			     RING_MI_MODE, _MASKED_BIT_DISABLE(STOP_RING));

	/* Now awake, let it get started */
	if (ring->tail != ring->head) {
		ENGINE_WRITE(engine, RING_TAIL, ring->tail);
		ENGINE_POSTING_READ(engine, RING_TAIL);
	}

	/* Papering over lost _interrupts_ immediately following the restart */
	intel_engine_queue_breadcrumbs(engine);
out:
	intel_uncore_forcewake_put(engine->uncore, FORCEWAKE_ALL);

	return ret;
}

static void reset_prepare(struct intel_engine_cs *engine)
{
	struct intel_uncore *uncore = engine->uncore;
	const u32 base = engine->mmio_base;

	/*
	 * We stop engines, otherwise we might get failed reset and a
	 * dead gpu (on elk). Also as modern gpu as kbl can suffer
	 * from system hang if batchbuffer is progressing when
	 * the reset is issued, regardless of READY_TO_RESET ack.
	 * Thus assume it is best to stop engines on all gens
	 * where we have a gpu reset.
	 *
	 * WaKBLVECSSemaphoreWaitPoll:kbl (on ALL_ENGINES)
	 *
	 * WaMediaResetMainRingCleanup:ctg,elk (presumably)
	 *
	 * FIXME: Wa for more modern gens needs to be validated
	 */
	GEM_TRACE("%s\n", engine->name);

	if (intel_engine_stop_cs(engine))
		GEM_TRACE("%s: timed out on STOP_RING\n", engine->name);

	intel_uncore_write_fw(uncore,
			      RING_HEAD(base),
			      intel_uncore_read_fw(uncore, RING_TAIL(base)));
	intel_uncore_posting_read_fw(uncore, RING_HEAD(base)); /* paranoia */

	intel_uncore_write_fw(uncore, RING_HEAD(base), 0);
	intel_uncore_write_fw(uncore, RING_TAIL(base), 0);
	intel_uncore_posting_read_fw(uncore, RING_TAIL(base));

	/* The ring must be empty before it is disabled */
	intel_uncore_write_fw(uncore, RING_CTL(base), 0);

	/* Check acts as a post */
	if (intel_uncore_read_fw(uncore, RING_HEAD(base)))
		GEM_TRACE("%s: ring head [%x] not parked\n",
			  engine->name,
			  intel_uncore_read_fw(uncore, RING_HEAD(base)));
}

static void reset_ring(struct intel_engine_cs *engine, bool stalled)
{
	struct i915_request *pos, *rq;
	unsigned long flags;
	u32 head;

	rq = NULL;
	spin_lock_irqsave(&engine->active.lock, flags);
	list_for_each_entry(pos, &engine->active.requests, sched.link) {
		if (!i915_request_completed(pos)) {
			rq = pos;
			break;
		}
	}

	/*
	 * The guilty request will get skipped on a hung engine.
	 *
	 * Users of client default contexts do not rely on logical
	 * state preserved between batches so it is safe to execute
	 * queued requests following the hang. Non default contexts
	 * rely on preserved state, so skipping a batch loses the
	 * evolution of the state and it needs to be considered corrupted.
	 * Executing more queued batches on top of corrupted state is
	 * risky. But we take the risk by trying to advance through
	 * the queued requests in order to make the client behaviour
	 * more predictable around resets, by not throwing away random
	 * amount of batches it has prepared for execution. Sophisticated
	 * clients can use gem_reset_stats_ioctl and dma fence status
	 * (exported via sync_file info ioctl on explicit fences) to observe
	 * when it loses the context state and should rebuild accordingly.
	 *
	 * The context ban, and ultimately the client ban, mechanism are safety
	 * valves if client submission ends up resulting in nothing more than
	 * subsequent hangs.
	 */

	if (rq) {
		/*
		 * Try to restore the logical GPU state to match the
		 * continuation of the request queue. If we skip the
		 * context/PD restore, then the next request may try to execute
		 * assuming that its context is valid and loaded on the GPU and
		 * so may try to access invalid memory, prompting repeated GPU
		 * hangs.
		 *
		 * If the request was guilty, we still restore the logical
		 * state in case the next request requires it (e.g. the
		 * aliasing ppgtt), but skip over the hung batch.
		 *
		 * If the request was innocent, we try to replay the request
		 * with the restored context.
		 */
		__i915_request_reset(rq, stalled);

		GEM_BUG_ON(rq->ring != engine->legacy.ring);
		head = rq->head;
	} else {
		head = engine->legacy.ring->tail;
	}
	engine->legacy.ring->head = intel_ring_wrap(engine->legacy.ring, head);

	spin_unlock_irqrestore(&engine->active.lock, flags);
}

static void reset_finish(struct intel_engine_cs *engine)
{
}

static int rcs_resume(struct intel_engine_cs *engine)
{
	struct drm_i915_private *dev_priv = engine->i915;

	/*
	 * Disable CONSTANT_BUFFER before it is loaded from the context
	 * image. For as it is loaded, it is executed and the stored
	 * address may no longer be valid, leading to a GPU hang.
	 *
	 * This imposes the requirement that userspace reload their
	 * CONSTANT_BUFFER on every batch, fortunately a requirement
	 * they are already accustomed to from before contexts were
	 * enabled.
	 */
	if (IS_GEN(dev_priv, 4))
		I915_WRITE(ECOSKPD,
			   _MASKED_BIT_ENABLE(ECO_CONSTANT_BUFFER_SR_DISABLE));

	/* WaTimedSingleVertexDispatch:cl,bw,ctg,elk,ilk,snb */
	if (IS_GEN_RANGE(dev_priv, 4, 6))
		I915_WRITE(MI_MODE, _MASKED_BIT_ENABLE(VS_TIMER_DISPATCH));

	/* We need to disable the AsyncFlip performance optimisations in order
	 * to use MI_WAIT_FOR_EVENT within the CS. It should already be
	 * programmed to '1' on all products.
	 *
	 * WaDisableAsyncFlipPerfMode:snb,ivb,hsw,vlv
	 */
	if (IS_GEN_RANGE(dev_priv, 6, 7))
		I915_WRITE(MI_MODE, _MASKED_BIT_ENABLE(ASYNC_FLIP_PERF_DISABLE));

	/* Required for the hardware to program scanline values for waiting */
	/* WaEnableFlushTlbInvalidationMode:snb */
	if (IS_GEN(dev_priv, 6))
		I915_WRITE(GFX_MODE,
			   _MASKED_BIT_ENABLE(GFX_TLB_INVALIDATE_EXPLICIT));

	/* WaBCSVCSTlbInvalidationMode:ivb,vlv,hsw */
	if (IS_GEN(dev_priv, 7))
		I915_WRITE(GFX_MODE_GEN7,
			   _MASKED_BIT_ENABLE(GFX_TLB_INVALIDATE_EXPLICIT) |
			   _MASKED_BIT_ENABLE(GFX_REPLAY_MODE));

	if (IS_GEN(dev_priv, 6)) {
		/* From the Sandybridge PRM, volume 1 part 3, page 24:
		 * "If this bit is set, STCunit will have LRA as replacement
		 *  policy. [...] This bit must be reset.  LRA replacement
		 *  policy is not supported."
		 */
		I915_WRITE(CACHE_MODE_0,
			   _MASKED_BIT_DISABLE(CM0_STC_EVICT_DISABLE_LRA_SNB));
	}

	if (IS_GEN_RANGE(dev_priv, 6, 7))
		I915_WRITE(INSTPM, _MASKED_BIT_ENABLE(INSTPM_FORCE_ORDERING));

	return xcs_resume(engine);
}

static void cancel_requests(struct intel_engine_cs *engine)
{
	struct i915_request *request;
	unsigned long flags;

	spin_lock_irqsave(&engine->active.lock, flags);

	/* Mark all submitted requests as skipped. */
	list_for_each_entry(request, &engine->active.requests, sched.link) {
		if (!i915_request_signaled(request))
			dma_fence_set_error(&request->fence, -EIO);

		i915_request_mark_complete(request);
	}

	/* Remaining _unready_ requests will be nop'ed when submitted */

	spin_unlock_irqrestore(&engine->active.lock, flags);
}

static void i9xx_submit_request(struct i915_request *request)
{
	i915_request_submit(request);

	ENGINE_WRITE(request->engine, RING_TAIL,
		     intel_ring_set_tail(request->ring, request->tail));
}

static u32 *i9xx_emit_breadcrumb(struct i915_request *rq, u32 *cs)
{
	GEM_BUG_ON(rq->timeline->hwsp_ggtt != rq->engine->status_page.vma);
	GEM_BUG_ON(offset_in_page(rq->timeline->hwsp_offset) != I915_GEM_HWS_SEQNO_ADDR);

	*cs++ = MI_FLUSH;

	*cs++ = MI_STORE_DWORD_INDEX;
	*cs++ = I915_GEM_HWS_SEQNO_ADDR;
	*cs++ = rq->fence.seqno;

	*cs++ = MI_USER_INTERRUPT;
	*cs++ = MI_NOOP;

	rq->tail = intel_ring_offset(rq, cs);
	assert_ring_tail_valid(rq->ring, rq->tail);

	return cs;
}

#define GEN5_WA_STORES 8 /* must be at least 1! */
static u32 *gen5_emit_breadcrumb(struct i915_request *rq, u32 *cs)
{
	int i;

	GEM_BUG_ON(rq->timeline->hwsp_ggtt != rq->engine->status_page.vma);
	GEM_BUG_ON(offset_in_page(rq->timeline->hwsp_offset) != I915_GEM_HWS_SEQNO_ADDR);

	*cs++ = MI_FLUSH;

	BUILD_BUG_ON(GEN5_WA_STORES < 1);
	for (i = 0; i < GEN5_WA_STORES; i++) {
		*cs++ = MI_STORE_DWORD_INDEX;
		*cs++ = I915_GEM_HWS_SEQNO_ADDR;
		*cs++ = rq->fence.seqno;
	}

	*cs++ = MI_USER_INTERRUPT;

	rq->tail = intel_ring_offset(rq, cs);
	assert_ring_tail_valid(rq->ring, rq->tail);

	return cs;
}
#undef GEN5_WA_STORES

static void
gen5_irq_enable(struct intel_engine_cs *engine)
{
	gen5_gt_enable_irq(engine->gt, engine->irq_enable_mask);
}

static void
gen5_irq_disable(struct intel_engine_cs *engine)
{
	gen5_gt_disable_irq(engine->gt, engine->irq_enable_mask);
}

static void
i9xx_irq_enable(struct intel_engine_cs *engine)
{
	engine->i915->irq_mask &= ~engine->irq_enable_mask;
	intel_uncore_write(engine->uncore, GEN2_IMR, engine->i915->irq_mask);
	intel_uncore_posting_read_fw(engine->uncore, GEN2_IMR);
}

static void
i9xx_irq_disable(struct intel_engine_cs *engine)
{
	engine->i915->irq_mask |= engine->irq_enable_mask;
	intel_uncore_write(engine->uncore, GEN2_IMR, engine->i915->irq_mask);
}

static void
i8xx_irq_enable(struct intel_engine_cs *engine)
{
	struct drm_i915_private *i915 = engine->i915;

	i915->irq_mask &= ~engine->irq_enable_mask;
	intel_uncore_write16(&i915->uncore, GEN2_IMR, i915->irq_mask);
	ENGINE_POSTING_READ16(engine, RING_IMR);
}

static void
i8xx_irq_disable(struct intel_engine_cs *engine)
{
	struct drm_i915_private *i915 = engine->i915;

	i915->irq_mask |= engine->irq_enable_mask;
	intel_uncore_write16(&i915->uncore, GEN2_IMR, i915->irq_mask);
}

static int
bsd_ring_flush(struct i915_request *rq, u32 mode)
{
	u32 *cs;

	cs = intel_ring_begin(rq, 2);
	if (IS_ERR(cs))
		return PTR_ERR(cs);

	*cs++ = MI_FLUSH;
	*cs++ = MI_NOOP;
	intel_ring_advance(rq, cs);
	return 0;
}

static void
gen6_irq_enable(struct intel_engine_cs *engine)
{
	ENGINE_WRITE(engine, RING_IMR,
		     ~(engine->irq_enable_mask | engine->irq_keep_mask));

	/* Flush/delay to ensure the RING_IMR is active before the GT IMR */
	ENGINE_POSTING_READ(engine, RING_IMR);

	gen5_gt_enable_irq(engine->gt, engine->irq_enable_mask);
}

static void
gen6_irq_disable(struct intel_engine_cs *engine)
{
	ENGINE_WRITE(engine, RING_IMR, ~engine->irq_keep_mask);
	gen5_gt_disable_irq(engine->gt, engine->irq_enable_mask);
}

static void
hsw_vebox_irq_enable(struct intel_engine_cs *engine)
{
	ENGINE_WRITE(engine, RING_IMR, ~engine->irq_enable_mask);

	/* Flush/delay to ensure the RING_IMR is active before the GT IMR */
	ENGINE_POSTING_READ(engine, RING_IMR);

	gen6_gt_pm_unmask_irq(engine->gt, engine->irq_enable_mask);
}

static void
hsw_vebox_irq_disable(struct intel_engine_cs *engine)
{
	ENGINE_WRITE(engine, RING_IMR, ~0);
	gen6_gt_pm_mask_irq(engine->gt, engine->irq_enable_mask);
}

static int
i965_emit_bb_start(struct i915_request *rq,
		   u64 offset, u32 length,
		   unsigned int dispatch_flags)
{
	u32 *cs;

	cs = intel_ring_begin(rq, 2);
	if (IS_ERR(cs))
		return PTR_ERR(cs);

	*cs++ = MI_BATCH_BUFFER_START | MI_BATCH_GTT | (dispatch_flags &
		I915_DISPATCH_SECURE ? 0 : MI_BATCH_NON_SECURE_I965);
	*cs++ = offset;
	intel_ring_advance(rq, cs);

	return 0;
}

/* Just userspace ABI convention to limit the wa batch bo to a resonable size */
#define I830_BATCH_LIMIT SZ_256K
#define I830_TLB_ENTRIES (2)
#define I830_WA_SIZE max(I830_TLB_ENTRIES*4096, I830_BATCH_LIMIT)
static int
i830_emit_bb_start(struct i915_request *rq,
		   u64 offset, u32 len,
		   unsigned int dispatch_flags)
{
	u32 *cs, cs_offset =
		intel_gt_scratch_offset(rq->engine->gt,
					INTEL_GT_SCRATCH_FIELD_DEFAULT);

	GEM_BUG_ON(rq->engine->gt->scratch->size < I830_WA_SIZE);

	cs = intel_ring_begin(rq, 6);
	if (IS_ERR(cs))
		return PTR_ERR(cs);

	/* Evict the invalid PTE TLBs */
	*cs++ = COLOR_BLT_CMD | BLT_WRITE_RGBA;
	*cs++ = BLT_DEPTH_32 | BLT_ROP_COLOR_COPY | 4096;
	*cs++ = I830_TLB_ENTRIES << 16 | 4; /* load each page */
	*cs++ = cs_offset;
	*cs++ = 0xdeadbeef;
	*cs++ = MI_NOOP;
	intel_ring_advance(rq, cs);

	if ((dispatch_flags & I915_DISPATCH_PINNED) == 0) {
		if (len > I830_BATCH_LIMIT)
			return -ENOSPC;

		cs = intel_ring_begin(rq, 6 + 2);
		if (IS_ERR(cs))
			return PTR_ERR(cs);

		/* Blit the batch (which has now all relocs applied) to the
		 * stable batch scratch bo area (so that the CS never
		 * stumbles over its tlb invalidation bug) ...
		 */
		*cs++ = SRC_COPY_BLT_CMD | BLT_WRITE_RGBA | (6 - 2);
		*cs++ = BLT_DEPTH_32 | BLT_ROP_SRC_COPY | 4096;
		*cs++ = DIV_ROUND_UP(len, 4096) << 16 | 4096;
		*cs++ = cs_offset;
		*cs++ = 4096;
		*cs++ = offset;

		*cs++ = MI_FLUSH;
		*cs++ = MI_NOOP;
		intel_ring_advance(rq, cs);

		/* ... and execute it. */
		offset = cs_offset;
	}

	cs = intel_ring_begin(rq, 2);
	if (IS_ERR(cs))
		return PTR_ERR(cs);

	*cs++ = MI_BATCH_BUFFER_START | MI_BATCH_GTT;
	*cs++ = offset | (dispatch_flags & I915_DISPATCH_SECURE ? 0 :
		MI_BATCH_NON_SECURE);
	intel_ring_advance(rq, cs);

	return 0;
}

static int
i915_emit_bb_start(struct i915_request *rq,
		   u64 offset, u32 len,
		   unsigned int dispatch_flags)
{
	u32 *cs;

	cs = intel_ring_begin(rq, 2);
	if (IS_ERR(cs))
		return PTR_ERR(cs);

	*cs++ = MI_BATCH_BUFFER_START | MI_BATCH_GTT;
	*cs++ = offset | (dispatch_flags & I915_DISPATCH_SECURE ? 0 :
		MI_BATCH_NON_SECURE);
	intel_ring_advance(rq, cs);

	return 0;
}

int intel_ring_pin(struct intel_ring *ring)
{
	struct i915_vma *vma = ring->vma;
	unsigned int flags;
	void *addr;
	int ret;

	if (atomic_fetch_inc(&ring->pin_count))
		return 0;
<<<<<<< HEAD

	ret = i915_timeline_pin(ring->timeline);
	if (ret)
		goto err_unpin;
=======
>>>>>>> 3877dcd0

	flags = PIN_GLOBAL;

	/* Ring wraparound at offset 0 sometimes hangs. No idea why. */
	flags |= PIN_OFFSET_BIAS | i915_ggtt_pin_bias(vma);

	if (vma->obj->stolen)
		flags |= PIN_MAPPABLE;
	else
		flags |= PIN_HIGH;

	ret = i915_vma_pin(vma, 0, 0, flags);
	if (unlikely(ret))
<<<<<<< HEAD
		goto err_timeline;
=======
		goto err_unpin;
>>>>>>> 3877dcd0

	if (i915_vma_is_map_and_fenceable(vma))
		addr = (void __force *)i915_vma_pin_iomap(vma);
	else
		addr = i915_gem_object_pin_map(vma->obj,
					       i915_coherent_map_type(vma->vm->i915));
	if (IS_ERR(addr)) {
		ret = PTR_ERR(addr);
		goto err_ring;
	}

	i915_vma_make_unshrinkable(vma);

	GEM_BUG_ON(ring->vaddr);
	ring->vaddr = addr;

	return 0;

err_ring:
	i915_vma_unpin(vma);
<<<<<<< HEAD
err_timeline:
	i915_timeline_unpin(ring->timeline);
=======
>>>>>>> 3877dcd0
err_unpin:
	atomic_dec(&ring->pin_count);
	return ret;
}

void intel_ring_reset(struct intel_ring *ring, u32 tail)
{
	tail = intel_ring_wrap(ring, tail);
	ring->tail = tail;
	ring->head = tail;
	ring->emit = tail;
	intel_ring_update_space(ring);
}

void intel_ring_unpin(struct intel_ring *ring)
{
<<<<<<< HEAD
=======
	struct i915_vma *vma = ring->vma;

>>>>>>> 3877dcd0
	if (!atomic_dec_and_test(&ring->pin_count))
		return;

	/* Discard any unused bytes beyond that submitted to hw. */
	intel_ring_reset(ring, ring->emit);

<<<<<<< HEAD
	GEM_BUG_ON(!ring->vma);
	if (i915_vma_is_map_and_fenceable(ring->vma))
		i915_vma_unpin_iomap(ring->vma);
	else
		i915_gem_object_unpin_map(ring->vma->obj);

	GEM_BUG_ON(!ring->vaddr);
	ring->vaddr = NULL;
=======
	i915_vma_unset_ggtt_write(vma);
	if (i915_vma_is_map_and_fenceable(vma))
		i915_vma_unpin_iomap(vma);
	else
		i915_gem_object_unpin_map(vma->obj);
>>>>>>> 3877dcd0

	GEM_BUG_ON(!ring->vaddr);
	ring->vaddr = NULL;

	i915_vma_unpin(vma);
	i915_vma_make_purgeable(vma);
}

static struct i915_vma *create_ring_vma(struct i915_ggtt *ggtt, int size)
{
	struct i915_address_space *vm = &ggtt->vm;
	struct drm_i915_private *i915 = vm->i915;
	struct drm_i915_gem_object *obj;
	struct i915_vma *vma;

	obj = i915_gem_object_create_stolen(i915, size);
	if (!obj)
		obj = i915_gem_object_create_internal(i915, size);
	if (IS_ERR(obj))
		return ERR_CAST(obj);

	/*
	 * Mark ring buffers as read-only from GPU side (so no stray overwrites)
	 * if supported by the platform's GGTT.
	 */
	if (vm->has_read_only)
		i915_gem_object_set_readonly(obj);

	vma = i915_vma_instance(obj, vm, NULL);
	if (IS_ERR(vma))
		goto err;

	return vma;

err:
	i915_gem_object_put(obj);
	return vma;
}

struct intel_ring *
intel_engine_create_ring(struct intel_engine_cs *engine, int size)
{
	struct drm_i915_private *i915 = engine->i915;
	struct intel_ring *ring;
	struct i915_vma *vma;

	GEM_BUG_ON(!is_power_of_2(size));
	GEM_BUG_ON(RING_CTL_SIZE(size) & ~RING_NR_PAGES);

	ring = kzalloc(sizeof(*ring), GFP_KERNEL);
	if (!ring)
		return ERR_PTR(-ENOMEM);

	kref_init(&ring->ref);

	ring->size = size;
	/* Workaround an erratum on the i830 which causes a hang if
	 * the TAIL pointer points to within the last 2 cachelines
	 * of the buffer.
	 */
	ring->effective_size = size;
	if (IS_I830(i915) || IS_I845G(i915))
		ring->effective_size -= 2 * CACHELINE_BYTES;

	intel_ring_update_space(ring);

	vma = create_ring_vma(engine->gt->ggtt, size);
	if (IS_ERR(vma)) {
		kfree(ring);
		return ERR_CAST(vma);
	}
	ring->vma = vma;

	return ring;
}

void intel_ring_free(struct kref *ref)
{
	struct intel_ring *ring = container_of(ref, typeof(*ring), ref);

	i915_vma_close(ring->vma);
	i915_vma_put(ring->vma);

	kfree(ring);
}

static void __ring_context_fini(struct intel_context *ce)
{
	i915_gem_object_put(ce->state->obj);
}

static void ring_context_destroy(struct kref *ref)
{
	struct intel_context *ce = container_of(ref, typeof(*ce), ref);

	GEM_BUG_ON(intel_context_is_pinned(ce));

	if (ce->state)
		__ring_context_fini(ce);

	intel_context_fini(ce);
	intel_context_free(ce);
}

static struct i915_address_space *vm_alias(struct intel_context *ce)
{
	struct i915_address_space *vm;

	vm = ce->vm;
	if (i915_is_ggtt(vm))
		vm = &i915_vm_to_ggtt(vm)->alias->vm;

	return vm;
}

static int __context_pin_ppgtt(struct intel_context *ce)
{
	struct i915_address_space *vm;
	int err = 0;

	vm = vm_alias(ce);
	if (vm)
		err = gen6_ppgtt_pin(i915_vm_to_ppgtt((vm)));

	return err;
}

static void __context_unpin_ppgtt(struct intel_context *ce)
{
	struct i915_address_space *vm;

	vm = vm_alias(ce);
	if (vm)
		gen6_ppgtt_unpin(i915_vm_to_ppgtt(vm));
}

static void ring_context_unpin(struct intel_context *ce)
{
	__context_unpin_ppgtt(ce);
}

static struct i915_vma *
alloc_context_vma(struct intel_engine_cs *engine)
{
	struct drm_i915_private *i915 = engine->i915;
	struct drm_i915_gem_object *obj;
	struct i915_vma *vma;
	int err;

	obj = i915_gem_object_create_shmem(i915, engine->context_size);
	if (IS_ERR(obj))
		return ERR_CAST(obj);

	/*
	 * Try to make the context utilize L3 as well as LLC.
	 *
	 * On VLV we don't have L3 controls in the PTEs so we
	 * shouldn't touch the cache level, especially as that
	 * would make the object snooped which might have a
	 * negative performance impact.
	 *
	 * Snooping is required on non-llc platforms in execlist
	 * mode, but since all GGTT accesses use PAT entry 0 we
	 * get snooping anyway regardless of cache_level.
	 *
	 * This is only applicable for Ivy Bridge devices since
	 * later platforms don't have L3 control bits in the PTE.
	 */
	if (IS_IVYBRIDGE(i915))
		i915_gem_object_set_cache_coherency(obj, I915_CACHE_L3_LLC);

	if (engine->default_state) {
		void *defaults, *vaddr;

		vaddr = i915_gem_object_pin_map(obj, I915_MAP_WB);
		if (IS_ERR(vaddr)) {
			err = PTR_ERR(vaddr);
			goto err_obj;
		}

		defaults = i915_gem_object_pin_map(engine->default_state,
						   I915_MAP_WB);
		if (IS_ERR(defaults)) {
			err = PTR_ERR(defaults);
			goto err_map;
		}

		memcpy(vaddr, defaults, engine->context_size);
		i915_gem_object_unpin_map(engine->default_state);

		i915_gem_object_flush_map(obj);
		i915_gem_object_unpin_map(obj);
	}

	vma = i915_vma_instance(obj, &engine->gt->ggtt->vm, NULL);
	if (IS_ERR(vma)) {
		err = PTR_ERR(vma);
		goto err_obj;
	}

	return vma;

err_map:
	i915_gem_object_unpin_map(obj);
err_obj:
	i915_gem_object_put(obj);
	return ERR_PTR(err);
}

static int ring_context_alloc(struct intel_context *ce)
{
	struct intel_engine_cs *engine = ce->engine;

	/* One ringbuffer to rule them all */
	GEM_BUG_ON(!engine->legacy.ring);
	ce->ring = engine->legacy.ring;
	ce->timeline = intel_timeline_get(engine->legacy.timeline);

	GEM_BUG_ON(ce->state);
	if (engine->context_size) {
		struct i915_vma *vma;

		vma = alloc_context_vma(engine);
		if (IS_ERR(vma))
			return PTR_ERR(vma);

		ce->state = vma;
	}

	return 0;
}

static int ring_context_pin(struct intel_context *ce)
{
	int err;

	err = intel_context_active_acquire(ce);
	if (err)
		return err;

	err = __context_pin_ppgtt(ce);
	if (err)
		goto err_active;

	return 0;

err_active:
	intel_context_active_release(ce);
	return err;
}

static void ring_context_reset(struct intel_context *ce)
{
	intel_ring_reset(ce->ring, 0);
}

static const struct intel_context_ops ring_context_ops = {
	.alloc = ring_context_alloc,

	.pin = ring_context_pin,
	.unpin = ring_context_unpin,

	.enter = intel_context_enter_engine,
	.exit = intel_context_exit_engine,

	.reset = ring_context_reset,
	.destroy = ring_context_destroy,
};

static int load_pd_dir(struct i915_request *rq, const struct i915_ppgtt *ppgtt)
{
	const struct intel_engine_cs * const engine = rq->engine;
	u32 *cs;

	cs = intel_ring_begin(rq, 6);
	if (IS_ERR(cs))
		return PTR_ERR(cs);

	*cs++ = MI_LOAD_REGISTER_IMM(1);
	*cs++ = i915_mmio_reg_offset(RING_PP_DIR_DCLV(engine->mmio_base));
	*cs++ = PP_DIR_DCLV_2G;

	*cs++ = MI_LOAD_REGISTER_IMM(1);
	*cs++ = i915_mmio_reg_offset(RING_PP_DIR_BASE(engine->mmio_base));
	*cs++ = px_base(ppgtt->pd)->ggtt_offset << 10;

	intel_ring_advance(rq, cs);

	return 0;
}

static int flush_pd_dir(struct i915_request *rq)
{
	const struct intel_engine_cs * const engine = rq->engine;
	u32 *cs;

	cs = intel_ring_begin(rq, 4);
	if (IS_ERR(cs))
		return PTR_ERR(cs);

	/* Stall until the page table load is complete */
	*cs++ = MI_STORE_REGISTER_MEM | MI_SRM_LRM_GLOBAL_GTT;
	*cs++ = i915_mmio_reg_offset(RING_PP_DIR_BASE(engine->mmio_base));
	*cs++ = intel_gt_scratch_offset(rq->engine->gt,
					INTEL_GT_SCRATCH_FIELD_DEFAULT);
	*cs++ = MI_NOOP;

	intel_ring_advance(rq, cs);
	return 0;
}

static inline int mi_set_context(struct i915_request *rq, u32 flags)
{
	struct drm_i915_private *i915 = rq->i915;
	struct intel_engine_cs *engine = rq->engine;
	enum intel_engine_id id;
	const int num_engines =
		IS_HSW_GT1(i915) ? RUNTIME_INFO(i915)->num_engines - 1 : 0;
	bool force_restore = false;
	int len;
	u32 *cs;

	flags |= MI_MM_SPACE_GTT;
	if (IS_HASWELL(i915))
		/* These flags are for resource streamer on HSW+ */
		flags |= HSW_MI_RS_SAVE_STATE_EN | HSW_MI_RS_RESTORE_STATE_EN;
	else
		/* We need to save the extended state for powersaving modes */
		flags |= MI_SAVE_EXT_STATE_EN | MI_RESTORE_EXT_STATE_EN;

	len = 4;
	if (IS_GEN(i915, 7))
		len += 2 + (num_engines ? 4 * num_engines + 6 : 0);
	else if (IS_GEN(i915, 5))
		len += 2;
	if (flags & MI_FORCE_RESTORE) {
		GEM_BUG_ON(flags & MI_RESTORE_INHIBIT);
		flags &= ~MI_FORCE_RESTORE;
		force_restore = true;
		len += 2;
	}

	cs = intel_ring_begin(rq, len);
	if (IS_ERR(cs))
		return PTR_ERR(cs);

	/* WaProgramMiArbOnOffAroundMiSetContext:ivb,vlv,hsw,bdw,chv */
	if (IS_GEN(i915, 7)) {
		*cs++ = MI_ARB_ON_OFF | MI_ARB_DISABLE;
		if (num_engines) {
			struct intel_engine_cs *signaller;

			*cs++ = MI_LOAD_REGISTER_IMM(num_engines);
			for_each_engine(signaller, i915, id) {
				if (signaller == engine)
					continue;

				*cs++ = i915_mmio_reg_offset(
					   RING_PSMI_CTL(signaller->mmio_base));
				*cs++ = _MASKED_BIT_ENABLE(
						GEN6_PSMI_SLEEP_MSG_DISABLE);
			}
		}
	} else if (IS_GEN(i915, 5)) {
		/*
		 * This w/a is only listed for pre-production ilk a/b steppings,
		 * but is also mentioned for programming the powerctx. To be
		 * safe, just apply the workaround; we do not use SyncFlush so
		 * this should never take effect and so be a no-op!
		 */
		*cs++ = MI_SUSPEND_FLUSH | MI_SUSPEND_FLUSH_EN;
	}

	if (force_restore) {
		/*
		 * The HW doesn't handle being told to restore the current
		 * context very well. Quite often it likes goes to go off and
		 * sulk, especially when it is meant to be reloading PP_DIR.
		 * A very simple fix to force the reload is to simply switch
		 * away from the current context and back again.
		 *
		 * Note that the kernel_context will contain random state
		 * following the INHIBIT_RESTORE. We accept this since we
		 * never use the kernel_context state; it is merely a
		 * placeholder we use to flush other contexts.
		 */
		*cs++ = MI_SET_CONTEXT;
		*cs++ = i915_ggtt_offset(engine->kernel_context->state) |
			MI_MM_SPACE_GTT |
			MI_RESTORE_INHIBIT;
	}

	*cs++ = MI_NOOP;
	*cs++ = MI_SET_CONTEXT;
	*cs++ = i915_ggtt_offset(rq->hw_context->state) | flags;
	/*
	 * w/a: MI_SET_CONTEXT must always be followed by MI_NOOP
	 * WaMiSetContext_Hang:snb,ivb,vlv
	 */
	*cs++ = MI_NOOP;

	if (IS_GEN(i915, 7)) {
		if (num_engines) {
			struct intel_engine_cs *signaller;
			i915_reg_t last_reg = {}; /* keep gcc quiet */

			*cs++ = MI_LOAD_REGISTER_IMM(num_engines);
			for_each_engine(signaller, i915, id) {
				if (signaller == engine)
					continue;

				last_reg = RING_PSMI_CTL(signaller->mmio_base);
				*cs++ = i915_mmio_reg_offset(last_reg);
				*cs++ = _MASKED_BIT_DISABLE(
						GEN6_PSMI_SLEEP_MSG_DISABLE);
			}

			/* Insert a delay before the next switch! */
			*cs++ = MI_STORE_REGISTER_MEM | MI_SRM_LRM_GLOBAL_GTT;
			*cs++ = i915_mmio_reg_offset(last_reg);
			*cs++ = intel_gt_scratch_offset(rq->engine->gt,
							INTEL_GT_SCRATCH_FIELD_DEFAULT);
			*cs++ = MI_NOOP;
		}
		*cs++ = MI_ARB_ON_OFF | MI_ARB_ENABLE;
	} else if (IS_GEN(i915, 5)) {
		*cs++ = MI_SUSPEND_FLUSH;
	}

	intel_ring_advance(rq, cs);

	return 0;
}

static int remap_l3_slice(struct i915_request *rq, int slice)
{
	u32 *cs, *remap_info = rq->i915->l3_parity.remap_info[slice];
	int i;

	if (!remap_info)
		return 0;

	cs = intel_ring_begin(rq, GEN7_L3LOG_SIZE/4 * 2 + 2);
	if (IS_ERR(cs))
		return PTR_ERR(cs);

	/*
	 * Note: We do not worry about the concurrent register cacheline hang
	 * here because no other code should access these registers other than
	 * at initialization time.
	 */
	*cs++ = MI_LOAD_REGISTER_IMM(GEN7_L3LOG_SIZE/4);
	for (i = 0; i < GEN7_L3LOG_SIZE/4; i++) {
		*cs++ = i915_mmio_reg_offset(GEN7_L3LOG(slice, i));
		*cs++ = remap_info[i];
	}
	*cs++ = MI_NOOP;
	intel_ring_advance(rq, cs);

	return 0;
}

static int remap_l3(struct i915_request *rq)
{
	struct i915_gem_context *ctx = rq->gem_context;
	int i, err;

	if (!ctx->remap_slice)
		return 0;

	for (i = 0; i < MAX_L3_SLICES; i++) {
		if (!(ctx->remap_slice & BIT(i)))
			continue;

		err = remap_l3_slice(rq, i);
		if (err)
			return err;
	}

	ctx->remap_slice = 0;
	return 0;
}

static int switch_context(struct i915_request *rq)
{
	struct intel_engine_cs *engine = rq->engine;
	struct i915_address_space *vm = vm_alias(rq->hw_context);
	unsigned int unwind_mm = 0;
	u32 hw_flags = 0;
	int ret;

	GEM_BUG_ON(HAS_EXECLISTS(rq->i915));

	if (vm) {
		struct i915_ppgtt *ppgtt = i915_vm_to_ppgtt(vm);
		int loops;

		/*
		 * Baytail takes a little more convincing that it really needs
		 * to reload the PD between contexts. It is not just a little
		 * longer, as adding more stalls after the load_pd_dir (i.e.
		 * adding a long loop around flush_pd_dir) is not as effective
		 * as reloading the PD umpteen times. 32 is derived from
		 * experimentation (gem_exec_parallel/fds) and has no good
		 * explanation.
		 */
		loops = 1;
		if (engine->id == BCS0 && IS_VALLEYVIEW(engine->i915))
			loops = 32;

		do {
			ret = load_pd_dir(rq, ppgtt);
			if (ret)
				goto err;
		} while (--loops);

		if (ppgtt->pd_dirty_engines & engine->mask) {
			unwind_mm = engine->mask;
			ppgtt->pd_dirty_engines &= ~unwind_mm;
			hw_flags = MI_FORCE_RESTORE;
		}
	}

	if (rq->hw_context->state) {
		GEM_BUG_ON(engine->id != RCS0);

		/*
		 * The kernel context(s) is treated as pure scratch and is not
		 * expected to retain any state (as we sacrifice it during
		 * suspend and on resume it may be corrupted). This is ok,
		 * as nothing actually executes using the kernel context; it
		 * is purely used for flushing user contexts.
		 */
		if (i915_gem_context_is_kernel(rq->gem_context))
			hw_flags = MI_RESTORE_INHIBIT;

		ret = mi_set_context(rq, hw_flags);
		if (ret)
			goto err_mm;
	}

	if (vm) {
		ret = engine->emit_flush(rq, EMIT_INVALIDATE);
		if (ret)
			goto err_mm;

		ret = flush_pd_dir(rq);
		if (ret)
			goto err_mm;

		/*
		 * Not only do we need a full barrier (post-sync write) after
		 * invalidating the TLBs, but we need to wait a little bit
		 * longer. Whether this is merely delaying us, or the
		 * subsequent flush is a key part of serialising with the
		 * post-sync op, this extra pass appears vital before a
		 * mm switch!
		 */
		ret = engine->emit_flush(rq, EMIT_INVALIDATE);
		if (ret)
			goto err_mm;

		ret = engine->emit_flush(rq, EMIT_FLUSH);
		if (ret)
			goto err_mm;
	}

	ret = remap_l3(rq);
	if (ret)
		goto err_mm;

	return 0;

err_mm:
	if (unwind_mm)
		i915_vm_to_ppgtt(vm)->pd_dirty_engines |= unwind_mm;
err:
	return ret;
}

static int ring_request_alloc(struct i915_request *request)
{
	int ret;

	GEM_BUG_ON(!intel_context_is_pinned(request->hw_context));
	GEM_BUG_ON(request->timeline->has_initial_breadcrumb);

	/*
	 * Flush enough space to reduce the likelihood of waiting after
	 * we start building the request - in which case we will just
	 * have to repeat work.
	 */
	request->reserved_space += LEGACY_REQUEST_SIZE;

	/* Unconditionally invalidate GPU caches and TLBs. */
	ret = request->engine->emit_flush(request, EMIT_INVALIDATE);
	if (ret)
		return ret;

	ret = switch_context(request);
	if (ret)
		return ret;

	request->reserved_space -= LEGACY_REQUEST_SIZE;
	return 0;
}

static noinline int
wait_for_space(struct intel_ring *ring,
	       struct intel_timeline *tl,
	       unsigned int bytes)
{
	struct i915_request *target;
	long timeout;

	if (intel_ring_update_space(ring) >= bytes)
		return 0;

	GEM_BUG_ON(list_empty(&tl->requests));
	list_for_each_entry(target, &tl->requests, link) {
		if (target->ring != ring)
			continue;

		/* Would completion of this request free enough space? */
		if (bytes <= __intel_ring_space(target->postfix,
						ring->emit, ring->size))
			break;
	}

	if (GEM_WARN_ON(&target->link == &tl->requests))
		return -ENOSPC;

	timeout = i915_request_wait(target,
				    I915_WAIT_INTERRUPTIBLE,
				    MAX_SCHEDULE_TIMEOUT);
	if (timeout < 0)
		return timeout;

	i915_request_retire_upto(target);

	intel_ring_update_space(ring);
	GEM_BUG_ON(ring->space < bytes);
	return 0;
}

u32 *intel_ring_begin(struct i915_request *rq, unsigned int num_dwords)
{
	struct intel_ring *ring = rq->ring;
	const unsigned int remain_usable = ring->effective_size - ring->emit;
	const unsigned int bytes = num_dwords * sizeof(u32);
	unsigned int need_wrap = 0;
	unsigned int total_bytes;
	u32 *cs;

	/* Packets must be qword aligned. */
	GEM_BUG_ON(num_dwords & 1);

	total_bytes = bytes + rq->reserved_space;
	GEM_BUG_ON(total_bytes > ring->effective_size);

	if (unlikely(total_bytes > remain_usable)) {
		const int remain_actual = ring->size - ring->emit;

		if (bytes > remain_usable) {
			/*
			 * Not enough space for the basic request. So need to
			 * flush out the remainder and then wait for
			 * base + reserved.
			 */
			total_bytes += remain_actual;
			need_wrap = remain_actual | 1;
		} else  {
			/*
			 * The base request will fit but the reserved space
			 * falls off the end. So we don't need an immediate
			 * wrap and only need to effectively wait for the
			 * reserved size from the start of ringbuffer.
			 */
			total_bytes = rq->reserved_space + remain_actual;
		}
	}

	if (unlikely(total_bytes > ring->space)) {
		int ret;

		/*
		 * Space is reserved in the ringbuffer for finalising the
		 * request, as that cannot be allowed to fail. During request
		 * finalisation, reserved_space is set to 0 to stop the
		 * overallocation and the assumption is that then we never need
		 * to wait (which has the risk of failing with EINTR).
		 *
		 * See also i915_request_alloc() and i915_request_add().
		 */
		GEM_BUG_ON(!rq->reserved_space);

		ret = wait_for_space(ring, rq->timeline, total_bytes);
		if (unlikely(ret))
			return ERR_PTR(ret);
	}

	if (unlikely(need_wrap)) {
		need_wrap &= ~1;
		GEM_BUG_ON(need_wrap > ring->space);
		GEM_BUG_ON(ring->emit + need_wrap > ring->size);
		GEM_BUG_ON(!IS_ALIGNED(need_wrap, sizeof(u64)));

		/* Fill the tail with MI_NOOP */
		memset64(ring->vaddr + ring->emit, 0, need_wrap / sizeof(u64));
		ring->space -= need_wrap;
		ring->emit = 0;
	}

	GEM_BUG_ON(ring->emit > ring->size - bytes);
	GEM_BUG_ON(ring->space < bytes);
	cs = ring->vaddr + ring->emit;
	GEM_DEBUG_EXEC(memset32(cs, POISON_INUSE, bytes / sizeof(*cs)));
	ring->emit += bytes;
	ring->space -= bytes;

	return cs;
}

/* Align the ring tail to a cacheline boundary */
int intel_ring_cacheline_align(struct i915_request *rq)
{
	int num_dwords;
	void *cs;

	num_dwords = (rq->ring->emit & (CACHELINE_BYTES - 1)) / sizeof(u32);
	if (num_dwords == 0)
		return 0;

	num_dwords = CACHELINE_DWORDS - num_dwords;
	GEM_BUG_ON(num_dwords & 1);

	cs = intel_ring_begin(rq, num_dwords);
	if (IS_ERR(cs))
		return PTR_ERR(cs);

	memset64(cs, (u64)MI_NOOP << 32 | MI_NOOP, num_dwords / 2);
	intel_ring_advance(rq, cs);

	GEM_BUG_ON(rq->ring->emit & (CACHELINE_BYTES - 1));
	return 0;
}

static void gen6_bsd_submit_request(struct i915_request *request)
{
	struct intel_uncore *uncore = request->engine->uncore;

	intel_uncore_forcewake_get(uncore, FORCEWAKE_ALL);

       /* Every tail move must follow the sequence below */

	/* Disable notification that the ring is IDLE. The GT
	 * will then assume that it is busy and bring it out of rc6.
	 */
	intel_uncore_write_fw(uncore, GEN6_BSD_SLEEP_PSMI_CONTROL,
			      _MASKED_BIT_ENABLE(GEN6_BSD_SLEEP_MSG_DISABLE));

	/* Clear the context id. Here be magic! */
	intel_uncore_write64_fw(uncore, GEN6_BSD_RNCID, 0x0);

	/* Wait for the ring not to be idle, i.e. for it to wake up. */
	if (__intel_wait_for_register_fw(uncore,
					 GEN6_BSD_SLEEP_PSMI_CONTROL,
					 GEN6_BSD_SLEEP_INDICATOR,
					 0,
					 1000, 0, NULL))
		DRM_ERROR("timed out waiting for the BSD ring to wake up\n");

	/* Now that the ring is fully powered up, update the tail */
	i9xx_submit_request(request);

	/* Let the ring send IDLE messages to the GT again,
	 * and so let it sleep to conserve power when idle.
	 */
	intel_uncore_write_fw(uncore, GEN6_BSD_SLEEP_PSMI_CONTROL,
			      _MASKED_BIT_DISABLE(GEN6_BSD_SLEEP_MSG_DISABLE));

	intel_uncore_forcewake_put(uncore, FORCEWAKE_ALL);
}

static int mi_flush_dw(struct i915_request *rq, u32 flags)
{
	u32 cmd, *cs;

	cs = intel_ring_begin(rq, 4);
	if (IS_ERR(cs))
		return PTR_ERR(cs);

	cmd = MI_FLUSH_DW;

	/*
	 * We always require a command barrier so that subsequent
	 * commands, such as breadcrumb interrupts, are strictly ordered
	 * wrt the contents of the write cache being flushed to memory
	 * (and thus being coherent from the CPU).
	 */
	cmd |= MI_FLUSH_DW_STORE_INDEX | MI_FLUSH_DW_OP_STOREDW;

	/*
	 * Bspec vol 1c.3 - blitter engine command streamer:
	 * "If ENABLED, all TLBs will be invalidated once the flush
	 * operation is complete. This bit is only valid when the
	 * Post-Sync Operation field is a value of 1h or 3h."
	 */
	cmd |= flags;

	*cs++ = cmd;
	*cs++ = I915_GEM_HWS_SCRATCH_ADDR | MI_FLUSH_DW_USE_GTT;
	*cs++ = 0;
	*cs++ = MI_NOOP;

	intel_ring_advance(rq, cs);

	return 0;
}

static int gen6_flush_dw(struct i915_request *rq, u32 mode, u32 invflags)
{
	return mi_flush_dw(rq, mode & EMIT_INVALIDATE ? invflags : 0);
}

static int gen6_bsd_ring_flush(struct i915_request *rq, u32 mode)
{
	return gen6_flush_dw(rq, mode, MI_INVALIDATE_TLB | MI_INVALIDATE_BSD);
}

static int
hsw_emit_bb_start(struct i915_request *rq,
		  u64 offset, u32 len,
		  unsigned int dispatch_flags)
{
	u32 *cs;

	cs = intel_ring_begin(rq, 2);
	if (IS_ERR(cs))
		return PTR_ERR(cs);

	*cs++ = MI_BATCH_BUFFER_START | (dispatch_flags & I915_DISPATCH_SECURE ?
		0 : MI_BATCH_PPGTT_HSW | MI_BATCH_NON_SECURE_HSW);
	/* bit0-7 is the length on GEN6+ */
	*cs++ = offset;
	intel_ring_advance(rq, cs);

	return 0;
}

static int
gen6_emit_bb_start(struct i915_request *rq,
		   u64 offset, u32 len,
		   unsigned int dispatch_flags)
{
	u32 *cs;

	cs = intel_ring_begin(rq, 2);
	if (IS_ERR(cs))
		return PTR_ERR(cs);

	*cs++ = MI_BATCH_BUFFER_START | (dispatch_flags & I915_DISPATCH_SECURE ?
		0 : MI_BATCH_NON_SECURE_I965);
	/* bit0-7 is the length on GEN6+ */
	*cs++ = offset;
	intel_ring_advance(rq, cs);

	return 0;
}

/* Blitter support (SandyBridge+) */

static int gen6_ring_flush(struct i915_request *rq, u32 mode)
{
	return gen6_flush_dw(rq, mode, MI_INVALIDATE_TLB);
}

static void i9xx_set_default_submission(struct intel_engine_cs *engine)
{
	engine->submit_request = i9xx_submit_request;
	engine->cancel_requests = cancel_requests;

	engine->park = NULL;
	engine->unpark = NULL;
}

static void gen6_bsd_set_default_submission(struct intel_engine_cs *engine)
{
	i9xx_set_default_submission(engine);
	engine->submit_request = gen6_bsd_submit_request;
}

static void ring_destroy(struct intel_engine_cs *engine)
{
	struct drm_i915_private *dev_priv = engine->i915;

	WARN_ON(INTEL_GEN(dev_priv) > 2 &&
		(ENGINE_READ(engine, RING_MI_MODE) & MODE_IDLE) == 0);

	intel_engine_cleanup_common(engine);

<<<<<<< HEAD
	intel_ring_unpin(engine->buffer);
	intel_ring_put(engine->buffer);
=======
	intel_ring_unpin(engine->legacy.ring);
	intel_ring_put(engine->legacy.ring);

	intel_timeline_unpin(engine->legacy.timeline);
	intel_timeline_put(engine->legacy.timeline);
>>>>>>> 3877dcd0

	kfree(engine);
}

static void setup_irq(struct intel_engine_cs *engine)
{
	struct drm_i915_private *i915 = engine->i915;

	if (INTEL_GEN(i915) >= 6) {
		engine->irq_enable = gen6_irq_enable;
		engine->irq_disable = gen6_irq_disable;
	} else if (INTEL_GEN(i915) >= 5) {
		engine->irq_enable = gen5_irq_enable;
		engine->irq_disable = gen5_irq_disable;
	} else if (INTEL_GEN(i915) >= 3) {
		engine->irq_enable = i9xx_irq_enable;
		engine->irq_disable = i9xx_irq_disable;
	} else {
		engine->irq_enable = i8xx_irq_enable;
		engine->irq_disable = i8xx_irq_disable;
	}
}

static void setup_common(struct intel_engine_cs *engine)
{
	struct drm_i915_private *i915 = engine->i915;

	/* gen8+ are only supported with execlists */
	GEM_BUG_ON(INTEL_GEN(i915) >= 8);

	setup_irq(engine);

	engine->destroy = ring_destroy;

	engine->resume = xcs_resume;
	engine->reset.prepare = reset_prepare;
	engine->reset.reset = reset_ring;
	engine->reset.finish = reset_finish;

	engine->cops = &ring_context_ops;
	engine->request_alloc = ring_request_alloc;

	/*
	 * Using a global execution timeline; the previous final breadcrumb is
	 * equivalent to our next initial bread so we can elide
	 * engine->emit_init_breadcrumb().
	 */
	engine->emit_fini_breadcrumb = i9xx_emit_breadcrumb;
	if (IS_GEN(i915, 5))
		engine->emit_fini_breadcrumb = gen5_emit_breadcrumb;

	engine->set_default_submission = i9xx_set_default_submission;

	if (INTEL_GEN(i915) >= 6)
		engine->emit_bb_start = gen6_emit_bb_start;
	else if (INTEL_GEN(i915) >= 4)
		engine->emit_bb_start = i965_emit_bb_start;
	else if (IS_I830(i915) || IS_I845G(i915))
		engine->emit_bb_start = i830_emit_bb_start;
	else
		engine->emit_bb_start = i915_emit_bb_start;
}

static void setup_rcs(struct intel_engine_cs *engine)
{
	struct drm_i915_private *i915 = engine->i915;

	if (HAS_L3_DPF(i915))
		engine->irq_keep_mask = GT_RENDER_L3_PARITY_ERROR_INTERRUPT;

	engine->irq_enable_mask = GT_RENDER_USER_INTERRUPT;

	if (INTEL_GEN(i915) >= 7) {
		engine->emit_flush = gen7_render_ring_flush;
		engine->emit_fini_breadcrumb = gen7_rcs_emit_breadcrumb;
	} else if (IS_GEN(i915, 6)) {
		engine->emit_flush = gen6_render_ring_flush;
		engine->emit_fini_breadcrumb = gen6_rcs_emit_breadcrumb;
	} else if (IS_GEN(i915, 5)) {
		engine->emit_flush = gen4_render_ring_flush;
	} else {
		if (INTEL_GEN(i915) < 4)
			engine->emit_flush = gen2_render_ring_flush;
		else
			engine->emit_flush = gen4_render_ring_flush;
		engine->irq_enable_mask = I915_USER_INTERRUPT;
	}

	if (IS_HASWELL(i915))
		engine->emit_bb_start = hsw_emit_bb_start;

	engine->resume = rcs_resume;
}

static void setup_vcs(struct intel_engine_cs *engine)
{
	struct drm_i915_private *i915 = engine->i915;

	if (INTEL_GEN(i915) >= 6) {
		/* gen6 bsd needs a special wa for tail updates */
		if (IS_GEN(i915, 6))
			engine->set_default_submission = gen6_bsd_set_default_submission;
		engine->emit_flush = gen6_bsd_ring_flush;
		engine->irq_enable_mask = GT_BSD_USER_INTERRUPT;

		if (IS_GEN(i915, 6))
			engine->emit_fini_breadcrumb = gen6_xcs_emit_breadcrumb;
		else
			engine->emit_fini_breadcrumb = gen7_xcs_emit_breadcrumb;
	} else {
		engine->emit_flush = bsd_ring_flush;
		if (IS_GEN(i915, 5))
			engine->irq_enable_mask = ILK_BSD_USER_INTERRUPT;
		else
			engine->irq_enable_mask = I915_BSD_USER_INTERRUPT;
	}
}

static void setup_bcs(struct intel_engine_cs *engine)
{
	struct drm_i915_private *i915 = engine->i915;

	engine->emit_flush = gen6_ring_flush;
	engine->irq_enable_mask = GT_BLT_USER_INTERRUPT;

	if (IS_GEN(i915, 6))
		engine->emit_fini_breadcrumb = gen6_xcs_emit_breadcrumb;
	else
		engine->emit_fini_breadcrumb = gen7_xcs_emit_breadcrumb;
}

static void setup_vecs(struct intel_engine_cs *engine)
{
	struct drm_i915_private *i915 = engine->i915;

	GEM_BUG_ON(INTEL_GEN(i915) < 7);

	engine->emit_flush = gen6_ring_flush;
	engine->irq_enable_mask = PM_VEBOX_USER_INTERRUPT;
	engine->irq_enable = hsw_vebox_irq_enable;
	engine->irq_disable = hsw_vebox_irq_disable;

	engine->emit_fini_breadcrumb = gen7_xcs_emit_breadcrumb;
}

int intel_ring_submission_setup(struct intel_engine_cs *engine)
{
	setup_common(engine);

	switch (engine->class) {
	case RENDER_CLASS:
		setup_rcs(engine);
		break;
	case VIDEO_DECODE_CLASS:
		setup_vcs(engine);
		break;
	case COPY_ENGINE_CLASS:
		setup_bcs(engine);
		break;
	case VIDEO_ENHANCEMENT_CLASS:
		setup_vecs(engine);
		break;
	default:
		MISSING_CASE(engine->class);
		return -ENODEV;
	}

	return 0;
}

int intel_ring_submission_init(struct intel_engine_cs *engine)
{
	struct intel_timeline *timeline;
	struct intel_ring *ring;
	int err;

	timeline = intel_timeline_create(engine->gt, engine->status_page.vma);
	if (IS_ERR(timeline)) {
		err = PTR_ERR(timeline);
		goto err;
	}
	GEM_BUG_ON(timeline->has_initial_breadcrumb);

	err = intel_timeline_pin(timeline);
	if (err)
		goto err_timeline;

	ring = intel_engine_create_ring(engine, SZ_16K);
	if (IS_ERR(ring)) {
		err = PTR_ERR(ring);
		goto err_timeline_unpin;
	}

	err = intel_ring_pin(ring);
	if (err)
		goto err_ring;

	GEM_BUG_ON(engine->legacy.ring);
	engine->legacy.ring = ring;
	engine->legacy.timeline = timeline;

	err = intel_engine_init_common(engine);
	if (err)
		goto err_ring_unpin;

	GEM_BUG_ON(timeline->hwsp_ggtt != engine->status_page.vma);

	return 0;

err_ring_unpin:
	intel_ring_unpin(ring);
err_ring:
	intel_ring_put(ring);
err_timeline_unpin:
	intel_timeline_unpin(timeline);
err_timeline:
	intel_timeline_put(timeline);
err:
	intel_engine_cleanup_common(engine);
	return err;
}<|MERGE_RESOLUTION|>--- conflicted
+++ resolved
@@ -1193,13 +1193,6 @@
 
 	if (atomic_fetch_inc(&ring->pin_count))
 		return 0;
-<<<<<<< HEAD
-
-	ret = i915_timeline_pin(ring->timeline);
-	if (ret)
-		goto err_unpin;
-=======
->>>>>>> 3877dcd0
 
 	flags = PIN_GLOBAL;
 
@@ -1213,11 +1206,7 @@
 
 	ret = i915_vma_pin(vma, 0, 0, flags);
 	if (unlikely(ret))
-<<<<<<< HEAD
-		goto err_timeline;
-=======
 		goto err_unpin;
->>>>>>> 3877dcd0
 
 	if (i915_vma_is_map_and_fenceable(vma))
 		addr = (void __force *)i915_vma_pin_iomap(vma);
@@ -1238,11 +1227,6 @@
 
 err_ring:
 	i915_vma_unpin(vma);
-<<<<<<< HEAD
-err_timeline:
-	i915_timeline_unpin(ring->timeline);
-=======
->>>>>>> 3877dcd0
 err_unpin:
 	atomic_dec(&ring->pin_count);
 	return ret;
@@ -1259,33 +1243,19 @@
 
 void intel_ring_unpin(struct intel_ring *ring)
 {
-<<<<<<< HEAD
-=======
 	struct i915_vma *vma = ring->vma;
 
->>>>>>> 3877dcd0
 	if (!atomic_dec_and_test(&ring->pin_count))
 		return;
 
 	/* Discard any unused bytes beyond that submitted to hw. */
 	intel_ring_reset(ring, ring->emit);
 
-<<<<<<< HEAD
-	GEM_BUG_ON(!ring->vma);
-	if (i915_vma_is_map_and_fenceable(ring->vma))
-		i915_vma_unpin_iomap(ring->vma);
-	else
-		i915_gem_object_unpin_map(ring->vma->obj);
-
-	GEM_BUG_ON(!ring->vaddr);
-	ring->vaddr = NULL;
-=======
 	i915_vma_unset_ggtt_write(vma);
 	if (i915_vma_is_map_and_fenceable(vma))
 		i915_vma_unpin_iomap(vma);
 	else
 		i915_gem_object_unpin_map(vma->obj);
->>>>>>> 3877dcd0
 
 	GEM_BUG_ON(!ring->vaddr);
 	ring->vaddr = NULL;
@@ -2187,16 +2157,11 @@
 
 	intel_engine_cleanup_common(engine);
 
-<<<<<<< HEAD
-	intel_ring_unpin(engine->buffer);
-	intel_ring_put(engine->buffer);
-=======
 	intel_ring_unpin(engine->legacy.ring);
 	intel_ring_put(engine->legacy.ring);
 
 	intel_timeline_unpin(engine->legacy.timeline);
 	intel_timeline_put(engine->legacy.timeline);
->>>>>>> 3877dcd0
 
 	kfree(engine);
 }

--- conflicted
+++ resolved
@@ -1484,19 +1484,6 @@
 
 	intel_connector->get_hw_state = intel_connector_get_hw_state;
 
-<<<<<<< HEAD
-	/* Pipe A maps to MIPI DSI port A, pipe B maps to MIPI DSI port C */
-	if (dev_priv->vbt.dsi.port == DVO_PORT_MIPIA) {
-		intel_encoder->crtc_mask = (1 << PIPE_A);
-		intel_dsi->ports = (1 << PORT_A);
-	} else if (dev_priv->vbt.dsi.port == DVO_PORT_MIPIC) {
-		intel_encoder->crtc_mask = (1 << PIPE_B);
-		intel_dsi->ports = (1 << PORT_C);
-	}
-
-	if (dev_priv->vbt.dsi.config->dual_link)
-		intel_dsi->ports = ((1 << PORT_A) | (1 << PORT_C));
-=======
 	intel_encoder->port = port;
 	/*
 	 * On BYT/CHV, pipe A maps to MIPI DSI port A, pipe B maps to MIPI DSI
@@ -1545,7 +1532,6 @@
 
 	if (!dev_priv->vbt.dsi.config->cabc_supported)
 		intel_dsi->dcs_cabc_ports = 0;
->>>>>>> 5e4b7c10
 
 	/* Create a DSI host (and a device) for each port. */
 	for_each_dsi_port(port, intel_dsi->ports) {

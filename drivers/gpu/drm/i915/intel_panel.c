--- conflicted
+++ resolved
@@ -962,11 +962,7 @@
 	 * 855gm only, but checking for gen2 is safe, as 855gm is the only gen2
 	 * that has backlight.
 	 */
-<<<<<<< HEAD
-	if (IS_GEN2(dev))
-=======
 	if (IS_GEN2(dev_priv))
->>>>>>> 5e4b7c10
 		I915_WRITE(BLC_HIST_CTL, BLM_HISTOGRAM_ENABLE);
 }
 

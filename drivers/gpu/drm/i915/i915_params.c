--- conflicted
+++ resolved
@@ -64,12 +64,9 @@
 	.inject_load_failure = 0,
 	.enable_dpcd_backlight = false,
 	.enable_gvt = false,
-<<<<<<< HEAD
 	.enable_ipc = 0,
 	.enable_guc_critical_logging = false,
-=======
 	.enable_initial_modeset = false,
->>>>>>> ac66dfe2
 };
 
 module_param_named(modeset, i915.modeset, int, 0400);
@@ -258,12 +255,9 @@
 MODULE_PARM_DESC(enable_gvt,
 	"Enable support for Intel GVT-g graphics virtualization host support(default:false)");
 
-<<<<<<< HEAD
 module_param_named_unsafe(enable_ipc, i915.enable_ipc, bool, 0400);
 MODULE_PARM_DESC(enable_ipc,
 		 "Enable Isochronous Priority Control (default: false)");
-=======
 module_param_named_unsafe(enable_initial_modeset, i915.enable_initial_modeset, bool, 0400);
 MODULE_PARM_DESC(enable_initial_modeset,
-		 "Do initial modeset for TSD usecase (default : false)");
->>>>>>> ac66dfe2
+		 "Do initial modeset for TSD usecase (default : false)");
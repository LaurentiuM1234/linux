--- conflicted
+++ resolved
@@ -64,11 +64,8 @@
 	.inject_load_failure = 0,
 	.enable_dpcd_backlight = false,
 	.enable_gvt = false,
-<<<<<<< HEAD
 	.enable_ipc = 0,
-=======
 	.enable_guc_critical_logging = false,
->>>>>>> ae80fb83
 };
 
 module_param_named(modeset, i915.modeset, int, 0400);

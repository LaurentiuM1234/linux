--- conflicted
+++ resolved
@@ -1018,8 +1018,6 @@
 
 	ret = wait_event_timeout(ct->g2h_fence_wq, g2h_fence.done, HZ);
 
-<<<<<<< HEAD
-=======
 	if (!ret) {
 		LNL_FLUSH_WORK(&ct->g2h_worker);
 		if (g2h_fence.done) {
@@ -1029,7 +1027,6 @@
 		}
 	}
 
->>>>>>> 3bec0c29
 	/*
 	 * Ensure we serialize with completion side to prevent UAF with fence going out of scope on
 	 * the stack, since we have no clue if it will fire after the timeout before we can erase
@@ -1040,11 +1037,7 @@
 	if (!ret) {
 		xe_gt_err(gt, "Timed out wait for G2H, fence %u, action %04x, done %s",
 			  g2h_fence.seqno, action[0], str_yes_no(g2h_fence.done));
-<<<<<<< HEAD
-		xa_erase_irq(&ct->fence_lookup, g2h_fence.seqno);
-=======
 		xa_erase(&ct->fence_lookup, g2h_fence.seqno);
->>>>>>> 3bec0c29
 		mutex_unlock(&ct->lock);
 		return -ETIME;
 	}

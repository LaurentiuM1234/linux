--- conflicted
+++ resolved
@@ -80,14 +80,10 @@
 #define   LE_CACHEABILITY_MASK			REG_GENMASK(1, 0)
 #define   LE_CACHEABILITY(value)		REG_FIELD_PREP(LE_CACHEABILITY_MASK, value)
 
-<<<<<<< HEAD
-#define XE2_GAMREQSTRM_CTRL			XE_REG(0x4194)
-=======
 #define STATELESS_COMPRESSION_CTRL		XE_REG_MCR(0x4148)
 #define   UNIFIED_COMPRESSION_FORMAT		REG_GENMASK(3, 0)
 
 #define XE2_GAMREQSTRM_CTRL			XE_REG_MCR(0x4194)
->>>>>>> 9b70bf0a
 #define   CG_DIS_CNTLBUS			REG_BIT(6)
 
 #define CCS_AUX_INV				XE_REG(0x4208)
@@ -400,15 +396,12 @@
 #define SCRATCH1LPFC				XE_REG(0xb474)
 #define   EN_L3_RW_CCS_CACHE_FLUSH		REG_BIT(0)
 
-<<<<<<< HEAD
-=======
 #define XE2LPM_L3SQCREG2			XE_REG_MCR(0xb604)
 
 #define XE2LPM_L3SQCREG3			XE_REG_MCR(0xb608)
 
 #define XE2LPM_SCRATCH3_LBCF			XE_REG_MCR(0xb654)
 
->>>>>>> 9b70bf0a
 #define XE2LPM_L3SQCREG5			XE_REG_MCR(0xb658)
 
 #define XE2_TDF_CTRL				XE_REG(0xb418)

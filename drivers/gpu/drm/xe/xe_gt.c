// SPDX-License-Identifier: MIT
/*
 * Copyright © 2022 Intel Corporation
 */

#include "xe_gt.h"

#include <linux/minmax.h>

#include <drm/drm_managed.h>
#include <uapi/drm/xe_drm.h>

#include <generated/xe_wa_oob.h>

#include <generated/xe_wa_oob.h>

#include "instructions/xe_gfxpipe_commands.h"
#include "instructions/xe_mi_commands.h"
#include "regs/xe_gt_regs.h"
#include "xe_assert.h"
#include "xe_bb.h"
#include "xe_bo.h"
#include "xe_device.h"
#include "xe_exec_queue.h"
#include "xe_execlist.h"
#include "xe_force_wake.h"
#include "xe_ggtt.h"
#include "xe_gsc.h"
#include "xe_gt_ccs_mode.h"
#include "xe_gt_clock.h"
#include "xe_gt_freq.h"
#include "xe_gt_idle.h"
#include "xe_gt_mcr.h"
#include "xe_gt_pagefault.h"
#include "xe_gt_printk.h"
#include "xe_gt_sriov_pf.h"
#include "xe_gt_sysfs.h"
#include "xe_gt_tlb_invalidation.h"
#include "xe_gt_topology.h"
#include "xe_guc_exec_queue_types.h"
#include "xe_guc_pc.h"
#include "xe_hw_fence.h"
#include "xe_hw_engine_class_sysfs.h"
#include "xe_irq.h"
#include "xe_lmtt.h"
#include "xe_lrc.h"
#include "xe_map.h"
#include "xe_migrate.h"
#include "xe_mmio.h"
#include "xe_pat.h"
#include "xe_pm.h"
#include "xe_mocs.h"
#include "xe_reg_sr.h"
#include "xe_ring_ops.h"
#include "xe_sa.h"
#include "xe_sched_job.h"
#include "xe_sriov.h"
#include "xe_tuning.h"
#include "xe_uc.h"
#include "xe_uc_fw.h"
#include "xe_vm.h"
#include "xe_wa.h"
#include "xe_wopcm.h"

static void gt_fini(struct drm_device *drm, void *arg)
{
	struct xe_gt *gt = arg;

	destroy_workqueue(gt->ordered_wq);
}

struct xe_gt *xe_gt_alloc(struct xe_tile *tile)
{
	struct xe_gt *gt;
	int err;

	gt = drmm_kzalloc(&tile_to_xe(tile)->drm, sizeof(*gt), GFP_KERNEL);
	if (!gt)
		return ERR_PTR(-ENOMEM);

	gt->tile = tile;
	gt->ordered_wq = alloc_ordered_workqueue("gt-ordered-wq", 0);

	err = drmm_add_action_or_reset(&gt_to_xe(gt)->drm, gt_fini, gt);
	if (err)
		return ERR_PTR(err);

	return gt;
}

void xe_gt_sanitize(struct xe_gt *gt)
{
	/*
	 * FIXME: if xe_uc_sanitize is called here, on TGL driver will not
	 * reload
	 */
	gt->uc.guc.submission_state.enabled = false;
}

static void xe_gt_enable_host_l2_vram(struct xe_gt *gt)
{
	u32 reg;
	int err;

	if (!XE_WA(gt, 16023588340))
		return;

	err = xe_force_wake_get(gt_to_fw(gt), XE_FW_GT);
	if (WARN_ON(err))
		return;

	if (!xe_gt_is_media_type(gt)) {
		xe_mmio_write32(gt, SCRATCH1LPFC, EN_L3_RW_CCS_CACHE_FLUSH);
<<<<<<< HEAD
		reg = xe_mmio_read32(gt, XE2_GAMREQSTRM_CTRL);
		reg |= CG_DIS_CNTLBUS;
		xe_mmio_write32(gt, XE2_GAMREQSTRM_CTRL, reg);
=======
		reg = xe_gt_mcr_unicast_read_any(gt, XE2_GAMREQSTRM_CTRL);
		reg |= CG_DIS_CNTLBUS;
		xe_gt_mcr_multicast_write(gt, XE2_GAMREQSTRM_CTRL, reg);
>>>>>>> 9b70bf0a
	}

	xe_gt_mcr_multicast_write(gt, XEHPC_L3CLOS_MASK(3), 0x3);
	xe_force_wake_put(gt_to_fw(gt), XE_FW_GT);
}

static void xe_gt_disable_host_l2_vram(struct xe_gt *gt)
{
	u32 reg;
	int err;

	if (!XE_WA(gt, 16023588340))
		return;

	if (xe_gt_is_media_type(gt))
		return;

	err = xe_force_wake_get(gt_to_fw(gt), XE_FW_GT);
	if (WARN_ON(err))
		return;

<<<<<<< HEAD
	reg = xe_mmio_read32(gt, XE2_GAMREQSTRM_CTRL);
	reg &= ~CG_DIS_CNTLBUS;
	xe_mmio_write32(gt, XE2_GAMREQSTRM_CTRL, reg);
=======
	reg = xe_gt_mcr_unicast_read_any(gt, XE2_GAMREQSTRM_CTRL);
	reg &= ~CG_DIS_CNTLBUS;
	xe_gt_mcr_multicast_write(gt, XE2_GAMREQSTRM_CTRL, reg);
>>>>>>> 9b70bf0a

	xe_force_wake_put(gt_to_fw(gt), XE_FW_GT);
}

/**
 * xe_gt_remove() - Clean up the GT structures before driver removal
 * @gt: the GT object
 *
 * This function should only act on objects/structures that must be cleaned
 * before the driver removal callback is complete and therefore can't be
 * deferred to a drmm action.
 */
void xe_gt_remove(struct xe_gt *gt)
{
	int i;

	xe_uc_remove(&gt->uc);

	for (i = 0; i < XE_ENGINE_CLASS_MAX; ++i)
		xe_hw_fence_irq_finish(&gt->fence_irq[i]);

	xe_gt_disable_host_l2_vram(gt);
}

static void gt_reset_worker(struct work_struct *w);

static int emit_nop_job(struct xe_gt *gt, struct xe_exec_queue *q)
{
	struct xe_sched_job *job;
	struct xe_bb *bb;
	struct dma_fence *fence;
	long timeout;

	bb = xe_bb_new(gt, 4, false);
	if (IS_ERR(bb))
		return PTR_ERR(bb);

	job = xe_bb_create_job(q, bb);
	if (IS_ERR(job)) {
		xe_bb_free(bb, NULL);
		return PTR_ERR(job);
	}

	xe_sched_job_arm(job);
	fence = dma_fence_get(&job->drm.s_fence->finished);
	xe_sched_job_push(job);

	timeout = dma_fence_wait_timeout(fence, false, HZ);
	dma_fence_put(fence);
	xe_bb_free(bb, NULL);
	if (timeout < 0)
		return timeout;
	else if (!timeout)
		return -ETIME;

	return 0;
}

/*
 * Convert back from encoded value to type-safe, only to be used when reg.mcr
 * is true
 */
static struct xe_reg_mcr to_xe_reg_mcr(const struct xe_reg reg)
{
	return (const struct xe_reg_mcr){.__reg.raw = reg.raw };
}

static int emit_wa_job(struct xe_gt *gt, struct xe_exec_queue *q)
{
	struct xe_reg_sr *sr = &q->hwe->reg_lrc;
	struct xe_reg_sr_entry *entry;
	unsigned long idx;
	struct xe_sched_job *job;
	struct xe_bb *bb;
	struct dma_fence *fence;
	long timeout;
	int count = 0;

	if (q->hwe->class == XE_ENGINE_CLASS_RENDER)
		/* Big enough to emit all of the context's 3DSTATE */
		bb = xe_bb_new(gt, xe_gt_lrc_size(gt, q->hwe->class), false);
	else
		/* Just pick a large BB size */
		bb = xe_bb_new(gt, SZ_4K, false);

	if (IS_ERR(bb))
		return PTR_ERR(bb);

	xa_for_each(&sr->xa, idx, entry)
		++count;

	if (count) {
		xe_gt_dbg(gt, "LRC WA %s save-restore batch\n", sr->name);

		bb->cs[bb->len++] = MI_LOAD_REGISTER_IMM | MI_LRI_NUM_REGS(count);

		xa_for_each(&sr->xa, idx, entry) {
			struct xe_reg reg = entry->reg;
			struct xe_reg_mcr reg_mcr = to_xe_reg_mcr(reg);
			u32 val;

			/*
			 * Skip reading the register if it's not really needed
			 */
			if (reg.masked)
				val = entry->clr_bits << 16;
			else if (entry->clr_bits + 1)
				val = (reg.mcr ?
				       xe_gt_mcr_unicast_read_any(gt, reg_mcr) :
				       xe_mmio_read32(gt, reg)) & (~entry->clr_bits);
			else
				val = 0;

			val |= entry->set_bits;

			bb->cs[bb->len++] = reg.addr;
			bb->cs[bb->len++] = val;
			xe_gt_dbg(gt, "REG[0x%x] = 0x%08x", reg.addr, val);
		}
	}

	xe_lrc_emit_hwe_state_instructions(q, bb);

	job = xe_bb_create_job(q, bb);
	if (IS_ERR(job)) {
		xe_bb_free(bb, NULL);
		return PTR_ERR(job);
	}

	xe_sched_job_arm(job);
	fence = dma_fence_get(&job->drm.s_fence->finished);
	xe_sched_job_push(job);

	timeout = dma_fence_wait_timeout(fence, false, HZ);
	dma_fence_put(fence);
	xe_bb_free(bb, NULL);
	if (timeout < 0)
		return timeout;
	else if (!timeout)
		return -ETIME;

	return 0;
}

int xe_gt_record_default_lrcs(struct xe_gt *gt)
{
	struct xe_device *xe = gt_to_xe(gt);
	struct xe_hw_engine *hwe;
	enum xe_hw_engine_id id;
	int err = 0;

	for_each_hw_engine(hwe, gt, id) {
		struct xe_exec_queue *q, *nop_q;
		void *default_lrc;

		if (gt->default_lrc[hwe->class])
			continue;

		xe_reg_sr_init(&hwe->reg_lrc, hwe->name, xe);
		xe_wa_process_lrc(hwe);
		xe_hw_engine_setup_default_lrc_state(hwe);
		xe_tuning_process_lrc(hwe);

		default_lrc = drmm_kzalloc(&xe->drm,
					   xe_gt_lrc_size(gt, hwe->class),
					   GFP_KERNEL);
		if (!default_lrc)
			return -ENOMEM;

		q = xe_exec_queue_create(xe, NULL, BIT(hwe->logical_instance), 1,
					 hwe, EXEC_QUEUE_FLAG_KERNEL, 0);
		if (IS_ERR(q)) {
			err = PTR_ERR(q);
			xe_gt_err(gt, "hwe %s: xe_exec_queue_create failed (%pe)\n",
				  hwe->name, q);
			return err;
		}

		/* Prime golden LRC with known good state */
		err = emit_wa_job(gt, q);
		if (err) {
			xe_gt_err(gt, "hwe %s: emit_wa_job failed (%pe) guc_id=%u\n",
				  hwe->name, ERR_PTR(err), q->guc->id);
			goto put_exec_queue;
		}

		nop_q = xe_exec_queue_create(xe, NULL, BIT(hwe->logical_instance),
					     1, hwe, EXEC_QUEUE_FLAG_KERNEL, 0);
		if (IS_ERR(nop_q)) {
			err = PTR_ERR(nop_q);
			xe_gt_err(gt, "hwe %s: nop xe_exec_queue_create failed (%pe)\n",
				  hwe->name, nop_q);
			goto put_exec_queue;
		}

		/* Switch to different LRC */
		err = emit_nop_job(gt, nop_q);
		if (err) {
			xe_gt_err(gt, "hwe %s: nop emit_nop_job failed (%pe) guc_id=%u\n",
				  hwe->name, ERR_PTR(err), nop_q->guc->id);
			goto put_nop_q;
		}

		/* Reload golden LRC to record the effect of any indirect W/A */
		err = emit_nop_job(gt, q);
		if (err) {
			xe_gt_err(gt, "hwe %s: emit_nop_job failed (%pe) guc_id=%u\n",
				  hwe->name, ERR_PTR(err), q->guc->id);
			goto put_nop_q;
		}

		xe_map_memcpy_from(xe, default_lrc,
				   &q->lrc[0]->bo->vmap,
				   xe_lrc_pphwsp_offset(q->lrc[0]),
				   xe_gt_lrc_size(gt, hwe->class));

		gt->default_lrc[hwe->class] = default_lrc;
put_nop_q:
		xe_exec_queue_put(nop_q);
put_exec_queue:
		xe_exec_queue_put(q);
		if (err)
			break;
	}

	return err;
}

int xe_gt_init_early(struct xe_gt *gt)
{
	int err;

	if (IS_SRIOV_PF(gt_to_xe(gt))) {
		err = xe_gt_sriov_pf_init_early(gt);
		if (err)
			return err;
	}

	xe_reg_sr_init(&gt->reg_sr, "GT", gt_to_xe(gt));

	err = xe_wa_init(gt);
	if (err)
		return err;

	xe_wa_process_gt(gt);
	xe_wa_process_oob(gt);
	xe_tuning_process_gt(gt);

	xe_force_wake_init_gt(gt, gt_to_fw(gt));
<<<<<<< HEAD
	xe_pcode_init(gt);
=======
>>>>>>> 9b70bf0a
	spin_lock_init(&gt->global_invl_lock);

	return 0;
}

static void dump_pat_on_error(struct xe_gt *gt)
{
	struct drm_printer p;
	char prefix[32];

	snprintf(prefix, sizeof(prefix), "[GT%u Error]", gt->info.id);
	p = drm_dbg_printer(&gt_to_xe(gt)->drm, DRM_UT_DRIVER, prefix);

	xe_pat_dump(gt, &p);
}

static int gt_fw_domain_init(struct xe_gt *gt)
{
	int err, i;

	err = xe_force_wake_get(gt_to_fw(gt), XE_FW_GT);
	if (err)
		goto err_hw_fence_irq;

	if (!xe_gt_is_media_type(gt)) {
		err = xe_ggtt_init(gt_to_tile(gt)->mem.ggtt);
		if (err)
			goto err_force_wake;
		if (IS_SRIOV_PF(gt_to_xe(gt)))
			xe_lmtt_init(&gt_to_tile(gt)->sriov.pf.lmtt);
	}

	/* Enable per hw engine IRQs */
	xe_irq_enable_hwe(gt);

	/* Rerun MCR init as we now have hw engine list */
	xe_gt_mcr_init(gt);

	err = xe_hw_engines_init_early(gt);
	if (err)
		goto err_force_wake;

	err = xe_hw_engine_class_sysfs_init(gt);
	if (err)
		goto err_force_wake;

	/* Initialize CCS mode sysfs after early initialization of HW engines */
	err = xe_gt_ccs_mode_sysfs_init(gt);
	if (err)
		goto err_force_wake;

	/*
	 * Stash hardware-reported version.  Since this register does not exist
	 * on pre-MTL platforms, reading it there will (correctly) return 0.
	 */
	gt->info.gmdid = xe_mmio_read32(gt, GMD_ID);

	err = xe_force_wake_put(gt_to_fw(gt), XE_FW_GT);
	XE_WARN_ON(err);

	return 0;

err_force_wake:
	dump_pat_on_error(gt);
	xe_force_wake_put(gt_to_fw(gt), XE_FW_GT);
err_hw_fence_irq:
	for (i = 0; i < XE_ENGINE_CLASS_MAX; ++i)
		xe_hw_fence_irq_finish(&gt->fence_irq[i]);

	return err;
}

static int all_fw_domain_init(struct xe_gt *gt)
{
	int err, i;

	err = xe_force_wake_get(gt_to_fw(gt), XE_FORCEWAKE_ALL);
	if (err)
		goto err_hw_fence_irq;

	xe_gt_mcr_set_implicit_defaults(gt);
	xe_reg_sr_apply_mmio(&gt->reg_sr, gt);

	err = xe_gt_clock_init(gt);
	if (err)
		goto err_force_wake;

	xe_mocs_init(gt);
	err = xe_execlist_init(gt);
	if (err)
		goto err_force_wake;

	err = xe_hw_engines_init(gt);
	if (err)
		goto err_force_wake;

	err = xe_uc_init_post_hwconfig(&gt->uc);
	if (err)
		goto err_force_wake;

	if (!xe_gt_is_media_type(gt)) {
		/*
		 * USM has its only SA pool to non-block behind user operations
		 */
		if (gt_to_xe(gt)->info.has_usm) {
			struct xe_device *xe = gt_to_xe(gt);

			gt->usm.bb_pool = xe_sa_bo_manager_init(gt_to_tile(gt),
								IS_DGFX(xe) ? SZ_1M : SZ_512K, 16);
			if (IS_ERR(gt->usm.bb_pool)) {
				err = PTR_ERR(gt->usm.bb_pool);
				goto err_force_wake;
			}
		}
	}

	if (!xe_gt_is_media_type(gt)) {
		struct xe_tile *tile = gt_to_tile(gt);

		tile->migrate = xe_migrate_init(tile);
		if (IS_ERR(tile->migrate)) {
			err = PTR_ERR(tile->migrate);
			goto err_force_wake;
		}
	}

	err = xe_uc_init_hw(&gt->uc);
	if (err)
		goto err_force_wake;

	/* Configure default CCS mode of 1 engine with all resources */
	if (xe_gt_ccs_mode_enabled(gt)) {
		gt->ccs_mode = 1;
		xe_gt_apply_ccs_mode(gt);
	}

	if (IS_SRIOV_PF(gt_to_xe(gt)) && !xe_gt_is_media_type(gt))
		xe_lmtt_init_hw(&gt_to_tile(gt)->sriov.pf.lmtt);

	if (IS_SRIOV_PF(gt_to_xe(gt)))
		xe_gt_sriov_pf_init_hw(gt);

	err = xe_force_wake_put(gt_to_fw(gt), XE_FORCEWAKE_ALL);
	XE_WARN_ON(err);

	return 0;

err_force_wake:
	xe_force_wake_put(gt_to_fw(gt), XE_FORCEWAKE_ALL);
err_hw_fence_irq:
	for (i = 0; i < XE_ENGINE_CLASS_MAX; ++i)
		xe_hw_fence_irq_finish(&gt->fence_irq[i]);

	return err;
}

/*
 * Initialize enough GT to be able to load GuC in order to obtain hwconfig and
 * enable CTB communication.
 */
int xe_gt_init_hwconfig(struct xe_gt *gt)
{
	int err;

	err = xe_force_wake_get(gt_to_fw(gt), XE_FW_GT);
	if (err)
		goto out;

	xe_gt_mcr_init_early(gt);
	xe_pat_init(gt);
	xe_gt_enable_host_l2_vram(gt);

	err = xe_uc_init(&gt->uc);
	if (err)
		goto out_fw;

	err = xe_uc_init_hwconfig(&gt->uc);
	if (err)
		goto out_fw;

	xe_gt_topology_init(gt);
	xe_gt_mcr_init(gt);
	xe_gt_enable_host_l2_vram(gt);

out_fw:
	xe_force_wake_put(gt_to_fw(gt), XE_FW_GT);
out:
	return err;
}

int xe_gt_init(struct xe_gt *gt)
{
	int err;
	int i;

	INIT_WORK(&gt->reset.worker, gt_reset_worker);

	for (i = 0; i < XE_ENGINE_CLASS_MAX; ++i) {
		gt->ring_ops[i] = xe_ring_ops_get(gt, i);
		xe_hw_fence_irq_init(&gt->fence_irq[i]);
	}

	err = xe_gt_tlb_invalidation_init(gt);
	if (err)
		return err;

	err = xe_gt_pagefault_init(gt);
	if (err)
		return err;

	xe_mocs_init_early(gt);

	err = xe_gt_sysfs_init(gt);
	if (err)
		return err;

	err = gt_fw_domain_init(gt);
	if (err)
		return err;

	err = xe_gt_idle_init(&gt->gtidle);
	if (err)
		return err;

	err = xe_gt_freq_init(gt);
	if (err)
		return err;

	xe_force_wake_init_engines(gt, gt_to_fw(gt));

	err = all_fw_domain_init(gt);
	if (err)
		return err;

	xe_gt_record_user_engines(gt);

	return 0;
}

void xe_gt_record_user_engines(struct xe_gt *gt)
{
	struct xe_hw_engine *hwe;
	enum xe_hw_engine_id id;

	gt->user_engines.mask = 0;
	memset(gt->user_engines.instances_per_class, 0,
	       sizeof(gt->user_engines.instances_per_class));

	for_each_hw_engine(hwe, gt, id) {
		if (xe_hw_engine_is_reserved(hwe))
			continue;

		gt->user_engines.mask |= BIT_ULL(id);
		gt->user_engines.instances_per_class[hwe->class]++;
	}

	xe_gt_assert(gt, (gt->user_engines.mask | gt->info.engine_mask)
		     == gt->info.engine_mask);
}

static int do_gt_reset(struct xe_gt *gt)
{
	int err;

	xe_gsc_wa_14015076503(gt, true);

	xe_mmio_write32(gt, GDRST, GRDOM_FULL);
	err = xe_mmio_wait32(gt, GDRST, GRDOM_FULL, 0, 5000, NULL, false);
	if (err)
		xe_gt_err(gt, "failed to clear GRDOM_FULL (%pe)\n",
			  ERR_PTR(err));

	xe_gsc_wa_14015076503(gt, false);

	return err;
}

static int vf_gt_restart(struct xe_gt *gt)
{
	int err;

	err = xe_uc_sanitize_reset(&gt->uc);
	if (err)
		return err;

	err = xe_uc_init_hw(&gt->uc);
	if (err)
		return err;

	err = xe_uc_start(&gt->uc);
	if (err)
		return err;

	return 0;
}

static int do_gt_restart(struct xe_gt *gt)
{
	struct xe_hw_engine *hwe;
	enum xe_hw_engine_id id;
	int err;

	if (IS_SRIOV_VF(gt_to_xe(gt)))
		return vf_gt_restart(gt);

	xe_pat_init(gt);

	xe_gt_enable_host_l2_vram(gt);

	xe_gt_mcr_set_implicit_defaults(gt);
	xe_reg_sr_apply_mmio(&gt->reg_sr, gt);

	err = xe_wopcm_init(&gt->uc.wopcm);
	if (err)
		return err;

	for_each_hw_engine(hwe, gt, id)
		xe_hw_engine_enable_ring(hwe);

	err = xe_uc_sanitize_reset(&gt->uc);
	if (err)
		return err;

	err = xe_uc_init_hw(&gt->uc);
	if (err)
		return err;

	if (IS_SRIOV_PF(gt_to_xe(gt)) && !xe_gt_is_media_type(gt))
		xe_lmtt_init_hw(&gt_to_tile(gt)->sriov.pf.lmtt);

	if (IS_SRIOV_PF(gt_to_xe(gt)))
		xe_gt_sriov_pf_init_hw(gt);

	xe_mocs_init(gt);
	err = xe_uc_start(&gt->uc);
	if (err)
		return err;

	for_each_hw_engine(hwe, gt, id) {
		xe_reg_sr_apply_mmio(&hwe->reg_sr, gt);
		xe_reg_sr_apply_whitelist(hwe);
	}

	/* Get CCS mode in sync between sw/hw */
	xe_gt_apply_ccs_mode(gt);

	/* Restore GT freq to expected values */
	xe_gt_sanitize_freq(gt);

	if (IS_SRIOV_PF(gt_to_xe(gt)))
		xe_gt_sriov_pf_restart(gt);

	return 0;
}

static int gt_reset(struct xe_gt *gt)
{
	int err;

	if (xe_device_wedged(gt_to_xe(gt)))
		return -ECANCELED;

	/* We only support GT resets with GuC submission */
	if (!xe_device_uc_enabled(gt_to_xe(gt)))
		return -ENODEV;

	xe_gt_info(gt, "reset started\n");

	xe_pm_runtime_get(gt_to_xe(gt));

	if (xe_fault_inject_gt_reset()) {
		err = -ECANCELED;
		goto err_fail;
	}

	xe_gt_sanitize(gt);

	err = xe_force_wake_get(gt_to_fw(gt), XE_FORCEWAKE_ALL);
	if (err)
		goto err_msg;

	xe_uc_gucrc_disable(&gt->uc);
	xe_uc_stop_prepare(&gt->uc);
	xe_gt_pagefault_reset(gt);

	xe_uc_stop(&gt->uc);

	xe_gt_tlb_invalidation_reset(gt);

	err = do_gt_reset(gt);
	if (err)
		goto err_out;

	err = do_gt_restart(gt);
	if (err)
		goto err_out;

	err = xe_force_wake_put(gt_to_fw(gt), XE_FORCEWAKE_ALL);
	XE_WARN_ON(err);
	xe_pm_runtime_put(gt_to_xe(gt));

	xe_gt_info(gt, "reset done\n");

	return 0;

err_out:
	XE_WARN_ON(xe_force_wake_put(gt_to_fw(gt), XE_FORCEWAKE_ALL));
err_msg:
	XE_WARN_ON(xe_uc_start(&gt->uc));
err_fail:
	xe_gt_err(gt, "reset failed (%pe)\n", ERR_PTR(err));

	xe_device_declare_wedged(gt_to_xe(gt));
	xe_pm_runtime_put(gt_to_xe(gt));

	return err;
}

static void gt_reset_worker(struct work_struct *w)
{
	struct xe_gt *gt = container_of(w, typeof(*gt), reset.worker);

	gt_reset(gt);
}

void xe_gt_reset_async(struct xe_gt *gt)
{
	xe_gt_info(gt, "trying reset\n");

	/* Don't do a reset while one is already in flight */
	if (!xe_fault_inject_gt_reset() && xe_uc_reset_prepare(&gt->uc))
		return;

	xe_gt_info(gt, "reset queued\n");
	queue_work(gt->ordered_wq, &gt->reset.worker);
}

void xe_gt_suspend_prepare(struct xe_gt *gt)
{
	XE_WARN_ON(xe_force_wake_get(gt_to_fw(gt), XE_FORCEWAKE_ALL));

	xe_uc_stop_prepare(&gt->uc);

	XE_WARN_ON(xe_force_wake_put(gt_to_fw(gt), XE_FORCEWAKE_ALL));
}

int xe_gt_suspend(struct xe_gt *gt)
{
	int err;

	xe_gt_dbg(gt, "suspending\n");
	xe_gt_sanitize(gt);

	err = xe_force_wake_get(gt_to_fw(gt), XE_FORCEWAKE_ALL);
	if (err)
		goto err_msg;

	err = xe_uc_suspend(&gt->uc);
	if (err)
		goto err_force_wake;

	xe_gt_idle_disable_pg(gt);

	xe_gt_disable_host_l2_vram(gt);

	XE_WARN_ON(xe_force_wake_put(gt_to_fw(gt), XE_FORCEWAKE_ALL));
	xe_gt_dbg(gt, "suspended\n");

	return 0;

err_force_wake:
	XE_WARN_ON(xe_force_wake_put(gt_to_fw(gt), XE_FORCEWAKE_ALL));
err_msg:
	xe_gt_err(gt, "suspend failed (%pe)\n", ERR_PTR(err));

	return err;
}

/**
 * xe_gt_sanitize_freq() - Restore saved frequencies if necessary.
 * @gt: the GT object
 *
 * Called after driver init/GSC load completes to restore GT frequencies if we
 * limited them for any WAs.
 */
int xe_gt_sanitize_freq(struct xe_gt *gt)
{
	int ret = 0;

	if ((!xe_uc_fw_is_available(&gt->uc.gsc.fw) ||
	     xe_uc_fw_is_loaded(&gt->uc.gsc.fw)) && XE_WA(gt, 22019338487))
		ret = xe_guc_pc_restore_stashed_freq(&gt->uc.guc.pc);

	return ret;
}

int xe_gt_resume(struct xe_gt *gt)
{
	int err;

	xe_gt_dbg(gt, "resuming\n");
	err = xe_force_wake_get(gt_to_fw(gt), XE_FORCEWAKE_ALL);
	if (err)
		goto err_msg;

	err = do_gt_restart(gt);
	if (err)
		goto err_force_wake;

	xe_gt_idle_enable_pg(gt);

	XE_WARN_ON(xe_force_wake_put(gt_to_fw(gt), XE_FORCEWAKE_ALL));
	xe_gt_dbg(gt, "resumed\n");

	return 0;

err_force_wake:
	XE_WARN_ON(xe_force_wake_put(gt_to_fw(gt), XE_FORCEWAKE_ALL));
err_msg:
	xe_gt_err(gt, "resume failed (%pe)\n", ERR_PTR(err));

	return err;
}

struct xe_hw_engine *xe_gt_hw_engine(struct xe_gt *gt,
				     enum xe_engine_class class,
				     u16 instance, bool logical)
{
	struct xe_hw_engine *hwe;
	enum xe_hw_engine_id id;

	for_each_hw_engine(hwe, gt, id)
		if (hwe->class == class &&
		    ((!logical && hwe->instance == instance) ||
		    (logical && hwe->logical_instance == instance)))
			return hwe;

	return NULL;
}

struct xe_hw_engine *xe_gt_any_hw_engine_by_reset_domain(struct xe_gt *gt,
							 enum xe_engine_class class)
{
	struct xe_hw_engine *hwe;
	enum xe_hw_engine_id id;

	for_each_hw_engine(hwe, gt, id) {
		switch (class) {
		case XE_ENGINE_CLASS_RENDER:
		case XE_ENGINE_CLASS_COMPUTE:
			if (hwe->class == XE_ENGINE_CLASS_RENDER ||
			    hwe->class == XE_ENGINE_CLASS_COMPUTE)
				return hwe;
			break;
		default:
			if (hwe->class == class)
				return hwe;
		}
	}

	return NULL;
}

struct xe_hw_engine *xe_gt_any_hw_engine(struct xe_gt *gt)
{
	struct xe_hw_engine *hwe;
	enum xe_hw_engine_id id;

	for_each_hw_engine(hwe, gt, id)
		return hwe;

	return NULL;
}

/**
 * xe_gt_declare_wedged() - Declare GT wedged
 * @gt: the GT object
 *
 * Wedge the GT which stops all submission, saves desired debug state, and
 * cleans up anything which could timeout.
 */
void xe_gt_declare_wedged(struct xe_gt *gt)
{
	xe_gt_assert(gt, gt_to_xe(gt)->wedged.mode);

	xe_uc_declare_wedged(&gt->uc);
	xe_gt_tlb_invalidation_reset(gt);
}<|MERGE_RESOLUTION|>--- conflicted
+++ resolved
@@ -9,8 +9,6 @@
 
 #include <drm/drm_managed.h>
 #include <uapi/drm/xe_drm.h>
-
-#include <generated/xe_wa_oob.h>
 
 #include <generated/xe_wa_oob.h>
 
@@ -111,15 +109,9 @@
 
 	if (!xe_gt_is_media_type(gt)) {
 		xe_mmio_write32(gt, SCRATCH1LPFC, EN_L3_RW_CCS_CACHE_FLUSH);
-<<<<<<< HEAD
-		reg = xe_mmio_read32(gt, XE2_GAMREQSTRM_CTRL);
-		reg |= CG_DIS_CNTLBUS;
-		xe_mmio_write32(gt, XE2_GAMREQSTRM_CTRL, reg);
-=======
 		reg = xe_gt_mcr_unicast_read_any(gt, XE2_GAMREQSTRM_CTRL);
 		reg |= CG_DIS_CNTLBUS;
 		xe_gt_mcr_multicast_write(gt, XE2_GAMREQSTRM_CTRL, reg);
->>>>>>> 9b70bf0a
 	}
 
 	xe_gt_mcr_multicast_write(gt, XEHPC_L3CLOS_MASK(3), 0x3);
@@ -141,15 +133,9 @@
 	if (WARN_ON(err))
 		return;
 
-<<<<<<< HEAD
-	reg = xe_mmio_read32(gt, XE2_GAMREQSTRM_CTRL);
-	reg &= ~CG_DIS_CNTLBUS;
-	xe_mmio_write32(gt, XE2_GAMREQSTRM_CTRL, reg);
-=======
 	reg = xe_gt_mcr_unicast_read_any(gt, XE2_GAMREQSTRM_CTRL);
 	reg &= ~CG_DIS_CNTLBUS;
 	xe_gt_mcr_multicast_write(gt, XE2_GAMREQSTRM_CTRL, reg);
->>>>>>> 9b70bf0a
 
 	xe_force_wake_put(gt_to_fw(gt), XE_FW_GT);
 }
@@ -399,10 +385,6 @@
 	xe_tuning_process_gt(gt);
 
 	xe_force_wake_init_gt(gt, gt_to_fw(gt));
-<<<<<<< HEAD
-	xe_pcode_init(gt);
-=======
->>>>>>> 9b70bf0a
 	spin_lock_init(&gt->global_invl_lock);
 
 	return 0;
@@ -573,7 +555,6 @@
 
 	xe_gt_mcr_init_early(gt);
 	xe_pat_init(gt);
-	xe_gt_enable_host_l2_vram(gt);
 
 	err = xe_uc_init(&gt->uc);
 	if (err)

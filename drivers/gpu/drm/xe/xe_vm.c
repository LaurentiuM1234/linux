// SPDX-License-Identifier: MIT
/*
 * Copyright © 2021 Intel Corporation
 */

#include "xe_vm.h"

#include <linux/dma-fence-array.h>
#include <linux/nospec.h>

#include <drm/drm_exec.h>
#include <drm/drm_print.h>
#include <drm/ttm/ttm_execbuf_util.h>
#include <drm/ttm/ttm_tt.h>
#include <uapi/drm/xe_drm.h>
#include <linux/ascii85.h>
#include <linux/delay.h>
#include <linux/kthread.h>
#include <linux/mm.h>
#include <linux/swap.h>

#include <generated/xe_wa_oob.h>

#include "regs/xe_gtt_defs.h"
#include "xe_assert.h"
#include "xe_bo.h"
#include "xe_device.h"
#include "xe_drm_client.h"
#include "xe_exec_queue.h"
#include "xe_gt_pagefault.h"
#include "xe_gt_tlb_invalidation.h"
#include "xe_migrate.h"
#include "xe_pat.h"
#include "xe_pm.h"
#include "xe_preempt_fence.h"
#include "xe_pt.h"
#include "xe_res_cursor.h"
#include "xe_sync.h"
#include "xe_trace_bo.h"
#include "xe_wa.h"
#include "xe_hmm.h"

static struct drm_gem_object *xe_vm_obj(struct xe_vm *vm)
{
	return vm->gpuvm.r_obj;
}

/**
 * xe_vma_userptr_check_repin() - Advisory check for repin needed
 * @uvma: The userptr vma
 *
 * Check if the userptr vma has been invalidated since last successful
 * repin. The check is advisory only and can the function can be called
 * without the vm->userptr.notifier_lock held. There is no guarantee that the
 * vma userptr will remain valid after a lockless check, so typically
 * the call needs to be followed by a proper check under the notifier_lock.
 *
 * Return: 0 if userptr vma is valid, -EAGAIN otherwise; repin recommended.
 */
int xe_vma_userptr_check_repin(struct xe_userptr_vma *uvma)
{
	return mmu_interval_check_retry(&uvma->userptr.notifier,
					uvma->userptr.notifier_seq) ?
		-EAGAIN : 0;
}

int xe_vma_userptr_pin_pages(struct xe_userptr_vma *uvma)
{
	struct xe_vma *vma = &uvma->vma;
	struct xe_vm *vm = xe_vma_vm(vma);
	struct xe_device *xe = vm->xe;

	lockdep_assert_held(&vm->lock);
	xe_assert(xe, xe_vma_is_userptr(vma));

	return xe_hmm_userptr_populate_range(uvma, false);
}

static bool preempt_fences_waiting(struct xe_vm *vm)
{
	struct xe_exec_queue *q;

	lockdep_assert_held(&vm->lock);
	xe_vm_assert_held(vm);

	list_for_each_entry(q, &vm->preempt.exec_queues, lr.link) {
		if (!q->lr.pfence ||
		    test_bit(DMA_FENCE_FLAG_ENABLE_SIGNAL_BIT,
			     &q->lr.pfence->flags)) {
			return true;
		}
	}

	return false;
}

static void free_preempt_fences(struct list_head *list)
{
	struct list_head *link, *next;

	list_for_each_safe(link, next, list)
		xe_preempt_fence_free(to_preempt_fence_from_link(link));
}

static int alloc_preempt_fences(struct xe_vm *vm, struct list_head *list,
				unsigned int *count)
{
	lockdep_assert_held(&vm->lock);
	xe_vm_assert_held(vm);

	if (*count >= vm->preempt.num_exec_queues)
		return 0;

	for (; *count < vm->preempt.num_exec_queues; ++(*count)) {
		struct xe_preempt_fence *pfence = xe_preempt_fence_alloc();

		if (IS_ERR(pfence))
			return PTR_ERR(pfence);

		list_move_tail(xe_preempt_fence_link(pfence), list);
	}

	return 0;
}

static int wait_for_existing_preempt_fences(struct xe_vm *vm)
{
	struct xe_exec_queue *q;

	xe_vm_assert_held(vm);

	list_for_each_entry(q, &vm->preempt.exec_queues, lr.link) {
		if (q->lr.pfence) {
			long timeout = dma_fence_wait(q->lr.pfence, false);

			/* Only -ETIME on fence indicates VM needs to be killed */
			if (timeout < 0 || q->lr.pfence->error == -ETIME)
				return -ETIME;

			dma_fence_put(q->lr.pfence);
			q->lr.pfence = NULL;
		}
	}

	return 0;
}

static bool xe_vm_is_idle(struct xe_vm *vm)
{
	struct xe_exec_queue *q;

	xe_vm_assert_held(vm);
	list_for_each_entry(q, &vm->preempt.exec_queues, lr.link) {
		if (!xe_exec_queue_is_idle(q))
			return false;
	}

	return true;
}

static void arm_preempt_fences(struct xe_vm *vm, struct list_head *list)
{
	struct list_head *link;
	struct xe_exec_queue *q;

	list_for_each_entry(q, &vm->preempt.exec_queues, lr.link) {
		struct dma_fence *fence;

		link = list->next;
		xe_assert(vm->xe, link != list);

		fence = xe_preempt_fence_arm(to_preempt_fence_from_link(link),
					     q, q->lr.context,
					     ++q->lr.seqno);
		dma_fence_put(q->lr.pfence);
		q->lr.pfence = fence;
	}
}

static int add_preempt_fences(struct xe_vm *vm, struct xe_bo *bo)
{
	struct xe_exec_queue *q;
	int err;

	xe_bo_assert_held(bo);

	if (!vm->preempt.num_exec_queues)
		return 0;

	err = dma_resv_reserve_fences(bo->ttm.base.resv, vm->preempt.num_exec_queues);
	if (err)
		return err;

	list_for_each_entry(q, &vm->preempt.exec_queues, lr.link)
		if (q->lr.pfence) {
			dma_resv_add_fence(bo->ttm.base.resv,
					   q->lr.pfence,
					   DMA_RESV_USAGE_BOOKKEEP);
		}

	return 0;
}

static void resume_and_reinstall_preempt_fences(struct xe_vm *vm,
						struct drm_exec *exec)
{
	struct xe_exec_queue *q;

	lockdep_assert_held(&vm->lock);
	xe_vm_assert_held(vm);

	list_for_each_entry(q, &vm->preempt.exec_queues, lr.link) {
		q->ops->resume(q);

		drm_gpuvm_resv_add_fence(&vm->gpuvm, exec, q->lr.pfence,
					 DMA_RESV_USAGE_BOOKKEEP, DMA_RESV_USAGE_BOOKKEEP);
	}
}

int xe_vm_add_compute_exec_queue(struct xe_vm *vm, struct xe_exec_queue *q)
{
	struct drm_gpuvm_exec vm_exec = {
		.vm = &vm->gpuvm,
		.flags = DRM_EXEC_INTERRUPTIBLE_WAIT,
		.num_fences = 1,
	};
	struct drm_exec *exec = &vm_exec.exec;
	struct dma_fence *pfence;
	int err;
	bool wait;

	xe_assert(vm->xe, xe_vm_in_preempt_fence_mode(vm));

	down_write(&vm->lock);
	err = drm_gpuvm_exec_lock(&vm_exec);
	if (err)
		goto out_up_write;

	pfence = xe_preempt_fence_create(q, q->lr.context,
					 ++q->lr.seqno);
	if (!pfence) {
		err = -ENOMEM;
		goto out_fini;
	}

	list_add(&q->lr.link, &vm->preempt.exec_queues);
	++vm->preempt.num_exec_queues;
	q->lr.pfence = pfence;

	down_read(&vm->userptr.notifier_lock);

	drm_gpuvm_resv_add_fence(&vm->gpuvm, exec, pfence,
				 DMA_RESV_USAGE_BOOKKEEP, DMA_RESV_USAGE_BOOKKEEP);

	/*
	 * Check to see if a preemption on VM is in flight or userptr
	 * invalidation, if so trigger this preempt fence to sync state with
	 * other preempt fences on the VM.
	 */
	wait = __xe_vm_userptr_needs_repin(vm) || preempt_fences_waiting(vm);
	if (wait)
		dma_fence_enable_sw_signaling(pfence);

	up_read(&vm->userptr.notifier_lock);

out_fini:
	drm_exec_fini(exec);
out_up_write:
	up_write(&vm->lock);

	return err;
}

/**
 * xe_vm_remove_compute_exec_queue() - Remove compute exec queue from VM
 * @vm: The VM.
 * @q: The exec_queue
 *
 * Note that this function might be called multiple times on the same queue.
 */
void xe_vm_remove_compute_exec_queue(struct xe_vm *vm, struct xe_exec_queue *q)
{
	if (!xe_vm_in_preempt_fence_mode(vm))
		return;

	down_write(&vm->lock);
	if (!list_empty(&q->lr.link)) {
		list_del_init(&q->lr.link);
		--vm->preempt.num_exec_queues;
	}
	if (q->lr.pfence) {
		dma_fence_enable_sw_signaling(q->lr.pfence);
		dma_fence_put(q->lr.pfence);
		q->lr.pfence = NULL;
	}
	up_write(&vm->lock);
}

/**
 * __xe_vm_userptr_needs_repin() - Check whether the VM does have userptrs
 * that need repinning.
 * @vm: The VM.
 *
 * This function checks for whether the VM has userptrs that need repinning,
 * and provides a release-type barrier on the userptr.notifier_lock after
 * checking.
 *
 * Return: 0 if there are no userptrs needing repinning, -EAGAIN if there are.
 */
int __xe_vm_userptr_needs_repin(struct xe_vm *vm)
{
	lockdep_assert_held_read(&vm->userptr.notifier_lock);

	return (list_empty(&vm->userptr.repin_list) &&
		list_empty(&vm->userptr.invalidated)) ? 0 : -EAGAIN;
}

#define XE_VM_REBIND_RETRY_TIMEOUT_MS 1000

/**
 * xe_vm_kill() - VM Kill
 * @vm: The VM.
 * @unlocked: Flag indicates the VM's dma-resv is not held
 *
 * Kill the VM by setting banned flag indicated VM is no longer available for
 * use. If in preempt fence mode, also kill all exec queue attached to the VM.
 */
void xe_vm_kill(struct xe_vm *vm, bool unlocked)
{
	struct xe_exec_queue *q;

	lockdep_assert_held(&vm->lock);

	if (unlocked)
		xe_vm_lock(vm, false);

	vm->flags |= XE_VM_FLAG_BANNED;
	trace_xe_vm_kill(vm);

	list_for_each_entry(q, &vm->preempt.exec_queues, lr.link)
		q->ops->kill(q);

	if (unlocked)
		xe_vm_unlock(vm);

	/* TODO: Inform user the VM is banned */
}

/**
 * xe_vm_validate_should_retry() - Whether to retry after a validate error.
 * @exec: The drm_exec object used for locking before validation.
 * @err: The error returned from ttm_bo_validate().
 * @end: A ktime_t cookie that should be set to 0 before first use and
 * that should be reused on subsequent calls.
 *
 * With multiple active VMs, under memory pressure, it is possible that
 * ttm_bo_validate() run into -EDEADLK and in such case returns -ENOMEM.
 * Until ttm properly handles locking in such scenarios, best thing the
 * driver can do is retry with a timeout. Check if that is necessary, and
 * if so unlock the drm_exec's objects while keeping the ticket to prepare
 * for a rerun.
 *
 * Return: true if a retry after drm_exec_init() is recommended;
 * false otherwise.
 */
bool xe_vm_validate_should_retry(struct drm_exec *exec, int err, ktime_t *end)
{
	ktime_t cur;

	if (err != -ENOMEM)
		return false;

	cur = ktime_get();
	*end = *end ? : ktime_add_ms(cur, XE_VM_REBIND_RETRY_TIMEOUT_MS);
	if (!ktime_before(cur, *end))
		return false;

	msleep(20);
	return true;
}

static int xe_gpuvm_validate(struct drm_gpuvm_bo *vm_bo, struct drm_exec *exec)
{
	struct xe_vm *vm = gpuvm_to_vm(vm_bo->vm);
	struct drm_gpuva *gpuva;
	int ret;

	lockdep_assert_held(&vm->lock);
	drm_gpuvm_bo_for_each_va(gpuva, vm_bo)
		list_move_tail(&gpuva_to_vma(gpuva)->combined_links.rebind,
			       &vm->rebind_list);

	ret = xe_bo_validate(gem_to_xe_bo(vm_bo->obj), vm, false);
	if (ret)
		return ret;

	vm_bo->evicted = false;
	return 0;
}

/**
 * xe_vm_validate_rebind() - Validate buffer objects and rebind vmas
 * @vm: The vm for which we are rebinding.
 * @exec: The struct drm_exec with the locked GEM objects.
 * @num_fences: The number of fences to reserve for the operation, not
 * including rebinds and validations.
 *
 * Validates all evicted gem objects and rebinds their vmas. Note that
 * rebindings may cause evictions and hence the validation-rebind
 * sequence is rerun until there are no more objects to validate.
 *
 * Return: 0 on success, negative error code on error. In particular,
 * may return -EINTR or -ERESTARTSYS if interrupted, and -EDEADLK if
 * the drm_exec transaction needs to be restarted.
 */
int xe_vm_validate_rebind(struct xe_vm *vm, struct drm_exec *exec,
			  unsigned int num_fences)
{
	struct drm_gem_object *obj;
	unsigned long index;
	int ret;

	do {
		ret = drm_gpuvm_validate(&vm->gpuvm, exec);
		if (ret)
			return ret;

		ret = xe_vm_rebind(vm, false);
		if (ret)
			return ret;
	} while (!list_empty(&vm->gpuvm.evict.list));

	drm_exec_for_each_locked_object(exec, index, obj) {
		ret = dma_resv_reserve_fences(obj->resv, num_fences);
		if (ret)
			return ret;
	}

	return 0;
}

static int xe_preempt_work_begin(struct drm_exec *exec, struct xe_vm *vm,
				 bool *done)
{
	int err;

	err = drm_gpuvm_prepare_vm(&vm->gpuvm, exec, 0);
	if (err)
		return err;

	if (xe_vm_is_idle(vm)) {
		vm->preempt.rebind_deactivated = true;
		*done = true;
		return 0;
	}

	if (!preempt_fences_waiting(vm)) {
		*done = true;
		return 0;
	}

	err = drm_gpuvm_prepare_objects(&vm->gpuvm, exec, 0);
	if (err)
		return err;

	err = wait_for_existing_preempt_fences(vm);
	if (err)
		return err;

	/*
	 * Add validation and rebinding to the locking loop since both can
	 * cause evictions which may require blocing dma_resv locks.
	 * The fence reservation here is intended for the new preempt fences
	 * we attach at the end of the rebind work.
	 */
	return xe_vm_validate_rebind(vm, exec, vm->preempt.num_exec_queues);
}

static void preempt_rebind_work_func(struct work_struct *w)
{
	struct xe_vm *vm = container_of(w, struct xe_vm, preempt.rebind_work);
	struct drm_exec exec;
	unsigned int fence_count = 0;
	LIST_HEAD(preempt_fences);
	ktime_t end = 0;
	int err = 0;
	long wait;
	int __maybe_unused tries = 0;

	xe_assert(vm->xe, xe_vm_in_preempt_fence_mode(vm));
	trace_xe_vm_rebind_worker_enter(vm);

	down_write(&vm->lock);

	if (xe_vm_is_closed_or_banned(vm)) {
		up_write(&vm->lock);
		trace_xe_vm_rebind_worker_exit(vm);
		return;
	}

retry:
	if (xe_vm_userptr_check_repin(vm)) {
		err = xe_vm_userptr_pin(vm);
		if (err)
			goto out_unlock_outer;
	}

	drm_exec_init(&exec, DRM_EXEC_INTERRUPTIBLE_WAIT, 0);

	drm_exec_until_all_locked(&exec) {
		bool done = false;

		err = xe_preempt_work_begin(&exec, vm, &done);
		drm_exec_retry_on_contention(&exec);
		if (err || done) {
			drm_exec_fini(&exec);
			if (err && xe_vm_validate_should_retry(&exec, err, &end))
				err = -EAGAIN;

			goto out_unlock_outer;
		}
	}

	err = alloc_preempt_fences(vm, &preempt_fences, &fence_count);
	if (err)
		goto out_unlock;

	err = xe_vm_rebind(vm, true);
	if (err)
		goto out_unlock;

	/* Wait on rebinds and munmap style VM unbinds */
	wait = dma_resv_wait_timeout(xe_vm_resv(vm),
				     DMA_RESV_USAGE_KERNEL,
				     false, MAX_SCHEDULE_TIMEOUT);
	if (wait <= 0) {
		err = -ETIME;
		goto out_unlock;
	}

#define retry_required(__tries, __vm) \
	(IS_ENABLED(CONFIG_DRM_XE_USERPTR_INVAL_INJECT) ? \
	(!(__tries)++ || __xe_vm_userptr_needs_repin(__vm)) : \
	__xe_vm_userptr_needs_repin(__vm))

	down_read(&vm->userptr.notifier_lock);
	if (retry_required(tries, vm)) {
		up_read(&vm->userptr.notifier_lock);
		err = -EAGAIN;
		goto out_unlock;
	}

#undef retry_required

	spin_lock(&vm->xe->ttm.lru_lock);
	ttm_lru_bulk_move_tail(&vm->lru_bulk_move);
	spin_unlock(&vm->xe->ttm.lru_lock);

	/* Point of no return. */
	arm_preempt_fences(vm, &preempt_fences);
	resume_and_reinstall_preempt_fences(vm, &exec);
	up_read(&vm->userptr.notifier_lock);

out_unlock:
	drm_exec_fini(&exec);
out_unlock_outer:
	if (err == -EAGAIN) {
		trace_xe_vm_rebind_worker_retry(vm);
		goto retry;
	}

	if (err) {
		drm_warn(&vm->xe->drm, "VM worker error: %d\n", err);
		xe_vm_kill(vm, true);
	}
	up_write(&vm->lock);

	free_preempt_fences(&preempt_fences);

	trace_xe_vm_rebind_worker_exit(vm);
}

static bool vma_userptr_invalidate(struct mmu_interval_notifier *mni,
				   const struct mmu_notifier_range *range,
				   unsigned long cur_seq)
{
	struct xe_userptr *userptr = container_of(mni, typeof(*userptr), notifier);
	struct xe_userptr_vma *uvma = container_of(userptr, typeof(*uvma), userptr);
	struct xe_vma *vma = &uvma->vma;
	struct xe_vm *vm = xe_vma_vm(vma);
	struct dma_resv_iter cursor;
	struct dma_fence *fence;
	long err;

	xe_assert(vm->xe, xe_vma_is_userptr(vma));
	trace_xe_vma_userptr_invalidate(vma);

	if (!mmu_notifier_range_blockable(range))
		return false;

	vm_dbg(&xe_vma_vm(vma)->xe->drm,
	       "NOTIFIER: addr=0x%016llx, range=0x%016llx",
		xe_vma_start(vma), xe_vma_size(vma));

	down_write(&vm->userptr.notifier_lock);
	mmu_interval_set_seq(mni, cur_seq);

	/* No need to stop gpu access if the userptr is not yet bound. */
	if (!userptr->initial_bind) {
		up_write(&vm->userptr.notifier_lock);
		return true;
	}

	/*
	 * Tell exec and rebind worker they need to repin and rebind this
	 * userptr.
	 */
	if (!xe_vm_in_fault_mode(vm) &&
	    !(vma->gpuva.flags & XE_VMA_DESTROYED) && vma->tile_present) {
		spin_lock(&vm->userptr.invalidated_lock);
		list_move_tail(&userptr->invalidate_link,
			       &vm->userptr.invalidated);
		spin_unlock(&vm->userptr.invalidated_lock);
	}

	up_write(&vm->userptr.notifier_lock);

	/*
	 * Preempt fences turn into schedule disables, pipeline these.
	 * Note that even in fault mode, we need to wait for binds and
	 * unbinds to complete, and those are attached as BOOKMARK fences
	 * to the vm.
	 */
	dma_resv_iter_begin(&cursor, xe_vm_resv(vm),
			    DMA_RESV_USAGE_BOOKKEEP);
	dma_resv_for_each_fence_unlocked(&cursor, fence)
		dma_fence_enable_sw_signaling(fence);
	dma_resv_iter_end(&cursor);

	err = dma_resv_wait_timeout(xe_vm_resv(vm),
				    DMA_RESV_USAGE_BOOKKEEP,
				    false, MAX_SCHEDULE_TIMEOUT);
	XE_WARN_ON(err <= 0);

	if (xe_vm_in_fault_mode(vm)) {
		err = xe_vm_invalidate_vma(vma);
		XE_WARN_ON(err);
	}

	trace_xe_vma_userptr_invalidate_complete(vma);

	return true;
}

static const struct mmu_interval_notifier_ops vma_userptr_notifier_ops = {
	.invalidate = vma_userptr_invalidate,
};

int xe_vm_userptr_pin(struct xe_vm *vm)
{
	struct xe_userptr_vma *uvma, *next;
	int err = 0;
	LIST_HEAD(tmp_evict);

	xe_assert(vm->xe, !xe_vm_in_fault_mode(vm));
	lockdep_assert_held_write(&vm->lock);

	/* Collect invalidated userptrs */
	spin_lock(&vm->userptr.invalidated_lock);
	list_for_each_entry_safe(uvma, next, &vm->userptr.invalidated,
				 userptr.invalidate_link) {
		list_del_init(&uvma->userptr.invalidate_link);
		list_move_tail(&uvma->userptr.repin_link,
			       &vm->userptr.repin_list);
	}
	spin_unlock(&vm->userptr.invalidated_lock);

	/* Pin and move to temporary list */
	list_for_each_entry_safe(uvma, next, &vm->userptr.repin_list,
				 userptr.repin_link) {
		err = xe_vma_userptr_pin_pages(uvma);
		if (err == -EFAULT) {
			list_del_init(&uvma->userptr.repin_link);

			/* Wait for pending binds */
			xe_vm_lock(vm, false);
			dma_resv_wait_timeout(xe_vm_resv(vm),
					      DMA_RESV_USAGE_BOOKKEEP,
					      false, MAX_SCHEDULE_TIMEOUT);

			err = xe_vm_invalidate_vma(&uvma->vma);
			xe_vm_unlock(vm);
			if (err)
				return err;
		} else {
			if (err < 0)
				return err;

			list_del_init(&uvma->userptr.repin_link);
			list_move_tail(&uvma->vma.combined_links.rebind,
				       &vm->rebind_list);
		}
	}

	return 0;
}

/**
 * xe_vm_userptr_check_repin() - Check whether the VM might have userptrs
 * that need repinning.
 * @vm: The VM.
 *
 * This function does an advisory check for whether the VM has userptrs that
 * need repinning.
 *
 * Return: 0 if there are no indications of userptrs needing repinning,
 * -EAGAIN if there are.
 */
int xe_vm_userptr_check_repin(struct xe_vm *vm)
{
	return (list_empty_careful(&vm->userptr.repin_list) &&
		list_empty_careful(&vm->userptr.invalidated)) ? 0 : -EAGAIN;
}

static int xe_vma_ops_alloc(struct xe_vma_ops *vops, bool array_of_binds)
{
	int i;

	for (i = 0; i < XE_MAX_TILES_PER_DEVICE; ++i) {
		if (!vops->pt_update_ops[i].num_ops)
			continue;

		vops->pt_update_ops[i].ops =
			kmalloc_array(vops->pt_update_ops[i].num_ops,
				      sizeof(*vops->pt_update_ops[i].ops),
				      GFP_KERNEL);
		if (!vops->pt_update_ops[i].ops)
			return array_of_binds ? -ENOBUFS : -ENOMEM;
	}

	return 0;
}

static void xe_vma_ops_fini(struct xe_vma_ops *vops)
{
	int i;

	for (i = 0; i < XE_MAX_TILES_PER_DEVICE; ++i)
		kfree(vops->pt_update_ops[i].ops);
}

static void xe_vma_ops_incr_pt_update_ops(struct xe_vma_ops *vops, u8 tile_mask)
{
	int i;

	for (i = 0; i < XE_MAX_TILES_PER_DEVICE; ++i)
		if (BIT(i) & tile_mask)
			++vops->pt_update_ops[i].num_ops;
}

static void xe_vm_populate_rebind(struct xe_vma_op *op, struct xe_vma *vma,
				  u8 tile_mask)
{
	INIT_LIST_HEAD(&op->link);
	op->tile_mask = tile_mask;
	op->base.op = DRM_GPUVA_OP_MAP;
	op->base.map.va.addr = vma->gpuva.va.addr;
	op->base.map.va.range = vma->gpuva.va.range;
	op->base.map.gem.obj = vma->gpuva.gem.obj;
	op->base.map.gem.offset = vma->gpuva.gem.offset;
	op->map.vma = vma;
	op->map.immediate = true;
	op->map.dumpable = vma->gpuva.flags & XE_VMA_DUMPABLE;
	op->map.is_null = xe_vma_is_null(vma);
}

static int xe_vm_ops_add_rebind(struct xe_vma_ops *vops, struct xe_vma *vma,
				u8 tile_mask)
{
	struct xe_vma_op *op;

	op = kzalloc(sizeof(*op), GFP_KERNEL);
	if (!op)
		return -ENOMEM;

	xe_vm_populate_rebind(op, vma, tile_mask);
	list_add_tail(&op->link, &vops->list);
	xe_vma_ops_incr_pt_update_ops(vops, tile_mask);

	return 0;
}

static struct dma_fence *ops_execute(struct xe_vm *vm,
				     struct xe_vma_ops *vops);
static void xe_vma_ops_init(struct xe_vma_ops *vops, struct xe_vm *vm,
			    struct xe_exec_queue *q,
			    struct xe_sync_entry *syncs, u32 num_syncs);

int xe_vm_rebind(struct xe_vm *vm, bool rebind_worker)
{
	struct dma_fence *fence;
	struct xe_vma *vma, *next;
	struct xe_vma_ops vops;
	struct xe_vma_op *op, *next_op;
	int err, i;

	lockdep_assert_held(&vm->lock);
	if ((xe_vm_in_lr_mode(vm) && !rebind_worker) ||
	    list_empty(&vm->rebind_list))
		return 0;

	xe_vma_ops_init(&vops, vm, NULL, NULL, 0);
	for (i = 0; i < XE_MAX_TILES_PER_DEVICE; ++i)
		vops.pt_update_ops[i].wait_vm_bookkeep = true;

	xe_vm_assert_held(vm);
	list_for_each_entry(vma, &vm->rebind_list, combined_links.rebind) {
		xe_assert(vm->xe, vma->tile_present);

		if (rebind_worker)
			trace_xe_vma_rebind_worker(vma);
		else
			trace_xe_vma_rebind_exec(vma);

		err = xe_vm_ops_add_rebind(&vops, vma,
					   vma->tile_present);
		if (err)
			goto free_ops;
	}

	err = xe_vma_ops_alloc(&vops, false);
	if (err)
		goto free_ops;

	fence = ops_execute(vm, &vops);
	if (IS_ERR(fence)) {
		err = PTR_ERR(fence);
	} else {
		dma_fence_put(fence);
		list_for_each_entry_safe(vma, next, &vm->rebind_list,
					 combined_links.rebind)
			list_del_init(&vma->combined_links.rebind);
	}
free_ops:
	list_for_each_entry_safe(op, next_op, &vops.list, link) {
		list_del(&op->link);
		kfree(op);
	}
	xe_vma_ops_fini(&vops);

	return err;
}

struct dma_fence *xe_vma_rebind(struct xe_vm *vm, struct xe_vma *vma, u8 tile_mask)
{
	struct dma_fence *fence = NULL;
	struct xe_vma_ops vops;
	struct xe_vma_op *op, *next_op;
	struct xe_tile *tile;
	u8 id;
	int err;

	lockdep_assert_held(&vm->lock);
	xe_vm_assert_held(vm);
	xe_assert(vm->xe, xe_vm_in_fault_mode(vm));

	xe_vma_ops_init(&vops, vm, NULL, NULL, 0);
	for_each_tile(tile, vm->xe, id) {
		vops.pt_update_ops[id].wait_vm_bookkeep = true;
		vops.pt_update_ops[tile->id].q =
			xe_tile_migrate_exec_queue(tile);
	}

	err = xe_vm_ops_add_rebind(&vops, vma, tile_mask);
	if (err)
		return ERR_PTR(err);

	err = xe_vma_ops_alloc(&vops, false);
	if (err) {
		fence = ERR_PTR(err);
		goto free_ops;
	}

	fence = ops_execute(vm, &vops);

free_ops:
	list_for_each_entry_safe(op, next_op, &vops.list, link) {
		list_del(&op->link);
		kfree(op);
	}
	xe_vma_ops_fini(&vops);

	return fence;
}

static void xe_vma_free(struct xe_vma *vma)
{
	if (xe_vma_is_userptr(vma))
		kfree(to_userptr_vma(vma));
	else
		kfree(vma);
}

#define VMA_CREATE_FLAG_READ_ONLY	BIT(0)
#define VMA_CREATE_FLAG_IS_NULL		BIT(1)
#define VMA_CREATE_FLAG_DUMPABLE	BIT(2)

static struct xe_vma *xe_vma_create(struct xe_vm *vm,
				    struct xe_bo *bo,
				    u64 bo_offset_or_userptr,
				    u64 start, u64 end,
				    u16 pat_index, unsigned int flags)
{
	struct xe_vma *vma;
	struct xe_tile *tile;
	u8 id;
	bool read_only = (flags & VMA_CREATE_FLAG_READ_ONLY);
	bool is_null = (flags & VMA_CREATE_FLAG_IS_NULL);
	bool dumpable = (flags & VMA_CREATE_FLAG_DUMPABLE);

	xe_assert(vm->xe, start < end);
	xe_assert(vm->xe, end < vm->size);

	/*
	 * Allocate and ensure that the xe_vma_is_userptr() return
	 * matches what was allocated.
	 */
	if (!bo && !is_null) {
		struct xe_userptr_vma *uvma = kzalloc(sizeof(*uvma), GFP_KERNEL);

		if (!uvma)
			return ERR_PTR(-ENOMEM);

		vma = &uvma->vma;
	} else {
		vma = kzalloc(sizeof(*vma), GFP_KERNEL);
		if (!vma)
			return ERR_PTR(-ENOMEM);

		if (is_null)
			vma->gpuva.flags |= DRM_GPUVA_SPARSE;
		if (bo)
			vma->gpuva.gem.obj = &bo->ttm.base;
	}

	INIT_LIST_HEAD(&vma->combined_links.rebind);

	INIT_LIST_HEAD(&vma->gpuva.gem.entry);
	vma->gpuva.vm = &vm->gpuvm;
	vma->gpuva.va.addr = start;
	vma->gpuva.va.range = end - start + 1;
	if (read_only)
		vma->gpuva.flags |= XE_VMA_READ_ONLY;
	if (dumpable)
		vma->gpuva.flags |= XE_VMA_DUMPABLE;

	for_each_tile(tile, vm->xe, id)
		vma->tile_mask |= 0x1 << id;

	if (vm->xe->info.has_atomic_enable_pte_bit)
		vma->gpuva.flags |= XE_VMA_ATOMIC_PTE_BIT;

	vma->pat_index = pat_index;

	if (bo) {
		struct drm_gpuvm_bo *vm_bo;

		xe_bo_assert_held(bo);

		vm_bo = drm_gpuvm_bo_obtain(vma->gpuva.vm, &bo->ttm.base);
		if (IS_ERR(vm_bo)) {
			xe_vma_free(vma);
			return ERR_CAST(vm_bo);
		}

		drm_gpuvm_bo_extobj_add(vm_bo);
		drm_gem_object_get(&bo->ttm.base);
		vma->gpuva.gem.offset = bo_offset_or_userptr;
		drm_gpuva_link(&vma->gpuva, vm_bo);
		drm_gpuvm_bo_put(vm_bo);
	} else /* userptr or null */ {
		if (!is_null) {
			struct xe_userptr *userptr = &to_userptr_vma(vma)->userptr;
			u64 size = end - start + 1;
			int err;

			INIT_LIST_HEAD(&userptr->invalidate_link);
			INIT_LIST_HEAD(&userptr->repin_link);
			vma->gpuva.gem.offset = bo_offset_or_userptr;

			err = mmu_interval_notifier_insert(&userptr->notifier,
							   current->mm,
							   xe_vma_userptr(vma), size,
							   &vma_userptr_notifier_ops);
			if (err) {
				xe_vma_free(vma);
				return ERR_PTR(err);
			}

			userptr->notifier_seq = LONG_MAX;
		}

		xe_vm_get(vm);
	}

	return vma;
}

static void xe_vma_destroy_late(struct xe_vma *vma)
{
	struct xe_vm *vm = xe_vma_vm(vma);

	if (vma->ufence) {
		xe_sync_ufence_put(vma->ufence);
		vma->ufence = NULL;
	}

	if (xe_vma_is_userptr(vma)) {
		struct xe_userptr_vma *uvma = to_userptr_vma(vma);
		struct xe_userptr *userptr = &uvma->userptr;

		if (userptr->sg)
			xe_hmm_userptr_free_sg(uvma);

		/*
		 * Since userptr pages are not pinned, we can't remove
		 * the notifer until we're sure the GPU is not accessing
		 * them anymore
		 */
		mmu_interval_notifier_remove(&userptr->notifier);
		xe_vm_put(vm);
	} else if (xe_vma_is_null(vma)) {
		xe_vm_put(vm);
	} else {
		xe_bo_put(xe_vma_bo(vma));
	}

	xe_vma_free(vma);
}

static void vma_destroy_work_func(struct work_struct *w)
{
	struct xe_vma *vma =
		container_of(w, struct xe_vma, destroy_work);

	xe_vma_destroy_late(vma);
}

static void vma_destroy_cb(struct dma_fence *fence,
			   struct dma_fence_cb *cb)
{
	struct xe_vma *vma = container_of(cb, struct xe_vma, destroy_cb);

	INIT_WORK(&vma->destroy_work, vma_destroy_work_func);
	queue_work(system_unbound_wq, &vma->destroy_work);
}

static void xe_vma_destroy(struct xe_vma *vma, struct dma_fence *fence)
{
	struct xe_vm *vm = xe_vma_vm(vma);

	lockdep_assert_held_write(&vm->lock);
	xe_assert(vm->xe, list_empty(&vma->combined_links.destroy));

	if (xe_vma_is_userptr(vma)) {
		xe_assert(vm->xe, vma->gpuva.flags & XE_VMA_DESTROYED);

		spin_lock(&vm->userptr.invalidated_lock);
		list_del(&to_userptr_vma(vma)->userptr.invalidate_link);
		spin_unlock(&vm->userptr.invalidated_lock);
	} else if (!xe_vma_is_null(vma)) {
		xe_bo_assert_held(xe_vma_bo(vma));

		drm_gpuva_unlink(&vma->gpuva);
	}

	xe_vm_assert_held(vm);
	if (fence) {
		int ret = dma_fence_add_callback(fence, &vma->destroy_cb,
						 vma_destroy_cb);

		if (ret) {
			XE_WARN_ON(ret != -ENOENT);
			xe_vma_destroy_late(vma);
		}
	} else {
		xe_vma_destroy_late(vma);
	}
}

/**
 * xe_vm_lock_vma() - drm_exec utility to lock a vma
 * @exec: The drm_exec object we're currently locking for.
 * @vma: The vma for witch we want to lock the vm resv and any attached
 * object's resv.
 *
 * Return: 0 on success, negative error code on error. In particular
 * may return -EDEADLK on WW transaction contention and -EINTR if
 * an interruptible wait is terminated by a signal.
 */
int xe_vm_lock_vma(struct drm_exec *exec, struct xe_vma *vma)
{
	struct xe_vm *vm = xe_vma_vm(vma);
	struct xe_bo *bo = xe_vma_bo(vma);
	int err;

	XE_WARN_ON(!vm);

	err = drm_exec_lock_obj(exec, xe_vm_obj(vm));
	if (!err && bo && !bo->vm)
		err = drm_exec_lock_obj(exec, &bo->ttm.base);

	return err;
}

static void xe_vma_destroy_unlocked(struct xe_vma *vma)
{
	struct drm_exec exec;
	int err;

	drm_exec_init(&exec, 0, 0);
	drm_exec_until_all_locked(&exec) {
		err = xe_vm_lock_vma(&exec, vma);
		drm_exec_retry_on_contention(&exec);
		if (XE_WARN_ON(err))
			break;
	}

	xe_vma_destroy(vma, NULL);

	drm_exec_fini(&exec);
}

struct xe_vma *
xe_vm_find_overlapping_vma(struct xe_vm *vm, u64 start, u64 range)
{
	struct drm_gpuva *gpuva;

	lockdep_assert_held(&vm->lock);

	if (xe_vm_is_closed_or_banned(vm))
		return NULL;

	xe_assert(vm->xe, start + range <= vm->size);

	gpuva = drm_gpuva_find_first(&vm->gpuvm, start, range);

	return gpuva ? gpuva_to_vma(gpuva) : NULL;
}

static int xe_vm_insert_vma(struct xe_vm *vm, struct xe_vma *vma)
{
	int err;

	xe_assert(vm->xe, xe_vma_vm(vma) == vm);
	lockdep_assert_held(&vm->lock);

	mutex_lock(&vm->snap_mutex);
	err = drm_gpuva_insert(&vm->gpuvm, &vma->gpuva);
	mutex_unlock(&vm->snap_mutex);
	XE_WARN_ON(err);	/* Shouldn't be possible */

	return err;
}

static void xe_vm_remove_vma(struct xe_vm *vm, struct xe_vma *vma)
{
	xe_assert(vm->xe, xe_vma_vm(vma) == vm);
	lockdep_assert_held(&vm->lock);

	mutex_lock(&vm->snap_mutex);
	drm_gpuva_remove(&vma->gpuva);
	mutex_unlock(&vm->snap_mutex);
	if (vm->usm.last_fault_vma == vma)
		vm->usm.last_fault_vma = NULL;
}

static struct drm_gpuva_op *xe_vm_op_alloc(void)
{
	struct xe_vma_op *op;

	op = kzalloc(sizeof(*op), GFP_KERNEL);

	if (unlikely(!op))
		return NULL;

	return &op->base;
}

static void xe_vm_free(struct drm_gpuvm *gpuvm);

static const struct drm_gpuvm_ops gpuvm_ops = {
	.op_alloc = xe_vm_op_alloc,
	.vm_bo_validate = xe_gpuvm_validate,
	.vm_free = xe_vm_free,
};

static u64 pde_encode_pat_index(u16 pat_index)
{
	u64 pte = 0;

	if (pat_index & BIT(0))
		pte |= XE_PPGTT_PTE_PAT0;

	if (pat_index & BIT(1))
		pte |= XE_PPGTT_PTE_PAT1;

	return pte;
}

static u64 pte_encode_pat_index(u16 pat_index, u32 pt_level)
{
	u64 pte = 0;

	if (pat_index & BIT(0))
		pte |= XE_PPGTT_PTE_PAT0;

	if (pat_index & BIT(1))
		pte |= XE_PPGTT_PTE_PAT1;

	if (pat_index & BIT(2)) {
		if (pt_level)
			pte |= XE_PPGTT_PDE_PDPE_PAT2;
		else
			pte |= XE_PPGTT_PTE_PAT2;
	}

	if (pat_index & BIT(3))
		pte |= XELPG_PPGTT_PTE_PAT3;

	if (pat_index & (BIT(4)))
		pte |= XE2_PPGTT_PTE_PAT4;

	return pte;
}

static u64 pte_encode_ps(u32 pt_level)
{
	XE_WARN_ON(pt_level > MAX_HUGEPTE_LEVEL);

	if (pt_level == 1)
		return XE_PDE_PS_2M;
	else if (pt_level == 2)
		return XE_PDPE_PS_1G;

	return 0;
}

static u64 xelp_pde_encode_bo(struct xe_bo *bo, u64 bo_offset,
			      const u16 pat_index)
{
	u64 pde;

	pde = xe_bo_addr(bo, bo_offset, XE_PAGE_SIZE);
	pde |= XE_PAGE_PRESENT | XE_PAGE_RW;
	pde |= pde_encode_pat_index(pat_index);

	return pde;
}

static u64 xelp_pte_encode_bo(struct xe_bo *bo, u64 bo_offset,
			      u16 pat_index, u32 pt_level)
{
	u64 pte;

	pte = xe_bo_addr(bo, bo_offset, XE_PAGE_SIZE);
	pte |= XE_PAGE_PRESENT | XE_PAGE_RW;
	pte |= pte_encode_pat_index(pat_index, pt_level);
	pte |= pte_encode_ps(pt_level);

	if (xe_bo_is_vram(bo) || xe_bo_is_stolen_devmem(bo))
		pte |= XE_PPGTT_PTE_DM;

	return pte;
}

static u64 xelp_pte_encode_vma(u64 pte, struct xe_vma *vma,
			       u16 pat_index, u32 pt_level)
{
	pte |= XE_PAGE_PRESENT;

	if (likely(!xe_vma_read_only(vma)))
		pte |= XE_PAGE_RW;

	pte |= pte_encode_pat_index(pat_index, pt_level);
	pte |= pte_encode_ps(pt_level);

	if (unlikely(xe_vma_is_null(vma)))
		pte |= XE_PTE_NULL;

	return pte;
}

static u64 xelp_pte_encode_addr(struct xe_device *xe, u64 addr,
				u16 pat_index,
				u32 pt_level, bool devmem, u64 flags)
{
	u64 pte;

	/* Avoid passing random bits directly as flags */
	xe_assert(xe, !(flags & ~XE_PTE_PS64));

	pte = addr;
	pte |= XE_PAGE_PRESENT | XE_PAGE_RW;
	pte |= pte_encode_pat_index(pat_index, pt_level);
	pte |= pte_encode_ps(pt_level);

	if (devmem)
		pte |= XE_PPGTT_PTE_DM;

	pte |= flags;

	return pte;
}

static const struct xe_pt_ops xelp_pt_ops = {
	.pte_encode_bo = xelp_pte_encode_bo,
	.pte_encode_vma = xelp_pte_encode_vma,
	.pte_encode_addr = xelp_pte_encode_addr,
	.pde_encode_bo = xelp_pde_encode_bo,
};

static void vm_destroy_work_func(struct work_struct *w);

/**
 * xe_vm_create_scratch() - Setup a scratch memory pagetable tree for the
 * given tile and vm.
 * @xe: xe device.
 * @tile: tile to set up for.
 * @vm: vm to set up for.
 *
 * Sets up a pagetable tree with one page-table per level and a single
 * leaf PTE. All pagetable entries point to the single page-table or,
 * for MAX_HUGEPTE_LEVEL, a NULL huge PTE returning 0 on read and
 * writes become NOPs.
 *
 * Return: 0 on success, negative error code on error.
 */
static int xe_vm_create_scratch(struct xe_device *xe, struct xe_tile *tile,
				struct xe_vm *vm)
{
	u8 id = tile->id;
	int i;

	for (i = MAX_HUGEPTE_LEVEL; i < vm->pt_root[id]->level; i++) {
		vm->scratch_pt[id][i] = xe_pt_create(vm, tile, i);
		if (IS_ERR(vm->scratch_pt[id][i]))
			return PTR_ERR(vm->scratch_pt[id][i]);

		xe_pt_populate_empty(tile, vm, vm->scratch_pt[id][i]);
	}

	return 0;
}

static void xe_vm_free_scratch(struct xe_vm *vm)
{
	struct xe_tile *tile;
	u8 id;

	if (!xe_vm_has_scratch(vm))
		return;

	for_each_tile(tile, vm->xe, id) {
		u32 i;

		if (!vm->pt_root[id])
			continue;

		for (i = MAX_HUGEPTE_LEVEL; i < vm->pt_root[id]->level; ++i)
			if (vm->scratch_pt[id][i])
				xe_pt_destroy(vm->scratch_pt[id][i], vm->flags, NULL);
	}
}

struct xe_vm *xe_vm_create(struct xe_device *xe, u32 flags)
{
	struct drm_gem_object *vm_resv_obj;
	struct xe_vm *vm;
	int err, number_tiles = 0;
	struct xe_tile *tile;
	u8 id;

	vm = kzalloc(sizeof(*vm), GFP_KERNEL);
	if (!vm)
		return ERR_PTR(-ENOMEM);

	vm->xe = xe;

	vm->size = 1ull << xe->info.va_bits;

	vm->flags = flags;

	init_rwsem(&vm->lock);
	mutex_init(&vm->snap_mutex);

	INIT_LIST_HEAD(&vm->rebind_list);

	INIT_LIST_HEAD(&vm->userptr.repin_list);
	INIT_LIST_HEAD(&vm->userptr.invalidated);
	init_rwsem(&vm->userptr.notifier_lock);
	spin_lock_init(&vm->userptr.invalidated_lock);

	ttm_lru_bulk_move_init(&vm->lru_bulk_move);

	INIT_WORK(&vm->destroy_work, vm_destroy_work_func);

	INIT_LIST_HEAD(&vm->preempt.exec_queues);
	vm->preempt.min_run_period_ms = 10;	/* FIXME: Wire up to uAPI */

	for_each_tile(tile, xe, id)
		xe_range_fence_tree_init(&vm->rftree[id]);

	vm->pt_ops = &xelp_pt_ops;

	/*
	 * Long-running workloads are not protected by the scheduler references.
	 * By design, run_job for long-running workloads returns NULL and the
	 * scheduler drops all the references of it, hence protecting the VM
	 * for this case is necessary.
	 */
	if (flags & XE_VM_FLAG_LR_MODE)
		xe_pm_runtime_get_noresume(xe);

	vm_resv_obj = drm_gpuvm_resv_object_alloc(&xe->drm);
	if (!vm_resv_obj) {
		err = -ENOMEM;
		goto err_no_resv;
	}

	drm_gpuvm_init(&vm->gpuvm, "Xe VM", DRM_GPUVM_RESV_PROTECTED, &xe->drm,
		       vm_resv_obj, 0, vm->size, 0, 0, &gpuvm_ops);

	drm_gem_object_put(vm_resv_obj);

	err = xe_vm_lock(vm, true);
	if (err)
		goto err_close;

	if (IS_DGFX(xe) && xe->info.vram_flags & XE_VRAM_FLAGS_NEED64K)
		vm->flags |= XE_VM_FLAG_64K;

	for_each_tile(tile, xe, id) {
		if (flags & XE_VM_FLAG_MIGRATION &&
		    tile->id != XE_VM_FLAG_TILE_ID(flags))
			continue;

		vm->pt_root[id] = xe_pt_create(vm, tile, xe->info.vm_max_level);
		if (IS_ERR(vm->pt_root[id])) {
			err = PTR_ERR(vm->pt_root[id]);
			vm->pt_root[id] = NULL;
			goto err_unlock_close;
		}
	}

	if (xe_vm_has_scratch(vm)) {
		for_each_tile(tile, xe, id) {
			if (!vm->pt_root[id])
				continue;

			err = xe_vm_create_scratch(xe, tile, vm);
			if (err)
				goto err_unlock_close;
		}
		vm->batch_invalidate_tlb = true;
	}

	if (vm->flags & XE_VM_FLAG_LR_MODE) {
		INIT_WORK(&vm->preempt.rebind_work, preempt_rebind_work_func);
		vm->batch_invalidate_tlb = false;
	}

	/* Fill pt_root after allocating scratch tables */
	for_each_tile(tile, xe, id) {
		if (!vm->pt_root[id])
			continue;

		xe_pt_populate_empty(tile, vm, vm->pt_root[id]);
	}
	xe_vm_unlock(vm);

	/* Kernel migration VM shouldn't have a circular loop.. */
	if (!(flags & XE_VM_FLAG_MIGRATION)) {
		for_each_tile(tile, xe, id) {
			struct xe_exec_queue *q;
			u32 create_flags = EXEC_QUEUE_FLAG_VM;

			if (!vm->pt_root[id])
				continue;

			q = xe_exec_queue_create_bind(xe, tile, create_flags, 0);
			if (IS_ERR(q)) {
				err = PTR_ERR(q);
				goto err_close;
			}
			vm->q[id] = q;
			number_tiles++;
		}
	}

	if (number_tiles > 1)
		vm->composite_fence_ctx = dma_fence_context_alloc(1);

	trace_xe_vm_create(vm);

	return vm;

err_unlock_close:
	xe_vm_unlock(vm);
err_close:
	xe_vm_close_and_put(vm);
	return ERR_PTR(err);

err_no_resv:
	mutex_destroy(&vm->snap_mutex);
	for_each_tile(tile, xe, id)
		xe_range_fence_tree_fini(&vm->rftree[id]);
	ttm_lru_bulk_move_fini(&xe->ttm, &vm->lru_bulk_move);
	kfree(vm);
	if (flags & XE_VM_FLAG_LR_MODE)
		xe_pm_runtime_put(xe);
	return ERR_PTR(err);
}

static void xe_vm_close(struct xe_vm *vm)
{
	down_write(&vm->lock);
	vm->size = 0;
	up_write(&vm->lock);
}

void xe_vm_close_and_put(struct xe_vm *vm)
{
	LIST_HEAD(contested);
	struct xe_device *xe = vm->xe;
	struct xe_tile *tile;
	struct xe_vma *vma, *next_vma;
	struct drm_gpuva *gpuva, *next;
	u8 id;

	xe_assert(xe, !vm->preempt.num_exec_queues);

	xe_vm_close(vm);
	if (xe_vm_in_preempt_fence_mode(vm))
		flush_work(&vm->preempt.rebind_work);

	down_write(&vm->lock);
	for_each_tile(tile, xe, id) {
		if (vm->q[id])
			xe_exec_queue_last_fence_put(vm->q[id], vm);
	}
	up_write(&vm->lock);

	for_each_tile(tile, xe, id) {
		if (vm->q[id]) {
			xe_exec_queue_kill(vm->q[id]);
			xe_exec_queue_put(vm->q[id]);
			vm->q[id] = NULL;
		}
	}

	down_write(&vm->lock);
	xe_vm_lock(vm, false);
	drm_gpuvm_for_each_va_safe(gpuva, next, &vm->gpuvm) {
		vma = gpuva_to_vma(gpuva);

		if (xe_vma_has_no_bo(vma)) {
			down_read(&vm->userptr.notifier_lock);
			vma->gpuva.flags |= XE_VMA_DESTROYED;
			up_read(&vm->userptr.notifier_lock);
		}

		xe_vm_remove_vma(vm, vma);

		/* easy case, remove from VMA? */
		if (xe_vma_has_no_bo(vma) || xe_vma_bo(vma)->vm) {
			list_del_init(&vma->combined_links.rebind);
			xe_vma_destroy(vma, NULL);
			continue;
		}

		list_move_tail(&vma->combined_links.destroy, &contested);
		vma->gpuva.flags |= XE_VMA_DESTROYED;
	}

	/*
	 * All vm operations will add shared fences to resv.
	 * The only exception is eviction for a shared object,
	 * but even so, the unbind when evicted would still
	 * install a fence to resv. Hence it's safe to
	 * destroy the pagetables immediately.
	 */
	xe_vm_free_scratch(vm);

	for_each_tile(tile, xe, id) {
		if (vm->pt_root[id]) {
			xe_pt_destroy(vm->pt_root[id], vm->flags, NULL);
			vm->pt_root[id] = NULL;
		}
	}
	xe_vm_unlock(vm);

	/*
	 * VM is now dead, cannot re-add nodes to vm->vmas if it's NULL
	 * Since we hold a refcount to the bo, we can remove and free
	 * the members safely without locking.
	 */
	list_for_each_entry_safe(vma, next_vma, &contested,
				 combined_links.destroy) {
		list_del_init(&vma->combined_links.destroy);
		xe_vma_destroy_unlocked(vma);
	}

	up_write(&vm->lock);

	down_write(&xe->usm.lock);
	if (vm->usm.asid) {
		void *lookup;

		xe_assert(xe, xe->info.has_asid);
		xe_assert(xe, !(vm->flags & XE_VM_FLAG_MIGRATION));

		lookup = xa_erase(&xe->usm.asid_to_vm, vm->usm.asid);
		xe_assert(xe, lookup == vm);
	}
	up_write(&xe->usm.lock);

	for_each_tile(tile, xe, id)
		xe_range_fence_tree_fini(&vm->rftree[id]);

	xe_vm_put(vm);
}

static void vm_destroy_work_func(struct work_struct *w)
{
	struct xe_vm *vm =
		container_of(w, struct xe_vm, destroy_work);
	struct xe_device *xe = vm->xe;
	struct xe_tile *tile;
	u8 id;

	/* xe_vm_close_and_put was not called? */
	xe_assert(xe, !vm->size);

	if (xe_vm_in_preempt_fence_mode(vm))
		flush_work(&vm->preempt.rebind_work);

	mutex_destroy(&vm->snap_mutex);

	if (vm->flags & XE_VM_FLAG_LR_MODE)
		xe_pm_runtime_put(xe);

	for_each_tile(tile, xe, id)
		XE_WARN_ON(vm->pt_root[id]);

	trace_xe_vm_free(vm);

	ttm_lru_bulk_move_fini(&xe->ttm, &vm->lru_bulk_move);

	if (vm->xef)
		xe_file_put(vm->xef);

	kfree(vm);
}

static void xe_vm_free(struct drm_gpuvm *gpuvm)
{
	struct xe_vm *vm = container_of(gpuvm, struct xe_vm, gpuvm);

	/* To destroy the VM we need to be able to sleep */
	queue_work(system_unbound_wq, &vm->destroy_work);
}

struct xe_vm *xe_vm_lookup(struct xe_file *xef, u32 id)
{
	struct xe_vm *vm;

	mutex_lock(&xef->vm.lock);
	vm = xa_load(&xef->vm.xa, id);
	if (vm)
		xe_vm_get(vm);
	mutex_unlock(&xef->vm.lock);

	return vm;
}

u64 xe_vm_pdp4_descriptor(struct xe_vm *vm, struct xe_tile *tile)
{
	return vm->pt_ops->pde_encode_bo(vm->pt_root[tile->id]->bo, 0,
					 tile_to_xe(tile)->pat.idx[XE_CACHE_WB]);
}

static struct xe_exec_queue *
to_wait_exec_queue(struct xe_vm *vm, struct xe_exec_queue *q)
{
	return q ? q : vm->q[0];
}

static struct xe_user_fence *
find_ufence_get(struct xe_sync_entry *syncs, u32 num_syncs)
{
	unsigned int i;

	for (i = 0; i < num_syncs; i++) {
		struct xe_sync_entry *e = &syncs[i];

		if (xe_sync_is_ufence(e))
			return xe_sync_ufence_get(e);
	}

	return NULL;
}

#define ALL_DRM_XE_VM_CREATE_FLAGS (DRM_XE_VM_CREATE_FLAG_SCRATCH_PAGE | \
				    DRM_XE_VM_CREATE_FLAG_LR_MODE | \
				    DRM_XE_VM_CREATE_FLAG_FAULT_MODE)

int xe_vm_create_ioctl(struct drm_device *dev, void *data,
		       struct drm_file *file)
{
	struct xe_device *xe = to_xe_device(dev);
	struct xe_file *xef = to_xe_file(file);
	struct drm_xe_vm_create *args = data;
	struct xe_tile *tile;
	struct xe_vm *vm;
	u32 id, asid;
	int err;
	u32 flags = 0;

	if (XE_IOCTL_DBG(xe, args->extensions))
		return -EINVAL;

	if (XE_WA(xe_root_mmio_gt(xe), 14016763929))
		args->flags |= DRM_XE_VM_CREATE_FLAG_SCRATCH_PAGE;

	if (XE_IOCTL_DBG(xe, args->flags & DRM_XE_VM_CREATE_FLAG_FAULT_MODE &&
			 !xe->info.has_usm))
		return -EINVAL;

	if (XE_IOCTL_DBG(xe, args->reserved[0] || args->reserved[1]))
		return -EINVAL;

	if (XE_IOCTL_DBG(xe, args->flags & ~ALL_DRM_XE_VM_CREATE_FLAGS))
		return -EINVAL;

	if (XE_IOCTL_DBG(xe, args->flags & DRM_XE_VM_CREATE_FLAG_SCRATCH_PAGE &&
			 args->flags & DRM_XE_VM_CREATE_FLAG_FAULT_MODE))
		return -EINVAL;

	if (XE_IOCTL_DBG(xe, !(args->flags & DRM_XE_VM_CREATE_FLAG_LR_MODE) &&
			 args->flags & DRM_XE_VM_CREATE_FLAG_FAULT_MODE))
		return -EINVAL;

	if (XE_IOCTL_DBG(xe, args->extensions))
		return -EINVAL;

	if (args->flags & DRM_XE_VM_CREATE_FLAG_SCRATCH_PAGE)
		flags |= XE_VM_FLAG_SCRATCH_PAGE;
	if (args->flags & DRM_XE_VM_CREATE_FLAG_LR_MODE)
		flags |= XE_VM_FLAG_LR_MODE;
	if (args->flags & DRM_XE_VM_CREATE_FLAG_FAULT_MODE)
		flags |= XE_VM_FLAG_FAULT_MODE;

	vm = xe_vm_create(xe, flags);
	if (IS_ERR(vm))
		return PTR_ERR(vm);

	if (xe->info.has_asid) {
		down_write(&xe->usm.lock);
		err = xa_alloc_cyclic(&xe->usm.asid_to_vm, &asid, vm,
				      XA_LIMIT(1, XE_MAX_ASID - 1),
				      &xe->usm.next_asid, GFP_KERNEL);
		up_write(&xe->usm.lock);
		if (err < 0)
			goto err_close_and_put;

		vm->usm.asid = asid;
	}

	vm->xef = xe_file_get(xef);

	/* Record BO memory for VM pagetable created against client */
	for_each_tile(tile, xe, id)
		if (vm->pt_root[id])
			xe_drm_client_add_bo(vm->xef->client, vm->pt_root[id]->bo);

#if IS_ENABLED(CONFIG_DRM_XE_DEBUG_MEM)
	/* Warning: Security issue - never enable by default */
	args->reserved[0] = xe_bo_main_addr(vm->pt_root[0]->bo, XE_PAGE_SIZE);
#endif

	/* user id alloc must always be last in ioctl to prevent UAF */
	err = xa_alloc(&xef->vm.xa, &id, vm, xa_limit_32b, GFP_KERNEL);
	if (err)
		goto err_close_and_put;

	args->vm_id = id;

	return 0;

err_close_and_put:
	xe_vm_close_and_put(vm);

	return err;
}

int xe_vm_destroy_ioctl(struct drm_device *dev, void *data,
			struct drm_file *file)
{
	struct xe_device *xe = to_xe_device(dev);
	struct xe_file *xef = to_xe_file(file);
	struct drm_xe_vm_destroy *args = data;
	struct xe_vm *vm;
	int err = 0;

	if (XE_IOCTL_DBG(xe, args->pad) ||
	    XE_IOCTL_DBG(xe, args->reserved[0] || args->reserved[1]))
		return -EINVAL;

	mutex_lock(&xef->vm.lock);
	vm = xa_load(&xef->vm.xa, args->vm_id);
	if (XE_IOCTL_DBG(xe, !vm))
		err = -ENOENT;
	else if (XE_IOCTL_DBG(xe, vm->preempt.num_exec_queues))
		err = -EBUSY;
	else
		xa_erase(&xef->vm.xa, args->vm_id);
	mutex_unlock(&xef->vm.lock);

	if (!err)
		xe_vm_close_and_put(vm);

	return err;
}

static const u32 region_to_mem_type[] = {
	XE_PL_TT,
	XE_PL_VRAM0,
	XE_PL_VRAM1,
};

static void prep_vma_destroy(struct xe_vm *vm, struct xe_vma *vma,
			     bool post_commit)
{
	down_read(&vm->userptr.notifier_lock);
	vma->gpuva.flags |= XE_VMA_DESTROYED;
	up_read(&vm->userptr.notifier_lock);
	if (post_commit)
		xe_vm_remove_vma(vm, vma);
}

#undef ULL
#define ULL	unsigned long long

#if IS_ENABLED(CONFIG_DRM_XE_DEBUG_VM)
static void print_op(struct xe_device *xe, struct drm_gpuva_op *op)
{
	struct xe_vma *vma;

	switch (op->op) {
	case DRM_GPUVA_OP_MAP:
		vm_dbg(&xe->drm, "MAP: addr=0x%016llx, range=0x%016llx",
		       (ULL)op->map.va.addr, (ULL)op->map.va.range);
		break;
	case DRM_GPUVA_OP_REMAP:
		vma = gpuva_to_vma(op->remap.unmap->va);
		vm_dbg(&xe->drm, "REMAP:UNMAP: addr=0x%016llx, range=0x%016llx, keep=%d",
		       (ULL)xe_vma_start(vma), (ULL)xe_vma_size(vma),
		       op->remap.unmap->keep ? 1 : 0);
		if (op->remap.prev)
			vm_dbg(&xe->drm,
			       "REMAP:PREV: addr=0x%016llx, range=0x%016llx",
			       (ULL)op->remap.prev->va.addr,
			       (ULL)op->remap.prev->va.range);
		if (op->remap.next)
			vm_dbg(&xe->drm,
			       "REMAP:NEXT: addr=0x%016llx, range=0x%016llx",
			       (ULL)op->remap.next->va.addr,
			       (ULL)op->remap.next->va.range);
		break;
	case DRM_GPUVA_OP_UNMAP:
		vma = gpuva_to_vma(op->unmap.va);
		vm_dbg(&xe->drm, "UNMAP: addr=0x%016llx, range=0x%016llx, keep=%d",
		       (ULL)xe_vma_start(vma), (ULL)xe_vma_size(vma),
		       op->unmap.keep ? 1 : 0);
		break;
	case DRM_GPUVA_OP_PREFETCH:
		vma = gpuva_to_vma(op->prefetch.va);
		vm_dbg(&xe->drm, "PREFETCH: addr=0x%016llx, range=0x%016llx",
		       (ULL)xe_vma_start(vma), (ULL)xe_vma_size(vma));
		break;
	default:
		drm_warn(&xe->drm, "NOT POSSIBLE");
	}
}
#else
static void print_op(struct xe_device *xe, struct drm_gpuva_op *op)
{
}
#endif

/*
 * Create operations list from IOCTL arguments, setup operations fields so parse
 * and commit steps are decoupled from IOCTL arguments. This step can fail.
 */
static struct drm_gpuva_ops *
vm_bind_ioctl_ops_create(struct xe_vm *vm, struct xe_bo *bo,
			 u64 bo_offset_or_userptr, u64 addr, u64 range,
			 u32 operation, u32 flags,
			 u32 prefetch_region, u16 pat_index)
{
	struct drm_gem_object *obj = bo ? &bo->ttm.base : NULL;
	struct drm_gpuva_ops *ops;
	struct drm_gpuva_op *__op;
	struct drm_gpuvm_bo *vm_bo;
	int err;

	lockdep_assert_held_write(&vm->lock);

	vm_dbg(&vm->xe->drm,
	       "op=%d, addr=0x%016llx, range=0x%016llx, bo_offset_or_userptr=0x%016llx",
	       operation, (ULL)addr, (ULL)range,
	       (ULL)bo_offset_or_userptr);

	switch (operation) {
	case DRM_XE_VM_BIND_OP_MAP:
	case DRM_XE_VM_BIND_OP_MAP_USERPTR:
		ops = drm_gpuvm_sm_map_ops_create(&vm->gpuvm, addr, range,
						  obj, bo_offset_or_userptr);
		break;
	case DRM_XE_VM_BIND_OP_UNMAP:
		ops = drm_gpuvm_sm_unmap_ops_create(&vm->gpuvm, addr, range);
		break;
	case DRM_XE_VM_BIND_OP_PREFETCH:
		ops = drm_gpuvm_prefetch_ops_create(&vm->gpuvm, addr, range);
		break;
	case DRM_XE_VM_BIND_OP_UNMAP_ALL:
		xe_assert(vm->xe, bo);

		err = xe_bo_lock(bo, true);
		if (err)
			return ERR_PTR(err);

		vm_bo = drm_gpuvm_bo_obtain(&vm->gpuvm, obj);
		if (IS_ERR(vm_bo)) {
			xe_bo_unlock(bo);
			return ERR_CAST(vm_bo);
		}

		ops = drm_gpuvm_bo_unmap_ops_create(vm_bo);
		drm_gpuvm_bo_put(vm_bo);
		xe_bo_unlock(bo);
		break;
	default:
		drm_warn(&vm->xe->drm, "NOT POSSIBLE");
		ops = ERR_PTR(-EINVAL);
	}
	if (IS_ERR(ops))
		return ops;

	drm_gpuva_for_each_op(__op, ops) {
		struct xe_vma_op *op = gpuva_op_to_vma_op(__op);

		if (__op->op == DRM_GPUVA_OP_MAP) {
			op->map.immediate =
				flags & DRM_XE_VM_BIND_FLAG_IMMEDIATE;
			op->map.read_only =
				flags & DRM_XE_VM_BIND_FLAG_READONLY;
			op->map.is_null = flags & DRM_XE_VM_BIND_FLAG_NULL;
			op->map.dumpable = flags & DRM_XE_VM_BIND_FLAG_DUMPABLE;
			op->map.pat_index = pat_index;
		} else if (__op->op == DRM_GPUVA_OP_PREFETCH) {
			op->prefetch.region = prefetch_region;
		}

		print_op(vm->xe, __op);
	}

	return ops;
}

static struct xe_vma *new_vma(struct xe_vm *vm, struct drm_gpuva_op_map *op,
			      u16 pat_index, unsigned int flags)
{
	struct xe_bo *bo = op->gem.obj ? gem_to_xe_bo(op->gem.obj) : NULL;
	struct drm_exec exec;
	struct xe_vma *vma;
	int err = 0;

	lockdep_assert_held_write(&vm->lock);

	if (bo) {
		drm_exec_init(&exec, DRM_EXEC_INTERRUPTIBLE_WAIT, 0);
		drm_exec_until_all_locked(&exec) {
			err = 0;
			if (!bo->vm) {
				err = drm_exec_lock_obj(&exec, xe_vm_obj(vm));
				drm_exec_retry_on_contention(&exec);
			}
			if (!err) {
				err = drm_exec_lock_obj(&exec, &bo->ttm.base);
				drm_exec_retry_on_contention(&exec);
			}
			if (err) {
				drm_exec_fini(&exec);
				return ERR_PTR(err);
			}
		}
	}
	vma = xe_vma_create(vm, bo, op->gem.offset,
			    op->va.addr, op->va.addr +
			    op->va.range - 1, pat_index, flags);
	if (IS_ERR(vma))
		goto err_unlock;

	if (xe_vma_is_userptr(vma))
		err = xe_vma_userptr_pin_pages(to_userptr_vma(vma));
	else if (!xe_vma_has_no_bo(vma) && !bo->vm)
		err = add_preempt_fences(vm, bo);

err_unlock:
	if (bo)
		drm_exec_fini(&exec);

	if (err) {
		prep_vma_destroy(vm, vma, false);
		xe_vma_destroy_unlocked(vma);
		vma = ERR_PTR(err);
	}

	return vma;
}

static u64 xe_vma_max_pte_size(struct xe_vma *vma)
{
	if (vma->gpuva.flags & XE_VMA_PTE_1G)
		return SZ_1G;
	else if (vma->gpuva.flags & (XE_VMA_PTE_2M | XE_VMA_PTE_COMPACT))
		return SZ_2M;
	else if (vma->gpuva.flags & XE_VMA_PTE_64K)
		return SZ_64K;
	else if (vma->gpuva.flags & XE_VMA_PTE_4K)
		return SZ_4K;

	return SZ_1G;	/* Uninitialized, used max size */
}

static void xe_vma_set_pte_size(struct xe_vma *vma, u64 size)
{
	switch (size) {
	case SZ_1G:
		vma->gpuva.flags |= XE_VMA_PTE_1G;
		break;
	case SZ_2M:
		vma->gpuva.flags |= XE_VMA_PTE_2M;
		break;
	case SZ_64K:
		vma->gpuva.flags |= XE_VMA_PTE_64K;
		break;
	case SZ_4K:
		vma->gpuva.flags |= XE_VMA_PTE_4K;
		break;
	}
}

static int xe_vma_op_commit(struct xe_vm *vm, struct xe_vma_op *op)
{
	int err = 0;

	lockdep_assert_held_write(&vm->lock);

	switch (op->base.op) {
	case DRM_GPUVA_OP_MAP:
		err |= xe_vm_insert_vma(vm, op->map.vma);
		if (!err)
			op->flags |= XE_VMA_OP_COMMITTED;
		break;
	case DRM_GPUVA_OP_REMAP:
	{
		u8 tile_present =
			gpuva_to_vma(op->base.remap.unmap->va)->tile_present;

		prep_vma_destroy(vm, gpuva_to_vma(op->base.remap.unmap->va),
				 true);
		op->flags |= XE_VMA_OP_COMMITTED;

		if (op->remap.prev) {
			err |= xe_vm_insert_vma(vm, op->remap.prev);
			if (!err)
				op->flags |= XE_VMA_OP_PREV_COMMITTED;
			if (!err && op->remap.skip_prev) {
				op->remap.prev->tile_present =
					tile_present;
				op->remap.prev = NULL;
			}
		}
		if (op->remap.next) {
			err |= xe_vm_insert_vma(vm, op->remap.next);
			if (!err)
				op->flags |= XE_VMA_OP_NEXT_COMMITTED;
			if (!err && op->remap.skip_next) {
				op->remap.next->tile_present =
					tile_present;
				op->remap.next = NULL;
			}
		}

		/* Adjust for partial unbind after removin VMA from VM */
		if (!err) {
			op->base.remap.unmap->va->va.addr = op->remap.start;
			op->base.remap.unmap->va->va.range = op->remap.range;
		}
		break;
	}
	case DRM_GPUVA_OP_UNMAP:
		prep_vma_destroy(vm, gpuva_to_vma(op->base.unmap.va), true);
		op->flags |= XE_VMA_OP_COMMITTED;
		break;
	case DRM_GPUVA_OP_PREFETCH:
		op->flags |= XE_VMA_OP_COMMITTED;
		break;
	default:
		drm_warn(&vm->xe->drm, "NOT POSSIBLE");
	}

	return err;
}

static int vm_bind_ioctl_ops_parse(struct xe_vm *vm, struct drm_gpuva_ops *ops,
				   struct xe_vma_ops *vops)
{
	struct xe_device *xe = vm->xe;
	struct drm_gpuva_op *__op;
	struct xe_tile *tile;
	u8 id, tile_mask = 0;
	int err = 0;

	lockdep_assert_held_write(&vm->lock);

	for_each_tile(tile, vm->xe, id)
		tile_mask |= 0x1 << id;

	drm_gpuva_for_each_op(__op, ops) {
		struct xe_vma_op *op = gpuva_op_to_vma_op(__op);
		struct xe_vma *vma;
		unsigned int flags = 0;

		INIT_LIST_HEAD(&op->link);
		list_add_tail(&op->link, &vops->list);
		op->tile_mask = tile_mask;

		switch (op->base.op) {
		case DRM_GPUVA_OP_MAP:
		{
			flags |= op->map.read_only ?
				VMA_CREATE_FLAG_READ_ONLY : 0;
			flags |= op->map.is_null ?
				VMA_CREATE_FLAG_IS_NULL : 0;
			flags |= op->map.dumpable ?
				VMA_CREATE_FLAG_DUMPABLE : 0;

			vma = new_vma(vm, &op->base.map, op->map.pat_index,
				      flags);
			if (IS_ERR(vma))
				return PTR_ERR(vma);

			op->map.vma = vma;
			if (op->map.immediate || !xe_vm_in_fault_mode(vm))
				xe_vma_ops_incr_pt_update_ops(vops,
							      op->tile_mask);
			break;
		}
		case DRM_GPUVA_OP_REMAP:
		{
			struct xe_vma *old =
				gpuva_to_vma(op->base.remap.unmap->va);

			op->remap.start = xe_vma_start(old);
			op->remap.range = xe_vma_size(old);

			if (op->base.remap.prev) {
				flags |= op->base.remap.unmap->va->flags &
					XE_VMA_READ_ONLY ?
					VMA_CREATE_FLAG_READ_ONLY : 0;
				flags |= op->base.remap.unmap->va->flags &
					DRM_GPUVA_SPARSE ?
					VMA_CREATE_FLAG_IS_NULL : 0;
				flags |= op->base.remap.unmap->va->flags &
					XE_VMA_DUMPABLE ?
					VMA_CREATE_FLAG_DUMPABLE : 0;

				vma = new_vma(vm, op->base.remap.prev,
					      old->pat_index, flags);
				if (IS_ERR(vma))
					return PTR_ERR(vma);

				op->remap.prev = vma;

				/*
				 * Userptr creates a new SG mapping so
				 * we must also rebind.
				 */
				op->remap.skip_prev = !xe_vma_is_userptr(old) &&
					IS_ALIGNED(xe_vma_end(vma),
						   xe_vma_max_pte_size(old));
				if (op->remap.skip_prev) {
					xe_vma_set_pte_size(vma, xe_vma_max_pte_size(old));
					op->remap.range -=
						xe_vma_end(vma) -
						xe_vma_start(old);
					op->remap.start = xe_vma_end(vma);
					vm_dbg(&xe->drm, "REMAP:SKIP_PREV: addr=0x%016llx, range=0x%016llx",
					       (ULL)op->remap.start,
					       (ULL)op->remap.range);
				} else {
					xe_vma_ops_incr_pt_update_ops(vops, op->tile_mask);
				}
			}

			if (op->base.remap.next) {
				flags |= op->base.remap.unmap->va->flags &
					XE_VMA_READ_ONLY ?
					VMA_CREATE_FLAG_READ_ONLY : 0;
				flags |= op->base.remap.unmap->va->flags &
					DRM_GPUVA_SPARSE ?
					VMA_CREATE_FLAG_IS_NULL : 0;
				flags |= op->base.remap.unmap->va->flags &
					XE_VMA_DUMPABLE ?
					VMA_CREATE_FLAG_DUMPABLE : 0;

				vma = new_vma(vm, op->base.remap.next,
					      old->pat_index, flags);
				if (IS_ERR(vma))
					return PTR_ERR(vma);

				op->remap.next = vma;

				/*
				 * Userptr creates a new SG mapping so
				 * we must also rebind.
				 */
				op->remap.skip_next = !xe_vma_is_userptr(old) &&
					IS_ALIGNED(xe_vma_start(vma),
						   xe_vma_max_pte_size(old));
				if (op->remap.skip_next) {
					xe_vma_set_pte_size(vma, xe_vma_max_pte_size(old));
					op->remap.range -=
						xe_vma_end(old) -
						xe_vma_start(vma);
					vm_dbg(&xe->drm, "REMAP:SKIP_NEXT: addr=0x%016llx, range=0x%016llx",
					       (ULL)op->remap.start,
					       (ULL)op->remap.range);
				} else {
					xe_vma_ops_incr_pt_update_ops(vops, op->tile_mask);
				}
			}
			xe_vma_ops_incr_pt_update_ops(vops, op->tile_mask);
			break;
		}
		case DRM_GPUVA_OP_UNMAP:
		case DRM_GPUVA_OP_PREFETCH:
			/* FIXME: Need to skip some prefetch ops */
			xe_vma_ops_incr_pt_update_ops(vops, op->tile_mask);
			break;
		default:
			drm_warn(&vm->xe->drm, "NOT POSSIBLE");
		}

		err = xe_vma_op_commit(vm, op);
		if (err)
			return err;
	}

	return 0;
}

static void xe_vma_op_unwind(struct xe_vm *vm, struct xe_vma_op *op,
			     bool post_commit, bool prev_post_commit,
			     bool next_post_commit)
{
	lockdep_assert_held_write(&vm->lock);

	switch (op->base.op) {
	case DRM_GPUVA_OP_MAP:
		if (op->map.vma) {
			prep_vma_destroy(vm, op->map.vma, post_commit);
			xe_vma_destroy_unlocked(op->map.vma);
		}
		break;
	case DRM_GPUVA_OP_UNMAP:
	{
		struct xe_vma *vma = gpuva_to_vma(op->base.unmap.va);

		if (vma) {
			down_read(&vm->userptr.notifier_lock);
			vma->gpuva.flags &= ~XE_VMA_DESTROYED;
			up_read(&vm->userptr.notifier_lock);
			if (post_commit)
				xe_vm_insert_vma(vm, vma);
		}
		break;
	}
	case DRM_GPUVA_OP_REMAP:
	{
		struct xe_vma *vma = gpuva_to_vma(op->base.remap.unmap->va);

		if (op->remap.prev) {
			prep_vma_destroy(vm, op->remap.prev, prev_post_commit);
			xe_vma_destroy_unlocked(op->remap.prev);
		}
		if (op->remap.next) {
			prep_vma_destroy(vm, op->remap.next, next_post_commit);
			xe_vma_destroy_unlocked(op->remap.next);
		}
		if (vma) {
			down_read(&vm->userptr.notifier_lock);
			vma->gpuva.flags &= ~XE_VMA_DESTROYED;
			up_read(&vm->userptr.notifier_lock);
			if (post_commit)
				xe_vm_insert_vma(vm, vma);
		}
		break;
	}
	case DRM_GPUVA_OP_PREFETCH:
		/* Nothing to do */
		break;
	default:
		drm_warn(&vm->xe->drm, "NOT POSSIBLE");
	}
}

static void vm_bind_ioctl_ops_unwind(struct xe_vm *vm,
				     struct drm_gpuva_ops **ops,
				     int num_ops_list)
{
	int i;

	for (i = num_ops_list - 1; i >= 0; --i) {
		struct drm_gpuva_ops *__ops = ops[i];
		struct drm_gpuva_op *__op;

		if (!__ops)
			continue;

		drm_gpuva_for_each_op_reverse(__op, __ops) {
			struct xe_vma_op *op = gpuva_op_to_vma_op(__op);

			xe_vma_op_unwind(vm, op,
					 op->flags & XE_VMA_OP_COMMITTED,
					 op->flags & XE_VMA_OP_PREV_COMMITTED,
					 op->flags & XE_VMA_OP_NEXT_COMMITTED);
		}
	}
}

static int vma_lock_and_validate(struct drm_exec *exec, struct xe_vma *vma,
				 bool validate)
{
	struct xe_bo *bo = xe_vma_bo(vma);
	int err = 0;

	if (bo) {
		if (!bo->vm)
			err = drm_exec_lock_obj(exec, &bo->ttm.base);
		if (!err && validate)
			err = xe_bo_validate(bo, xe_vma_vm(vma), true);
	}

	return err;
}

static int check_ufence(struct xe_vma *vma)
{
	if (vma->ufence) {
		struct xe_user_fence * const f = vma->ufence;

		if (!xe_sync_ufence_get_status(f))
			return -EBUSY;

		vma->ufence = NULL;
		xe_sync_ufence_put(f);
	}

	return 0;
}

static int op_lock_and_prep(struct drm_exec *exec, struct xe_vm *vm,
			    struct xe_vma_op *op)
{
	int err = 0;

	switch (op->base.op) {
	case DRM_GPUVA_OP_MAP:
		err = vma_lock_and_validate(exec, op->map.vma,
					    !xe_vm_in_fault_mode(vm) ||
					    op->map.immediate);
		break;
	case DRM_GPUVA_OP_REMAP:
		err = check_ufence(gpuva_to_vma(op->base.remap.unmap->va));
		if (err)
			break;

		err = vma_lock_and_validate(exec,
					    gpuva_to_vma(op->base.remap.unmap->va),
					    false);
		if (!err && op->remap.prev)
			err = vma_lock_and_validate(exec, op->remap.prev, true);
		if (!err && op->remap.next)
			err = vma_lock_and_validate(exec, op->remap.next, true);
		break;
	case DRM_GPUVA_OP_UNMAP:
		err = check_ufence(gpuva_to_vma(op->base.unmap.va));
		if (err)
			break;

		err = vma_lock_and_validate(exec,
					    gpuva_to_vma(op->base.unmap.va),
					    false);
		break;
	case DRM_GPUVA_OP_PREFETCH:
	{
		struct xe_vma *vma = gpuva_to_vma(op->base.prefetch.va);
		u32 region = op->prefetch.region;

		xe_assert(vm->xe, region <= ARRAY_SIZE(region_to_mem_type));

		err = vma_lock_and_validate(exec,
					    gpuva_to_vma(op->base.prefetch.va),
					    false);
		if (!err && !xe_vma_has_no_bo(vma))
			err = xe_bo_migrate(xe_vma_bo(vma),
					    region_to_mem_type[region]);
		break;
	}
	default:
		drm_warn(&vm->xe->drm, "NOT POSSIBLE");
	}

	return err;
}

static int vm_bind_ioctl_ops_lock_and_prep(struct drm_exec *exec,
					   struct xe_vm *vm,
					   struct xe_vma_ops *vops)
{
	struct xe_vma_op *op;
	int err;

	err = drm_exec_lock_obj(exec, xe_vm_obj(vm));
	if (err)
		return err;

	list_for_each_entry(op, &vops->list, link) {
		err = op_lock_and_prep(exec, vm, op);
		if (err)
			return err;
	}

#ifdef TEST_VM_OPS_ERROR
	if (vops->inject_error &&
	    vm->xe->vm_inject_error_position == FORCE_OP_ERROR_LOCK)
		return -ENOSPC;
#endif

	return 0;
}

static void op_trace(struct xe_vma_op *op)
{
	switch (op->base.op) {
	case DRM_GPUVA_OP_MAP:
		trace_xe_vma_bind(op->map.vma);
		break;
	case DRM_GPUVA_OP_REMAP:
		trace_xe_vma_unbind(gpuva_to_vma(op->base.remap.unmap->va));
		if (op->remap.prev)
			trace_xe_vma_bind(op->remap.prev);
		if (op->remap.next)
			trace_xe_vma_bind(op->remap.next);
		break;
	case DRM_GPUVA_OP_UNMAP:
		trace_xe_vma_unbind(gpuva_to_vma(op->base.unmap.va));
		break;
	case DRM_GPUVA_OP_PREFETCH:
		trace_xe_vma_bind(gpuva_to_vma(op->base.prefetch.va));
		break;
	default:
		XE_WARN_ON("NOT POSSIBLE");
	}
}

static void trace_xe_vm_ops_execute(struct xe_vma_ops *vops)
{
	struct xe_vma_op *op;

	list_for_each_entry(op, &vops->list, link)
		op_trace(op);
}

static int vm_ops_setup_tile_args(struct xe_vm *vm, struct xe_vma_ops *vops)
{
	struct xe_exec_queue *q = vops->q;
	struct xe_tile *tile;
	int number_tiles = 0;
	u8 id;

	for_each_tile(tile, vm->xe, id) {
		if (vops->pt_update_ops[id].num_ops)
			++number_tiles;

		if (vops->pt_update_ops[id].q)
			continue;

		if (q) {
			vops->pt_update_ops[id].q = q;
			if (vm->pt_root[id] && !list_empty(&q->multi_gt_list))
				q = list_next_entry(q, multi_gt_list);
		} else {
			vops->pt_update_ops[id].q = vm->q[id];
		}
	}

	return number_tiles;
}

static struct dma_fence *ops_execute(struct xe_vm *vm,
				     struct xe_vma_ops *vops)
{
	struct xe_tile *tile;
	struct dma_fence *fence = NULL;
	struct dma_fence **fences = NULL;
	struct dma_fence_array *cf = NULL;
	int number_tiles = 0, current_fence = 0, err;
	u8 id;

	number_tiles = vm_ops_setup_tile_args(vm, vops);
	if (number_tiles == 0)
		return ERR_PTR(-ENODATA);

	if (number_tiles > 1) {
		fences = kmalloc_array(number_tiles, sizeof(*fences),
				       GFP_KERNEL);
		if (!fences) {
			fence = ERR_PTR(-ENOMEM);
			goto err_trace;
		}
	}

	for_each_tile(tile, vm->xe, id) {
		if (!vops->pt_update_ops[id].num_ops)
			continue;

		err = xe_pt_update_ops_prepare(tile, vops);
		if (err) {
			fence = ERR_PTR(err);
			goto err_out;
		}
	}

	trace_xe_vm_ops_execute(vops);

	for_each_tile(tile, vm->xe, id) {
		if (!vops->pt_update_ops[id].num_ops)
			continue;

		fence = xe_pt_update_ops_run(tile, vops);
		if (IS_ERR(fence))
			goto err_out;

		if (fences)
			fences[current_fence++] = fence;
	}

	if (fences) {
		cf = dma_fence_array_create(number_tiles, fences,
					    vm->composite_fence_ctx,
					    vm->composite_fence_seqno++,
					    false);
		if (!cf) {
			--vm->composite_fence_seqno;
			fence = ERR_PTR(-ENOMEM);
			goto err_out;
		}
		fence = &cf->base;
	}

	for_each_tile(tile, vm->xe, id) {
		if (!vops->pt_update_ops[id].num_ops)
			continue;

		xe_pt_update_ops_fini(tile, vops);
	}

	return fence;

err_out:
	for_each_tile(tile, vm->xe, id) {
		if (!vops->pt_update_ops[id].num_ops)
			continue;

		xe_pt_update_ops_abort(tile, vops);
	}
	while (current_fence)
		dma_fence_put(fences[--current_fence]);
	kfree(fences);
	kfree(cf);

err_trace:
	trace_xe_vm_ops_fail(vm);
	return fence;
}

static void vma_add_ufence(struct xe_vma *vma, struct xe_user_fence *ufence)
{
	if (vma->ufence)
		xe_sync_ufence_put(vma->ufence);
	vma->ufence = __xe_sync_ufence_get(ufence);
}

static void op_add_ufence(struct xe_vm *vm, struct xe_vma_op *op,
			  struct xe_user_fence *ufence)
{
	switch (op->base.op) {
	case DRM_GPUVA_OP_MAP:
		vma_add_ufence(op->map.vma, ufence);
		break;
	case DRM_GPUVA_OP_REMAP:
		if (op->remap.prev)
			vma_add_ufence(op->remap.prev, ufence);
		if (op->remap.next)
			vma_add_ufence(op->remap.next, ufence);
		break;
	case DRM_GPUVA_OP_UNMAP:
		break;
	case DRM_GPUVA_OP_PREFETCH:
		vma_add_ufence(gpuva_to_vma(op->base.prefetch.va), ufence);
		break;
	default:
		drm_warn(&vm->xe->drm, "NOT POSSIBLE");
	}
}

static void vm_bind_ioctl_ops_fini(struct xe_vm *vm, struct xe_vma_ops *vops,
				   struct dma_fence *fence)
{
	struct xe_exec_queue *wait_exec_queue = to_wait_exec_queue(vm, vops->q);
	struct xe_user_fence *ufence;
	struct xe_vma_op *op;
	int i;

	ufence = find_ufence_get(vops->syncs, vops->num_syncs);
	list_for_each_entry(op, &vops->list, link) {
		if (ufence)
			op_add_ufence(vm, op, ufence);

		if (op->base.op == DRM_GPUVA_OP_UNMAP)
			xe_vma_destroy(gpuva_to_vma(op->base.unmap.va), fence);
		else if (op->base.op == DRM_GPUVA_OP_REMAP)
			xe_vma_destroy(gpuva_to_vma(op->base.remap.unmap->va),
				       fence);
	}
	if (ufence)
		xe_sync_ufence_put(ufence);
	for (i = 0; i < vops->num_syncs; i++)
		xe_sync_entry_signal(vops->syncs + i, fence);
	xe_exec_queue_last_fence_set(wait_exec_queue, vm, fence);
	dma_fence_put(fence);
}

static int vm_bind_ioctl_ops_execute(struct xe_vm *vm,
				     struct xe_vma_ops *vops)
{
	struct drm_exec exec;
	struct dma_fence *fence;
	int err;

	lockdep_assert_held_write(&vm->lock);

	drm_exec_init(&exec, DRM_EXEC_INTERRUPTIBLE_WAIT |
		      DRM_EXEC_IGNORE_DUPLICATES, 0);
	drm_exec_until_all_locked(&exec) {
		err = vm_bind_ioctl_ops_lock_and_prep(&exec, vm, vops);
		drm_exec_retry_on_contention(&exec);
		if (err)
			goto unlock;

		fence = ops_execute(vm, vops);
		if (IS_ERR(fence)) {
			err = PTR_ERR(fence);
			goto unlock;
		}

		vm_bind_ioctl_ops_fini(vm, vops, fence);
	}

unlock:
	drm_exec_fini(&exec);
	return err;
}

#define SUPPORTED_FLAGS_STUB  \
	(DRM_XE_VM_BIND_FLAG_READONLY | \
	 DRM_XE_VM_BIND_FLAG_IMMEDIATE | \
	 DRM_XE_VM_BIND_FLAG_NULL | \
	 DRM_XE_VM_BIND_FLAG_DUMPABLE)

#ifdef TEST_VM_OPS_ERROR
#define SUPPORTED_FLAGS	(SUPPORTED_FLAGS_STUB | FORCE_OP_ERROR)
#else
#define SUPPORTED_FLAGS	SUPPORTED_FLAGS_STUB
#endif

#define XE_64K_PAGE_MASK 0xffffull
#define ALL_DRM_XE_SYNCS_FLAGS (DRM_XE_SYNCS_FLAG_WAIT_FOR_OP)

static int vm_bind_ioctl_check_args(struct xe_device *xe,
				    struct drm_xe_vm_bind *args,
				    struct drm_xe_vm_bind_op **bind_ops)
{
	int err;
	int i;

	if (XE_IOCTL_DBG(xe, args->pad || args->pad2) ||
	    XE_IOCTL_DBG(xe, args->reserved[0] || args->reserved[1]))
		return -EINVAL;

	if (XE_IOCTL_DBG(xe, args->extensions))
		return -EINVAL;

	if (args->num_binds > 1) {
		u64 __user *bind_user =
			u64_to_user_ptr(args->vector_of_binds);

		*bind_ops = kvmalloc_array(args->num_binds,
					   sizeof(struct drm_xe_vm_bind_op),
					   GFP_KERNEL | __GFP_ACCOUNT);
		if (!*bind_ops)
			return args->num_binds > 1 ? -ENOBUFS : -ENOMEM;

		err = __copy_from_user(*bind_ops, bind_user,
				       sizeof(struct drm_xe_vm_bind_op) *
				       args->num_binds);
		if (XE_IOCTL_DBG(xe, err)) {
			err = -EFAULT;
			goto free_bind_ops;
		}
	} else {
		*bind_ops = &args->bind;
	}

	for (i = 0; i < args->num_binds; ++i) {
		u64 range = (*bind_ops)[i].range;
		u64 addr = (*bind_ops)[i].addr;
		u32 op = (*bind_ops)[i].op;
		u32 flags = (*bind_ops)[i].flags;
		u32 obj = (*bind_ops)[i].obj;
		u64 obj_offset = (*bind_ops)[i].obj_offset;
		u32 prefetch_region = (*bind_ops)[i].prefetch_mem_region_instance;
		bool is_null = flags & DRM_XE_VM_BIND_FLAG_NULL;
		u16 pat_index = (*bind_ops)[i].pat_index;
		u16 coh_mode;

		if (XE_IOCTL_DBG(xe, pat_index >= xe->pat.n_entries)) {
			err = -EINVAL;
			goto free_bind_ops;
		}

		pat_index = array_index_nospec(pat_index, xe->pat.n_entries);
		(*bind_ops)[i].pat_index = pat_index;
		coh_mode = xe_pat_index_get_coh_mode(xe, pat_index);
		if (XE_IOCTL_DBG(xe, !coh_mode)) { /* hw reserved */
			err = -EINVAL;
			goto free_bind_ops;
		}

		if (XE_WARN_ON(coh_mode > XE_COH_AT_LEAST_1WAY)) {
			err = -EINVAL;
			goto free_bind_ops;
		}

		if (XE_IOCTL_DBG(xe, op > DRM_XE_VM_BIND_OP_PREFETCH) ||
		    XE_IOCTL_DBG(xe, flags & ~SUPPORTED_FLAGS) ||
		    XE_IOCTL_DBG(xe, obj && is_null) ||
		    XE_IOCTL_DBG(xe, obj_offset && is_null) ||
		    XE_IOCTL_DBG(xe, op != DRM_XE_VM_BIND_OP_MAP &&
				 is_null) ||
		    XE_IOCTL_DBG(xe, !obj &&
				 op == DRM_XE_VM_BIND_OP_MAP &&
				 !is_null) ||
		    XE_IOCTL_DBG(xe, !obj &&
				 op == DRM_XE_VM_BIND_OP_UNMAP_ALL) ||
		    XE_IOCTL_DBG(xe, addr &&
				 op == DRM_XE_VM_BIND_OP_UNMAP_ALL) ||
		    XE_IOCTL_DBG(xe, range &&
				 op == DRM_XE_VM_BIND_OP_UNMAP_ALL) ||
		    XE_IOCTL_DBG(xe, obj &&
				 op == DRM_XE_VM_BIND_OP_MAP_USERPTR) ||
		    XE_IOCTL_DBG(xe, coh_mode == XE_COH_NONE &&
				 op == DRM_XE_VM_BIND_OP_MAP_USERPTR) ||
		    XE_IOCTL_DBG(xe, obj &&
				 op == DRM_XE_VM_BIND_OP_PREFETCH) ||
		    XE_IOCTL_DBG(xe, prefetch_region &&
				 op != DRM_XE_VM_BIND_OP_PREFETCH) ||
		    XE_IOCTL_DBG(xe, !(BIT(prefetch_region) &
				       xe->info.mem_region_mask)) ||
		    XE_IOCTL_DBG(xe, obj &&
				 op == DRM_XE_VM_BIND_OP_UNMAP)) {
			err = -EINVAL;
			goto free_bind_ops;
		}

		if (XE_IOCTL_DBG(xe, obj_offset & ~PAGE_MASK) ||
		    XE_IOCTL_DBG(xe, addr & ~PAGE_MASK) ||
		    XE_IOCTL_DBG(xe, range & ~PAGE_MASK) ||
		    XE_IOCTL_DBG(xe, !range &&
				 op != DRM_XE_VM_BIND_OP_UNMAP_ALL)) {
			err = -EINVAL;
			goto free_bind_ops;
		}
	}

	return 0;

free_bind_ops:
	if (args->num_binds > 1)
		kvfree(*bind_ops);
	return err;
}

static int vm_bind_ioctl_signal_fences(struct xe_vm *vm,
				       struct xe_exec_queue *q,
				       struct xe_sync_entry *syncs,
				       int num_syncs)
{
	struct dma_fence *fence;
	int i, err = 0;

	fence = xe_sync_in_fence_get(syncs, num_syncs,
				     to_wait_exec_queue(vm, q), vm);
	if (IS_ERR(fence))
		return PTR_ERR(fence);

	for (i = 0; i < num_syncs; i++)
		xe_sync_entry_signal(&syncs[i], fence);

	xe_exec_queue_last_fence_set(to_wait_exec_queue(vm, q), vm,
				     fence);
	dma_fence_put(fence);

	return err;
}

static void xe_vma_ops_init(struct xe_vma_ops *vops, struct xe_vm *vm,
			    struct xe_exec_queue *q,
			    struct xe_sync_entry *syncs, u32 num_syncs)
{
	memset(vops, 0, sizeof(*vops));
	INIT_LIST_HEAD(&vops->list);
	vops->vm = vm;
	vops->q = q;
	vops->syncs = syncs;
	vops->num_syncs = num_syncs;
}

static int xe_vm_bind_ioctl_validate_bo(struct xe_device *xe, struct xe_bo *bo,
					u64 addr, u64 range, u64 obj_offset,
					u16 pat_index)
{
	u16 coh_mode;

	if (XE_IOCTL_DBG(xe, range > bo->size) ||
	    XE_IOCTL_DBG(xe, obj_offset >
			 bo->size - range)) {
		return -EINVAL;
	}

	/*
	 * Some platforms require 64k VM_BIND alignment,
	 * specifically those with XE_VRAM_FLAGS_NEED64K.
	 *
	 * Other platforms may have BO's set to 64k physical placement,
	 * but can be mapped at 4k offsets anyway. This check is only
	 * there for the former case.
	 */
	if ((bo->flags & XE_BO_FLAG_INTERNAL_64K) &&
	    (xe->info.vram_flags & XE_VRAM_FLAGS_NEED64K)) {
		if (XE_IOCTL_DBG(xe, obj_offset &
				 XE_64K_PAGE_MASK) ||
		    XE_IOCTL_DBG(xe, addr & XE_64K_PAGE_MASK) ||
		    XE_IOCTL_DBG(xe, range & XE_64K_PAGE_MASK)) {
			return  -EINVAL;
		}
	}

	coh_mode = xe_pat_index_get_coh_mode(xe, pat_index);
	if (bo->cpu_caching) {
		if (XE_IOCTL_DBG(xe, coh_mode == XE_COH_NONE &&
				 bo->cpu_caching == DRM_XE_GEM_CPU_CACHING_WB)) {
			return  -EINVAL;
		}
	} else if (XE_IOCTL_DBG(xe, coh_mode == XE_COH_NONE)) {
		/*
		 * Imported dma-buf from a different device should
		 * require 1way or 2way coherency since we don't know
		 * how it was mapped on the CPU. Just assume is it
		 * potentially cached on CPU side.
		 */
		return  -EINVAL;
	}

	return 0;
}

int xe_vm_bind_ioctl(struct drm_device *dev, void *data, struct drm_file *file)
{
	struct xe_device *xe = to_xe_device(dev);
	struct xe_file *xef = to_xe_file(file);
	struct drm_xe_vm_bind *args = data;
	struct drm_xe_sync __user *syncs_user;
	struct xe_bo **bos = NULL;
	struct drm_gpuva_ops **ops = NULL;
	struct xe_vm *vm;
	struct xe_exec_queue *q = NULL;
	u32 num_syncs, num_ufence = 0;
	struct xe_sync_entry *syncs = NULL;
	struct drm_xe_vm_bind_op *bind_ops;
	struct xe_vma_ops vops;
	int err;
	int i;

	err = vm_bind_ioctl_check_args(xe, args, &bind_ops);
	if (err)
		return err;

	if (args->exec_queue_id) {
		q = xe_exec_queue_lookup(xef, args->exec_queue_id);
		if (XE_IOCTL_DBG(xe, !q)) {
			err = -ENOENT;
			goto free_objs;
		}

		if (XE_IOCTL_DBG(xe, !(q->flags & EXEC_QUEUE_FLAG_VM))) {
			err = -EINVAL;
			goto put_exec_queue;
		}
	}

	vm = xe_vm_lookup(xef, args->vm_id);
	if (XE_IOCTL_DBG(xe, !vm)) {
		err = -EINVAL;
		goto put_exec_queue;
	}

	err = down_write_killable(&vm->lock);
	if (err)
		goto put_vm;

	if (XE_IOCTL_DBG(xe, xe_vm_is_closed_or_banned(vm))) {
		err = -ENOENT;
		goto release_vm_lock;
	}

	for (i = 0; i < args->num_binds; ++i) {
		u64 range = bind_ops[i].range;
		u64 addr = bind_ops[i].addr;

		if (XE_IOCTL_DBG(xe, range > vm->size) ||
		    XE_IOCTL_DBG(xe, addr > vm->size - range)) {
			err = -EINVAL;
			goto release_vm_lock;
		}
	}

	if (args->num_binds) {
		bos = kvcalloc(args->num_binds, sizeof(*bos),
			       GFP_KERNEL | __GFP_ACCOUNT);
		if (!bos) {
			err = -ENOMEM;
			goto release_vm_lock;
		}

		ops = kvcalloc(args->num_binds, sizeof(*ops),
			       GFP_KERNEL | __GFP_ACCOUNT);
		if (!ops) {
			err = -ENOMEM;
			goto release_vm_lock;
		}
	}

	for (i = 0; i < args->num_binds; ++i) {
		struct drm_gem_object *gem_obj;
		u64 range = bind_ops[i].range;
		u64 addr = bind_ops[i].addr;
		u32 obj = bind_ops[i].obj;
		u64 obj_offset = bind_ops[i].obj_offset;
		u16 pat_index = bind_ops[i].pat_index;

		if (!obj)
			continue;

		gem_obj = drm_gem_object_lookup(file, obj);
		if (XE_IOCTL_DBG(xe, !gem_obj)) {
			err = -ENOENT;
			goto put_obj;
		}
		bos[i] = gem_to_xe_bo(gem_obj);

		err = xe_vm_bind_ioctl_validate_bo(xe, bos[i], addr, range,
						   obj_offset, pat_index);
		if (err)
			goto put_obj;
	}

	if (args->num_syncs) {
		syncs = kcalloc(args->num_syncs, sizeof(*syncs), GFP_KERNEL);
		if (!syncs) {
			err = -ENOMEM;
			goto put_obj;
		}
	}

	syncs_user = u64_to_user_ptr(args->syncs);
	for (num_syncs = 0; num_syncs < args->num_syncs; num_syncs++) {
		err = xe_sync_entry_parse(xe, xef, &syncs[num_syncs],
					  &syncs_user[num_syncs],
					  (xe_vm_in_lr_mode(vm) ?
					   SYNC_PARSE_FLAG_LR_MODE : 0) |
					  (!args->num_binds ?
					   SYNC_PARSE_FLAG_DISALLOW_USER_FENCE : 0));
		if (err)
			goto free_syncs;

		if (xe_sync_is_ufence(&syncs[num_syncs]))
			num_ufence++;
	}

	if (XE_IOCTL_DBG(xe, num_ufence > 1)) {
		err = -EINVAL;
		goto free_syncs;
	}

	if (!args->num_binds) {
		err = -ENODATA;
		goto free_syncs;
	}

	xe_vma_ops_init(&vops, vm, q, syncs, num_syncs);
	for (i = 0; i < args->num_binds; ++i) {
		u64 range = bind_ops[i].range;
		u64 addr = bind_ops[i].addr;
		u32 op = bind_ops[i].op;
		u32 flags = bind_ops[i].flags;
		u64 obj_offset = bind_ops[i].obj_offset;
		u32 prefetch_region = bind_ops[i].prefetch_mem_region_instance;
		u16 pat_index = bind_ops[i].pat_index;

		ops[i] = vm_bind_ioctl_ops_create(vm, bos[i], obj_offset,
						  addr, range, op, flags,
						  prefetch_region, pat_index);
		if (IS_ERR(ops[i])) {
			err = PTR_ERR(ops[i]);
			ops[i] = NULL;
			goto unwind_ops;
		}

		err = vm_bind_ioctl_ops_parse(vm, ops[i], &vops);
		if (err)
			goto unwind_ops;

#ifdef TEST_VM_OPS_ERROR
		if (flags & FORCE_OP_ERROR) {
			vops.inject_error = true;
			vm->xe->vm_inject_error_position =
				(vm->xe->vm_inject_error_position + 1) %
				FORCE_OP_ERROR_COUNT;
		}
#endif
	}

	/* Nothing to do */
	if (list_empty(&vops.list)) {
		err = -ENODATA;
		goto unwind_ops;
	}

	err = xe_vma_ops_alloc(&vops, args->num_binds > 1);
	if (err)
		goto unwind_ops;

	err = vm_bind_ioctl_ops_execute(vm, &vops);

unwind_ops:
	if (err && err != -ENODATA)
		vm_bind_ioctl_ops_unwind(vm, ops, args->num_binds);
	xe_vma_ops_fini(&vops);
	for (i = args->num_binds - 1; i >= 0; --i)
		if (ops[i])
			drm_gpuva_ops_free(&vm->gpuvm, ops[i]);
free_syncs:
	if (err == -ENODATA)
		err = vm_bind_ioctl_signal_fences(vm, q, syncs, num_syncs);
	while (num_syncs--)
		xe_sync_entry_cleanup(&syncs[num_syncs]);

	kfree(syncs);
put_obj:
	for (i = 0; i < args->num_binds; ++i)
		xe_bo_put(bos[i]);
release_vm_lock:
	up_write(&vm->lock);
put_vm:
	xe_vm_put(vm);
put_exec_queue:
	if (q)
		xe_exec_queue_put(q);
free_objs:
	kvfree(bos);
	kvfree(ops);
	if (args->num_binds > 1)
		kvfree(bind_ops);
	return err;
}

/**
 * xe_vm_lock() - Lock the vm's dma_resv object
 * @vm: The struct xe_vm whose lock is to be locked
 * @intr: Whether to perform any wait interruptible
 *
 * Return: 0 on success, -EINTR if @intr is true and the wait for a
 * contended lock was interrupted. If @intr is false, the function
 * always returns 0.
 */
int xe_vm_lock(struct xe_vm *vm, bool intr)
{
	if (intr)
		return dma_resv_lock_interruptible(xe_vm_resv(vm), NULL);

	return dma_resv_lock(xe_vm_resv(vm), NULL);
}

/**
 * xe_vm_unlock() - Unlock the vm's dma_resv object
 * @vm: The struct xe_vm whose lock is to be released.
 *
 * Unlock a buffer object lock that was locked by xe_vm_lock().
 */
void xe_vm_unlock(struct xe_vm *vm)
{
	dma_resv_unlock(xe_vm_resv(vm));
}

/**
 * xe_vm_invalidate_vma - invalidate GPU mappings for VMA without a lock
 * @vma: VMA to invalidate
 *
 * Walks a list of page tables leaves which it memset the entries owned by this
 * VMA to zero, invalidates the TLBs, and block until TLBs invalidation is
 * complete.
 *
 * Returns 0 for success, negative error code otherwise.
 */
int xe_vm_invalidate_vma(struct xe_vma *vma)
{
	struct xe_device *xe = xe_vma_vm(vma)->xe;
	struct xe_tile *tile;
	struct xe_gt_tlb_invalidation_fence
		fence[XE_MAX_TILES_PER_DEVICE * XE_MAX_GT_PER_TILE];
	u8 id;
	u32 fence_id = 0;
	int ret = 0;

	xe_assert(xe, !xe_vma_is_null(vma));
	trace_xe_vma_invalidate(vma);

	vm_dbg(&xe_vma_vm(vma)->xe->drm,
	       "INVALIDATE: addr=0x%016llx, range=0x%016llx",
		xe_vma_start(vma), xe_vma_size(vma));

	/* Check that we don't race with page-table updates */
	if (IS_ENABLED(CONFIG_PROVE_LOCKING)) {
		if (xe_vma_is_userptr(vma)) {
			WARN_ON_ONCE(!mmu_interval_check_retry
				     (&to_userptr_vma(vma)->userptr.notifier,
				      to_userptr_vma(vma)->userptr.notifier_seq));
			WARN_ON_ONCE(!dma_resv_test_signaled(xe_vm_resv(xe_vma_vm(vma)),
							     DMA_RESV_USAGE_BOOKKEEP));

		} else {
			xe_bo_assert_held(xe_vma_bo(vma));
		}
	}

	for_each_tile(tile, xe, id) {
		if (xe_pt_zap_ptes(tile, vma)) {
			xe_device_wmb(xe);
			xe_gt_tlb_invalidation_fence_init(tile->primary_gt,
							  &fence[fence_id],
							  true);

			ret = xe_gt_tlb_invalidation_vma(tile->primary_gt,
							 &fence[fence_id], vma);
			if (ret < 0) {
				xe_gt_tlb_invalidation_fence_fini(&fence[fence_id]);
				goto wait;
			}
			++fence_id;
<<<<<<< HEAD

			if (!tile->media_gt)
				continue;

=======

			if (!tile->media_gt)
				continue;

>>>>>>> 9b70bf0a
			xe_gt_tlb_invalidation_fence_init(tile->media_gt,
							  &fence[fence_id],
							  true);

			ret = xe_gt_tlb_invalidation_vma(tile->media_gt,
							 &fence[fence_id], vma);
			if (ret < 0) {
				xe_gt_tlb_invalidation_fence_fini(&fence[fence_id]);
				goto wait;
			}
			++fence_id;
		}
	}

wait:
	for (id = 0; id < fence_id; ++id)
		xe_gt_tlb_invalidation_fence_wait(&fence[id]);

	vma->tile_invalidated = vma->tile_mask;

	return ret;
}

struct xe_vm_snapshot {
	unsigned long num_snaps;
	struct {
		u64 ofs, bo_ofs;
		unsigned long len;
		struct xe_bo *bo;
		void *data;
		struct mm_struct *mm;
	} snap[];
};

struct xe_vm_snapshot *xe_vm_snapshot_capture(struct xe_vm *vm)
{
	unsigned long num_snaps = 0, i;
	struct xe_vm_snapshot *snap = NULL;
	struct drm_gpuva *gpuva;

	if (!vm)
		return NULL;

	mutex_lock(&vm->snap_mutex);
	drm_gpuvm_for_each_va(gpuva, &vm->gpuvm) {
		if (gpuva->flags & XE_VMA_DUMPABLE)
			num_snaps++;
	}

	if (num_snaps)
		snap = kvzalloc(offsetof(struct xe_vm_snapshot, snap[num_snaps]), GFP_NOWAIT);
	if (!snap) {
		snap = num_snaps ? ERR_PTR(-ENOMEM) : ERR_PTR(-ENODEV);
		goto out_unlock;
	}

	snap->num_snaps = num_snaps;
	i = 0;
	drm_gpuvm_for_each_va(gpuva, &vm->gpuvm) {
		struct xe_vma *vma = gpuva_to_vma(gpuva);
		struct xe_bo *bo = vma->gpuva.gem.obj ?
			gem_to_xe_bo(vma->gpuva.gem.obj) : NULL;

		if (!(gpuva->flags & XE_VMA_DUMPABLE))
			continue;

		snap->snap[i].ofs = xe_vma_start(vma);
		snap->snap[i].len = xe_vma_size(vma);
		if (bo) {
			snap->snap[i].bo = xe_bo_get(bo);
			snap->snap[i].bo_ofs = xe_vma_bo_offset(vma);
		} else if (xe_vma_is_userptr(vma)) {
			struct mm_struct *mm =
				to_userptr_vma(vma)->userptr.notifier.mm;

			if (mmget_not_zero(mm))
				snap->snap[i].mm = mm;
			else
				snap->snap[i].data = ERR_PTR(-EFAULT);

			snap->snap[i].bo_ofs = xe_vma_userptr(vma);
		} else {
			snap->snap[i].data = ERR_PTR(-ENOENT);
		}
		i++;
	}

out_unlock:
	mutex_unlock(&vm->snap_mutex);
	return snap;
}

void xe_vm_snapshot_capture_delayed(struct xe_vm_snapshot *snap)
{
	if (IS_ERR_OR_NULL(snap))
		return;

	for (int i = 0; i < snap->num_snaps; i++) {
		struct xe_bo *bo = snap->snap[i].bo;
		struct iosys_map src;
		int err;

		if (IS_ERR(snap->snap[i].data))
			continue;

		snap->snap[i].data = kvmalloc(snap->snap[i].len, GFP_USER);
		if (!snap->snap[i].data) {
			snap->snap[i].data = ERR_PTR(-ENOMEM);
			goto cleanup_bo;
		}

		if (bo) {
			xe_bo_lock(bo, false);
			err = ttm_bo_vmap(&bo->ttm, &src);
			if (!err) {
				xe_map_memcpy_from(xe_bo_device(bo),
						   snap->snap[i].data,
						   &src, snap->snap[i].bo_ofs,
						   snap->snap[i].len);
				ttm_bo_vunmap(&bo->ttm, &src);
			}
			xe_bo_unlock(bo);
		} else {
			void __user *userptr = (void __user *)(size_t)snap->snap[i].bo_ofs;

			kthread_use_mm(snap->snap[i].mm);
			if (!copy_from_user(snap->snap[i].data, userptr, snap->snap[i].len))
				err = 0;
			else
				err = -EFAULT;
			kthread_unuse_mm(snap->snap[i].mm);

			mmput(snap->snap[i].mm);
			snap->snap[i].mm = NULL;
		}

		if (err) {
			kvfree(snap->snap[i].data);
			snap->snap[i].data = ERR_PTR(err);
		}

cleanup_bo:
		xe_bo_put(bo);
		snap->snap[i].bo = NULL;
	}
}

void xe_vm_snapshot_print(struct xe_vm_snapshot *snap, struct drm_printer *p)
{
	unsigned long i, j;

	if (IS_ERR_OR_NULL(snap)) {
		drm_printf(p, "[0].error: %li\n", PTR_ERR(snap));
		return;
	}

	for (i = 0; i < snap->num_snaps; i++) {
		drm_printf(p, "[%llx].length: 0x%lx\n", snap->snap[i].ofs, snap->snap[i].len);

		if (IS_ERR(snap->snap[i].data)) {
			drm_printf(p, "[%llx].error: %li\n", snap->snap[i].ofs,
				   PTR_ERR(snap->snap[i].data));
			continue;
		}

		drm_printf(p, "[%llx].data: ", snap->snap[i].ofs);

		for (j = 0; j < snap->snap[i].len; j += sizeof(u32)) {
			u32 *val = snap->snap[i].data + j;
			char dumped[ASCII85_BUFSZ];

			drm_puts(p, ascii85_encode(*val, dumped));
		}

		drm_puts(p, "\n");
	}
}

void xe_vm_snapshot_free(struct xe_vm_snapshot *snap)
{
	unsigned long i;

	if (IS_ERR_OR_NULL(snap))
		return;

	for (i = 0; i < snap->num_snaps; i++) {
		if (!IS_ERR(snap->snap[i].data))
			kvfree(snap->snap[i].data);
		xe_bo_put(snap->snap[i].bo);
		if (snap->snap[i].mm)
			mmput(snap->snap[i].mm);
	}
	kvfree(snap);
}<|MERGE_RESOLUTION|>--- conflicted
+++ resolved
@@ -3204,17 +3204,10 @@
 				goto wait;
 			}
 			++fence_id;
-<<<<<<< HEAD
 
 			if (!tile->media_gt)
 				continue;
 
-=======
-
-			if (!tile->media_gt)
-				continue;
-
->>>>>>> 9b70bf0a
 			xe_gt_tlb_invalidation_fence_init(tile->media_gt,
 							  &fence[fence_id],
 							  true);

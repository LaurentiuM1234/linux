--- conflicted
+++ resolved
@@ -35,24 +35,6 @@
 static int virtio_gpu_resource_id_get(struct virtio_gpu_device *vgdev,
 				       uint32_t *resid)
 {
-<<<<<<< HEAD
-#if 0
-	int handle = ida_alloc(&vgdev->resource_ida, GFP_KERNEL);
-
-	if (handle < 0)
-		return handle;
-#else
-	/*
-	 * FIXME: dirty hack to avoid re-using IDs, virglrenderer
-	 * can't deal with that.  Needs fixing in virglrenderer, also
-	 * should figure a better way to handle that in the guest.
-	 */
-	static atomic_t seqno = ATOMIC_INIT(0);
-	int handle = atomic_inc_return(&seqno);
-#endif
-
-	*resid = handle + 1;
-=======
 	if (virtio_gpu_virglrenderer_workaround) {
 		/*
 		 * Hack to avoid re-using resource IDs.
@@ -71,7 +53,6 @@
 			return handle;
 		*resid = handle + 1;
 	}
->>>>>>> 18fe53f6
 	return 0;
 }
 

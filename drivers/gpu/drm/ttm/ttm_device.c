/* SPDX-License-Identifier: GPL-2.0 OR MIT */

/*
 * Copyright (c) 2006-2009 VMware, Inc., Palo Alto, CA., USA
 * Copyright 2020 Advanced Micro Devices, Inc.
 *
 * Permission is hereby granted, free of charge, to any person obtaining a
 * copy of this software and associated documentation files (the "Software"),
 * to deal in the Software without restriction, including without limitation
 * the rights to use, copy, modify, merge, publish, distribute, sublicense,
 * and/or sell copies of the Software, and to permit persons to whom the
 * Software is furnished to do so, subject to the following conditions:
 *
 * The above copyright notice and this permission notice shall be included in
 * all copies or substantial portions of the Software.
 *
 * THE SOFTWARE IS PROVIDED "AS IS", WITHOUT WARRANTY OF ANY KIND, EXPRESS OR
 * IMPLIED, INCLUDING BUT NOT LIMITED TO THE WARRANTIES OF MERCHANTABILITY,
 * FITNESS FOR A PARTICULAR PURPOSE AND NONINFRINGEMENT.  IN NO EVENT SHALL
 * THE COPYRIGHT HOLDER(S) OR AUTHOR(S) BE LIABLE FOR ANY CLAIM, DAMAGES OR
 * OTHER LIABILITY, WHETHER IN AN ACTION OF CONTRACT, TORT OR OTHERWISE,
 * ARISING FROM, OUT OF OR IN CONNECTION WITH THE SOFTWARE OR THE USE OR
 * OTHER DEALINGS IN THE SOFTWARE.
 *
 * Authors: Christian König
 */

#define pr_fmt(fmt) "[TTM DEVICE] " fmt

#include <linux/mm.h>

#include <drm/ttm/ttm_device.h>
#include <drm/ttm/ttm_tt.h>
#include <drm/ttm/ttm_placement.h>
#include <drm/ttm/ttm_bo_api.h>

#include "ttm_module.h"

/*
 * ttm_global_mutex - protecting the global state
 */
static DEFINE_MUTEX(ttm_global_mutex);
static unsigned ttm_glob_use_count;
struct ttm_global ttm_glob;
EXPORT_SYMBOL(ttm_glob);

struct dentry *ttm_debugfs_root;

static void ttm_global_release(void)
{
	struct ttm_global *glob = &ttm_glob;

	mutex_lock(&ttm_global_mutex);
	if (--ttm_glob_use_count > 0)
		goto out;

	ttm_pool_mgr_fini();
	debugfs_remove(ttm_debugfs_root);

	__free_page(glob->dummy_read_page);
	memset(glob, 0, sizeof(*glob));
out:
	mutex_unlock(&ttm_global_mutex);
}

static int ttm_global_init(void)
{
	struct ttm_global *glob = &ttm_glob;
	unsigned long num_pages, num_dma32;
	struct sysinfo si;
	int ret = 0;

	mutex_lock(&ttm_global_mutex);
	if (++ttm_glob_use_count > 1)
		goto out;

	si_meminfo(&si);

	ttm_debugfs_root = debugfs_create_dir("ttm", NULL);
	if (IS_ERR(ttm_debugfs_root)) {
<<<<<<< HEAD
		ret = PTR_ERR(ttm_debugfs_root);
		ttm_debugfs_root = NULL;
		goto out;
=======
		ttm_debugfs_root = NULL;
>>>>>>> d2d1cefe
	}

	/* Limit the number of pages in the pool to about 50% of the total
	 * system memory.
	 */
	num_pages = ((u64)si.totalram * si.mem_unit) >> PAGE_SHIFT;
	num_pages /= 2;

	/* But for DMA32 we limit ourself to only use 2GiB maximum. */
	num_dma32 = (u64)(si.totalram - si.totalhigh) * si.mem_unit
		>> PAGE_SHIFT;
	num_dma32 = min(num_dma32, 2UL << (30 - PAGE_SHIFT));

	ttm_pool_mgr_init(num_pages);
	ttm_tt_mgr_init(num_pages, num_dma32);

	glob->dummy_read_page = alloc_page(__GFP_ZERO | GFP_DMA32);

	if (unlikely(glob->dummy_read_page == NULL)) {
		ret = -ENOMEM;
		goto out;
	}

	INIT_LIST_HEAD(&glob->device_list);
	atomic_set(&glob->bo_count, 0);

	debugfs_create_atomic_t("buffer_objects", 0444, ttm_debugfs_root,
				&glob->bo_count);
out:
	if (ret && ttm_debugfs_root)
		debugfs_remove(ttm_debugfs_root);
	if (ret)
		--ttm_glob_use_count;
	mutex_unlock(&ttm_global_mutex);
	return ret;
}

/*
 * A buffer object shrink method that tries to swap out the first
 * buffer object on the global::swap_lru list.
 */
int ttm_global_swapout(struct ttm_operation_ctx *ctx, gfp_t gfp_flags)
{
	struct ttm_global *glob = &ttm_glob;
	struct ttm_device *bdev;
	int ret = 0;

	mutex_lock(&ttm_global_mutex);
	list_for_each_entry(bdev, &glob->device_list, device_list) {
		ret = ttm_device_swapout(bdev, ctx, gfp_flags);
		if (ret > 0) {
			list_move_tail(&bdev->device_list, &glob->device_list);
			break;
		}
	}
	mutex_unlock(&ttm_global_mutex);
	return ret;
}
EXPORT_SYMBOL(ttm_global_swapout);

int ttm_device_swapout(struct ttm_device *bdev, struct ttm_operation_ctx *ctx,
		       gfp_t gfp_flags)
{
	struct ttm_resource_manager *man;
	struct ttm_buffer_object *bo;
	unsigned i, j;
	int ret;

	spin_lock(&bdev->lru_lock);
	for (i = TTM_PL_SYSTEM; i < TTM_NUM_MEM_TYPES; ++i) {
		man = ttm_manager_type(bdev, i);
		if (!man || !man->use_tt)
			continue;

		for (j = 0; j < TTM_MAX_BO_PRIORITY; ++j) {
			list_for_each_entry(bo, &man->lru[j], lru) {
				uint32_t num_pages = PFN_UP(bo->base.size);

				ret = ttm_bo_swapout(bo, ctx, gfp_flags);
				/* ttm_bo_swapout has dropped the lru_lock */
				if (!ret)
					return num_pages;
				if (ret != -EBUSY)
					return ret;
			}
		}
	}
	spin_unlock(&bdev->lru_lock);
	return 0;
}
EXPORT_SYMBOL(ttm_device_swapout);

static void ttm_device_delayed_workqueue(struct work_struct *work)
{
	struct ttm_device *bdev =
		container_of(work, struct ttm_device, wq.work);

	if (!ttm_bo_delayed_delete(bdev, false))
		schedule_delayed_work(&bdev->wq,
				      ((HZ / 100) < 1) ? 1 : HZ / 100);
}

/**
 * ttm_device_init
 *
 * @bdev: A pointer to a struct ttm_device to initialize.
 * @funcs: Function table for the device.
 * @dev: The core kernel device pointer for DMA mappings and allocations.
 * @mapping: The address space to use for this bo.
 * @vma_manager: A pointer to a vma manager.
 * @use_dma_alloc: If coherent DMA allocation API should be used.
 * @use_dma32: If we should use GFP_DMA32 for device memory allocations.
 *
 * Initializes a struct ttm_device:
 * Returns:
 * !0: Failure.
 */
int ttm_device_init(struct ttm_device *bdev, struct ttm_device_funcs *funcs,
		    struct device *dev, struct address_space *mapping,
		    struct drm_vma_offset_manager *vma_manager,
		    bool use_dma_alloc, bool use_dma32)
{
	struct ttm_global *glob = &ttm_glob;
	int ret;

	if (WARN_ON(vma_manager == NULL))
		return -EINVAL;

	ret = ttm_global_init();
	if (ret)
		return ret;

	bdev->funcs = funcs;

	ttm_sys_man_init(bdev);
	ttm_pool_init(&bdev->pool, dev, use_dma_alloc, use_dma32);

	bdev->vma_manager = vma_manager;
	INIT_DELAYED_WORK(&bdev->wq, ttm_device_delayed_workqueue);
	spin_lock_init(&bdev->lru_lock);
	INIT_LIST_HEAD(&bdev->ddestroy);
	bdev->dev_mapping = mapping;
	mutex_lock(&ttm_global_mutex);
	list_add_tail(&bdev->device_list, &glob->device_list);
	mutex_unlock(&ttm_global_mutex);

	return 0;
}
EXPORT_SYMBOL(ttm_device_init);

void ttm_device_fini(struct ttm_device *bdev)
{
	struct ttm_resource_manager *man;
	unsigned i;

	man = ttm_manager_type(bdev, TTM_PL_SYSTEM);
	ttm_resource_manager_set_used(man, false);
	ttm_set_driver_manager(bdev, TTM_PL_SYSTEM, NULL);

	mutex_lock(&ttm_global_mutex);
	list_del(&bdev->device_list);
	mutex_unlock(&ttm_global_mutex);

	cancel_delayed_work_sync(&bdev->wq);

	if (ttm_bo_delayed_delete(bdev, true))
		pr_debug("Delayed destroy list was clean\n");

	spin_lock(&bdev->lru_lock);
	for (i = 0; i < TTM_MAX_BO_PRIORITY; ++i)
		if (list_empty(&man->lru[0]))
			pr_debug("Swap list %d was clean\n", i);
	spin_unlock(&bdev->lru_lock);

	ttm_pool_fini(&bdev->pool);
	ttm_global_release();
}
EXPORT_SYMBOL(ttm_device_fini);<|MERGE_RESOLUTION|>--- conflicted
+++ resolved
@@ -78,13 +78,7 @@
 
 	ttm_debugfs_root = debugfs_create_dir("ttm", NULL);
 	if (IS_ERR(ttm_debugfs_root)) {
-<<<<<<< HEAD
-		ret = PTR_ERR(ttm_debugfs_root);
 		ttm_debugfs_root = NULL;
-		goto out;
-=======
-		ttm_debugfs_root = NULL;
->>>>>>> d2d1cefe
 	}
 
 	/* Limit the number of pages in the pool to about 50% of the total

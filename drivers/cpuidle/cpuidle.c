--- conflicted
+++ resolved
@@ -154,14 +154,9 @@
 	 * suspended is generally unsafe.
 	 */
 	stop_critical_timings();
-<<<<<<< HEAD
-	rcu_idle_enter();
-	drv->states[index].enter_s2idle(dev, drv, index);
-=======
 	if (!(target_state->flags & CPUIDLE_FLAG_RCU_IDLE))
 		rcu_idle_enter();
 	target_state->enter_s2idle(dev, drv, index);
->>>>>>> 123163ec
 	if (WARN_ON_ONCE(!irqs_disabled()))
 		local_irq_disable();
 	/*
@@ -169,12 +164,8 @@
 	 * first CPU executing it calls functions containing RCU read-side
 	 * critical sections, so tell RCU about that.
 	 */
-<<<<<<< HEAD
-	rcu_idle_exit();
-=======
 	if (!(target_state->flags & CPUIDLE_FLAG_RCU_IDLE))
 		rcu_idle_exit();
->>>>>>> 123163ec
 	tick_unfreeze();
 	start_critical_timings();
 
@@ -251,17 +242,11 @@
 	time_start = ns_to_ktime(local_clock());
 
 	stop_critical_timings();
-<<<<<<< HEAD
-	rcu_idle_enter();
-	entered_state = target_state->enter(dev, drv, index);
-	rcu_idle_exit();
-=======
 	if (!(target_state->flags & CPUIDLE_FLAG_RCU_IDLE))
 		rcu_idle_enter();
 	entered_state = target_state->enter(dev, drv, index);
 	if (!(target_state->flags & CPUIDLE_FLAG_RCU_IDLE))
 		rcu_idle_exit();
->>>>>>> 123163ec
 	start_critical_timings();
 
 	sched_clock_idle_wakeup_event();

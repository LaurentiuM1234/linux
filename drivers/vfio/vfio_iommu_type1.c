--- conflicted
+++ resolved
@@ -467,18 +467,12 @@
 	vma = find_vma_intersection(mm, vaddr, vaddr + 1);
 
 	if (vma && vma->vm_flags & VM_PFNMAP) {
-<<<<<<< HEAD
-		if (!follow_pfn(vma, vaddr, pfn) &&
-		    is_invalid_reserved_pfn(*pfn))
-			ret = 0;
-=======
 		ret = follow_fault_pfn(vma, mm, vaddr, pfn, prot & IOMMU_WRITE);
 		if (ret == -EAGAIN)
 			goto retry;
 
 		if (!ret && !is_invalid_reserved_pfn(*pfn))
 			ret = -EFAULT;
->>>>>>> 4775cbe7
 	}
 done:
 	mmap_read_unlock(mm);
@@ -2834,12 +2828,6 @@
 
 	vaddr = dma->vaddr + offset;
 
-<<<<<<< HEAD
-	if (write)
-		*copied = copy_to_user((void __user *)vaddr, data,
-					 count) ? 0 : count;
-	else
-=======
 	if (write) {
 		*copied = copy_to_user((void __user *)vaddr, data,
 					 count) ? 0 : count;
@@ -2853,7 +2841,6 @@
 				   *copied >> pgshift);
 		}
 	} else
->>>>>>> 4775cbe7
 		*copied = copy_from_user(data, (void __user *)vaddr,
 					   count) ? 0 : count;
 	if (kthread)

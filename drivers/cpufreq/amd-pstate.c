// SPDX-License-Identifier: GPL-2.0-or-later
/*
 * amd-pstate.c - AMD Processor P-state Frequency Driver
 *
 * Copyright (C) 2021 Advanced Micro Devices, Inc. All Rights Reserved.
 *
 * Author: Huang Rui <ray.huang@amd.com>
 *
 * AMD P-State introduces a new CPU performance scaling design for AMD
 * processors using the ACPI Collaborative Performance and Power Control (CPPC)
 * feature which works with the AMD SMU firmware providing a finer grained
 * frequency control range. It is to replace the legacy ACPI P-States control,
 * allows a flexible, low-latency interface for the Linux kernel to directly
 * communicate the performance hints to hardware.
 *
 * AMD P-State is supported on recent AMD Zen base CPU series include some of
 * Zen2 and Zen3 processors. _CPC needs to be present in the ACPI tables of AMD
 * P-State supported system. And there are two types of hardware implementations
 * for AMD P-State: 1) Full MSR Solution and 2) Shared Memory Solution.
 * X86_FEATURE_CPPC CPU feature flag is used to distinguish the different types.
 */

#define pr_fmt(fmt) KBUILD_MODNAME ": " fmt

#include <linux/kernel.h>
#include <linux/module.h>
#include <linux/init.h>
#include <linux/smp.h>
#include <linux/sched.h>
#include <linux/cpufreq.h>
#include <linux/compiler.h>
#include <linux/dmi.h>
#include <linux/slab.h>
#include <linux/acpi.h>
#include <linux/io.h>
#include <linux/delay.h>
#include <linux/uaccess.h>
#include <linux/static_call.h>
#include <linux/topology.h>

#include <acpi/processor.h>
#include <acpi/cppc_acpi.h>

#include <asm/msr.h>
#include <asm/processor.h>
#include <asm/cpufeature.h>
#include <asm/cpu_device_id.h>

#include "amd-pstate.h"
#include "amd-pstate-trace.h"

#define AMD_PSTATE_TRANSITION_LATENCY	20000
#define AMD_PSTATE_TRANSITION_DELAY	1000
#define AMD_PSTATE_FAST_CPPC_TRANSITION_DELAY 600

#define AMD_CPPC_EPP_PERFORMANCE		0x00
#define AMD_CPPC_EPP_BALANCE_PERFORMANCE	0x80
#define AMD_CPPC_EPP_BALANCE_POWERSAVE		0xBF
#define AMD_CPPC_EPP_POWERSAVE			0xFF

static const char * const amd_pstate_mode_string[] = {
	[AMD_PSTATE_UNDEFINED]   = "undefined",
	[AMD_PSTATE_DISABLE]     = "disable",
	[AMD_PSTATE_PASSIVE]     = "passive",
	[AMD_PSTATE_ACTIVE]      = "active",
	[AMD_PSTATE_GUIDED]      = "guided",
	NULL,
};

const char *amd_pstate_get_mode_string(enum amd_pstate_mode mode)
{
	if (mode < 0 || mode >= AMD_PSTATE_MAX)
		return NULL;
	return amd_pstate_mode_string[mode];
}
EXPORT_SYMBOL_GPL(amd_pstate_get_mode_string);

struct quirk_entry {
	u32 nominal_freq;
	u32 lowest_freq;
};

static struct cpufreq_driver *current_pstate_driver;
static struct cpufreq_driver amd_pstate_driver;
static struct cpufreq_driver amd_pstate_epp_driver;
static int cppc_state = AMD_PSTATE_UNDEFINED;
static bool cppc_enabled;
static bool amd_pstate_prefcore = true;
static struct quirk_entry *quirks;

/*
 * AMD Energy Preference Performance (EPP)
 * The EPP is used in the CCLK DPM controller to drive
 * the frequency that a core is going to operate during
 * short periods of activity. EPP values will be utilized for
 * different OS profiles (balanced, performance, power savings)
 * display strings corresponding to EPP index in the
 * energy_perf_strings[]
 *	index		String
 *-------------------------------------
 *	0		default
 *	1		performance
 *	2		balance_performance
 *	3		balance_power
 *	4		power
 */
enum energy_perf_value_index {
	EPP_INDEX_DEFAULT = 0,
	EPP_INDEX_PERFORMANCE,
	EPP_INDEX_BALANCE_PERFORMANCE,
	EPP_INDEX_BALANCE_POWERSAVE,
	EPP_INDEX_POWERSAVE,
};

static const char * const energy_perf_strings[] = {
	[EPP_INDEX_DEFAULT] = "default",
	[EPP_INDEX_PERFORMANCE] = "performance",
	[EPP_INDEX_BALANCE_PERFORMANCE] = "balance_performance",
	[EPP_INDEX_BALANCE_POWERSAVE] = "balance_power",
	[EPP_INDEX_POWERSAVE] = "power",
	NULL
};

static unsigned int epp_values[] = {
	[EPP_INDEX_DEFAULT] = 0,
	[EPP_INDEX_PERFORMANCE] = AMD_CPPC_EPP_PERFORMANCE,
	[EPP_INDEX_BALANCE_PERFORMANCE] = AMD_CPPC_EPP_BALANCE_PERFORMANCE,
	[EPP_INDEX_BALANCE_POWERSAVE] = AMD_CPPC_EPP_BALANCE_POWERSAVE,
	[EPP_INDEX_POWERSAVE] = AMD_CPPC_EPP_POWERSAVE,
 };

typedef int (*cppc_mode_transition_fn)(int);

static struct quirk_entry quirk_amd_7k62 = {
	.nominal_freq = 2600,
	.lowest_freq = 550,
};

static int __init dmi_matched_7k62_bios_bug(const struct dmi_system_id *dmi)
{
	/**
	 * match the broken bios for family 17h processor support CPPC V2
	 * broken BIOS lack of nominal_freq and lowest_freq capabilities
	 * definition in ACPI tables
	 */
	if (cpu_feature_enabled(X86_FEATURE_ZEN2)) {
		quirks = dmi->driver_data;
		pr_info("Overriding nominal and lowest frequencies for %s\n", dmi->ident);
		return 1;
	}

	return 0;
}

static const struct dmi_system_id amd_pstate_quirks_table[] __initconst = {
	{
		.callback = dmi_matched_7k62_bios_bug,
		.ident = "AMD EPYC 7K62",
		.matches = {
			DMI_MATCH(DMI_BIOS_VERSION, "5.14"),
			DMI_MATCH(DMI_BIOS_RELEASE, "12/12/2019"),
		},
		.driver_data = &quirk_amd_7k62,
	},
	{}
};
MODULE_DEVICE_TABLE(dmi, amd_pstate_quirks_table);

static inline int get_mode_idx_from_str(const char *str, size_t size)
{
	int i;

	for (i=0; i < AMD_PSTATE_MAX; i++) {
		if (!strncmp(str, amd_pstate_mode_string[i], size))
			return i;
	}
	return -EINVAL;
}

static DEFINE_MUTEX(amd_pstate_limits_lock);
static DEFINE_MUTEX(amd_pstate_driver_lock);

static s16 amd_pstate_get_epp(struct amd_cpudata *cpudata, u64 cppc_req_cached)
{
	u64 epp;
	int ret;

	if (cpu_feature_enabled(X86_FEATURE_CPPC)) {
		if (!cppc_req_cached) {
			epp = rdmsrl_on_cpu(cpudata->cpu, MSR_AMD_CPPC_REQ,
					&cppc_req_cached);
			if (epp)
				return epp;
		}
		epp = (cppc_req_cached >> 24) & 0xFF;
	} else {
		ret = cppc_get_epp_perf(cpudata->cpu, &epp);
		if (ret < 0) {
			pr_debug("Could not retrieve energy perf value (%d)\n", ret);
			return -EIO;
		}
	}

	return (s16)(epp & 0xff);
}

static int amd_pstate_get_energy_pref_index(struct amd_cpudata *cpudata)
{
	s16 epp;
	int index = -EINVAL;

	epp = amd_pstate_get_epp(cpudata, 0);
	if (epp < 0)
		return epp;

	switch (epp) {
	case AMD_CPPC_EPP_PERFORMANCE:
		index = EPP_INDEX_PERFORMANCE;
		break;
	case AMD_CPPC_EPP_BALANCE_PERFORMANCE:
		index = EPP_INDEX_BALANCE_PERFORMANCE;
		break;
	case AMD_CPPC_EPP_BALANCE_POWERSAVE:
		index = EPP_INDEX_BALANCE_POWERSAVE;
		break;
	case AMD_CPPC_EPP_POWERSAVE:
		index = EPP_INDEX_POWERSAVE;
		break;
	default:
		break;
	}

	return index;
}

static void msr_update_perf(struct amd_cpudata *cpudata, u32 min_perf,
			       u32 des_perf, u32 max_perf, bool fast_switch)
{
	if (fast_switch)
		wrmsrl(MSR_AMD_CPPC_REQ, READ_ONCE(cpudata->cppc_req_cached));
	else
		wrmsrl_on_cpu(cpudata->cpu, MSR_AMD_CPPC_REQ,
			      READ_ONCE(cpudata->cppc_req_cached));
}

DEFINE_STATIC_CALL(amd_pstate_update_perf, msr_update_perf);

static inline void amd_pstate_update_perf(struct amd_cpudata *cpudata,
					  u32 min_perf, u32 des_perf,
					  u32 max_perf, bool fast_switch)
{
	static_call(amd_pstate_update_perf)(cpudata, min_perf, des_perf,
					    max_perf, fast_switch);
}

static int amd_pstate_set_epp(struct amd_cpudata *cpudata, u32 epp)
{
	int ret;
	struct cppc_perf_ctrls perf_ctrls;

	if (cpu_feature_enabled(X86_FEATURE_CPPC)) {
		u64 value = READ_ONCE(cpudata->cppc_req_cached);

		value &= ~GENMASK_ULL(31, 24);
		value |= (u64)epp << 24;
		WRITE_ONCE(cpudata->cppc_req_cached, value);

		ret = wrmsrl_on_cpu(cpudata->cpu, MSR_AMD_CPPC_REQ, value);
		if (!ret)
			cpudata->epp_cached = epp;
	} else {
		amd_pstate_update_perf(cpudata, cpudata->min_limit_perf, 0U,
					     cpudata->max_limit_perf, false);

		perf_ctrls.energy_perf = epp;
		ret = cppc_set_epp_perf(cpudata->cpu, &perf_ctrls, 1);
		if (ret) {
			pr_debug("failed to set energy perf value (%d)\n", ret);
			return ret;
		}
		cpudata->epp_cached = epp;
	}

	return ret;
}

static int amd_pstate_set_energy_pref_index(struct amd_cpudata *cpudata,
		int pref_index)
{
	int epp = -EINVAL;
	int ret;

	if (!pref_index)
		epp = cpudata->epp_default;

	if (epp == -EINVAL)
		epp = epp_values[pref_index];

	if (epp > 0 && cpudata->policy == CPUFREQ_POLICY_PERFORMANCE) {
		pr_debug("EPP cannot be set under performance policy\n");
		return -EBUSY;
	}

	ret = amd_pstate_set_epp(cpudata, epp);

	return ret;
}

static inline int msr_cppc_enable(bool enable)
{
	int ret, cpu;
	unsigned long logical_proc_id_mask = 0;

       /*
        * MSR_AMD_CPPC_ENABLE is write-once, once set it cannot be cleared.
        */
	if (!enable)
		return 0;

	if (enable == cppc_enabled)
		return 0;

	for_each_present_cpu(cpu) {
		unsigned long logical_id = topology_logical_package_id(cpu);

		if (test_bit(logical_id, &logical_proc_id_mask))
			continue;

		set_bit(logical_id, &logical_proc_id_mask);

		ret = wrmsrl_safe_on_cpu(cpu, MSR_AMD_CPPC_ENABLE,
				enable);
		if (ret)
			return ret;
	}

	cppc_enabled = enable;
	return 0;
}

static int shmem_cppc_enable(bool enable)
{
	int cpu, ret = 0;
	struct cppc_perf_ctrls perf_ctrls;

	if (enable == cppc_enabled)
		return 0;

	for_each_present_cpu(cpu) {
		ret = cppc_set_enable(cpu, enable);
		if (ret)
			return ret;

		/* Enable autonomous mode for EPP */
		if (cppc_state == AMD_PSTATE_ACTIVE) {
			/* Set desired perf as zero to allow EPP firmware control */
			perf_ctrls.desired_perf = 0;
			ret = cppc_set_perf(cpu, &perf_ctrls);
			if (ret)
				return ret;
		}
	}

	cppc_enabled = enable;
	return ret;
}

DEFINE_STATIC_CALL(amd_pstate_cppc_enable, msr_cppc_enable);

static inline int amd_pstate_cppc_enable(bool enable)
{
	return static_call(amd_pstate_cppc_enable)(enable);
}

static int msr_init_perf(struct amd_cpudata *cpudata)
{
	u64 cap1;

	int ret = rdmsrl_safe_on_cpu(cpudata->cpu, MSR_AMD_CPPC_CAP1,
				     &cap1);
	if (ret)
		return ret;

	WRITE_ONCE(cpudata->highest_perf, AMD_CPPC_HIGHEST_PERF(cap1));
	WRITE_ONCE(cpudata->max_limit_perf, AMD_CPPC_HIGHEST_PERF(cap1));
	WRITE_ONCE(cpudata->nominal_perf, AMD_CPPC_NOMINAL_PERF(cap1));
	WRITE_ONCE(cpudata->lowest_nonlinear_perf, AMD_CPPC_LOWNONLIN_PERF(cap1));
	WRITE_ONCE(cpudata->lowest_perf, AMD_CPPC_LOWEST_PERF(cap1));
	WRITE_ONCE(cpudata->prefcore_ranking, AMD_CPPC_HIGHEST_PERF(cap1));
	WRITE_ONCE(cpudata->min_limit_perf, AMD_CPPC_LOWEST_PERF(cap1));
	return 0;
}

static int shmem_init_perf(struct amd_cpudata *cpudata)
{
	struct cppc_perf_caps cppc_perf;

	int ret = cppc_get_perf_caps(cpudata->cpu, &cppc_perf);
	if (ret)
		return ret;

	WRITE_ONCE(cpudata->highest_perf, cppc_perf.highest_perf);
	WRITE_ONCE(cpudata->max_limit_perf, cppc_perf.highest_perf);
	WRITE_ONCE(cpudata->nominal_perf, cppc_perf.nominal_perf);
	WRITE_ONCE(cpudata->lowest_nonlinear_perf,
		   cppc_perf.lowest_nonlinear_perf);
	WRITE_ONCE(cpudata->lowest_perf, cppc_perf.lowest_perf);
	WRITE_ONCE(cpudata->prefcore_ranking, cppc_perf.highest_perf);
	WRITE_ONCE(cpudata->min_limit_perf, cppc_perf.lowest_perf);

	if (cppc_state == AMD_PSTATE_ACTIVE)
		return 0;

	ret = cppc_get_auto_sel_caps(cpudata->cpu, &cppc_perf);
	if (ret) {
		pr_warn("failed to get auto_sel, ret: %d\n", ret);
		return 0;
	}

	ret = cppc_set_auto_sel(cpudata->cpu,
			(cppc_state == AMD_PSTATE_PASSIVE) ? 0 : 1);

	if (ret)
		pr_warn("failed to set auto_sel, ret: %d\n", ret);

	return ret;
}

DEFINE_STATIC_CALL(amd_pstate_init_perf, msr_init_perf);

static inline int amd_pstate_init_perf(struct amd_cpudata *cpudata)
{
	return static_call(amd_pstate_init_perf)(cpudata);
}

static void shmem_update_perf(struct amd_cpudata *cpudata,
			     u32 min_perf, u32 des_perf,
			     u32 max_perf, bool fast_switch)
{
	struct cppc_perf_ctrls perf_ctrls;

	perf_ctrls.max_perf = max_perf;
	perf_ctrls.min_perf = min_perf;
	perf_ctrls.desired_perf = des_perf;

	cppc_set_perf(cpudata->cpu, &perf_ctrls);
}

static inline bool amd_pstate_sample(struct amd_cpudata *cpudata)
{
	u64 aperf, mperf, tsc;
	unsigned long flags;

	local_irq_save(flags);
	rdmsrl(MSR_IA32_APERF, aperf);
	rdmsrl(MSR_IA32_MPERF, mperf);
	tsc = rdtsc();

	if (cpudata->prev.mperf == mperf || cpudata->prev.tsc == tsc) {
		local_irq_restore(flags);
		return false;
	}

	local_irq_restore(flags);

	cpudata->cur.aperf = aperf;
	cpudata->cur.mperf = mperf;
	cpudata->cur.tsc =  tsc;
	cpudata->cur.aperf -= cpudata->prev.aperf;
	cpudata->cur.mperf -= cpudata->prev.mperf;
	cpudata->cur.tsc -= cpudata->prev.tsc;

	cpudata->prev.aperf = aperf;
	cpudata->prev.mperf = mperf;
	cpudata->prev.tsc = tsc;

	cpudata->freq = div64_u64((cpudata->cur.aperf * cpu_khz), cpudata->cur.mperf);

	return true;
}

static void amd_pstate_update(struct amd_cpudata *cpudata, u32 min_perf,
			      u32 des_perf, u32 max_perf, bool fast_switch, int gov_flags)
{
	unsigned long max_freq;
	struct cpufreq_policy *policy = cpufreq_cpu_get(cpudata->cpu);
	u64 prev = READ_ONCE(cpudata->cppc_req_cached);
	u32 nominal_perf = READ_ONCE(cpudata->nominal_perf);
	u64 value = prev;

	min_perf = clamp_t(unsigned long, min_perf, cpudata->min_limit_perf,
			cpudata->max_limit_perf);
	max_perf = clamp_t(unsigned long, max_perf, cpudata->min_limit_perf,
			cpudata->max_limit_perf);
	des_perf = clamp_t(unsigned long, des_perf, min_perf, max_perf);

	max_freq = READ_ONCE(cpudata->max_limit_freq);
	policy->cur = div_u64(des_perf * max_freq, max_perf);

	if ((cppc_state == AMD_PSTATE_GUIDED) && (gov_flags & CPUFREQ_GOV_DYNAMIC_SWITCHING)) {
		min_perf = des_perf;
		des_perf = 0;
	}

	value &= ~AMD_CPPC_MIN_PERF(~0L);
	value |= AMD_CPPC_MIN_PERF(min_perf);

	value &= ~AMD_CPPC_DES_PERF(~0L);
	value |= AMD_CPPC_DES_PERF(des_perf);

	/* limit the max perf when core performance boost feature is disabled */
	if (!cpudata->boost_supported)
		max_perf = min_t(unsigned long, nominal_perf, max_perf);

	value &= ~AMD_CPPC_MAX_PERF(~0L);
	value |= AMD_CPPC_MAX_PERF(max_perf);

	if (trace_amd_pstate_perf_enabled() && amd_pstate_sample(cpudata)) {
		trace_amd_pstate_perf(min_perf, des_perf, max_perf, cpudata->freq,
			cpudata->cur.mperf, cpudata->cur.aperf, cpudata->cur.tsc,
				cpudata->cpu, (value != prev), fast_switch);
	}

	if (value == prev)
		goto cpufreq_policy_put;

	WRITE_ONCE(cpudata->cppc_req_cached, value);

	amd_pstate_update_perf(cpudata, min_perf, des_perf,
			       max_perf, fast_switch);

cpufreq_policy_put:
	cpufreq_cpu_put(policy);
}

static int amd_pstate_verify(struct cpufreq_policy_data *policy_data)
{
	/*
	 * Initialize lower frequency limit (i.e.policy->min) with
	 * lowest_nonlinear_frequency which is the most energy efficient
	 * frequency. Override the initial value set by cpufreq core and
	 * amd-pstate qos_requests.
	 */
	if (policy_data->min == FREQ_QOS_MIN_DEFAULT_VALUE) {
		struct cpufreq_policy *policy = cpufreq_cpu_get(policy_data->cpu);
		struct amd_cpudata *cpudata;

		if (!policy)
			return -EINVAL;

		cpudata = policy->driver_data;
		policy_data->min = cpudata->lowest_nonlinear_freq;
		cpufreq_cpu_put(policy);
	}

	cpufreq_verify_within_cpu_limits(policy_data);
	pr_debug("policy_max =%d, policy_min=%d\n", policy_data->max, policy_data->min);

	return 0;
}

static int amd_pstate_update_min_max_limit(struct cpufreq_policy *policy)
{
	u32 max_limit_perf, min_limit_perf, lowest_perf, max_perf;
	struct amd_cpudata *cpudata = policy->driver_data;

	if (cpudata->boost_supported && !policy->boost_enabled)
		max_perf = READ_ONCE(cpudata->nominal_perf);
	else
		max_perf = READ_ONCE(cpudata->highest_perf);

	max_limit_perf = div_u64(policy->max * max_perf, policy->cpuinfo.max_freq);
	min_limit_perf = div_u64(policy->min * max_perf, policy->cpuinfo.max_freq);

	lowest_perf = READ_ONCE(cpudata->lowest_perf);
	if (min_limit_perf < lowest_perf)
		min_limit_perf = lowest_perf;

	if (max_limit_perf < min_limit_perf)
		max_limit_perf = min_limit_perf;

	WRITE_ONCE(cpudata->max_limit_perf, max_limit_perf);
	WRITE_ONCE(cpudata->min_limit_perf, min_limit_perf);
	WRITE_ONCE(cpudata->max_limit_freq, policy->max);
	WRITE_ONCE(cpudata->min_limit_freq, policy->min);

	return 0;
}

static int amd_pstate_update_freq(struct cpufreq_policy *policy,
				  unsigned int target_freq, bool fast_switch)
{
	struct cpufreq_freqs freqs;
	struct amd_cpudata *cpudata = policy->driver_data;
	unsigned long max_perf, min_perf, des_perf, cap_perf;

	if (!cpudata->max_freq)
		return -ENODEV;

	if (policy->min != cpudata->min_limit_freq || policy->max != cpudata->max_limit_freq)
		amd_pstate_update_min_max_limit(policy);

	cap_perf = READ_ONCE(cpudata->highest_perf);
	min_perf = READ_ONCE(cpudata->lowest_perf);
	max_perf = cap_perf;

	freqs.old = policy->cur;
	freqs.new = target_freq;

	des_perf = DIV_ROUND_CLOSEST(target_freq * cap_perf,
				     cpudata->max_freq);

	WARN_ON(fast_switch && !policy->fast_switch_enabled);
	/*
	 * If fast_switch is desired, then there aren't any registered
	 * transition notifiers. See comment for
	 * cpufreq_enable_fast_switch().
	 */
	if (!fast_switch)
		cpufreq_freq_transition_begin(policy, &freqs);

	amd_pstate_update(cpudata, min_perf, des_perf,
			max_perf, fast_switch, policy->governor->flags);

	if (!fast_switch)
		cpufreq_freq_transition_end(policy, &freqs, false);

	return 0;
}

static int amd_pstate_target(struct cpufreq_policy *policy,
			     unsigned int target_freq,
			     unsigned int relation)
{
	return amd_pstate_update_freq(policy, target_freq, false);
}

static unsigned int amd_pstate_fast_switch(struct cpufreq_policy *policy,
				  unsigned int target_freq)
{
	if (!amd_pstate_update_freq(policy, target_freq, true))
		return target_freq;
	return policy->cur;
}

static void amd_pstate_adjust_perf(unsigned int cpu,
				   unsigned long _min_perf,
				   unsigned long target_perf,
				   unsigned long capacity)
{
	unsigned long max_perf, min_perf, des_perf,
		      cap_perf, lowest_nonlinear_perf;
	struct cpufreq_policy *policy = cpufreq_cpu_get(cpu);
	struct amd_cpudata *cpudata;

	if (!policy)
		return;

	cpudata = policy->driver_data;

	if (policy->min != cpudata->min_limit_freq || policy->max != cpudata->max_limit_freq)
		amd_pstate_update_min_max_limit(policy);


	cap_perf = READ_ONCE(cpudata->highest_perf);
	lowest_nonlinear_perf = READ_ONCE(cpudata->lowest_nonlinear_perf);

	des_perf = cap_perf;
	if (target_perf < capacity)
		des_perf = DIV_ROUND_UP(cap_perf * target_perf, capacity);

	min_perf = READ_ONCE(cpudata->lowest_perf);
	if (_min_perf < capacity)
		min_perf = DIV_ROUND_UP(cap_perf * _min_perf, capacity);

	if (min_perf < lowest_nonlinear_perf)
		min_perf = lowest_nonlinear_perf;

	max_perf = cap_perf;
	if (max_perf < min_perf)
		max_perf = min_perf;

	des_perf = clamp_t(unsigned long, des_perf, min_perf, max_perf);

	amd_pstate_update(cpudata, min_perf, des_perf, max_perf, true,
			policy->governor->flags);
	cpufreq_cpu_put(policy);
}

static int amd_pstate_cpu_boost_update(struct cpufreq_policy *policy, bool on)
{
	struct amd_cpudata *cpudata = policy->driver_data;
	u32 nominal_freq, max_freq;
	int ret = 0;

	nominal_freq = READ_ONCE(cpudata->nominal_freq);
	max_freq = READ_ONCE(cpudata->max_freq);

	if (on)
		policy->cpuinfo.max_freq = max_freq;
	else if (policy->cpuinfo.max_freq > nominal_freq * 1000)
		policy->cpuinfo.max_freq = nominal_freq * 1000;

	policy->max = policy->cpuinfo.max_freq;

	if (cppc_state == AMD_PSTATE_PASSIVE) {
		ret = freq_qos_update_request(&cpudata->req[1], policy->cpuinfo.max_freq);
		if (ret < 0)
			pr_debug("Failed to update freq constraint: CPU%d\n", cpudata->cpu);
	}

	return ret < 0 ? ret : 0;
}

static int amd_pstate_set_boost(struct cpufreq_policy *policy, int state)
{
	struct amd_cpudata *cpudata = policy->driver_data;
	int ret;

	if (!cpudata->boost_supported) {
		pr_err("Boost mode is not supported by this processor or SBIOS\n");
		return -EOPNOTSUPP;
	}
	mutex_lock(&amd_pstate_driver_lock);
	ret = amd_pstate_cpu_boost_update(policy, state);
	WRITE_ONCE(cpudata->boost_state, !ret ? state : false);
	policy->boost_enabled = !ret ? state : false;
	refresh_frequency_limits(policy);
	mutex_unlock(&amd_pstate_driver_lock);

	return ret;
}

static int amd_pstate_init_boost_support(struct amd_cpudata *cpudata)
{
	u64 boost_val;
	int ret = -1;

	/*
	 * If platform has no CPB support or disable it, initialize current driver
	 * boost_enabled state to be false, it is not an error for cpufreq core to handle.
	 */
	if (!cpu_feature_enabled(X86_FEATURE_CPB)) {
		pr_debug_once("Boost CPB capabilities not present in the processor\n");
		ret = 0;
		goto exit_err;
	}

	/* at least one CPU supports CPB, even if others fail later on to set up */
	current_pstate_driver->boost_enabled = true;

	ret = rdmsrl_on_cpu(cpudata->cpu, MSR_K7_HWCR, &boost_val);
	if (ret) {
		pr_err_once("failed to read initial CPU boost state!\n");
		ret = -EIO;
		goto exit_err;
	}

	if (!(boost_val & MSR_K7_HWCR_CPB_DIS))
		cpudata->boost_supported = true;

	return 0;

exit_err:
	cpudata->boost_supported = false;
	return ret;
}

static void amd_perf_ctl_reset(unsigned int cpu)
{
	wrmsrl_on_cpu(cpu, MSR_AMD_PERF_CTL, 0);
}

/*
 * Set amd-pstate preferred core enable can't be done directly from cpufreq callbacks
 * due to locking, so queue the work for later.
 */
static void amd_pstste_sched_prefcore_workfn(struct work_struct *work)
{
	sched_set_itmt_support();
}
static DECLARE_WORK(sched_prefcore_work, amd_pstste_sched_prefcore_workfn);

#define CPPC_MAX_PERF	U8_MAX

static void amd_pstate_init_prefcore(struct amd_cpudata *cpudata)
{
	/* user disabled or not detected */
	if (!amd_pstate_prefcore)
		return;

	cpudata->hw_prefcore = true;

	/*
	 * The priorities can be set regardless of whether or not
	 * sched_set_itmt_support(true) has been called and it is valid to
	 * update them at any time after it has been called.
	 */
	sched_set_itmt_core_prio((int)READ_ONCE(cpudata->highest_perf), cpudata->cpu);

	schedule_work(&sched_prefcore_work);
}

static void amd_pstate_update_limits(unsigned int cpu)
{
	struct cpufreq_policy *policy = cpufreq_cpu_get(cpu);
	struct amd_cpudata *cpudata;
	u32 prev_high = 0, cur_high = 0;
	int ret;
	bool highest_perf_changed = false;

	if (!policy)
		return;

	cpudata = policy->driver_data;

	if (!amd_pstate_prefcore)
		return;

	mutex_lock(&amd_pstate_driver_lock);
	ret = amd_get_highest_perf(cpu, &cur_high);
	if (ret)
		goto free_cpufreq_put;

	prev_high = READ_ONCE(cpudata->prefcore_ranking);
	highest_perf_changed = (prev_high != cur_high);
	if (highest_perf_changed) {
		WRITE_ONCE(cpudata->prefcore_ranking, cur_high);

		if (cur_high < CPPC_MAX_PERF)
			sched_set_itmt_core_prio((int)cur_high, cpu);
	}

free_cpufreq_put:
	cpufreq_cpu_put(policy);

	if (!highest_perf_changed)
		cpufreq_update_policy(cpu);

	mutex_unlock(&amd_pstate_driver_lock);
}

/*
 * Get pstate transition delay time from ACPI tables that firmware set
 * instead of using hardcode value directly.
 */
static u32 amd_pstate_get_transition_delay_us(unsigned int cpu)
{
	u32 transition_delay_ns;

	transition_delay_ns = cppc_get_transition_latency(cpu);
	if (transition_delay_ns == CPUFREQ_ETERNAL) {
		if (cpu_feature_enabled(X86_FEATURE_AMD_FAST_CPPC))
			return AMD_PSTATE_FAST_CPPC_TRANSITION_DELAY;
		else
			return AMD_PSTATE_TRANSITION_DELAY;
	}

	return transition_delay_ns / NSEC_PER_USEC;
}

/*
 * Get pstate transition latency value from ACPI tables that firmware
 * set instead of using hardcode value directly.
 */
static u32 amd_pstate_get_transition_latency(unsigned int cpu)
{
	u32 transition_latency;

	transition_latency = cppc_get_transition_latency(cpu);
	if (transition_latency  == CPUFREQ_ETERNAL)
		return AMD_PSTATE_TRANSITION_LATENCY;

	return transition_latency;
}

/*
 * amd_pstate_init_freq: Initialize the max_freq, min_freq,
 *                       nominal_freq and lowest_nonlinear_freq for
 *                       the @cpudata object.
 *
 *  Requires: highest_perf, lowest_perf, nominal_perf and
 *            lowest_nonlinear_perf members of @cpudata to be
 *            initialized.
 *
 *  Returns 0 on success, non-zero value on failure.
 */
static int amd_pstate_init_freq(struct amd_cpudata *cpudata)
{
	int ret;
	u32 min_freq, max_freq;
	u64 numerator;
	u32 nominal_perf, nominal_freq;
	u32 lowest_nonlinear_perf, lowest_nonlinear_freq;
	u32 boost_ratio, lowest_nonlinear_ratio;
	struct cppc_perf_caps cppc_perf;

	ret = cppc_get_perf_caps(cpudata->cpu, &cppc_perf);
	if (ret)
		return ret;

	if (quirks && quirks->lowest_freq)
		min_freq = quirks->lowest_freq * 1000;
	else
		min_freq = cppc_perf.lowest_freq * 1000;

	if (quirks && quirks->nominal_freq)
		nominal_freq = quirks->nominal_freq ;
	else
		nominal_freq = cppc_perf.nominal_freq;

	nominal_perf = READ_ONCE(cpudata->nominal_perf);

	ret = amd_get_boost_ratio_numerator(cpudata->cpu, &numerator);
	if (ret)
		return ret;
	boost_ratio = div_u64(numerator << SCHED_CAPACITY_SHIFT, nominal_perf);
	max_freq = (nominal_freq * boost_ratio >> SCHED_CAPACITY_SHIFT) * 1000;

	lowest_nonlinear_perf = READ_ONCE(cpudata->lowest_nonlinear_perf);
	lowest_nonlinear_ratio = div_u64(lowest_nonlinear_perf << SCHED_CAPACITY_SHIFT,
					 nominal_perf);
	lowest_nonlinear_freq = (nominal_freq * lowest_nonlinear_ratio >> SCHED_CAPACITY_SHIFT) * 1000;

	WRITE_ONCE(cpudata->min_freq, min_freq);
	WRITE_ONCE(cpudata->lowest_nonlinear_freq, lowest_nonlinear_freq);
	WRITE_ONCE(cpudata->nominal_freq, nominal_freq);
	WRITE_ONCE(cpudata->max_freq, max_freq);

	/**
	 * Below values need to be initialized correctly, otherwise driver will fail to load
	 * max_freq is calculated according to (nominal_freq * highest_perf)/nominal_perf
	 * lowest_nonlinear_freq is a value between [min_freq, nominal_freq]
	 * Check _CPC in ACPI table objects if any values are incorrect
	 */
	if (min_freq <= 0 || max_freq <= 0 || nominal_freq <= 0 || min_freq > max_freq) {
		pr_err("min_freq(%d) or max_freq(%d) or nominal_freq(%d) value is incorrect\n",
			min_freq, max_freq, nominal_freq * 1000);
		return -EINVAL;
	}

	if (lowest_nonlinear_freq <= min_freq || lowest_nonlinear_freq > nominal_freq * 1000) {
		pr_err("lowest_nonlinear_freq(%d) value is out of range [min_freq(%d), nominal_freq(%d)]\n",
			lowest_nonlinear_freq, min_freq, nominal_freq * 1000);
		return -EINVAL;
	}

	return 0;
}

static int amd_pstate_cpu_init(struct cpufreq_policy *policy)
{
	int min_freq, max_freq, ret;
	struct device *dev;
	struct amd_cpudata *cpudata;

	/*
	 * Resetting PERF_CTL_MSR will put the CPU in P0 frequency,
	 * which is ideal for initialization process.
	 */
	amd_perf_ctl_reset(policy->cpu);
	dev = get_cpu_device(policy->cpu);
	if (!dev)
		return -ENODEV;

	cpudata = kzalloc(sizeof(*cpudata), GFP_KERNEL);
	if (!cpudata)
		return -ENOMEM;

	cpudata->cpu = policy->cpu;

	ret = amd_pstate_init_perf(cpudata);
	if (ret)
		goto free_cpudata1;

	amd_pstate_init_prefcore(cpudata);

	ret = amd_pstate_init_freq(cpudata);
	if (ret)
		goto free_cpudata1;

	ret = amd_pstate_init_boost_support(cpudata);
	if (ret)
		goto free_cpudata1;

	min_freq = READ_ONCE(cpudata->min_freq);
	max_freq = READ_ONCE(cpudata->max_freq);

	policy->cpuinfo.transition_latency = amd_pstate_get_transition_latency(policy->cpu);
	policy->transition_delay_us = amd_pstate_get_transition_delay_us(policy->cpu);

	policy->min = min_freq;
	policy->max = max_freq;

	policy->cpuinfo.min_freq = min_freq;
	policy->cpuinfo.max_freq = max_freq;

	policy->boost_enabled = READ_ONCE(cpudata->boost_supported);

	/* It will be updated by governor */
	policy->cur = policy->cpuinfo.min_freq;

	if (cpu_feature_enabled(X86_FEATURE_CPPC))
		policy->fast_switch_possible = true;

	ret = freq_qos_add_request(&policy->constraints, &cpudata->req[0],
				   FREQ_QOS_MIN, FREQ_QOS_MIN_DEFAULT_VALUE);
	if (ret < 0) {
		dev_err(dev, "Failed to add min-freq constraint (%d)\n", ret);
		goto free_cpudata1;
	}

	ret = freq_qos_add_request(&policy->constraints, &cpudata->req[1],
				   FREQ_QOS_MAX, policy->cpuinfo.max_freq);
	if (ret < 0) {
		dev_err(dev, "Failed to add max-freq constraint (%d)\n", ret);
		goto free_cpudata2;
	}

	cpudata->max_limit_freq = max_freq;
	cpudata->min_limit_freq = min_freq;

	policy->driver_data = cpudata;

	if (!current_pstate_driver->adjust_perf)
		current_pstate_driver->adjust_perf = amd_pstate_adjust_perf;

	return 0;

free_cpudata2:
	freq_qos_remove_request(&cpudata->req[0]);
free_cpudata1:
	kfree(cpudata);
	return ret;
}

static void amd_pstate_cpu_exit(struct cpufreq_policy *policy)
{
	struct amd_cpudata *cpudata = policy->driver_data;

	freq_qos_remove_request(&cpudata->req[1]);
	freq_qos_remove_request(&cpudata->req[0]);
	policy->fast_switch_possible = false;
	kfree(cpudata);
}

static int amd_pstate_cpu_resume(struct cpufreq_policy *policy)
{
	int ret;

	ret = amd_pstate_cppc_enable(true);
	if (ret)
		pr_err("failed to enable amd-pstate during resume, return %d\n", ret);

	return ret;
}

static int amd_pstate_cpu_suspend(struct cpufreq_policy *policy)
{
	int ret;

	ret = amd_pstate_cppc_enable(false);
	if (ret)
		pr_err("failed to disable amd-pstate during suspend, return %d\n", ret);

	return ret;
}

/* Sysfs attributes */

/*
 * This frequency is to indicate the maximum hardware frequency.
 * If boost is not active but supported, the frequency will be larger than the
 * one in cpuinfo.
 */
static ssize_t show_amd_pstate_max_freq(struct cpufreq_policy *policy,
					char *buf)
{
	int max_freq;
	struct amd_cpudata *cpudata = policy->driver_data;

	max_freq = READ_ONCE(cpudata->max_freq);
	if (max_freq < 0)
		return max_freq;

	return sysfs_emit(buf, "%u\n", max_freq);
}

static ssize_t show_amd_pstate_lowest_nonlinear_freq(struct cpufreq_policy *policy,
						     char *buf)
{
	int freq;
	struct amd_cpudata *cpudata = policy->driver_data;

	freq = READ_ONCE(cpudata->lowest_nonlinear_freq);
	if (freq < 0)
		return freq;

	return sysfs_emit(buf, "%u\n", freq);
}

/*
 * In some of ASICs, the highest_perf is not the one in the _CPC table, so we
 * need to expose it to sysfs.
 */
static ssize_t show_amd_pstate_highest_perf(struct cpufreq_policy *policy,
					    char *buf)
{
	u32 perf;
	struct amd_cpudata *cpudata = policy->driver_data;

	perf = READ_ONCE(cpudata->highest_perf);

	return sysfs_emit(buf, "%u\n", perf);
}

static ssize_t show_amd_pstate_prefcore_ranking(struct cpufreq_policy *policy,
						char *buf)
{
	u32 perf;
	struct amd_cpudata *cpudata = policy->driver_data;

	perf = READ_ONCE(cpudata->prefcore_ranking);

	return sysfs_emit(buf, "%u\n", perf);
}

static ssize_t show_amd_pstate_hw_prefcore(struct cpufreq_policy *policy,
					   char *buf)
{
	bool hw_prefcore;
	struct amd_cpudata *cpudata = policy->driver_data;

	hw_prefcore = READ_ONCE(cpudata->hw_prefcore);

	return sysfs_emit(buf, "%s\n", str_enabled_disabled(hw_prefcore));
}

static ssize_t show_energy_performance_available_preferences(
				struct cpufreq_policy *policy, char *buf)
{
	int i = 0;
	int offset = 0;
	struct amd_cpudata *cpudata = policy->driver_data;

	if (cpudata->policy == CPUFREQ_POLICY_PERFORMANCE)
		return sysfs_emit_at(buf, offset, "%s\n",
				energy_perf_strings[EPP_INDEX_PERFORMANCE]);

	while (energy_perf_strings[i] != NULL)
		offset += sysfs_emit_at(buf, offset, "%s ", energy_perf_strings[i++]);

	offset += sysfs_emit_at(buf, offset, "\n");

	return offset;
}

static ssize_t store_energy_performance_preference(
		struct cpufreq_policy *policy, const char *buf, size_t count)
{
	struct amd_cpudata *cpudata = policy->driver_data;
	char str_preference[21];
	ssize_t ret;

	ret = sscanf(buf, "%20s", str_preference);
	if (ret != 1)
		return -EINVAL;

	ret = match_string(energy_perf_strings, -1, str_preference);
	if (ret < 0)
		return -EINVAL;

	mutex_lock(&amd_pstate_limits_lock);
	ret = amd_pstate_set_energy_pref_index(cpudata, ret);
	mutex_unlock(&amd_pstate_limits_lock);

	return ret ?: count;
}

static ssize_t show_energy_performance_preference(
				struct cpufreq_policy *policy, char *buf)
{
	struct amd_cpudata *cpudata = policy->driver_data;
	int preference;

	preference = amd_pstate_get_energy_pref_index(cpudata);
	if (preference < 0)
		return preference;

	return sysfs_emit(buf, "%s\n", energy_perf_strings[preference]);
}

static void amd_pstate_driver_cleanup(void)
{
	amd_pstate_cppc_enable(false);
	cppc_state = AMD_PSTATE_DISABLE;
	current_pstate_driver = NULL;
}

static int amd_pstate_set_driver(int mode_idx)
{
	if (mode_idx >= AMD_PSTATE_DISABLE && mode_idx < AMD_PSTATE_MAX) {
		cppc_state = mode_idx;
		if (cppc_state == AMD_PSTATE_DISABLE)
			pr_info("driver is explicitly disabled\n");

		if (cppc_state == AMD_PSTATE_ACTIVE)
			current_pstate_driver = &amd_pstate_epp_driver;

		if (cppc_state == AMD_PSTATE_PASSIVE || cppc_state == AMD_PSTATE_GUIDED)
			current_pstate_driver = &amd_pstate_driver;

		return 0;
	}

	return -EINVAL;
}

static int amd_pstate_register_driver(int mode)
{
	int ret;

	ret = amd_pstate_set_driver(mode);
	if (ret)
		return ret;

	cppc_state = mode;

<<<<<<< HEAD
	ret = amd_pstate_enable(true);
=======
	ret = amd_pstate_cppc_enable(true);
>>>>>>> 3bec0c29
	if (ret) {
		pr_err("failed to enable cppc during amd-pstate driver registration, return %d\n",
		       ret);
		amd_pstate_driver_cleanup();
		return ret;
	}

	ret = cpufreq_register_driver(current_pstate_driver);
	if (ret) {
		amd_pstate_driver_cleanup();
		return ret;
	}

	return 0;
}

static int amd_pstate_unregister_driver(int dummy)
{
	cpufreq_unregister_driver(current_pstate_driver);
	amd_pstate_driver_cleanup();
	return 0;
}

static int amd_pstate_change_mode_without_dvr_change(int mode)
{
	int cpu = 0;

	cppc_state = mode;

	if (cpu_feature_enabled(X86_FEATURE_CPPC) || cppc_state == AMD_PSTATE_ACTIVE)
		return 0;

	for_each_present_cpu(cpu) {
		cppc_set_auto_sel(cpu, (cppc_state == AMD_PSTATE_PASSIVE) ? 0 : 1);
	}

	return 0;
}

static int amd_pstate_change_driver_mode(int mode)
{
	int ret;

	ret = amd_pstate_unregister_driver(0);
	if (ret)
		return ret;

	ret = amd_pstate_register_driver(mode);
	if (ret)
		return ret;

	return 0;
}

static cppc_mode_transition_fn mode_state_machine[AMD_PSTATE_MAX][AMD_PSTATE_MAX] = {
	[AMD_PSTATE_DISABLE]         = {
		[AMD_PSTATE_DISABLE]     = NULL,
		[AMD_PSTATE_PASSIVE]     = amd_pstate_register_driver,
		[AMD_PSTATE_ACTIVE]      = amd_pstate_register_driver,
		[AMD_PSTATE_GUIDED]      = amd_pstate_register_driver,
	},
	[AMD_PSTATE_PASSIVE]         = {
		[AMD_PSTATE_DISABLE]     = amd_pstate_unregister_driver,
		[AMD_PSTATE_PASSIVE]     = NULL,
		[AMD_PSTATE_ACTIVE]      = amd_pstate_change_driver_mode,
		[AMD_PSTATE_GUIDED]      = amd_pstate_change_mode_without_dvr_change,
	},
	[AMD_PSTATE_ACTIVE]          = {
		[AMD_PSTATE_DISABLE]     = amd_pstate_unregister_driver,
		[AMD_PSTATE_PASSIVE]     = amd_pstate_change_driver_mode,
		[AMD_PSTATE_ACTIVE]      = NULL,
		[AMD_PSTATE_GUIDED]      = amd_pstate_change_driver_mode,
	},
	[AMD_PSTATE_GUIDED]          = {
		[AMD_PSTATE_DISABLE]     = amd_pstate_unregister_driver,
		[AMD_PSTATE_PASSIVE]     = amd_pstate_change_mode_without_dvr_change,
		[AMD_PSTATE_ACTIVE]      = amd_pstate_change_driver_mode,
		[AMD_PSTATE_GUIDED]      = NULL,
	},
};

static ssize_t amd_pstate_show_status(char *buf)
{
	if (!current_pstate_driver)
		return sysfs_emit(buf, "disable\n");

	return sysfs_emit(buf, "%s\n", amd_pstate_mode_string[cppc_state]);
}

int amd_pstate_update_status(const char *buf, size_t size)
{
	int mode_idx;

	if (size > strlen("passive") || size < strlen("active"))
		return -EINVAL;

	mode_idx = get_mode_idx_from_str(buf, size);

	if (mode_idx < 0 || mode_idx >= AMD_PSTATE_MAX)
		return -EINVAL;

	if (mode_state_machine[cppc_state][mode_idx])
		return mode_state_machine[cppc_state][mode_idx](mode_idx);

	return 0;
}
EXPORT_SYMBOL_GPL(amd_pstate_update_status);

static ssize_t status_show(struct device *dev,
			   struct device_attribute *attr, char *buf)
{
	ssize_t ret;

	mutex_lock(&amd_pstate_driver_lock);
	ret = amd_pstate_show_status(buf);
	mutex_unlock(&amd_pstate_driver_lock);

	return ret;
}

static ssize_t status_store(struct device *a, struct device_attribute *b,
			    const char *buf, size_t count)
{
	char *p = memchr(buf, '\n', count);
	int ret;

	mutex_lock(&amd_pstate_driver_lock);
	ret = amd_pstate_update_status(buf, p ? p - buf : count);
	mutex_unlock(&amd_pstate_driver_lock);

	return ret < 0 ? ret : count;
}

static ssize_t prefcore_show(struct device *dev,
			     struct device_attribute *attr, char *buf)
{
	return sysfs_emit(buf, "%s\n", str_enabled_disabled(amd_pstate_prefcore));
}

cpufreq_freq_attr_ro(amd_pstate_max_freq);
cpufreq_freq_attr_ro(amd_pstate_lowest_nonlinear_freq);

cpufreq_freq_attr_ro(amd_pstate_highest_perf);
cpufreq_freq_attr_ro(amd_pstate_prefcore_ranking);
cpufreq_freq_attr_ro(amd_pstate_hw_prefcore);
cpufreq_freq_attr_rw(energy_performance_preference);
cpufreq_freq_attr_ro(energy_performance_available_preferences);
static DEVICE_ATTR_RW(status);
static DEVICE_ATTR_RO(prefcore);

static struct freq_attr *amd_pstate_attr[] = {
	&amd_pstate_max_freq,
	&amd_pstate_lowest_nonlinear_freq,
	&amd_pstate_highest_perf,
	&amd_pstate_prefcore_ranking,
	&amd_pstate_hw_prefcore,
	NULL,
};

static struct freq_attr *amd_pstate_epp_attr[] = {
	&amd_pstate_max_freq,
	&amd_pstate_lowest_nonlinear_freq,
	&amd_pstate_highest_perf,
	&amd_pstate_prefcore_ranking,
	&amd_pstate_hw_prefcore,
	&energy_performance_preference,
	&energy_performance_available_preferences,
	NULL,
};

static struct attribute *pstate_global_attributes[] = {
	&dev_attr_status.attr,
	&dev_attr_prefcore.attr,
	NULL
};

static const struct attribute_group amd_pstate_global_attr_group = {
	.name = "amd_pstate",
	.attrs = pstate_global_attributes,
};

static bool amd_pstate_acpi_pm_profile_server(void)
{
	switch (acpi_gbl_FADT.preferred_profile) {
	case PM_ENTERPRISE_SERVER:
	case PM_SOHO_SERVER:
	case PM_PERFORMANCE_SERVER:
		return true;
	}
	return false;
}

static bool amd_pstate_acpi_pm_profile_undefined(void)
{
	if (acpi_gbl_FADT.preferred_profile == PM_UNSPECIFIED)
		return true;
	if (acpi_gbl_FADT.preferred_profile >= NR_PM_PROFILES)
		return true;
	return false;
}

static int amd_pstate_epp_cpu_init(struct cpufreq_policy *policy)
{
	int min_freq, max_freq, ret;
	struct amd_cpudata *cpudata;
	struct device *dev;
	u64 value;

	/*
	 * Resetting PERF_CTL_MSR will put the CPU in P0 frequency,
	 * which is ideal for initialization process.
	 */
	amd_perf_ctl_reset(policy->cpu);
	dev = get_cpu_device(policy->cpu);
	if (!dev)
		return -ENODEV;

	cpudata = kzalloc(sizeof(*cpudata), GFP_KERNEL);
	if (!cpudata)
		return -ENOMEM;

	cpudata->cpu = policy->cpu;
	cpudata->epp_policy = 0;

	ret = amd_pstate_init_perf(cpudata);
	if (ret)
		goto free_cpudata1;

	amd_pstate_init_prefcore(cpudata);

	ret = amd_pstate_init_freq(cpudata);
	if (ret)
		goto free_cpudata1;

	ret = amd_pstate_init_boost_support(cpudata);
	if (ret)
		goto free_cpudata1;

	min_freq = READ_ONCE(cpudata->min_freq);
	max_freq = READ_ONCE(cpudata->max_freq);

	policy->cpuinfo.min_freq = min_freq;
	policy->cpuinfo.max_freq = max_freq;
	/* It will be updated by governor */
	policy->cur = policy->cpuinfo.min_freq;

	policy->driver_data = cpudata;

	cpudata->epp_cached = cpudata->epp_default = amd_pstate_get_epp(cpudata, 0);

	policy->min = policy->cpuinfo.min_freq;
	policy->max = policy->cpuinfo.max_freq;

	policy->boost_enabled = READ_ONCE(cpudata->boost_supported);

	/*
	 * Set the policy to provide a valid fallback value in case
	 * the default cpufreq governor is neither powersave nor performance.
	 */
	if (amd_pstate_acpi_pm_profile_server() ||
	    amd_pstate_acpi_pm_profile_undefined())
		policy->policy = CPUFREQ_POLICY_PERFORMANCE;
	else
		policy->policy = CPUFREQ_POLICY_POWERSAVE;

	if (cpu_feature_enabled(X86_FEATURE_CPPC)) {
		ret = rdmsrl_on_cpu(cpudata->cpu, MSR_AMD_CPPC_REQ, &value);
		if (ret)
			return ret;
		WRITE_ONCE(cpudata->cppc_req_cached, value);

		ret = rdmsrl_on_cpu(cpudata->cpu, MSR_AMD_CPPC_CAP1, &value);
		if (ret)
			return ret;
		WRITE_ONCE(cpudata->cppc_cap1_cached, value);
	}

	current_pstate_driver->adjust_perf = NULL;

	return 0;

free_cpudata1:
	kfree(cpudata);
	return ret;
}

static void amd_pstate_epp_cpu_exit(struct cpufreq_policy *policy)
{
	struct amd_cpudata *cpudata = policy->driver_data;

	if (cpudata) {
		kfree(cpudata);
		policy->driver_data = NULL;
	}

	pr_debug("CPU %d exiting\n", policy->cpu);
}

static int amd_pstate_epp_update_limit(struct cpufreq_policy *policy)
{
	struct amd_cpudata *cpudata = policy->driver_data;
	u32 max_perf, min_perf;
	u64 value;
	s16 epp;

	if (cpudata->boost_supported && !policy->boost_enabled)
		max_perf = READ_ONCE(cpudata->nominal_perf);
	else
		max_perf = READ_ONCE(cpudata->highest_perf);
	min_perf = READ_ONCE(cpudata->lowest_perf);
<<<<<<< HEAD
	max_limit_perf = div_u64(policy->max * max_perf, policy->cpuinfo.max_freq);
	min_limit_perf = div_u64(policy->min * max_perf, policy->cpuinfo.max_freq);

	if (min_limit_perf < min_perf)
		min_limit_perf = min_perf;

	if (max_limit_perf < min_limit_perf)
		max_limit_perf = min_limit_perf;

	WRITE_ONCE(cpudata->max_limit_perf, max_limit_perf);
	WRITE_ONCE(cpudata->min_limit_perf, min_limit_perf);
=======
	amd_pstate_update_min_max_limit(policy);
>>>>>>> 3bec0c29

	max_perf = clamp_t(unsigned long, max_perf, cpudata->min_limit_perf,
			cpudata->max_limit_perf);
	min_perf = clamp_t(unsigned long, min_perf, cpudata->min_limit_perf,
			cpudata->max_limit_perf);
	value = READ_ONCE(cpudata->cppc_req_cached);

	if (cpudata->policy == CPUFREQ_POLICY_PERFORMANCE)
		min_perf = min(cpudata->nominal_perf, max_perf);

	/* Initial min/max values for CPPC Performance Controls Register */
	value &= ~AMD_CPPC_MIN_PERF(~0L);
	value |= AMD_CPPC_MIN_PERF(min_perf);

	value &= ~AMD_CPPC_MAX_PERF(~0L);
	value |= AMD_CPPC_MAX_PERF(max_perf);

	/* CPPC EPP feature require to set zero to the desire perf bit */
	value &= ~AMD_CPPC_DES_PERF(~0L);
	value |= AMD_CPPC_DES_PERF(0);

	cpudata->epp_policy = cpudata->policy;

	/* Get BIOS pre-defined epp value */
	epp = amd_pstate_get_epp(cpudata, value);
	if (epp < 0) {
		/**
		 * This return value can only be negative for shared_memory
		 * systems where EPP register read/write not supported.
		 */
		return epp;
	}

	if (cpudata->policy == CPUFREQ_POLICY_PERFORMANCE)
		epp = 0;

	WRITE_ONCE(cpudata->cppc_req_cached, value);
	return amd_pstate_set_epp(cpudata, epp);
}

static int amd_pstate_epp_set_policy(struct cpufreq_policy *policy)
{
	struct amd_cpudata *cpudata = policy->driver_data;
	int ret;

	if (!policy->cpuinfo.max_freq)
		return -ENODEV;

	pr_debug("set_policy: cpuinfo.max %u policy->max %u\n",
				policy->cpuinfo.max_freq, policy->max);

	cpudata->policy = policy->policy;

	ret = amd_pstate_epp_update_limit(policy);
	if (ret)
		return ret;

	/*
	 * policy->cur is never updated with the amd_pstate_epp driver, but it
	 * is used as a stale frequency value. So, keep it within limits.
	 */
	policy->cur = policy->min;

	return 0;
}

static void amd_pstate_epp_reenable(struct amd_cpudata *cpudata)
{
	struct cppc_perf_ctrls perf_ctrls;
	u64 value, max_perf;
	int ret;

	ret = amd_pstate_cppc_enable(true);
	if (ret)
		pr_err("failed to enable amd pstate during resume, return %d\n", ret);

	value = READ_ONCE(cpudata->cppc_req_cached);
	max_perf = READ_ONCE(cpudata->highest_perf);

	if (cpu_feature_enabled(X86_FEATURE_CPPC)) {
		wrmsrl_on_cpu(cpudata->cpu, MSR_AMD_CPPC_REQ, value);
	} else {
		perf_ctrls.max_perf = max_perf;
		cppc_set_perf(cpudata->cpu, &perf_ctrls);
		perf_ctrls.energy_perf = AMD_CPPC_ENERGY_PERF_PREF(cpudata->epp_cached);
		cppc_set_epp_perf(cpudata->cpu, &perf_ctrls, 1);
	}
}

static int amd_pstate_epp_cpu_online(struct cpufreq_policy *policy)
{
	struct amd_cpudata *cpudata = policy->driver_data;

	pr_debug("AMD CPU Core %d going online\n", cpudata->cpu);

	if (cppc_state == AMD_PSTATE_ACTIVE) {
		amd_pstate_epp_reenable(cpudata);
		cpudata->suspended = false;
	}

	return 0;
}

static void amd_pstate_epp_offline(struct cpufreq_policy *policy)
{
	struct amd_cpudata *cpudata = policy->driver_data;
	struct cppc_perf_ctrls perf_ctrls;
	int min_perf;
	u64 value;

	min_perf = READ_ONCE(cpudata->lowest_perf);
	value = READ_ONCE(cpudata->cppc_req_cached);

	mutex_lock(&amd_pstate_limits_lock);
	if (cpu_feature_enabled(X86_FEATURE_CPPC)) {
		cpudata->epp_policy = CPUFREQ_POLICY_UNKNOWN;

		/* Set max perf same as min perf */
		value &= ~AMD_CPPC_MAX_PERF(~0L);
		value |= AMD_CPPC_MAX_PERF(min_perf);
		value &= ~AMD_CPPC_MIN_PERF(~0L);
		value |= AMD_CPPC_MIN_PERF(min_perf);
		wrmsrl_on_cpu(cpudata->cpu, MSR_AMD_CPPC_REQ, value);
	} else {
		perf_ctrls.desired_perf = 0;
		perf_ctrls.min_perf = min_perf;
		perf_ctrls.max_perf = min_perf;
		cppc_set_perf(cpudata->cpu, &perf_ctrls);
		perf_ctrls.energy_perf = AMD_CPPC_ENERGY_PERF_PREF(HWP_EPP_BALANCE_POWERSAVE);
		cppc_set_epp_perf(cpudata->cpu, &perf_ctrls, 1);
	}
	mutex_unlock(&amd_pstate_limits_lock);
}

static int amd_pstate_epp_cpu_offline(struct cpufreq_policy *policy)
{
	struct amd_cpudata *cpudata = policy->driver_data;

	pr_debug("AMD CPU Core %d going offline\n", cpudata->cpu);

	if (cpudata->suspended)
		return 0;

	if (cppc_state == AMD_PSTATE_ACTIVE)
		amd_pstate_epp_offline(policy);

	return 0;
}

static int amd_pstate_epp_suspend(struct cpufreq_policy *policy)
{
	struct amd_cpudata *cpudata = policy->driver_data;
	int ret;

	/* avoid suspending when EPP is not enabled */
	if (cppc_state != AMD_PSTATE_ACTIVE)
		return 0;

	/* set this flag to avoid setting core offline*/
	cpudata->suspended = true;

	/* disable CPPC in lowlevel firmware */
	ret = amd_pstate_cppc_enable(false);
	if (ret)
		pr_err("failed to suspend, return %d\n", ret);

	return 0;
}

static int amd_pstate_epp_resume(struct cpufreq_policy *policy)
{
	struct amd_cpudata *cpudata = policy->driver_data;

	if (cpudata->suspended) {
		mutex_lock(&amd_pstate_limits_lock);

		/* enable amd pstate from suspend state*/
		amd_pstate_epp_reenable(cpudata);

		mutex_unlock(&amd_pstate_limits_lock);

		cpudata->suspended = false;
	}

	return 0;
}

static struct cpufreq_driver amd_pstate_driver = {
	.flags		= CPUFREQ_CONST_LOOPS | CPUFREQ_NEED_UPDATE_LIMITS,
	.verify		= amd_pstate_verify,
	.target		= amd_pstate_target,
	.fast_switch    = amd_pstate_fast_switch,
	.init		= amd_pstate_cpu_init,
	.exit		= amd_pstate_cpu_exit,
	.suspend	= amd_pstate_cpu_suspend,
	.resume		= amd_pstate_cpu_resume,
	.set_boost	= amd_pstate_set_boost,
	.update_limits	= amd_pstate_update_limits,
	.name		= "amd-pstate",
	.attr		= amd_pstate_attr,
};

static struct cpufreq_driver amd_pstate_epp_driver = {
	.flags		= CPUFREQ_CONST_LOOPS,
	.verify		= amd_pstate_verify,
	.setpolicy	= amd_pstate_epp_set_policy,
	.init		= amd_pstate_epp_cpu_init,
	.exit		= amd_pstate_epp_cpu_exit,
	.offline	= amd_pstate_epp_cpu_offline,
	.online		= amd_pstate_epp_cpu_online,
	.suspend	= amd_pstate_epp_suspend,
	.resume		= amd_pstate_epp_resume,
	.update_limits	= amd_pstate_update_limits,
	.set_boost	= amd_pstate_set_boost,
	.name		= "amd-pstate-epp",
	.attr		= amd_pstate_epp_attr,
};

/*
 * CPPC function is not supported for family ID 17H with model_ID ranging from 0x10 to 0x2F.
 * show the debug message that helps to check if the CPU has CPPC support for loading issue.
 */
static bool amd_cppc_supported(void)
{
	struct cpuinfo_x86 *c = &cpu_data(0);
	bool warn = false;

	if ((boot_cpu_data.x86 == 0x17) && (boot_cpu_data.x86_model < 0x30)) {
		pr_debug_once("CPPC feature is not supported by the processor\n");
		return false;
	}

	/*
	 * If the CPPC feature is disabled in the BIOS for processors
	 * that support MSR-based CPPC, the AMD Pstate driver may not
	 * function correctly.
	 *
	 * For such processors, check the CPPC flag and display a
	 * warning message if the platform supports CPPC.
	 *
	 * Note: The code check below will not abort the driver
	 * registration process because of the code is added for
	 * debugging purposes. Besides, it may still be possible for
	 * the driver to work using the shared-memory mechanism.
	 */
	if (!cpu_feature_enabled(X86_FEATURE_CPPC)) {
		if (cpu_feature_enabled(X86_FEATURE_ZEN2)) {
			switch (c->x86_model) {
			case 0x60 ... 0x6F:
			case 0x80 ... 0xAF:
				warn = true;
				break;
			}
		} else if (cpu_feature_enabled(X86_FEATURE_ZEN3) ||
			   cpu_feature_enabled(X86_FEATURE_ZEN4)) {
			switch (c->x86_model) {
			case 0x10 ... 0x1F:
			case 0x40 ... 0xAF:
				warn = true;
				break;
			}
		} else if (cpu_feature_enabled(X86_FEATURE_ZEN5)) {
			warn = true;
		}
	}

	if (warn)
		pr_warn_once("The CPPC feature is supported but currently disabled by the BIOS.\n"
					"Please enable it if your BIOS has the CPPC option.\n");
	return true;
}

static int __init amd_pstate_init(void)
{
	struct device *dev_root;
	int ret;

	if (boot_cpu_data.x86_vendor != X86_VENDOR_AMD)
		return -ENODEV;

	/* show debug message only if CPPC is not supported */
	if (!amd_cppc_supported())
		return -EOPNOTSUPP;

	/* show warning message when BIOS broken or ACPI disabled */
	if (!acpi_cpc_valid()) {
		pr_warn_once("the _CPC object is not present in SBIOS or ACPI disabled\n");
		return -ENODEV;
	}

	/* don't keep reloading if cpufreq_driver exists */
	if (cpufreq_get_current_driver())
		return -EEXIST;

	quirks = NULL;

	/* check if this machine need CPPC quirks */
	dmi_check_system(amd_pstate_quirks_table);

	/*
	* determine the driver mode from the command line or kernel config.
	* If no command line input is provided, cppc_state will be AMD_PSTATE_UNDEFINED.
	* command line options will override the kernel config settings.
	*/

	if (cppc_state == AMD_PSTATE_UNDEFINED) {
		/* Disable on the following configs by default:
		 * 1. Undefined platforms
		 * 2. Server platforms with CPUs older than Family 0x1A.
		 */
		if (amd_pstate_acpi_pm_profile_undefined() ||
		    (amd_pstate_acpi_pm_profile_server() && boot_cpu_data.x86 < 0x1A)) {
			pr_info("driver load is disabled, boot with specific mode to enable this\n");
			return -ENODEV;
		}
		/* get driver mode from kernel config option [1:4] */
		cppc_state = CONFIG_X86_AMD_PSTATE_DEFAULT_MODE;
	}

	if (cppc_state == AMD_PSTATE_DISABLE) {
		pr_info("driver load is disabled, boot with specific mode to enable this\n");
		return -ENODEV;
	}

	/* capability check */
	if (cpu_feature_enabled(X86_FEATURE_CPPC)) {
		pr_debug("AMD CPPC MSR based functionality is supported\n");
	} else {
		pr_debug("AMD CPPC shared memory based functionality is supported\n");
		static_call_update(amd_pstate_cppc_enable, shmem_cppc_enable);
		static_call_update(amd_pstate_init_perf, shmem_init_perf);
		static_call_update(amd_pstate_update_perf, shmem_update_perf);
	}

	ret = amd_pstate_register_driver(cppc_state);
	if (ret) {
		pr_err("failed to register with return %d\n", ret);
		return ret;
	}

	if (amd_pstate_prefcore) {
		ret = amd_detect_prefcore(&amd_pstate_prefcore);
		if (ret)
			return ret;
	}

	dev_root = bus_get_dev_root(&cpu_subsys);
	if (dev_root) {
		ret = sysfs_create_group(&dev_root->kobj, &amd_pstate_global_attr_group);
		put_device(dev_root);
		if (ret) {
			pr_err("sysfs attribute export failed with error %d.\n", ret);
			goto global_attr_free;
		}
	}

	return ret;

global_attr_free:
	cpufreq_unregister_driver(current_pstate_driver);
	amd_pstate_cppc_enable(false);
	return ret;
}
device_initcall(amd_pstate_init);

static int __init amd_pstate_param(char *str)
{
	size_t size;
	int mode_idx;

	if (!str)
		return -EINVAL;

	size = strlen(str);
	mode_idx = get_mode_idx_from_str(str, size);

	return amd_pstate_set_driver(mode_idx);
}

static int __init amd_prefcore_param(char *str)
{
	if (!strcmp(str, "disable"))
		amd_pstate_prefcore = false;

	return 0;
}

early_param("amd_pstate", amd_pstate_param);
early_param("amd_prefcore", amd_prefcore_param);

MODULE_AUTHOR("Huang Rui <ray.huang@amd.com>");
MODULE_DESCRIPTION("AMD Processor P-state Frequency Driver");<|MERGE_RESOLUTION|>--- conflicted
+++ resolved
@@ -1226,11 +1226,7 @@
 
 	cppc_state = mode;
 
-<<<<<<< HEAD
-	ret = amd_pstate_enable(true);
-=======
 	ret = amd_pstate_cppc_enable(true);
->>>>>>> 3bec0c29
 	if (ret) {
 		pr_err("failed to enable cppc during amd-pstate driver registration, return %d\n",
 		       ret);
@@ -1536,26 +1532,9 @@
 	u64 value;
 	s16 epp;
 
-	if (cpudata->boost_supported && !policy->boost_enabled)
-		max_perf = READ_ONCE(cpudata->nominal_perf);
-	else
-		max_perf = READ_ONCE(cpudata->highest_perf);
+	max_perf = READ_ONCE(cpudata->highest_perf);
 	min_perf = READ_ONCE(cpudata->lowest_perf);
-<<<<<<< HEAD
-	max_limit_perf = div_u64(policy->max * max_perf, policy->cpuinfo.max_freq);
-	min_limit_perf = div_u64(policy->min * max_perf, policy->cpuinfo.max_freq);
-
-	if (min_limit_perf < min_perf)
-		min_limit_perf = min_perf;
-
-	if (max_limit_perf < min_limit_perf)
-		max_limit_perf = min_limit_perf;
-
-	WRITE_ONCE(cpudata->max_limit_perf, max_limit_perf);
-	WRITE_ONCE(cpudata->min_limit_perf, min_limit_perf);
-=======
 	amd_pstate_update_min_max_limit(policy);
->>>>>>> 3bec0c29
 
 	max_perf = clamp_t(unsigned long, max_perf, cpudata->min_limit_perf,
 			cpudata->max_limit_perf);

--- conflicted
+++ resolved
@@ -39,11 +39,6 @@
 module_param_named(tjmax, force_tjmax, int, 0444);
 MODULE_PARM_DESC(tjmax, "TjMax value in degrees Celsius");
 
-<<<<<<< HEAD
-#define PKG_SYSFS_ATTR_NO	1	/* Sysfs attribute for package temp */
-#define BASE_SYSFS_ATTR_NO	2	/* Sysfs Base attr no for coretemp */
-=======
->>>>>>> c50bf762
 #define NUM_REAL_CORES		512	/* Number of Real cores per cpu */
 #define CORETEMP_NAME_LENGTH	28	/* String Length of attrs */
 
@@ -424,12 +419,7 @@
 	return sprintf(buf, "%d\n", tdata->temp);
 }
 
-<<<<<<< HEAD
-static int create_core_attrs(struct temp_data *tdata, struct device *dev,
-			     int index)
-=======
 static int create_core_attrs(struct temp_data *tdata, struct device *dev)
->>>>>>> c50bf762
 {
 	int i;
 	static ssize_t (*const rd_ptr[TOTAL_ATTRS]) (struct device *dev,
@@ -446,18 +436,6 @@
 		 * The attr number is always core id + 2
 		 * The Pkgtemp will always show up as temp1_*, if available
 		 */
-<<<<<<< HEAD
-		int attr_no = tdata->is_pkg_data ? 1 : tdata->cpu_core_id + 2;
-
-		snprintf(tdata->attr_name[i], CORETEMP_NAME_LENGTH,
-			 "temp%d_%s", attr_no, suffixes[i]);
-		sysfs_attr_init(&tdata->sd_attrs[i].dev_attr.attr);
-		tdata->sd_attrs[i].dev_attr.attr.name = tdata->attr_name[i];
-		tdata->sd_attrs[i].dev_attr.attr.mode = 0444;
-		tdata->sd_attrs[i].dev_attr.show = rd_ptr[i];
-		tdata->sd_attrs[i].index = index;
-		tdata->attrs[i] = &tdata->sd_attrs[i].dev_attr.attr;
-=======
 		int attr_no = is_pkg_temp_data(tdata) ? 1 : tdata->cpu_core_id + 2;
 
 		snprintf(tdata->attr_name[i], CORETEMP_NAME_LENGTH,
@@ -467,7 +445,6 @@
 		tdata->sd_attrs[i].attr.mode = 0444;
 		tdata->sd_attrs[i].show = rd_ptr[i];
 		tdata->attrs[i] = &tdata->sd_attrs[i].attr;
->>>>>>> c50bf762
 	}
 	tdata->attr_group.attrs = tdata->attrs;
 	return sysfs_create_group(&dev->kobj, &tdata->attr_group);
@@ -581,42 +558,14 @@
 	struct platform_data *pdata = platform_get_drvdata(pdev);
 	struct cpuinfo_x86 *c = &cpu_data(cpu);
 	u32 eax, edx;
-<<<<<<< HEAD
-	int err, index;
-=======
 	int err;
->>>>>>> c50bf762
 
 	if (!housekeeping_cpu(cpu, HK_TYPE_MISC))
 		return 0;
 
-<<<<<<< HEAD
-	/*
-	 * Get the index of tdata in pdata->core_data[]
-	 * tdata for package: pdata->core_data[1]
-	 * tdata for core: pdata->core_data[2] .. pdata->core_data[NUM_REAL_CORES + 1]
-	 */
-	if (pkg_flag) {
-		index = PKG_SYSFS_ATTR_NO;
-	} else {
-		index = ida_alloc_max(&pdata->ida, NUM_REAL_CORES - 1, GFP_KERNEL);
-		if (index < 0)
-			return index;
-
-		pdata->cpu_map[index] = topology_core_id(cpu);
-		index += BASE_SYSFS_ATTR_NO;
-	}
-
-	tdata = init_temp_data(cpu, pkg_flag);
-	if (!tdata) {
-		err = -ENOMEM;
-		goto ida_free;
-	}
-=======
 	tdata = init_temp_data(pdata, cpu, pkg_flag);
 	if (!tdata)
 		return -ENOMEM;
->>>>>>> c50bf762
 
 	/* Test if we can access the status register */
 	err = rdmsr_safe_on_cpu(cpu, tdata->status_reg, &eax, &edx);
@@ -635,31 +584,15 @@
 		if (get_ttarget(tdata, &pdev->dev) >= 0)
 			tdata->attr_size++;
 
-<<<<<<< HEAD
-	pdata->core_data[index] = tdata;
-
-	/* Create sysfs interfaces */
-	err = create_core_attrs(tdata, pdata->hwmon_dev, index);
-=======
 	/* Create sysfs interfaces */
 	err = create_core_attrs(tdata, pdata->hwmon_dev);
->>>>>>> c50bf762
 	if (err)
 		goto err;
 
 	return 0;
-<<<<<<< HEAD
-exit_free:
-	pdata->core_data[index] = NULL;
-	kfree(tdata);
-ida_free:
-	if (!pkg_flag)
-		ida_free(&pdata->ida, index - BASE_SYSFS_ATTR_NO);
-=======
 
 err:
 	destroy_temp_data(pdata, tdata);
->>>>>>> c50bf762
 	return err;
 }
 

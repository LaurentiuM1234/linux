// SPDX-License-Identifier: GPL-2.0-or-later
/*
 * Copyright 2015 IBM Corp.
 *
 * Joel Stanley <joel@jms.id.au>
 */

#include <linux/clk.h>
#include <linux/gpio/aspeed.h>
#include <linux/gpio/driver.h>
#include <linux/hashtable.h>
#include <linux/init.h>
#include <linux/io.h>
#include <linux/kernel.h>
#include <linux/module.h>
#include <linux/pinctrl/consumer.h>
#include <linux/platform_device.h>
#include <linux/seq_file.h>
#include <linux/spinlock.h>
#include <linux/string.h>

#include <asm/div64.h>

/*
 * These two headers aren't meant to be used by GPIO drivers. We need
 * them in order to access gpio_chip_hwgpio() which we need to implement
 * the aspeed specific API which allows the coprocessor to request
 * access to some GPIOs and to arbitrate between coprocessor and ARM.
 */
#include <linux/gpio/consumer.h>
#include "gpiolib.h"

/* Non-constant mask variant of FIELD_GET() and FIELD_PREP() */
#define field_get(_mask, _reg)	(((_reg) & (_mask)) >> (ffs(_mask) - 1))
#define field_prep(_mask, _val)	(((_val) << (ffs(_mask) - 1)) & (_mask))

#define GPIO_G7_IRQ_STS_BASE 0x100
#define GPIO_G7_IRQ_STS_OFFSET(x) (GPIO_G7_IRQ_STS_BASE + (x) * 0x4)
#define GPIO_G7_CTRL_REG_BASE 0x180
#define GPIO_G7_CTRL_REG_OFFSET(x) (GPIO_G7_CTRL_REG_BASE + (x) * 0x4)
#define GPIO_G7_CTRL_OUT_DATA BIT(0)
#define GPIO_G7_CTRL_DIR BIT(1)
#define GPIO_G7_CTRL_IRQ_EN BIT(2)
#define GPIO_G7_CTRL_IRQ_TYPE0 BIT(3)
#define GPIO_G7_CTRL_IRQ_TYPE1 BIT(4)
#define GPIO_G7_CTRL_IRQ_TYPE2 BIT(5)
#define GPIO_G7_CTRL_RST_TOLERANCE BIT(6)
#define GPIO_G7_CTRL_DEBOUNCE_SEL1 BIT(7)
#define GPIO_G7_CTRL_DEBOUNCE_SEL2 BIT(8)
#define GPIO_G7_CTRL_INPUT_MASK BIT(9)
#define GPIO_G7_CTRL_IRQ_STS BIT(12)
#define GPIO_G7_CTRL_IN_DATA BIT(13)

struct aspeed_bank_props {
	unsigned int bank;
	u32 input;
	u32 output;
};

struct aspeed_gpio_config {
	unsigned int nr_gpios;
	const struct aspeed_bank_props *props;
	const struct aspeed_gpio_llops *llops;
	const int *debounce_timers_array;
	int debounce_timers_num;
	bool require_dcache;
};

/*
 * @offset_timer: Maps an offset to an @timer_users index, or zero if disabled
 * @timer_users: Tracks the number of users for each timer
 *
 * The @timer_users has four elements but the first element is unused. This is
 * to simplify accounting and indexing, as a zero value in @offset_timer
 * represents disabled debouncing for the GPIO. Any other value for an element
 * of @offset_timer is used as an index into @timer_users. This behaviour of
 * the zero value aligns with the behaviour of zero built from the timer
 * configuration registers (i.e. debouncing is disabled).
 */
struct aspeed_gpio {
	struct gpio_chip chip;
	struct device *dev;
	raw_spinlock_t lock;
	void __iomem *base;
	int irq;
	const struct aspeed_gpio_config *config;

	u8 *offset_timer;
	unsigned int timer_users[4];
	struct clk *clk;

	u32 *dcache;
	u8 *cf_copro_bankmap;
};

struct aspeed_gpio_bank {
	uint16_t	val_regs;	/* +0: Rd: read input value, Wr: set write latch
					 * +4: Rd/Wr: Direction (0=in, 1=out)
					 */
	uint16_t	rdata_reg;	/*     Rd: read write latch, Wr: <none>  */
	uint16_t	irq_regs;
	uint16_t	debounce_regs;
	uint16_t	tolerance_regs;
	uint16_t	cmdsrc_regs;
};

/*
 * Note: The "value" register returns the input value sampled on the
 *       line even when the GPIO is configured as an output. Since
 *       that input goes through synchronizers, writing, then reading
 *       back may not return the written value right away.
 *
 *       The "rdata" register returns the content of the write latch
 *       and thus can be used to read back what was last written
 *       reliably.
 */

static const int debounce_timers[4] = { 0x00, 0x50, 0x54, 0x58 };
static const int g7_debounce_timers[4] = { 0x00, 0x00, 0x04, 0x08 };

/*
 * The debounce timers array is used to configure the debounce timer settings.Here’s how it works:
 * Array Value: Indicates the offset for configuring the debounce timer.
 * Array Index: Corresponds to the debounce setting register.
 * The debounce timers array follows this pattern for configuring the debounce setting registers:
 * Array Index 0: No debounce timer is set;
 *		  Array Value is irrelevant (don’t care).
 * Array Index 1: Debounce setting #2 is set to 1, and debounce setting #1 is set to 0.
 *		  Array Value: offset for configuring debounce timer 0 (g4: 0x50, g7: 0x00)
 * Array Index 2: Debounce setting #2 is set to 0, and debounce setting #1 is set to 1.
 *		  Array Value: offset for configuring debounce timer 1 (g4: 0x54, g7: 0x04)
 * Array Index 3: Debounce setting #2 is set to 1, and debounce setting #1 is set to 1.
 *		  Array Value: offset for configuring debounce timer 2 (g4: 0x58, g7: 0x8)
 */

static const struct aspeed_gpio_copro_ops *copro_ops;
static void *copro_data;

static const struct aspeed_gpio_bank aspeed_gpio_banks[] = {
	{
		.val_regs = 0x0000,
		.rdata_reg = 0x00c0,
		.irq_regs = 0x0008,
		.debounce_regs = 0x0040,
		.tolerance_regs = 0x001c,
		.cmdsrc_regs = 0x0060,
	},
	{
		.val_regs = 0x0020,
		.rdata_reg = 0x00c4,
		.irq_regs = 0x0028,
		.debounce_regs = 0x0048,
		.tolerance_regs = 0x003c,
		.cmdsrc_regs = 0x0068,
	},
	{
		.val_regs = 0x0070,
		.rdata_reg = 0x00c8,
		.irq_regs = 0x0098,
		.debounce_regs = 0x00b0,
		.tolerance_regs = 0x00ac,
		.cmdsrc_regs = 0x0090,
	},
	{
		.val_regs = 0x0078,
		.rdata_reg = 0x00cc,
		.irq_regs = 0x00e8,
		.debounce_regs = 0x0100,
		.tolerance_regs = 0x00fc,
		.cmdsrc_regs = 0x00e0,
	},
	{
		.val_regs = 0x0080,
		.rdata_reg = 0x00d0,
		.irq_regs = 0x0118,
		.debounce_regs = 0x0130,
		.tolerance_regs = 0x012c,
		.cmdsrc_regs = 0x0110,
	},
	{
		.val_regs = 0x0088,
		.rdata_reg = 0x00d4,
		.irq_regs = 0x0148,
		.debounce_regs = 0x0160,
		.tolerance_regs = 0x015c,
		.cmdsrc_regs = 0x0140,
	},
	{
		.val_regs = 0x01E0,
		.rdata_reg = 0x00d8,
		.irq_regs = 0x0178,
		.debounce_regs = 0x0190,
		.tolerance_regs = 0x018c,
		.cmdsrc_regs = 0x0170,
	},
	{
		.val_regs = 0x01e8,
		.rdata_reg = 0x00dc,
		.irq_regs = 0x01a8,
		.debounce_regs = 0x01c0,
		.tolerance_regs = 0x01bc,
		.cmdsrc_regs = 0x01a0,
	},
};

enum aspeed_gpio_reg {
	reg_val,
	reg_rdata,
	reg_dir,
	reg_irq_enable,
	reg_irq_type0,
	reg_irq_type1,
	reg_irq_type2,
	reg_irq_status,
	reg_debounce_sel1,
	reg_debounce_sel2,
	reg_tolerance,
	reg_cmdsrc0,
	reg_cmdsrc1,
};

struct aspeed_gpio_llops {
	void (*reg_bit_set)(struct aspeed_gpio *gpio, unsigned int offset,
			    const enum aspeed_gpio_reg reg, bool val);
	bool (*reg_bit_get)(struct aspeed_gpio *gpio, unsigned int offset,
			    const enum aspeed_gpio_reg reg);
	int (*reg_bank_get)(struct aspeed_gpio *gpio, unsigned int offset,
			    const enum aspeed_gpio_reg reg);
	void (*privilege_ctrl)(struct aspeed_gpio *gpio, unsigned int offset, int owner);
	void (*privilege_init)(struct aspeed_gpio *gpio);
	bool (*copro_request)(struct aspeed_gpio *gpio, unsigned int offset);
	void (*copro_release)(struct aspeed_gpio *gpio, unsigned int offset);
};

#define GPIO_VAL_VALUE	0x00
#define GPIO_VAL_DIR	0x04

#define GPIO_IRQ_ENABLE	0x00
#define GPIO_IRQ_TYPE0	0x04
#define GPIO_IRQ_TYPE1	0x08
#define GPIO_IRQ_TYPE2	0x0c
#define GPIO_IRQ_STATUS	0x10

#define GPIO_DEBOUNCE_SEL1 0x00
#define GPIO_DEBOUNCE_SEL2 0x04

#define GPIO_CMDSRC_0	0x00
#define GPIO_CMDSRC_1	0x04
#define  GPIO_CMDSRC_ARM		0
#define  GPIO_CMDSRC_LPC		1
#define  GPIO_CMDSRC_COLDFIRE		2
#define  GPIO_CMDSRC_RESERVED		3

/* This will be resolved at compile time */
static void __iomem *aspeed_gpio_g4_bank_reg(struct aspeed_gpio *gpio,
					     const struct aspeed_gpio_bank *bank,
					     const enum aspeed_gpio_reg reg)
{
	switch (reg) {
	case reg_val:
		return gpio->base + bank->val_regs + GPIO_VAL_VALUE;
	case reg_rdata:
		return gpio->base + bank->rdata_reg;
	case reg_dir:
		return gpio->base + bank->val_regs + GPIO_VAL_DIR;
	case reg_irq_enable:
		return gpio->base + bank->irq_regs + GPIO_IRQ_ENABLE;
	case reg_irq_type0:
		return gpio->base + bank->irq_regs + GPIO_IRQ_TYPE0;
	case reg_irq_type1:
		return gpio->base + bank->irq_regs + GPIO_IRQ_TYPE1;
	case reg_irq_type2:
		return gpio->base + bank->irq_regs + GPIO_IRQ_TYPE2;
	case reg_irq_status:
		return gpio->base + bank->irq_regs + GPIO_IRQ_STATUS;
	case reg_debounce_sel1:
		return gpio->base + bank->debounce_regs + GPIO_DEBOUNCE_SEL1;
	case reg_debounce_sel2:
		return gpio->base + bank->debounce_regs + GPIO_DEBOUNCE_SEL2;
	case reg_tolerance:
		return gpio->base + bank->tolerance_regs;
	case reg_cmdsrc0:
		return gpio->base + bank->cmdsrc_regs + GPIO_CMDSRC_0;
	case reg_cmdsrc1:
		return gpio->base + bank->cmdsrc_regs + GPIO_CMDSRC_1;
	}
	BUG();
}

static u32 aspeed_gpio_g7_reg_mask(const enum aspeed_gpio_reg reg)
{
	switch (reg) {
	case reg_val:
		return GPIO_G7_CTRL_OUT_DATA;
	case reg_dir:
		return GPIO_G7_CTRL_DIR;
	case reg_irq_enable:
		return GPIO_G7_CTRL_IRQ_EN;
	case reg_irq_type0:
		return GPIO_G7_CTRL_IRQ_TYPE0;
	case reg_irq_type1:
		return GPIO_G7_CTRL_IRQ_TYPE1;
	case reg_irq_type2:
		return GPIO_G7_CTRL_IRQ_TYPE2;
	case reg_tolerance:
		return GPIO_G7_CTRL_RST_TOLERANCE;
	case reg_debounce_sel1:
		return GPIO_G7_CTRL_DEBOUNCE_SEL1;
	case reg_debounce_sel2:
		return GPIO_G7_CTRL_DEBOUNCE_SEL2;
	case reg_rdata:
		return GPIO_G7_CTRL_OUT_DATA;
	case reg_irq_status:
		return GPIO_G7_CTRL_IRQ_STS;
	case reg_cmdsrc0:
	case reg_cmdsrc1:
	default:
		WARN_ON_ONCE(1);
		return 0;
	}
}

#define GPIO_BANK(x)	((x) >> 5)
#define GPIO_OFFSET(x)	((x) & 0x1f)
#define GPIO_BIT(x)	BIT(GPIO_OFFSET(x))

static const struct aspeed_gpio_bank *to_bank(unsigned int offset)
{
	unsigned int bank = GPIO_BANK(offset);

	WARN_ON(bank >= ARRAY_SIZE(aspeed_gpio_banks));
	return &aspeed_gpio_banks[bank];
}

static inline bool is_bank_props_sentinel(const struct aspeed_bank_props *props)
{
	return !(props->input || props->output);
}

static inline const struct aspeed_bank_props *find_bank_props(
		struct aspeed_gpio *gpio, unsigned int offset)
{
	const struct aspeed_bank_props *props = gpio->config->props;

	while (!is_bank_props_sentinel(props)) {
		if (props->bank == GPIO_BANK(offset))
			return props;
		props++;
	}

	return NULL;
}

static inline bool have_gpio(struct aspeed_gpio *gpio, unsigned int offset)
{
	const struct aspeed_bank_props *props = find_bank_props(gpio, offset);

	if (offset >= gpio->chip.ngpio)
		return false;

	return (!props || ((props->input | props->output) & GPIO_BIT(offset)));
}

static inline bool have_input(struct aspeed_gpio *gpio, unsigned int offset)
{
	const struct aspeed_bank_props *props = find_bank_props(gpio, offset);

	return !props || (props->input & GPIO_BIT(offset));
}

#define have_irq(g, o) have_input((g), (o))
#define have_debounce(g, o) have_input((g), (o))

static inline bool have_output(struct aspeed_gpio *gpio, unsigned int offset)
{
	const struct aspeed_bank_props *props = find_bank_props(gpio, offset);

	return !props || (props->output & GPIO_BIT(offset));
}

static void aspeed_gpio_change_cmd_source(struct aspeed_gpio *gpio, unsigned int offset, int cmdsrc)
{
	if (gpio->config->llops->privilege_ctrl)
		gpio->config->llops->privilege_ctrl(gpio, offset, cmdsrc);
}

static bool aspeed_gpio_copro_request(struct aspeed_gpio *gpio,
				      unsigned int offset)
{
	if (gpio->config->llops->copro_request)
		return gpio->config->llops->copro_request(gpio, offset);

	return false;
}

static void aspeed_gpio_copro_release(struct aspeed_gpio *gpio,
				      unsigned int offset)
{
	if (gpio->config->llops->copro_release)
		gpio->config->llops->copro_release(gpio, offset);
}

static bool aspeed_gpio_support_copro(struct aspeed_gpio *gpio)
{
	return gpio->config->llops->copro_request && gpio->config->llops->copro_release &&
	       gpio->config->llops->privilege_ctrl && gpio->config->llops->privilege_init;
}

static int aspeed_gpio_get(struct gpio_chip *gc, unsigned int offset)
{
	struct aspeed_gpio *gpio = gpiochip_get_data(gc);

	return gpio->config->llops->reg_bit_get(gpio, offset, reg_val);
}

static void __aspeed_gpio_set(struct gpio_chip *gc, unsigned int offset,
			      int val)
{
	struct aspeed_gpio *gpio = gpiochip_get_data(gc);

<<<<<<< HEAD
	if (val)
		reg |= GPIO_BIT(offset);
	else
		reg &= ~GPIO_BIT(offset);
	gpio->dcache[GPIO_BANK(offset)] = reg;

	iowrite32(reg, addr);
	/* Flush write */
	ioread32(addr);
=======
	gpio->config->llops->reg_bit_set(gpio, offset, reg_val, val);
	/* Flush write */
	gpio->config->llops->reg_bit_get(gpio, offset, reg_val);
>>>>>>> 3bec0c29
}

static void aspeed_gpio_set(struct gpio_chip *gc, unsigned int offset,
			    int val)
{
	struct aspeed_gpio *gpio = gpiochip_get_data(gc);
	unsigned long flags;
	bool copro = false;

	raw_spin_lock_irqsave(&gpio->lock, flags);
	copro = aspeed_gpio_copro_request(gpio, offset);

	__aspeed_gpio_set(gc, offset, val);

	if (copro)
		aspeed_gpio_copro_release(gpio, offset);
	raw_spin_unlock_irqrestore(&gpio->lock, flags);
}

static int aspeed_gpio_dir_in(struct gpio_chip *gc, unsigned int offset)
{
	struct aspeed_gpio *gpio = gpiochip_get_data(gc);
	unsigned long flags;
	bool copro = false;

	if (!have_input(gpio, offset))
		return -ENOTSUPP;

	raw_spin_lock_irqsave(&gpio->lock, flags);

	copro = aspeed_gpio_copro_request(gpio, offset);
	gpio->config->llops->reg_bit_set(gpio, offset, reg_dir, 0);
	if (copro)
		aspeed_gpio_copro_release(gpio, offset);

	raw_spin_unlock_irqrestore(&gpio->lock, flags);

	return 0;
}

static int aspeed_gpio_dir_out(struct gpio_chip *gc,
			       unsigned int offset, int val)
{
	struct aspeed_gpio *gpio = gpiochip_get_data(gc);
	unsigned long flags;
	bool copro = false;

	if (!have_output(gpio, offset))
		return -ENOTSUPP;

	raw_spin_lock_irqsave(&gpio->lock, flags);

	copro = aspeed_gpio_copro_request(gpio, offset);
	__aspeed_gpio_set(gc, offset, val);
	gpio->config->llops->reg_bit_set(gpio, offset, reg_dir, 1);

	if (copro)
		aspeed_gpio_copro_release(gpio, offset);
	raw_spin_unlock_irqrestore(&gpio->lock, flags);

	return 0;
}

static int aspeed_gpio_get_direction(struct gpio_chip *gc, unsigned int offset)
{
	struct aspeed_gpio *gpio = gpiochip_get_data(gc);
	unsigned long flags;
	u32 val;

	if (!have_input(gpio, offset))
		return GPIO_LINE_DIRECTION_OUT;

	if (!have_output(gpio, offset))
		return GPIO_LINE_DIRECTION_IN;

	raw_spin_lock_irqsave(&gpio->lock, flags);

	val = gpio->config->llops->reg_bit_get(gpio, offset, reg_dir);

	raw_spin_unlock_irqrestore(&gpio->lock, flags);

	return val ? GPIO_LINE_DIRECTION_OUT : GPIO_LINE_DIRECTION_IN;
}

static inline int irqd_to_aspeed_gpio_data(struct irq_data *d,
					   struct aspeed_gpio **gpio,
					   int *offset)
{
	struct aspeed_gpio *internal;

	*offset = irqd_to_hwirq(d);

	internal = irq_data_get_irq_chip_data(d);

	/* This might be a bit of a questionable place to check */
	if (!have_irq(internal, *offset))
		return -ENOTSUPP;

	*gpio = internal;

	return 0;
}

static void aspeed_gpio_irq_ack(struct irq_data *d)
{
	struct aspeed_gpio *gpio;
	unsigned long flags;
	int rc, offset;
	bool copro = false;

	rc = irqd_to_aspeed_gpio_data(d, &gpio, &offset);
	if (rc)
		return;

	raw_spin_lock_irqsave(&gpio->lock, flags);
	copro = aspeed_gpio_copro_request(gpio, offset);

	gpio->config->llops->reg_bit_set(gpio, offset, reg_irq_status, 1);

	if (copro)
		aspeed_gpio_copro_release(gpio, offset);
	raw_spin_unlock_irqrestore(&gpio->lock, flags);
}

static void aspeed_gpio_irq_set_mask(struct irq_data *d, bool set)
{
	struct aspeed_gpio *gpio;
	unsigned long flags;
	int rc, offset;
	bool copro = false;

	rc = irqd_to_aspeed_gpio_data(d, &gpio, &offset);
	if (rc)
		return;

	/* Unmasking the IRQ */
	if (set)
		gpiochip_enable_irq(&gpio->chip, irqd_to_hwirq(d));

	raw_spin_lock_irqsave(&gpio->lock, flags);
	copro = aspeed_gpio_copro_request(gpio, offset);

	gpio->config->llops->reg_bit_set(gpio, offset, reg_irq_enable, set);

	if (copro)
		aspeed_gpio_copro_release(gpio, offset);
	raw_spin_unlock_irqrestore(&gpio->lock, flags);

	/* Masking the IRQ */
	if (!set)
		gpiochip_disable_irq(&gpio->chip, irqd_to_hwirq(d));
}

static void aspeed_gpio_irq_mask(struct irq_data *d)
{
	aspeed_gpio_irq_set_mask(d, false);
}

static void aspeed_gpio_irq_unmask(struct irq_data *d)
{
	aspeed_gpio_irq_set_mask(d, true);
}

static int aspeed_gpio_set_type(struct irq_data *d, unsigned int type)
{
	u32 type0 = 0;
	u32 type1 = 0;
	u32 type2 = 0;
	irq_flow_handler_t handler;
	struct aspeed_gpio *gpio;
	unsigned long flags;
	int rc, offset;
	bool copro = false;

	rc = irqd_to_aspeed_gpio_data(d, &gpio, &offset);
	if (rc)
		return -EINVAL;

	switch (type & IRQ_TYPE_SENSE_MASK) {
	case IRQ_TYPE_EDGE_BOTH:
		type2 = 1;
		fallthrough;
	case IRQ_TYPE_EDGE_RISING:
		type0 = 1;
		fallthrough;
	case IRQ_TYPE_EDGE_FALLING:
		handler = handle_edge_irq;
		break;
	case IRQ_TYPE_LEVEL_HIGH:
		type0 = 1;
		fallthrough;
	case IRQ_TYPE_LEVEL_LOW:
		type1 = 1;
		handler = handle_level_irq;
		break;
	default:
		return -EINVAL;
	}

	raw_spin_lock_irqsave(&gpio->lock, flags);
	copro = aspeed_gpio_copro_request(gpio, offset);

	gpio->config->llops->reg_bit_set(gpio, offset, reg_irq_type0, type0);
	gpio->config->llops->reg_bit_set(gpio, offset, reg_irq_type1, type1);
	gpio->config->llops->reg_bit_set(gpio, offset, reg_irq_type2, type2);

	if (copro)
		aspeed_gpio_copro_release(gpio, offset);
	raw_spin_unlock_irqrestore(&gpio->lock, flags);

	irq_set_handler_locked(d, handler);

	return 0;
}

static void aspeed_gpio_irq_handler(struct irq_desc *desc)
{
	struct gpio_chip *gc = irq_desc_get_handler_data(desc);
	struct irq_chip *ic = irq_desc_get_chip(desc);
	unsigned int i, p, banks;
	unsigned long reg;
	struct aspeed_gpio *gpio = gpiochip_get_data(gc);

	chained_irq_enter(ic, desc);

	banks = DIV_ROUND_UP(gpio->chip.ngpio, 32);
	for (i = 0; i < banks; i++) {
		reg = gpio->config->llops->reg_bank_get(gpio, i * 32, reg_irq_status);

		for_each_set_bit(p, &reg, 32)
			generic_handle_domain_irq(gc->irq.domain, i * 32 + p);
	}

	chained_irq_exit(ic, desc);
}

static void aspeed_init_irq_valid_mask(struct gpio_chip *gc,
				       unsigned long *valid_mask,
				       unsigned int ngpios)
{
	struct aspeed_gpio *gpio = gpiochip_get_data(gc);
	const struct aspeed_bank_props *props = gpio->config->props;

	while (!is_bank_props_sentinel(props)) {
		unsigned int offset;
		const unsigned long int input = props->input;

		/* Pretty crummy approach, but similar to GPIO core */
		for_each_clear_bit(offset, &input, 32) {
			unsigned int i = props->bank * 32 + offset;

			if (i >= gpio->chip.ngpio)
				break;

			clear_bit(i, valid_mask);
		}

		props++;
	}
}

static int aspeed_gpio_reset_tolerance(struct gpio_chip *chip,
					unsigned int offset, bool enable)
{
	struct aspeed_gpio *gpio = gpiochip_get_data(chip);
	unsigned long flags;
	bool copro = false;

	raw_spin_lock_irqsave(&gpio->lock, flags);
	copro = aspeed_gpio_copro_request(gpio, offset);

	gpio->config->llops->reg_bit_set(gpio, offset, reg_tolerance, enable);

	if (copro)
		aspeed_gpio_copro_release(gpio, offset);
	raw_spin_unlock_irqrestore(&gpio->lock, flags);

	return 0;
}

static int aspeed_gpio_request(struct gpio_chip *chip, unsigned int offset)
{
	if (!have_gpio(gpiochip_get_data(chip), offset))
		return -ENODEV;

	return pinctrl_gpio_request(chip, offset);
}

static void aspeed_gpio_free(struct gpio_chip *chip, unsigned int offset)
{
	pinctrl_gpio_free(chip, offset);
}

static int usecs_to_cycles(struct aspeed_gpio *gpio, unsigned long usecs,
		u32 *cycles)
{
	u64 rate;
	u64 n;
	u32 r;

	rate = clk_get_rate(gpio->clk);
	if (!rate)
		return -ENOTSUPP;

	n = rate * usecs;
	r = do_div(n, 1000000);

	if (n >= U32_MAX)
		return -ERANGE;

	/* At least as long as the requested time */
	*cycles = n + (!!r);

	return 0;
}

/* Call under gpio->lock */
static int register_allocated_timer(struct aspeed_gpio *gpio,
		unsigned int offset, unsigned int timer)
{
	if (WARN(gpio->offset_timer[offset] != 0,
				"Offset %d already allocated timer %d\n",
				offset, gpio->offset_timer[offset]))
		return -EINVAL;

	if (WARN(gpio->timer_users[timer] == UINT_MAX,
				"Timer user count would overflow\n"))
		return -EPERM;

	gpio->offset_timer[offset] = timer;
	gpio->timer_users[timer]++;

	return 0;
}

/* Call under gpio->lock */
static int unregister_allocated_timer(struct aspeed_gpio *gpio,
		unsigned int offset)
{
	if (WARN(gpio->offset_timer[offset] == 0,
				"No timer allocated to offset %d\n", offset))
		return -EINVAL;

	if (WARN(gpio->timer_users[gpio->offset_timer[offset]] == 0,
				"No users recorded for timer %d\n",
				gpio->offset_timer[offset]))
		return -EINVAL;

	gpio->timer_users[gpio->offset_timer[offset]]--;
	gpio->offset_timer[offset] = 0;

	return 0;
}

/* Call under gpio->lock */
static inline bool timer_allocation_registered(struct aspeed_gpio *gpio,
		unsigned int offset)
{
	return gpio->offset_timer[offset] > 0;
}

/* Call under gpio->lock */
static void configure_timer(struct aspeed_gpio *gpio, unsigned int offset,
		unsigned int timer)
{
	/* Note: Debounce timer isn't under control of the command
	 * source registers, so no need to sync with the coprocessor
	 */
	gpio->config->llops->reg_bit_set(gpio, offset, reg_debounce_sel1, !!(timer & BIT(1)));
	gpio->config->llops->reg_bit_set(gpio, offset, reg_debounce_sel2, !!(timer & BIT(0)));
}

static int enable_debounce(struct gpio_chip *chip, unsigned int offset,
				    unsigned long usecs)
{
	struct aspeed_gpio *gpio = gpiochip_get_data(chip);
	u32 requested_cycles;
	unsigned long flags;
	int rc;
	int i;

	if (!gpio->clk)
		return -EINVAL;

	rc = usecs_to_cycles(gpio, usecs, &requested_cycles);
	if (rc < 0) {
		dev_warn(chip->parent, "Failed to convert %luus to cycles at %luHz: %d\n",
				usecs, clk_get_rate(gpio->clk), rc);
		return rc;
	}

	raw_spin_lock_irqsave(&gpio->lock, flags);

	if (timer_allocation_registered(gpio, offset)) {
		rc = unregister_allocated_timer(gpio, offset);
		if (rc < 0)
			goto out;
	}

	/* Try to find a timer already configured for the debounce period */
	for (i = 1; i < gpio->config->debounce_timers_num; i++) {
		u32 cycles;

		cycles = ioread32(gpio->base + gpio->config->debounce_timers_array[i]);
		if (requested_cycles == cycles)
			break;
	}

	if (i == gpio->config->debounce_timers_num) {
		int j;

		/*
		 * As there are no timers configured for the requested debounce
		 * period, find an unused timer instead
		 */
		for (j = 1; j < ARRAY_SIZE(gpio->timer_users); j++) {
			if (gpio->timer_users[j] == 0)
				break;
		}

		if (j == ARRAY_SIZE(gpio->timer_users)) {
			dev_warn(chip->parent,
				 "Debounce timers exhausted, cannot debounce for period %luus\n",
				 usecs);

			rc = -EPERM;

			/*
			 * We already adjusted the accounting to remove @offset
			 * as a user of its previous timer, so also configure
			 * the hardware so @offset has timers disabled for
			 * consistency.
			 */
			configure_timer(gpio, offset, 0);
			goto out;
		}

		i = j;

		iowrite32(requested_cycles, gpio->base + gpio->config->debounce_timers_array[i]);
	}

	if (WARN(i == 0, "Cannot register index of disabled timer\n")) {
		rc = -EINVAL;
		goto out;
	}

	register_allocated_timer(gpio, offset, i);
	configure_timer(gpio, offset, i);

out:
	raw_spin_unlock_irqrestore(&gpio->lock, flags);

	return rc;
}

static int disable_debounce(struct gpio_chip *chip, unsigned int offset)
{
	struct aspeed_gpio *gpio = gpiochip_get_data(chip);
	unsigned long flags;
	int rc;

	raw_spin_lock_irqsave(&gpio->lock, flags);

	rc = unregister_allocated_timer(gpio, offset);
	if (!rc)
		configure_timer(gpio, offset, 0);

	raw_spin_unlock_irqrestore(&gpio->lock, flags);

	return rc;
}

static int set_debounce(struct gpio_chip *chip, unsigned int offset,
				    unsigned long usecs)
{
	struct aspeed_gpio *gpio = gpiochip_get_data(chip);

	if (!have_debounce(gpio, offset))
		return -ENOTSUPP;

	if (usecs)
		return enable_debounce(chip, offset, usecs);

	return disable_debounce(chip, offset);
}

static int aspeed_gpio_set_config(struct gpio_chip *chip, unsigned int offset,
				  unsigned long config)
{
	unsigned long param = pinconf_to_config_param(config);
	u32 arg = pinconf_to_config_argument(config);

	if (param == PIN_CONFIG_INPUT_DEBOUNCE)
		return set_debounce(chip, offset, arg);
	else if (param == PIN_CONFIG_BIAS_DISABLE ||
			param == PIN_CONFIG_BIAS_PULL_DOWN ||
			param == PIN_CONFIG_DRIVE_STRENGTH)
		return pinctrl_gpio_set_config(chip, offset, config);
	else if (param == PIN_CONFIG_DRIVE_OPEN_DRAIN ||
			param == PIN_CONFIG_DRIVE_OPEN_SOURCE)
		/* Return -ENOTSUPP to trigger emulation, as per datasheet */
		return -ENOTSUPP;
	else if (param == PIN_CONFIG_PERSIST_STATE)
		return aspeed_gpio_reset_tolerance(chip, offset, arg);

	return -ENOTSUPP;
}

/**
 * aspeed_gpio_copro_set_ops - Sets the callbacks used for handshaking with
 *                             the coprocessor for shared GPIO banks
 * @ops: The callbacks
 * @data: Pointer passed back to the callbacks
 */
int aspeed_gpio_copro_set_ops(const struct aspeed_gpio_copro_ops *ops, void *data)
{
	copro_data = data;
	copro_ops = ops;

	return 0;
}
EXPORT_SYMBOL_GPL(aspeed_gpio_copro_set_ops);

/**
 * aspeed_gpio_copro_grab_gpio - Mark a GPIO used by the coprocessor. The entire
 *                               bank gets marked and any access from the ARM will
 *                               result in handshaking via callbacks.
 * @desc: The GPIO to be marked
 * @vreg_offset: If non-NULL, returns the value register offset in the GPIO space
 * @dreg_offset: If non-NULL, returns the data latch register offset in the GPIO space
 * @bit: If non-NULL, returns the bit number of the GPIO in the registers
 */
int aspeed_gpio_copro_grab_gpio(struct gpio_desc *desc,
				u16 *vreg_offset, u16 *dreg_offset, u8 *bit)
{
	struct gpio_chip *chip = gpiod_to_chip(desc);
	struct aspeed_gpio *gpio = gpiochip_get_data(chip);
	int rc = 0, bindex, offset = gpio_chip_hwgpio(desc);
	const struct aspeed_gpio_bank *bank = to_bank(offset);
	unsigned long flags;

	if (!aspeed_gpio_support_copro(gpio))
		return -EOPNOTSUPP;

	if (!gpio->cf_copro_bankmap)
		gpio->cf_copro_bankmap = kzalloc(gpio->chip.ngpio >> 3, GFP_KERNEL);
	if (!gpio->cf_copro_bankmap)
		return -ENOMEM;
	if (offset < 0 || offset > gpio->chip.ngpio)
		return -EINVAL;
	bindex = offset >> 3;

	raw_spin_lock_irqsave(&gpio->lock, flags);

	/* Sanity check, this shouldn't happen */
	if (gpio->cf_copro_bankmap[bindex] == 0xff) {
		rc = -EIO;
		goto bail;
	}
	gpio->cf_copro_bankmap[bindex]++;

	/* Switch command source */
	if (gpio->cf_copro_bankmap[bindex] == 1)
		aspeed_gpio_change_cmd_source(gpio, offset,
					      GPIO_CMDSRC_COLDFIRE);

	if (vreg_offset)
		*vreg_offset = bank->val_regs;
	if (dreg_offset)
		*dreg_offset = bank->rdata_reg;
	if (bit)
		*bit = GPIO_OFFSET(offset);
 bail:
	raw_spin_unlock_irqrestore(&gpio->lock, flags);
	return rc;
}
EXPORT_SYMBOL_GPL(aspeed_gpio_copro_grab_gpio);

/**
 * aspeed_gpio_copro_release_gpio - Unmark a GPIO used by the coprocessor.
 * @desc: The GPIO to be marked
 */
int aspeed_gpio_copro_release_gpio(struct gpio_desc *desc)
{
	struct gpio_chip *chip = gpiod_to_chip(desc);
	struct aspeed_gpio *gpio = gpiochip_get_data(chip);
	int rc = 0, bindex, offset = gpio_chip_hwgpio(desc);
	unsigned long flags;

	if (!aspeed_gpio_support_copro(gpio))
		return -EOPNOTSUPP;

	if (!gpio->cf_copro_bankmap)
		return -ENXIO;

	if (offset < 0 || offset > gpio->chip.ngpio)
		return -EINVAL;
	bindex = offset >> 3;

	raw_spin_lock_irqsave(&gpio->lock, flags);

	/* Sanity check, this shouldn't happen */
	if (gpio->cf_copro_bankmap[bindex] == 0) {
		rc = -EIO;
		goto bail;
	}
	gpio->cf_copro_bankmap[bindex]--;

	/* Switch command source */
	if (gpio->cf_copro_bankmap[bindex] == 0)
		aspeed_gpio_change_cmd_source(gpio, offset,
					      GPIO_CMDSRC_ARM);
 bail:
	raw_spin_unlock_irqrestore(&gpio->lock, flags);
	return rc;
}
EXPORT_SYMBOL_GPL(aspeed_gpio_copro_release_gpio);

static void aspeed_gpio_irq_print_chip(struct irq_data *d, struct seq_file *p)
{
	struct aspeed_gpio *gpio;
	int rc, offset;

	rc = irqd_to_aspeed_gpio_data(d, &gpio, &offset);
	if (rc)
		return;

	seq_puts(p, dev_name(gpio->dev));
}

static const struct irq_chip aspeed_gpio_irq_chip = {
	.irq_ack = aspeed_gpio_irq_ack,
	.irq_mask = aspeed_gpio_irq_mask,
	.irq_unmask = aspeed_gpio_irq_unmask,
	.irq_set_type = aspeed_gpio_set_type,
	.irq_print_chip = aspeed_gpio_irq_print_chip,
	.flags = IRQCHIP_IMMUTABLE,
	GPIOCHIP_IRQ_RESOURCE_HELPERS,
};

static void aspeed_g4_reg_bit_set(struct aspeed_gpio *gpio, unsigned int offset,
				  const enum aspeed_gpio_reg reg, bool val)
{
	const struct aspeed_gpio_bank *bank = to_bank(offset);
	void __iomem *addr = aspeed_gpio_g4_bank_reg(gpio, bank, reg);
	u32 temp;

	if (reg == reg_val)
		temp = gpio->dcache[GPIO_BANK(offset)];
	else
		temp = ioread32(addr);

	if (val)
		temp |= GPIO_BIT(offset);
	else
		temp &= ~GPIO_BIT(offset);

	if (reg == reg_val)
		gpio->dcache[GPIO_BANK(offset)] = temp;
	iowrite32(temp, addr);
}

static bool aspeed_g4_reg_bit_get(struct aspeed_gpio *gpio, unsigned int offset,
				  const enum aspeed_gpio_reg reg)
{
	const struct aspeed_gpio_bank *bank = to_bank(offset);
	void __iomem *addr = aspeed_gpio_g4_bank_reg(gpio, bank, reg);

	return !!(ioread32(addr) & GPIO_BIT(offset));
}

static int aspeed_g4_reg_bank_get(struct aspeed_gpio *gpio, unsigned int offset,
				  const enum aspeed_gpio_reg reg)
{
	const struct aspeed_gpio_bank *bank = to_bank(offset);
	void __iomem *addr = aspeed_gpio_g4_bank_reg(gpio, bank, reg);

	if (reg == reg_rdata || reg == reg_irq_status)
		return ioread32(addr);
	else
		return -EOPNOTSUPP;
}

static void aspeed_g4_privilege_ctrl(struct aspeed_gpio *gpio, unsigned int offset, int cmdsrc)
{
	/*
	 * The command source register is only valid in bits 0, 8, 16, and 24, so we use
	 * (offset & ~(0x7)) to ensure that reg_bits_set always targets a valid bit.
	 */
	/* Source 1 first to avoid illegal 11 combination */
	aspeed_g4_reg_bit_set(gpio, offset & ~(0x7), reg_cmdsrc1, !!(cmdsrc & BIT(1)));
	/* Then Source 0 */
	aspeed_g4_reg_bit_set(gpio, offset & ~(0x7), reg_cmdsrc0, !!(cmdsrc & BIT(0)));
}

static void aspeed_g4_privilege_init(struct aspeed_gpio *gpio)
{
	u32 i;

	/* Switch all command sources to the ARM by default */
	for (i = 0; i < DIV_ROUND_UP(gpio->chip.ngpio, 32); i++) {
		aspeed_g4_privilege_ctrl(gpio, (i << 5) + 0, GPIO_CMDSRC_ARM);
		aspeed_g4_privilege_ctrl(gpio, (i << 5) + 8, GPIO_CMDSRC_ARM);
		aspeed_g4_privilege_ctrl(gpio, (i << 5) + 16, GPIO_CMDSRC_ARM);
		aspeed_g4_privilege_ctrl(gpio, (i << 5) + 24, GPIO_CMDSRC_ARM);
	}
}

static bool aspeed_g4_copro_request(struct aspeed_gpio *gpio, unsigned int offset)
{
	if (!copro_ops || !gpio->cf_copro_bankmap)
		return false;
	if (!gpio->cf_copro_bankmap[offset >> 3])
		return false;
	if (!copro_ops->request_access)
		return false;

	/* Pause the coprocessor */
	copro_ops->request_access(copro_data);

	/* Change command source back to ARM */
	aspeed_g4_privilege_ctrl(gpio, offset, GPIO_CMDSRC_ARM);

	/* Update cache */
	gpio->dcache[GPIO_BANK(offset)] = aspeed_g4_reg_bank_get(gpio, offset, reg_rdata);

	return true;
}

static void aspeed_g4_copro_release(struct aspeed_gpio *gpio, unsigned int offset)
{
	if (!copro_ops || !gpio->cf_copro_bankmap)
		return;
	if (!gpio->cf_copro_bankmap[offset >> 3])
		return;
	if (!copro_ops->release_access)
		return;

	/* Change command source back to ColdFire */
	aspeed_g4_privilege_ctrl(gpio, offset, GPIO_CMDSRC_COLDFIRE);

	/* Restart the coprocessor */
	copro_ops->release_access(copro_data);
}

static const struct aspeed_gpio_llops aspeed_g4_llops = {
	.reg_bit_set = aspeed_g4_reg_bit_set,
	.reg_bit_get = aspeed_g4_reg_bit_get,
	.reg_bank_get = aspeed_g4_reg_bank_get,
	.privilege_ctrl = aspeed_g4_privilege_ctrl,
	.privilege_init = aspeed_g4_privilege_init,
	.copro_request = aspeed_g4_copro_request,
	.copro_release = aspeed_g4_copro_release,
};

static void aspeed_g7_reg_bit_set(struct aspeed_gpio *gpio, unsigned int offset,
				  const enum aspeed_gpio_reg reg, bool val)
{
	u32 mask = aspeed_gpio_g7_reg_mask(reg);
	void __iomem *addr = gpio->base + GPIO_G7_CTRL_REG_OFFSET(offset);
	u32 write_val;

	if (mask) {
		write_val = (ioread32(addr) & ~(mask)) | field_prep(mask, val);
		iowrite32(write_val, addr);
	}
}

static bool aspeed_g7_reg_bit_get(struct aspeed_gpio *gpio, unsigned int offset,
				  const enum aspeed_gpio_reg reg)
{
	u32 mask = aspeed_gpio_g7_reg_mask(reg);
	void __iomem *addr;

	addr = gpio->base + GPIO_G7_CTRL_REG_OFFSET(offset);
	if (reg == reg_val)
		mask = GPIO_G7_CTRL_IN_DATA;

	if (mask)
		return field_get(mask, ioread32(addr));
	else
		return 0;
}

static int aspeed_g7_reg_bank_get(struct aspeed_gpio *gpio, unsigned int offset,
				  const enum aspeed_gpio_reg reg)
{
	void __iomem *addr;

	if (reg == reg_irq_status) {
		addr = gpio->base + GPIO_G7_IRQ_STS_OFFSET(offset >> 5);
		return ioread32(addr);
	} else {
		return -EOPNOTSUPP;
	}
}

static const struct aspeed_gpio_llops aspeed_g7_llops = {
	.reg_bit_set = aspeed_g7_reg_bit_set,
	.reg_bit_get = aspeed_g7_reg_bit_get,
	.reg_bank_get = aspeed_g7_reg_bank_get,
	.privilege_ctrl = NULL,
	.privilege_init = NULL,
	.copro_request = NULL,
	.copro_release = NULL,
};

/*
 * Any banks not specified in a struct aspeed_bank_props array are assumed to
 * have the properties:
 *
 *     { .input = 0xffffffff, .output = 0xffffffff }
 */

static const struct aspeed_bank_props ast2400_bank_props[] = {
	/*     input	  output   */
	{ 5, 0xffffffff, 0x0000ffff }, /* U/V/W/X */
	{ 6, 0x0000000f, 0x0fffff0f }, /* Y/Z/AA/AB, two 4-GPIO holes */
	{ },
};

static const struct aspeed_gpio_config ast2400_config =
	/* 220 for simplicity, really 216 with two 4-GPIO holes, four at end */
	{
		.nr_gpios = 220,
		.props = ast2400_bank_props,
		.llops = &aspeed_g4_llops,
		.debounce_timers_array = debounce_timers,
		.debounce_timers_num = ARRAY_SIZE(debounce_timers),
		.require_dcache = true,
	};

static const struct aspeed_bank_props ast2500_bank_props[] = {
	/*     input	  output   */
	{ 5, 0xffffffff, 0x0000ffff }, /* U/V/W/X */
	{ 6, 0x0fffffff, 0x0fffffff }, /* Y/Z/AA/AB, 4-GPIO hole */
	{ 7, 0x000000ff, 0x000000ff }, /* AC */
	{ },
};

static const struct aspeed_gpio_config ast2500_config =
	/* 232 for simplicity, actual number is 228 (4-GPIO hole in GPIOAB) */
	{
		.nr_gpios = 232,
		.props = ast2500_bank_props,
		.llops = &aspeed_g4_llops,
		.debounce_timers_array = debounce_timers,
		.debounce_timers_num = ARRAY_SIZE(debounce_timers),
		.require_dcache = true,
	};

static const struct aspeed_bank_props ast2600_bank_props[] = {
	/*     input	  output   */
	{4, 0xffffffff,  0x00ffffff}, /* Q/R/S/T */
	{5, 0xffffffff,  0xffffff00}, /* U/V/W/X */
	{6, 0x0000ffff,  0x0000ffff}, /* Y/Z */
	{ },
};

static const struct aspeed_gpio_config ast2600_config =
	/*
	 * ast2600 has two controllers one with 208 GPIOs and one with 36 GPIOs.
	 * We expect ngpio being set in the device tree and this is a fallback
	 * option.
	 */
	{
		.nr_gpios = 208,
		.props = ast2600_bank_props,
		.llops = &aspeed_g4_llops,
		.debounce_timers_array = debounce_timers,
		.debounce_timers_num = ARRAY_SIZE(debounce_timers),
		.require_dcache = true,
	};

static const struct aspeed_bank_props ast2700_bank_props[] = {
	/*     input	  output   */
	{ 1, 0x0fffffff, 0x0fffffff }, /* E/F/G/H, 4-GPIO hole */
	{ 6, 0x00ffffff, 0x00ff0000 }, /* Y/Z/AA */
	{},
};

static const struct aspeed_gpio_config ast2700_config =
	/*
	 * ast2700 has two controllers one with 212 GPIOs and one with 16 GPIOs.
	 * 216 for simplicity, actual number is 212 (4-GPIO hole in GPIOH)
	 * We expect ngpio being set in the device tree and this is a fallback
	 * option.
	 */
	{
		.nr_gpios = 216,
		.props = ast2700_bank_props,
		.llops = &aspeed_g7_llops,
		.debounce_timers_array = g7_debounce_timers,
		.debounce_timers_num = ARRAY_SIZE(g7_debounce_timers),
		.require_dcache = false,
	};

static const struct of_device_id aspeed_gpio_of_table[] = {
	{ .compatible = "aspeed,ast2400-gpio", .data = &ast2400_config, },
	{ .compatible = "aspeed,ast2500-gpio", .data = &ast2500_config, },
	{ .compatible = "aspeed,ast2600-gpio", .data = &ast2600_config, },
	{ .compatible = "aspeed,ast2700-gpio", .data = &ast2700_config, },
	{}
};
MODULE_DEVICE_TABLE(of, aspeed_gpio_of_table);

static int aspeed_gpio_probe(struct platform_device *pdev)
{
	const struct of_device_id *gpio_id;
	struct gpio_irq_chip *girq;
	struct aspeed_gpio *gpio;
	int rc, irq, i, banks, err;
	u32 ngpio;

	gpio = devm_kzalloc(&pdev->dev, sizeof(*gpio), GFP_KERNEL);
	if (!gpio)
		return -ENOMEM;

	gpio->base = devm_platform_ioremap_resource(pdev, 0);
	if (IS_ERR(gpio->base))
		return PTR_ERR(gpio->base);

	gpio->dev = &pdev->dev;

	raw_spin_lock_init(&gpio->lock);

	gpio_id = of_match_node(aspeed_gpio_of_table, pdev->dev.of_node);
	if (!gpio_id)
		return -EINVAL;

	gpio->clk = devm_clk_get_enabled(&pdev->dev, NULL);
	if (IS_ERR(gpio->clk)) {
		dev_warn(&pdev->dev,
				"Failed to get clock from devicetree, debouncing disabled\n");
		gpio->clk = NULL;
	}

	gpio->config = gpio_id->data;

	if (!gpio->config->llops->reg_bit_set || !gpio->config->llops->reg_bit_get ||
	    !gpio->config->llops->reg_bank_get)
		return -EINVAL;

	gpio->chip.parent = &pdev->dev;
	err = of_property_read_u32(pdev->dev.of_node, "ngpios", &ngpio);
	gpio->chip.ngpio = (u16) ngpio;
	if (err)
		gpio->chip.ngpio = gpio->config->nr_gpios;
	gpio->chip.direction_input = aspeed_gpio_dir_in;
	gpio->chip.direction_output = aspeed_gpio_dir_out;
	gpio->chip.get_direction = aspeed_gpio_get_direction;
	gpio->chip.request = aspeed_gpio_request;
	gpio->chip.free = aspeed_gpio_free;
	gpio->chip.get = aspeed_gpio_get;
	gpio->chip.set = aspeed_gpio_set;
	gpio->chip.set_config = aspeed_gpio_set_config;
	gpio->chip.label = dev_name(&pdev->dev);
	gpio->chip.base = -1;

	if (gpio->config->require_dcache) {
		/* Allocate a cache of the output registers */
		banks = DIV_ROUND_UP(gpio->chip.ngpio, 32);
		gpio->dcache = devm_kcalloc(&pdev->dev, banks, sizeof(u32), GFP_KERNEL);
		if (!gpio->dcache)
			return -ENOMEM;
		/*
		 * Populate it with initial values read from the HW
		 */
		for (i = 0; i < banks; i++)
			gpio->dcache[i] =
				gpio->config->llops->reg_bank_get(gpio, (i << 5), reg_rdata);
	}

	if (gpio->config->llops->privilege_init)
		gpio->config->llops->privilege_init(gpio);

	/* Set up an irqchip */
	irq = platform_get_irq(pdev, 0);
	if (irq < 0)
		return irq;
	gpio->irq = irq;
	girq = &gpio->chip.irq;
	gpio_irq_chip_set_chip(girq, &aspeed_gpio_irq_chip);

	girq->parent_handler = aspeed_gpio_irq_handler;
	girq->num_parents = 1;
	girq->parents = devm_kcalloc(&pdev->dev, 1, sizeof(*girq->parents), GFP_KERNEL);
	if (!girq->parents)
		return -ENOMEM;
	girq->parents[0] = gpio->irq;
	girq->default_type = IRQ_TYPE_NONE;
	girq->handler = handle_bad_irq;
	girq->init_valid_mask = aspeed_init_irq_valid_mask;

	gpio->offset_timer =
		devm_kzalloc(&pdev->dev, gpio->chip.ngpio, GFP_KERNEL);
	if (!gpio->offset_timer)
		return -ENOMEM;

	rc = devm_gpiochip_add_data(&pdev->dev, &gpio->chip, gpio);
	if (rc < 0)
		return rc;

	return 0;
}

static struct platform_driver aspeed_gpio_driver = {
	.probe = aspeed_gpio_probe,
	.driver = {
		.name = KBUILD_MODNAME,
		.of_match_table = aspeed_gpio_of_table,
	},
};

module_platform_driver(aspeed_gpio_driver);

MODULE_DESCRIPTION("Aspeed GPIO Driver");
MODULE_LICENSE("GPL");<|MERGE_RESOLUTION|>--- conflicted
+++ resolved
@@ -418,21 +418,9 @@
 {
 	struct aspeed_gpio *gpio = gpiochip_get_data(gc);
 
-<<<<<<< HEAD
-	if (val)
-		reg |= GPIO_BIT(offset);
-	else
-		reg &= ~GPIO_BIT(offset);
-	gpio->dcache[GPIO_BANK(offset)] = reg;
-
-	iowrite32(reg, addr);
-	/* Flush write */
-	ioread32(addr);
-=======
 	gpio->config->llops->reg_bit_set(gpio, offset, reg_val, val);
 	/* Flush write */
 	gpio->config->llops->reg_bit_get(gpio, offset, reg_val);
->>>>>>> 3bec0c29
 }
 
 static void aspeed_gpio_set(struct gpio_chip *gc, unsigned int offset,

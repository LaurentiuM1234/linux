// SPDX-License-Identifier: GPL-2.0
/*
 * Qualcomm Serial USB driver
 *
 *	Copyright (c) 2008 QUALCOMM Incorporated.
 *	Copyright (c) 2009 Greg Kroah-Hartman <gregkh@suse.de>
 *	Copyright (c) 2009 Novell Inc.
 */

#include <linux/tty.h>
#include <linux/tty_flip.h>
#include <linux/module.h>
#include <linux/usb.h>
#include <linux/usb/serial.h>
#include <linux/slab.h>
#include "usb-wwan.h"

#define DRIVER_AUTHOR "Qualcomm Inc"
#define DRIVER_DESC "Qualcomm USB Serial driver"

#define QUECTEL_EC20_PID	0x9215

/* standard device layouts supported by this driver */
enum qcserial_layouts {
	QCSERIAL_G2K = 0,	/* Gobi 2000 */
	QCSERIAL_G1K = 1,	/* Gobi 1000 */
	QCSERIAL_SWI = 2,	/* Sierra Wireless */
	QCSERIAL_HWI = 3,	/* Huawei */
};

#define DEVICE_G1K(v, p) \
	USB_DEVICE(v, p), .driver_info = QCSERIAL_G1K
#define DEVICE_SWI(v, p) \
	USB_DEVICE(v, p), .driver_info = QCSERIAL_SWI
#define DEVICE_HWI(v, p) \
	USB_DEVICE(v, p), .driver_info = QCSERIAL_HWI

static const struct usb_device_id id_table[] = {
	/* Gobi 1000 devices */
	{DEVICE_G1K(0x05c6, 0x9211)},	/* Acer Gobi QDL device */
	{DEVICE_G1K(0x05c6, 0x9212)},	/* Acer Gobi Modem Device */
	{DEVICE_G1K(0x03f0, 0x1f1d)},	/* HP un2400 Gobi Modem Device */
	{DEVICE_G1K(0x03f0, 0x201d)},	/* HP un2400 Gobi QDL Device */
	{DEVICE_G1K(0x04da, 0x250d)},	/* Panasonic Gobi Modem device */
	{DEVICE_G1K(0x04da, 0x250c)},	/* Panasonic Gobi QDL device */
	{DEVICE_G1K(0x413c, 0x8172)},	/* Dell Gobi Modem device */
	{DEVICE_G1K(0x413c, 0x8171)},	/* Dell Gobi QDL device */
	{DEVICE_G1K(0x1410, 0xa001)},	/* Novatel/Verizon USB-1000 */
	{DEVICE_G1K(0x1410, 0xa002)},	/* Novatel Gobi Modem device */
	{DEVICE_G1K(0x1410, 0xa003)},	/* Novatel Gobi Modem device */
	{DEVICE_G1K(0x1410, 0xa004)},	/* Novatel Gobi Modem device */
	{DEVICE_G1K(0x1410, 0xa005)},	/* Novatel Gobi Modem device */
	{DEVICE_G1K(0x1410, 0xa006)},	/* Novatel Gobi Modem device */
	{DEVICE_G1K(0x1410, 0xa007)},	/* Novatel Gobi Modem device */
	{DEVICE_G1K(0x1410, 0xa008)},	/* Novatel Gobi QDL device */
	{DEVICE_G1K(0x0b05, 0x1776)},	/* Asus Gobi Modem device */
	{DEVICE_G1K(0x0b05, 0x1774)},	/* Asus Gobi QDL device */
	{DEVICE_G1K(0x19d2, 0xfff3)},	/* ONDA Gobi Modem device */
	{DEVICE_G1K(0x19d2, 0xfff2)},	/* ONDA Gobi QDL device */
	{DEVICE_G1K(0x1557, 0x0a80)},	/* OQO Gobi QDL device */
	{DEVICE_G1K(0x05c6, 0x9001)},   /* Generic Gobi Modem device */
	{DEVICE_G1K(0x05c6, 0x9002)},	/* Generic Gobi Modem device */
	{DEVICE_G1K(0x05c6, 0x9202)},	/* Generic Gobi Modem device */
	{DEVICE_G1K(0x05c6, 0x9203)},	/* Generic Gobi Modem device */
	{DEVICE_G1K(0x05c6, 0x9222)},	/* Generic Gobi Modem device */
	{DEVICE_G1K(0x05c6, 0x9008)},	/* Generic Gobi QDL device */
	{DEVICE_G1K(0x05c6, 0x9009)},	/* Generic Gobi Modem device */
	{DEVICE_G1K(0x05c6, 0x9201)},	/* Generic Gobi QDL device */
	{DEVICE_G1K(0x05c6, 0x9221)},	/* Generic Gobi QDL device */
	{DEVICE_G1K(0x05c6, 0x9231)},	/* Generic Gobi QDL device */
	{DEVICE_G1K(0x1f45, 0x0001)},	/* Unknown Gobi QDL device */
	{DEVICE_G1K(0x1bc7, 0x900e)},	/* Telit Gobi QDL device */

	/* Gobi 2000 devices */
	{USB_DEVICE(0x1410, 0xa010)},	/* Novatel Gobi 2000 QDL device */
	{USB_DEVICE(0x1410, 0xa011)},	/* Novatel Gobi 2000 QDL device */
	{USB_DEVICE(0x1410, 0xa012)},	/* Novatel Gobi 2000 QDL device */
	{USB_DEVICE(0x1410, 0xa013)},	/* Novatel Gobi 2000 QDL device */
	{USB_DEVICE(0x1410, 0xa014)},	/* Novatel Gobi 2000 QDL device */
	{USB_DEVICE(0x413c, 0x8185)},	/* Dell Gobi 2000 QDL device (N0218, VU936) */
	{USB_DEVICE(0x413c, 0x8186)},	/* Dell Gobi 2000 Modem device (N0218, VU936) */
	{USB_DEVICE(0x05c6, 0x9208)},	/* Generic Gobi 2000 QDL device */
	{USB_DEVICE(0x05c6, 0x920b)},	/* Generic Gobi 2000 Modem device */
	{USB_DEVICE(0x05c6, 0x9224)},	/* Sony Gobi 2000 QDL device (N0279, VU730) */
	{USB_DEVICE(0x05c6, 0x9225)},	/* Sony Gobi 2000 Modem device (N0279, VU730) */
	{USB_DEVICE(0x05c6, 0x9244)},	/* Samsung Gobi 2000 QDL device (VL176) */
	{USB_DEVICE(0x05c6, 0x9245)},	/* Samsung Gobi 2000 Modem device (VL176) */
	{USB_DEVICE(0x03f0, 0x241d)},	/* HP Gobi 2000 QDL device (VP412) */
	{USB_DEVICE(0x03f0, 0x251d)},	/* HP Gobi 2000 Modem device (VP412) */
	{USB_DEVICE(0x05c6, 0x9214)},	/* Acer Gobi 2000 QDL device (VP413) */
	{USB_DEVICE(0x05c6, 0x9215)},	/* Acer Gobi 2000 Modem device (VP413) */
	{USB_DEVICE(0x05c6, 0x9264)},	/* Asus Gobi 2000 QDL device (VR305) */
	{USB_DEVICE(0x05c6, 0x9265)},	/* Asus Gobi 2000 Modem device (VR305) */
	{USB_DEVICE(0x05c6, 0x9234)},	/* Top Global Gobi 2000 QDL device (VR306) */
	{USB_DEVICE(0x05c6, 0x9235)},	/* Top Global Gobi 2000 Modem device (VR306) */
	{USB_DEVICE(0x05c6, 0x9274)},	/* iRex Technologies Gobi 2000 QDL device (VR307) */
	{USB_DEVICE(0x05c6, 0x9275)},	/* iRex Technologies Gobi 2000 Modem device (VR307) */
	{USB_DEVICE(0x1199, 0x9000)},	/* Sierra Wireless Gobi 2000 QDL device (VT773) */
	{USB_DEVICE(0x1199, 0x9001)},	/* Sierra Wireless Gobi 2000 Modem device (VT773) */
	{USB_DEVICE(0x1199, 0x9002)},	/* Sierra Wireless Gobi 2000 Modem device (VT773) */
	{USB_DEVICE(0x1199, 0x9003)},	/* Sierra Wireless Gobi 2000 Modem device (VT773) */
	{USB_DEVICE(0x1199, 0x9004)},	/* Sierra Wireless Gobi 2000 Modem device (VT773) */
	{USB_DEVICE(0x1199, 0x9005)},	/* Sierra Wireless Gobi 2000 Modem device (VT773) */
	{USB_DEVICE(0x1199, 0x9006)},	/* Sierra Wireless Gobi 2000 Modem device (VT773) */
	{USB_DEVICE(0x1199, 0x9007)},	/* Sierra Wireless Gobi 2000 Modem device (VT773) */
	{USB_DEVICE(0x1199, 0x9008)},	/* Sierra Wireless Gobi 2000 Modem device (VT773) */
	{USB_DEVICE(0x1199, 0x9009)},	/* Sierra Wireless Gobi 2000 Modem device (VT773) */
	{USB_DEVICE(0x1199, 0x900a)},	/* Sierra Wireless Gobi 2000 Modem device (VT773) */
	{USB_DEVICE(0x1199, 0x9011)},   /* Sierra Wireless Gobi 2000 Modem device (MC8305) */
	{USB_DEVICE(0x16d8, 0x8001)},	/* CMDTech Gobi 2000 QDL device (VU922) */
	{USB_DEVICE(0x16d8, 0x8002)},	/* CMDTech Gobi 2000 Modem device (VU922) */
	{USB_DEVICE(0x05c6, 0x9204)},	/* Gobi 2000 QDL device */
	{USB_DEVICE(0x05c6, 0x9205)},	/* Gobi 2000 Modem device */

	/* Gobi 3000 devices */
	{USB_DEVICE(0x03f0, 0x371d)},	/* HP un2430 Gobi 3000 QDL */
	{USB_DEVICE(0x05c6, 0x920c)},	/* Gobi 3000 QDL */
	{USB_DEVICE(0x05c6, 0x920d)},	/* Gobi 3000 Composite */
	{USB_DEVICE(0x1410, 0xa020)},   /* Novatel Gobi 3000 QDL */
	{USB_DEVICE(0x1410, 0xa021)},	/* Novatel Gobi 3000 Composite */
	{USB_DEVICE(0x413c, 0x8193)},	/* Dell Gobi 3000 QDL */
	{USB_DEVICE(0x413c, 0x8194)},	/* Dell Gobi 3000 Composite */
	{USB_DEVICE(0x413c, 0x81a6)},	/* Dell DW5570 QDL (MC8805) */
	{USB_DEVICE(0x1199, 0x68a4)},	/* Sierra Wireless QDL */
	{USB_DEVICE(0x1199, 0x68a5)},	/* Sierra Wireless Modem */
	{USB_DEVICE(0x1199, 0x68a8)},	/* Sierra Wireless QDL */
	{USB_DEVICE(0x1199, 0x68a9)},	/* Sierra Wireless Modem */
	{USB_DEVICE(0x1199, 0x9010)},	/* Sierra Wireless Gobi 3000 QDL */
	{USB_DEVICE(0x1199, 0x9012)},	/* Sierra Wireless Gobi 3000 QDL */
	{USB_DEVICE(0x1199, 0x9013)},	/* Sierra Wireless Gobi 3000 Modem device (MC8355) */
	{USB_DEVICE(0x1199, 0x9014)},	/* Sierra Wireless Gobi 3000 QDL */
	{USB_DEVICE(0x1199, 0x9015)},	/* Sierra Wireless Gobi 3000 Modem device */
	{USB_DEVICE(0x1199, 0x9018)},	/* Sierra Wireless Gobi 3000 QDL */
	{USB_DEVICE(0x1199, 0x9019)},	/* Sierra Wireless Gobi 3000 Modem device */
	{USB_DEVICE(0x1199, 0x901b)},	/* Sierra Wireless MC7770 */
	{USB_DEVICE(0x12D1, 0x14F0)},	/* Sony Gobi 3000 QDL */
	{USB_DEVICE(0x12D1, 0x14F1)},	/* Sony Gobi 3000 Composite */
	{USB_DEVICE(0x0AF0, 0x8120)},	/* Option GTM681W */

	/* non-Gobi Sierra Wireless devices */
	{DEVICE_SWI(0x03f0, 0x4e1d)},	/* HP lt4111 LTE/EV-DO/HSPA+ Gobi 4G Module */
	{DEVICE_SWI(0x0f3d, 0x68a2)},	/* Sierra Wireless MC7700 */
	{DEVICE_SWI(0x114f, 0x68a2)},	/* Sierra Wireless MC7750 */
	{DEVICE_SWI(0x1199, 0x68a2)},	/* Sierra Wireless MC7710 */
	{DEVICE_SWI(0x1199, 0x68c0)},	/* Sierra Wireless MC7304/MC7354 */
	{DEVICE_SWI(0x1199, 0x901c)},	/* Sierra Wireless EM7700 */
	{DEVICE_SWI(0x1199, 0x901e)},	/* Sierra Wireless EM7355 QDL */
	{DEVICE_SWI(0x1199, 0x901f)},	/* Sierra Wireless EM7355 */
	{DEVICE_SWI(0x1199, 0x9040)},	/* Sierra Wireless Modem */
	{DEVICE_SWI(0x1199, 0x9041)},	/* Sierra Wireless MC7305/MC7355 */
	{DEVICE_SWI(0x1199, 0x9051)},	/* Netgear AirCard 340U */
	{DEVICE_SWI(0x1199, 0x9053)},	/* Sierra Wireless Modem */
	{DEVICE_SWI(0x1199, 0x9054)},	/* Sierra Wireless Modem */
	{DEVICE_SWI(0x1199, 0x9055)},	/* Netgear AirCard 341U */
	{DEVICE_SWI(0x1199, 0x9056)},	/* Sierra Wireless Modem */
	{DEVICE_SWI(0x1199, 0x9060)},	/* Sierra Wireless Modem */
	{DEVICE_SWI(0x1199, 0x9061)},	/* Sierra Wireless Modem */
	{DEVICE_SWI(0x1199, 0x9063)},	/* Sierra Wireless EM7305 */
	{DEVICE_SWI(0x1199, 0x9070)},	/* Sierra Wireless MC74xx */
	{DEVICE_SWI(0x1199, 0x9071)},	/* Sierra Wireless MC74xx */
	{DEVICE_SWI(0x1199, 0x9078)},	/* Sierra Wireless EM74xx */
	{DEVICE_SWI(0x1199, 0x9079)},	/* Sierra Wireless EM74xx */
	{DEVICE_SWI(0x1199, 0x907a)},	/* Sierra Wireless EM74xx QDL */
	{DEVICE_SWI(0x1199, 0x907b)},	/* Sierra Wireless EM74xx */
	{DEVICE_SWI(0x1199, 0x9090)},	/* Sierra Wireless EM7565 QDL */
	{DEVICE_SWI(0x1199, 0x9091)},	/* Sierra Wireless EM7565 */
	{DEVICE_SWI(0x413c, 0x81a2)},	/* Dell Wireless 5806 Gobi(TM) 4G LTE Mobile Broadband Card */
	{DEVICE_SWI(0x413c, 0x81a3)},	/* Dell Wireless 5570 HSPA+ (42Mbps) Mobile Broadband Card */
	{DEVICE_SWI(0x413c, 0x81a4)},	/* Dell Wireless 5570e HSPA+ (42Mbps) Mobile Broadband Card */
	{DEVICE_SWI(0x413c, 0x81a8)},	/* Dell Wireless 5808 Gobi(TM) 4G LTE Mobile Broadband Card */
	{DEVICE_SWI(0x413c, 0x81a9)},	/* Dell Wireless 5808e Gobi(TM) 4G LTE Mobile Broadband Card */
	{DEVICE_SWI(0x413c, 0x81b1)},	/* Dell Wireless 5809e Gobi(TM) 4G LTE Mobile Broadband Card */
	{DEVICE_SWI(0x413c, 0x81b3)},	/* Dell Wireless 5809e Gobi(TM) 4G LTE Mobile Broadband Card (rev3) */
	{DEVICE_SWI(0x413c, 0x81b5)},	/* Dell Wireless 5811e QDL */
	{DEVICE_SWI(0x413c, 0x81b6)},	/* Dell Wireless 5811e QDL */
<<<<<<< HEAD
=======
	{DEVICE_SWI(0x413c, 0x81cb)},	/* Dell Wireless 5816e QDL */
>>>>>>> 4775cbe7
	{DEVICE_SWI(0x413c, 0x81cc)},	/* Dell Wireless 5816e */
	{DEVICE_SWI(0x413c, 0x81cf)},   /* Dell Wireless 5819 */
	{DEVICE_SWI(0x413c, 0x81d0)},   /* Dell Wireless 5819 */
	{DEVICE_SWI(0x413c, 0x81d1)},   /* Dell Wireless 5818 */
	{DEVICE_SWI(0x413c, 0x81d2)},   /* Dell Wireless 5818 */

	/* Huawei devices */
	{DEVICE_HWI(0x03f0, 0x581d)},	/* HP lt4112 LTE/HSPA+ Gobi 4G Modem (Huawei me906e) */

	{ }				/* Terminating entry */
};
MODULE_DEVICE_TABLE(usb, id_table);

static int handle_quectel_ec20(struct device *dev, int ifnum)
{
	int altsetting = 0;

	/*
	 * Quectel EC20 Mini PCIe LTE module layout:
	 * 0: DM/DIAG (use libqcdm from ModemManager for communication)
	 * 1: NMEA
	 * 2: AT-capable modem port
	 * 3: Modem interface
	 * 4: NDIS
	 */
	switch (ifnum) {
	case 0:
		dev_dbg(dev, "Quectel EC20 DM/DIAG interface found\n");
		break;
	case 1:
		dev_dbg(dev, "Quectel EC20 NMEA GPS interface found\n");
		break;
	case 2:
	case 3:
		dev_dbg(dev, "Quectel EC20 Modem port found\n");
		break;
	case 4:
		/* Don't claim the QMI/net interface */
		altsetting = -1;
		break;
	}

	return altsetting;
}

static int qcprobe(struct usb_serial *serial, const struct usb_device_id *id)
{
	struct usb_host_interface *intf = serial->interface->cur_altsetting;
	struct device *dev = &serial->dev->dev;
	int retval = -ENODEV;
	__u8 nintf;
	__u8 ifnum;
	int altsetting = -1;
	bool sendsetup = false;

	/* we only support vendor specific functions */
	if (intf->desc.bInterfaceClass != USB_CLASS_VENDOR_SPEC)
		goto done;

	nintf = serial->dev->actconfig->desc.bNumInterfaces;
	dev_dbg(dev, "Num Interfaces = %d\n", nintf);
	ifnum = intf->desc.bInterfaceNumber;
	dev_dbg(dev, "This Interface = %d\n", ifnum);

	if (nintf == 1) {
		/* QDL mode */
		/* Gobi 2000 has a single altsetting, older ones have two */
		if (serial->interface->num_altsetting == 2)
			intf = &serial->interface->altsetting[1];
		else if (serial->interface->num_altsetting > 2)
			goto done;

		if (intf->desc.bNumEndpoints == 2 &&
		    usb_endpoint_is_bulk_in(&intf->endpoint[0].desc) &&
		    usb_endpoint_is_bulk_out(&intf->endpoint[1].desc)) {
			dev_dbg(dev, "QDL port found\n");

			if (serial->interface->num_altsetting == 1)
				retval = 0; /* Success */
			else
				altsetting = 1;
		}
		goto done;

	}

	/* default to enabling interface */
	altsetting = 0;

	/*
	 * Composite mode; don't bind to the QMI/net interface as that
	 * gets handled by other drivers.
	 */

	switch (id->driver_info) {
	case QCSERIAL_G1K:
		/*
		 * Gobi 1K USB layout:
		 * 0: DM/DIAG (use libqcdm from ModemManager for communication)
		 * 1: serial port (doesn't respond)
		 * 2: AT-capable modem port
		 * 3: QMI/net
		 */
		if (nintf < 3 || nintf > 4) {
			dev_err(dev, "unknown number of interfaces: %d\n", nintf);
			altsetting = -1;
			goto done;
		}

		if (ifnum == 0) {
			dev_dbg(dev, "Gobi 1K DM/DIAG interface found\n");
			altsetting = 1;
		} else if (ifnum == 2)
			dev_dbg(dev, "Modem port found\n");
		else
			altsetting = -1;
		break;
	case QCSERIAL_G2K:
		/* handle non-standard layouts */
		if (nintf == 5 && id->idProduct == QUECTEL_EC20_PID) {
			altsetting = handle_quectel_ec20(dev, ifnum);
			goto done;
		}

		/*
		 * Gobi 2K+ USB layout:
		 * 0: QMI/net
		 * 1: DM/DIAG (use libqcdm from ModemManager for communication)
		 * 2: AT-capable modem port
		 * 3: NMEA
		 */
		if (nintf < 3 || nintf > 4) {
			dev_err(dev, "unknown number of interfaces: %d\n", nintf);
			altsetting = -1;
			goto done;
		}

		switch (ifnum) {
		case 0:
			/* Don't claim the QMI/net interface */
			altsetting = -1;
			break;
		case 1:
			dev_dbg(dev, "Gobi 2K+ DM/DIAG interface found\n");
			break;
		case 2:
			dev_dbg(dev, "Modem port found\n");
			break;
		case 3:
			/*
			 * NMEA (serial line 9600 8N1)
			 * # echo "\$GPS_START" > /dev/ttyUSBx
			 * # echo "\$GPS_STOP"  > /dev/ttyUSBx
			 */
			dev_dbg(dev, "Gobi 2K+ NMEA GPS interface found\n");
			break;
		}
		break;
	case QCSERIAL_SWI:
		/*
		 * Sierra Wireless layout:
		 * 0: DM/DIAG (use libqcdm from ModemManager for communication)
		 * 2: NMEA
		 * 3: AT-capable modem port
		 * 8: QMI/net
		 */
		switch (ifnum) {
		case 0:
			dev_dbg(dev, "DM/DIAG interface found\n");
			break;
		case 2:
			dev_dbg(dev, "NMEA GPS interface found\n");
			sendsetup = true;
			break;
		case 3:
			dev_dbg(dev, "Modem port found\n");
			sendsetup = true;
			break;
		default:
			/* don't claim any unsupported interface */
			altsetting = -1;
			break;
		}
		break;
	case QCSERIAL_HWI:
		/*
		 * Huawei devices map functions by subclass + protocol
		 * instead of interface numbers. The protocol identify
		 * a specific function, while the subclass indicate a
		 * specific firmware source
		 *
		 * This is a blacklist of functions known to be
		 * non-serial.  The rest are assumed to be serial and
		 * will be handled by this driver
		 */
		switch (intf->desc.bInterfaceProtocol) {
			/* QMI combined (qmi_wwan) */
		case 0x07:
		case 0x37:
		case 0x67:
			/* QMI data (qmi_wwan) */
		case 0x08:
		case 0x38:
		case 0x68:
			/* QMI control (qmi_wwan) */
		case 0x09:
		case 0x39:
		case 0x69:
			/* NCM like (huawei_cdc_ncm) */
		case 0x16:
		case 0x46:
		case 0x76:
			altsetting = -1;
			break;
		default:
			dev_dbg(dev, "Huawei type serial port found (%02x/%02x/%02x)\n",
				intf->desc.bInterfaceClass,
				intf->desc.bInterfaceSubClass,
				intf->desc.bInterfaceProtocol);
		}
		break;
	default:
		dev_err(dev, "unsupported device layout type: %lu\n",
			id->driver_info);
		break;
	}

done:
	if (altsetting >= 0) {
		retval = usb_set_interface(serial->dev, ifnum, altsetting);
		if (retval < 0) {
			dev_err(dev,
				"Could not set interface, error %d\n",
				retval);
			retval = -ENODEV;
		}
	}

	if (!retval)
		usb_set_serial_data(serial, (void *)(unsigned long)sendsetup);

	return retval;
}

static int qc_attach(struct usb_serial *serial)
{
	struct usb_wwan_intf_private *data;
	bool sendsetup;

	data = kzalloc(sizeof(*data), GFP_KERNEL);
	if (!data)
		return -ENOMEM;

	sendsetup = !!(unsigned long)(usb_get_serial_data(serial));
	if (sendsetup)
		data->use_send_setup = 1;

	spin_lock_init(&data->susp_lock);

	usb_set_serial_data(serial, data);

	return 0;
}

static void qc_release(struct usb_serial *serial)
{
	struct usb_wwan_intf_private *priv = usb_get_serial_data(serial);

	usb_set_serial_data(serial, NULL);
	kfree(priv);
}

static struct usb_serial_driver qcdevice = {
	.driver = {
		.owner     = THIS_MODULE,
		.name      = "qcserial",
	},
	.description         = "Qualcomm USB modem",
	.id_table            = id_table,
	.num_ports           = 1,
	.probe               = qcprobe,
	.open		     = usb_wwan_open,
	.close		     = usb_wwan_close,
	.dtr_rts	     = usb_wwan_dtr_rts,
	.write		     = usb_wwan_write,
	.write_room	     = usb_wwan_write_room,
	.chars_in_buffer     = usb_wwan_chars_in_buffer,
	.tiocmget            = usb_wwan_tiocmget,
	.tiocmset            = usb_wwan_tiocmset,
	.attach              = qc_attach,
	.release	     = qc_release,
	.port_probe          = usb_wwan_port_probe,
	.port_remove	     = usb_wwan_port_remove,
#ifdef CONFIG_PM
	.suspend	     = usb_wwan_suspend,
	.resume		     = usb_wwan_resume,
#endif
};

static struct usb_serial_driver * const serial_drivers[] = {
	&qcdevice, NULL
};

module_usb_serial_driver(serial_drivers, id_table);

MODULE_AUTHOR(DRIVER_AUTHOR);
MODULE_DESCRIPTION(DRIVER_DESC);
MODULE_LICENSE("GPL v2");<|MERGE_RESOLUTION|>--- conflicted
+++ resolved
@@ -173,10 +173,7 @@
 	{DEVICE_SWI(0x413c, 0x81b3)},	/* Dell Wireless 5809e Gobi(TM) 4G LTE Mobile Broadband Card (rev3) */
 	{DEVICE_SWI(0x413c, 0x81b5)},	/* Dell Wireless 5811e QDL */
 	{DEVICE_SWI(0x413c, 0x81b6)},	/* Dell Wireless 5811e QDL */
-<<<<<<< HEAD
-=======
 	{DEVICE_SWI(0x413c, 0x81cb)},	/* Dell Wireless 5816e QDL */
->>>>>>> 4775cbe7
 	{DEVICE_SWI(0x413c, 0x81cc)},	/* Dell Wireless 5816e */
 	{DEVICE_SWI(0x413c, 0x81cf)},   /* Dell Wireless 5819 */
 	{DEVICE_SWI(0x413c, 0x81d0)},   /* Dell Wireless 5819 */

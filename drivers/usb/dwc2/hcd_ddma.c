// SPDX-License-Identifier: (GPL-2.0+ OR BSD-3-Clause)
/*
 * hcd_ddma.c - DesignWare HS OTG Controller descriptor DMA routines
 *
 * Copyright (C) 2004-2013 Synopsys, Inc.
 */

/*
 * This file contains the Descriptor DMA implementation for Host mode
 */
#include <linux/kernel.h>
#include <linux/module.h>
#include <linux/spinlock.h>
#include <linux/interrupt.h>
#include <linux/dma-mapping.h>
#include <linux/io.h>
#include <linux/slab.h>
#include <linux/usb.h>

#include <linux/usb/hcd.h>
#include <linux/usb/ch11.h>

#include "core.h"
#include "hcd.h"

static u16 dwc2_frame_list_idx(u16 frame)
{
	return frame & (FRLISTEN_64_SIZE - 1);
}

static u16 dwc2_desclist_idx_inc(u16 idx, u16 inc, u8 speed)
{
	return (idx + inc) &
		((speed == USB_SPEED_HIGH ? MAX_DMA_DESC_NUM_HS_ISOC :
		  MAX_DMA_DESC_NUM_GENERIC) - 1);
}

static u16 dwc2_desclist_idx_dec(u16 idx, u16 inc, u8 speed)
{
	return (idx - inc) &
		((speed == USB_SPEED_HIGH ? MAX_DMA_DESC_NUM_HS_ISOC :
		  MAX_DMA_DESC_NUM_GENERIC) - 1);
}

static u16 dwc2_max_desc_num(struct dwc2_qh *qh)
{
	return (qh->ep_type == USB_ENDPOINT_XFER_ISOC &&
		qh->dev_speed == USB_SPEED_HIGH) ?
		MAX_DMA_DESC_NUM_HS_ISOC : MAX_DMA_DESC_NUM_GENERIC;
}

static u16 dwc2_frame_incr_val(struct dwc2_qh *qh)
{
	return qh->dev_speed == USB_SPEED_HIGH ?
	       (qh->host_interval + 8 - 1) / 8 : qh->host_interval;
}

static int dwc2_desc_list_alloc(struct dwc2_hsotg *hsotg, struct dwc2_qh *qh,
				gfp_t flags)
{
	struct kmem_cache *desc_cache;

	if (qh->ep_type == USB_ENDPOINT_XFER_ISOC &&
	    qh->dev_speed == USB_SPEED_HIGH)
		desc_cache = hsotg->desc_hsisoc_cache;
	else
		desc_cache = hsotg->desc_gen_cache;

	qh->desc_list_sz = sizeof(struct dwc2_dma_desc) *
						dwc2_max_desc_num(qh);

	qh->desc_list = kmem_cache_zalloc(desc_cache, flags | GFP_DMA);
	if (!qh->desc_list)
		return -ENOMEM;

	qh->desc_list_dma = dma_map_single(hsotg->dev, qh->desc_list,
					   qh->desc_list_sz,
					   DMA_TO_DEVICE);

	qh->n_bytes = kcalloc(dwc2_max_desc_num(qh), sizeof(u32), flags);
	if (!qh->n_bytes) {
		dma_unmap_single(hsotg->dev, qh->desc_list_dma,
				 qh->desc_list_sz,
				 DMA_FROM_DEVICE);
		kmem_cache_free(desc_cache, qh->desc_list);
		qh->desc_list = NULL;
		return -ENOMEM;
	}

	return 0;
}

static void dwc2_desc_list_free(struct dwc2_hsotg *hsotg, struct dwc2_qh *qh)
{
	struct kmem_cache *desc_cache;

	if (qh->ep_type == USB_ENDPOINT_XFER_ISOC &&
	    qh->dev_speed == USB_SPEED_HIGH)
		desc_cache = hsotg->desc_hsisoc_cache;
	else
		desc_cache = hsotg->desc_gen_cache;

	if (qh->desc_list) {
		dma_unmap_single(hsotg->dev, qh->desc_list_dma,
				 qh->desc_list_sz, DMA_FROM_DEVICE);
		kmem_cache_free(desc_cache, qh->desc_list);
		qh->desc_list = NULL;
	}

	kfree(qh->n_bytes);
	qh->n_bytes = NULL;
}

static int dwc2_frame_list_alloc(struct dwc2_hsotg *hsotg, gfp_t mem_flags)
{
	if (hsotg->frame_list)
		return 0;

	hsotg->frame_list_sz = 4 * FRLISTEN_64_SIZE;
	hsotg->frame_list = kzalloc(hsotg->frame_list_sz, GFP_ATOMIC | GFP_DMA);
	if (!hsotg->frame_list)
		return -ENOMEM;

	hsotg->frame_list_dma = dma_map_single(hsotg->dev, hsotg->frame_list,
					       hsotg->frame_list_sz,
					       DMA_TO_DEVICE);

	return 0;
}

static void dwc2_frame_list_free(struct dwc2_hsotg *hsotg)
{
	unsigned long flags;

	spin_lock_irqsave(&hsotg->lock, flags);

	if (!hsotg->frame_list) {
		spin_unlock_irqrestore(&hsotg->lock, flags);
		return;
	}

	dma_unmap_single(hsotg->dev, hsotg->frame_list_dma,
			 hsotg->frame_list_sz, DMA_FROM_DEVICE);

	kfree(hsotg->frame_list);
	hsotg->frame_list = NULL;

	spin_unlock_irqrestore(&hsotg->lock, flags);
}

static void dwc2_per_sched_enable(struct dwc2_hsotg *hsotg, u32 fr_list_en)
{
	u32 hcfg;
	unsigned long flags;

	spin_lock_irqsave(&hsotg->lock, flags);

	hcfg = dwc2_readl(hsotg, HCFG);
	if (hcfg & HCFG_PERSCHEDENA) {
		/* already enabled */
		spin_unlock_irqrestore(&hsotg->lock, flags);
		return;
	}

	dwc2_writel(hsotg, hsotg->frame_list_dma, HFLBADDR);

	hcfg &= ~HCFG_FRLISTEN_MASK;
	hcfg |= fr_list_en | HCFG_PERSCHEDENA;
	dev_vdbg(hsotg->dev, "Enabling Periodic schedule\n");
	dwc2_writel(hsotg, hcfg, HCFG);

	spin_unlock_irqrestore(&hsotg->lock, flags);
}

static void dwc2_per_sched_disable(struct dwc2_hsotg *hsotg)
{
	u32 hcfg;
	unsigned long flags;

	spin_lock_irqsave(&hsotg->lock, flags);

	hcfg = dwc2_readl(hsotg, HCFG);
	if (!(hcfg & HCFG_PERSCHEDENA)) {
		/* already disabled */
		spin_unlock_irqrestore(&hsotg->lock, flags);
		return;
	}

	hcfg &= ~HCFG_PERSCHEDENA;
	dev_vdbg(hsotg->dev, "Disabling Periodic schedule\n");
	dwc2_writel(hsotg, hcfg, HCFG);

	spin_unlock_irqrestore(&hsotg->lock, flags);
}

/*
 * Activates/Deactivates FrameList entries for the channel based on endpoint
 * servicing period
 */
static void dwc2_update_frame_list(struct dwc2_hsotg *hsotg, struct dwc2_qh *qh,
				   int enable)
{
	struct dwc2_host_chan *chan;
	u16 i, j, inc;

	if (!hsotg) {
		pr_err("hsotg = %p\n", hsotg);
		return;
	}

	if (!qh->channel) {
		dev_err(hsotg->dev, "qh->channel = %p\n", qh->channel);
		return;
	}

	if (!hsotg->frame_list) {
		dev_err(hsotg->dev, "hsotg->frame_list = %p\n",
			hsotg->frame_list);
		return;
	}

	chan = qh->channel;
	inc = dwc2_frame_incr_val(qh);
	if (qh->ep_type == USB_ENDPOINT_XFER_ISOC)
		i = dwc2_frame_list_idx(qh->next_active_frame);
	else
		i = 0;

	j = i;
	do {
		if (enable)
			hsotg->frame_list[j] |= 1 << chan->hc_num;
		else
			hsotg->frame_list[j] &= ~(1 << chan->hc_num);
		j = (j + inc) & (FRLISTEN_64_SIZE - 1);
	} while (j != i);

	/*
	 * Sync frame list since controller will access it if periodic
	 * channel is currently enabled.
	 */
	dma_sync_single_for_device(hsotg->dev,
				   hsotg->frame_list_dma,
				   hsotg->frame_list_sz,
				   DMA_TO_DEVICE);

	if (!enable)
		return;

	chan->schinfo = 0;
	if (chan->speed == USB_SPEED_HIGH && qh->host_interval) {
		j = 1;
		/* TODO - check this */
		inc = (8 + qh->host_interval - 1) / qh->host_interval;
		for (i = 0; i < inc; i++) {
			chan->schinfo |= j;
			j = j << qh->host_interval;
		}
	} else {
		chan->schinfo = 0xff;
	}
}

static void dwc2_release_channel_ddma(struct dwc2_hsotg *hsotg,
				      struct dwc2_qh *qh)
{
	struct dwc2_host_chan *chan = qh->channel;

	if (dwc2_qh_is_non_per(qh)) {
		if (hsotg->params.uframe_sched)
			hsotg->available_host_channels++;
		else
			hsotg->non_periodic_channels--;
	} else {
		dwc2_update_frame_list(hsotg, qh, 0);
		hsotg->available_host_channels++;
	}

	/*
	 * The condition is added to prevent double cleanup try in case of
	 * device disconnect. See channel cleanup in dwc2_hcd_disconnect().
	 */
	if (chan->qh) {
		if (!list_empty(&chan->hc_list_entry))
			list_del(&chan->hc_list_entry);
		dwc2_hc_cleanup(hsotg, chan);
		list_add_tail(&chan->hc_list_entry, &hsotg->free_hc_list);
		chan->qh = NULL;
	}

	qh->channel = NULL;
	qh->ntd = 0;

	if (qh->desc_list)
		memset(qh->desc_list, 0, sizeof(struct dwc2_dma_desc) *
		       dwc2_max_desc_num(qh));
}

/**
 * dwc2_hcd_qh_init_ddma() - Initializes a QH structure's Descriptor DMA
 * related members
 *
 * @hsotg: The HCD state structure for the DWC OTG controller
 * @qh:    The QH to init
 * @mem_flags: Indicates the type of memory allocation
 *
 * Return: 0 if successful, negative error code otherwise
 *
 * Allocates memory for the descriptor list. For the first periodic QH,
 * allocates memory for the FrameList and enables periodic scheduling.
 */
int dwc2_hcd_qh_init_ddma(struct dwc2_hsotg *hsotg, struct dwc2_qh *qh,
			  gfp_t mem_flags)
{
	int retval;

	if (qh->do_split) {
		dev_err(hsotg->dev,
			"SPLIT Transfers are not supported in Descriptor DMA mode.\n");
		retval = -EINVAL;
		goto err0;
	}

	retval = dwc2_desc_list_alloc(hsotg, qh, mem_flags);
	if (retval)
		goto err0;

	if (qh->ep_type == USB_ENDPOINT_XFER_ISOC ||
	    qh->ep_type == USB_ENDPOINT_XFER_INT) {
		if (!hsotg->frame_list) {
			retval = dwc2_frame_list_alloc(hsotg, mem_flags);
			if (retval)
				goto err1;
			/* Enable periodic schedule on first periodic QH */
			dwc2_per_sched_enable(hsotg, HCFG_FRLISTEN_64);
		}
	}

	qh->ntd = 0;
	return 0;

err1:
	dwc2_desc_list_free(hsotg, qh);
err0:
	return retval;
}

/**
 * dwc2_hcd_qh_free_ddma() - Frees a QH structure's Descriptor DMA related
 * members
 *
 * @hsotg: The HCD state structure for the DWC OTG controller
 * @qh:    The QH to free
 *
 * Frees descriptor list memory associated with the QH. If QH is periodic and
 * the last, frees FrameList memory and disables periodic scheduling.
 */
void dwc2_hcd_qh_free_ddma(struct dwc2_hsotg *hsotg, struct dwc2_qh *qh)
{
	unsigned long flags;

	dwc2_desc_list_free(hsotg, qh);

	/*
	 * Channel still assigned due to some reasons.
	 * Seen on Isoc URB dequeue. Channel halted but no subsequent
	 * ChHalted interrupt to release the channel. Afterwards
	 * when it comes here from endpoint disable routine
	 * channel remains assigned.
	 */
	spin_lock_irqsave(&hsotg->lock, flags);
	if (qh->channel)
		dwc2_release_channel_ddma(hsotg, qh);
	spin_unlock_irqrestore(&hsotg->lock, flags);

	if ((qh->ep_type == USB_ENDPOINT_XFER_ISOC ||
	     qh->ep_type == USB_ENDPOINT_XFER_INT) &&
	    (hsotg->params.uframe_sched ||
	     !hsotg->periodic_channels) && hsotg->frame_list) {
		dwc2_per_sched_disable(hsotg);
		dwc2_frame_list_free(hsotg);
	}
}

static u8 dwc2_frame_to_desc_idx(struct dwc2_qh *qh, u16 frame_idx)
{
	if (qh->dev_speed == USB_SPEED_HIGH)
		/* Descriptor set (8 descriptors) index which is 8-aligned */
		return (frame_idx & ((MAX_DMA_DESC_NUM_HS_ISOC / 8) - 1)) * 8;
	else
		return frame_idx & (MAX_DMA_DESC_NUM_GENERIC - 1);
}

/*
 * Determine starting frame for Isochronous transfer.
 * Few frames skipped to prevent race condition with HC.
 */
static u16 dwc2_calc_starting_frame(struct dwc2_hsotg *hsotg,
				    struct dwc2_qh *qh, u16 *skip_frames)
{
	u16 frame;

	hsotg->frame_number = dwc2_hcd_get_frame_number(hsotg);

	/*
	 * next_active_frame is always frame number (not uFrame) both in FS
	 * and HS!
	 */

	/*
	 * skip_frames is used to limit activated descriptors number
	 * to avoid the situation when HC services the last activated
	 * descriptor firstly.
	 * Example for FS:
	 * Current frame is 1, scheduled frame is 3. Since HC always fetches
	 * the descriptor corresponding to curr_frame+1, the descriptor
	 * corresponding to frame 2 will be fetched. If the number of
	 * descriptors is max=64 (or greather) the list will be fully programmed
	 * with Active descriptors and it is possible case (rare) that the
	 * latest descriptor(considering rollback) corresponding to frame 2 will
	 * be serviced first. HS case is more probable because, in fact, up to
	 * 11 uframes (16 in the code) may be skipped.
	 */
	if (qh->dev_speed == USB_SPEED_HIGH) {
		/*
		 * Consider uframe counter also, to start xfer asap. If half of
		 * the frame elapsed skip 2 frames otherwise just 1 frame.
		 * Starting descriptor index must be 8-aligned, so if the
		 * current frame is near to complete the next one is skipped as
		 * well.
		 */
		if (dwc2_micro_frame_num(hsotg->frame_number) >= 5) {
			*skip_frames = 2 * 8;
			frame = dwc2_frame_num_inc(hsotg->frame_number,
						   *skip_frames);
		} else {
			*skip_frames = 1 * 8;
			frame = dwc2_frame_num_inc(hsotg->frame_number,
						   *skip_frames);
		}

		frame = dwc2_full_frame_num(frame);
	} else {
		/*
		 * Two frames are skipped for FS - the current and the next.
		 * But for descriptor programming, 1 frame (descriptor) is
		 * enough, see example above.
		 */
		*skip_frames = 1;
		frame = dwc2_frame_num_inc(hsotg->frame_number, 2);
	}

	return frame;
}

/*
 * Calculate initial descriptor index for isochronous transfer based on
 * scheduled frame
 */
static u16 dwc2_recalc_initial_desc_idx(struct dwc2_hsotg *hsotg,
					struct dwc2_qh *qh)
{
	u16 frame, fr_idx, fr_idx_tmp, skip_frames;

	/*
	 * With current ISOC processing algorithm the channel is being released
	 * when no more QTDs in the list (qh->ntd == 0). Thus this function is
	 * called only when qh->ntd == 0 and qh->channel == 0.
	 *
	 * So qh->channel != NULL branch is not used and just not removed from
	 * the source file. It is required for another possible approach which
	 * is, do not disable and release the channel when ISOC session
	 * completed, just move QH to inactive schedule until new QTD arrives.
	 * On new QTD, the QH moved back to 'ready' schedule, starting frame and
	 * therefore starting desc_index are recalculated. In this case channel
	 * is released only on ep_disable.
	 */

	/*
	 * Calculate starting descriptor index. For INTERRUPT endpoint it is
	 * always 0.
	 */
	if (qh->channel) {
		frame = dwc2_calc_starting_frame(hsotg, qh, &skip_frames);
		/*
		 * Calculate initial descriptor index based on FrameList current
		 * bitmap and servicing period
		 */
		fr_idx_tmp = dwc2_frame_list_idx(frame);
		fr_idx = (FRLISTEN_64_SIZE +
			  dwc2_frame_list_idx(qh->next_active_frame) -
			  fr_idx_tmp) % dwc2_frame_incr_val(qh);
		fr_idx = (fr_idx + fr_idx_tmp) % FRLISTEN_64_SIZE;
	} else {
		qh->next_active_frame = dwc2_calc_starting_frame(hsotg, qh,
							   &skip_frames);
		fr_idx = dwc2_frame_list_idx(qh->next_active_frame);
	}

	qh->td_first = qh->td_last = dwc2_frame_to_desc_idx(qh, fr_idx);

	return skip_frames;
}

#define ISOC_URB_GIVEBACK_ASAP

#define MAX_ISOC_XFER_SIZE_FS	1023
#define MAX_ISOC_XFER_SIZE_HS	3072
#define DESCNUM_THRESHOLD	4

static void dwc2_fill_host_isoc_dma_desc(struct dwc2_hsotg *hsotg,
					 struct dwc2_qtd *qtd,
					 struct dwc2_qh *qh, u32 max_xfer_size,
					 u16 idx)
{
	struct dwc2_dma_desc *dma_desc = &qh->desc_list[idx];
	struct dwc2_hcd_iso_packet_desc *frame_desc;

	memset(dma_desc, 0, sizeof(*dma_desc));
	frame_desc = &qtd->urb->iso_descs[qtd->isoc_frame_index_last];

	if (frame_desc->length > max_xfer_size)
		qh->n_bytes[idx] = max_xfer_size;
	else
		qh->n_bytes[idx] = frame_desc->length;

	dma_desc->buf = (u32)(qtd->urb->dma + frame_desc->offset);
	dma_desc->status = qh->n_bytes[idx] << HOST_DMA_ISOC_NBYTES_SHIFT &
			   HOST_DMA_ISOC_NBYTES_MASK;

	/* Set active bit */
	dma_desc->status |= HOST_DMA_A;

	qh->ntd++;
	qtd->isoc_frame_index_last++;

#ifdef ISOC_URB_GIVEBACK_ASAP
	/* Set IOC for each descriptor corresponding to last frame of URB */
	if (qtd->isoc_frame_index_last == qtd->urb->packet_count)
		dma_desc->status |= HOST_DMA_IOC;
#endif

	dma_sync_single_for_device(hsotg->dev,
				   qh->desc_list_dma +
			(idx * sizeof(struct dwc2_dma_desc)),
			sizeof(struct dwc2_dma_desc),
			DMA_TO_DEVICE);
}

static void dwc2_init_isoc_dma_desc(struct dwc2_hsotg *hsotg,
				    struct dwc2_qh *qh, u16 skip_frames)
{
	struct dwc2_qtd *qtd;
	u32 max_xfer_size;
	u16 idx, inc, n_desc = 0, ntd_max = 0;
	u16 cur_idx;
	u16 next_idx;

	idx = qh->td_last;
	inc = qh->host_interval;
	hsotg->frame_number = dwc2_hcd_get_frame_number(hsotg);
	cur_idx = idx;
	next_idx = dwc2_desclist_idx_inc(qh->td_last, inc, qh->dev_speed);

	/*
	 * Ensure current frame number didn't overstep last scheduled
	 * descriptor. If it happens, the only way to recover is to move
	 * qh->td_last to current frame number + 1.
	 * So that next isoc descriptor will be scheduled on frame number + 1
	 * and not on a past frame.
	 */
	if (dwc2_frame_idx_num_gt(cur_idx, next_idx) || (cur_idx == next_idx)) {
		if (inc < 32) {
			dev_vdbg(hsotg->dev,
				 "current frame number overstep last descriptor\n");
			qh->td_last = dwc2_desclist_idx_inc(cur_idx, inc,
							    qh->dev_speed);
			idx = qh->td_last;
		}
	}

	if (qh->host_interval) {
		ntd_max = (dwc2_max_desc_num(qh) + qh->host_interval - 1) /
				qh->host_interval;
		if (skip_frames && !qh->channel)
			ntd_max -= skip_frames / qh->host_interval;
	}

	max_xfer_size = qh->dev_speed == USB_SPEED_HIGH ?
			MAX_ISOC_XFER_SIZE_HS : MAX_ISOC_XFER_SIZE_FS;

	list_for_each_entry(qtd, &qh->qtd_list, qtd_list_entry) {
		if (qtd->in_process &&
		    qtd->isoc_frame_index_last ==
		    qtd->urb->packet_count)
			continue;

		qtd->isoc_td_first = idx;
		while (qh->ntd < ntd_max && qtd->isoc_frame_index_last <
						qtd->urb->packet_count) {
			dwc2_fill_host_isoc_dma_desc(hsotg, qtd, qh,
						     max_xfer_size, idx);
			idx = dwc2_desclist_idx_inc(idx, inc, qh->dev_speed);
			n_desc++;
		}
		qtd->isoc_td_last = idx;
		qtd->in_process = 1;
	}

	qh->td_last = idx;

#ifdef ISOC_URB_GIVEBACK_ASAP
	/* Set IOC for last descriptor if descriptor list is full */
	if (qh->ntd == ntd_max) {
		idx = dwc2_desclist_idx_dec(qh->td_last, inc, qh->dev_speed);
		qh->desc_list[idx].status |= HOST_DMA_IOC;
		dma_sync_single_for_device(hsotg->dev,
					   qh->desc_list_dma + (idx *
					   sizeof(struct dwc2_dma_desc)),
					   sizeof(struct dwc2_dma_desc),
					   DMA_TO_DEVICE);
	}
#else
	/*
	 * Set IOC bit only for one descriptor. Always try to be ahead of HW
	 * processing, i.e. on IOC generation driver activates next descriptor
	 * but core continues to process descriptors following the one with IOC
	 * set.
	 */

	if (n_desc > DESCNUM_THRESHOLD)
		/*
		 * Move IOC "up". Required even if there is only one QTD
		 * in the list, because QTDs might continue to be queued,
		 * but during the activation it was only one queued.
		 * Actually more than one QTD might be in the list if this
		 * function called from XferCompletion - QTDs was queued during
		 * HW processing of the previous descriptor chunk.
		 */
		idx = dwc2_desclist_idx_dec(idx, inc * ((qh->ntd + 1) / 2),
					    qh->dev_speed);
	else
		/*
		 * Set the IOC for the latest descriptor if either number of
		 * descriptors is not greater than threshold or no more new
		 * descriptors activated
		 */
		idx = dwc2_desclist_idx_dec(qh->td_last, inc, qh->dev_speed);

	qh->desc_list[idx].status |= HOST_DMA_IOC;
	dma_sync_single_for_device(hsotg->dev,
				   qh->desc_list_dma +
				   (idx * sizeof(struct dwc2_dma_desc)),
				   sizeof(struct dwc2_dma_desc),
				   DMA_TO_DEVICE);
#endif
}

static void dwc2_fill_host_dma_desc(struct dwc2_hsotg *hsotg,
				    struct dwc2_host_chan *chan,
				    struct dwc2_qtd *qtd, struct dwc2_qh *qh,
				    int n_desc)
{
	struct dwc2_dma_desc *dma_desc = &qh->desc_list[n_desc];
	int len = chan->xfer_len;

	if (len > HOST_DMA_NBYTES_LIMIT - (chan->max_packet - 1))
		len = HOST_DMA_NBYTES_LIMIT - (chan->max_packet - 1);

	if (chan->ep_is_in) {
		int num_packets;

		if (len > 0 && chan->max_packet)
			num_packets = (len + chan->max_packet - 1)
					/ chan->max_packet;
		else
			/* Need 1 packet for transfer length of 0 */
			num_packets = 1;

		/* Always program an integral # of packets for IN transfers */
		len = num_packets * chan->max_packet;
	}

	dma_desc->status = len << HOST_DMA_NBYTES_SHIFT & HOST_DMA_NBYTES_MASK;
	qh->n_bytes[n_desc] = len;

	if (qh->ep_type == USB_ENDPOINT_XFER_CONTROL &&
	    qtd->control_phase == DWC2_CONTROL_SETUP)
		dma_desc->status |= HOST_DMA_SUP;

	dma_desc->buf = (u32)chan->xfer_dma;

	dma_sync_single_for_device(hsotg->dev,
				   qh->desc_list_dma +
				   (n_desc * sizeof(struct dwc2_dma_desc)),
				   sizeof(struct dwc2_dma_desc),
				   DMA_TO_DEVICE);

	/*
	 * Last (or only) descriptor of IN transfer with actual size less
	 * than MaxPacket
	 */
	if (len > chan->xfer_len) {
		chan->xfer_len = 0;
	} else {
		chan->xfer_dma += len;
		chan->xfer_len -= len;
	}
}

static void dwc2_init_non_isoc_dma_desc(struct dwc2_hsotg *hsotg,
					struct dwc2_qh *qh)
{
	struct dwc2_qtd *qtd;
	struct dwc2_host_chan *chan = qh->channel;
	int n_desc = 0;

	dev_vdbg(hsotg->dev, "%s(): qh=%p dma=%08lx len=%d\n", __func__, qh,
		 (unsigned long)chan->xfer_dma, chan->xfer_len);

	/*
	 * Start with chan->xfer_dma initialized in assign_and_init_hc(), then
	 * if SG transfer consists of multiple URBs, this pointer is re-assigned
	 * to the buffer of the currently processed QTD. For non-SG request
	 * there is always one QTD active.
	 */

	list_for_each_entry(qtd, &qh->qtd_list, qtd_list_entry) {
		dev_vdbg(hsotg->dev, "qtd=%p\n", qtd);

		if (n_desc) {
			/* SG request - more than 1 QTD */
			chan->xfer_dma = qtd->urb->dma +
					qtd->urb->actual_length;
			chan->xfer_len = qtd->urb->length -
					qtd->urb->actual_length;
			dev_vdbg(hsotg->dev, "buf=%08lx len=%d\n",
				 (unsigned long)chan->xfer_dma, chan->xfer_len);
		}

		qtd->n_desc = 0;
		do {
			if (n_desc > 1) {
				qh->desc_list[n_desc - 1].status |= HOST_DMA_A;
				dev_vdbg(hsotg->dev,
					 "set A bit in desc %d (%p)\n",
					 n_desc - 1,
					 &qh->desc_list[n_desc - 1]);
				dma_sync_single_for_device(hsotg->dev,
							   qh->desc_list_dma +
					((n_desc - 1) *
					sizeof(struct dwc2_dma_desc)),
					sizeof(struct dwc2_dma_desc),
					DMA_TO_DEVICE);
			}
			dwc2_fill_host_dma_desc(hsotg, chan, qtd, qh, n_desc);
			dev_vdbg(hsotg->dev,
				 "desc %d (%p) buf=%08x status=%08x\n",
				 n_desc, &qh->desc_list[n_desc],
				 qh->desc_list[n_desc].buf,
				 qh->desc_list[n_desc].status);
			qtd->n_desc++;
			n_desc++;
		} while (chan->xfer_len > 0 &&
			 n_desc != MAX_DMA_DESC_NUM_GENERIC);

		dev_vdbg(hsotg->dev, "n_desc=%d\n", n_desc);
		qtd->in_process = 1;
		if (qh->ep_type == USB_ENDPOINT_XFER_CONTROL)
			break;
		if (n_desc == MAX_DMA_DESC_NUM_GENERIC)
			break;
	}

	if (n_desc) {
		qh->desc_list[n_desc - 1].status |=
				HOST_DMA_IOC | HOST_DMA_EOL | HOST_DMA_A;
		dev_vdbg(hsotg->dev, "set IOC/EOL/A bits in desc %d (%p)\n",
			 n_desc - 1, &qh->desc_list[n_desc - 1]);
		dma_sync_single_for_device(hsotg->dev,
					   qh->desc_list_dma + (n_desc - 1) *
					   sizeof(struct dwc2_dma_desc),
					   sizeof(struct dwc2_dma_desc),
					   DMA_TO_DEVICE);
		if (n_desc > 1) {
			qh->desc_list[0].status |= HOST_DMA_A;
			dev_vdbg(hsotg->dev, "set A bit in desc 0 (%p)\n",
				 &qh->desc_list[0]);
			dma_sync_single_for_device(hsotg->dev,
						   qh->desc_list_dma,
					sizeof(struct dwc2_dma_desc),
					DMA_TO_DEVICE);
		}
		chan->ntd = n_desc;
	}
}

/**
 * dwc2_hcd_start_xfer_ddma() - Starts a transfer in Descriptor DMA mode
 *
 * @hsotg: The HCD state structure for the DWC OTG controller
 * @qh:    The QH to init
 *
 * Return: 0 if successful, negative error code otherwise
 *
 * For Control and Bulk endpoints, initializes descriptor list and starts the
 * transfer. For Interrupt and Isochronous endpoints, initializes descriptor
 * list then updates FrameList, marking appropriate entries as active.
 *
 * For Isochronous endpoints the starting descriptor index is calculated based
 * on the scheduled frame, but only on the first transfer descriptor within a
 * session. Then the transfer is started via enabling the channel.
 *
 * For Isochronous endpoints the channel is not halted on XferComplete
 * interrupt so remains assigned to the endpoint(QH) until session is done.
 */
void dwc2_hcd_start_xfer_ddma(struct dwc2_hsotg *hsotg, struct dwc2_qh *qh)
{
	/* Channel is already assigned */
	struct dwc2_host_chan *chan = qh->channel;
	u16 skip_frames = 0;

	switch (chan->ep_type) {
	case USB_ENDPOINT_XFER_CONTROL:
	case USB_ENDPOINT_XFER_BULK:
		dwc2_init_non_isoc_dma_desc(hsotg, qh);
		dwc2_hc_start_transfer_ddma(hsotg, chan);
		break;
	case USB_ENDPOINT_XFER_INT:
		dwc2_init_non_isoc_dma_desc(hsotg, qh);
		dwc2_update_frame_list(hsotg, qh, 1);
		dwc2_hc_start_transfer_ddma(hsotg, chan);
		break;
	case USB_ENDPOINT_XFER_ISOC:
		if (!qh->ntd)
			skip_frames = dwc2_recalc_initial_desc_idx(hsotg, qh);
		dwc2_init_isoc_dma_desc(hsotg, qh, skip_frames);

		if (!chan->xfer_started) {
			dwc2_update_frame_list(hsotg, qh, 1);

			/*
			 * Always set to max, instead of actual size. Otherwise
			 * ntd will be changed with channel being enabled. Not
			 * recommended.
			 */
			chan->ntd = dwc2_max_desc_num(qh);

			/* Enable channel only once for ISOC */
			dwc2_hc_start_transfer_ddma(hsotg, chan);
		}

		break;
	default:
		break;
	}
}

#define DWC2_CMPL_DONE		1
#define DWC2_CMPL_STOP		2

static int dwc2_cmpl_host_isoc_dma_desc(struct dwc2_hsotg *hsotg,
					struct dwc2_host_chan *chan,
					struct dwc2_qtd *qtd,
					struct dwc2_qh *qh, u16 idx)
{
	struct dwc2_dma_desc *dma_desc;
	struct dwc2_hcd_iso_packet_desc *frame_desc;
	u16 frame_desc_idx;
<<<<<<< HEAD
	struct urb *usb_urb = qtd->urb->priv;
=======
	struct urb *usb_urb;
>>>>>>> 55a275c5
	u16 remain = 0;
	int rc = 0;

	if (!qtd->urb)
		return -EINVAL;

	usb_urb = qtd->urb->priv;

	dma_sync_single_for_cpu(hsotg->dev, qh->desc_list_dma + (idx *
				sizeof(struct dwc2_dma_desc)),
				sizeof(struct dwc2_dma_desc),
				DMA_FROM_DEVICE);

	dma_desc = &qh->desc_list[idx];
	frame_desc_idx = (idx - qtd->isoc_td_first) & (usb_urb->number_of_packets - 1);

	frame_desc = &qtd->urb->iso_descs[frame_desc_idx];
	if (idx == qtd->isoc_td_first)
		usb_urb->start_frame = dwc2_hcd_get_frame_number(hsotg);
	dma_desc->buf = (u32)(qtd->urb->dma + frame_desc->offset);
	if (chan->ep_is_in)
		remain = (dma_desc->status & HOST_DMA_ISOC_NBYTES_MASK) >>
			 HOST_DMA_ISOC_NBYTES_SHIFT;

	if ((dma_desc->status & HOST_DMA_STS_MASK) == HOST_DMA_STS_PKTERR) {
		/*
		 * XactError, or unable to complete all the transactions
		 * in the scheduled micro-frame/frame, both indicated by
		 * HOST_DMA_STS_PKTERR
		 */
		qtd->urb->error_count++;
		frame_desc->actual_length = qh->n_bytes[idx] - remain;
		frame_desc->status = -EPROTO;
	} else {
		/* Success */
		frame_desc->actual_length = qh->n_bytes[idx] - remain;
		frame_desc->status = 0;
	}

	if (++qtd->isoc_frame_index == usb_urb->number_of_packets) {
		/*
		 * urb->status is not used for isoc transfers here. The
		 * individual frame_desc status are used instead.
		 */
		dwc2_host_complete(hsotg, qtd, 0);
		dwc2_hcd_qtd_unlink_and_free(hsotg, qtd, qh);

		/*
		 * This check is necessary because urb_dequeue can be called
		 * from urb complete callback (sound driver for example). All
		 * pending URBs are dequeued there, so no need for further
		 * processing.
		 */
		if (chan->halt_status == DWC2_HC_XFER_URB_DEQUEUE)
			return -1;
		rc = DWC2_CMPL_DONE;
	}

	qh->ntd--;

	/* Stop if IOC requested descriptor reached */
	if (dma_desc->status & HOST_DMA_IOC)
		rc = DWC2_CMPL_STOP;

	return rc;
}

static void dwc2_complete_isoc_xfer_ddma(struct dwc2_hsotg *hsotg,
					 struct dwc2_host_chan *chan,
					 enum dwc2_halt_status halt_status)
{
	struct dwc2_hcd_iso_packet_desc *frame_desc;
	struct dwc2_qtd *qtd, *qtd_tmp;
	struct dwc2_qh *qh;
	u16 idx;
	int rc;

	qh = chan->qh;
	idx = qh->td_first;

	if (chan->halt_status == DWC2_HC_XFER_URB_DEQUEUE) {
		list_for_each_entry(qtd, &qh->qtd_list, qtd_list_entry)
			qtd->in_process = 0;
		return;
	}

	if (halt_status == DWC2_HC_XFER_AHB_ERR ||
	    halt_status == DWC2_HC_XFER_BABBLE_ERR) {
		/*
		 * Channel is halted in these error cases, considered as serious
		 * issues.
		 * Complete all URBs marking all frames as failed, irrespective
		 * whether some of the descriptors (frames) succeeded or not.
		 * Pass error code to completion routine as well, to update
		 * urb->status, some of class drivers might use it to stop
		 * queing transfer requests.
		 */
		int err = halt_status == DWC2_HC_XFER_AHB_ERR ?
			  -EIO : -EOVERFLOW;

		list_for_each_entry_safe(qtd, qtd_tmp, &qh->qtd_list,
					 qtd_list_entry) {
			if (qtd->urb) {
				for (idx = 0; idx < qtd->urb->packet_count;
				     idx++) {
					frame_desc = &qtd->urb->iso_descs[idx];
					frame_desc->status = err;
				}

				dwc2_host_complete(hsotg, qtd, err);
			}

			dwc2_hcd_qtd_unlink_and_free(hsotg, qtd, qh);
		}

		return;
	}

	list_for_each_entry_safe(qtd, qtd_tmp, &qh->qtd_list, qtd_list_entry) {
		if (!qtd->in_process)
			break;

		/*
		 * Ensure idx corresponds to descriptor where first urb of this
		 * qtd was added. In fact, during isoc desc init, dwc2 may skip
		 * an index if current frame number is already over this index.
		 */
		if (idx != qtd->isoc_td_first) {
			dev_vdbg(hsotg->dev,
				 "try to complete %d instead of %d\n",
				 idx, qtd->isoc_td_first);
			idx = qtd->isoc_td_first;
		}

		do {
			struct dwc2_qtd *qtd_next;
			u16 cur_idx;

			rc = dwc2_cmpl_host_isoc_dma_desc(hsotg, chan, qtd, qh,
							  idx);
			if (rc < 0)
				return;
			idx = dwc2_desclist_idx_inc(idx, qh->host_interval,
						    chan->speed);
			if (rc == 0)
				continue;

			if (rc == DWC2_CMPL_DONE || rc == DWC2_CMPL_STOP)
				goto stop_scan;

			/* rc == DWC2_CMPL_STOP */

			if (qh->host_interval >= 32)
				goto stop_scan;

			qh->td_first = idx;
			cur_idx = dwc2_frame_list_idx(hsotg->frame_number);
			qtd_next = list_first_entry(&qh->qtd_list,
						    struct dwc2_qtd,
						    qtd_list_entry);
			if (dwc2_frame_idx_num_gt(cur_idx,
						  qtd_next->isoc_td_last))
				break;

			goto stop_scan;

		} while (idx != qh->td_first);
	}

stop_scan:
	qh->td_first = idx;
}

static int dwc2_update_non_isoc_urb_state_ddma(struct dwc2_hsotg *hsotg,
					       struct dwc2_host_chan *chan,
					struct dwc2_qtd *qtd,
					struct dwc2_dma_desc *dma_desc,
					enum dwc2_halt_status halt_status,
					u32 n_bytes, int *xfer_done)
{
	struct dwc2_hcd_urb *urb = qtd->urb;
	u16 remain = 0;

	if (chan->ep_is_in)
		remain = (dma_desc->status & HOST_DMA_NBYTES_MASK) >>
			 HOST_DMA_NBYTES_SHIFT;

	dev_vdbg(hsotg->dev, "remain=%d dwc2_urb=%p\n", remain, urb);

	if (halt_status == DWC2_HC_XFER_AHB_ERR) {
		dev_err(hsotg->dev, "EIO\n");
		urb->status = -EIO;
		return 1;
	}

	if ((dma_desc->status & HOST_DMA_STS_MASK) == HOST_DMA_STS_PKTERR) {
		switch (halt_status) {
		case DWC2_HC_XFER_STALL:
			dev_vdbg(hsotg->dev, "Stall\n");
			urb->status = -EPIPE;
			break;
		case DWC2_HC_XFER_BABBLE_ERR:
			dev_err(hsotg->dev, "Babble\n");
			urb->status = -EOVERFLOW;
			break;
		case DWC2_HC_XFER_XACT_ERR:
			dev_err(hsotg->dev, "XactErr\n");
			urb->status = -EPROTO;
			break;
		default:
			dev_err(hsotg->dev,
				"%s: Unhandled descriptor error status (%d)\n",
				__func__, halt_status);
			break;
		}
		return 1;
	}

	if (dma_desc->status & HOST_DMA_A) {
		dev_vdbg(hsotg->dev,
			 "Active descriptor encountered on channel %d\n",
			 chan->hc_num);
		return 0;
	}

	if (chan->ep_type == USB_ENDPOINT_XFER_CONTROL) {
		if (qtd->control_phase == DWC2_CONTROL_DATA) {
			urb->actual_length += n_bytes - remain;
			if (remain || urb->actual_length >= urb->length) {
				/*
				 * For Control Data stage do not set urb->status
				 * to 0, to prevent URB callback. Set it when
				 * Status phase is done. See below.
				 */
				*xfer_done = 1;
			}
		} else if (qtd->control_phase == DWC2_CONTROL_STATUS) {
			urb->status = 0;
			*xfer_done = 1;
		}
		/* No handling for SETUP stage */
	} else {
		/* BULK and INTR */
		urb->actual_length += n_bytes - remain;
		dev_vdbg(hsotg->dev, "length=%d actual=%d\n", urb->length,
			 urb->actual_length);
		if (remain || urb->actual_length >= urb->length) {
			urb->status = 0;
			*xfer_done = 1;
		}
	}

	return 0;
}

static int dwc2_process_non_isoc_desc(struct dwc2_hsotg *hsotg,
				      struct dwc2_host_chan *chan,
				      int chnum, struct dwc2_qtd *qtd,
				      int desc_num,
				      enum dwc2_halt_status halt_status,
				      int *xfer_done)
{
	struct dwc2_qh *qh = chan->qh;
	struct dwc2_hcd_urb *urb = qtd->urb;
	struct dwc2_dma_desc *dma_desc;
	u32 n_bytes;
	int failed;

	dev_vdbg(hsotg->dev, "%s()\n", __func__);

	if (!urb)
		return -EINVAL;

	dma_sync_single_for_cpu(hsotg->dev,
				qh->desc_list_dma + (desc_num *
				sizeof(struct dwc2_dma_desc)),
				sizeof(struct dwc2_dma_desc),
				DMA_FROM_DEVICE);

	dma_desc = &qh->desc_list[desc_num];
	n_bytes = qh->n_bytes[desc_num];
	dev_vdbg(hsotg->dev,
		 "qtd=%p dwc2_urb=%p desc_num=%d desc=%p n_bytes=%d\n",
		 qtd, urb, desc_num, dma_desc, n_bytes);
	failed = dwc2_update_non_isoc_urb_state_ddma(hsotg, chan, qtd, dma_desc,
						     halt_status, n_bytes,
						     xfer_done);
	if (failed || (*xfer_done && urb->status != -EINPROGRESS)) {
		dwc2_host_complete(hsotg, qtd, urb->status);
		dwc2_hcd_qtd_unlink_and_free(hsotg, qtd, qh);
		dev_vdbg(hsotg->dev, "failed=%1x xfer_done=%1x\n",
			 failed, *xfer_done);
		return failed;
	}

	if (qh->ep_type == USB_ENDPOINT_XFER_CONTROL) {
		switch (qtd->control_phase) {
		case DWC2_CONTROL_SETUP:
			if (urb->length > 0)
				qtd->control_phase = DWC2_CONTROL_DATA;
			else
				qtd->control_phase = DWC2_CONTROL_STATUS;
			dev_vdbg(hsotg->dev,
				 "  Control setup transaction done\n");
			break;
		case DWC2_CONTROL_DATA:
			if (*xfer_done) {
				qtd->control_phase = DWC2_CONTROL_STATUS;
				dev_vdbg(hsotg->dev,
					 "  Control data transfer done\n");
			} else if (desc_num + 1 == qtd->n_desc) {
				/*
				 * Last descriptor for Control data stage which
				 * is not completed yet
				 */
				dwc2_hcd_save_data_toggle(hsotg, chan, chnum,
							  qtd);
			}
			break;
		default:
			break;
		}
	}

	return 0;
}

static void dwc2_complete_non_isoc_xfer_ddma(struct dwc2_hsotg *hsotg,
					     struct dwc2_host_chan *chan,
					     int chnum,
					     enum dwc2_halt_status halt_status)
{
	struct list_head *qtd_item, *qtd_tmp;
	struct dwc2_qh *qh = chan->qh;
	struct dwc2_qtd *qtd = NULL;
	int xfer_done;
	int desc_num = 0;

	if (chan->halt_status == DWC2_HC_XFER_URB_DEQUEUE) {
		list_for_each_entry(qtd, &qh->qtd_list, qtd_list_entry)
			qtd->in_process = 0;
		return;
	}

	list_for_each_safe(qtd_item, qtd_tmp, &qh->qtd_list) {
		int i;
		int qtd_desc_count;

		qtd = list_entry(qtd_item, struct dwc2_qtd, qtd_list_entry);
		xfer_done = 0;
		qtd_desc_count = qtd->n_desc;

		for (i = 0; i < qtd_desc_count; i++) {
			if (dwc2_process_non_isoc_desc(hsotg, chan, chnum, qtd,
						       desc_num, halt_status,
						       &xfer_done)) {
				qtd = NULL;
				goto stop_scan;
			}

			desc_num++;
		}
	}

stop_scan:
	if (qh->ep_type != USB_ENDPOINT_XFER_CONTROL) {
		/*
		 * Resetting the data toggle for bulk and interrupt endpoints
		 * in case of stall. See handle_hc_stall_intr().
		 */
		if (halt_status == DWC2_HC_XFER_STALL)
			qh->data_toggle = DWC2_HC_PID_DATA0;
		else
			dwc2_hcd_save_data_toggle(hsotg, chan, chnum, NULL);
	}

	if (halt_status == DWC2_HC_XFER_COMPLETE) {
		if (chan->hcint & HCINTMSK_NYET) {
			/*
			 * Got a NYET on the last transaction of the transfer.
			 * It means that the endpoint should be in the PING
			 * state at the beginning of the next transfer.
			 */
			qh->ping_state = 1;
		}
	}
}

/**
 * dwc2_hcd_complete_xfer_ddma() - Scans the descriptor list, updates URB's
 * status and calls completion routine for the URB if it's done. Called from
 * interrupt handlers.
 *
 * @hsotg:       The HCD state structure for the DWC OTG controller
 * @chan:        Host channel the transfer is completed on
 * @chnum:       Index of Host channel registers
 * @halt_status: Reason the channel is being halted or just XferComplete
 *               for isochronous transfers
 *
 * Releases the channel to be used by other transfers.
 * In case of Isochronous endpoint the channel is not halted until the end of
 * the session, i.e. QTD list is empty.
 * If periodic channel released the FrameList is updated accordingly.
 * Calls transaction selection routines to activate pending transfers.
 */
void dwc2_hcd_complete_xfer_ddma(struct dwc2_hsotg *hsotg,
				 struct dwc2_host_chan *chan, int chnum,
				 enum dwc2_halt_status halt_status)
{
	struct dwc2_qh *qh = chan->qh;
	int continue_isoc_xfer = 0;
	enum dwc2_transaction_type tr_type;

	if (chan->ep_type == USB_ENDPOINT_XFER_ISOC) {
		dwc2_complete_isoc_xfer_ddma(hsotg, chan, halt_status);

		/* Release the channel if halted or session completed */
		if (halt_status != DWC2_HC_XFER_COMPLETE ||
		    list_empty(&qh->qtd_list)) {
			struct dwc2_qtd *qtd, *qtd_tmp;

			/*
			 * Kill all remainings QTDs since channel has been
			 * halted.
			 */
			list_for_each_entry_safe(qtd, qtd_tmp,
						 &qh->qtd_list,
						 qtd_list_entry) {
				dwc2_host_complete(hsotg, qtd,
						   -ECONNRESET);
				dwc2_hcd_qtd_unlink_and_free(hsotg,
							     qtd, qh);
			}

			/* Halt the channel if session completed */
			if (halt_status == DWC2_HC_XFER_COMPLETE)
				dwc2_hc_halt(hsotg, chan, halt_status);
			dwc2_release_channel_ddma(hsotg, qh);
			dwc2_hcd_qh_unlink(hsotg, qh);
		} else {
			/* Keep in assigned schedule to continue transfer */
			list_move_tail(&qh->qh_list_entry,
				       &hsotg->periodic_sched_assigned);
			/*
			 * If channel has been halted during giveback of urb
			 * then prevent any new scheduling.
			 */
			if (!chan->halt_status)
				continue_isoc_xfer = 1;
		}
		/*
		 * Todo: Consider the case when period exceeds FrameList size.
		 * Frame Rollover interrupt should be used.
		 */
	} else {
		/*
		 * Scan descriptor list to complete the URB(s), then release
		 * the channel
		 */
		dwc2_complete_non_isoc_xfer_ddma(hsotg, chan, chnum,
						 halt_status);
		dwc2_release_channel_ddma(hsotg, qh);
		dwc2_hcd_qh_unlink(hsotg, qh);

		if (!list_empty(&qh->qtd_list)) {
			/*
			 * Add back to inactive non-periodic schedule on normal
			 * completion
			 */
			dwc2_hcd_qh_add(hsotg, qh);
		}
	}

	tr_type = dwc2_hcd_select_transactions(hsotg);
	if (tr_type != DWC2_TRANSACTION_NONE || continue_isoc_xfer) {
		if (continue_isoc_xfer) {
			if (tr_type == DWC2_TRANSACTION_NONE)
				tr_type = DWC2_TRANSACTION_PERIODIC;
			else if (tr_type == DWC2_TRANSACTION_NON_PERIODIC)
				tr_type = DWC2_TRANSACTION_ALL;
		}
		dwc2_hcd_queue_transactions(hsotg, tr_type);
	}
}<|MERGE_RESOLUTION|>--- conflicted
+++ resolved
@@ -867,11 +867,7 @@
 	struct dwc2_dma_desc *dma_desc;
 	struct dwc2_hcd_iso_packet_desc *frame_desc;
 	u16 frame_desc_idx;
-<<<<<<< HEAD
-	struct urb *usb_urb = qtd->urb->priv;
-=======
 	struct urb *usb_urb;
->>>>>>> 55a275c5
 	u16 remain = 0;
 	int rc = 0;
 

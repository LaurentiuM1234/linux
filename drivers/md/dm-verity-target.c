--- conflicted
+++ resolved
@@ -19,11 +19,8 @@
 #include <linux/module.h>
 #include <linux/reboot.h>
 #include <linux/scatterlist.h>
-<<<<<<< HEAD
 #include <linux/string.h>
-=======
 #include <linux/jump_label.h>
->>>>>>> 12907efd
 
 #define DM_MSG_PREFIX			"verity"
 
@@ -1464,11 +1461,7 @@
 static struct target_type verity_target = {
 	.name		= "verity",
 	.features	= DM_TARGET_IMMUTABLE,
-<<<<<<< HEAD
-	.version	= {1, 8, 1},
-=======
 	.version	= {1, 9, 0},
->>>>>>> 12907efd
 	.module		= THIS_MODULE,
 	.ctr		= verity_ctr,
 	.dtr		= verity_dtr,

// SPDX-License-Identifier: GPL-2.0
/*
 * Support for Clovertrail PNW Camera Imaging ISP subsystem.
 *
 * Copyright (c) 2013 Intel Corporation. All Rights Reserved.
 *
 * This program is free software; you can redistribute it and/or
 * modify it under the terms of the GNU General Public License version
 * 2 as published by the Free Software Foundation.
 *
 * This program is distributed in the hope that it will be useful,
 * but WITHOUT ANY WARRANTY; without even the implied warranty of
 * MERCHANTABILITY or FITNESS FOR A PARTICULAR PURPOSE.  See the
 * GNU General Public License for more details.
 *
 *
 */

#include <media/videobuf-vmalloc.h>
#include <media/v4l2-dev.h>
#include <media/v4l2-event.h>

#include "mmu/isp_mmu.h"
#include "mmu/sh_mmu_mrfld.h"
#include "hmm/hmm_bo.h"
#include "hmm/hmm.h"

#include "atomisp_compat.h"
#include "atomisp_internal.h"
#include "atomisp_cmd.h"
#include "atomisp-regs.h"
#include "atomisp_fops.h"
#include "atomisp_ioctl.h"
#include "atomisp_acc.h"

#include "ia_css_debug.h"
#include "ia_css_isp_param.h"
#include "sh_css_hrt.h"
#include "ia_css_isys.h"

#include <linux/io.h>
#include <linux/pm_runtime.h>

/* Assume max number of ACC stages */
#define MAX_ACC_STAGES	20

/* Ideally, this should come from CSS headers */
#define NO_LINK -1

/*
 * to serialize MMIO access , this is due to ISP2400 silicon issue Sighting
 * #4684168, if concurrency access happened, system may hard hang.
 */
static DEFINE_SPINLOCK(mmio_lock);

enum frame_info_type {
	ATOMISP_CSS_VF_FRAME,
	ATOMISP_CSS_SECOND_VF_FRAME,
	ATOMISP_CSS_OUTPUT_FRAME,
	ATOMISP_CSS_SECOND_OUTPUT_FRAME,
	ATOMISP_CSS_RAW_FRAME,
};

struct bayer_ds_factor {
	unsigned int numerator;
	unsigned int denominator;
};

static void atomisp_css2_hw_store_8(hrt_address addr, uint8_t data)
{
	struct atomisp_device *isp = dev_get_drvdata(atomisp_dev);
	unsigned long flags;

	spin_lock_irqsave(&mmio_lock, flags);
	writeb(data, isp->base + (addr & 0x003FFFFF));
	spin_unlock_irqrestore(&mmio_lock, flags);
}

static void atomisp_css2_hw_store_16(hrt_address addr, uint16_t data)
{
	struct atomisp_device *isp = dev_get_drvdata(atomisp_dev);
	unsigned long flags;

	spin_lock_irqsave(&mmio_lock, flags);
	writew(data, isp->base + (addr & 0x003FFFFF));
	spin_unlock_irqrestore(&mmio_lock, flags);
}

void atomisp_css2_hw_store_32(hrt_address addr, uint32_t data)
{
	struct atomisp_device *isp = dev_get_drvdata(atomisp_dev);
	unsigned long flags;

	spin_lock_irqsave(&mmio_lock, flags);
	writel(data, isp->base + (addr & 0x003FFFFF));
	spin_unlock_irqrestore(&mmio_lock, flags);
}

static uint8_t atomisp_css2_hw_load_8(hrt_address addr)
{
	struct atomisp_device *isp = dev_get_drvdata(atomisp_dev);
	unsigned long flags;
	u8 ret;

	spin_lock_irqsave(&mmio_lock, flags);
	ret = readb(isp->base + (addr & 0x003FFFFF));
	spin_unlock_irqrestore(&mmio_lock, flags);
	return ret;
}

static uint16_t atomisp_css2_hw_load_16(hrt_address addr)
{
	struct atomisp_device *isp = dev_get_drvdata(atomisp_dev);
	unsigned long flags;
	u16 ret;

	spin_lock_irqsave(&mmio_lock, flags);
	ret = readw(isp->base + (addr & 0x003FFFFF));
	spin_unlock_irqrestore(&mmio_lock, flags);
	return ret;
}

static uint32_t atomisp_css2_hw_load_32(hrt_address addr)
{
	struct atomisp_device *isp = dev_get_drvdata(atomisp_dev);
	unsigned long flags;
	u32 ret;

	spin_lock_irqsave(&mmio_lock, flags);
	ret = readl(isp->base + (addr & 0x003FFFFF));
	spin_unlock_irqrestore(&mmio_lock, flags);
	return ret;
}

static void atomisp_css2_hw_store(hrt_address addr, const void *from, uint32_t n)
{
	struct atomisp_device *isp = dev_get_drvdata(atomisp_dev);
	unsigned long flags;
	unsigned int i;

	addr &= 0x003FFFFF;
	spin_lock_irqsave(&mmio_lock, flags);
	for (i = 0; i < n; i++, from++)
		writeb(*(s8 *)from, isp->base + addr + i);

	spin_unlock_irqrestore(&mmio_lock, flags);
}

static void atomisp_css2_hw_load(hrt_address addr, void *to, uint32_t n)
{
	struct atomisp_device *isp = dev_get_drvdata(atomisp_dev);
	unsigned long flags;
	unsigned int i;

	addr &= 0x003FFFFF;
	spin_lock_irqsave(&mmio_lock, flags);
	for (i = 0; i < n; i++, to++)
		*(s8 *)to = readb(isp->base + addr + i);
	spin_unlock_irqrestore(&mmio_lock, flags);
}

static int  __printf(1, 0) atomisp_css2_dbg_ftrace_print(const char *fmt,
							 va_list args)
{
	ftrace_vprintk(fmt, args);
	return 0;
}

static int  __printf(1, 0) atomisp_vprintk(const char *fmt, va_list args)
{
	vprintk(fmt, args);
	return 0;
}

void atomisp_load_uint32(hrt_address addr, uint32_t *data)
{
	*data = atomisp_css2_hw_load_32(addr);
}

static int hmm_get_mmu_base_addr(struct device *dev, unsigned int *mmu_base_addr)
{
	if (!sh_mmu_mrfld.get_pd_base) {
		dev_err(dev, "get mmu base address failed.\n");
		return -EINVAL;
	}

	*mmu_base_addr = sh_mmu_mrfld.get_pd_base(&bo_device.mmu,
			 bo_device.mmu.base_address);
	return 0;
}

static void __dump_pipe_config(struct atomisp_sub_device *asd,
			       struct atomisp_stream_env *stream_env,
			       unsigned int pipe_id)
{
	struct atomisp_device *isp = asd->isp;

	if (stream_env->pipes[pipe_id]) {
		struct ia_css_pipe_config *p_config;
		struct ia_css_pipe_extra_config *pe_config;

		p_config = &stream_env->pipe_configs[pipe_id];
		pe_config = &stream_env->pipe_extra_configs[pipe_id];
		dev_dbg(isp->dev, "dumping pipe[%d] config:\n", pipe_id);
		dev_dbg(isp->dev,
			"pipe_config.pipe_mode:%d.\n", p_config->mode);
		dev_dbg(isp->dev,
			"pipe_config.output_info[0] w=%d, h=%d.\n",
			p_config->output_info[0].res.width,
			p_config->output_info[0].res.height);
		dev_dbg(isp->dev,
			"pipe_config.vf_pp_in_res w=%d, h=%d.\n",
			p_config->vf_pp_in_res.width,
			p_config->vf_pp_in_res.height);
		dev_dbg(isp->dev,
			"pipe_config.capt_pp_in_res w=%d, h=%d.\n",
			p_config->capt_pp_in_res.width,
			p_config->capt_pp_in_res.height);
		dev_dbg(isp->dev,
			"pipe_config.output.padded w=%d.\n",
			p_config->output_info[0].padded_width);
		dev_dbg(isp->dev,
			"pipe_config.vf_output_info[0] w=%d, h=%d.\n",
			p_config->vf_output_info[0].res.width,
			p_config->vf_output_info[0].res.height);
		dev_dbg(isp->dev,
			"pipe_config.bayer_ds_out_res w=%d, h=%d.\n",
			p_config->bayer_ds_out_res.width,
			p_config->bayer_ds_out_res.height);
		dev_dbg(isp->dev,
			"pipe_config.envelope w=%d, h=%d.\n",
			p_config->dvs_envelope.width,
			p_config->dvs_envelope.height);
		dev_dbg(isp->dev,
			"pipe_config.dvs_frame_delay=%d.\n",
			p_config->dvs_frame_delay);
		dev_dbg(isp->dev,
			"pipe_config.isp_pipe_version:%d.\n",
			p_config->isp_pipe_version);
		dev_dbg(isp->dev,
			"pipe_config.acc_extension=%p.\n",
			p_config->acc_extension);
		dev_dbg(isp->dev,
			"pipe_config.acc_stages=%p.\n",
			p_config->acc_stages);
		dev_dbg(isp->dev,
			"pipe_config.num_acc_stages=%d.\n",
			p_config->num_acc_stages);
		dev_dbg(isp->dev,
			"pipe_config.acc_num_execs=%d.\n",
			p_config->acc_num_execs);
		dev_dbg(isp->dev,
			"pipe_config.default_capture_config.capture_mode=%d.\n",
			p_config->default_capture_config.mode);
		dev_dbg(isp->dev,
			"pipe_config.enable_dz=%d.\n",
			p_config->enable_dz);
		dev_dbg(isp->dev,
			"pipe_config.default_capture_config.enable_xnr=%d.\n",
			p_config->default_capture_config.enable_xnr);
		dev_dbg(isp->dev,
			"dumping pipe[%d] extra config:\n", pipe_id);
		dev_dbg(isp->dev,
			"pipe_extra_config.enable_raw_binning:%d.\n",
			pe_config->enable_raw_binning);
		dev_dbg(isp->dev,
			"pipe_extra_config.enable_yuv_ds:%d.\n",
			pe_config->enable_yuv_ds);
		dev_dbg(isp->dev,
			"pipe_extra_config.enable_high_speed:%d.\n",
			pe_config->enable_high_speed);
		dev_dbg(isp->dev,
			"pipe_extra_config.enable_dvs_6axis:%d.\n",
			pe_config->enable_dvs_6axis);
		dev_dbg(isp->dev,
			"pipe_extra_config.enable_reduced_pipe:%d.\n",
			pe_config->enable_reduced_pipe);
		dev_dbg(isp->dev,
			"pipe_(extra_)config.enable_dz:%d.\n",
			p_config->enable_dz);
		dev_dbg(isp->dev,
			"pipe_extra_config.disable_vf_pp:%d.\n",
			pe_config->disable_vf_pp);
	}
}

static void __dump_stream_config(struct atomisp_sub_device *asd,
				 struct atomisp_stream_env *stream_env)
{
	struct atomisp_device *isp = asd->isp;
	struct ia_css_stream_config *s_config;
	int j;
	bool valid_stream = false;

	for (j = 0; j < IA_CSS_PIPE_ID_NUM; j++) {
		if (stream_env->pipes[j]) {
			__dump_pipe_config(asd, stream_env, j);
			valid_stream = true;
		}
	}
	if (!valid_stream)
		return;
	s_config = &stream_env->stream_config;
	dev_dbg(isp->dev, "stream_config.mode=%d.\n", s_config->mode);

	if (s_config->mode == IA_CSS_INPUT_MODE_SENSOR ||
	    s_config->mode == IA_CSS_INPUT_MODE_BUFFERED_SENSOR) {
		dev_dbg(isp->dev, "stream_config.source.port.port=%d.\n",
			s_config->source.port.port);
		dev_dbg(isp->dev, "stream_config.source.port.num_lanes=%d.\n",
			s_config->source.port.num_lanes);
		dev_dbg(isp->dev, "stream_config.source.port.timeout=%d.\n",
			s_config->source.port.timeout);
		dev_dbg(isp->dev, "stream_config.source.port.rxcount=0x%x.\n",
			s_config->source.port.rxcount);
		dev_dbg(isp->dev, "stream_config.source.port.compression.type=%d.\n",
			s_config->source.port.compression.type);
		dev_dbg(isp->dev,
			"stream_config.source.port.compression.compressed_bits_per_pixel=%d.\n",
			s_config->source.port.compression.
			compressed_bits_per_pixel);
		dev_dbg(isp->dev,
			"stream_config.source.port.compression.uncompressed_bits_per_pixel=%d.\n",
			s_config->source.port.compression.
			uncompressed_bits_per_pixel);
	} else if (s_config->mode == IA_CSS_INPUT_MODE_TPG) {
		dev_dbg(isp->dev, "stream_config.source.tpg.id=%d.\n",
			s_config->source.tpg.id);
		dev_dbg(isp->dev, "stream_config.source.tpg.mode=%d.\n",
			s_config->source.tpg.mode);
		dev_dbg(isp->dev, "stream_config.source.tpg.x_mask=%d.\n",
			s_config->source.tpg.x_mask);
		dev_dbg(isp->dev, "stream_config.source.tpg.x_delta=%d.\n",
			s_config->source.tpg.x_delta);
		dev_dbg(isp->dev, "stream_config.source.tpg.y_mask=%d.\n",
			s_config->source.tpg.y_mask);
		dev_dbg(isp->dev, "stream_config.source.tpg.y_delta=%d.\n",
			s_config->source.tpg.y_delta);
		dev_dbg(isp->dev, "stream_config.source.tpg.xy_mask=%d.\n",
			s_config->source.tpg.xy_mask);
	} else if (s_config->mode == IA_CSS_INPUT_MODE_PRBS) {
		dev_dbg(isp->dev, "stream_config.source.prbs.id=%d.\n",
			s_config->source.prbs.id);
		dev_dbg(isp->dev, "stream_config.source.prbs.h_blank=%d.\n",
			s_config->source.prbs.h_blank);
		dev_dbg(isp->dev, "stream_config.source.prbs.v_blank=%d.\n",
			s_config->source.prbs.v_blank);
		dev_dbg(isp->dev, "stream_config.source.prbs.seed=%d.\n",
			s_config->source.prbs.seed);
		dev_dbg(isp->dev, "stream_config.source.prbs.seed1=%d.\n",
			s_config->source.prbs.seed1);
	}

	for (j = 0; j < IA_CSS_STREAM_MAX_ISYS_STREAM_PER_CH; j++) {
		dev_dbg(isp->dev, "stream_configisys_config[%d].input_res w=%d, h=%d.\n",
			j,
			s_config->isys_config[j].input_res.width,
			s_config->isys_config[j].input_res.height);

		dev_dbg(isp->dev, "stream_configisys_config[%d].linked_isys_stream_id=%d\n",
			j,
			s_config->isys_config[j].linked_isys_stream_id);

		dev_dbg(isp->dev, "stream_configisys_config[%d].format=%d\n",
			j,
			s_config->isys_config[j].format);

		dev_dbg(isp->dev, "stream_configisys_config[%d].valid=%d.\n",
			j,
			s_config->isys_config[j].valid);
	}

	dev_dbg(isp->dev, "stream_config.input_config.input_res w=%d, h=%d.\n",
		s_config->input_config.input_res.width,
		s_config->input_config.input_res.height);

	dev_dbg(isp->dev, "stream_config.input_config.effective_res w=%d, h=%d.\n",
		s_config->input_config.effective_res.width,
		s_config->input_config.effective_res.height);

	dev_dbg(isp->dev, "stream_config.input_config.format=%d\n",
		s_config->input_config.format);

	dev_dbg(isp->dev, "stream_config.input_config.bayer_order=%d.\n",
		s_config->input_config.bayer_order);

	dev_dbg(isp->dev, "stream_config.pixels_per_clock=%d.\n",
		s_config->pixels_per_clock);
	dev_dbg(isp->dev, "stream_config.online=%d.\n", s_config->online);
	dev_dbg(isp->dev, "stream_config.continuous=%d.\n",
		s_config->continuous);
	dev_dbg(isp->dev, "stream_config.disable_cont_viewfinder=%d.\n",
		s_config->disable_cont_viewfinder);
	dev_dbg(isp->dev, "stream_config.channel_id=%d.\n",
		s_config->channel_id);
	dev_dbg(isp->dev, "stream_config.init_num_cont_raw_buf=%d.\n",
		s_config->init_num_cont_raw_buf);
	dev_dbg(isp->dev, "stream_config.target_num_cont_raw_buf=%d.\n",
		s_config->target_num_cont_raw_buf);
	dev_dbg(isp->dev, "stream_config.left_padding=%d.\n",
		s_config->left_padding);
	dev_dbg(isp->dev, "stream_config.sensor_binning_factor=%d.\n",
		s_config->sensor_binning_factor);
	dev_dbg(isp->dev, "stream_config.pixels_per_clock=%d.\n",
		s_config->pixels_per_clock);
	dev_dbg(isp->dev, "stream_config.pack_raw_pixels=%d.\n",
		s_config->pack_raw_pixels);
	dev_dbg(isp->dev, "stream_config.flash_gpio_pin=%d.\n",
		s_config->flash_gpio_pin);
	dev_dbg(isp->dev, "stream_config.mipi_buffer_config.size_mem_words=%d.\n",
		s_config->mipi_buffer_config.size_mem_words);
	dev_dbg(isp->dev, "stream_config.mipi_buffer_config.contiguous=%d.\n",
		s_config->mipi_buffer_config.contiguous);
	dev_dbg(isp->dev, "stream_config.metadata_config.data_type=%d.\n",
		s_config->metadata_config.data_type);
	dev_dbg(isp->dev, "stream_config.metadata_config.resolution w=%d, h=%d.\n",
		s_config->metadata_config.resolution.width,
		s_config->metadata_config.resolution.height);
}

static int __destroy_stream(struct atomisp_sub_device *asd,
			    struct atomisp_stream_env *stream_env, bool force)
{
	struct atomisp_device *isp = asd->isp;
	int i;
	unsigned long timeout;

	if (!stream_env->stream)
		return 0;

	if (!force) {
		for (i = 0; i < IA_CSS_PIPE_ID_NUM; i++)
			if (stream_env->update_pipe[i])
				break;

		if (i == IA_CSS_PIPE_ID_NUM)
			return 0;
	}

	if (stream_env->stream_state == CSS_STREAM_STARTED
	    && ia_css_stream_stop(stream_env->stream) != 0) {
		dev_err(isp->dev, "stop stream failed.\n");
		return -EINVAL;
	}

	if (stream_env->stream_state == CSS_STREAM_STARTED) {
		timeout = jiffies + msecs_to_jiffies(40);
		while (1) {
			if (ia_css_stream_has_stopped(stream_env->stream))
				break;

			if (time_after(jiffies, timeout)) {
				dev_warn(isp->dev, "stop stream timeout.\n");
				break;
			}

			usleep_range(100, 200);
		}
	}

	stream_env->stream_state = CSS_STREAM_STOPPED;

	if (ia_css_stream_destroy(stream_env->stream)) {
		dev_err(isp->dev, "destroy stream failed.\n");
		return -EINVAL;
	}
	stream_env->stream_state = CSS_STREAM_UNINIT;
	stream_env->stream = NULL;

	return 0;
}

static int __destroy_streams(struct atomisp_sub_device *asd, bool force)
{
	int ret, i;

	for (i = 0; i < ATOMISP_INPUT_STREAM_NUM; i++) {
		ret = __destroy_stream(asd, &asd->stream_env[i], force);
		if (ret)
			return ret;
	}
	asd->stream_prepared = false;
	return 0;
}

static int __create_stream(struct atomisp_sub_device *asd,
			   struct atomisp_stream_env *stream_env)
{
	int pipe_index = 0, i;
	struct ia_css_pipe *multi_pipes[IA_CSS_PIPE_ID_NUM];

	for (i = 0; i < IA_CSS_PIPE_ID_NUM; i++) {
		if (stream_env->pipes[i])
			multi_pipes[pipe_index++] = stream_env->pipes[i];
	}
	if (pipe_index == 0)
		return 0;

	stream_env->stream_config.target_num_cont_raw_buf =
	    asd->continuous_raw_buffer_size->val;
	stream_env->stream_config.channel_id = stream_env->ch_id;
	stream_env->stream_config.ia_css_enable_raw_buffer_locking =
	    asd->enable_raw_buffer_lock->val;

	__dump_stream_config(asd, stream_env);
	if (ia_css_stream_create(&stream_env->stream_config,
				 pipe_index, multi_pipes, &stream_env->stream) != 0)
		return -EINVAL;
	if (ia_css_stream_get_info(stream_env->stream,
				   &stream_env->stream_info) != 0) {
		ia_css_stream_destroy(stream_env->stream);
		stream_env->stream = NULL;
		return -EINVAL;
	}

	stream_env->stream_state = CSS_STREAM_CREATED;
	return 0;
}

static int __create_streams(struct atomisp_sub_device *asd)
{
	int ret, i;

	for (i = 0; i < ATOMISP_INPUT_STREAM_NUM; i++) {
		ret = __create_stream(asd, &asd->stream_env[i]);
		if (ret)
			goto rollback;
	}
	asd->stream_prepared = true;
	return 0;
rollback:
	for (i--; i >= 0; i--)
		__destroy_stream(asd, &asd->stream_env[i], true);
	return ret;
}

static int __destroy_stream_pipes(struct atomisp_sub_device *asd,
				  struct atomisp_stream_env *stream_env,
				  bool force)
{
	struct atomisp_device *isp = asd->isp;
	int ret = 0;
	int i;

	for (i = 0; i < IA_CSS_PIPE_ID_NUM; i++) {
		if (!stream_env->pipes[i] ||
		    !(force || stream_env->update_pipe[i]))
			continue;
		if (ia_css_pipe_destroy(stream_env->pipes[i])
		    != 0) {
			dev_err(isp->dev,
				"destroy pipe[%d]failed.cannot recover.\n", i);
			ret = -EINVAL;
		}
		stream_env->pipes[i] = NULL;
		stream_env->update_pipe[i] = false;
	}
	return ret;
}

static int __destroy_pipes(struct atomisp_sub_device *asd, bool force)
{
	struct atomisp_device *isp = asd->isp;
	int i;
	int ret = 0;

	for (i = 0; i < ATOMISP_INPUT_STREAM_NUM; i++) {
		if (asd->stream_env[i].stream) {
			dev_err(isp->dev,
				"cannot destroy css pipes for stream[%d].\n",
				i);
			continue;
		}

		ret = __destroy_stream_pipes(asd, &asd->stream_env[i], force);
		if (ret)
			return ret;
	}

	return 0;
}

void atomisp_destroy_pipes_stream_force(struct atomisp_sub_device *asd)
{
	__destroy_streams(asd, true);
	__destroy_pipes(asd, true);
}

static void __apply_additional_pipe_config(
    struct atomisp_sub_device *asd,
    struct atomisp_stream_env *stream_env,
    enum ia_css_pipe_id pipe_id)
{
	struct atomisp_device *isp = asd->isp;

	if (pipe_id < 0 || pipe_id >= IA_CSS_PIPE_ID_NUM) {
		dev_err(isp->dev,
			"wrong pipe_id for additional pipe config.\n");
		return;
	}

	/* apply default pipe config */
	stream_env->pipe_configs[pipe_id].isp_pipe_version = 2;
	stream_env->pipe_configs[pipe_id].enable_dz =
	    asd->disable_dz->val ? false : true;
	/* apply isp 2.2 specific config for baytrail*/
	switch (pipe_id) {
	case IA_CSS_PIPE_ID_CAPTURE:
		/* enable capture pp/dz manually or digital zoom would
		 * fail*/
		if (stream_env->pipe_configs[pipe_id].
		    default_capture_config.mode == IA_CSS_CAPTURE_MODE_RAW)
			stream_env->pipe_configs[pipe_id].enable_dz = false;

		if (IS_ISP2401) {
			/* the isp default to use ISP2.2 and the camera hal will
			* control whether use isp2.7 */
			if (asd->select_isp_version->val == ATOMISP_CSS_ISP_PIPE_VERSION_2_7)
				stream_env->pipe_configs[pipe_id].isp_pipe_version =  SH_CSS_ISP_PIPE_VERSION_2_7;
			else
				stream_env->pipe_configs[pipe_id].isp_pipe_version = SH_CSS_ISP_PIPE_VERSION_2_2;
		}
		break;
	case IA_CSS_PIPE_ID_VIDEO:
		/* enable reduced pipe to have binary
		 * video_dz_2_min selected*/
		stream_env->pipe_extra_configs[pipe_id]
		.enable_reduced_pipe = true;
		stream_env->pipe_configs[pipe_id]
		.enable_dz = false;
		if (ATOMISP_SOC_CAMERA(asd))
			stream_env->pipe_configs[pipe_id].enable_dz = true;

		if (asd->params.video_dis_en) {
			stream_env->pipe_extra_configs[pipe_id]
			.enable_dvs_6axis = true;
			stream_env->pipe_configs[pipe_id]
			.dvs_frame_delay =
			    ATOMISP_CSS2_NUM_DVS_FRAME_DELAY;
		}
		break;
	case IA_CSS_PIPE_ID_PREVIEW:
		break;
	case IA_CSS_PIPE_ID_YUVPP:
	case IA_CSS_PIPE_ID_COPY:
		if (ATOMISP_SOC_CAMERA(asd))
			stream_env->pipe_configs[pipe_id].enable_dz = true;
		else
			stream_env->pipe_configs[pipe_id].enable_dz = false;
		break;
	case IA_CSS_PIPE_ID_ACC:
		stream_env->pipe_configs[pipe_id].mode = IA_CSS_PIPE_MODE_ACC;
		stream_env->pipe_configs[pipe_id].enable_dz = false;
		break;
	default:
		break;
	}
}

static bool is_pipe_valid_to_current_run_mode(struct atomisp_sub_device *asd,
	enum ia_css_pipe_id pipe_id)
{
	if (!asd)
		return false;

	if (pipe_id == IA_CSS_PIPE_ID_ACC || pipe_id == IA_CSS_PIPE_ID_YUVPP)
		return true;

	if (asd->vfpp) {
		if (asd->vfpp->val == ATOMISP_VFPP_DISABLE_SCALER) {
			if (pipe_id == IA_CSS_PIPE_ID_VIDEO)
				return true;
			else
				return false;
		} else if (asd->vfpp->val == ATOMISP_VFPP_DISABLE_LOWLAT) {
			if (pipe_id == IA_CSS_PIPE_ID_CAPTURE)
				return true;
			else
				return false;
		}
	}

	if (!asd->run_mode)
		return false;

	if (asd->copy_mode && pipe_id == IA_CSS_PIPE_ID_COPY)
		return true;

	switch (asd->run_mode->val) {
	case ATOMISP_RUN_MODE_STILL_CAPTURE:
		if (pipe_id == IA_CSS_PIPE_ID_CAPTURE)
			return true;

		return false;
	case ATOMISP_RUN_MODE_PREVIEW:
		if (!asd->continuous_mode->val) {
			if (pipe_id == IA_CSS_PIPE_ID_PREVIEW)
				return true;

			return false;
		}
		fallthrough;
	case ATOMISP_RUN_MODE_CONTINUOUS_CAPTURE:
		if (pipe_id == IA_CSS_PIPE_ID_CAPTURE ||
		    pipe_id == IA_CSS_PIPE_ID_PREVIEW)
			return true;

		return false;
<<<<<<< HEAD
		fallthrough;
=======
>>>>>>> 11811d61
	case ATOMISP_RUN_MODE_VIDEO:
		if (!asd->continuous_mode->val) {
			if (pipe_id == IA_CSS_PIPE_ID_VIDEO ||
			    pipe_id == IA_CSS_PIPE_ID_YUVPP)
				return true;
			else
				return false;
		}
		fallthrough;
	case ATOMISP_RUN_MODE_SDV:
		if (pipe_id == IA_CSS_PIPE_ID_CAPTURE ||
		    pipe_id == IA_CSS_PIPE_ID_VIDEO)
			return true;

		return false;
	}

	return false;
}

static int __create_pipe(struct atomisp_sub_device *asd,
			 struct atomisp_stream_env *stream_env,
			 enum ia_css_pipe_id pipe_id)
{
	struct atomisp_device *isp = asd->isp;
	struct ia_css_pipe_extra_config extra_config;
	int ret;

	if (pipe_id >= IA_CSS_PIPE_ID_NUM)
		return -EINVAL;

	if (pipe_id != IA_CSS_PIPE_ID_ACC &&
	    !stream_env->pipe_configs[pipe_id].output_info[0].res.width)
		return 0;

	if (pipe_id == IA_CSS_PIPE_ID_ACC &&
	    !stream_env->pipe_configs[pipe_id].acc_extension)
		return 0;

	if (!is_pipe_valid_to_current_run_mode(asd, pipe_id))
		return 0;

	ia_css_pipe_extra_config_defaults(&extra_config);

	__apply_additional_pipe_config(asd, stream_env, pipe_id);
	if (!memcmp(&extra_config,
		    &stream_env->pipe_extra_configs[pipe_id],
		    sizeof(extra_config)))
		ret = ia_css_pipe_create(
			  &stream_env->pipe_configs[pipe_id],
			  &stream_env->pipes[pipe_id]);
	else
		ret = ia_css_pipe_create_extra(
			  &stream_env->pipe_configs[pipe_id],
			  &stream_env->pipe_extra_configs[pipe_id],
			  &stream_env->pipes[pipe_id]);
	if (ret)
		dev_err(isp->dev, "create pipe[%d] error.\n", pipe_id);
	return ret;
}

static int __create_pipes(struct atomisp_sub_device *asd)
{
	int ret;
	int i, j;

	for (i = 0; i < ATOMISP_INPUT_STREAM_NUM; i++) {
		for (j = 0; j < IA_CSS_PIPE_ID_NUM; j++) {
			ret = __create_pipe(asd, &asd->stream_env[i], j);
			if (ret)
				break;
		}
		if (j < IA_CSS_PIPE_ID_NUM)
			goto pipe_err;
	}
	return 0;
pipe_err:
	for (; i >= 0; i--) {
		for (j--; j >= 0; j--) {
			if (asd->stream_env[i].pipes[j]) {
				ia_css_pipe_destroy(asd->stream_env[i].pipes[j]);
				asd->stream_env[i].pipes[j] = NULL;
			}
		}
		j = IA_CSS_PIPE_ID_NUM;
	}
	return -EINVAL;
}

void atomisp_create_pipes_stream(struct atomisp_sub_device *asd)
{
	__create_pipes(asd);
	__create_streams(asd);
}

int atomisp_css_update_stream(struct atomisp_sub_device *asd)
{
	int ret;
	struct atomisp_device *isp = asd->isp;

	if (__destroy_streams(asd, true))
		dev_warn(isp->dev, "destroy stream failed.\n");

	if (__destroy_pipes(asd, true))
		dev_warn(isp->dev, "destroy pipe failed.\n");

	ret = __create_pipes(asd);
	if (ret) {
		dev_err(isp->dev, "create pipe failed %d.\n", ret);
		return -EIO;
	}

	ret = __create_streams(asd);
	if (ret) {
		dev_warn(isp->dev, "create stream failed %d.\n", ret);
		__destroy_pipes(asd, true);
		return -EIO;
	}

	return 0;
}

int atomisp_css_init(struct atomisp_device *isp)
{
	unsigned int mmu_base_addr;
	int ret;
	int err;

	ret = hmm_get_mmu_base_addr(isp->dev, &mmu_base_addr);
	if (ret)
		return ret;

	/* Init ISP */
	err = ia_css_init(isp->dev, &isp->css_env.isp_css_env, NULL,
			  (uint32_t)mmu_base_addr, IA_CSS_IRQ_TYPE_PULSE);
	if (err) {
		dev_err(isp->dev, "css init failed --- bad firmware?\n");
		return -EINVAL;
	}
	ia_css_enable_isys_event_queue(true);

	isp->css_initialized = true;
	dev_dbg(isp->dev, "sh_css_init success\n");

	return 0;
}

static inline int __set_css_print_env(struct atomisp_device *isp, int opt)
{
	int ret = 0;

	if (opt == 0)
		isp->css_env.isp_css_env.print_env.debug_print = NULL;
	else if (opt == 1)
		isp->css_env.isp_css_env.print_env.debug_print =
		    atomisp_css2_dbg_ftrace_print;
	else if (opt == 2)
		isp->css_env.isp_css_env.print_env.debug_print = atomisp_vprintk;
	else
		ret = -EINVAL;

	return ret;
}

int atomisp_css_load_firmware(struct atomisp_device *isp)
{
	int err;

	/* set css env */
	isp->css_env.isp_css_fw.data = (void *)isp->firmware->data;
	isp->css_env.isp_css_fw.bytes = isp->firmware->size;

	isp->css_env.isp_css_env.hw_access_env.store_8 =
	    atomisp_css2_hw_store_8;
	isp->css_env.isp_css_env.hw_access_env.store_16 =
	    atomisp_css2_hw_store_16;
	isp->css_env.isp_css_env.hw_access_env.store_32 =
	    atomisp_css2_hw_store_32;

	isp->css_env.isp_css_env.hw_access_env.load_8 = atomisp_css2_hw_load_8;
	isp->css_env.isp_css_env.hw_access_env.load_16 =
	    atomisp_css2_hw_load_16;
	isp->css_env.isp_css_env.hw_access_env.load_32 =
	    atomisp_css2_hw_load_32;

	isp->css_env.isp_css_env.hw_access_env.load = atomisp_css2_hw_load;
	isp->css_env.isp_css_env.hw_access_env.store = atomisp_css2_hw_store;

	__set_css_print_env(isp, dbg_func);

	isp->css_env.isp_css_env.print_env.error_print = atomisp_vprintk;

	/* load isp fw into ISP memory */
	err = ia_css_load_firmware(isp->dev, &isp->css_env.isp_css_env,
				   &isp->css_env.isp_css_fw);
	if (err) {
		dev_err(isp->dev, "css load fw failed.\n");
		return -EINVAL;
	}

	return 0;
}

void atomisp_css_uninit(struct atomisp_device *isp)
{
	struct atomisp_sub_device *asd;
	unsigned int i;

	for (i = 0; i < isp->num_of_streams; i++) {
		asd = &isp->asd[i];
		memset(&asd->params.config, 0, sizeof(asd->params.config));
		asd->params.css_update_params_needed = false;
	}

	isp->css_initialized = false;
	ia_css_uninit();
}

void atomisp_css_suspend(struct atomisp_device *isp)
{
	isp->css_initialized = false;
	ia_css_uninit();
}

int atomisp_css_resume(struct atomisp_device *isp)
{
	unsigned int mmu_base_addr;
	int ret;

	ret = hmm_get_mmu_base_addr(isp->dev, &mmu_base_addr);
	if (ret) {
		dev_err(isp->dev, "get base address error.\n");
		return -EINVAL;
	}

	ret = ia_css_init(isp->dev, &isp->css_env.isp_css_env, NULL,
			  mmu_base_addr, IA_CSS_IRQ_TYPE_PULSE);
	if (ret) {
		dev_err(isp->dev, "re-init css failed.\n");
		return -EINVAL;
	}
	ia_css_enable_isys_event_queue(true);

	isp->css_initialized = true;
	return 0;
}

int atomisp_css_irq_translate(struct atomisp_device *isp,
			      unsigned int *infos)
{
	int err;

	err = ia_css_irq_translate(infos);
	if (err) {
		dev_warn(isp->dev,
			 "%s:failed to translate irq (err = %d,infos = %d)\n",
			 __func__, err, *infos);
		return -EINVAL;
	}

	return 0;
}

void atomisp_css_rx_get_irq_info(enum mipi_port_id port,
				 unsigned int *infos)
{
#ifndef ISP2401_NEW_INPUT_SYSTEM
	ia_css_isys_rx_get_irq_info(port, infos);
#else
	*infos = 0;
#endif
}

void atomisp_css_rx_clear_irq_info(enum mipi_port_id port,
				   unsigned int infos)
{
#ifndef ISP2401_NEW_INPUT_SYSTEM
	ia_css_isys_rx_clear_irq_info(port, infos);
#endif
}

int atomisp_css_irq_enable(struct atomisp_device *isp,
			   enum ia_css_irq_info info, bool enable)
{
	dev_dbg(isp->dev, "%s: css irq info 0x%08x: %s (%d).\n",
		__func__, info,
		enable ? "enable" : "disable", enable);
	if (ia_css_irq_enable(info, enable)) {
		dev_warn(isp->dev, "%s:Invalid irq info: 0x%08x when %s.\n",
			 __func__, info,
			 enable ? "enabling" : "disabling");
		return -EINVAL;
	}

	return 0;
}

void atomisp_css_init_struct(struct atomisp_sub_device *asd)
{
	int i, j;

	for (i = 0; i < ATOMISP_INPUT_STREAM_NUM; i++) {
		asd->stream_env[i].stream = NULL;
		for (j = 0; j < IA_CSS_PIPE_MODE_NUM; j++) {
			asd->stream_env[i].pipes[j] = NULL;
			asd->stream_env[i].update_pipe[j] = false;
			ia_css_pipe_config_defaults(
			    &asd->stream_env[i].pipe_configs[j]);
			ia_css_pipe_extra_config_defaults(
			    &asd->stream_env[i].pipe_extra_configs[j]);
		}
		ia_css_stream_config_defaults(&asd->stream_env[i].stream_config);
	}
}

int atomisp_q_video_buffer_to_css(struct atomisp_sub_device *asd,
				  struct videobuf_vmalloc_memory *vm_mem,
				  enum atomisp_input_stream_id stream_id,
				  enum ia_css_buffer_type css_buf_type,
				  enum ia_css_pipe_id css_pipe_id)
{
	struct atomisp_stream_env *stream_env = &asd->stream_env[stream_id];
	struct ia_css_buffer css_buf = {0};
	int err;

	css_buf.type = css_buf_type;
	css_buf.data.frame = vm_mem->vaddr;

	err = ia_css_pipe_enqueue_buffer(
		  stream_env->pipes[css_pipe_id], &css_buf);
	if (err)
		return -EINVAL;

	return 0;
}

int atomisp_q_metadata_buffer_to_css(struct atomisp_sub_device *asd,
				     struct atomisp_metadata_buf *metadata_buf,
				     enum atomisp_input_stream_id stream_id,
				     enum ia_css_pipe_id css_pipe_id)
{
	struct atomisp_stream_env *stream_env = &asd->stream_env[stream_id];
	struct ia_css_buffer buffer = {0};
	struct atomisp_device *isp = asd->isp;

	buffer.type = IA_CSS_BUFFER_TYPE_METADATA;
	buffer.data.metadata = metadata_buf->metadata;
	if (ia_css_pipe_enqueue_buffer(stream_env->pipes[css_pipe_id],
				       &buffer)) {
		dev_err(isp->dev, "failed to q meta data buffer\n");
		return -EINVAL;
	}

	return 0;
}

int atomisp_q_s3a_buffer_to_css(struct atomisp_sub_device *asd,
				struct atomisp_s3a_buf *s3a_buf,
				enum atomisp_input_stream_id stream_id,
				enum ia_css_pipe_id css_pipe_id)
{
	struct atomisp_stream_env *stream_env = &asd->stream_env[stream_id];
	struct ia_css_buffer buffer = {0};
	struct atomisp_device *isp = asd->isp;

	buffer.type = IA_CSS_BUFFER_TYPE_3A_STATISTICS;
	buffer.data.stats_3a = s3a_buf->s3a_data;
	if (ia_css_pipe_enqueue_buffer(
		stream_env->pipes[css_pipe_id],
		&buffer)) {
		dev_dbg(isp->dev, "failed to q s3a stat buffer\n");
		return -EINVAL;
	}

	return 0;
}

int atomisp_q_dis_buffer_to_css(struct atomisp_sub_device *asd,
				struct atomisp_dis_buf *dis_buf,
				enum atomisp_input_stream_id stream_id,
				enum ia_css_pipe_id css_pipe_id)
{
	struct atomisp_stream_env *stream_env = &asd->stream_env[stream_id];
	struct ia_css_buffer buffer = {0};
	struct atomisp_device *isp = asd->isp;

	buffer.type = IA_CSS_BUFFER_TYPE_DIS_STATISTICS;
	buffer.data.stats_dvs = dis_buf->dis_data;
	if (ia_css_pipe_enqueue_buffer(
		stream_env->pipes[css_pipe_id],
		&buffer)) {
		dev_dbg(isp->dev, "failed to q dvs stat buffer\n");
		return -EINVAL;
	}

	return 0;
}

int atomisp_css_start(struct atomisp_sub_device *asd,
		      enum ia_css_pipe_id pipe_id, bool in_reset)
{
	struct atomisp_device *isp = asd->isp;
	bool sp_is_started = false;
	int ret = 0, i = 0;

	if (in_reset) {
		if (__destroy_streams(asd, true))
			dev_warn(isp->dev, "destroy stream failed.\n");

		if (__destroy_pipes(asd, true))
			dev_warn(isp->dev, "destroy pipe failed.\n");

		if (__create_pipes(asd)) {
			dev_err(isp->dev, "create pipe error.\n");
			return -EINVAL;
		}
		if (__create_streams(asd)) {
			dev_err(isp->dev, "create stream error.\n");
			ret = -EINVAL;
			goto stream_err;
		}
		/* in_reset == true, extension firmwares are reloaded after the recovery */
		atomisp_acc_load_extensions(asd);
	}

	/*
	 * For dual steam case, it is possible that:
	 * 1: for this stream, it is at the stage that:
	 * - after set_fmt is called
	 * - before stream on is called
	 * 2: for the other stream, the stream off is called which css reset
	 * has been done.
	 *
	 * Thus the stream created in set_fmt get destroyed and need to be
	 * recreated in the next stream on.
	 */
	if (asd->stream_prepared == false) {
		if (__create_pipes(asd)) {
			dev_err(isp->dev, "create pipe error.\n");
			return -EINVAL;
		}
		if (__create_streams(asd)) {
			dev_err(isp->dev, "create stream error.\n");
			ret = -EINVAL;
			goto stream_err;
		}
	}
	/*
	 * SP can only be started one time
	 * if atomisp_subdev_streaming_count() tell there already has some
	 * subdev at streamming, then SP should already be started previously,
	 * so need to skip start sp procedure
	 */
	if (atomisp_streaming_count(isp)) {
		dev_dbg(isp->dev, "skip start sp\n");
	} else {
		if (!sh_css_hrt_system_is_idle())
			dev_err(isp->dev, "CSS HW not idle before starting SP\n");
		if (ia_css_start_sp()) {
			dev_err(isp->dev, "start sp error.\n");
			ret = -EINVAL;
			goto start_err;
		} else {
			sp_is_started = true;
		}
	}

	for (i = 0; i < ATOMISP_INPUT_STREAM_NUM; i++) {
		if (asd->stream_env[i].stream) {
			if (ia_css_stream_start(asd->stream_env[i]
						.stream) != 0) {
				dev_err(isp->dev, "stream[%d] start error.\n", i);
				ret = -EINVAL;
				goto start_err;
			} else {
				asd->stream_env[i].stream_state = CSS_STREAM_STARTED;
				dev_dbg(isp->dev, "stream[%d] started.\n", i);
			}
		}
	}

	return 0;

start_err:
	__destroy_streams(asd, true);
stream_err:
	__destroy_pipes(asd, true);

	/* css 2.0 API limitation: ia_css_stop_sp() could be only called after
	 * destroy all pipes
	 */
	/*
	 * SP can not be stop if other streams are in use
	 */
	if ((atomisp_streaming_count(isp) == 0) && sp_is_started)
		ia_css_stop_sp();

	return ret;
}

void atomisp_css_update_isp_params(struct atomisp_sub_device *asd)
{
	/*
	 * FIXME!
	 * for ISP2401 new input system, this api is under development.
	 * Calling it would cause kernel panic.
	 *
	 * VIED BZ: 1458
	 *
	 * Check if it is Cherry Trail and also new input system
	 */
	if (asd->copy_mode) {
		dev_warn(asd->isp->dev,
			 "%s: ia_css_stream_set_isp_config() not supported in copy mode!.\n",
			 __func__);
		return;
	}

	ia_css_stream_set_isp_config(
	    asd->stream_env[ATOMISP_INPUT_STREAM_GENERAL].stream,
	    &asd->params.config);
	memset(&asd->params.config, 0, sizeof(asd->params.config));
}

void atomisp_css_update_isp_params_on_pipe(struct atomisp_sub_device *asd,
	struct ia_css_pipe *pipe)
{
	int ret;

	if (!pipe) {
		atomisp_css_update_isp_params(asd);
		return;
	}

	dev_dbg(asd->isp->dev,
		"%s: apply parameter for ia_css_frame %p with isp_config_id %d on pipe %p.\n",
		__func__, asd->params.config.output_frame,
		asd->params.config.isp_config_id, pipe);

	ret = ia_css_stream_set_isp_config_on_pipe(
		  asd->stream_env[ATOMISP_INPUT_STREAM_GENERAL].stream,
		  &asd->params.config, pipe);
	if (ret)
		dev_warn(asd->isp->dev, "%s: ia_css_stream_set_isp_config_on_pipe failed %d\n",
			 __func__, ret);
	memset(&asd->params.config, 0, sizeof(asd->params.config));
}

int atomisp_css_queue_buffer(struct atomisp_sub_device *asd,
			     enum atomisp_input_stream_id stream_id,
			     enum ia_css_pipe_id pipe_id,
			     enum ia_css_buffer_type buf_type,
			     struct atomisp_css_buffer *isp_css_buffer)
{
	if (ia_css_pipe_enqueue_buffer(
		asd->stream_env[stream_id].pipes[pipe_id],
		&isp_css_buffer->css_buffer)
	    != 0)
		return -EINVAL;

	return 0;
}

int atomisp_css_dequeue_buffer(struct atomisp_sub_device *asd,
			       enum atomisp_input_stream_id stream_id,
			       enum ia_css_pipe_id pipe_id,
			       enum ia_css_buffer_type buf_type,
			       struct atomisp_css_buffer *isp_css_buffer)
{
	struct atomisp_device *isp = asd->isp;
	int err;

	err = ia_css_pipe_dequeue_buffer(
		  asd->stream_env[stream_id].pipes[pipe_id],
		  &isp_css_buffer->css_buffer);
	if (err) {
		dev_err(isp->dev,
			"ia_css_pipe_dequeue_buffer failed: 0x%x\n", err);
		return -EINVAL;
	}

	return 0;
}

int atomisp_css_allocate_stat_buffers(struct atomisp_sub_device   *asd,
				      u16 stream_id,
				      struct atomisp_s3a_buf      *s3a_buf,
				      struct atomisp_dis_buf      *dis_buf,
				      struct atomisp_metadata_buf *md_buf)
{
	struct atomisp_device *isp = asd->isp;
	struct ia_css_dvs_grid_info *dvs_grid_info =
	    atomisp_css_get_dvs_grid_info(&asd->params.curr_grid_info);

	if (s3a_buf && asd->params.curr_grid_info.s3a_grid.enable) {
		void *s3a_ptr;

		s3a_buf->s3a_data = ia_css_isp_3a_statistics_allocate(
					&asd->params.curr_grid_info.s3a_grid);
		if (!s3a_buf->s3a_data) {
			dev_err(isp->dev, "3a buf allocation failed.\n");
			return -EINVAL;
		}

		s3a_ptr = hmm_vmap(s3a_buf->s3a_data->data_ptr, true);
		s3a_buf->s3a_map = ia_css_isp_3a_statistics_map_allocate(
				       s3a_buf->s3a_data, s3a_ptr);
	}

	if (dis_buf && dvs_grid_info && dvs_grid_info->enable) {
		void *dvs_ptr;

		dis_buf->dis_data = ia_css_isp_dvs2_statistics_allocate(
					dvs_grid_info);
		if (!dis_buf->dis_data) {
			dev_err(isp->dev, "dvs buf allocation failed.\n");
			if (s3a_buf)
				ia_css_isp_3a_statistics_free(s3a_buf->s3a_data);
			return -EINVAL;
		}

		dvs_ptr = hmm_vmap(dis_buf->dis_data->data_ptr, true);
		dis_buf->dvs_map = ia_css_isp_dvs_statistics_map_allocate(
				       dis_buf->dis_data, dvs_ptr);
	}

	if (asd->stream_env[stream_id].stream_info.
	    metadata_info.size && md_buf) {
		md_buf->metadata = ia_css_metadata_allocate(
				       &asd->stream_env[stream_id].stream_info.metadata_info);
		if (!md_buf->metadata) {
			if (s3a_buf)
				ia_css_isp_3a_statistics_free(s3a_buf->s3a_data);
			if (dis_buf)
				ia_css_isp_dvs2_statistics_free(dis_buf->dis_data);
			dev_err(isp->dev, "metadata buf allocation failed.\n");
			return -EINVAL;
		}
		md_buf->md_vptr = hmm_vmap(md_buf->metadata->address, false);
	}

	return 0;
}

void atomisp_css_free_3a_buffer(struct atomisp_s3a_buf *s3a_buf)
{
	if (s3a_buf->s3a_data)
		hmm_vunmap(s3a_buf->s3a_data->data_ptr);

	ia_css_isp_3a_statistics_map_free(s3a_buf->s3a_map);
	s3a_buf->s3a_map = NULL;
	ia_css_isp_3a_statistics_free(s3a_buf->s3a_data);
}

void atomisp_css_free_dis_buffer(struct atomisp_dis_buf *dis_buf)
{
	if (dis_buf->dis_data)
		hmm_vunmap(dis_buf->dis_data->data_ptr);

	ia_css_isp_dvs_statistics_map_free(dis_buf->dvs_map);
	dis_buf->dvs_map = NULL;
	ia_css_isp_dvs2_statistics_free(dis_buf->dis_data);
}

void atomisp_css_free_metadata_buffer(struct atomisp_metadata_buf *metadata_buf)
{
	if (metadata_buf->md_vptr) {
		hmm_vunmap(metadata_buf->metadata->address);
		metadata_buf->md_vptr = NULL;
	}
	ia_css_metadata_free(metadata_buf->metadata);
}

void atomisp_css_free_stat_buffers(struct atomisp_sub_device *asd)
{
	struct atomisp_s3a_buf *s3a_buf, *_s3a_buf;
	struct atomisp_dis_buf *dis_buf, *_dis_buf;
	struct atomisp_metadata_buf *md_buf, *_md_buf;
	struct ia_css_dvs_grid_info *dvs_grid_info =
	    atomisp_css_get_dvs_grid_info(&asd->params.curr_grid_info);
	unsigned int i;

	/* 3A statistics use vmalloc, DIS use kmalloc */
	if (dvs_grid_info && dvs_grid_info->enable) {
		ia_css_dvs2_coefficients_free(asd->params.css_param.dvs2_coeff);
		ia_css_dvs2_statistics_free(asd->params.dvs_stat);
		asd->params.css_param.dvs2_coeff = NULL;
		asd->params.dvs_stat = NULL;
		asd->params.dvs_hor_proj_bytes = 0;
		asd->params.dvs_ver_proj_bytes = 0;
		asd->params.dvs_hor_coef_bytes = 0;
		asd->params.dvs_ver_coef_bytes = 0;
		asd->params.dis_proj_data_valid = false;
		list_for_each_entry_safe(dis_buf, _dis_buf,
					 &asd->dis_stats, list) {
			atomisp_css_free_dis_buffer(dis_buf);
			list_del(&dis_buf->list);
			kfree(dis_buf);
		}
		list_for_each_entry_safe(dis_buf, _dis_buf,
					 &asd->dis_stats_in_css, list) {
			atomisp_css_free_dis_buffer(dis_buf);
			list_del(&dis_buf->list);
			kfree(dis_buf);
		}
	}
	if (asd->params.curr_grid_info.s3a_grid.enable) {
		ia_css_3a_statistics_free(asd->params.s3a_user_stat);
		asd->params.s3a_user_stat = NULL;
		asd->params.s3a_output_bytes = 0;
		list_for_each_entry_safe(s3a_buf, _s3a_buf,
					 &asd->s3a_stats, list) {
			atomisp_css_free_3a_buffer(s3a_buf);
			list_del(&s3a_buf->list);
			kfree(s3a_buf);
		}
		list_for_each_entry_safe(s3a_buf, _s3a_buf,
					 &asd->s3a_stats_in_css, list) {
			atomisp_css_free_3a_buffer(s3a_buf);
			list_del(&s3a_buf->list);
			kfree(s3a_buf);
		}
		list_for_each_entry_safe(s3a_buf, _s3a_buf,
					 &asd->s3a_stats_ready, list) {
			atomisp_css_free_3a_buffer(s3a_buf);
			list_del(&s3a_buf->list);
			kfree(s3a_buf);
		}
	}

	if (asd->params.css_param.dvs_6axis) {
		ia_css_dvs2_6axis_config_free(asd->params.css_param.dvs_6axis);
		asd->params.css_param.dvs_6axis = NULL;
	}

	for (i = 0; i < ATOMISP_METADATA_TYPE_NUM; i++) {
		list_for_each_entry_safe(md_buf, _md_buf,
					 &asd->metadata[i], list) {
			atomisp_css_free_metadata_buffer(md_buf);
			list_del(&md_buf->list);
			kfree(md_buf);
		}
		list_for_each_entry_safe(md_buf, _md_buf,
					 &asd->metadata_in_css[i], list) {
			atomisp_css_free_metadata_buffer(md_buf);
			list_del(&md_buf->list);
			kfree(md_buf);
		}
		list_for_each_entry_safe(md_buf, _md_buf,
					 &asd->metadata_ready[i], list) {
			atomisp_css_free_metadata_buffer(md_buf);
			list_del(&md_buf->list);
			kfree(md_buf);
		}
	}
	asd->params.metadata_width_size = 0;
	atomisp_free_metadata_output_buf(asd);
}

int atomisp_css_get_grid_info(struct atomisp_sub_device *asd,
			      enum ia_css_pipe_id pipe_id,
			      int source_pad)
{
	struct ia_css_pipe_info p_info;
	struct ia_css_grid_info old_info;
	struct atomisp_device *isp = asd->isp;
	int stream_index = atomisp_source_pad_to_stream_id(asd, source_pad);
	int md_width = asd->stream_env[ATOMISP_INPUT_STREAM_GENERAL].
		       stream_config.metadata_config.resolution.width;

	memset(&p_info, 0, sizeof(struct ia_css_pipe_info));
	memset(&old_info, 0, sizeof(struct ia_css_grid_info));

	if (ia_css_pipe_get_info(
		asd->stream_env[stream_index].pipes[pipe_id],
		&p_info) != 0) {
		dev_err(isp->dev, "ia_css_pipe_get_info failed\n");
		return -EINVAL;
	}

	memcpy(&old_info, &asd->params.curr_grid_info,
	       sizeof(struct ia_css_grid_info));
	memcpy(&asd->params.curr_grid_info, &p_info.grid_info,
	       sizeof(struct ia_css_grid_info));
	/*
	 * Record which css pipe enables s3a_grid.
	 * Currently would have one css pipe that need it
	 */
	if (asd->params.curr_grid_info.s3a_grid.enable) {
		if (asd->params.s3a_enabled_pipe != IA_CSS_PIPE_ID_NUM)
			dev_dbg(isp->dev, "css pipe %d enabled s3a grid replaced by: %d.\n",
				asd->params.s3a_enabled_pipe, pipe_id);
		asd->params.s3a_enabled_pipe = pipe_id;
	}

	/* If the grid info has not changed and the buffers for 3A and
	 * DIS statistics buffers are allocated or buffer size would be zero
	 * then no need to do anything. */
	if (((!memcmp(&old_info, &asd->params.curr_grid_info, sizeof(old_info))
	      && asd->params.s3a_user_stat && asd->params.dvs_stat)
	     || asd->params.curr_grid_info.s3a_grid.width == 0
	     || asd->params.curr_grid_info.s3a_grid.height == 0)
	    && asd->params.metadata_width_size == md_width) {
		dev_dbg(isp->dev,
			"grid info change escape. memcmp=%d, s3a_user_stat=%d,dvs_stat=%d, s3a.width=%d, s3a.height=%d, metadata width =%d\n",
			!memcmp(&old_info, &asd->params.curr_grid_info,
				sizeof(old_info)),
			!!asd->params.s3a_user_stat, !!asd->params.dvs_stat,
			asd->params.curr_grid_info.s3a_grid.width,
			asd->params.curr_grid_info.s3a_grid.height,
			asd->params.metadata_width_size);
		return -EINVAL;
	}
	asd->params.metadata_width_size = md_width;

	return 0;
}

int atomisp_alloc_3a_output_buf(struct atomisp_sub_device *asd)
{
	if (!asd->params.curr_grid_info.s3a_grid.width ||
	    !asd->params.curr_grid_info.s3a_grid.height)
		return 0;

	asd->params.s3a_user_stat = ia_css_3a_statistics_allocate(
					&asd->params.curr_grid_info.s3a_grid);
	if (!asd->params.s3a_user_stat)
		return -ENOMEM;
	/* 3A statistics. These can be big, so we use vmalloc. */
	asd->params.s3a_output_bytes =
	    asd->params.curr_grid_info.s3a_grid.width *
	    asd->params.curr_grid_info.s3a_grid.height *
	    sizeof(*asd->params.s3a_user_stat->data);

	return 0;
}

int atomisp_alloc_dis_coef_buf(struct atomisp_sub_device *asd)
{
	struct ia_css_dvs_grid_info *dvs_grid =
	    atomisp_css_get_dvs_grid_info(&asd->params.curr_grid_info);

	if (!dvs_grid)
		return 0;

	if (!dvs_grid->enable) {
		dev_dbg(asd->isp->dev, "%s: dvs_grid not enabled.\n", __func__);
		return 0;
	}

	/* DIS coefficients. */
	asd->params.css_param.dvs2_coeff = ia_css_dvs2_coefficients_allocate(
					       dvs_grid);
	if (!asd->params.css_param.dvs2_coeff)
		return -ENOMEM;

	asd->params.dvs_hor_coef_bytes = dvs_grid->num_hor_coefs *
					 sizeof(*asd->params.css_param.dvs2_coeff->hor_coefs.odd_real);

	asd->params.dvs_ver_coef_bytes = dvs_grid->num_ver_coefs *
					 sizeof(*asd->params.css_param.dvs2_coeff->ver_coefs.odd_real);

	/* DIS projections. */
	asd->params.dis_proj_data_valid = false;
	asd->params.dvs_stat = ia_css_dvs2_statistics_allocate(dvs_grid);
	if (!asd->params.dvs_stat)
		return -ENOMEM;

	asd->params.dvs_hor_proj_bytes =
	    dvs_grid->aligned_height * dvs_grid->aligned_width *
	    sizeof(*asd->params.dvs_stat->hor_prod.odd_real);

	asd->params.dvs_ver_proj_bytes =
	    dvs_grid->aligned_height * dvs_grid->aligned_width *
	    sizeof(*asd->params.dvs_stat->ver_prod.odd_real);

	return 0;
}

int atomisp_alloc_metadata_output_buf(struct atomisp_sub_device *asd)
{
	int i;

	/* We allocate the cpu-side buffer used for communication with user
	 * space */
	for (i = 0; i < ATOMISP_METADATA_TYPE_NUM; i++) {
		asd->params.metadata_user[i] = kvmalloc(
						   asd->stream_env[ATOMISP_INPUT_STREAM_GENERAL].
						   stream_info.metadata_info.size, GFP_KERNEL);
		if (!asd->params.metadata_user[i]) {
			while (--i >= 0) {
				kvfree(asd->params.metadata_user[i]);
				asd->params.metadata_user[i] = NULL;
			}
			return -ENOMEM;
		}
	}

	return 0;
}

void atomisp_free_metadata_output_buf(struct atomisp_sub_device *asd)
{
	unsigned int i;

	for (i = 0; i < ATOMISP_METADATA_TYPE_NUM; i++) {
		if (asd->params.metadata_user[i]) {
			kvfree(asd->params.metadata_user[i]);
			asd->params.metadata_user[i] = NULL;
		}
	}
}

void atomisp_css_get_dis_statistics(struct atomisp_sub_device *asd,
				    struct atomisp_css_buffer *isp_css_buffer,
				    struct ia_css_isp_dvs_statistics_map *dvs_map)
{
	if (asd->params.dvs_stat) {
		if (dvs_map)
			ia_css_translate_dvs2_statistics(
			    asd->params.dvs_stat, dvs_map);
		else
			ia_css_get_dvs2_statistics(asd->params.dvs_stat,
						   isp_css_buffer->css_buffer.data.stats_dvs);
	}
}

int atomisp_css_dequeue_event(struct atomisp_css_event *current_event)
{
	if (ia_css_dequeue_event(&current_event->event))
		return -EINVAL;

	return 0;
}

void atomisp_css_temp_pipe_to_pipe_id(struct atomisp_sub_device *asd,
				      struct atomisp_css_event *current_event)
{
	/*
	 * FIXME!
	 * Pipe ID reported in CSS event is not correct for new system's
	 * copy pipe.
	 * VIED BZ: 1463
	 */
	ia_css_temp_pipe_to_pipe_id(current_event->event.pipe,
				    &current_event->pipe);
	if (asd && asd->copy_mode &&
	    current_event->pipe == IA_CSS_PIPE_ID_CAPTURE)
		current_event->pipe = IA_CSS_PIPE_ID_COPY;
}

int atomisp_css_isys_set_resolution(struct atomisp_sub_device *asd,
				    enum atomisp_input_stream_id stream_id,
				    struct v4l2_mbus_framefmt *ffmt,
				    int isys_stream)
{
	struct ia_css_stream_config *s_config =
		    &asd->stream_env[stream_id].stream_config;

	if (isys_stream >= IA_CSS_STREAM_MAX_ISYS_STREAM_PER_CH)
		return -EINVAL;

	s_config->isys_config[isys_stream].input_res.width = ffmt->width;
	s_config->isys_config[isys_stream].input_res.height = ffmt->height;
	return 0;
}

int atomisp_css_input_set_resolution(struct atomisp_sub_device *asd,
				     enum atomisp_input_stream_id stream_id,
				     struct v4l2_mbus_framefmt *ffmt)
{
	struct ia_css_stream_config *s_config =
		    &asd->stream_env[stream_id].stream_config;

	s_config->input_config.input_res.width = ffmt->width;
	s_config->input_config.input_res.height = ffmt->height;
	return 0;
}

void atomisp_css_input_set_binning_factor(struct atomisp_sub_device *asd,
	enum atomisp_input_stream_id stream_id,
	unsigned int bin_factor)
{
	asd->stream_env[stream_id]
	.stream_config.sensor_binning_factor = bin_factor;
}

void atomisp_css_input_set_bayer_order(struct atomisp_sub_device *asd,
				       enum atomisp_input_stream_id stream_id,
				       enum ia_css_bayer_order bayer_order)
{
	struct ia_css_stream_config *s_config =
		    &asd->stream_env[stream_id].stream_config;
	s_config->input_config.bayer_order = bayer_order;
}

void atomisp_css_isys_set_link(struct atomisp_sub_device *asd,
			       enum atomisp_input_stream_id stream_id,
			       int link,
			       int isys_stream)
{
	struct ia_css_stream_config *s_config =
		    &asd->stream_env[stream_id].stream_config;

	s_config->isys_config[isys_stream].linked_isys_stream_id = link;
}

void atomisp_css_isys_set_valid(struct atomisp_sub_device *asd,
				enum atomisp_input_stream_id stream_id,
				bool valid,
				int isys_stream)
{
	struct ia_css_stream_config *s_config =
		    &asd->stream_env[stream_id].stream_config;

	s_config->isys_config[isys_stream].valid = valid;
}

void atomisp_css_isys_set_format(struct atomisp_sub_device *asd,
				 enum atomisp_input_stream_id stream_id,
				 enum atomisp_input_format format,
				 int isys_stream)
{
	struct ia_css_stream_config *s_config =
		    &asd->stream_env[stream_id].stream_config;

	s_config->isys_config[isys_stream].format = format;
}

void atomisp_css_input_set_format(struct atomisp_sub_device *asd,
				  enum atomisp_input_stream_id stream_id,
				  enum atomisp_input_format format)
{
	struct ia_css_stream_config *s_config =
		    &asd->stream_env[stream_id].stream_config;

	s_config->input_config.format = format;
}

int atomisp_css_set_default_isys_config(struct atomisp_sub_device *asd,
					enum atomisp_input_stream_id stream_id,
					struct v4l2_mbus_framefmt *ffmt)
{
	int i;
	struct ia_css_stream_config *s_config =
		    &asd->stream_env[stream_id].stream_config;
	/*
	 * Set all isys configs to not valid.
	 * Currently we support only one stream per channel
	 */
	for (i = IA_CSS_STREAM_ISYS_STREAM_0;
	     i < IA_CSS_STREAM_MAX_ISYS_STREAM_PER_CH; i++)
		s_config->isys_config[i].valid = false;

	atomisp_css_isys_set_resolution(asd, stream_id, ffmt,
					IA_CSS_STREAM_DEFAULT_ISYS_STREAM_IDX);
	atomisp_css_isys_set_format(asd, stream_id,
				    s_config->input_config.format,
				    IA_CSS_STREAM_DEFAULT_ISYS_STREAM_IDX);
	atomisp_css_isys_set_link(asd, stream_id, NO_LINK,
				  IA_CSS_STREAM_DEFAULT_ISYS_STREAM_IDX);
	atomisp_css_isys_set_valid(asd, stream_id, true,
				   IA_CSS_STREAM_DEFAULT_ISYS_STREAM_IDX);

	return 0;
}

int atomisp_css_isys_two_stream_cfg(struct atomisp_sub_device *asd,
				    enum atomisp_input_stream_id stream_id,
				    enum atomisp_input_format input_format)
{
	struct ia_css_stream_config *s_config =
		    &asd->stream_env[stream_id].stream_config;

	s_config->isys_config[IA_CSS_STREAM_ISYS_STREAM_1].input_res.width =
	    s_config->isys_config[IA_CSS_STREAM_ISYS_STREAM_0].input_res.width;

	s_config->isys_config[IA_CSS_STREAM_ISYS_STREAM_1].input_res.height =
	    s_config->isys_config[IA_CSS_STREAM_ISYS_STREAM_0].input_res.height / 2;

	s_config->isys_config[IA_CSS_STREAM_ISYS_STREAM_1].linked_isys_stream_id
	    = IA_CSS_STREAM_ISYS_STREAM_0;
	s_config->isys_config[IA_CSS_STREAM_ISYS_STREAM_0].format =
	    ATOMISP_INPUT_FORMAT_USER_DEF1;
	s_config->isys_config[IA_CSS_STREAM_ISYS_STREAM_1].format =
	    ATOMISP_INPUT_FORMAT_USER_DEF2;
	s_config->isys_config[IA_CSS_STREAM_ISYS_STREAM_1].valid = true;
	return 0;
}

void atomisp_css_isys_two_stream_cfg_update_stream1(
    struct atomisp_sub_device *asd,
    enum atomisp_input_stream_id stream_id,
    enum atomisp_input_format input_format,
    unsigned int width, unsigned int height)
{
	struct ia_css_stream_config *s_config =
		    &asd->stream_env[stream_id].stream_config;

	s_config->isys_config[IA_CSS_STREAM_ISYS_STREAM_0].input_res.width =
	    width;
	s_config->isys_config[IA_CSS_STREAM_ISYS_STREAM_0].input_res.height =
	    height;
	s_config->isys_config[IA_CSS_STREAM_ISYS_STREAM_0].format =
	    input_format;
	s_config->isys_config[IA_CSS_STREAM_ISYS_STREAM_0].valid = true;
}

void atomisp_css_isys_two_stream_cfg_update_stream2(
    struct atomisp_sub_device *asd,
    enum atomisp_input_stream_id stream_id,
    enum atomisp_input_format input_format,
    unsigned int width, unsigned int height)
{
	struct ia_css_stream_config *s_config =
		    &asd->stream_env[stream_id].stream_config;

	s_config->isys_config[IA_CSS_STREAM_ISYS_STREAM_1].input_res.width =
	    width;
	s_config->isys_config[IA_CSS_STREAM_ISYS_STREAM_1].input_res.height =
	    height;
	s_config->isys_config[IA_CSS_STREAM_ISYS_STREAM_1].linked_isys_stream_id
	    = IA_CSS_STREAM_ISYS_STREAM_0;
	s_config->isys_config[IA_CSS_STREAM_ISYS_STREAM_1].format =
	    input_format;
	s_config->isys_config[IA_CSS_STREAM_ISYS_STREAM_1].valid = true;
}

int atomisp_css_input_set_effective_resolution(
    struct atomisp_sub_device *asd,
    enum atomisp_input_stream_id stream_id,
    unsigned int width, unsigned int height)
{
	struct ia_css_stream_config *s_config =
		    &asd->stream_env[stream_id].stream_config;
	s_config->input_config.effective_res.width = width;
	s_config->input_config.effective_res.height = height;
	return 0;
}

void atomisp_css_video_set_dis_envelope(struct atomisp_sub_device *asd,
					unsigned int dvs_w, unsigned int dvs_h)
{
	asd->stream_env[ATOMISP_INPUT_STREAM_GENERAL]
	.pipe_configs[IA_CSS_PIPE_ID_VIDEO].dvs_envelope.width = dvs_w;
	asd->stream_env[ATOMISP_INPUT_STREAM_GENERAL]
	.pipe_configs[IA_CSS_PIPE_ID_VIDEO].dvs_envelope.height = dvs_h;
}

void atomisp_css_input_set_two_pixels_per_clock(
    struct atomisp_sub_device *asd,
    bool two_ppc)
{
	int i;

	if (asd->stream_env[ATOMISP_INPUT_STREAM_GENERAL]
	    .stream_config.pixels_per_clock == (two_ppc ? 2 : 1))
		return;

	asd->stream_env[ATOMISP_INPUT_STREAM_GENERAL]
	.stream_config.pixels_per_clock = (two_ppc ? 2 : 1);
	for (i = 0; i < IA_CSS_PIPE_ID_NUM; i++)
		asd->stream_env[ATOMISP_INPUT_STREAM_GENERAL]
		.update_pipe[i] = true;
}

void atomisp_css_enable_raw_binning(struct atomisp_sub_device *asd,
				    bool enable)
{
	struct atomisp_stream_env *stream_env =
		    &asd->stream_env[ATOMISP_INPUT_STREAM_GENERAL];
	unsigned int pipe;

	if (asd->run_mode->val == ATOMISP_RUN_MODE_VIDEO)
		pipe = IA_CSS_PIPE_ID_VIDEO;
	else
		pipe = IA_CSS_PIPE_ID_PREVIEW;

	stream_env->pipe_extra_configs[pipe].enable_raw_binning = enable;
	stream_env->update_pipe[pipe] = true;
	if (enable)
		stream_env->pipe_configs[pipe].output_info[0].padded_width =
		    stream_env->stream_config.input_config.effective_res.width;
}

void atomisp_css_enable_dz(struct atomisp_sub_device *asd, bool enable)
{
	int i;

	for (i = 0; i < IA_CSS_PIPE_ID_NUM; i++)
		asd->stream_env[ATOMISP_INPUT_STREAM_GENERAL]
		.pipe_configs[i].enable_dz = enable;
}

void atomisp_css_capture_set_mode(struct atomisp_sub_device *asd,
				  enum ia_css_capture_mode mode)
{
	struct atomisp_stream_env *stream_env =
		    &asd->stream_env[ATOMISP_INPUT_STREAM_GENERAL];

	if (stream_env->pipe_configs[IA_CSS_PIPE_ID_CAPTURE]
	    .default_capture_config.mode == mode)
		return;

	stream_env->pipe_configs[IA_CSS_PIPE_ID_CAPTURE].
	default_capture_config.mode = mode;
	stream_env->update_pipe[IA_CSS_PIPE_ID_CAPTURE] = true;
}

void atomisp_css_input_set_mode(struct atomisp_sub_device *asd,
				enum ia_css_input_mode mode)
{
	int i;
	struct atomisp_device *isp = asd->isp;
	unsigned int size_mem_words;

	for (i = 0; i < ATOMISP_INPUT_STREAM_NUM; i++)
		asd->stream_env[i].stream_config.mode = mode;

	if (isp->inputs[asd->input_curr].type == TEST_PATTERN) {
		struct ia_css_stream_config *s_config =
			    &asd->stream_env[ATOMISP_INPUT_STREAM_GENERAL].stream_config;
		s_config->mode = IA_CSS_INPUT_MODE_TPG;
		s_config->source.tpg.mode = IA_CSS_TPG_MODE_CHECKERBOARD;
		s_config->source.tpg.x_mask = (1 << 4) - 1;
		s_config->source.tpg.x_delta = -2;
		s_config->source.tpg.y_mask = (1 << 4) - 1;
		s_config->source.tpg.y_delta = 3;
		s_config->source.tpg.xy_mask = (1 << 8) - 1;
		return;
	}

	if (mode != IA_CSS_INPUT_MODE_BUFFERED_SENSOR)
		return;

	for (i = 0; i < ATOMISP_INPUT_STREAM_NUM; i++) {
		/*
		 * TODO: sensor needs to export the embedded_data_size_words
		 * information to atomisp for each setting.
		 * Here using a large safe value.
		 */
		struct ia_css_stream_config *s_config =
			    &asd->stream_env[i].stream_config;

		if (s_config->input_config.input_res.width == 0)
			continue;

		if (ia_css_mipi_frame_calculate_size(
			s_config->input_config.input_res.width,
			s_config->input_config.input_res.height,
			s_config->input_config.format,
			true,
			0x13000,
			&size_mem_words) != 0) {
			if (IS_MRFD)
				size_mem_words = CSS_MIPI_FRAME_BUFFER_SIZE_2;
			else
				size_mem_words = CSS_MIPI_FRAME_BUFFER_SIZE_1;
			dev_warn(asd->isp->dev,
				 "ia_css_mipi_frame_calculate_size failed,applying pre-defined MIPI buffer size %u.\n",
				 size_mem_words);
		}
		s_config->mipi_buffer_config.size_mem_words = size_mem_words;
		s_config->mipi_buffer_config.nof_mipi_buffers = 2;
	}
}

void atomisp_css_capture_enable_online(struct atomisp_sub_device *asd,
				       unsigned short stream_index, bool enable)
{
	struct atomisp_stream_env *stream_env =
		    &asd->stream_env[stream_index];

	if (stream_env->stream_config.online == !!enable)
		return;

	stream_env->stream_config.online = !!enable;
	stream_env->update_pipe[IA_CSS_PIPE_ID_CAPTURE] = true;
}

void atomisp_css_preview_enable_online(struct atomisp_sub_device *asd,
				       unsigned short stream_index, bool enable)
{
	struct atomisp_stream_env *stream_env =
		    &asd->stream_env[stream_index];
	int i;

	if (stream_env->stream_config.online != !!enable) {
		stream_env->stream_config.online = !!enable;
		for (i = 0; i < IA_CSS_PIPE_ID_NUM; i++)
			stream_env->update_pipe[i] = true;
	}
}

void atomisp_css_video_enable_online(struct atomisp_sub_device *asd,
				     bool enable)
{
	struct atomisp_stream_env *stream_env =
		    &asd->stream_env[ATOMISP_INPUT_STREAM_VIDEO];
	int i;

	if (stream_env->stream_config.online != enable) {
		stream_env->stream_config.online = enable;
		for (i = 0; i < IA_CSS_PIPE_ID_NUM; i++)
			stream_env->update_pipe[i] = true;
	}
}

void atomisp_css_enable_continuous(struct atomisp_sub_device *asd,
				   bool enable)
{
	struct atomisp_stream_env *stream_env =
		    &asd->stream_env[ATOMISP_INPUT_STREAM_GENERAL];
	int i;

	/*
	 * To SOC camera, there is only one YUVPP pipe in any case
	 * including ZSL/SDV/continuous viewfinder, so always set
	 * stream_config.continuous to 0.
	 */
	if (ATOMISP_USE_YUVPP(asd)) {
		stream_env->stream_config.continuous = 0;
		stream_env->stream_config.online = 1;
		return;
	}

	if (stream_env->stream_config.continuous != !!enable) {
		stream_env->stream_config.continuous = !!enable;
		stream_env->stream_config.pack_raw_pixels = true;
		for (i = 0; i < IA_CSS_PIPE_ID_NUM; i++)
			stream_env->update_pipe[i] = true;
	}
}

void atomisp_css_enable_cvf(struct atomisp_sub_device *asd,
			    bool enable)
{
	struct atomisp_stream_env *stream_env =
		    &asd->stream_env[ATOMISP_INPUT_STREAM_GENERAL];
	int i;

	if (stream_env->stream_config.disable_cont_viewfinder != !enable) {
		stream_env->stream_config.disable_cont_viewfinder = !enable;
		for (i = 0; i < IA_CSS_PIPE_ID_NUM; i++)
			stream_env->update_pipe[i] = true;
	}
}

int atomisp_css_input_configure_port(
    struct atomisp_sub_device *asd,
    enum mipi_port_id port,
    unsigned int num_lanes,
    unsigned int timeout,
    unsigned int mipi_freq,
    enum atomisp_input_format metadata_format,
    unsigned int metadata_width,
    unsigned int metadata_height)
{
	int i;
	struct atomisp_stream_env *stream_env;
	/*
	 * Calculate rx_count as follows:
	 * Input: mipi_freq                 : CSI-2 bus frequency in Hz
	 * UI = 1 / (2 * mipi_freq)         : period of one bit on the bus
	 * min = 85e-9 + 6 * UI             : Limits for rx_count in seconds
	 * max = 145e-9 + 10 * UI
	 * rxcount0 = min / (4 / mipi_freq) : convert seconds to byte clocks
	 * rxcount = rxcount0 - 2           : adjust for better results
	 * The formula below is simplified version of the above with
	 * 10-bit fixed points for improved accuracy.
	 */
	const unsigned int rxcount =
	    min(((mipi_freq / 46000) - 1280) >> 10, 0xffU) * 0x01010101U;

	for (i = 0; i < ATOMISP_INPUT_STREAM_NUM; i++) {
		stream_env = &asd->stream_env[i];
		stream_env->stream_config.source.port.port = port;
		stream_env->stream_config.source.port.num_lanes = num_lanes;
		stream_env->stream_config.source.port.timeout = timeout;
		if (mipi_freq)
			stream_env->stream_config.source.port.rxcount = rxcount;
		stream_env->stream_config.
		metadata_config.data_type = metadata_format;
		stream_env->stream_config.
		metadata_config.resolution.width = metadata_width;
		stream_env->stream_config.
		metadata_config.resolution.height = metadata_height;
	}

	return 0;
}

int atomisp_css_stop(struct atomisp_sub_device *asd,
		     enum ia_css_pipe_id pipe_id, bool in_reset)
{
	struct atomisp_device *isp = asd->isp;
	struct atomisp_s3a_buf *s3a_buf;
	struct atomisp_dis_buf *dis_buf;
	struct atomisp_metadata_buf *md_buf;
	unsigned long irqflags;
	unsigned int i;

	/* if is called in atomisp_reset(), force destroy stream */
	if (__destroy_streams(asd, true))
		dev_err(isp->dev, "destroy stream failed.\n");

	/* if is called in atomisp_reset(), force destroy all pipes */
	if (__destroy_pipes(asd, true))
		dev_err(isp->dev, "destroy pipes failed.\n");

	atomisp_init_raw_buffer_bitmap(asd);

	/*
	 * SP can not be stop if other streams are in use
	 */
	if (atomisp_streaming_count(isp) == 0)
		ia_css_stop_sp();

	if (!in_reset) {
		struct atomisp_stream_env *stream_env;
		int i, j;

		for (i = 0; i < ATOMISP_INPUT_STREAM_NUM; i++) {
			stream_env = &asd->stream_env[i];
			for (j = 0; j < IA_CSS_PIPE_ID_NUM; j++) {
				ia_css_pipe_config_defaults(
				    &stream_env->pipe_configs[j]);
				ia_css_pipe_extra_config_defaults(
				    &stream_env->pipe_extra_configs[j]);
			}
			ia_css_stream_config_defaults(
			    &stream_env->stream_config);
		}
		memset(&asd->params.config, 0, sizeof(asd->params.config));
		asd->params.css_update_params_needed = false;
	}

	/* move stats buffers to free queue list */
	while (!list_empty(&asd->s3a_stats_in_css)) {
		s3a_buf = list_entry(asd->s3a_stats_in_css.next,
				     struct atomisp_s3a_buf, list);
		list_del(&s3a_buf->list);
		list_add_tail(&s3a_buf->list, &asd->s3a_stats);
	}
	while (!list_empty(&asd->s3a_stats_ready)) {
		s3a_buf = list_entry(asd->s3a_stats_ready.next,
				     struct atomisp_s3a_buf, list);
		list_del(&s3a_buf->list);
		list_add_tail(&s3a_buf->list, &asd->s3a_stats);
	}

	spin_lock_irqsave(&asd->dis_stats_lock, irqflags);
	while (!list_empty(&asd->dis_stats_in_css)) {
		dis_buf = list_entry(asd->dis_stats_in_css.next,
				     struct atomisp_dis_buf, list);
		list_del(&dis_buf->list);
		list_add_tail(&dis_buf->list, &asd->dis_stats);
	}
	asd->params.dis_proj_data_valid = false;
	spin_unlock_irqrestore(&asd->dis_stats_lock, irqflags);

	for (i = 0; i < ATOMISP_METADATA_TYPE_NUM; i++) {
		while (!list_empty(&asd->metadata_in_css[i])) {
			md_buf = list_entry(asd->metadata_in_css[i].next,
					    struct atomisp_metadata_buf, list);
			list_del(&md_buf->list);
			list_add_tail(&md_buf->list, &asd->metadata[i]);
		}
		while (!list_empty(&asd->metadata_ready[i])) {
			md_buf = list_entry(asd->metadata_ready[i].next,
					    struct atomisp_metadata_buf, list);
			list_del(&md_buf->list);
			list_add_tail(&md_buf->list, &asd->metadata[i]);
		}
	}

	atomisp_flush_params_queue(&asd->video_out_capture);
	atomisp_flush_params_queue(&asd->video_out_vf);
	atomisp_flush_params_queue(&asd->video_out_preview);
	atomisp_flush_params_queue(&asd->video_out_video_capture);
	atomisp_free_css_parameters(&asd->params.css_param);
	memset(&asd->params.css_param, 0, sizeof(asd->params.css_param));
	return 0;
}

int atomisp_css_continuous_set_num_raw_frames(
    struct atomisp_sub_device *asd,
    int num_frames)
{
	if (asd->enable_raw_buffer_lock->val) {
		asd->stream_env[ATOMISP_INPUT_STREAM_GENERAL]
		.stream_config.init_num_cont_raw_buf =
		    ATOMISP_CSS2_NUM_OFFLINE_INIT_CONTINUOUS_FRAMES_LOCK_EN;
		if (asd->run_mode->val == ATOMISP_RUN_MODE_VIDEO &&
		    asd->params.video_dis_en)
			asd->stream_env[ATOMISP_INPUT_STREAM_GENERAL]
			.stream_config.init_num_cont_raw_buf +=
			    ATOMISP_CSS2_NUM_DVS_FRAME_DELAY;
	} else {
		asd->stream_env[ATOMISP_INPUT_STREAM_GENERAL]
		.stream_config.init_num_cont_raw_buf =
		    ATOMISP_CSS2_NUM_OFFLINE_INIT_CONTINUOUS_FRAMES;
	}

	if (asd->params.video_dis_en)
		asd->stream_env[ATOMISP_INPUT_STREAM_GENERAL]
		.stream_config.init_num_cont_raw_buf +=
		    ATOMISP_CSS2_NUM_DVS_FRAME_DELAY;

	asd->stream_env[ATOMISP_INPUT_STREAM_GENERAL]
	.stream_config.target_num_cont_raw_buf = num_frames;
	return 0;
}

static enum ia_css_pipe_mode __pipe_id_to_pipe_mode(
    struct atomisp_sub_device *asd,
    enum ia_css_pipe_id pipe_id)
{
	struct atomisp_device *isp = asd->isp;
	struct camera_mipi_info *mipi_info = atomisp_to_sensor_mipi_info(
		isp->inputs[asd->input_curr].camera);

	switch (pipe_id) {
	case IA_CSS_PIPE_ID_COPY:
		/* Currently only YUVPP mode supports YUV420_Legacy format.
		 * Revert this when other pipe modes can support
		 * YUV420_Legacy format.
		 */
		if (mipi_info && mipi_info->input_format ==
		    ATOMISP_INPUT_FORMAT_YUV420_8_LEGACY)
			return IA_CSS_PIPE_MODE_YUVPP;
		return IA_CSS_PIPE_MODE_COPY;
	case IA_CSS_PIPE_ID_PREVIEW:
		return IA_CSS_PIPE_MODE_PREVIEW;
	case IA_CSS_PIPE_ID_CAPTURE:
		return IA_CSS_PIPE_MODE_CAPTURE;
	case IA_CSS_PIPE_ID_VIDEO:
		return IA_CSS_PIPE_MODE_VIDEO;
	case IA_CSS_PIPE_ID_ACC:
		return IA_CSS_PIPE_MODE_ACC;
	case IA_CSS_PIPE_ID_YUVPP:
		return IA_CSS_PIPE_MODE_YUVPP;
	default:
		WARN_ON(1);
		return IA_CSS_PIPE_MODE_PREVIEW;
	}
}

static void __configure_output(struct atomisp_sub_device *asd,
			       unsigned int stream_index,
			       unsigned int width, unsigned int height,
			       unsigned int min_width,
			       enum ia_css_frame_format format,
			       enum ia_css_pipe_id pipe_id)
{
	struct atomisp_device *isp = asd->isp;
	struct atomisp_stream_env *stream_env =
		    &asd->stream_env[stream_index];
	struct ia_css_stream_config *s_config = &stream_env->stream_config;

	stream_env->pipe_configs[pipe_id].mode =
	    __pipe_id_to_pipe_mode(asd, pipe_id);
	stream_env->update_pipe[pipe_id] = true;

	stream_env->pipe_configs[pipe_id].output_info[0].res.width = width;
	stream_env->pipe_configs[pipe_id].output_info[0].res.height = height;
	stream_env->pipe_configs[pipe_id].output_info[0].format = format;
	stream_env->pipe_configs[pipe_id].output_info[0].padded_width = min_width;

	/* isp binary 2.2 specific setting*/
	if (width > s_config->input_config.effective_res.width ||
	    height > s_config->input_config.effective_res.height) {
		s_config->input_config.effective_res.width = width;
		s_config->input_config.effective_res.height = height;
	}

	dev_dbg(isp->dev, "configuring pipe[%d] output info w=%d.h=%d.f=%d.\n",
		pipe_id, width, height, format);
}

static void __configure_video_preview_output(struct atomisp_sub_device *asd,
	unsigned int stream_index,
	unsigned int width, unsigned int height,
	unsigned int min_width,
	enum ia_css_frame_format format,
	enum ia_css_pipe_id pipe_id)
{
	struct atomisp_device *isp = asd->isp;
	struct atomisp_stream_env *stream_env =
		    &asd->stream_env[stream_index];
	struct ia_css_frame_info *css_output_info;
	struct ia_css_stream_config *stream_config = &stream_env->stream_config;

	stream_env->pipe_configs[pipe_id].mode =
	    __pipe_id_to_pipe_mode(asd, pipe_id);
	stream_env->update_pipe[pipe_id] = true;

	/*
	 * second_output will be as video main output in SDV mode
	 * with SOC camera. output will be as video main output in
	 * normal video mode.
	 */
	if (asd->continuous_mode->val)
		css_output_info = &stream_env->pipe_configs[pipe_id].
				  output_info[ATOMISP_CSS_OUTPUT_SECOND_INDEX];
	else
		css_output_info = &stream_env->pipe_configs[pipe_id].
				  output_info[ATOMISP_CSS_OUTPUT_DEFAULT_INDEX];

	css_output_info->res.width = width;
	css_output_info->res.height = height;
	css_output_info->format = format;
	css_output_info->padded_width = min_width;

	/* isp binary 2.2 specific setting*/
	if (width > stream_config->input_config.effective_res.width ||
	    height > stream_config->input_config.effective_res.height) {
		stream_config->input_config.effective_res.width = width;
		stream_config->input_config.effective_res.height = height;
	}

	dev_dbg(isp->dev, "configuring pipe[%d] output info w=%d.h=%d.f=%d.\n",
		pipe_id, width, height, format);
}

/*
 * For CSS2.1, capture pipe uses capture_pp_in_res to configure yuv
 * downscaling input resolution.
 */
static void __configure_capture_pp_input(struct atomisp_sub_device *asd,
	unsigned int width, unsigned int height,
	enum ia_css_pipe_id pipe_id)
{
	struct atomisp_device *isp = asd->isp;
	struct atomisp_stream_env *stream_env =
		    &asd->stream_env[ATOMISP_INPUT_STREAM_GENERAL];
	struct ia_css_stream_config *stream_config = &stream_env->stream_config;
	struct ia_css_pipe_config *pipe_configs =
		    &stream_env->pipe_configs[pipe_id];
	struct ia_css_pipe_extra_config *pipe_extra_configs =
		    &stream_env->pipe_extra_configs[pipe_id];
	unsigned int hor_ds_factor = 0, ver_ds_factor = 0;

	if (width == 0 && height == 0)
		return;

	if (width * 9 / 10 < pipe_configs->output_info[0].res.width ||
	    height * 9 / 10 < pipe_configs->output_info[0].res.height)
		return;
	/* here just copy the calculation in css */
	hor_ds_factor = CEIL_DIV(width >> 1,
				 pipe_configs->output_info[0].res.width);
	ver_ds_factor = CEIL_DIV(height >> 1,
				 pipe_configs->output_info[0].res.height);

	if ((asd->isp->media_dev.hw_revision <
	     (ATOMISP_HW_REVISION_ISP2401 << ATOMISP_HW_REVISION_SHIFT) ||
	     IS_CHT) && hor_ds_factor != ver_ds_factor) {
		dev_warn(asd->isp->dev,
			 "Cropping for capture due to FW limitation");
		return;
	}

	pipe_configs->mode = __pipe_id_to_pipe_mode(asd, pipe_id);
	stream_env->update_pipe[pipe_id] = true;

	pipe_extra_configs->enable_yuv_ds = true;

	pipe_configs->capt_pp_in_res.width =
	    stream_config->input_config.effective_res.width;
	pipe_configs->capt_pp_in_res.height =
	    stream_config->input_config.effective_res.height;

	dev_dbg(isp->dev, "configuring pipe[%d]capture pp input w=%d.h=%d.\n",
		pipe_id, width, height);
}

/*
 * For CSS2.1, preview pipe could support bayer downscaling, yuv decimation and
 * yuv downscaling, which needs addtional configurations.
 */
static void __configure_preview_pp_input(struct atomisp_sub_device *asd,
	unsigned int width, unsigned int height,
	enum ia_css_pipe_id pipe_id)
{
	struct atomisp_device *isp = asd->isp;
	int out_width, out_height, yuv_ds_in_width, yuv_ds_in_height;
	struct atomisp_stream_env *stream_env =
		    &asd->stream_env[ATOMISP_INPUT_STREAM_GENERAL];
	struct ia_css_stream_config *stream_config = &stream_env->stream_config;
	struct ia_css_pipe_config *pipe_configs =
		    &stream_env->pipe_configs[pipe_id];
	struct ia_css_pipe_extra_config *pipe_extra_configs =
		    &stream_env->pipe_extra_configs[pipe_id];
	struct ia_css_resolution *bayer_ds_out_res =
		    &pipe_configs->bayer_ds_out_res;
	struct ia_css_resolution *vf_pp_in_res =
		    &pipe_configs->vf_pp_in_res;
	struct ia_css_resolution  *effective_res =
		    &stream_config->input_config.effective_res;

	static const struct bayer_ds_factor bds_fct[] = {{2, 1}, {3, 2}, {5, 4} };
	/*
	 * BZ201033: YUV decimation factor of 4 causes couple of rightmost
	 * columns to be shaded. Remove this factor to work around the CSS bug.
	 * const unsigned int yuv_dec_fct[] = {4, 2};
	 */
	static const unsigned int yuv_dec_fct[] = { 2 };
	unsigned int i;

	if (width == 0 && height == 0)
		return;

	pipe_configs->mode = __pipe_id_to_pipe_mode(asd, pipe_id);
	stream_env->update_pipe[pipe_id] = true;

	out_width = pipe_configs->output_info[0].res.width;
	out_height = pipe_configs->output_info[0].res.height;

	/*
	 * The ISP could do bayer downscaling, yuv decimation and yuv
	 * downscaling:
	 * 1: Bayer Downscaling: between effective resolution and
	 * bayer_ds_res_out;
	 * 2: YUV Decimation: between bayer_ds_res_out and vf_pp_in_res;
	 * 3: YUV Downscaling: between vf_pp_in_res and final vf output
	 *
	 * Rule for Bayer Downscaling: support factor 2, 1.5 and 1.25
	 * Rule for YUV Decimation: support factor 2, 4
	 * Rule for YUV Downscaling: arbitrary value below 2
	 *
	 * General rule of factor distribution among these stages:
	 * 1: try to do Bayer downscaling first if not in online mode.
	 * 2: try to do maximum of 2 for YUV downscaling
	 * 3: the remainling for YUV decimation
	 *
	 * Note:
	 * Do not configure bayer_ds_out_res if:
	 * online == 1 or continuous == 0 or raw_binning = 0
	 */
	if (stream_config->online || !stream_config->continuous ||
	    !pipe_extra_configs->enable_raw_binning) {
		bayer_ds_out_res->width = 0;
		bayer_ds_out_res->height = 0;
	} else {
		bayer_ds_out_res->width = effective_res->width;
		bayer_ds_out_res->height = effective_res->height;

		for (i = 0; i < ARRAY_SIZE(bds_fct); i++) {
			if (effective_res->width >= out_width *
			    bds_fct[i].numerator / bds_fct[i].denominator &&
			    effective_res->height >= out_height *
			    bds_fct[i].numerator / bds_fct[i].denominator) {
				bayer_ds_out_res->width =
				    effective_res->width *
				    bds_fct[i].denominator /
				    bds_fct[i].numerator;
				bayer_ds_out_res->height =
				    effective_res->height *
				    bds_fct[i].denominator /
				    bds_fct[i].numerator;
				break;
			}
		}
	}
	/*
	 * calculate YUV Decimation, YUV downscaling facor:
	 * YUV Downscaling factor must not exceed 2.
	 * YUV Decimation factor could be 2, 4.
	 */
	/* first decide the yuv_ds input resolution */
	if (bayer_ds_out_res->width == 0) {
		yuv_ds_in_width = effective_res->width;
		yuv_ds_in_height = effective_res->height;
	} else {
		yuv_ds_in_width = bayer_ds_out_res->width;
		yuv_ds_in_height = bayer_ds_out_res->height;
	}

	vf_pp_in_res->width = yuv_ds_in_width;
	vf_pp_in_res->height = yuv_ds_in_height;

	/* find out the yuv decimation factor */
	for (i = 0; i < ARRAY_SIZE(yuv_dec_fct); i++) {
		if (yuv_ds_in_width >= out_width * yuv_dec_fct[i] &&
		    yuv_ds_in_height >= out_height * yuv_dec_fct[i]) {
			vf_pp_in_res->width = yuv_ds_in_width / yuv_dec_fct[i];
			vf_pp_in_res->height = yuv_ds_in_height / yuv_dec_fct[i];
			break;
		}
	}

	if (vf_pp_in_res->width == out_width &&
	    vf_pp_in_res->height == out_height) {
		pipe_extra_configs->enable_yuv_ds = false;
		vf_pp_in_res->width = 0;
		vf_pp_in_res->height = 0;
	} else {
		pipe_extra_configs->enable_yuv_ds = true;
	}

	dev_dbg(isp->dev, "configuring pipe[%d]preview pp input w=%d.h=%d.\n",
		pipe_id, width, height);
}

/*
 * For CSS2.1, offline video pipe could support bayer decimation, and
 * yuv downscaling, which needs addtional configurations.
 */
static void __configure_video_pp_input(struct atomisp_sub_device *asd,
				       unsigned int width, unsigned int height,
				       enum ia_css_pipe_id pipe_id)
{
	struct atomisp_device *isp = asd->isp;
	int out_width, out_height;
	struct atomisp_stream_env *stream_env =
		    &asd->stream_env[ATOMISP_INPUT_STREAM_GENERAL];
	struct ia_css_stream_config *stream_config = &stream_env->stream_config;
	struct ia_css_pipe_config *pipe_configs =
		    &stream_env->pipe_configs[pipe_id];
	struct ia_css_pipe_extra_config *pipe_extra_configs =
		    &stream_env->pipe_extra_configs[pipe_id];
	struct ia_css_resolution *bayer_ds_out_res =
		    &pipe_configs->bayer_ds_out_res;
	struct ia_css_resolution  *effective_res =
		    &stream_config->input_config.effective_res;

	static const struct bayer_ds_factor bds_factors[] = {
		{8, 1}, {6, 1}, {4, 1}, {3, 1}, {2, 1}, {3, 2}
	};
	unsigned int i;

	if (width == 0 && height == 0)
		return;

	pipe_configs->mode = __pipe_id_to_pipe_mode(asd, pipe_id);
	stream_env->update_pipe[pipe_id] = true;

	pipe_extra_configs->enable_yuv_ds = false;

	/*
	 * If DVS is enabled,  video binary will take care the dvs envelope
	 * and usually the bayer_ds_out_res should be larger than 120% of
	 * destination resolution, the extra 20% will be cropped as DVS
	 * envelope. But,  if the bayer_ds_out_res is less than 120% of the
	 * destination. The ISP can still work,  but DVS quality is not good.
	 */
	/* taking at least 10% as envelope */
	if (asd->params.video_dis_en) {
		out_width = pipe_configs->output_info[0].res.width * 110 / 100;
		out_height = pipe_configs->output_info[0].res.height * 110 / 100;
	} else {
		out_width = pipe_configs->output_info[0].res.width;
		out_height = pipe_configs->output_info[0].res.height;
	}

	/*
	 * calculate bayer decimate factor:
	 * 1: only 1.5, 2, 4 and 8 get supported
	 * 2: Do not configure bayer_ds_out_res if:
	 *    online == 1 or continuous == 0 or raw_binning = 0
	 */
	if (stream_config->online || !stream_config->continuous) {
		bayer_ds_out_res->width = 0;
		bayer_ds_out_res->height = 0;
		goto done;
	}

	pipe_extra_configs->enable_raw_binning = true;
	bayer_ds_out_res->width = effective_res->width;
	bayer_ds_out_res->height = effective_res->height;

	for (i = 0; i < sizeof(bds_factors) / sizeof(struct bayer_ds_factor);
	     i++) {
		if (effective_res->width >= out_width *
		    bds_factors[i].numerator / bds_factors[i].denominator &&
		    effective_res->height >= out_height *
		    bds_factors[i].numerator / bds_factors[i].denominator) {
			bayer_ds_out_res->width = effective_res->width *
						  bds_factors[i].denominator /
						  bds_factors[i].numerator;
			bayer_ds_out_res->height = effective_res->height *
						   bds_factors[i].denominator /
						   bds_factors[i].numerator;
			break;
		}
	}

	/*
	 * DVS is cropped from BDS output, so we do not really need to set the
	 * envelope to 20% of output resolution here. always set it to 12x12
	 * per firmware requirement.
	 */
	pipe_configs->dvs_envelope.width = 12;
	pipe_configs->dvs_envelope.height = 12;

done:
	if (pipe_id == IA_CSS_PIPE_ID_YUVPP)
		stream_config->left_padding = -1;
	else
		stream_config->left_padding = 12;
	dev_dbg(isp->dev, "configuring pipe[%d]video pp input w=%d.h=%d.\n",
		pipe_id, width, height);
}

static void __configure_vf_output(struct atomisp_sub_device *asd,
				  unsigned int width, unsigned int height,
				  unsigned int min_width,
				  enum ia_css_frame_format format,
				  enum ia_css_pipe_id pipe_id)
{
	struct atomisp_device *isp = asd->isp;
	struct atomisp_stream_env *stream_env =
		    &asd->stream_env[ATOMISP_INPUT_STREAM_GENERAL];
	stream_env->pipe_configs[pipe_id].mode =
	    __pipe_id_to_pipe_mode(asd, pipe_id);
	stream_env->update_pipe[pipe_id] = true;

	stream_env->pipe_configs[pipe_id].vf_output_info[0].res.width = width;
	stream_env->pipe_configs[pipe_id].vf_output_info[0].res.height = height;
	stream_env->pipe_configs[pipe_id].vf_output_info[0].format = format;
	stream_env->pipe_configs[pipe_id].vf_output_info[0].padded_width =
	    min_width;
	dev_dbg(isp->dev,
		"configuring pipe[%d] vf output info w=%d.h=%d.f=%d.\n",
		pipe_id, width, height, format);
}

static void __configure_video_vf_output(struct atomisp_sub_device *asd,
					unsigned int width, unsigned int height,
					unsigned int min_width,
					enum ia_css_frame_format format,
					enum ia_css_pipe_id pipe_id)
{
	struct atomisp_device *isp = asd->isp;
	struct atomisp_stream_env *stream_env =
		    &asd->stream_env[ATOMISP_INPUT_STREAM_GENERAL];
	struct ia_css_frame_info *css_output_info;

	stream_env->pipe_configs[pipe_id].mode =
	    __pipe_id_to_pipe_mode(asd, pipe_id);
	stream_env->update_pipe[pipe_id] = true;

	/*
	 * second_vf_output will be as video viewfinder in SDV mode
	 * with SOC camera. vf_output will be as video viewfinder in
	 * normal video mode.
	 */
	if (asd->continuous_mode->val)
		css_output_info = &stream_env->pipe_configs[pipe_id].
				  vf_output_info[ATOMISP_CSS_OUTPUT_SECOND_INDEX];
	else
		css_output_info = &stream_env->pipe_configs[pipe_id].
				  vf_output_info[ATOMISP_CSS_OUTPUT_DEFAULT_INDEX];

	css_output_info->res.width = width;
	css_output_info->res.height = height;
	css_output_info->format = format;
	css_output_info->padded_width = min_width;
	dev_dbg(isp->dev,
		"configuring pipe[%d] vf output info w=%d.h=%d.f=%d.\n",
		pipe_id, width, height, format);
}

static int __get_frame_info(struct atomisp_sub_device *asd,
			    unsigned int stream_index,
			    struct ia_css_frame_info *info,
			    enum frame_info_type type,
			    enum ia_css_pipe_id pipe_id)
{
	struct atomisp_device *isp = asd->isp;
	int ret;
	struct ia_css_pipe_info p_info;

	/* FIXME! No need to destroy/recreate all streams */
	if (__destroy_streams(asd, true))
		dev_warn(isp->dev, "destroy stream failed.\n");

	if (__destroy_pipes(asd, true))
		dev_warn(isp->dev, "destroy pipe failed.\n");

	if (__create_pipes(asd))
		return -EINVAL;

	if (__create_streams(asd))
		goto stream_err;

	ret = ia_css_pipe_get_info(
		  asd->stream_env[stream_index]
		  .pipes[pipe_id], &p_info);
	if (!ret) {
		switch (type) {
		case ATOMISP_CSS_VF_FRAME:
			*info = p_info.vf_output_info[0];
			dev_dbg(isp->dev, "getting vf frame info.\n");
			break;
		case ATOMISP_CSS_SECOND_VF_FRAME:
			*info = p_info.vf_output_info[1];
			dev_dbg(isp->dev, "getting second vf frame info.\n");
			break;
		case ATOMISP_CSS_OUTPUT_FRAME:
			*info = p_info.output_info[0];
			dev_dbg(isp->dev, "getting main frame info.\n");
			break;
		case ATOMISP_CSS_SECOND_OUTPUT_FRAME:
			*info = p_info.output_info[1];
			dev_dbg(isp->dev, "getting second main frame info.\n");
			break;
		case ATOMISP_CSS_RAW_FRAME:
			*info = p_info.raw_output_info;
			dev_dbg(isp->dev, "getting raw frame info.\n");
		}
		dev_dbg(isp->dev, "get frame info: w=%d, h=%d, num_invalid_frames %d.\n",
			info->res.width, info->res.height, p_info.num_invalid_frames);
		return 0;
	}

stream_err:
	__destroy_pipes(asd, true);
	return -EINVAL;
}

static unsigned int atomisp_get_pipe_index(struct atomisp_sub_device *asd,
	uint16_t source_pad)
{
	struct atomisp_device *isp = asd->isp;
	/*
	 * to SOC camera, use yuvpp pipe.
	 */
	if (ATOMISP_USE_YUVPP(asd))
		return IA_CSS_PIPE_ID_YUVPP;

	switch (source_pad) {
	case ATOMISP_SUBDEV_PAD_SOURCE_VIDEO:
		if (asd->yuvpp_mode)
			return IA_CSS_PIPE_ID_YUVPP;
		if (asd->copy_mode)
			return IA_CSS_PIPE_ID_COPY;
		if (asd->run_mode->val == ATOMISP_RUN_MODE_VIDEO
		    || asd->vfpp->val == ATOMISP_VFPP_DISABLE_SCALER)
			return IA_CSS_PIPE_ID_VIDEO;

		return IA_CSS_PIPE_ID_CAPTURE;
	case ATOMISP_SUBDEV_PAD_SOURCE_CAPTURE:
		if (asd->copy_mode)
			return IA_CSS_PIPE_ID_COPY;

		return IA_CSS_PIPE_ID_CAPTURE;
	case ATOMISP_SUBDEV_PAD_SOURCE_VF:
		if (!atomisp_is_mbuscode_raw(asd->fmt[asd->capture_pad].fmt.code)) {
			return IA_CSS_PIPE_ID_CAPTURE;
		}
		fallthrough;
	case ATOMISP_SUBDEV_PAD_SOURCE_PREVIEW:
		if (asd->yuvpp_mode)
			return IA_CSS_PIPE_ID_YUVPP;
		if (asd->copy_mode)
			return IA_CSS_PIPE_ID_COPY;
		if (asd->run_mode->val == ATOMISP_RUN_MODE_VIDEO)
			return IA_CSS_PIPE_ID_VIDEO;

		return IA_CSS_PIPE_ID_PREVIEW;
	}
	dev_warn(isp->dev,
		 "invalid source pad:%d, return default preview pipe index.\n",
		 source_pad);
	return IA_CSS_PIPE_ID_PREVIEW;
}

int atomisp_get_css_frame_info(struct atomisp_sub_device *asd,
			       u16 source_pad,
			       struct ia_css_frame_info *frame_info)
{
	struct ia_css_pipe_info info;
	int pipe_index = atomisp_get_pipe_index(asd, source_pad);
	int stream_index;
	struct atomisp_device *isp = asd->isp;

	if (ATOMISP_SOC_CAMERA(asd))
		stream_index = atomisp_source_pad_to_stream_id(asd, source_pad);
	else {
		stream_index = (pipe_index == IA_CSS_PIPE_ID_YUVPP) ?
			       ATOMISP_INPUT_STREAM_VIDEO :
			       atomisp_source_pad_to_stream_id(asd, source_pad);
	}

	if (0 != ia_css_pipe_get_info(asd->stream_env[stream_index]
		.pipes[pipe_index], &info)) {
		dev_err(isp->dev, "ia_css_pipe_get_info FAILED");
		return -EINVAL;
	}

	switch (source_pad) {
	case ATOMISP_SUBDEV_PAD_SOURCE_CAPTURE:
		*frame_info = info.output_info[0];
		break;
	case ATOMISP_SUBDEV_PAD_SOURCE_VIDEO:
		if (ATOMISP_USE_YUVPP(asd) && asd->continuous_mode->val)
			*frame_info = info.
				      output_info[ATOMISP_CSS_OUTPUT_SECOND_INDEX];
		else
			*frame_info = info.
				      output_info[ATOMISP_CSS_OUTPUT_DEFAULT_INDEX];
		break;
	case ATOMISP_SUBDEV_PAD_SOURCE_VF:
		if (stream_index == ATOMISP_INPUT_STREAM_POSTVIEW)
			*frame_info = info.output_info[0];
		else
			*frame_info = info.vf_output_info[0];
		break;
	case ATOMISP_SUBDEV_PAD_SOURCE_PREVIEW:
		if (asd->run_mode->val == ATOMISP_RUN_MODE_VIDEO &&
		    (pipe_index == IA_CSS_PIPE_ID_VIDEO ||
		     pipe_index == IA_CSS_PIPE_ID_YUVPP))
			if (ATOMISP_USE_YUVPP(asd) && asd->continuous_mode->val)
				*frame_info = info.
					      vf_output_info[ATOMISP_CSS_OUTPUT_SECOND_INDEX];
			else
				*frame_info = info.
					      vf_output_info[ATOMISP_CSS_OUTPUT_DEFAULT_INDEX];
		else if (ATOMISP_USE_YUVPP(asd) && asd->continuous_mode->val)
			*frame_info =
			    info.output_info[ATOMISP_CSS_OUTPUT_SECOND_INDEX];
		else
			*frame_info =
			    info.output_info[ATOMISP_CSS_OUTPUT_DEFAULT_INDEX];

		break;
	default:
		frame_info = NULL;
		break;
	}
	return frame_info ? 0 : -EINVAL;
}

int atomisp_css_copy_configure_output(struct atomisp_sub_device *asd,
				      unsigned int stream_index,
				      unsigned int width, unsigned int height,
				      unsigned int padded_width,
				      enum ia_css_frame_format format)
{
	asd->stream_env[stream_index].pipe_configs[IA_CSS_PIPE_ID_COPY].
	default_capture_config.mode =
	    IA_CSS_CAPTURE_MODE_RAW;

	__configure_output(asd, stream_index, width, height, padded_width,
			   format, IA_CSS_PIPE_ID_COPY);
	return 0;
}

int atomisp_css_yuvpp_configure_output(struct atomisp_sub_device *asd,
				       unsigned int stream_index,
				       unsigned int width, unsigned int height,
				       unsigned int padded_width,
				       enum ia_css_frame_format format)
{
	asd->stream_env[stream_index].pipe_configs[IA_CSS_PIPE_ID_YUVPP].
	default_capture_config.mode =
	    IA_CSS_CAPTURE_MODE_RAW;

	__configure_output(asd, stream_index, width, height, padded_width,
			   format, IA_CSS_PIPE_ID_YUVPP);
	return 0;
}

int atomisp_css_yuvpp_configure_viewfinder(
    struct atomisp_sub_device *asd,
    unsigned int stream_index,
    unsigned int width, unsigned int height,
    unsigned int min_width,
    enum ia_css_frame_format format)
{
	struct atomisp_stream_env *stream_env =
		    &asd->stream_env[stream_index];
	enum ia_css_pipe_id pipe_id = IA_CSS_PIPE_ID_YUVPP;

	stream_env->pipe_configs[pipe_id].mode =
	    __pipe_id_to_pipe_mode(asd, pipe_id);
	stream_env->update_pipe[pipe_id] = true;

	stream_env->pipe_configs[pipe_id].vf_output_info[0].res.width = width;
	stream_env->pipe_configs[pipe_id].vf_output_info[0].res.height = height;
	stream_env->pipe_configs[pipe_id].vf_output_info[0].format = format;
	stream_env->pipe_configs[pipe_id].vf_output_info[0].padded_width =
	    min_width;
	return 0;
}

int atomisp_css_yuvpp_get_output_frame_info(
    struct atomisp_sub_device *asd,
    unsigned int stream_index,
    struct ia_css_frame_info *info)
{
	return __get_frame_info(asd, stream_index, info,
				ATOMISP_CSS_OUTPUT_FRAME, IA_CSS_PIPE_ID_YUVPP);
}

int atomisp_css_yuvpp_get_viewfinder_frame_info(
    struct atomisp_sub_device *asd,
    unsigned int stream_index,
    struct ia_css_frame_info *info)
{
	return __get_frame_info(asd, stream_index, info,
				ATOMISP_CSS_VF_FRAME, IA_CSS_PIPE_ID_YUVPP);
}

int atomisp_css_preview_configure_output(struct atomisp_sub_device *asd,
	unsigned int width, unsigned int height,
	unsigned int min_width,
	enum ia_css_frame_format format)
{
	/*
	 * to SOC camera, use yuvpp pipe.
	 */
	if (ATOMISP_USE_YUVPP(asd))
		__configure_video_preview_output(asd, ATOMISP_INPUT_STREAM_GENERAL, width,
						 height,
						 min_width, format, IA_CSS_PIPE_ID_YUVPP);
	else
		__configure_output(asd, ATOMISP_INPUT_STREAM_GENERAL, width, height,
				   min_width, format, IA_CSS_PIPE_ID_PREVIEW);
	return 0;
}

int atomisp_css_capture_configure_output(struct atomisp_sub_device *asd,
	unsigned int width, unsigned int height,
	unsigned int min_width,
	enum ia_css_frame_format format)
{
	enum ia_css_pipe_id pipe_id;

	/*
	 * to SOC camera, use yuvpp pipe.
	 */
	if (ATOMISP_USE_YUVPP(asd))
		pipe_id = IA_CSS_PIPE_ID_YUVPP;
	else
		pipe_id = IA_CSS_PIPE_ID_CAPTURE;

	__configure_output(asd, ATOMISP_INPUT_STREAM_GENERAL, width, height,
			   min_width, format, pipe_id);
	return 0;
}

int atomisp_css_video_configure_output(struct atomisp_sub_device *asd,
				       unsigned int width, unsigned int height,
				       unsigned int min_width,
				       enum ia_css_frame_format format)
{
	/*
	 * to SOC camera, use yuvpp pipe.
	 */
	if (ATOMISP_USE_YUVPP(asd))
		__configure_video_preview_output(asd, ATOMISP_INPUT_STREAM_GENERAL, width,
						 height,
						 min_width, format, IA_CSS_PIPE_ID_YUVPP);
	else
		__configure_output(asd, ATOMISP_INPUT_STREAM_GENERAL, width, height,
				   min_width, format, IA_CSS_PIPE_ID_VIDEO);
	return 0;
}

int atomisp_css_video_configure_viewfinder(
    struct atomisp_sub_device *asd,
    unsigned int width, unsigned int height,
    unsigned int min_width,
    enum ia_css_frame_format format)
{
	/*
	 * to SOC camera, video will use yuvpp pipe.
	 */
	if (ATOMISP_USE_YUVPP(asd))
		__configure_video_vf_output(asd, width, height, min_width, format,
					    IA_CSS_PIPE_ID_YUVPP);
	else
		__configure_vf_output(asd, width, height, min_width, format,
				      IA_CSS_PIPE_ID_VIDEO);
	return 0;
}

int atomisp_css_capture_configure_viewfinder(
    struct atomisp_sub_device *asd,
    unsigned int width, unsigned int height,
    unsigned int min_width,
    enum ia_css_frame_format format)
{
	enum ia_css_pipe_id pipe_id;

	/*
	 * to SOC camera, video will use yuvpp pipe.
	 */
	if (ATOMISP_USE_YUVPP(asd))
		pipe_id = IA_CSS_PIPE_ID_YUVPP;
	else
		pipe_id = IA_CSS_PIPE_ID_CAPTURE;

	__configure_vf_output(asd, width, height, min_width, format,
			      pipe_id);
	return 0;
}

int atomisp_css_video_get_viewfinder_frame_info(
    struct atomisp_sub_device *asd,
    struct ia_css_frame_info *info)
{
	enum ia_css_pipe_id pipe_id;
	enum frame_info_type frame_type = ATOMISP_CSS_VF_FRAME;

	if (ATOMISP_USE_YUVPP(asd)) {
		pipe_id = IA_CSS_PIPE_ID_YUVPP;
		if (asd->continuous_mode->val)
			frame_type = ATOMISP_CSS_SECOND_VF_FRAME;
	} else {
		pipe_id = IA_CSS_PIPE_ID_VIDEO;
	}

	return __get_frame_info(asd, ATOMISP_INPUT_STREAM_GENERAL, info,
				frame_type, pipe_id);
}

int atomisp_css_capture_get_viewfinder_frame_info(
    struct atomisp_sub_device *asd,
    struct ia_css_frame_info *info)
{
	enum ia_css_pipe_id pipe_id;

	if (ATOMISP_USE_YUVPP(asd))
		pipe_id = IA_CSS_PIPE_ID_YUVPP;
	else
		pipe_id = IA_CSS_PIPE_ID_CAPTURE;

	return __get_frame_info(asd, ATOMISP_INPUT_STREAM_GENERAL, info,
				ATOMISP_CSS_VF_FRAME, pipe_id);
}

int atomisp_css_capture_get_output_raw_frame_info(
    struct atomisp_sub_device *asd,
    struct ia_css_frame_info *info)
{
	if (ATOMISP_USE_YUVPP(asd))
		return 0;

	return __get_frame_info(asd, ATOMISP_INPUT_STREAM_GENERAL, info,
				ATOMISP_CSS_RAW_FRAME, IA_CSS_PIPE_ID_CAPTURE);
}

int atomisp_css_copy_get_output_frame_info(
    struct atomisp_sub_device *asd,
    unsigned int stream_index,
    struct ia_css_frame_info *info)
{
	return __get_frame_info(asd, stream_index, info,
				ATOMISP_CSS_OUTPUT_FRAME, IA_CSS_PIPE_ID_COPY);
}

int atomisp_css_preview_get_output_frame_info(
    struct atomisp_sub_device *asd,
    struct ia_css_frame_info *info)
{
	enum ia_css_pipe_id pipe_id;
	enum frame_info_type frame_type = ATOMISP_CSS_OUTPUT_FRAME;

	if (ATOMISP_USE_YUVPP(asd)) {
		pipe_id = IA_CSS_PIPE_ID_YUVPP;
		if (asd->continuous_mode->val)
			frame_type = ATOMISP_CSS_SECOND_OUTPUT_FRAME;
	} else {
		pipe_id = IA_CSS_PIPE_ID_PREVIEW;
	}

	return __get_frame_info(asd, ATOMISP_INPUT_STREAM_GENERAL, info,
				frame_type, pipe_id);
}

int atomisp_css_capture_get_output_frame_info(
    struct atomisp_sub_device *asd,
    struct ia_css_frame_info *info)
{
	enum ia_css_pipe_id pipe_id;

	if (ATOMISP_USE_YUVPP(asd))
		pipe_id = IA_CSS_PIPE_ID_YUVPP;
	else
		pipe_id = IA_CSS_PIPE_ID_CAPTURE;

	return __get_frame_info(asd, ATOMISP_INPUT_STREAM_GENERAL, info,
				ATOMISP_CSS_OUTPUT_FRAME, pipe_id);
}

int atomisp_css_video_get_output_frame_info(
    struct atomisp_sub_device *asd,
    struct ia_css_frame_info *info)
{
	enum ia_css_pipe_id pipe_id;
	enum frame_info_type frame_type = ATOMISP_CSS_OUTPUT_FRAME;

	if (ATOMISP_USE_YUVPP(asd)) {
		pipe_id = IA_CSS_PIPE_ID_YUVPP;
		if (asd->continuous_mode->val)
			frame_type = ATOMISP_CSS_SECOND_OUTPUT_FRAME;
	} else {
		pipe_id = IA_CSS_PIPE_ID_VIDEO;
	}

	return __get_frame_info(asd, ATOMISP_INPUT_STREAM_GENERAL, info,
				frame_type, pipe_id);
}

int atomisp_css_preview_configure_pp_input(
    struct atomisp_sub_device *asd,
    unsigned int width, unsigned int height)
{
	struct atomisp_stream_env *stream_env =
		    &asd->stream_env[ATOMISP_INPUT_STREAM_GENERAL];
	__configure_preview_pp_input(asd, width, height,
				     ATOMISP_USE_YUVPP(asd) ?
				     IA_CSS_PIPE_ID_YUVPP : IA_CSS_PIPE_ID_PREVIEW);

	if (width > stream_env->pipe_configs[IA_CSS_PIPE_ID_CAPTURE].
	    capt_pp_in_res.width)
		__configure_capture_pp_input(asd, width, height,
					     ATOMISP_USE_YUVPP(asd) ?
					     IA_CSS_PIPE_ID_YUVPP : IA_CSS_PIPE_ID_CAPTURE);
	return 0;
}

int atomisp_css_capture_configure_pp_input(
    struct atomisp_sub_device *asd,
    unsigned int width, unsigned int height)
{
	__configure_capture_pp_input(asd, width, height,
				     ATOMISP_USE_YUVPP(asd) ?
				     IA_CSS_PIPE_ID_YUVPP : IA_CSS_PIPE_ID_CAPTURE);
	return 0;
}

int atomisp_css_video_configure_pp_input(
    struct atomisp_sub_device *asd,
    unsigned int width, unsigned int height)
{
	struct atomisp_stream_env *stream_env =
		    &asd->stream_env[ATOMISP_INPUT_STREAM_GENERAL];

	__configure_video_pp_input(asd, width, height,
				   ATOMISP_USE_YUVPP(asd) ?
				   IA_CSS_PIPE_ID_YUVPP : IA_CSS_PIPE_ID_VIDEO);

	if (width > stream_env->pipe_configs[IA_CSS_PIPE_ID_CAPTURE].
	    capt_pp_in_res.width)
		__configure_capture_pp_input(asd, width, height,
					     ATOMISP_USE_YUVPP(asd) ?
					     IA_CSS_PIPE_ID_YUVPP : IA_CSS_PIPE_ID_CAPTURE);
	return 0;
}

int atomisp_css_offline_capture_configure(struct atomisp_sub_device *asd,
	int num_captures, unsigned int skip, int offset)
{
	int ret;

	dev_dbg(asd->isp->dev, "%s num_capture:%d skip:%d offset:%d\n",
		__func__, num_captures, skip, offset);

	ret = ia_css_stream_capture(
		  asd->stream_env[ATOMISP_INPUT_STREAM_GENERAL].stream,
		  num_captures, skip, offset);
	if (ret)
		return -EINVAL;

	return 0;
}

int atomisp_css_exp_id_capture(struct atomisp_sub_device *asd, int exp_id)
{
	int ret;

	ret = ia_css_stream_capture_frame(
		  asd->stream_env[ATOMISP_INPUT_STREAM_GENERAL].stream,
		  exp_id);
	if (ret == -ENOBUFS) {
		/* capture cmd queue is full */
		return -EBUSY;
	} else if (ret) {
		return -EIO;
	}

	return 0;
}

int atomisp_css_exp_id_unlock(struct atomisp_sub_device *asd, int exp_id)
{
	int ret;

	ret = ia_css_unlock_raw_frame(
		  asd->stream_env[ATOMISP_INPUT_STREAM_GENERAL].stream,
		  exp_id);
	if (ret == -ENOBUFS)
		return -EAGAIN;
	else if (ret)
		return -EIO;

	return 0;
}

int atomisp_css_capture_enable_xnr(struct atomisp_sub_device *asd,
				   bool enable)
{
	asd->stream_env[ATOMISP_INPUT_STREAM_GENERAL]
	.pipe_configs[IA_CSS_PIPE_ID_CAPTURE]
	.default_capture_config.enable_xnr = enable;
	asd->params.capture_config.enable_xnr = enable;
	asd->stream_env[ATOMISP_INPUT_STREAM_GENERAL]
	.update_pipe[IA_CSS_PIPE_ID_CAPTURE] = true;

	return 0;
}

void atomisp_css_set_ctc_table(struct atomisp_sub_device *asd,
			       struct ia_css_ctc_table *ctc_table)
{
	int i;
	u16 *vamem_ptr = ctc_table->data.vamem_1;
	int data_size = IA_CSS_VAMEM_1_CTC_TABLE_SIZE;
	bool valid = false;

	/* workaround: if ctc_table is all 0, do not apply it */
	if (ctc_table->vamem_type == IA_CSS_VAMEM_TYPE_2) {
		vamem_ptr = ctc_table->data.vamem_2;
		data_size = IA_CSS_VAMEM_2_CTC_TABLE_SIZE;
	}

	for (i = 0; i < data_size; i++) {
		if (*(vamem_ptr + i)) {
			valid = true;
			break;
		}
	}

	if (valid)
		asd->params.config.ctc_table = ctc_table;
	else
		dev_warn(asd->isp->dev, "Bypass the invalid ctc_table.\n");
}

void atomisp_css_set_anr_thres(struct atomisp_sub_device *asd,
			       struct ia_css_anr_thres *anr_thres)
{
	asd->params.config.anr_thres = anr_thres;
}

void atomisp_css_set_dvs_6axis(struct atomisp_sub_device *asd,
			       struct ia_css_dvs_6axis_config *dvs_6axis)
{
	asd->params.config.dvs_6axis_config = dvs_6axis;
}

void atomisp_css_video_set_dis_vector(struct atomisp_sub_device *asd,
				      struct atomisp_dis_vector *vector)
{
	if (!asd->params.config.motion_vector)
		asd->params.config.motion_vector = &asd->params.css_param.motion_vector;

	memset(asd->params.config.motion_vector,
	       0, sizeof(struct ia_css_vector));
	asd->params.css_param.motion_vector.x = vector->x;
	asd->params.css_param.motion_vector.y = vector->y;
}

static int atomisp_compare_dvs_grid(struct atomisp_sub_device *asd,
				    struct atomisp_dvs_grid_info *atomgrid)
{
	struct ia_css_dvs_grid_info *cur =
	    atomisp_css_get_dvs_grid_info(&asd->params.curr_grid_info);

	if (!cur) {
		dev_err(asd->isp->dev, "dvs grid not available!\n");
		return -EINVAL;
	}

	if (sizeof(*cur) != sizeof(*atomgrid)) {
		dev_err(asd->isp->dev, "dvs grid mis-match!\n");
		return -EINVAL;
	}

	if (!cur->enable) {
		dev_err(asd->isp->dev, "dvs not enabled!\n");
		return -EINVAL;
	}

	return memcmp(atomgrid, cur, sizeof(*cur));
}

void  atomisp_css_set_dvs2_coefs(struct atomisp_sub_device *asd,
				 struct ia_css_dvs2_coefficients *coefs)
{
	asd->params.config.dvs2_coefs = coefs;
}

int atomisp_css_set_dis_coefs(struct atomisp_sub_device *asd,
			      struct atomisp_dis_coefficients *coefs)
{
	if (atomisp_compare_dvs_grid(asd, &coefs->grid_info) != 0)
		/* If the grid info in the argument differs from the current
		   grid info, we tell the caller to reset the grid size and
		   try again. */
		return -EAGAIN;

	if (!coefs->hor_coefs.odd_real ||
	    !coefs->hor_coefs.odd_imag ||
	    !coefs->hor_coefs.even_real ||
	    !coefs->hor_coefs.even_imag ||
	    !coefs->ver_coefs.odd_real ||
	    !coefs->ver_coefs.odd_imag ||
	    !coefs->ver_coefs.even_real ||
	    !coefs->ver_coefs.even_imag ||
	    !asd->params.css_param.dvs2_coeff->hor_coefs.odd_real ||
	    !asd->params.css_param.dvs2_coeff->hor_coefs.odd_imag ||
	    !asd->params.css_param.dvs2_coeff->hor_coefs.even_real ||
	    !asd->params.css_param.dvs2_coeff->hor_coefs.even_imag ||
	    !asd->params.css_param.dvs2_coeff->ver_coefs.odd_real ||
	    !asd->params.css_param.dvs2_coeff->ver_coefs.odd_imag ||
	    !asd->params.css_param.dvs2_coeff->ver_coefs.even_real ||
	    !asd->params.css_param.dvs2_coeff->ver_coefs.even_imag)
		return -EINVAL;

	if (copy_from_user(asd->params.css_param.dvs2_coeff->hor_coefs.odd_real,
			   coefs->hor_coefs.odd_real, asd->params.dvs_hor_coef_bytes))
		return -EFAULT;
	if (copy_from_user(asd->params.css_param.dvs2_coeff->hor_coefs.odd_imag,
			   coefs->hor_coefs.odd_imag, asd->params.dvs_hor_coef_bytes))
		return -EFAULT;
	if (copy_from_user(asd->params.css_param.dvs2_coeff->hor_coefs.even_real,
			   coefs->hor_coefs.even_real, asd->params.dvs_hor_coef_bytes))
		return -EFAULT;
	if (copy_from_user(asd->params.css_param.dvs2_coeff->hor_coefs.even_imag,
			   coefs->hor_coefs.even_imag, asd->params.dvs_hor_coef_bytes))
		return -EFAULT;

	if (copy_from_user(asd->params.css_param.dvs2_coeff->ver_coefs.odd_real,
			   coefs->ver_coefs.odd_real, asd->params.dvs_ver_coef_bytes))
		return -EFAULT;
	if (copy_from_user(asd->params.css_param.dvs2_coeff->ver_coefs.odd_imag,
			   coefs->ver_coefs.odd_imag, asd->params.dvs_ver_coef_bytes))
		return -EFAULT;
	if (copy_from_user(asd->params.css_param.dvs2_coeff->ver_coefs.even_real,
			   coefs->ver_coefs.even_real, asd->params.dvs_ver_coef_bytes))
		return -EFAULT;
	if (copy_from_user(asd->params.css_param.dvs2_coeff->ver_coefs.even_imag,
			   coefs->ver_coefs.even_imag, asd->params.dvs_ver_coef_bytes))
		return -EFAULT;

	asd->params.css_param.update_flag.dvs2_coefs =
		(struct atomisp_dis_coefficients *)
		asd->params.css_param.dvs2_coeff;
	/* FIXME! */
	/*	asd->params.dis_proj_data_valid = false; */
	asd->params.css_update_params_needed = true;

	return 0;
}

void atomisp_css_set_zoom_factor(struct atomisp_sub_device *asd,
				 unsigned int zoom)
{
	struct atomisp_device *isp = asd->isp;

	if (zoom == asd->params.css_param.dz_config.dx &&
	    zoom == asd->params.css_param.dz_config.dy) {
		dev_dbg(isp->dev, "same zoom scale. skipped.\n");
		return;
	}

	memset(&asd->params.css_param.dz_config, 0,
	       sizeof(struct ia_css_dz_config));
	asd->params.css_param.dz_config.dx = zoom;
	asd->params.css_param.dz_config.dy = zoom;

	asd->params.css_param.update_flag.dz_config =
	    (struct atomisp_dz_config *)&asd->params.css_param.dz_config;
	asd->params.css_update_params_needed = true;
}

void atomisp_css_set_formats_config(struct atomisp_sub_device *asd,
				    struct ia_css_formats_config *formats_config)
{
	asd->params.config.formats_config = formats_config;
}

int atomisp_css_get_wb_config(struct atomisp_sub_device *asd,
			      struct atomisp_wb_config *config)
{
	struct ia_css_wb_config wb_config;
	struct ia_css_isp_config isp_config;
	struct atomisp_device *isp = asd->isp;

	if (!asd->stream_env[ATOMISP_INPUT_STREAM_GENERAL].stream) {
		dev_err(isp->dev, "%s called after streamoff, skipping.\n",
			__func__);
		return -EINVAL;
	}
	memset(&wb_config, 0, sizeof(struct ia_css_wb_config));
	memset(&isp_config, 0, sizeof(struct ia_css_isp_config));
	isp_config.wb_config = &wb_config;
	ia_css_stream_get_isp_config(
	    asd->stream_env[ATOMISP_INPUT_STREAM_GENERAL].stream,
	    &isp_config);
	memcpy(config, &wb_config, sizeof(*config));

	return 0;
}

int atomisp_css_get_ob_config(struct atomisp_sub_device *asd,
			      struct atomisp_ob_config *config)
{
	struct ia_css_ob_config ob_config;
	struct ia_css_isp_config isp_config;
	struct atomisp_device *isp = asd->isp;

	if (!asd->stream_env[ATOMISP_INPUT_STREAM_GENERAL].stream) {
		dev_err(isp->dev, "%s called after streamoff, skipping.\n",
			__func__);
		return -EINVAL;
	}
	memset(&ob_config, 0, sizeof(struct ia_css_ob_config));
	memset(&isp_config, 0, sizeof(struct ia_css_isp_config));
	isp_config.ob_config = &ob_config;
	ia_css_stream_get_isp_config(
	    asd->stream_env[ATOMISP_INPUT_STREAM_GENERAL].stream,
	    &isp_config);
	memcpy(config, &ob_config, sizeof(*config));

	return 0;
}

int atomisp_css_get_dp_config(struct atomisp_sub_device *asd,
			      struct atomisp_dp_config *config)
{
	struct ia_css_dp_config dp_config;
	struct ia_css_isp_config isp_config;
	struct atomisp_device *isp = asd->isp;

	if (!asd->stream_env[ATOMISP_INPUT_STREAM_GENERAL].stream) {
		dev_err(isp->dev, "%s called after streamoff, skipping.\n",
			__func__);
		return -EINVAL;
	}
	memset(&dp_config, 0, sizeof(struct ia_css_dp_config));
	memset(&isp_config, 0, sizeof(struct ia_css_isp_config));
	isp_config.dp_config = &dp_config;
	ia_css_stream_get_isp_config(
	    asd->stream_env[ATOMISP_INPUT_STREAM_GENERAL].stream,
	    &isp_config);
	memcpy(config, &dp_config, sizeof(*config));

	return 0;
}

int atomisp_css_get_de_config(struct atomisp_sub_device *asd,
			      struct atomisp_de_config *config)
{
	struct ia_css_de_config de_config;
	struct ia_css_isp_config isp_config;
	struct atomisp_device *isp = asd->isp;

	if (!asd->stream_env[ATOMISP_INPUT_STREAM_GENERAL].stream) {
		dev_err(isp->dev, "%s called after streamoff, skipping.\n",
			__func__);
		return -EINVAL;
	}
	memset(&de_config, 0, sizeof(struct ia_css_de_config));
	memset(&isp_config, 0, sizeof(struct ia_css_isp_config));
	isp_config.de_config = &de_config;
	ia_css_stream_get_isp_config(
	    asd->stream_env[ATOMISP_INPUT_STREAM_GENERAL].stream,
	    &isp_config);
	memcpy(config, &de_config, sizeof(*config));

	return 0;
}

int atomisp_css_get_nr_config(struct atomisp_sub_device *asd,
			      struct atomisp_nr_config *config)
{
	struct ia_css_nr_config nr_config;
	struct ia_css_isp_config isp_config;
	struct atomisp_device *isp = asd->isp;

	if (!asd->stream_env[ATOMISP_INPUT_STREAM_GENERAL].stream) {
		dev_err(isp->dev, "%s called after streamoff, skipping.\n",
			__func__);
		return -EINVAL;
	}
	memset(&nr_config, 0, sizeof(struct ia_css_nr_config));
	memset(&isp_config, 0, sizeof(struct ia_css_isp_config));

	isp_config.nr_config = &nr_config;
	ia_css_stream_get_isp_config(
	    asd->stream_env[ATOMISP_INPUT_STREAM_GENERAL].stream,
	    &isp_config);
	memcpy(config, &nr_config, sizeof(*config));

	return 0;
}

int atomisp_css_get_ee_config(struct atomisp_sub_device *asd,
			      struct atomisp_ee_config *config)
{
	struct ia_css_ee_config ee_config;
	struct ia_css_isp_config isp_config;
	struct atomisp_device *isp = asd->isp;

	if (!asd->stream_env[ATOMISP_INPUT_STREAM_GENERAL].stream) {
		dev_err(isp->dev, "%s called after streamoff, skipping.\n",
			__func__);
		return -EINVAL;
	}
	memset(&ee_config, 0, sizeof(struct ia_css_ee_config));
	memset(&isp_config, 0, sizeof(struct ia_css_isp_config));
	isp_config.ee_config = &ee_config;
	ia_css_stream_get_isp_config(
	    asd->stream_env[ATOMISP_INPUT_STREAM_GENERAL].stream,
	    &isp_config);
	memcpy(config, &ee_config, sizeof(*config));

	return 0;
}

int atomisp_css_get_tnr_config(struct atomisp_sub_device *asd,
			       struct atomisp_tnr_config *config)
{
	struct ia_css_tnr_config tnr_config;
	struct ia_css_isp_config isp_config;
	struct atomisp_device *isp = asd->isp;

	if (!asd->stream_env[ATOMISP_INPUT_STREAM_GENERAL].stream) {
		dev_err(isp->dev, "%s called after streamoff, skipping.\n",
			__func__);
		return -EINVAL;
	}
	memset(&tnr_config, 0, sizeof(struct ia_css_tnr_config));
	memset(&isp_config, 0, sizeof(struct ia_css_isp_config));
	isp_config.tnr_config = &tnr_config;
	ia_css_stream_get_isp_config(
	    asd->stream_env[ATOMISP_INPUT_STREAM_GENERAL].stream,
	    &isp_config);
	memcpy(config, &tnr_config, sizeof(*config));

	return 0;
}

int atomisp_css_get_ctc_table(struct atomisp_sub_device *asd,
			      struct atomisp_ctc_table *config)
{
	struct ia_css_ctc_table *tab;
	struct ia_css_isp_config isp_config;
	struct atomisp_device *isp = asd->isp;

	if (!asd->stream_env[ATOMISP_INPUT_STREAM_GENERAL].stream) {
		dev_err(isp->dev, "%s called after streamoff, skipping.\n",
			__func__);
		return -EINVAL;
	}

	tab = vzalloc(sizeof(struct ia_css_ctc_table));
	if (!tab)
		return -ENOMEM;

	memset(&isp_config, 0, sizeof(struct ia_css_isp_config));
	isp_config.ctc_table = tab;
	ia_css_stream_get_isp_config(
	    asd->stream_env[ATOMISP_INPUT_STREAM_GENERAL].stream,
	    &isp_config);
	memcpy(config, tab, sizeof(*tab));
	vfree(tab);

	return 0;
}

int atomisp_css_get_gamma_table(struct atomisp_sub_device *asd,
				struct atomisp_gamma_table *config)
{
	struct ia_css_gamma_table *tab;
	struct ia_css_isp_config isp_config;
	struct atomisp_device *isp = asd->isp;

	if (!asd->stream_env[ATOMISP_INPUT_STREAM_GENERAL].stream) {
		dev_err(isp->dev, "%s called after streamoff, skipping.\n",
			__func__);
		return -EINVAL;
	}

	tab = vzalloc(sizeof(struct ia_css_gamma_table));
	if (!tab)
		return -ENOMEM;

	memset(&isp_config, 0, sizeof(struct ia_css_isp_config));
	isp_config.gamma_table = tab;
	ia_css_stream_get_isp_config(
	    asd->stream_env[ATOMISP_INPUT_STREAM_GENERAL].stream,
	    &isp_config);
	memcpy(config, tab, sizeof(*tab));
	vfree(tab);

	return 0;
}

int atomisp_css_get_gc_config(struct atomisp_sub_device *asd,
			      struct atomisp_gc_config *config)
{
	struct ia_css_gc_config gc_config;
	struct ia_css_isp_config isp_config;
	struct atomisp_device *isp = asd->isp;

	if (!asd->stream_env[ATOMISP_INPUT_STREAM_GENERAL].stream) {
		dev_err(isp->dev, "%s called after streamoff, skipping.\n",
			__func__);
		return -EINVAL;
	}
	memset(&gc_config, 0, sizeof(struct ia_css_gc_config));
	memset(&isp_config, 0, sizeof(struct ia_css_isp_config));
	isp_config.gc_config = &gc_config;
	ia_css_stream_get_isp_config(
	    asd->stream_env[ATOMISP_INPUT_STREAM_GENERAL].stream,
	    &isp_config);
	/* Get gamma correction params from current setup */
	memcpy(config, &gc_config, sizeof(*config));

	return 0;
}

int atomisp_css_get_3a_config(struct atomisp_sub_device *asd,
			      struct atomisp_3a_config *config)
{
	struct ia_css_3a_config s3a_config;
	struct ia_css_isp_config isp_config;
	struct atomisp_device *isp = asd->isp;

	if (!asd->stream_env[ATOMISP_INPUT_STREAM_GENERAL].stream) {
		dev_err(isp->dev, "%s called after streamoff, skipping.\n",
			__func__);
		return -EINVAL;
	}
	memset(&s3a_config, 0, sizeof(struct ia_css_3a_config));
	memset(&isp_config, 0, sizeof(struct ia_css_isp_config));
	isp_config.s3a_config = &s3a_config;
	ia_css_stream_get_isp_config(
	    asd->stream_env[ATOMISP_INPUT_STREAM_GENERAL].stream,
	    &isp_config);
	/* Get white balance from current setup */
	memcpy(config, &s3a_config, sizeof(*config));

	return 0;
}

int atomisp_css_get_formats_config(struct atomisp_sub_device *asd,
				   struct atomisp_formats_config *config)
{
	struct ia_css_formats_config formats_config;
	struct ia_css_isp_config isp_config;
	struct atomisp_device *isp = asd->isp;

	if (!asd->stream_env[ATOMISP_INPUT_STREAM_GENERAL].stream) {
		dev_err(isp->dev, "%s called after streamoff, skipping.\n",
			__func__);
		return -EINVAL;
	}
	memset(&formats_config, 0, sizeof(formats_config));
	memset(&isp_config, 0, sizeof(isp_config));
	isp_config.formats_config = &formats_config;
	ia_css_stream_get_isp_config(
	    asd->stream_env[ATOMISP_INPUT_STREAM_GENERAL].stream,
	    &isp_config);
	/* Get narrow gamma from current setup */
	memcpy(config, &formats_config, sizeof(*config));

	return 0;
}

int atomisp_css_get_zoom_factor(struct atomisp_sub_device *asd,
				unsigned int *zoom)
{
	struct ia_css_dz_config dz_config;  /** Digital Zoom */
	struct ia_css_isp_config isp_config;
	struct atomisp_device *isp = asd->isp;

	if (!asd->stream_env[ATOMISP_INPUT_STREAM_GENERAL].stream) {
		dev_err(isp->dev, "%s called after streamoff, skipping.\n",
			__func__);
		return -EINVAL;
	}
	memset(&dz_config, 0, sizeof(struct ia_css_dz_config));
	memset(&isp_config, 0, sizeof(struct ia_css_isp_config));
	isp_config.dz_config = &dz_config;
	ia_css_stream_get_isp_config(
	    asd->stream_env[ATOMISP_INPUT_STREAM_GENERAL].stream,
	    &isp_config);
	*zoom = dz_config.dx;

	return 0;
}

/*
 * Function to set/get image stablization statistics
 */
int atomisp_css_get_dis_stat(struct atomisp_sub_device *asd,
			     struct atomisp_dis_statistics *stats)
{
	struct atomisp_device *isp = asd->isp;
	struct atomisp_dis_buf *dis_buf;
	unsigned long flags;

	if (!asd->params.dvs_stat->hor_prod.odd_real ||
	    !asd->params.dvs_stat->hor_prod.odd_imag ||
	    !asd->params.dvs_stat->hor_prod.even_real ||
	    !asd->params.dvs_stat->hor_prod.even_imag ||
	    !asd->params.dvs_stat->ver_prod.odd_real ||
	    !asd->params.dvs_stat->ver_prod.odd_imag ||
	    !asd->params.dvs_stat->ver_prod.even_real ||
	    !asd->params.dvs_stat->ver_prod.even_imag)
		return -EINVAL;

	/* isp needs to be streaming to get DIS statistics */
	spin_lock_irqsave(&isp->lock, flags);
	if (asd->streaming != ATOMISP_DEVICE_STREAMING_ENABLED) {
		spin_unlock_irqrestore(&isp->lock, flags);
		return -EINVAL;
	}
	spin_unlock_irqrestore(&isp->lock, flags);

	if (atomisp_compare_dvs_grid(asd, &stats->dvs2_stat.grid_info) != 0)
		/* If the grid info in the argument differs from the current
		   grid info, we tell the caller to reset the grid size and
		   try again. */
		return -EAGAIN;

	spin_lock_irqsave(&asd->dis_stats_lock, flags);
	if (!asd->params.dis_proj_data_valid || list_empty(&asd->dis_stats)) {
		spin_unlock_irqrestore(&asd->dis_stats_lock, flags);
		dev_err(isp->dev, "dis statistics is not valid.\n");
		return -EAGAIN;
	}

	dis_buf = list_entry(asd->dis_stats.next,
			     struct atomisp_dis_buf, list);
	list_del_init(&dis_buf->list);
	spin_unlock_irqrestore(&asd->dis_stats_lock, flags);

	if (dis_buf->dvs_map)
		ia_css_translate_dvs2_statistics(
		    asd->params.dvs_stat, dis_buf->dvs_map);
	else
		ia_css_get_dvs2_statistics(asd->params.dvs_stat,
					   dis_buf->dis_data);
	stats->exp_id = dis_buf->dis_data->exp_id;

	spin_lock_irqsave(&asd->dis_stats_lock, flags);
	list_add_tail(&dis_buf->list, &asd->dis_stats);
	spin_unlock_irqrestore(&asd->dis_stats_lock, flags);

	if (copy_to_user(stats->dvs2_stat.ver_prod.odd_real,
			 asd->params.dvs_stat->ver_prod.odd_real,
			 asd->params.dvs_ver_proj_bytes))
		return -EFAULT;
	if (copy_to_user(stats->dvs2_stat.ver_prod.odd_imag,
			 asd->params.dvs_stat->ver_prod.odd_imag,
			 asd->params.dvs_ver_proj_bytes))
		return -EFAULT;
	if (copy_to_user(stats->dvs2_stat.ver_prod.even_real,
			 asd->params.dvs_stat->ver_prod.even_real,
			 asd->params.dvs_ver_proj_bytes))
		return -EFAULT;
	if (copy_to_user(stats->dvs2_stat.ver_prod.even_imag,
			 asd->params.dvs_stat->ver_prod.even_imag,
			 asd->params.dvs_ver_proj_bytes))
		return -EFAULT;
	if (copy_to_user(stats->dvs2_stat.hor_prod.odd_real,
			 asd->params.dvs_stat->hor_prod.odd_real,
			 asd->params.dvs_hor_proj_bytes))
		return -EFAULT;
	if (copy_to_user(stats->dvs2_stat.hor_prod.odd_imag,
			 asd->params.dvs_stat->hor_prod.odd_imag,
			 asd->params.dvs_hor_proj_bytes))
		return -EFAULT;
	if (copy_to_user(stats->dvs2_stat.hor_prod.even_real,
			 asd->params.dvs_stat->hor_prod.even_real,
			 asd->params.dvs_hor_proj_bytes))
		return -EFAULT;
	if (copy_to_user(stats->dvs2_stat.hor_prod.even_imag,
			 asd->params.dvs_stat->hor_prod.even_imag,
			 asd->params.dvs_hor_proj_bytes))
		return -EFAULT;

	return 0;
}

struct ia_css_shading_table *atomisp_css_shading_table_alloc(
    unsigned int width, unsigned int height)
{
	return ia_css_shading_table_alloc(width, height);
}

void atomisp_css_set_shading_table(struct atomisp_sub_device *asd,
				   struct ia_css_shading_table *table)
{
	asd->params.config.shading_table = table;
}

void atomisp_css_shading_table_free(struct ia_css_shading_table *table)
{
	ia_css_shading_table_free(table);
}

struct ia_css_morph_table *atomisp_css_morph_table_allocate(
    unsigned int width, unsigned int height)
{
	return ia_css_morph_table_allocate(width, height);
}

void atomisp_css_set_morph_table(struct atomisp_sub_device *asd,
				 struct ia_css_morph_table *table)
{
	asd->params.config.morph_table = table;
}

void atomisp_css_get_morph_table(struct atomisp_sub_device *asd,
				 struct ia_css_morph_table *table)
{
	struct ia_css_isp_config isp_config;
	struct atomisp_device *isp = asd->isp;

	if (!asd->stream_env[ATOMISP_INPUT_STREAM_GENERAL].stream) {
		dev_err(isp->dev,
			"%s called after streamoff, skipping.\n", __func__);
		return;
	}
	memset(table, 0, sizeof(struct ia_css_morph_table));
	memset(&isp_config, 0, sizeof(struct ia_css_isp_config));
	isp_config.morph_table = table;
	ia_css_stream_get_isp_config(
	    asd->stream_env[ATOMISP_INPUT_STREAM_GENERAL].stream,
	    &isp_config);
}

void atomisp_css_morph_table_free(struct ia_css_morph_table *table)
{
	ia_css_morph_table_free(table);
}

void atomisp_css_set_cont_prev_start_time(struct atomisp_device *isp,
	unsigned int overlap)
{
	/* CSS 2.0 doesn't support this API. */
	dev_dbg(isp->dev, "set cont prev start time is not supported.\n");
	return;
}

void atomisp_css_acc_done(struct atomisp_sub_device *asd)
{
	complete(&asd->acc.acc_done);
}

int atomisp_css_wait_acc_finish(struct atomisp_sub_device *asd)
{
	int ret = 0;
	struct atomisp_device *isp = asd->isp;

	/* Unlock the isp mutex taken in IOCTL handler before sleeping! */
	rt_mutex_unlock(&isp->mutex);
	if (wait_for_completion_interruptible_timeout(&asd->acc.acc_done,
		ATOMISP_ISP_TIMEOUT_DURATION) == 0) {
		dev_err(isp->dev, "<%s: completion timeout\n", __func__);
		ia_css_debug_dump_sp_sw_debug_info();
		ia_css_debug_dump_debug_info(__func__);
		ret = -EIO;
	}
	rt_mutex_lock(&isp->mutex);

	return ret;
}

/* Set the ACC binary arguments */
int atomisp_css_set_acc_parameters(struct atomisp_acc_fw *acc_fw)
{
	unsigned int mem;

	for (mem = 0; mem < ATOMISP_ACC_NR_MEMORY; mem++) {
		if (acc_fw->args[mem].length == 0)
			continue;

		ia_css_isp_param_set_css_mem_init(&acc_fw->fw->mem_initializers,
						  IA_CSS_PARAM_CLASS_PARAM, mem,
						  acc_fw->args[mem].css_ptr,
						  acc_fw->args[mem].length);
	}

	return 0;
}

/* Load acc binary extension */
int atomisp_css_load_acc_extension(struct atomisp_sub_device *asd,
				   struct ia_css_fw_info *fw,
				   enum ia_css_pipe_id pipe_id,
				   unsigned int type)
{
	struct ia_css_fw_info **hd;

	fw->next = NULL;
	hd = &(asd->stream_env[ATOMISP_INPUT_STREAM_GENERAL]
	       .pipe_configs[pipe_id].acc_extension);
	while (*hd)
		hd = &(*hd)->next;
	*hd = fw;

	asd->stream_env[ATOMISP_INPUT_STREAM_GENERAL]
	.update_pipe[pipe_id] = true;
	return 0;
}

/* Unload acc binary extension */
void atomisp_css_unload_acc_extension(struct atomisp_sub_device *asd,
				      struct ia_css_fw_info *fw,
				      enum ia_css_pipe_id pipe_id)
{
	struct ia_css_fw_info **hd;

	hd = &(asd->stream_env[ATOMISP_INPUT_STREAM_GENERAL]
	       .pipe_configs[pipe_id].acc_extension);
	while (*hd && *hd != fw)
		hd = &(*hd)->next;
	if (!*hd) {
		dev_err(asd->isp->dev, "did not find acc fw for removal\n");
		return;
	}
	*hd = fw->next;
	fw->next = NULL;

	asd->stream_env[ATOMISP_INPUT_STREAM_GENERAL]
	.update_pipe[pipe_id] = true;
}

int atomisp_css_create_acc_pipe(struct atomisp_sub_device *asd)
{
	struct atomisp_device *isp = asd->isp;
	struct ia_css_pipe_config *pipe_config;
	struct atomisp_stream_env *stream_env =
		    &asd->stream_env[ATOMISP_INPUT_STREAM_GENERAL];

	if (stream_env->acc_stream) {
		if (stream_env->acc_stream_state == CSS_STREAM_STARTED) {
			if (ia_css_stream_stop(stream_env->acc_stream)
			    != 0) {
				dev_err(isp->dev, "stop acc_stream failed.\n");
				return -EBUSY;
			}
		}

		if (ia_css_stream_destroy(stream_env->acc_stream)
		    != 0) {
			dev_err(isp->dev, "destroy acc_stream failed.\n");
			return -EBUSY;
		}
		stream_env->acc_stream = NULL;
	}

	pipe_config = &stream_env->pipe_configs[IA_CSS_PIPE_ID_ACC];
	ia_css_pipe_config_defaults(pipe_config);
	asd->acc.acc_stages = kzalloc(MAX_ACC_STAGES *
				      sizeof(void *), GFP_KERNEL);
	if (!asd->acc.acc_stages)
		return -ENOMEM;
	pipe_config->acc_stages = asd->acc.acc_stages;
	pipe_config->mode = IA_CSS_PIPE_MODE_ACC;
	pipe_config->num_acc_stages = 0;

	/*
	 * We delay the ACC pipeline creation to atomisp_css_start_acc_pipe,
	 * because pipe configuration will soon be changed by
	 * atomisp_css_load_acc_binary()
	 */
	return 0;
}

int atomisp_css_start_acc_pipe(struct atomisp_sub_device *asd)
{
	struct atomisp_device *isp = asd->isp;
	struct atomisp_stream_env *stream_env =
		    &asd->stream_env[ATOMISP_INPUT_STREAM_GENERAL];
	struct ia_css_pipe_config *pipe_config =
		    &stream_env->pipe_configs[IA_CSS_PIPE_ID_ACC];

	if (ia_css_pipe_create(pipe_config,
			       &stream_env->pipes[IA_CSS_PIPE_ID_ACC]) != 0) {
		dev_err(isp->dev, "%s: ia_css_pipe_create failed\n",
			__func__);
		return -EBADE;
	}

	memset(&stream_env->acc_stream_config, 0,
	       sizeof(struct ia_css_stream_config));
	if (ia_css_stream_create(&stream_env->acc_stream_config, 1,
				 &stream_env->pipes[IA_CSS_PIPE_ID_ACC],
				 &stream_env->acc_stream) != 0) {
		dev_err(isp->dev, "%s: create acc_stream error.\n", __func__);
		return -EINVAL;
	}
	stream_env->acc_stream_state = CSS_STREAM_CREATED;

	init_completion(&asd->acc.acc_done);
	asd->acc.pipeline = stream_env->pipes[IA_CSS_PIPE_ID_ACC];

	atomisp_freq_scaling(isp, ATOMISP_DFS_MODE_MAX, false);

	if (ia_css_start_sp()) {
		dev_err(isp->dev, "start sp error.\n");
		return -EIO;
	}

	if (ia_css_stream_start(stream_env->acc_stream)
	    != 0) {
		dev_err(isp->dev, "acc_stream start error.\n");
		return -EIO;
	}

	stream_env->acc_stream_state = CSS_STREAM_STARTED;
	return 0;
}

int atomisp_css_stop_acc_pipe(struct atomisp_sub_device *asd)
{
	struct atomisp_stream_env *stream_env =
		    &asd->stream_env[ATOMISP_INPUT_STREAM_GENERAL];
	if (stream_env->acc_stream_state == CSS_STREAM_STARTED) {
		ia_css_stream_stop(stream_env->acc_stream);
		stream_env->acc_stream_state = CSS_STREAM_STOPPED;
	}
	return 0;
}

void atomisp_css_destroy_acc_pipe(struct atomisp_sub_device *asd)
{
	struct atomisp_stream_env *stream_env =
		    &asd->stream_env[ATOMISP_INPUT_STREAM_GENERAL];
	if (stream_env->acc_stream) {
		if (ia_css_stream_destroy(stream_env->acc_stream)
		    != 0)
			dev_warn(asd->isp->dev,
				 "destroy acc_stream failed.\n");
		stream_env->acc_stream = NULL;
	}

	if (stream_env->pipes[IA_CSS_PIPE_ID_ACC]) {
		if (ia_css_pipe_destroy(stream_env->pipes[IA_CSS_PIPE_ID_ACC])
		    != 0)
			dev_warn(asd->isp->dev,
				 "destroy ACC pipe failed.\n");
		stream_env->pipes[IA_CSS_PIPE_ID_ACC] = NULL;
		stream_env->update_pipe[IA_CSS_PIPE_ID_ACC] = false;
		ia_css_pipe_config_defaults(
		    &stream_env->pipe_configs[IA_CSS_PIPE_ID_ACC]);
		ia_css_pipe_extra_config_defaults(
		    &stream_env->pipe_extra_configs[IA_CSS_PIPE_ID_ACC]);
	}
	asd->acc.pipeline = NULL;

	/* css 2.0 API limitation: ia_css_stop_sp() could be only called after
	 * destroy all pipes
	 */
	ia_css_stop_sp();

	kfree(asd->acc.acc_stages);
	asd->acc.acc_stages = NULL;

	atomisp_freq_scaling(asd->isp, ATOMISP_DFS_MODE_LOW, false);
}

int atomisp_css_load_acc_binary(struct atomisp_sub_device *asd,
				struct ia_css_fw_info *fw,
				unsigned int index)
{
	struct ia_css_pipe_config *pipe_config =
		    &asd->stream_env[ATOMISP_INPUT_STREAM_GENERAL]
		    .pipe_configs[IA_CSS_PIPE_ID_ACC];

	if (index >= MAX_ACC_STAGES) {
		dev_dbg(asd->isp->dev, "%s: index(%d) out of range\n",
			__func__, index);
		return -ENOMEM;
	}

	pipe_config->acc_stages[index] = fw;
	pipe_config->num_acc_stages = index + 1;
	pipe_config->acc_num_execs = 1;

	return 0;
}

static struct atomisp_sub_device *__get_atomisp_subdev(
    struct ia_css_pipe *css_pipe,
    struct atomisp_device *isp,
    enum atomisp_input_stream_id *stream_id)
{
	int i, j, k;
	struct atomisp_sub_device *asd;
	struct atomisp_stream_env *stream_env;

	for (i = 0; i < isp->num_of_streams; i++) {
		asd = &isp->asd[i];
		if (asd->streaming == ATOMISP_DEVICE_STREAMING_DISABLED &&
		    !asd->acc.pipeline)
			continue;
		for (j = 0; j < ATOMISP_INPUT_STREAM_NUM; j++) {
			stream_env = &asd->stream_env[j];
			for (k = 0; k < IA_CSS_PIPE_ID_NUM; k++) {
				if (stream_env->pipes[k] &&
				    stream_env->pipes[k] == css_pipe) {
					*stream_id = j;
					return asd;
				}
			}
		}
	}

	return NULL;
}

int atomisp_css_isr_thread(struct atomisp_device *isp,
			   bool *frame_done_found,
			   bool *css_pipe_done)
{
	enum atomisp_input_stream_id stream_id = 0;
	struct atomisp_css_event current_event;
	struct atomisp_sub_device *asd;
	bool reset_wdt_timer[MAX_STREAM_NUM] = {false};
	int i;

	while (!atomisp_css_dequeue_event(&current_event)) {
		if (current_event.event.type ==
		    IA_CSS_EVENT_TYPE_FW_ASSERT) {
			/*
			 * Received FW assertion signal,
			 * trigger WDT to recover
			 */
			dev_err(isp->dev,
				"%s: ISP reports FW_ASSERT event! fw_assert_module_id %d fw_assert_line_no %d\n",
				__func__,
				current_event.event.fw_assert_module_id,
				current_event.event.fw_assert_line_no);
			for (i = 0; i < isp->num_of_streams; i++)
				atomisp_wdt_stop(&isp->asd[i], 0);

			if (!IS_ISP2401)
				atomisp_wdt(&isp->asd[0].wdt);
			else
				queue_work(isp->wdt_work_queue, &isp->wdt_work);

			return -EINVAL;
		} else if (current_event.event.type == IA_CSS_EVENT_TYPE_FW_WARNING) {
			dev_warn(isp->dev, "%s: ISP reports warning, code is %d, exp_id %d\n",
				 __func__, current_event.event.fw_warning,
				 current_event.event.exp_id);
			continue;
		}

		asd = __get_atomisp_subdev(current_event.event.pipe,
					   isp, &stream_id);
		if (!asd) {
			if (current_event.event.type == IA_CSS_EVENT_TYPE_TIMER)
				dev_dbg(isp->dev,
					"event: Timer event.");
			else
				dev_warn(isp->dev, "%s:no subdev.event:%d",
					 __func__,
					 current_event.event.type);
			continue;
		}

		atomisp_css_temp_pipe_to_pipe_id(asd, &current_event);
		switch (current_event.event.type) {
		case IA_CSS_EVENT_TYPE_OUTPUT_FRAME_DONE:
			dev_dbg(isp->dev, "event: Output frame done");
			frame_done_found[asd->index] = true;
			atomisp_buf_done(asd, 0, IA_CSS_BUFFER_TYPE_OUTPUT_FRAME,
					 current_event.pipe, true, stream_id);

			if (!IS_ISP2401)
				reset_wdt_timer[asd->index] = true; /* ISP running */

			break;
		case IA_CSS_EVENT_TYPE_SECOND_OUTPUT_FRAME_DONE:
			dev_dbg(isp->dev, "event: Second output frame done");
			frame_done_found[asd->index] = true;
			atomisp_buf_done(asd, 0, IA_CSS_BUFFER_TYPE_SEC_OUTPUT_FRAME,
					 current_event.pipe, true, stream_id);

			if (!IS_ISP2401)
				reset_wdt_timer[asd->index] = true; /* ISP running */

			break;
		case IA_CSS_EVENT_TYPE_3A_STATISTICS_DONE:
			dev_dbg(isp->dev, "event: 3A stats frame done");
			atomisp_buf_done(asd, 0,
					 IA_CSS_BUFFER_TYPE_3A_STATISTICS,
					 current_event.pipe,
					 false, stream_id);
			break;
		case IA_CSS_EVENT_TYPE_METADATA_DONE:
			dev_dbg(isp->dev, "event: metadata frame done");
			atomisp_buf_done(asd, 0,
					 IA_CSS_BUFFER_TYPE_METADATA,
					 current_event.pipe,
					 false, stream_id);
			break;
		case IA_CSS_EVENT_TYPE_VF_OUTPUT_FRAME_DONE:
			dev_dbg(isp->dev, "event: VF output frame done");
			atomisp_buf_done(asd, 0,
					 IA_CSS_BUFFER_TYPE_VF_OUTPUT_FRAME,
					 current_event.pipe, true, stream_id);

			if (!IS_ISP2401)
				reset_wdt_timer[asd->index] = true; /* ISP running */

			break;
		case IA_CSS_EVENT_TYPE_SECOND_VF_OUTPUT_FRAME_DONE:
			dev_dbg(isp->dev, "event: second VF output frame done");
			atomisp_buf_done(asd, 0,
					 IA_CSS_BUFFER_TYPE_SEC_VF_OUTPUT_FRAME,
					 current_event.pipe, true, stream_id);
			if (!IS_ISP2401)
				reset_wdt_timer[asd->index] = true; /* ISP running */

			break;
		case IA_CSS_EVENT_TYPE_DIS_STATISTICS_DONE:
			dev_dbg(isp->dev, "event: dis stats frame done");
			atomisp_buf_done(asd, 0,
					 IA_CSS_BUFFER_TYPE_DIS_STATISTICS,
					 current_event.pipe,
					 false, stream_id);
			break;
		case IA_CSS_EVENT_TYPE_PIPELINE_DONE:
			dev_dbg(isp->dev, "event: pipeline done");
			css_pipe_done[asd->index] = true;
			break;
		case IA_CSS_EVENT_TYPE_ACC_STAGE_COMPLETE:
			dev_dbg(isp->dev, "event: acc stage done");
			atomisp_acc_done(asd, current_event.event.fw_handle);
			break;
		default:
			dev_dbg(isp->dev, "unhandled css stored event: 0x%x\n",
				current_event.event.type);
			break;
		}
	}

	if (IS_ISP2401)
		return 0;

	/* ISP2400: If there are no buffers queued then delete wdt timer. */
	for (i = 0; i < isp->num_of_streams; i++) {
		asd = &isp->asd[i];
		if (!asd)
			continue;
		if (asd->streaming != ATOMISP_DEVICE_STREAMING_ENABLED)
			continue;
		if (!atomisp_buffers_queued(asd))
			atomisp_wdt_stop(asd, false);
		else if (reset_wdt_timer[i])
			/* SOF irq should not reset wdt timer. */
			atomisp_wdt_refresh(asd,
					    ATOMISP_WDT_KEEP_CURRENT_DELAY);
	}

	return 0;
}

bool atomisp_css_valid_sof(struct atomisp_device *isp)
{
	unsigned int i, j;

	/* Loop for each css stream */
	for (i = 0; i < isp->num_of_streams; i++) {
		struct atomisp_sub_device *asd = &isp->asd[i];
		/* Loop for each css vc stream */
		for (j = 0; j < ATOMISP_INPUT_STREAM_NUM; j++) {
			if (!asd->stream_env[j].stream)
				continue;

			dev_dbg(isp->dev,
				"stream #%d: mode: %d\n", j,
				asd->stream_env[j].stream_config.mode);
			if (asd->stream_env[j].stream_config.mode ==
			    IA_CSS_INPUT_MODE_BUFFERED_SENSOR)
				return false;
		}
	}

	return true;
}

int atomisp_css_debug_dump_isp_binary(void)
{
	ia_css_debug_dump_isp_binary();
	return 0;
}

int atomisp_css_dump_sp_raw_copy_linecount(bool reduced)
{
	sh_css_dump_sp_raw_copy_linecount(reduced);
	return 0;
}

static const char * const fw_type_name[] = {
	[ia_css_sp_firmware]		= "SP",
	[ia_css_isp_firmware]		= "ISP",
	[ia_css_bootloader_firmware]	= "BootLoader",
	[ia_css_acc_firmware]		= "accel",
};

static const char * const fw_acc_type_name[] = {
	[IA_CSS_ACC_NONE] =		"Normal",
	[IA_CSS_ACC_OUTPUT] =		"Accel stage on output",
	[IA_CSS_ACC_VIEWFINDER] =	"Accel stage on viewfinder",
	[IA_CSS_ACC_STANDALONE] =	"Stand-alone acceleration",
};

int atomisp_css_dump_blob_infor(struct atomisp_device *isp)
{
	struct ia_css_blob_descr *bd = sh_css_blob_info;
	unsigned int i, nm = sh_css_num_binaries;

	if (nm == 0)
		return -EPERM;
	if (!bd)
		return -EPERM;

	/*
	 * The sh_css_load_firmware function discard the initial
	 * "SPS" binaries
	 */
	for (i = 0; i < sh_css_num_binaries - NUM_OF_SPS; i++) {
		switch (bd[i].header.type) {
		case ia_css_isp_firmware:
			dev_dbg(isp->dev, "Num%2d type %s (%s), binary id is %2d, name is %s\n",
				i + NUM_OF_SPS,
				fw_type_name[bd[i].header.type],
				fw_acc_type_name[bd[i].header.info.isp.type],
				bd[i].header.info.isp.sp.id,
				bd[i].name);
			break;
		default:
			dev_dbg(isp->dev, "Num%2d type %s, name is %s\n",
				i + NUM_OF_SPS, fw_type_name[bd[i].header.type],
				bd[i].name);
		}
	}

	return 0;
}

void atomisp_css_set_isp_config_id(struct atomisp_sub_device *asd,
				   uint32_t isp_config_id)
{
	asd->params.config.isp_config_id = isp_config_id;
}

void atomisp_css_set_isp_config_applied_frame(struct atomisp_sub_device *asd,
	struct ia_css_frame *output_frame)
{
	asd->params.config.output_frame = output_frame;
}

int atomisp_get_css_dbgfunc(void)
{
	return dbg_func;
}

int atomisp_set_css_dbgfunc(struct atomisp_device *isp, int opt)
{
	int ret;

	ret = __set_css_print_env(isp, opt);
	if (ret == 0)
		dbg_func = opt;

	return ret;
}

void atomisp_en_dz_capt_pipe(struct atomisp_sub_device *asd, bool enable)
{
	ia_css_en_dz_capt_pipe(
	    asd->stream_env[ATOMISP_INPUT_STREAM_GENERAL].stream,
	    enable);
}

struct ia_css_dvs_grid_info *atomisp_css_get_dvs_grid_info(
    struct ia_css_grid_info *grid_info)
{
	if (!grid_info)
		return NULL;

#ifdef IA_CSS_DVS_STAT_GRID_INFO_SUPPORTED
	return &grid_info->dvs_grid.dvs_grid_info;
#else
	return &grid_info->dvs_grid;
#endif
}<|MERGE_RESOLUTION|>--- conflicted
+++ resolved
@@ -706,10 +706,6 @@
 			return true;
 
 		return false;
-<<<<<<< HEAD
-		fallthrough;
-=======
->>>>>>> 11811d61
 	case ATOMISP_RUN_MODE_VIDEO:
 		if (!asd->continuous_mode->val) {
 			if (pipe_id == IA_CSS_PIPE_ID_VIDEO ||

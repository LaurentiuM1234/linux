// SPDX-License-Identifier: GPL-2.0-only
#include <linux/virtio.h>
#include <linux/spinlock.h>
#include <linux/virtio_config.h>
#include <linux/module.h>
#include <linux/idr.h>
#include <linux/of.h>
#include <linux/platform-feature.h>
#include <uapi/linux/virtio_ids.h>

/* Unique numbering for virtio devices. */
static DEFINE_IDA(virtio_index_ida);

static ssize_t device_show(struct device *_d,
			   struct device_attribute *attr, char *buf)
{
	struct virtio_device *dev = dev_to_virtio(_d);
	return sprintf(buf, "0x%04x\n", dev->id.device);
}
static DEVICE_ATTR_RO(device);

static ssize_t vendor_show(struct device *_d,
			   struct device_attribute *attr, char *buf)
{
	struct virtio_device *dev = dev_to_virtio(_d);
	return sprintf(buf, "0x%04x\n", dev->id.vendor);
}
static DEVICE_ATTR_RO(vendor);

static ssize_t status_show(struct device *_d,
			   struct device_attribute *attr, char *buf)
{
	struct virtio_device *dev = dev_to_virtio(_d);
	return sprintf(buf, "0x%08x\n", dev->config->get_status(dev));
}
static DEVICE_ATTR_RO(status);

static ssize_t modalias_show(struct device *_d,
			     struct device_attribute *attr, char *buf)
{
	struct virtio_device *dev = dev_to_virtio(_d);
	return sprintf(buf, "virtio:d%08Xv%08X\n",
		       dev->id.device, dev->id.vendor);
}
static DEVICE_ATTR_RO(modalias);

static ssize_t features_show(struct device *_d,
			     struct device_attribute *attr, char *buf)
{
	struct virtio_device *dev = dev_to_virtio(_d);
	unsigned int i;
	ssize_t len = 0;

	/* We actually represent this as a bitstring, as it could be
	 * arbitrary length in future. */
	for (i = 0; i < sizeof(dev->features)*8; i++)
		len += sprintf(buf+len, "%c",
			       __virtio_test_bit(dev, i) ? '1' : '0');
	len += sprintf(buf+len, "\n");
	return len;
}
static DEVICE_ATTR_RO(features);

static struct attribute *virtio_dev_attrs[] = {
	&dev_attr_device.attr,
	&dev_attr_vendor.attr,
	&dev_attr_status.attr,
	&dev_attr_modalias.attr,
	&dev_attr_features.attr,
	NULL,
};
ATTRIBUTE_GROUPS(virtio_dev);

static inline int virtio_id_match(const struct virtio_device *dev,
				  const struct virtio_device_id *id)
{
	if (id->device != dev->id.device && id->device != VIRTIO_DEV_ANY_ID)
		return 0;

	return id->vendor == VIRTIO_DEV_ANY_ID || id->vendor == dev->id.vendor;
}

/* This looks through all the IDs a driver claims to support.  If any of them
 * match, we return 1 and the kernel will call virtio_dev_probe(). */
static int virtio_dev_match(struct device *_dv, struct device_driver *_dr)
{
	unsigned int i;
	struct virtio_device *dev = dev_to_virtio(_dv);
	const struct virtio_device_id *ids;

	ids = drv_to_virtio(_dr)->id_table;
	for (i = 0; ids[i].device; i++)
		if (virtio_id_match(dev, &ids[i]))
			return 1;
	return 0;
}

static int virtio_uevent(struct device *_dv, struct kobj_uevent_env *env)
{
	struct virtio_device *dev = dev_to_virtio(_dv);

	return add_uevent_var(env, "MODALIAS=virtio:d%08Xv%08X",
			      dev->id.device, dev->id.vendor);
}

void virtio_check_driver_offered_feature(const struct virtio_device *vdev,
					 unsigned int fbit)
{
	unsigned int i;
	struct virtio_driver *drv = drv_to_virtio(vdev->dev.driver);

	for (i = 0; i < drv->feature_table_size; i++)
		if (drv->feature_table[i] == fbit)
			return;

	if (drv->feature_table_legacy) {
		for (i = 0; i < drv->feature_table_size_legacy; i++)
			if (drv->feature_table_legacy[i] == fbit)
				return;
	}

	BUG();
}
EXPORT_SYMBOL_GPL(virtio_check_driver_offered_feature);

static void __virtio_config_changed(struct virtio_device *dev)
{
	struct virtio_driver *drv = drv_to_virtio(dev->dev.driver);

	if (!dev->config_enabled)
		dev->config_change_pending = true;
	else if (drv && drv->config_changed)
		drv->config_changed(dev);
}

void virtio_config_changed(struct virtio_device *dev)
{
	unsigned long flags;

	spin_lock_irqsave(&dev->config_lock, flags);
	__virtio_config_changed(dev);
	spin_unlock_irqrestore(&dev->config_lock, flags);
}
EXPORT_SYMBOL_GPL(virtio_config_changed);

static void virtio_config_disable(struct virtio_device *dev)
{
	spin_lock_irq(&dev->config_lock);
	dev->config_enabled = false;
	spin_unlock_irq(&dev->config_lock);
}

static void virtio_config_enable(struct virtio_device *dev)
{
	spin_lock_irq(&dev->config_lock);
	dev->config_enabled = true;
	if (dev->config_change_pending)
		__virtio_config_changed(dev);
	dev->config_change_pending = false;
	spin_unlock_irq(&dev->config_lock);
}

void virtio_add_status(struct virtio_device *dev, unsigned int status)
{
	might_sleep();
	dev->config->set_status(dev, dev->config->get_status(dev) | status);
}
EXPORT_SYMBOL_GPL(virtio_add_status);

/* Do some validation, then set FEATURES_OK */
static int virtio_features_ok(struct virtio_device *dev)
{
	unsigned int status;
<<<<<<< HEAD
	int ret;
=======
>>>>>>> f777316e

	might_sleep();

	if (platform_has(PLATFORM_VIRTIO_RESTRICTED_MEM_ACCESS)) {
		if (!virtio_has_feature(dev, VIRTIO_F_VERSION_1)) {
			dev_warn(&dev->dev,
				 "device must provide VIRTIO_F_VERSION_1\n");
			return -ENODEV;
		}

		if (!virtio_has_feature(dev, VIRTIO_F_ACCESS_PLATFORM)) {
			dev_warn(&dev->dev,
				 "device must provide VIRTIO_F_ACCESS_PLATFORM\n");
			return -ENODEV;
		}
	}

	if (!virtio_has_feature(dev, VIRTIO_F_VERSION_1))
		return 0;

	virtio_add_status(dev, VIRTIO_CONFIG_S_FEATURES_OK);
	status = dev->config->get_status(dev);
	if (!(status & VIRTIO_CONFIG_S_FEATURES_OK)) {
		dev_err(&dev->dev, "virtio: device refuses features: %x\n",
			status);
		return -ENODEV;
	}
	return 0;
}

/**
 * virtio_reset_device - quiesce device for removal
 * @dev: the device to reset
 *
 * Prevents device from sending interrupts and accessing memory.
 *
 * Generally used for cleanup during driver / device removal.
 *
 * Once this has been invoked, caller must ensure that
 * virtqueue_notify / virtqueue_kick are not in progress.
 *
 * Note: this guarantees that vq callbacks are not in progress, however caller
 * is responsible for preventing access from other contexts, such as a system
 * call/workqueue/bh.  Invoking virtio_break_device then flushing any such
 * contexts is one way to handle that.
 * */
void virtio_reset_device(struct virtio_device *dev)
{
	/*
	 * The below virtio_synchronize_cbs() guarantees that any
	 * interrupt for this line arriving after
	 * virtio_synchronize_vqs() has completed is guaranteed to see
	 * vq->broken as true.
	 */
	virtio_break_device(dev);
	virtio_synchronize_cbs(dev);

	dev->config->reset(dev);
}
EXPORT_SYMBOL_GPL(virtio_reset_device);

static int virtio_dev_probe(struct device *_d)
{
	int err, i;
	struct virtio_device *dev = dev_to_virtio(_d);
	struct virtio_driver *drv = drv_to_virtio(dev->dev.driver);
	u64 device_features;
	u64 driver_features;
	u64 driver_features_legacy;

	/* We have a driver! */
	virtio_add_status(dev, VIRTIO_CONFIG_S_DRIVER);

	/* Figure out what features the device supports. */
	device_features = dev->config->get_features(dev);

	/* Figure out what features the driver supports. */
	driver_features = 0;
	for (i = 0; i < drv->feature_table_size; i++) {
		unsigned int f = drv->feature_table[i];
		BUG_ON(f >= 64);
		driver_features |= (1ULL << f);
	}

	/* Some drivers have a separate feature table for virtio v1.0 */
	if (drv->feature_table_legacy) {
		driver_features_legacy = 0;
		for (i = 0; i < drv->feature_table_size_legacy; i++) {
			unsigned int f = drv->feature_table_legacy[i];
			BUG_ON(f >= 64);
			driver_features_legacy |= (1ULL << f);
		}
	} else {
		driver_features_legacy = driver_features;
	}

	if (device_features & (1ULL << VIRTIO_F_VERSION_1))
		dev->features = driver_features & device_features;
	else
		dev->features = driver_features_legacy & device_features;

	/* Transport features always preserved to pass to finalize_features. */
	for (i = VIRTIO_TRANSPORT_F_START; i < VIRTIO_TRANSPORT_F_END; i++)
		if (device_features & (1ULL << i))
			__virtio_set_bit(dev, i);

	err = dev->config->finalize_features(dev);
	if (err)
		goto err;

	if (drv->validate) {
		u64 features = dev->features;

		err = drv->validate(dev);
		if (err)
			goto err;

		/* Did validation change any features? Then write them again. */
		if (features != dev->features) {
			err = dev->config->finalize_features(dev);
			if (err)
				goto err;
		}
	}

	err = virtio_features_ok(dev);
	if (err)
		goto err;

	err = drv->probe(dev);
	if (err)
		goto err;

	/* If probe didn't do it, mark device DRIVER_OK ourselves. */
	if (!(dev->config->get_status(dev) & VIRTIO_CONFIG_S_DRIVER_OK))
		virtio_device_ready(dev);

	if (drv->scan)
		drv->scan(dev);

	virtio_config_enable(dev);

	return 0;
err:
	virtio_add_status(dev, VIRTIO_CONFIG_S_FAILED);
	return err;

}

static void virtio_dev_remove(struct device *_d)
{
	struct virtio_device *dev = dev_to_virtio(_d);
	struct virtio_driver *drv = drv_to_virtio(dev->dev.driver);

	virtio_config_disable(dev);

	drv->remove(dev);

	/* Driver should have reset device. */
	WARN_ON_ONCE(dev->config->get_status(dev));

	/* Acknowledge the device's existence again. */
	virtio_add_status(dev, VIRTIO_CONFIG_S_ACKNOWLEDGE);

	of_node_put(dev->dev.of_node);
}

static struct bus_type virtio_bus = {
	.name  = "virtio",
	.match = virtio_dev_match,
	.dev_groups = virtio_dev_groups,
	.uevent = virtio_uevent,
	.probe = virtio_dev_probe,
	.remove = virtio_dev_remove,
};

int register_virtio_driver(struct virtio_driver *driver)
{
	/* Catch this early. */
	BUG_ON(driver->feature_table_size && !driver->feature_table);
	driver->driver.bus = &virtio_bus;
	return driver_register(&driver->driver);
}
EXPORT_SYMBOL_GPL(register_virtio_driver);

void unregister_virtio_driver(struct virtio_driver *driver)
{
	driver_unregister(&driver->driver);
}
EXPORT_SYMBOL_GPL(unregister_virtio_driver);

static int virtio_device_of_init(struct virtio_device *dev)
{
	struct device_node *np, *pnode = dev_of_node(dev->dev.parent);
	char compat[] = "virtio,deviceXXXXXXXX";
	int ret, count;

	if (!pnode)
		return 0;

	count = of_get_available_child_count(pnode);
	if (!count)
		return 0;

	/* There can be only 1 child node */
	if (WARN_ON(count > 1))
		return -EINVAL;

	np = of_get_next_available_child(pnode, NULL);
	if (WARN_ON(!np))
		return -ENODEV;

	ret = snprintf(compat, sizeof(compat), "virtio,device%x", dev->id.device);
	BUG_ON(ret >= sizeof(compat));

	/*
	 * On powerpc/pseries virtio devices are PCI devices so PCI
	 * vendor/device ids play the role of the "compatible" property.
	 * Simply don't init of_node in this case.
	 */
	if (!of_device_is_compatible(np, compat)) {
		ret = 0;
		goto out;
	}

	dev->dev.of_node = np;
	return 0;

out:
	of_node_put(np);
	return ret;
}

/**
 * register_virtio_device - register virtio device
 * @dev        : virtio device to be registered
 *
 * On error, the caller must call put_device on &@dev->dev (and not kfree),
 * as another code path may have obtained a reference to @dev.
 *
 * Returns: 0 on suceess, -error on failure
 */
int register_virtio_device(struct virtio_device *dev)
{
	int err;

	dev->dev.bus = &virtio_bus;
	device_initialize(&dev->dev);

	/* Assign a unique device index and hence name. */
	err = ida_alloc(&virtio_index_ida, GFP_KERNEL);
	if (err < 0)
		goto out;

	dev->index = err;
	dev_set_name(&dev->dev, "virtio%u", dev->index);

	err = virtio_device_of_init(dev);
	if (err)
		goto out_ida_remove;

	spin_lock_init(&dev->config_lock);
	dev->config_enabled = false;
	dev->config_change_pending = false;

	INIT_LIST_HEAD(&dev->vqs);
	spin_lock_init(&dev->vqs_list_lock);

	/* We always start by resetting the device, in case a previous
	 * driver messed it up.  This also tests that code path a little. */
	virtio_reset_device(dev);

	/* Acknowledge that we've seen the device. */
	virtio_add_status(dev, VIRTIO_CONFIG_S_ACKNOWLEDGE);

	/*
	 * device_add() causes the bus infrastructure to look for a matching
	 * driver.
	 */
	err = device_add(&dev->dev);
	if (err)
		goto out_of_node_put;

	return 0;

out_of_node_put:
	of_node_put(dev->dev.of_node);
out_ida_remove:
	ida_free(&virtio_index_ida, dev->index);
out:
	virtio_add_status(dev, VIRTIO_CONFIG_S_FAILED);
	return err;
}
EXPORT_SYMBOL_GPL(register_virtio_device);

bool is_virtio_device(struct device *dev)
{
	return dev->bus == &virtio_bus;
}
EXPORT_SYMBOL_GPL(is_virtio_device);

void unregister_virtio_device(struct virtio_device *dev)
{
	int index = dev->index; /* save for after device release */

	device_unregister(&dev->dev);
	ida_free(&virtio_index_ida, index);
}
EXPORT_SYMBOL_GPL(unregister_virtio_device);

#ifdef CONFIG_PM_SLEEP
int virtio_device_freeze(struct virtio_device *dev)
{
	struct virtio_driver *drv = drv_to_virtio(dev->dev.driver);

	virtio_config_disable(dev);

	dev->failed = dev->config->get_status(dev) & VIRTIO_CONFIG_S_FAILED;

	if (drv && drv->freeze)
		return drv->freeze(dev);

	return 0;
}
EXPORT_SYMBOL_GPL(virtio_device_freeze);

int virtio_device_restore(struct virtio_device *dev)
{
	struct virtio_driver *drv = drv_to_virtio(dev->dev.driver);
	int ret;

	/* We always start by resetting the device, in case a previous
	 * driver messed it up. */
	virtio_reset_device(dev);

	/* Acknowledge that we've seen the device. */
	virtio_add_status(dev, VIRTIO_CONFIG_S_ACKNOWLEDGE);

	/* Maybe driver failed before freeze.
	 * Restore the failed status, for debugging. */
	if (dev->failed)
		virtio_add_status(dev, VIRTIO_CONFIG_S_FAILED);

	if (!drv)
		return 0;

	/* We have a driver! */
	virtio_add_status(dev, VIRTIO_CONFIG_S_DRIVER);

	ret = dev->config->finalize_features(dev);
	if (ret)
		goto err;

	ret = virtio_features_ok(dev);
	if (ret)
		goto err;

	if (drv->restore) {
		ret = drv->restore(dev);
		if (ret)
			goto err;
	}

	/* If restore didn't do it, mark device DRIVER_OK ourselves. */
	if (!(dev->config->get_status(dev) & VIRTIO_CONFIG_S_DRIVER_OK))
		virtio_device_ready(dev);

	virtio_config_enable(dev);

	return 0;

err:
	virtio_add_status(dev, VIRTIO_CONFIG_S_FAILED);
	return ret;
}
EXPORT_SYMBOL_GPL(virtio_device_restore);
#endif

static int virtio_init(void)
{
	if (bus_register(&virtio_bus) != 0)
		panic("virtio bus registration failed");
	return 0;
}

static void __exit virtio_exit(void)
{
	bus_unregister(&virtio_bus);
	ida_destroy(&virtio_index_ida);
}
core_initcall(virtio_init);
module_exit(virtio_exit);

MODULE_LICENSE("GPL");<|MERGE_RESOLUTION|>--- conflicted
+++ resolved
@@ -171,10 +171,6 @@
 static int virtio_features_ok(struct virtio_device *dev)
 {
 	unsigned int status;
-<<<<<<< HEAD
-	int ret;
-=======
->>>>>>> f777316e
 
 	might_sleep();
 

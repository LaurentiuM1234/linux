// SPDX-License-Identifier: GPL-2.0-or-later
/*
 *  History:
 *  Started: Aug 9 by Lawrence Foard (entropy@world.std.com),
 *           to allow user process control of SCSI devices.
 *  Development Sponsored by Killy Corp. NY NY
 *
 * Original driver (sg.c):
 *        Copyright (C) 1992 Lawrence Foard
 * Version 2 and 3 extensions to driver:
 *        Copyright (C) 1998 - 2014 Douglas Gilbert
 */

static int sg_version_num = 30536;	/* 2 digits for each component */
#define SG_VERSION_STR "3.5.36"

/*
 *  D. P. Gilbert (dgilbert@interlog.com), notes:
 *      - scsi logging is available via SCSI_LOG_TIMEOUT macros. First
 *        the kernel/module needs to be built with CONFIG_SCSI_LOGGING
 *        (otherwise the macros compile to empty statements).
 *
 */
#include <linux/module.h>

#include <linux/fs.h>
#include <linux/kernel.h>
#include <linux/sched.h>
#include <linux/string.h>
#include <linux/mm.h>
#include <linux/errno.h>
#include <linux/mtio.h>
#include <linux/ioctl.h>
#include <linux/major.h>
#include <linux/slab.h>
#include <linux/fcntl.h>
#include <linux/init.h>
#include <linux/poll.h>
#include <linux/moduleparam.h>
#include <linux/cdev.h>
#include <linux/idr.h>
#include <linux/seq_file.h>
#include <linux/blkdev.h>
#include <linux/delay.h>
#include <linux/blktrace_api.h>
#include <linux/mutex.h>
#include <linux/atomic.h>
#include <linux/ratelimit.h>
#include <linux/uio.h>
#include <linux/cred.h> /* for sg_check_file_access() */

#include <scsi/scsi.h>
#include <scsi/scsi_cmnd.h>
#include <scsi/scsi_dbg.h>
#include <scsi/scsi_device.h>
#include <scsi/scsi_driver.h>
#include <scsi/scsi_eh.h>
#include <scsi/scsi_host.h>
#include <scsi/scsi_ioctl.h>
#include <scsi/scsi_tcq.h>
#include <scsi/sg.h>

#include "scsi_logging.h"

#ifdef CONFIG_SCSI_PROC_FS
#include <linux/proc_fs.h>
static char *sg_version_date = "20140603";

static int sg_proc_init(void);
#endif

#define SG_ALLOW_DIO_DEF 0

#define SG_MAX_DEVS (1 << MINORBITS)

/* SG_MAX_CDB_SIZE should be 260 (spc4r37 section 3.1.30) however the type
 * of sg_io_hdr::cmd_len can only represent 255. All SCSI commands greater
 * than 16 bytes are "variable length" whose length is a multiple of 4
 */
#define SG_MAX_CDB_SIZE 252

#define SG_DEFAULT_TIMEOUT mult_frac(SG_DEFAULT_TIMEOUT_USER, HZ, USER_HZ)

static int sg_big_buff = SG_DEF_RESERVED_SIZE;
/* N.B. This variable is readable and writeable via
   /proc/scsi/sg/def_reserved_size . Each time sg_open() is called a buffer
   of this size (or less if there is not enough memory) will be reserved
   for use by this file descriptor. [Deprecated usage: this variable is also
   readable via /proc/sys/kernel/sg-big-buff if the sg driver is built into
   the kernel (i.e. it is not a module).] */
static int def_reserved_size = -1;	/* picks up init parameter */
static int sg_allow_dio = SG_ALLOW_DIO_DEF;

static int scatter_elem_sz = SG_SCATTER_SZ;
static int scatter_elem_sz_prev = SG_SCATTER_SZ;

#define SG_SECTOR_SZ 512

static int sg_add_device(struct device *);
static void sg_remove_device(struct device *);

static DEFINE_IDR(sg_index_idr);
static DEFINE_RWLOCK(sg_index_lock);	/* Also used to lock
							   file descriptor list for device */

static struct class_interface sg_interface = {
	.add_dev        = sg_add_device,
	.remove_dev     = sg_remove_device,
};

typedef struct sg_scatter_hold { /* holding area for scsi scatter gather info */
	unsigned short k_use_sg; /* Count of kernel scatter-gather pieces */
	unsigned sglist_len; /* size of malloc'd scatter-gather list ++ */
	unsigned bufflen;	/* Size of (aggregate) data buffer */
	struct page **pages;
	int page_order;
	char dio_in_use;	/* 0->indirect IO (or mmap), 1->dio */
	unsigned char cmd_opcode; /* first byte of command */
} Sg_scatter_hold;

struct sg_device;		/* forward declarations */
struct sg_fd;

typedef struct sg_request {	/* SG_MAX_QUEUE requests outstanding per file */
	struct list_head entry;	/* list entry */
	struct sg_fd *parentfp;	/* NULL -> not in use */
	Sg_scatter_hold data;	/* hold buffer, perhaps scatter list */
	sg_io_hdr_t header;	/* scsi command+info, see <scsi/sg.h> */
	unsigned char sense_b[SCSI_SENSE_BUFFERSIZE];
	char res_used;		/* 1 -> using reserve buffer, 0 -> not ... */
	char orphan;		/* 1 -> drop on sight, 0 -> normal */
	char sg_io_owned;	/* 1 -> packet belongs to SG_IO */
	/* done protected by rq_list_lock */
	char done;		/* 0->before bh, 1->before read, 2->read */
	struct request *rq;
	struct bio *bio;
	struct execute_work ew;
} Sg_request;

typedef struct sg_fd {		/* holds the state of a file descriptor */
	struct list_head sfd_siblings;  /* protected by device's sfd_lock */
	struct sg_device *parentdp;	/* owning device */
	wait_queue_head_t read_wait;	/* queue read until command done */
	rwlock_t rq_list_lock;	/* protect access to list in req_arr */
	struct mutex f_mutex;	/* protect against changes in this fd */
	int timeout;		/* defaults to SG_DEFAULT_TIMEOUT      */
	int timeout_user;	/* defaults to SG_DEFAULT_TIMEOUT_USER */
	Sg_scatter_hold reserve;	/* buffer held for this file descriptor */
	struct list_head rq_list; /* head of request list */
	struct fasync_struct *async_qp;	/* used by asynchronous notification */
	Sg_request req_arr[SG_MAX_QUEUE];	/* used as singly-linked list */
	char force_packid;	/* 1 -> pack_id input to read(), 0 -> ignored */
	char cmd_q;		/* 1 -> allow command queuing, 0 -> don't */
	unsigned char next_cmd_len; /* 0: automatic, >0: use on next write() */
	char keep_orphan;	/* 0 -> drop orphan (def), 1 -> keep for read() */
	char mmap_called;	/* 0 -> mmap() never called on this fd */
	char res_in_use;	/* 1 -> 'reserve' array in use */
	struct kref f_ref;
	struct execute_work ew;
} Sg_fd;

typedef struct sg_device { /* holds the state of each scsi generic device */
	struct scsi_device *device;
	wait_queue_head_t open_wait;    /* queue open() when O_EXCL present */
	struct mutex open_rel_lock;     /* held when in open() or release() */
	int sg_tablesize;	/* adapter's max scatter-gather table size */
	u32 index;		/* device index number */
	struct list_head sfds;
	rwlock_t sfd_lock;      /* protect access to sfd list */
	atomic_t detaching;     /* 0->device usable, 1->device detaching */
	bool exclude;		/* 1->open(O_EXCL) succeeded and is active */
	int open_cnt;		/* count of opens (perhaps < num(sfds) ) */
	char sgdebug;		/* 0->off, 1->sense, 9->dump dev, 10-> all devs */
	char name[DISK_NAME_LEN];
	struct cdev * cdev;	/* char_dev [sysfs: /sys/cdev/major/sg<n>] */
	struct kref d_ref;
} Sg_device;

/* tasklet or soft irq callback */
static enum rq_end_io_ret sg_rq_end_io(struct request *rq, blk_status_t status);
static int sg_start_req(Sg_request *srp, unsigned char *cmd);
static int sg_finish_rem_req(Sg_request * srp);
static int sg_build_indirect(Sg_scatter_hold * schp, Sg_fd * sfp, int buff_size);
static ssize_t sg_new_read(Sg_fd * sfp, char __user *buf, size_t count,
			   Sg_request * srp);
static ssize_t sg_new_write(Sg_fd *sfp, struct file *file,
			const char __user *buf, size_t count, int blocking,
			int read_only, int sg_io_owned, Sg_request **o_srp);
static int sg_common_write(Sg_fd * sfp, Sg_request * srp,
			   unsigned char *cmnd, int timeout, int blocking);
static int sg_read_oxfer(Sg_request * srp, char __user *outp, int num_read_xfer);
static void sg_remove_scat(Sg_fd * sfp, Sg_scatter_hold * schp);
static void sg_build_reserve(Sg_fd * sfp, int req_size);
static void sg_link_reserve(Sg_fd * sfp, Sg_request * srp, int size);
static void sg_unlink_reserve(Sg_fd * sfp, Sg_request * srp);
static Sg_fd *sg_add_sfp(Sg_device * sdp);
static void sg_remove_sfp(struct kref *);
static Sg_request *sg_get_rq_mark(Sg_fd * sfp, int pack_id, bool *busy);
static Sg_request *sg_add_request(Sg_fd * sfp);
static int sg_remove_request(Sg_fd * sfp, Sg_request * srp);
static Sg_device *sg_get_dev(int dev);
static void sg_device_destroy(struct kref *kref);

#define SZ_SG_HEADER sizeof(struct sg_header)
#define SZ_SG_IO_HDR sizeof(sg_io_hdr_t)
#define SZ_SG_IOVEC sizeof(sg_iovec_t)
#define SZ_SG_REQ_INFO sizeof(sg_req_info_t)

#define sg_printk(prefix, sdp, fmt, a...) \
	sdev_prefix_printk(prefix, (sdp)->device, (sdp)->name, fmt, ##a)

/*
 * The SCSI interfaces that use read() and write() as an asynchronous variant of
 * ioctl(..., SG_IO, ...) are fundamentally unsafe, since there are lots of ways
 * to trigger read() and write() calls from various contexts with elevated
 * privileges. This can lead to kernel memory corruption (e.g. if these
 * interfaces are called through splice()) and privilege escalation inside
 * userspace (e.g. if a process with access to such a device passes a file
 * descriptor to a SUID binary as stdin/stdout/stderr).
 *
 * This function provides protection for the legacy API by restricting the
 * calling context.
 */
static int sg_check_file_access(struct file *filp, const char *caller)
{
	if (filp->f_cred != current_real_cred()) {
		pr_err_once("%s: process %d (%s) changed security contexts after opening file descriptor, this is not allowed.\n",
			caller, task_tgid_vnr(current), current->comm);
		return -EPERM;
	}
	return 0;
}

static int sg_allow_access(struct file *filp, unsigned char *cmd)
{
	struct sg_fd *sfp = filp->private_data;

	if (sfp->parentdp->device->type == TYPE_SCANNER)
		return 0;
	if (!scsi_cmd_allowed(cmd, filp->f_mode & FMODE_WRITE))
		return -EPERM;
	return 0;
}

static int
open_wait(Sg_device *sdp, int flags)
{
	int retval = 0;

	if (flags & O_EXCL) {
		while (sdp->open_cnt > 0) {
			mutex_unlock(&sdp->open_rel_lock);
			retval = wait_event_interruptible(sdp->open_wait,
					(atomic_read(&sdp->detaching) ||
					 !sdp->open_cnt));
			mutex_lock(&sdp->open_rel_lock);

			if (retval) /* -ERESTARTSYS */
				return retval;
			if (atomic_read(&sdp->detaching))
				return -ENODEV;
		}
	} else {
		while (sdp->exclude) {
			mutex_unlock(&sdp->open_rel_lock);
			retval = wait_event_interruptible(sdp->open_wait,
					(atomic_read(&sdp->detaching) ||
					 !sdp->exclude));
			mutex_lock(&sdp->open_rel_lock);

			if (retval) /* -ERESTARTSYS */
				return retval;
			if (atomic_read(&sdp->detaching))
				return -ENODEV;
		}
	}

	return retval;
}

/* Returns 0 on success, else a negated errno value */
static int
sg_open(struct inode *inode, struct file *filp)
{
	int dev = iminor(inode);
	int flags = filp->f_flags;
	struct request_queue *q;
	struct scsi_device *device;
	Sg_device *sdp;
	Sg_fd *sfp;
	int retval;

	nonseekable_open(inode, filp);
	if ((flags & O_EXCL) && (O_RDONLY == (flags & O_ACCMODE)))
		return -EPERM; /* Can't lock it with read only access */
	sdp = sg_get_dev(dev);
	if (IS_ERR(sdp))
		return PTR_ERR(sdp);

	SCSI_LOG_TIMEOUT(3, sg_printk(KERN_INFO, sdp,
				      "sg_open: flags=0x%x\n", flags));

	/* This driver's module count bumped by fops_get in <linux/fs.h> */
	/* Prevent the device driver from vanishing while we sleep */
	device = sdp->device;
	retval = scsi_device_get(device);
	if (retval)
		goto sg_put;

	retval = scsi_autopm_get_device(device);
	if (retval)
		goto sdp_put;

	/* scsi_block_when_processing_errors() may block so bypass
	 * check if O_NONBLOCK. Permits SCSI commands to be issued
	 * during error recovery. Tread carefully. */
	if (!((flags & O_NONBLOCK) ||
	      scsi_block_when_processing_errors(device))) {
		retval = -ENXIO;
		/* we are in error recovery for this device */
		goto error_out;
	}

	mutex_lock(&sdp->open_rel_lock);
	if (flags & O_NONBLOCK) {
		if (flags & O_EXCL) {
			if (sdp->open_cnt > 0) {
				retval = -EBUSY;
				goto error_mutex_locked;
			}
		} else {
			if (sdp->exclude) {
				retval = -EBUSY;
				goto error_mutex_locked;
			}
		}
	} else {
		retval = open_wait(sdp, flags);
		if (retval) /* -ERESTARTSYS or -ENODEV */
			goto error_mutex_locked;
	}

	/* N.B. at this point we are holding the open_rel_lock */
	if (flags & O_EXCL)
		sdp->exclude = true;

	if (sdp->open_cnt < 1) {  /* no existing opens */
		sdp->sgdebug = 0;
		q = device->request_queue;
		sdp->sg_tablesize = queue_max_segments(q);
	}
	sfp = sg_add_sfp(sdp);
	if (IS_ERR(sfp)) {
		retval = PTR_ERR(sfp);
		goto out_undo;
	}

	filp->private_data = sfp;
	sdp->open_cnt++;
	mutex_unlock(&sdp->open_rel_lock);

	retval = 0;
sg_put:
	kref_put(&sdp->d_ref, sg_device_destroy);
	return retval;

out_undo:
	if (flags & O_EXCL) {
		sdp->exclude = false;   /* undo if error */
		wake_up_interruptible(&sdp->open_wait);
	}
error_mutex_locked:
	mutex_unlock(&sdp->open_rel_lock);
error_out:
	scsi_autopm_put_device(device);
sdp_put:
	kref_put(&sdp->d_ref, sg_device_destroy);
	scsi_device_put(device);
	return retval;
}

/* Release resources associated with a successful sg_open()
 * Returns 0 on success, else a negated errno value */
static int
sg_release(struct inode *inode, struct file *filp)
{
	Sg_device *sdp;
	Sg_fd *sfp;

	if ((!(sfp = (Sg_fd *) filp->private_data)) || (!(sdp = sfp->parentdp)))
		return -ENXIO;
	SCSI_LOG_TIMEOUT(3, sg_printk(KERN_INFO, sdp, "sg_release\n"));

	mutex_lock(&sdp->open_rel_lock);
	scsi_autopm_put_device(sdp->device);
	kref_put(&sfp->f_ref, sg_remove_sfp);
	sdp->open_cnt--;

	/* possibly many open()s waiting on exlude clearing, start many;
	 * only open(O_EXCL)s wait on 0==open_cnt so only start one */
	if (sdp->exclude) {
		sdp->exclude = false;
		wake_up_interruptible_all(&sdp->open_wait);
	} else if (0 == sdp->open_cnt) {
		wake_up_interruptible(&sdp->open_wait);
	}
	mutex_unlock(&sdp->open_rel_lock);
	return 0;
}

static int get_sg_io_pack_id(int *pack_id, void __user *buf, size_t count)
{
	struct sg_header __user *old_hdr = buf;
	int reply_len;

	if (count >= SZ_SG_HEADER) {
		/* negative reply_len means v3 format, otherwise v1/v2 */
		if (get_user(reply_len, &old_hdr->reply_len))
			return -EFAULT;

		if (reply_len >= 0)
			return get_user(*pack_id, &old_hdr->pack_id);

		if (in_compat_syscall() &&
		    count >= sizeof(struct compat_sg_io_hdr)) {
			struct compat_sg_io_hdr __user *hp = buf;

			return get_user(*pack_id, &hp->pack_id);
		}

		if (count >= sizeof(struct sg_io_hdr)) {
			struct sg_io_hdr __user *hp = buf;

			return get_user(*pack_id, &hp->pack_id);
		}
	}

	/* no valid header was passed, so ignore the pack_id */
	*pack_id = -1;
	return 0;
}

static ssize_t
sg_read(struct file *filp, char __user *buf, size_t count, loff_t * ppos)
{
	Sg_device *sdp;
	Sg_fd *sfp;
	Sg_request *srp;
	int req_pack_id = -1;
	bool busy;
	sg_io_hdr_t *hp;
	struct sg_header *old_hdr;
	int retval;

	/*
	 * This could cause a response to be stranded. Close the associated
	 * file descriptor to free up any resources being held.
	 */
	retval = sg_check_file_access(filp, __func__);
	if (retval)
		return retval;

	if ((!(sfp = (Sg_fd *) filp->private_data)) || (!(sdp = sfp->parentdp)))
		return -ENXIO;
	SCSI_LOG_TIMEOUT(3, sg_printk(KERN_INFO, sdp,
				      "sg_read: count=%d\n", (int) count));

	if (sfp->force_packid)
		retval = get_sg_io_pack_id(&req_pack_id, buf, count);
	if (retval)
		return retval;

	srp = sg_get_rq_mark(sfp, req_pack_id, &busy);
	if (!srp) {		/* now wait on packet to arrive */
		if (filp->f_flags & O_NONBLOCK)
			return -EAGAIN;
		retval = wait_event_interruptible(sfp->read_wait,
			((srp = sg_get_rq_mark(sfp, req_pack_id, &busy)) ||
			(!busy && atomic_read(&sdp->detaching))));
		if (!srp)
			/* signal or detaching */
			return retval ? retval : -ENODEV;
	}
	if (srp->header.interface_id != '\0')
		return sg_new_read(sfp, buf, count, srp);

	hp = &srp->header;
	old_hdr = kzalloc(SZ_SG_HEADER, GFP_KERNEL);
	if (!old_hdr)
		return -ENOMEM;

	old_hdr->reply_len = (int) hp->timeout;
	old_hdr->pack_len = old_hdr->reply_len; /* old, strange behaviour */
	old_hdr->pack_id = hp->pack_id;
	old_hdr->twelve_byte =
	    ((srp->data.cmd_opcode >= 0xc0) && (12 == hp->cmd_len)) ? 1 : 0;
	old_hdr->target_status = hp->masked_status;
	old_hdr->host_status = hp->host_status;
	old_hdr->driver_status = hp->driver_status;
	if ((CHECK_CONDITION & hp->masked_status) ||
	    (srp->sense_b[0] & 0x70) == 0x70) {
		old_hdr->driver_status = DRIVER_SENSE;
		memcpy(old_hdr->sense_buffer, srp->sense_b,
		       sizeof (old_hdr->sense_buffer));
	}
	switch (hp->host_status) {
	/* This setup of 'result' is for backward compatibility and is best
	   ignored by the user who should use target, host + driver status */
	case DID_OK:
	case DID_PASSTHROUGH:
	case DID_SOFT_ERROR:
		old_hdr->result = 0;
		break;
	case DID_NO_CONNECT:
	case DID_BUS_BUSY:
	case DID_TIME_OUT:
		old_hdr->result = EBUSY;
		break;
	case DID_BAD_TARGET:
	case DID_ABORT:
	case DID_PARITY:
	case DID_RESET:
	case DID_BAD_INTR:
		old_hdr->result = EIO;
		break;
	case DID_ERROR:
		old_hdr->result = (srp->sense_b[0] == 0 && 
				  hp->masked_status == GOOD) ? 0 : EIO;
		break;
	default:
		old_hdr->result = EIO;
		break;
	}

	/* Now copy the result back to the user buffer.  */
	if (count >= SZ_SG_HEADER) {
		if (copy_to_user(buf, old_hdr, SZ_SG_HEADER)) {
			retval = -EFAULT;
			goto free_old_hdr;
		}
		buf += SZ_SG_HEADER;
		if (count > old_hdr->reply_len)
			count = old_hdr->reply_len;
		if (count > SZ_SG_HEADER) {
			if (sg_read_oxfer(srp, buf, count - SZ_SG_HEADER)) {
				retval = -EFAULT;
				goto free_old_hdr;
			}
		}
	} else
		count = (old_hdr->result == 0) ? 0 : -EIO;
	sg_finish_rem_req(srp);
	sg_remove_request(sfp, srp);
	retval = count;
free_old_hdr:
	kfree(old_hdr);
	return retval;
}

static ssize_t
sg_new_read(Sg_fd * sfp, char __user *buf, size_t count, Sg_request * srp)
{
	sg_io_hdr_t *hp = &srp->header;
	int err = 0, err2;
	int len;

	if (in_compat_syscall()) {
		if (count < sizeof(struct compat_sg_io_hdr)) {
			err = -EINVAL;
			goto err_out;
		}
	} else if (count < SZ_SG_IO_HDR) {
		err = -EINVAL;
		goto err_out;
	}
	hp->sb_len_wr = 0;
	if ((hp->mx_sb_len > 0) && hp->sbp) {
		if ((CHECK_CONDITION & hp->masked_status) ||
		    (srp->sense_b[0] & 0x70) == 0x70) {
			int sb_len = SCSI_SENSE_BUFFERSIZE;
			sb_len = (hp->mx_sb_len > sb_len) ? sb_len : hp->mx_sb_len;
			len = 8 + (int) srp->sense_b[7];	/* Additional sense length field */
			len = (len > sb_len) ? sb_len : len;
			if (copy_to_user(hp->sbp, srp->sense_b, len)) {
				err = -EFAULT;
				goto err_out;
			}
			hp->driver_status = DRIVER_SENSE;
			hp->sb_len_wr = len;
		}
	}
	if (hp->masked_status || hp->host_status || hp->driver_status)
		hp->info |= SG_INFO_CHECK;
	err = put_sg_io_hdr(hp, buf);
err_out:
	err2 = sg_finish_rem_req(srp);
	sg_remove_request(sfp, srp);
	return err ? : err2 ? : count;
}

static ssize_t
sg_write(struct file *filp, const char __user *buf, size_t count, loff_t * ppos)
{
	int mxsize, cmd_size, k;
	int input_size, blocking;
	unsigned char opcode;
	Sg_device *sdp;
	Sg_fd *sfp;
	Sg_request *srp;
	struct sg_header old_hdr;
	sg_io_hdr_t *hp;
	unsigned char cmnd[SG_MAX_CDB_SIZE];
	int retval;

	retval = sg_check_file_access(filp, __func__);
	if (retval)
		return retval;

	if ((!(sfp = (Sg_fd *) filp->private_data)) || (!(sdp = sfp->parentdp)))
		return -ENXIO;
	SCSI_LOG_TIMEOUT(3, sg_printk(KERN_INFO, sdp,
				      "sg_write: count=%d\n", (int) count));
	if (atomic_read(&sdp->detaching))
		return -ENODEV;
	if (!((filp->f_flags & O_NONBLOCK) ||
	      scsi_block_when_processing_errors(sdp->device)))
		return -ENXIO;

	if (count < SZ_SG_HEADER)
		return -EIO;
	if (copy_from_user(&old_hdr, buf, SZ_SG_HEADER))
		return -EFAULT;
	blocking = !(filp->f_flags & O_NONBLOCK);
	if (old_hdr.reply_len < 0)
		return sg_new_write(sfp, filp, buf, count,
				    blocking, 0, 0, NULL);
	if (count < (SZ_SG_HEADER + 6))
		return -EIO;	/* The minimum scsi command length is 6 bytes. */

	buf += SZ_SG_HEADER;
	if (get_user(opcode, buf))
		return -EFAULT;

	if (!(srp = sg_add_request(sfp))) {
		SCSI_LOG_TIMEOUT(1, sg_printk(KERN_INFO, sdp,
					      "sg_write: queue full\n"));
		return -EDOM;
	}
	mutex_lock(&sfp->f_mutex);
	if (sfp->next_cmd_len > 0) {
		cmd_size = sfp->next_cmd_len;
		sfp->next_cmd_len = 0;	/* reset so only this write() effected */
	} else {
		cmd_size = COMMAND_SIZE(opcode);	/* based on SCSI command group */
		if ((opcode >= 0xc0) && old_hdr.twelve_byte)
			cmd_size = 12;
	}
	mutex_unlock(&sfp->f_mutex);
	SCSI_LOG_TIMEOUT(4, sg_printk(KERN_INFO, sdp,
		"sg_write:   scsi opcode=0x%02x, cmd_size=%d\n", (int) opcode, cmd_size));
/* Determine buffer size.  */
	input_size = count - cmd_size;
	mxsize = (input_size > old_hdr.reply_len) ? input_size : old_hdr.reply_len;
	mxsize -= SZ_SG_HEADER;
	input_size -= SZ_SG_HEADER;
	if (input_size < 0) {
		sg_remove_request(sfp, srp);
		return -EIO;	/* User did not pass enough bytes for this command. */
	}
	hp = &srp->header;
	hp->interface_id = '\0';	/* indicator of old interface tunnelled */
	hp->cmd_len = (unsigned char) cmd_size;
	hp->iovec_count = 0;
	hp->mx_sb_len = 0;
	if (input_size > 0)
		hp->dxfer_direction = (old_hdr.reply_len > SZ_SG_HEADER) ?
		    SG_DXFER_TO_FROM_DEV : SG_DXFER_TO_DEV;
	else
		hp->dxfer_direction = (mxsize > 0) ? SG_DXFER_FROM_DEV : SG_DXFER_NONE;
	hp->dxfer_len = mxsize;
	if ((hp->dxfer_direction == SG_DXFER_TO_DEV) ||
	    (hp->dxfer_direction == SG_DXFER_TO_FROM_DEV))
		hp->dxferp = (char __user *)buf + cmd_size;
	else
		hp->dxferp = NULL;
	hp->sbp = NULL;
	hp->timeout = old_hdr.reply_len;	/* structure abuse ... */
	hp->flags = input_size;	/* structure abuse ... */
	hp->pack_id = old_hdr.pack_id;
	hp->usr_ptr = NULL;
	if (copy_from_user(cmnd, buf, cmd_size)) {
		sg_remove_request(sfp, srp);
		return -EFAULT;
	}
	/*
	 * SG_DXFER_TO_FROM_DEV is functionally equivalent to SG_DXFER_FROM_DEV,
	 * but is is possible that the app intended SG_DXFER_TO_DEV, because there
	 * is a non-zero input_size, so emit a warning.
	 */
	if (hp->dxfer_direction == SG_DXFER_TO_FROM_DEV) {
		printk_ratelimited(KERN_WARNING
				   "sg_write: data in/out %d/%d bytes "
				   "for SCSI command 0x%x-- guessing "
				   "data in;\n   program %s not setting "
				   "count and/or reply_len properly\n",
				   old_hdr.reply_len - (int)SZ_SG_HEADER,
				   input_size, (unsigned int) cmnd[0],
				   current->comm);
	}
	k = sg_common_write(sfp, srp, cmnd, sfp->timeout, blocking);
	return (k < 0) ? k : count;
}

static ssize_t
sg_new_write(Sg_fd *sfp, struct file *file, const char __user *buf,
		 size_t count, int blocking, int read_only, int sg_io_owned,
		 Sg_request **o_srp)
{
	int k;
	Sg_request *srp;
	sg_io_hdr_t *hp;
	unsigned char cmnd[SG_MAX_CDB_SIZE];
	int timeout;
	unsigned long ul_timeout;

	if (count < SZ_SG_IO_HDR)
		return -EINVAL;

	sfp->cmd_q = 1;	/* when sg_io_hdr seen, set command queuing on */
	if (!(srp = sg_add_request(sfp))) {
		SCSI_LOG_TIMEOUT(1, sg_printk(KERN_INFO, sfp->parentdp,
					      "sg_new_write: queue full\n"));
		return -EDOM;
	}
	srp->sg_io_owned = sg_io_owned;
	hp = &srp->header;
	if (get_sg_io_hdr(hp, buf)) {
		sg_remove_request(sfp, srp);
		return -EFAULT;
	}
	if (hp->interface_id != 'S') {
		sg_remove_request(sfp, srp);
		return -ENOSYS;
	}
	if (hp->flags & SG_FLAG_MMAP_IO) {
		if (hp->dxfer_len > sfp->reserve.bufflen) {
			sg_remove_request(sfp, srp);
			return -ENOMEM;	/* MMAP_IO size must fit in reserve buffer */
		}
		if (hp->flags & SG_FLAG_DIRECT_IO) {
			sg_remove_request(sfp, srp);
			return -EINVAL;	/* either MMAP_IO or DIRECT_IO (not both) */
		}
		if (sfp->res_in_use) {
			sg_remove_request(sfp, srp);
			return -EBUSY;	/* reserve buffer already being used */
		}
	}
	ul_timeout = msecs_to_jiffies(srp->header.timeout);
	timeout = (ul_timeout < INT_MAX) ? ul_timeout : INT_MAX;
	if ((!hp->cmdp) || (hp->cmd_len < 6) || (hp->cmd_len > sizeof (cmnd))) {
		sg_remove_request(sfp, srp);
		return -EMSGSIZE;
	}
	if (copy_from_user(cmnd, hp->cmdp, hp->cmd_len)) {
		sg_remove_request(sfp, srp);
		return -EFAULT;
	}
	if (read_only && sg_allow_access(file, cmnd)) {
		sg_remove_request(sfp, srp);
		return -EPERM;
	}
	k = sg_common_write(sfp, srp, cmnd, timeout, blocking);
	if (k < 0)
		return k;
	if (o_srp)
		*o_srp = srp;
	return count;
}

static int
sg_common_write(Sg_fd * sfp, Sg_request * srp,
		unsigned char *cmnd, int timeout, int blocking)
{
	int k, at_head;
	Sg_device *sdp = sfp->parentdp;
	sg_io_hdr_t *hp = &srp->header;

	srp->data.cmd_opcode = cmnd[0];	/* hold opcode of command */
	hp->status = 0;
	hp->masked_status = 0;
	hp->msg_status = 0;
	hp->info = 0;
	hp->host_status = 0;
	hp->driver_status = 0;
	hp->resid = 0;
	SCSI_LOG_TIMEOUT(4, sg_printk(KERN_INFO, sfp->parentdp,
			"sg_common_write:  scsi opcode=0x%02x, cmd_size=%d\n",
			(int) cmnd[0], (int) hp->cmd_len));

	if (hp->dxfer_len >= SZ_256M) {
		sg_remove_request(sfp, srp);
		return -EINVAL;
	}

	k = sg_start_req(srp, cmnd);
	if (k) {
		SCSI_LOG_TIMEOUT(1, sg_printk(KERN_INFO, sfp->parentdp,
			"sg_common_write: start_req err=%d\n", k));
		sg_finish_rem_req(srp);
		sg_remove_request(sfp, srp);
		return k;	/* probably out of space --> ENOMEM */
	}
	if (atomic_read(&sdp->detaching)) {
		if (srp->bio) {
			blk_mq_free_request(srp->rq);
			srp->rq = NULL;
		}

		sg_finish_rem_req(srp);
		sg_remove_request(sfp, srp);
		return -ENODEV;
	}

	hp->duration = jiffies_to_msecs(jiffies);
	if (hp->interface_id != '\0' &&	/* v3 (or later) interface */
	    (SG_FLAG_Q_AT_TAIL & hp->flags))
		at_head = 0;
	else
		at_head = 1;

	srp->rq->timeout = timeout;
	kref_get(&sfp->f_ref); /* sg_rq_end_io() does kref_put(). */
	srp->rq->end_io = sg_rq_end_io;
	blk_execute_rq_nowait(srp->rq, at_head);
	return 0;
}

static int srp_done(Sg_fd *sfp, Sg_request *srp)
{
	unsigned long flags;
	int ret;

	read_lock_irqsave(&sfp->rq_list_lock, flags);
	ret = srp->done;
	read_unlock_irqrestore(&sfp->rq_list_lock, flags);
	return ret;
}

static int max_sectors_bytes(struct request_queue *q)
{
	unsigned int max_sectors = queue_max_sectors(q);

	max_sectors = min_t(unsigned int, max_sectors, INT_MAX >> 9);

	return max_sectors << 9;
}

static void
sg_fill_request_table(Sg_fd *sfp, sg_req_info_t *rinfo)
{
	Sg_request *srp;
	int val;
	unsigned int ms;

	val = 0;
	list_for_each_entry(srp, &sfp->rq_list, entry) {
		if (val >= SG_MAX_QUEUE)
			break;
		rinfo[val].req_state = srp->done + 1;
		rinfo[val].problem =
			srp->header.masked_status &
			srp->header.host_status &
			srp->header.driver_status;
		if (srp->done)
			rinfo[val].duration =
				srp->header.duration;
		else {
			ms = jiffies_to_msecs(jiffies);
			rinfo[val].duration =
				(ms > srp->header.duration) ?
				(ms - srp->header.duration) : 0;
		}
		rinfo[val].orphan = srp->orphan;
		rinfo[val].sg_io_owned = srp->sg_io_owned;
		rinfo[val].pack_id = srp->header.pack_id;
		rinfo[val].usr_ptr = srp->header.usr_ptr;
		val++;
	}
}

#ifdef CONFIG_COMPAT
struct compat_sg_req_info { /* used by SG_GET_REQUEST_TABLE ioctl() */
	char req_state;
	char orphan;
	char sg_io_owned;
	char problem;
	int pack_id;
	compat_uptr_t usr_ptr;
	unsigned int duration;
	int unused;
};

static int put_compat_request_table(struct compat_sg_req_info __user *o,
				    struct sg_req_info *rinfo)
{
	int i;
	for (i = 0; i < SG_MAX_QUEUE; i++) {
		if (copy_to_user(o + i, rinfo + i, offsetof(sg_req_info_t, usr_ptr)) ||
		    put_user((uintptr_t)rinfo[i].usr_ptr, &o[i].usr_ptr) ||
		    put_user(rinfo[i].duration, &o[i].duration) ||
		    put_user(rinfo[i].unused, &o[i].unused))
			return -EFAULT;
	}
	return 0;
}
#endif

static long
sg_ioctl_common(struct file *filp, Sg_device *sdp, Sg_fd *sfp,
		unsigned int cmd_in, void __user *p)
{
	int __user *ip = p;
	int result, val, read_only;
	Sg_request *srp;
	unsigned long iflags;

	SCSI_LOG_TIMEOUT(3, sg_printk(KERN_INFO, sdp,
				   "sg_ioctl: cmd=0x%x\n", (int) cmd_in));
	read_only = (O_RDWR != (filp->f_flags & O_ACCMODE));

	switch (cmd_in) {
	case SG_IO:
		if (atomic_read(&sdp->detaching))
			return -ENODEV;
		if (!scsi_block_when_processing_errors(sdp->device))
			return -ENXIO;
		result = sg_new_write(sfp, filp, p, SZ_SG_IO_HDR,
				 1, read_only, 1, &srp);
		if (result < 0)
			return result;
		result = wait_event_interruptible(sfp->read_wait,
			srp_done(sfp, srp));
		write_lock_irq(&sfp->rq_list_lock);
		if (srp->done) {
			srp->done = 2;
			write_unlock_irq(&sfp->rq_list_lock);
			result = sg_new_read(sfp, p, SZ_SG_IO_HDR, srp);
			return (result < 0) ? result : 0;
		}
		srp->orphan = 1;
		write_unlock_irq(&sfp->rq_list_lock);
		return result;	/* -ERESTARTSYS because signal hit process */
	case SG_SET_TIMEOUT:
		result = get_user(val, ip);
		if (result)
			return result;
		if (val < 0)
			return -EIO;
		if (val >= mult_frac((s64)INT_MAX, USER_HZ, HZ))
			val = min_t(s64, mult_frac((s64)INT_MAX, USER_HZ, HZ),
				    INT_MAX);
		sfp->timeout_user = val;
		sfp->timeout = mult_frac(val, HZ, USER_HZ);

		return 0;
	case SG_GET_TIMEOUT:	/* N.B. User receives timeout as return value */
				/* strange ..., for backward compatibility */
		return sfp->timeout_user;
	case SG_SET_FORCE_LOW_DMA:
		/*
		 * N.B. This ioctl never worked properly, but failed to
		 * return an error value. So returning '0' to keep compability
		 * with legacy applications.
		 */
		return 0;
	case SG_GET_LOW_DMA:
		return put_user(0, ip);
	case SG_GET_SCSI_ID:
		{
			sg_scsi_id_t v;

			if (atomic_read(&sdp->detaching))
				return -ENODEV;
			memset(&v, 0, sizeof(v));
			v.host_no = sdp->device->host->host_no;
			v.channel = sdp->device->channel;
			v.scsi_id = sdp->device->id;
			v.lun = sdp->device->lun;
			v.scsi_type = sdp->device->type;
			v.h_cmd_per_lun = sdp->device->host->cmd_per_lun;
			v.d_queue_depth = sdp->device->queue_depth;
			if (copy_to_user(p, &v, sizeof(sg_scsi_id_t)))
				return -EFAULT;
			return 0;
		}
	case SG_SET_FORCE_PACK_ID:
		result = get_user(val, ip);
		if (result)
			return result;
		sfp->force_packid = val ? 1 : 0;
		return 0;
	case SG_GET_PACK_ID:
		read_lock_irqsave(&sfp->rq_list_lock, iflags);
		list_for_each_entry(srp, &sfp->rq_list, entry) {
			if ((1 == srp->done) && (!srp->sg_io_owned)) {
				read_unlock_irqrestore(&sfp->rq_list_lock,
						       iflags);
				return put_user(srp->header.pack_id, ip);
			}
		}
		read_unlock_irqrestore(&sfp->rq_list_lock, iflags);
		return put_user(-1, ip);
	case SG_GET_NUM_WAITING:
		read_lock_irqsave(&sfp->rq_list_lock, iflags);
		val = 0;
		list_for_each_entry(srp, &sfp->rq_list, entry) {
			if ((1 == srp->done) && (!srp->sg_io_owned))
				++val;
		}
		read_unlock_irqrestore(&sfp->rq_list_lock, iflags);
		return put_user(val, ip);
	case SG_GET_SG_TABLESIZE:
		return put_user(sdp->sg_tablesize, ip);
	case SG_SET_RESERVED_SIZE:
		result = get_user(val, ip);
		if (result)
			return result;
                if (val < 0)
                        return -EINVAL;
		val = min_t(int, val,
			    max_sectors_bytes(sdp->device->request_queue));
		mutex_lock(&sfp->f_mutex);
		if (val != sfp->reserve.bufflen) {
			if (sfp->mmap_called ||
			    sfp->res_in_use) {
				mutex_unlock(&sfp->f_mutex);
				return -EBUSY;
			}

			sg_remove_scat(sfp, &sfp->reserve);
			sg_build_reserve(sfp, val);
		}
		mutex_unlock(&sfp->f_mutex);
		return 0;
	case SG_GET_RESERVED_SIZE:
		val = min_t(int, sfp->reserve.bufflen,
			    max_sectors_bytes(sdp->device->request_queue));
		return put_user(val, ip);
	case SG_SET_COMMAND_Q:
		result = get_user(val, ip);
		if (result)
			return result;
		sfp->cmd_q = val ? 1 : 0;
		return 0;
	case SG_GET_COMMAND_Q:
		return put_user((int) sfp->cmd_q, ip);
	case SG_SET_KEEP_ORPHAN:
		result = get_user(val, ip);
		if (result)
			return result;
		sfp->keep_orphan = val;
		return 0;
	case SG_GET_KEEP_ORPHAN:
		return put_user((int) sfp->keep_orphan, ip);
	case SG_NEXT_CMD_LEN:
		result = get_user(val, ip);
		if (result)
			return result;
		if (val > SG_MAX_CDB_SIZE)
			return -ENOMEM;
		sfp->next_cmd_len = (val > 0) ? val : 0;
		return 0;
	case SG_GET_VERSION_NUM:
		return put_user(sg_version_num, ip);
	case SG_GET_ACCESS_COUNT:
		/* faked - we don't have a real access count anymore */
		val = (sdp->device ? 1 : 0);
		return put_user(val, ip);
	case SG_GET_REQUEST_TABLE:
		{
			sg_req_info_t *rinfo;

			rinfo = kcalloc(SG_MAX_QUEUE, SZ_SG_REQ_INFO,
					GFP_KERNEL);
			if (!rinfo)
				return -ENOMEM;
			read_lock_irqsave(&sfp->rq_list_lock, iflags);
			sg_fill_request_table(sfp, rinfo);
			read_unlock_irqrestore(&sfp->rq_list_lock, iflags);
	#ifdef CONFIG_COMPAT
			if (in_compat_syscall())
				result = put_compat_request_table(p, rinfo);
			else
	#endif
				result = copy_to_user(p, rinfo,
						      SZ_SG_REQ_INFO * SG_MAX_QUEUE);
			result = result ? -EFAULT : 0;
			kfree(rinfo);
			return result;
		}
	case SG_EMULATED_HOST:
		if (atomic_read(&sdp->detaching))
			return -ENODEV;
		return put_user(sdp->device->host->hostt->emulated, ip);
	case SCSI_IOCTL_SEND_COMMAND:
		if (atomic_read(&sdp->detaching))
			return -ENODEV;
		return scsi_ioctl(sdp->device, filp->f_mode & FMODE_WRITE,
				  cmd_in, p);
	case SG_SET_DEBUG:
		result = get_user(val, ip);
		if (result)
			return result;
		sdp->sgdebug = (char) val;
		return 0;
	case BLKSECTGET:
		return put_user(max_sectors_bytes(sdp->device->request_queue),
				ip);
	case BLKTRACESETUP:
		return blk_trace_setup(sdp->device->request_queue, sdp->name,
				       MKDEV(SCSI_GENERIC_MAJOR, sdp->index),
				       NULL, p);
	case BLKTRACESTART:
		return blk_trace_startstop(sdp->device->request_queue, 1);
	case BLKTRACESTOP:
		return blk_trace_startstop(sdp->device->request_queue, 0);
	case BLKTRACETEARDOWN:
		return blk_trace_remove(sdp->device->request_queue);
	case SCSI_IOCTL_GET_IDLUN:
	case SCSI_IOCTL_GET_BUS_NUMBER:
	case SCSI_IOCTL_PROBE_HOST:
	case SG_GET_TRANSFORM:
	case SG_SCSI_RESET:
		if (atomic_read(&sdp->detaching))
			return -ENODEV;
		break;
	default:
		if (read_only)
			return -EPERM;	/* don't know so take safe approach */
		break;
	}

	result = scsi_ioctl_block_when_processing_errors(sdp->device,
			cmd_in, filp->f_flags & O_NDELAY);
	if (result)
		return result;

	return -ENOIOCTLCMD;
}

static long
sg_ioctl(struct file *filp, unsigned int cmd_in, unsigned long arg)
{
	void __user *p = (void __user *)arg;
	Sg_device *sdp;
	Sg_fd *sfp;
	int ret;

	if ((!(sfp = (Sg_fd *) filp->private_data)) || (!(sdp = sfp->parentdp)))
		return -ENXIO;

	ret = sg_ioctl_common(filp, sdp, sfp, cmd_in, p);
	if (ret != -ENOIOCTLCMD)
		return ret;
	return scsi_ioctl(sdp->device, filp->f_mode & FMODE_WRITE, cmd_in, p);
}

static __poll_t
sg_poll(struct file *filp, poll_table * wait)
{
	__poll_t res = 0;
	Sg_device *sdp;
	Sg_fd *sfp;
	Sg_request *srp;
	int count = 0;
	unsigned long iflags;

	sfp = filp->private_data;
	if (!sfp)
		return EPOLLERR;
	sdp = sfp->parentdp;
	if (!sdp)
		return EPOLLERR;
	poll_wait(filp, &sfp->read_wait, wait);
	read_lock_irqsave(&sfp->rq_list_lock, iflags);
	list_for_each_entry(srp, &sfp->rq_list, entry) {
		/* if any read waiting, flag it */
		if ((0 == res) && (1 == srp->done) && (!srp->sg_io_owned))
			res = EPOLLIN | EPOLLRDNORM;
		++count;
	}
	read_unlock_irqrestore(&sfp->rq_list_lock, iflags);

	if (atomic_read(&sdp->detaching))
		res |= EPOLLHUP;
	else if (!sfp->cmd_q) {
		if (0 == count)
			res |= EPOLLOUT | EPOLLWRNORM;
	} else if (count < SG_MAX_QUEUE)
		res |= EPOLLOUT | EPOLLWRNORM;
	SCSI_LOG_TIMEOUT(3, sg_printk(KERN_INFO, sdp,
				      "sg_poll: res=0x%x\n", (__force u32) res));
	return res;
}

static int
sg_fasync(int fd, struct file *filp, int mode)
{
	Sg_device *sdp;
	Sg_fd *sfp;

	if ((!(sfp = (Sg_fd *) filp->private_data)) || (!(sdp = sfp->parentdp)))
		return -ENXIO;
	SCSI_LOG_TIMEOUT(3, sg_printk(KERN_INFO, sdp,
				      "sg_fasync: mode=%d\n", mode));

	return fasync_helper(fd, filp, mode, &sfp->async_qp);
}

static vm_fault_t
sg_vma_fault(struct vm_fault *vmf)
{
	struct vm_area_struct *vma = vmf->vma;
	Sg_fd *sfp;
	unsigned long offset, len, sa;
	Sg_scatter_hold *rsv_schp;
	int k, length;

	if ((NULL == vma) || (!(sfp = (Sg_fd *) vma->vm_private_data)))
		return VM_FAULT_SIGBUS;
	rsv_schp = &sfp->reserve;
	offset = vmf->pgoff << PAGE_SHIFT;
	if (offset >= rsv_schp->bufflen)
		return VM_FAULT_SIGBUS;
	SCSI_LOG_TIMEOUT(3, sg_printk(KERN_INFO, sfp->parentdp,
				      "sg_vma_fault: offset=%lu, scatg=%d\n",
				      offset, rsv_schp->k_use_sg));
	sa = vma->vm_start;
	length = 1 << (PAGE_SHIFT + rsv_schp->page_order);
	for (k = 0; k < rsv_schp->k_use_sg && sa < vma->vm_end; k++) {
		len = vma->vm_end - sa;
		len = (len < length) ? len : length;
		if (offset < len) {
			struct page *page = nth_page(rsv_schp->pages[k],
						     offset >> PAGE_SHIFT);
			get_page(page);	/* increment page count */
			vmf->page = page;
			return 0; /* success */
		}
		sa += len;
		offset -= len;
	}

	return VM_FAULT_SIGBUS;
}

static const struct vm_operations_struct sg_mmap_vm_ops = {
	.fault = sg_vma_fault,
};

static int
sg_mmap(struct file *filp, struct vm_area_struct *vma)
{
	Sg_fd *sfp;
	unsigned long req_sz, len, sa;
	Sg_scatter_hold *rsv_schp;
	int k, length;
	int ret = 0;

	if ((!filp) || (!vma) || (!(sfp = (Sg_fd *) filp->private_data)))
		return -ENXIO;
	req_sz = vma->vm_end - vma->vm_start;
	SCSI_LOG_TIMEOUT(3, sg_printk(KERN_INFO, sfp->parentdp,
				      "sg_mmap starting, vm_start=%p, len=%d\n",
				      (void *) vma->vm_start, (int) req_sz));
	if (vma->vm_pgoff)
		return -EINVAL;	/* want no offset */
	rsv_schp = &sfp->reserve;
	mutex_lock(&sfp->f_mutex);
	if (req_sz > rsv_schp->bufflen) {
		ret = -ENOMEM;	/* cannot map more than reserved buffer */
		goto out;
	}

	sa = vma->vm_start;
	length = 1 << (PAGE_SHIFT + rsv_schp->page_order);
	for (k = 0; k < rsv_schp->k_use_sg && sa < vma->vm_end; k++) {
		len = vma->vm_end - sa;
		len = (len < length) ? len : length;
		sa += len;
	}

	sfp->mmap_called = 1;
	vm_flags_set(vma, VM_IO | VM_DONTEXPAND | VM_DONTDUMP);
	vma->vm_private_data = sfp;
	vma->vm_ops = &sg_mmap_vm_ops;
out:
	mutex_unlock(&sfp->f_mutex);
	return ret;
}

static void
sg_rq_end_io_usercontext(struct work_struct *work)
{
	struct sg_request *srp = container_of(work, struct sg_request, ew.work);
	struct sg_fd *sfp = srp->parentfp;

	sg_finish_rem_req(srp);
	sg_remove_request(sfp, srp);
	kref_put(&sfp->f_ref, sg_remove_sfp);
}

/*
 * This function is a "bottom half" handler that is called by the mid
 * level when a command is completed (or has failed).
 */
static enum rq_end_io_ret
sg_rq_end_io(struct request *rq, blk_status_t status)
{
	struct scsi_cmnd *scmd = blk_mq_rq_to_pdu(rq);
	struct sg_request *srp = rq->end_io_data;
	Sg_device *sdp;
	Sg_fd *sfp;
	unsigned long iflags;
	unsigned int ms;
	char *sense;
	int result, resid, done = 1;

	if (WARN_ON(srp->done != 0))
		return RQ_END_IO_NONE;

	sfp = srp->parentfp;
	if (WARN_ON(sfp == NULL))
		return RQ_END_IO_NONE;

	sdp = sfp->parentdp;
	if (unlikely(atomic_read(&sdp->detaching)))
		pr_info("%s: device detaching\n", __func__);

	sense = scmd->sense_buffer;
	result = scmd->result;
	resid = scmd->resid_len;

	SCSI_LOG_TIMEOUT(4, sg_printk(KERN_INFO, sdp,
				      "sg_cmd_done: pack_id=%d, res=0x%x\n",
				      srp->header.pack_id, result));
	srp->header.resid = resid;
	ms = jiffies_to_msecs(jiffies);
	srp->header.duration = (ms > srp->header.duration) ?
				(ms - srp->header.duration) : 0;
	if (0 != result) {
		struct scsi_sense_hdr sshdr;

		srp->header.status = 0xff & result;
		srp->header.masked_status = sg_status_byte(result);
		srp->header.msg_status = COMMAND_COMPLETE;
		srp->header.host_status = host_byte(result);
		srp->header.driver_status = driver_byte(result);
		if ((sdp->sgdebug > 0) &&
		    ((CHECK_CONDITION == srp->header.masked_status) ||
		     (COMMAND_TERMINATED == srp->header.masked_status)))
			__scsi_print_sense(sdp->device, __func__, sense,
					   SCSI_SENSE_BUFFERSIZE);

		/* Following if statement is a patch supplied by Eric Youngdale */
		if (driver_byte(result) != 0
		    && scsi_normalize_sense(sense, SCSI_SENSE_BUFFERSIZE, &sshdr)
		    && !scsi_sense_is_deferred(&sshdr)
		    && sshdr.sense_key == UNIT_ATTENTION
		    && sdp->device->removable) {
			/* Detected possible disc change. Set the bit - this */
			/* may be used if there are filesystems using this device */
			sdp->device->changed = 1;
		}
	}

	if (scmd->sense_len)
		memcpy(srp->sense_b, scmd->sense_buffer, SCSI_SENSE_BUFFERSIZE);

	/* Rely on write phase to clean out srp status values, so no "else" */

	/*
	 * Free the request as soon as it is complete so that its resources
	 * can be reused without waiting for userspace to read() the
	 * result.  But keep the associated bio (if any) around until
	 * blk_rq_unmap_user() can be called from user context.
	 */
	srp->rq = NULL;
	blk_mq_free_request(rq);

	write_lock_irqsave(&sfp->rq_list_lock, iflags);
	if (unlikely(srp->orphan)) {
		if (sfp->keep_orphan)
			srp->sg_io_owned = 0;
		else
			done = 0;
	}
	srp->done = done;
	write_unlock_irqrestore(&sfp->rq_list_lock, iflags);

	if (likely(done)) {
		/* Now wake up any sg_read() that is waiting for this
		 * packet.
		 */
		wake_up_interruptible(&sfp->read_wait);
		kill_fasync(&sfp->async_qp, SIGPOLL, POLL_IN);
		kref_put(&sfp->f_ref, sg_remove_sfp);
	} else {
		INIT_WORK(&srp->ew.work, sg_rq_end_io_usercontext);
		schedule_work(&srp->ew.work);
	}
	return RQ_END_IO_NONE;
}

static const struct file_operations sg_fops = {
	.owner = THIS_MODULE,
	.read = sg_read,
	.write = sg_write,
	.poll = sg_poll,
	.unlocked_ioctl = sg_ioctl,
	.compat_ioctl = compat_ptr_ioctl,
	.open = sg_open,
	.mmap = sg_mmap,
	.release = sg_release,
	.fasync = sg_fasync,
	.llseek = no_llseek,
};

static const struct class sg_sysfs_class = {
	.name = "scsi_generic"
};

static int sg_sysfs_valid = 0;

static Sg_device *
sg_alloc(struct scsi_device *scsidp)
{
	struct request_queue *q = scsidp->request_queue;
	Sg_device *sdp;
	unsigned long iflags;
	int error;
	u32 k;

	sdp = kzalloc(sizeof(Sg_device), GFP_KERNEL);
	if (!sdp) {
		sdev_printk(KERN_WARNING, scsidp, "%s: kmalloc Sg_device "
			    "failure\n", __func__);
		return ERR_PTR(-ENOMEM);
	}

	idr_preload(GFP_KERNEL);
	write_lock_irqsave(&sg_index_lock, iflags);

	error = idr_alloc(&sg_index_idr, sdp, 0, SG_MAX_DEVS, GFP_NOWAIT);
	if (error < 0) {
		if (error == -ENOSPC) {
			sdev_printk(KERN_WARNING, scsidp,
				    "Unable to attach sg device type=%d, minor number exceeds %d\n",
				    scsidp->type, SG_MAX_DEVS - 1);
			error = -ENODEV;
		} else {
			sdev_printk(KERN_WARNING, scsidp, "%s: idr "
				    "allocation Sg_device failure: %d\n",
				    __func__, error);
		}
		goto out_unlock;
	}
	k = error;

	SCSI_LOG_TIMEOUT(3, sdev_printk(KERN_INFO, scsidp,
					"sg_alloc: dev=%d \n", k));
	sprintf(sdp->name, "sg%d", k);
	sdp->device = scsidp;
	mutex_init(&sdp->open_rel_lock);
	INIT_LIST_HEAD(&sdp->sfds);
	init_waitqueue_head(&sdp->open_wait);
	atomic_set(&sdp->detaching, 0);
	rwlock_init(&sdp->sfd_lock);
	sdp->sg_tablesize = queue_max_segments(q);
	sdp->index = k;
	kref_init(&sdp->d_ref);
	error = 0;

out_unlock:
	write_unlock_irqrestore(&sg_index_lock, iflags);
	idr_preload_end();

	if (error) {
		kfree(sdp);
		return ERR_PTR(error);
	}
	return sdp;
}

static int
sg_add_device(struct device *cl_dev)
{
	struct scsi_device *scsidp = to_scsi_device(cl_dev->parent);
	Sg_device *sdp = NULL;
	struct cdev * cdev = NULL;
	int error;
	unsigned long iflags;

	if (!blk_get_queue(scsidp->request_queue)) {
		pr_warn("%s: get scsi_device queue failed\n", __func__);
		return -ENODEV;
	}

	error = -ENOMEM;
	cdev = cdev_alloc();
	if (!cdev) {
		pr_warn("%s: cdev_alloc failed\n", __func__);
		goto out;
	}
	cdev->owner = THIS_MODULE;
	cdev->ops = &sg_fops;

	sdp = sg_alloc(scsidp);
	if (IS_ERR(sdp)) {
		pr_warn("%s: sg_alloc failed\n", __func__);
		error = PTR_ERR(sdp);
		goto out;
	}

	error = cdev_add(cdev, MKDEV(SCSI_GENERIC_MAJOR, sdp->index), 1);
	if (error)
		goto cdev_add_err;

	sdp->cdev = cdev;
	if (sg_sysfs_valid) {
		struct device *sg_class_member;

		sg_class_member = device_create(&sg_sysfs_class, cl_dev->parent,
						MKDEV(SCSI_GENERIC_MAJOR,
						      sdp->index),
						sdp, "%s", sdp->name);
		if (IS_ERR(sg_class_member)) {
			pr_err("%s: device_create failed\n", __func__);
			error = PTR_ERR(sg_class_member);
			goto cdev_add_err;
		}
		error = sysfs_create_link(&scsidp->sdev_gendev.kobj,
					  &sg_class_member->kobj, "generic");
		if (error)
			pr_err("%s: unable to make symlink 'generic' back "
			       "to sg%d\n", __func__, sdp->index);
	} else
		pr_warn("%s: sg_sys Invalid\n", __func__);

	sdev_printk(KERN_NOTICE, scsidp, "Attached scsi generic sg%d "
		    "type %d\n", sdp->index, scsidp->type);

	dev_set_drvdata(cl_dev, sdp);

	return 0;

cdev_add_err:
	write_lock_irqsave(&sg_index_lock, iflags);
	idr_remove(&sg_index_idr, sdp->index);
	write_unlock_irqrestore(&sg_index_lock, iflags);
	kfree(sdp);

out:
	if (cdev)
		cdev_del(cdev);
	blk_put_queue(scsidp->request_queue);
	return error;
}

static void
sg_device_destroy(struct kref *kref)
{
	struct sg_device *sdp = container_of(kref, struct sg_device, d_ref);
	struct request_queue *q = sdp->device->request_queue;
	unsigned long flags;

	/* CAUTION!  Note that the device can still be found via idr_find()
	 * even though the refcount is 0.  Therefore, do idr_remove() BEFORE
	 * any other cleanup.
	 */

	blk_trace_remove(q);
	blk_put_queue(q);

	write_lock_irqsave(&sg_index_lock, flags);
	idr_remove(&sg_index_idr, sdp->index);
	write_unlock_irqrestore(&sg_index_lock, flags);

	SCSI_LOG_TIMEOUT(3,
		sg_printk(KERN_INFO, sdp, "sg_device_destroy\n"));

	kfree(sdp);
}

static void
sg_remove_device(struct device *cl_dev)
{
	struct scsi_device *scsidp = to_scsi_device(cl_dev->parent);
	Sg_device *sdp = dev_get_drvdata(cl_dev);
	unsigned long iflags;
	Sg_fd *sfp;
	int val;

	if (!sdp)
		return;
	/* want sdp->detaching non-zero as soon as possible */
	val = atomic_inc_return(&sdp->detaching);
	if (val > 1)
		return; /* only want to do following once per device */

	SCSI_LOG_TIMEOUT(3, sg_printk(KERN_INFO, sdp,
				      "%s\n", __func__));

	read_lock_irqsave(&sdp->sfd_lock, iflags);
	list_for_each_entry(sfp, &sdp->sfds, sfd_siblings) {
		wake_up_interruptible_all(&sfp->read_wait);
		kill_fasync(&sfp->async_qp, SIGPOLL, POLL_HUP);
	}
	wake_up_interruptible_all(&sdp->open_wait);
	read_unlock_irqrestore(&sdp->sfd_lock, iflags);

	sysfs_remove_link(&scsidp->sdev_gendev.kobj, "generic");
	device_destroy(&sg_sysfs_class, MKDEV(SCSI_GENERIC_MAJOR, sdp->index));
	cdev_del(sdp->cdev);
	sdp->cdev = NULL;

	kref_put(&sdp->d_ref, sg_device_destroy);
}

module_param_named(scatter_elem_sz, scatter_elem_sz, int, S_IRUGO | S_IWUSR);
module_param_named(def_reserved_size, def_reserved_size, int,
		   S_IRUGO | S_IWUSR);
module_param_named(allow_dio, sg_allow_dio, int, S_IRUGO | S_IWUSR);

MODULE_AUTHOR("Douglas Gilbert");
MODULE_DESCRIPTION("SCSI generic (sg) driver");
MODULE_LICENSE("GPL");
MODULE_VERSION(SG_VERSION_STR);
MODULE_ALIAS_CHARDEV_MAJOR(SCSI_GENERIC_MAJOR);

MODULE_PARM_DESC(scatter_elem_sz, "scatter gather element "
                "size (default: max(SG_SCATTER_SZ, PAGE_SIZE))");
MODULE_PARM_DESC(def_reserved_size, "size of buffer reserved for each fd");
MODULE_PARM_DESC(allow_dio, "allow direct I/O (default: 0 (disallow))");

#ifdef CONFIG_SYSCTL
#include <linux/sysctl.h>

static struct ctl_table sg_sysctls[] = {
	{
		.procname	= "sg-big-buff",
		.data		= &sg_big_buff,
		.maxlen		= sizeof(int),
		.mode		= 0444,
		.proc_handler	= proc_dointvec,
	},
};

static struct ctl_table_header *hdr;
static void register_sg_sysctls(void)
{
	if (!hdr)
		hdr = register_sysctl("kernel", sg_sysctls);
}

static void unregister_sg_sysctls(void)
{
	if (hdr)
		unregister_sysctl_table(hdr);
}
#else
#define register_sg_sysctls() do { } while (0)
#define unregister_sg_sysctls() do { } while (0)
#endif /* CONFIG_SYSCTL */

static int __init
init_sg(void)
{
	int rc;

	if (scatter_elem_sz < PAGE_SIZE) {
		scatter_elem_sz = PAGE_SIZE;
		scatter_elem_sz_prev = scatter_elem_sz;
	}
	if (def_reserved_size >= 0)
		sg_big_buff = def_reserved_size;
	else
		def_reserved_size = sg_big_buff;

	rc = register_chrdev_region(MKDEV(SCSI_GENERIC_MAJOR, 0), 
				    SG_MAX_DEVS, "sg");
	if (rc)
		return rc;
	rc = class_register(&sg_sysfs_class);
	if (rc)
		goto err_out;
	sg_sysfs_valid = 1;
	rc = scsi_register_interface(&sg_interface);
	if (0 == rc) {
#ifdef CONFIG_SCSI_PROC_FS
		sg_proc_init();
#endif				/* CONFIG_SCSI_PROC_FS */
		return 0;
	}
	class_unregister(&sg_sysfs_class);
	register_sg_sysctls();
err_out:
	unregister_chrdev_region(MKDEV(SCSI_GENERIC_MAJOR, 0), SG_MAX_DEVS);
	return rc;
}

static void __exit
exit_sg(void)
{
	unregister_sg_sysctls();
#ifdef CONFIG_SCSI_PROC_FS
	remove_proc_subtree("scsi/sg", NULL);
#endif				/* CONFIG_SCSI_PROC_FS */
	scsi_unregister_interface(&sg_interface);
	class_unregister(&sg_sysfs_class);
	sg_sysfs_valid = 0;
	unregister_chrdev_region(MKDEV(SCSI_GENERIC_MAJOR, 0),
				 SG_MAX_DEVS);
	idr_destroy(&sg_index_idr);
}

static int
sg_start_req(Sg_request *srp, unsigned char *cmd)
{
	int res;
	struct request *rq;
	Sg_fd *sfp = srp->parentfp;
	sg_io_hdr_t *hp = &srp->header;
	int dxfer_len = (int) hp->dxfer_len;
	int dxfer_dir = hp->dxfer_direction;
	unsigned int iov_count = hp->iovec_count;
	Sg_scatter_hold *req_schp = &srp->data;
	Sg_scatter_hold *rsv_schp = &sfp->reserve;
	struct request_queue *q = sfp->parentdp->device->request_queue;
	struct rq_map_data *md, map_data;
	int rw = hp->dxfer_direction == SG_DXFER_TO_DEV ? ITER_SOURCE : ITER_DEST;
	struct scsi_cmnd *scmd;

	SCSI_LOG_TIMEOUT(4, sg_printk(KERN_INFO, sfp->parentdp,
				      "sg_start_req: dxfer_len=%d\n",
				      dxfer_len));

	/*
	 * NOTE
	 *
	 * With scsi-mq enabled, there are a fixed number of preallocated
	 * requests equal in number to shost->can_queue.  If all of the
	 * preallocated requests are already in use, then scsi_alloc_request()
	 * will sleep until an active command completes, freeing up a request.
	 * Although waiting in an asynchronous interface is less than ideal, we
	 * do not want to use BLK_MQ_REQ_NOWAIT here because userspace might
	 * not expect an EWOULDBLOCK from this condition.
	 */
	rq = scsi_alloc_request(q, hp->dxfer_direction == SG_DXFER_TO_DEV ?
			REQ_OP_DRV_OUT : REQ_OP_DRV_IN, 0);
	if (IS_ERR(rq))
		return PTR_ERR(rq);
	scmd = blk_mq_rq_to_pdu(rq);

	if (hp->cmd_len > sizeof(scmd->cmnd)) {
		blk_mq_free_request(rq);
		return -EINVAL;
	}

	memcpy(scmd->cmnd, cmd, hp->cmd_len);
	scmd->cmd_len = hp->cmd_len;

	srp->rq = rq;
	rq->end_io_data = srp;
	scmd->allowed = SG_DEFAULT_RETRIES;

	if ((dxfer_len <= 0) || (dxfer_dir == SG_DXFER_NONE))
		return 0;

	if (sg_allow_dio && hp->flags & SG_FLAG_DIRECT_IO &&
	    dxfer_dir != SG_DXFER_UNKNOWN && !iov_count &&
	    blk_rq_aligned(q, (unsigned long)hp->dxferp, dxfer_len))
		md = NULL;
	else
		md = &map_data;

	if (md) {
		mutex_lock(&sfp->f_mutex);
		if (dxfer_len <= rsv_schp->bufflen &&
		    !sfp->res_in_use) {
			sfp->res_in_use = 1;
			sg_link_reserve(sfp, srp, dxfer_len);
		} else if (hp->flags & SG_FLAG_MMAP_IO) {
			res = -EBUSY; /* sfp->res_in_use == 1 */
			if (dxfer_len > rsv_schp->bufflen)
				res = -ENOMEM;
			mutex_unlock(&sfp->f_mutex);
			return res;
		} else {
			res = sg_build_indirect(req_schp, sfp, dxfer_len);
			if (res) {
				mutex_unlock(&sfp->f_mutex);
				return res;
			}
		}
		mutex_unlock(&sfp->f_mutex);

		md->pages = req_schp->pages;
		md->page_order = req_schp->page_order;
		md->nr_entries = req_schp->k_use_sg;
		md->offset = 0;
		md->null_mapped = hp->dxferp ? 0 : 1;
		if (dxfer_dir == SG_DXFER_TO_FROM_DEV)
			md->from_user = 1;
		else
			md->from_user = 0;
	}

	res = blk_rq_map_user_io(rq, md, hp->dxferp, hp->dxfer_len,
			GFP_ATOMIC, iov_count, iov_count, 1, rw);
	if (!res) {
		srp->bio = rq->bio;

		if (!md) {
			req_schp->dio_in_use = 1;
			hp->info |= SG_INFO_DIRECT_IO;
		}
	}
	return res;
}

static int
sg_finish_rem_req(Sg_request *srp)
{
	int ret = 0;

	Sg_fd *sfp = srp->parentfp;
	Sg_scatter_hold *req_schp = &srp->data;

	SCSI_LOG_TIMEOUT(4, sg_printk(KERN_INFO, sfp->parentdp,
				      "sg_finish_rem_req: res_used=%d\n",
				      (int) srp->res_used));
	if (srp->bio)
		ret = blk_rq_unmap_user(srp->bio);

	if (srp->rq)
		blk_mq_free_request(srp->rq);

	if (srp->res_used)
		sg_unlink_reserve(sfp, srp);
	else
		sg_remove_scat(sfp, req_schp);

	return ret;
}

static int
sg_build_sgat(Sg_scatter_hold * schp, const Sg_fd * sfp, int tablesize)
{
	int sg_bufflen = tablesize * sizeof(struct page *);
	gfp_t gfp_flags = GFP_ATOMIC | __GFP_NOWARN;

	schp->pages = kzalloc(sg_bufflen, gfp_flags);
	if (!schp->pages)
		return -ENOMEM;
	schp->sglist_len = sg_bufflen;
	return tablesize;	/* number of scat_gath elements allocated */
}

static int
sg_build_indirect(Sg_scatter_hold * schp, Sg_fd * sfp, int buff_size)
{
	int ret_sz = 0, i, k, rem_sz, num, mx_sc_elems;
	int sg_tablesize = sfp->parentdp->sg_tablesize;
	int blk_size = buff_size, order;
	gfp_t gfp_mask = GFP_ATOMIC | __GFP_COMP | __GFP_NOWARN | __GFP_ZERO;

	if (blk_size < 0)
		return -EFAULT;
	if (0 == blk_size)
		++blk_size;	/* don't know why */
	/* round request up to next highest SG_SECTOR_SZ byte boundary */
	blk_size = ALIGN(blk_size, SG_SECTOR_SZ);
	SCSI_LOG_TIMEOUT(4, sg_printk(KERN_INFO, sfp->parentdp,
		"sg_build_indirect: buff_size=%d, blk_size=%d\n",
		buff_size, blk_size));

	/* N.B. ret_sz carried into this block ... */
	mx_sc_elems = sg_build_sgat(schp, sfp, sg_tablesize);
	if (mx_sc_elems < 0)
		return mx_sc_elems;	/* most likely -ENOMEM */

	num = scatter_elem_sz;
	if (unlikely(num != scatter_elem_sz_prev)) {
		if (num < PAGE_SIZE) {
			scatter_elem_sz = PAGE_SIZE;
			scatter_elem_sz_prev = PAGE_SIZE;
		} else
			scatter_elem_sz_prev = num;
	}

	order = get_order(num);
retry:
	ret_sz = 1 << (PAGE_SHIFT + order);

	for (k = 0, rem_sz = blk_size; rem_sz > 0 && k < mx_sc_elems;
	     k++, rem_sz -= ret_sz) {

		num = (rem_sz > scatter_elem_sz_prev) ?
			scatter_elem_sz_prev : rem_sz;

		schp->pages[k] = alloc_pages(gfp_mask, order);
		if (!schp->pages[k])
			goto out;

		if (num == scatter_elem_sz_prev) {
			if (unlikely(ret_sz > scatter_elem_sz_prev)) {
				scatter_elem_sz = ret_sz;
				scatter_elem_sz_prev = ret_sz;
			}
		}

		SCSI_LOG_TIMEOUT(5, sg_printk(KERN_INFO, sfp->parentdp,
				 "sg_build_indirect: k=%d, num=%d, ret_sz=%d\n",
				 k, num, ret_sz));
	}		/* end of for loop */

	schp->page_order = order;
	schp->k_use_sg = k;
	SCSI_LOG_TIMEOUT(5, sg_printk(KERN_INFO, sfp->parentdp,
			 "sg_build_indirect: k_use_sg=%d, rem_sz=%d\n",
			 k, rem_sz));

	schp->bufflen = blk_size;
	if (rem_sz > 0)	/* must have failed */
		return -ENOMEM;
	return 0;
out:
	for (i = 0; i < k; i++)
		__free_pages(schp->pages[i], order);

	if (--order >= 0)
		goto retry;

	return -ENOMEM;
}

static void
sg_remove_scat(Sg_fd * sfp, Sg_scatter_hold * schp)
{
	SCSI_LOG_TIMEOUT(4, sg_printk(KERN_INFO, sfp->parentdp,
			 "sg_remove_scat: k_use_sg=%d\n", schp->k_use_sg));
	if (schp->pages && schp->sglist_len > 0) {
		if (!schp->dio_in_use) {
			int k;

			for (k = 0; k < schp->k_use_sg && schp->pages[k]; k++) {
				SCSI_LOG_TIMEOUT(5,
					sg_printk(KERN_INFO, sfp->parentdp,
					"sg_remove_scat: k=%d, pg=0x%p\n",
					k, schp->pages[k]));
				__free_pages(schp->pages[k], schp->page_order);
			}

			kfree(schp->pages);
		}
	}
	memset(schp, 0, sizeof (*schp));
}

static int
sg_read_oxfer(Sg_request * srp, char __user *outp, int num_read_xfer)
{
	Sg_scatter_hold *schp = &srp->data;
	int k, num;

	SCSI_LOG_TIMEOUT(4, sg_printk(KERN_INFO, srp->parentfp->parentdp,
			 "sg_read_oxfer: num_read_xfer=%d\n",
			 num_read_xfer));
	if ((!outp) || (num_read_xfer <= 0))
		return 0;

	num = 1 << (PAGE_SHIFT + schp->page_order);
	for (k = 0; k < schp->k_use_sg && schp->pages[k]; k++) {
		if (num > num_read_xfer) {
			if (copy_to_user(outp, page_address(schp->pages[k]),
					   num_read_xfer))
				return -EFAULT;
			break;
		} else {
			if (copy_to_user(outp, page_address(schp->pages[k]),
					   num))
				return -EFAULT;
			num_read_xfer -= num;
			if (num_read_xfer <= 0)
				break;
			outp += num;
		}
	}

	return 0;
}

static void
sg_build_reserve(Sg_fd * sfp, int req_size)
{
	Sg_scatter_hold *schp = &sfp->reserve;

	SCSI_LOG_TIMEOUT(4, sg_printk(KERN_INFO, sfp->parentdp,
			 "sg_build_reserve: req_size=%d\n", req_size));
	do {
		if (req_size < PAGE_SIZE)
			req_size = PAGE_SIZE;
		if (0 == sg_build_indirect(schp, sfp, req_size))
			return;
		else
			sg_remove_scat(sfp, schp);
		req_size >>= 1;	/* divide by 2 */
	} while (req_size > (PAGE_SIZE / 2));
}

static void
sg_link_reserve(Sg_fd * sfp, Sg_request * srp, int size)
{
	Sg_scatter_hold *req_schp = &srp->data;
	Sg_scatter_hold *rsv_schp = &sfp->reserve;
	int k, num, rem;

	srp->res_used = 1;
	SCSI_LOG_TIMEOUT(4, sg_printk(KERN_INFO, sfp->parentdp,
			 "sg_link_reserve: size=%d\n", size));
	rem = size;

	num = 1 << (PAGE_SHIFT + rsv_schp->page_order);
	for (k = 0; k < rsv_schp->k_use_sg; k++) {
		if (rem <= num) {
			req_schp->k_use_sg = k + 1;
			req_schp->sglist_len = rsv_schp->sglist_len;
			req_schp->pages = rsv_schp->pages;

			req_schp->bufflen = size;
			req_schp->page_order = rsv_schp->page_order;
			break;
		} else
			rem -= num;
	}

	if (k >= rsv_schp->k_use_sg)
		SCSI_LOG_TIMEOUT(1, sg_printk(KERN_INFO, sfp->parentdp,
				 "sg_link_reserve: BAD size\n"));
}

static void
sg_unlink_reserve(Sg_fd * sfp, Sg_request * srp)
{
	Sg_scatter_hold *req_schp = &srp->data;

	SCSI_LOG_TIMEOUT(4, sg_printk(KERN_INFO, srp->parentfp->parentdp,
				      "sg_unlink_reserve: req->k_use_sg=%d\n",
				      (int) req_schp->k_use_sg));
	req_schp->k_use_sg = 0;
	req_schp->bufflen = 0;
	req_schp->pages = NULL;
	req_schp->page_order = 0;
	req_schp->sglist_len = 0;
	srp->res_used = 0;
	/* Called without mutex lock to avoid deadlock */
	sfp->res_in_use = 0;
}

static Sg_request *
sg_get_rq_mark(Sg_fd * sfp, int pack_id, bool *busy)
{
	Sg_request *resp;
	unsigned long iflags;

	*busy = false;
	write_lock_irqsave(&sfp->rq_list_lock, iflags);
	list_for_each_entry(resp, &sfp->rq_list, entry) {
		/* look for requests that are not SG_IO owned */
		if ((!resp->sg_io_owned) &&
		    ((-1 == pack_id) || (resp->header.pack_id == pack_id))) {
			switch (resp->done) {
			case 0: /* request active */
				*busy = true;
				break;
			case 1: /* request done; response ready to return */
				resp->done = 2;	/* guard against other readers */
				write_unlock_irqrestore(&sfp->rq_list_lock, iflags);
				return resp;
			case 2: /* response already being returned */
				break;
			}
		}
	}
	write_unlock_irqrestore(&sfp->rq_list_lock, iflags);
	return NULL;
}

/* always adds to end of list */
static Sg_request *
sg_add_request(Sg_fd * sfp)
{
	int k;
	unsigned long iflags;
	Sg_request *rp = sfp->req_arr;

	write_lock_irqsave(&sfp->rq_list_lock, iflags);
	if (!list_empty(&sfp->rq_list)) {
		if (!sfp->cmd_q)
			goto out_unlock;

		for (k = 0; k < SG_MAX_QUEUE; ++k, ++rp) {
			if (!rp->parentfp)
				break;
		}
		if (k >= SG_MAX_QUEUE)
			goto out_unlock;
	}
	memset(rp, 0, sizeof (Sg_request));
	rp->parentfp = sfp;
	rp->header.duration = jiffies_to_msecs(jiffies);
	list_add_tail(&rp->entry, &sfp->rq_list);
	write_unlock_irqrestore(&sfp->rq_list_lock, iflags);
	return rp;
out_unlock:
	write_unlock_irqrestore(&sfp->rq_list_lock, iflags);
	return NULL;
}

/* Return of 1 for found; 0 for not found */
static int
sg_remove_request(Sg_fd * sfp, Sg_request * srp)
{
	unsigned long iflags;
	int res = 0;

	if (!sfp || !srp || list_empty(&sfp->rq_list))
		return res;
	write_lock_irqsave(&sfp->rq_list_lock, iflags);
	if (!list_empty(&srp->entry)) {
		list_del(&srp->entry);
		srp->parentfp = NULL;
		res = 1;
	}
	write_unlock_irqrestore(&sfp->rq_list_lock, iflags);

	/*
	 * If the device is detaching, wakeup any readers in case we just
	 * removed the last response, which would leave nothing for them to
	 * return other than -ENODEV.
	 */
	if (unlikely(atomic_read(&sfp->parentdp->detaching)))
		wake_up_interruptible_all(&sfp->read_wait);

	return res;
}

static Sg_fd *
sg_add_sfp(Sg_device * sdp)
{
	Sg_fd *sfp;
	unsigned long iflags;
	int bufflen;

	sfp = kzalloc(sizeof(*sfp), GFP_ATOMIC | __GFP_NOWARN);
	if (!sfp)
		return ERR_PTR(-ENOMEM);

	init_waitqueue_head(&sfp->read_wait);
	rwlock_init(&sfp->rq_list_lock);
	INIT_LIST_HEAD(&sfp->rq_list);
	kref_init(&sfp->f_ref);
	mutex_init(&sfp->f_mutex);
	sfp->timeout = SG_DEFAULT_TIMEOUT;
	sfp->timeout_user = SG_DEFAULT_TIMEOUT_USER;
	sfp->force_packid = SG_DEF_FORCE_PACK_ID;
	sfp->cmd_q = SG_DEF_COMMAND_Q;
	sfp->keep_orphan = SG_DEF_KEEP_ORPHAN;
	sfp->parentdp = sdp;
	write_lock_irqsave(&sdp->sfd_lock, iflags);
	if (atomic_read(&sdp->detaching)) {
		write_unlock_irqrestore(&sdp->sfd_lock, iflags);
		kfree(sfp);
		return ERR_PTR(-ENODEV);
	}
	list_add_tail(&sfp->sfd_siblings, &sdp->sfds);
	write_unlock_irqrestore(&sdp->sfd_lock, iflags);
	SCSI_LOG_TIMEOUT(3, sg_printk(KERN_INFO, sdp,
				      "sg_add_sfp: sfp=0x%p\n", sfp));
	if (unlikely(sg_big_buff != def_reserved_size))
		sg_big_buff = def_reserved_size;

	bufflen = min_t(int, sg_big_buff,
			max_sectors_bytes(sdp->device->request_queue));
	sg_build_reserve(sfp, bufflen);
	SCSI_LOG_TIMEOUT(3, sg_printk(KERN_INFO, sdp,
				      "sg_add_sfp: bufflen=%d, k_use_sg=%d\n",
				      sfp->reserve.bufflen,
				      sfp->reserve.k_use_sg));

	kref_get(&sdp->d_ref);
	__module_get(THIS_MODULE);
	return sfp;
}

static void
sg_remove_sfp_usercontext(struct work_struct *work)
{
	struct sg_fd *sfp = container_of(work, struct sg_fd, ew.work);
	struct sg_device *sdp = sfp->parentdp;
	struct scsi_device *device = sdp->device;
	Sg_request *srp;
	unsigned long iflags;

	/* Cleanup any responses which were never read(). */
	write_lock_irqsave(&sfp->rq_list_lock, iflags);
	while (!list_empty(&sfp->rq_list)) {
		srp = list_first_entry(&sfp->rq_list, Sg_request, entry);
		sg_finish_rem_req(srp);
		list_del(&srp->entry);
		srp->parentfp = NULL;
	}
	write_unlock_irqrestore(&sfp->rq_list_lock, iflags);

	if (sfp->reserve.bufflen > 0) {
		SCSI_LOG_TIMEOUT(6, sg_printk(KERN_INFO, sdp,
				"sg_remove_sfp:    bufflen=%d, k_use_sg=%d\n",
				(int) sfp->reserve.bufflen,
				(int) sfp->reserve.k_use_sg));
		sg_remove_scat(sfp, &sfp->reserve);
	}

	SCSI_LOG_TIMEOUT(6, sg_printk(KERN_INFO, sdp,
			"sg_remove_sfp: sfp=0x%p\n", sfp));
	kfree(sfp);

<<<<<<< HEAD
	WARN_ON_ONCE(kref_read(&sdp->d_ref) != 1);
=======
>>>>>>> 55a275c5
	kref_put(&sdp->d_ref, sg_device_destroy);
	scsi_device_put(device);
	module_put(THIS_MODULE);
}

static void
sg_remove_sfp(struct kref *kref)
{
	struct sg_fd *sfp = container_of(kref, struct sg_fd, f_ref);
	struct sg_device *sdp = sfp->parentdp;
	unsigned long iflags;

	write_lock_irqsave(&sdp->sfd_lock, iflags);
	list_del(&sfp->sfd_siblings);
	write_unlock_irqrestore(&sdp->sfd_lock, iflags);

	INIT_WORK(&sfp->ew.work, sg_remove_sfp_usercontext);
	schedule_work(&sfp->ew.work);
}

#ifdef CONFIG_SCSI_PROC_FS
static int
sg_idr_max_id(int id, void *p, void *data)
{
	int *k = data;

	if (*k < id)
		*k = id;

	return 0;
}

static int
sg_last_dev(void)
{
	int k = -1;
	unsigned long iflags;

	read_lock_irqsave(&sg_index_lock, iflags);
	idr_for_each(&sg_index_idr, sg_idr_max_id, &k);
	read_unlock_irqrestore(&sg_index_lock, iflags);
	return k + 1;		/* origin 1 */
}
#endif

/* must be called with sg_index_lock held */
static Sg_device *sg_lookup_dev(int dev)
{
	return idr_find(&sg_index_idr, dev);
}

static Sg_device *
sg_get_dev(int dev)
{
	struct sg_device *sdp;
	unsigned long flags;

	read_lock_irqsave(&sg_index_lock, flags);
	sdp = sg_lookup_dev(dev);
	if (!sdp)
		sdp = ERR_PTR(-ENXIO);
	else if (atomic_read(&sdp->detaching)) {
		/* If sdp->detaching, then the refcount may already be 0, in
		 * which case it would be a bug to do kref_get().
		 */
		sdp = ERR_PTR(-ENODEV);
	} else
		kref_get(&sdp->d_ref);
	read_unlock_irqrestore(&sg_index_lock, flags);

	return sdp;
}

#ifdef CONFIG_SCSI_PROC_FS
static int sg_proc_seq_show_int(struct seq_file *s, void *v);

static int sg_proc_single_open_adio(struct inode *inode, struct file *file);
static ssize_t sg_proc_write_adio(struct file *filp, const char __user *buffer,
			          size_t count, loff_t *off);
static const struct proc_ops adio_proc_ops = {
	.proc_open	= sg_proc_single_open_adio,
	.proc_read	= seq_read,
	.proc_lseek	= seq_lseek,
	.proc_write	= sg_proc_write_adio,
	.proc_release	= single_release,
};

static int sg_proc_single_open_dressz(struct inode *inode, struct file *file);
static ssize_t sg_proc_write_dressz(struct file *filp, 
		const char __user *buffer, size_t count, loff_t *off);
static const struct proc_ops dressz_proc_ops = {
	.proc_open	= sg_proc_single_open_dressz,
	.proc_read	= seq_read,
	.proc_lseek	= seq_lseek,
	.proc_write	= sg_proc_write_dressz,
	.proc_release	= single_release,
};

static int sg_proc_seq_show_version(struct seq_file *s, void *v);
static int sg_proc_seq_show_devhdr(struct seq_file *s, void *v);
static int sg_proc_seq_show_dev(struct seq_file *s, void *v);
static void * dev_seq_start(struct seq_file *s, loff_t *pos);
static void * dev_seq_next(struct seq_file *s, void *v, loff_t *pos);
static void dev_seq_stop(struct seq_file *s, void *v);
static const struct seq_operations dev_seq_ops = {
	.start = dev_seq_start,
	.next  = dev_seq_next,
	.stop  = dev_seq_stop,
	.show  = sg_proc_seq_show_dev,
};

static int sg_proc_seq_show_devstrs(struct seq_file *s, void *v);
static const struct seq_operations devstrs_seq_ops = {
	.start = dev_seq_start,
	.next  = dev_seq_next,
	.stop  = dev_seq_stop,
	.show  = sg_proc_seq_show_devstrs,
};

static int sg_proc_seq_show_debug(struct seq_file *s, void *v);
static const struct seq_operations debug_seq_ops = {
	.start = dev_seq_start,
	.next  = dev_seq_next,
	.stop  = dev_seq_stop,
	.show  = sg_proc_seq_show_debug,
};

static int
sg_proc_init(void)
{
	struct proc_dir_entry *p;

	p = proc_mkdir("scsi/sg", NULL);
	if (!p)
		return 1;

	proc_create("allow_dio", S_IRUGO | S_IWUSR, p, &adio_proc_ops);
	proc_create_seq("debug", S_IRUGO, p, &debug_seq_ops);
	proc_create("def_reserved_size", S_IRUGO | S_IWUSR, p, &dressz_proc_ops);
	proc_create_single("device_hdr", S_IRUGO, p, sg_proc_seq_show_devhdr);
	proc_create_seq("devices", S_IRUGO, p, &dev_seq_ops);
	proc_create_seq("device_strs", S_IRUGO, p, &devstrs_seq_ops);
	proc_create_single("version", S_IRUGO, p, sg_proc_seq_show_version);
	return 0;
}


static int sg_proc_seq_show_int(struct seq_file *s, void *v)
{
	seq_printf(s, "%d\n", *((int *)s->private));
	return 0;
}

static int sg_proc_single_open_adio(struct inode *inode, struct file *file)
{
	return single_open(file, sg_proc_seq_show_int, &sg_allow_dio);
}

static ssize_t 
sg_proc_write_adio(struct file *filp, const char __user *buffer,
		   size_t count, loff_t *off)
{
	int err;
	unsigned long num;

	if (!capable(CAP_SYS_ADMIN) || !capable(CAP_SYS_RAWIO))
		return -EACCES;
	err = kstrtoul_from_user(buffer, count, 0, &num);
	if (err)
		return err;
	sg_allow_dio = num ? 1 : 0;
	return count;
}

static int sg_proc_single_open_dressz(struct inode *inode, struct file *file)
{
	return single_open(file, sg_proc_seq_show_int, &sg_big_buff);
}

static ssize_t 
sg_proc_write_dressz(struct file *filp, const char __user *buffer,
		     size_t count, loff_t *off)
{
	int err;
	unsigned long k = ULONG_MAX;

	if (!capable(CAP_SYS_ADMIN) || !capable(CAP_SYS_RAWIO))
		return -EACCES;

	err = kstrtoul_from_user(buffer, count, 0, &k);
	if (err)
		return err;
	if (k <= 1048576) {	/* limit "big buff" to 1 MB */
		sg_big_buff = k;
		return count;
	}
	return -ERANGE;
}

static int sg_proc_seq_show_version(struct seq_file *s, void *v)
{
	seq_printf(s, "%d\t%s [%s]\n", sg_version_num, SG_VERSION_STR,
		   sg_version_date);
	return 0;
}

static int sg_proc_seq_show_devhdr(struct seq_file *s, void *v)
{
	seq_puts(s, "host\tchan\tid\tlun\ttype\topens\tqdepth\tbusy\tonline\n");
	return 0;
}

struct sg_proc_deviter {
	loff_t	index;
	size_t	max;
};

static void * dev_seq_start(struct seq_file *s, loff_t *pos)
{
	struct sg_proc_deviter * it = kmalloc(sizeof(*it), GFP_KERNEL);

	s->private = it;
	if (! it)
		return NULL;

	it->index = *pos;
	it->max = sg_last_dev();
	if (it->index >= it->max)
		return NULL;
	return it;
}

static void * dev_seq_next(struct seq_file *s, void *v, loff_t *pos)
{
	struct sg_proc_deviter * it = s->private;

	*pos = ++it->index;
	return (it->index < it->max) ? it : NULL;
}

static void dev_seq_stop(struct seq_file *s, void *v)
{
	kfree(s->private);
}

static int sg_proc_seq_show_dev(struct seq_file *s, void *v)
{
	struct sg_proc_deviter * it = (struct sg_proc_deviter *) v;
	Sg_device *sdp;
	struct scsi_device *scsidp;
	unsigned long iflags;

	read_lock_irqsave(&sg_index_lock, iflags);
	sdp = it ? sg_lookup_dev(it->index) : NULL;
	if ((NULL == sdp) || (NULL == sdp->device) ||
	    (atomic_read(&sdp->detaching)))
		seq_puts(s, "-1\t-1\t-1\t-1\t-1\t-1\t-1\t-1\t-1\n");
	else {
		scsidp = sdp->device;
		seq_printf(s, "%d\t%d\t%d\t%llu\t%d\t%d\t%d\t%d\t%d\n",
			      scsidp->host->host_no, scsidp->channel,
			      scsidp->id, scsidp->lun, (int) scsidp->type,
			      1,
			      (int) scsidp->queue_depth,
			      (int) scsi_device_busy(scsidp),
			      (int) scsi_device_online(scsidp));
	}
	read_unlock_irqrestore(&sg_index_lock, iflags);
	return 0;
}

static int sg_proc_seq_show_devstrs(struct seq_file *s, void *v)
{
	struct sg_proc_deviter * it = (struct sg_proc_deviter *) v;
	Sg_device *sdp;
	struct scsi_device *scsidp;
	unsigned long iflags;

	read_lock_irqsave(&sg_index_lock, iflags);
	sdp = it ? sg_lookup_dev(it->index) : NULL;
	scsidp = sdp ? sdp->device : NULL;
	if (sdp && scsidp && (!atomic_read(&sdp->detaching)))
		seq_printf(s, "%8.8s\t%16.16s\t%4.4s\n",
			   scsidp->vendor, scsidp->model, scsidp->rev);
	else
		seq_puts(s, "<no active device>\n");
	read_unlock_irqrestore(&sg_index_lock, iflags);
	return 0;
}

/* must be called while holding sg_index_lock */
static void sg_proc_debug_helper(struct seq_file *s, Sg_device * sdp)
{
	int k, new_interface, blen, usg;
	Sg_request *srp;
	Sg_fd *fp;
	const sg_io_hdr_t *hp;
	const char * cp;
	unsigned int ms;

	k = 0;
	list_for_each_entry(fp, &sdp->sfds, sfd_siblings) {
		k++;
		read_lock(&fp->rq_list_lock); /* irqs already disabled */
		seq_printf(s, "   FD(%d): timeout=%dms bufflen=%d "
			   "(res)sgat=%d low_dma=%d\n", k,
			   jiffies_to_msecs(fp->timeout),
			   fp->reserve.bufflen,
			   (int) fp->reserve.k_use_sg, 0);
		seq_printf(s, "   cmd_q=%d f_packid=%d k_orphan=%d closed=0\n",
			   (int) fp->cmd_q, (int) fp->force_packid,
			   (int) fp->keep_orphan);
		list_for_each_entry(srp, &fp->rq_list, entry) {
			hp = &srp->header;
			new_interface = (hp->interface_id == '\0') ? 0 : 1;
			if (srp->res_used) {
				if (new_interface &&
				    (SG_FLAG_MMAP_IO & hp->flags))
					cp = "     mmap>> ";
				else
					cp = "     rb>> ";
			} else {
				if (SG_INFO_DIRECT_IO_MASK & hp->info)
					cp = "     dio>> ";
				else
					cp = "     ";
			}
			seq_puts(s, cp);
			blen = srp->data.bufflen;
			usg = srp->data.k_use_sg;
			seq_puts(s, srp->done ?
				 ((1 == srp->done) ?  "rcv:" : "fin:")
				  : "act:");
			seq_printf(s, " id=%d blen=%d",
				   srp->header.pack_id, blen);
			if (srp->done)
				seq_printf(s, " dur=%d", hp->duration);
			else {
				ms = jiffies_to_msecs(jiffies);
				seq_printf(s, " t_o/elap=%d/%d",
					(new_interface ? hp->timeout :
						  jiffies_to_msecs(fp->timeout)),
					(ms > hp->duration ? ms - hp->duration : 0));
			}
			seq_printf(s, "ms sgat=%d op=0x%02x\n", usg,
				   (int) srp->data.cmd_opcode);
		}
		if (list_empty(&fp->rq_list))
			seq_puts(s, "     No requests active\n");
		read_unlock(&fp->rq_list_lock);
	}
}

static int sg_proc_seq_show_debug(struct seq_file *s, void *v)
{
	struct sg_proc_deviter * it = (struct sg_proc_deviter *) v;
	Sg_device *sdp;
	unsigned long iflags;

	if (it && (0 == it->index))
		seq_printf(s, "max_active_device=%d  def_reserved_size=%d\n",
			   (int)it->max, sg_big_buff);

	read_lock_irqsave(&sg_index_lock, iflags);
	sdp = it ? sg_lookup_dev(it->index) : NULL;
	if (NULL == sdp)
		goto skip;
	read_lock(&sdp->sfd_lock);
	if (!list_empty(&sdp->sfds)) {
		seq_printf(s, " >>> device=%s ", sdp->name);
		if (atomic_read(&sdp->detaching))
			seq_puts(s, "detaching pending close ");
		else if (sdp->device) {
			struct scsi_device *scsidp = sdp->device;

			seq_printf(s, "%d:%d:%d:%llu   em=%d",
				   scsidp->host->host_no,
				   scsidp->channel, scsidp->id,
				   scsidp->lun,
				   scsidp->host->hostt->emulated);
		}
		seq_printf(s, " sg_tablesize=%d excl=%d open_cnt=%d\n",
			   sdp->sg_tablesize, sdp->exclude, sdp->open_cnt);
		sg_proc_debug_helper(s, sdp);
	}
	read_unlock(&sdp->sfd_lock);
skip:
	read_unlock_irqrestore(&sg_index_lock, iflags);
	return 0;
}

#endif				/* CONFIG_SCSI_PROC_FS */

module_init(init_sg);
module_exit(exit_sg);<|MERGE_RESOLUTION|>--- conflicted
+++ resolved
@@ -2236,10 +2236,6 @@
 			"sg_remove_sfp: sfp=0x%p\n", sfp));
 	kfree(sfp);
 
-<<<<<<< HEAD
-	WARN_ON_ONCE(kref_read(&sdp->d_ref) != 1);
-=======
->>>>>>> 55a275c5
 	kref_put(&sdp->d_ref, sg_device_destroy);
 	scsi_device_put(device);
 	module_put(THIS_MODULE);

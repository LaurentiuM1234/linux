/* SPDX-License-Identifier: GPL-2.0 */
/*
 * Synopsys DesignWare PCIe host controller driver
 *
 * Copyright (C) 2013 Samsung Electronics Co., Ltd.
 *		https://www.samsung.com
 *
 * Author: Jingoo Han <jg1.han@samsung.com>
 */

#ifndef _PCIE_DESIGNWARE_H
#define _PCIE_DESIGNWARE_H

#include <linux/bitfield.h>
#include <linux/bitops.h>
#include <linux/clk.h>
#include <linux/dma-mapping.h>
#include <linux/dma/edma.h>
#include <linux/gpio/consumer.h>
#include <linux/irq.h>
#include <linux/msi.h>
#include <linux/pci.h>
#include <linux/reset.h>

#include <linux/pci-epc.h>
#include <linux/pci-epf.h>

/* DWC PCIe IP-core versions (native support since v4.70a) */
#define DW_PCIE_VER_365A		0x3336352a
#define DW_PCIE_VER_460A		0x3436302a
#define DW_PCIE_VER_470A		0x3437302a
#define DW_PCIE_VER_480A		0x3438302a
#define DW_PCIE_VER_490A		0x3439302a
#define DW_PCIE_VER_520A		0x3532302a
#define DW_PCIE_VER_540A		0x3534302a

#define __dw_pcie_ver_cmp(_pci, _ver, _op) \
	((_pci)->version _op DW_PCIE_VER_ ## _ver)

#define dw_pcie_ver_is(_pci, _ver) __dw_pcie_ver_cmp(_pci, _ver, ==)

#define dw_pcie_ver_is_ge(_pci, _ver) __dw_pcie_ver_cmp(_pci, _ver, >=)

#define dw_pcie_ver_type_is(_pci, _ver, _type) \
	(__dw_pcie_ver_cmp(_pci, _ver, ==) && \
	 __dw_pcie_ver_cmp(_pci, TYPE_ ## _type, ==))

#define dw_pcie_ver_type_is_ge(_pci, _ver, _type) \
	(__dw_pcie_ver_cmp(_pci, _ver, ==) && \
	 __dw_pcie_ver_cmp(_pci, TYPE_ ## _type, >=))

/* DWC PCIe controller capabilities */
#define DW_PCIE_CAP_REQ_RES		0
#define DW_PCIE_CAP_IATU_UNROLL		1
#define DW_PCIE_CAP_CDM_CHECK		2

#define dw_pcie_cap_is(_pci, _cap) \
	test_bit(DW_PCIE_CAP_ ## _cap, &(_pci)->caps)

#define dw_pcie_cap_set(_pci, _cap) \
	set_bit(DW_PCIE_CAP_ ## _cap, &(_pci)->caps)

/* Parameters for the waiting for link up routine */
#define LINK_WAIT_MAX_RETRIES		10
#define LINK_WAIT_USLEEP_MIN		90000
#define LINK_WAIT_USLEEP_MAX		100000

/* Parameters for the waiting for iATU enabled routine */
#define LINK_WAIT_MAX_IATU_RETRIES	5
#define LINK_WAIT_IATU			9

/* Synopsys-specific PCIe configuration registers */
#define PCIE_PORT_AFR			0x70C
#define PORT_AFR_N_FTS_MASK		GENMASK(15, 8)
#define PORT_AFR_N_FTS(n)		FIELD_PREP(PORT_AFR_N_FTS_MASK, n)
#define PORT_AFR_CC_N_FTS_MASK		GENMASK(23, 16)
#define PORT_AFR_CC_N_FTS(n)		FIELD_PREP(PORT_AFR_CC_N_FTS_MASK, n)
#define PORT_AFR_ENTER_ASPM		BIT(30)
#define PORT_AFR_L0S_ENTRANCE_LAT_SHIFT	24
#define PORT_AFR_L0S_ENTRANCE_LAT_MASK	GENMASK(26, 24)
#define PORT_AFR_L1_ENTRANCE_LAT_SHIFT	27
#define PORT_AFR_L1_ENTRANCE_LAT_MASK	GENMASK(29, 27)

#define PCIE_PORT_LINK_CONTROL		0x710
#define PORT_LINK_DLL_LINK_EN		BIT(5)
#define PORT_LINK_FAST_LINK_MODE	BIT(7)
#define PORT_LINK_MODE_MASK		GENMASK(21, 16)
#define PORT_LINK_MODE(n)		FIELD_PREP(PORT_LINK_MODE_MASK, n)
#define PORT_LINK_MODE_1_LANES		PORT_LINK_MODE(0x1)
#define PORT_LINK_MODE_2_LANES		PORT_LINK_MODE(0x3)
#define PORT_LINK_MODE_4_LANES		PORT_LINK_MODE(0x7)
#define PORT_LINK_MODE_8_LANES		PORT_LINK_MODE(0xf)

#define PCIE_PORT_DEBUG0		0x728
#define PORT_LOGIC_LTSSM_STATE_MASK	0x1f
#define PORT_LOGIC_LTSSM_STATE_L0	0x11
#define PCIE_PORT_DEBUG1		0x72C
#define PCIE_PORT_DEBUG1_LINK_UP		BIT(4)
#define PCIE_PORT_DEBUG1_LINK_IN_TRAINING	BIT(29)

#define PCIE_LINK_WIDTH_SPEED_CONTROL	0x80C
#define PORT_LOGIC_N_FTS_MASK		GENMASK(7, 0)
#define PORT_LOGIC_SPEED_CHANGE		BIT(17)
#define PORT_LOGIC_LINK_WIDTH_MASK	GENMASK(12, 8)
#define PORT_LOGIC_LINK_WIDTH(n)	FIELD_PREP(PORT_LOGIC_LINK_WIDTH_MASK, n)
#define PORT_LOGIC_LINK_WIDTH_1_LANES	PORT_LOGIC_LINK_WIDTH(0x1)
#define PORT_LOGIC_LINK_WIDTH_2_LANES	PORT_LOGIC_LINK_WIDTH(0x2)
#define PORT_LOGIC_LINK_WIDTH_4_LANES	PORT_LOGIC_LINK_WIDTH(0x4)
#define PORT_LOGIC_LINK_WIDTH_8_LANES	PORT_LOGIC_LINK_WIDTH(0x8)

#define PCIE_MSI_ADDR_LO		0x820
#define PCIE_MSI_ADDR_HI		0x824
#define PCIE_MSI_INTR0_ENABLE		0x828
#define PCIE_MSI_INTR0_MASK		0x82C
#define PCIE_MSI_INTR0_STATUS		0x830

#define GEN3_RELATED_OFF			0x890
#define GEN3_RELATED_OFF_GEN3_ZRXDC_NONCOMPL	BIT(0)
#define GEN3_RELATED_OFF_RXEQ_RGRDLESS_RXTS	BIT(13)
#define GEN3_RELATED_OFF_GEN3_EQ_DISABLE	BIT(16)
#define GEN3_RELATED_OFF_RATE_SHADOW_SEL_SHIFT	24
#define GEN3_RELATED_OFF_RATE_SHADOW_SEL_MASK	GENMASK(25, 24)

#define PCIE_PORT_MULTI_LANE_CTRL	0x8C0
#define PORT_MLTI_UPCFG_SUPPORT		BIT(7)

#define PCIE_VERSION_NUMBER		0x8F8
#define PCIE_VERSION_TYPE		0x8FC

/*
 * iATU inbound and outbound windows CSRs. Before the IP-core v4.80a each
 * iATU region CSRs had been indirectly accessible by means of the dedicated
 * viewport selector. The iATU/eDMA CSRs space was re-designed in DWC PCIe
 * v4.80a in a way so the viewport was unrolled into the directly accessible
 * iATU/eDMA CSRs space.
 */
#define PCIE_ATU_VIEWPORT		0x900
#define PCIE_ATU_REGION_DIR_IB		BIT(31)
#define PCIE_ATU_REGION_DIR_OB		0
#define PCIE_ATU_VIEWPORT_BASE		0x904
#define PCIE_ATU_UNROLL_BASE(dir, index) \
	(((index) << 9) | ((dir == PCIE_ATU_REGION_DIR_IB) ? BIT(8) : 0))
#define PCIE_ATU_VIEWPORT_SIZE		0x2C
#define PCIE_ATU_REGION_CTRL1		0x000
#define PCIE_ATU_INCREASE_REGION_SIZE	BIT(13)
#define PCIE_ATU_TYPE_MEM		0x0
#define PCIE_ATU_TYPE_IO		0x2
#define PCIE_ATU_TYPE_CFG0		0x4
#define PCIE_ATU_TYPE_CFG1		0x5
#define PCIE_ATU_TD			BIT(8)
#define PCIE_ATU_FUNC_NUM(pf)           ((pf) << 20)
#define PCIE_ATU_REGION_CTRL2		0x004
#define PCIE_ATU_ENABLE			BIT(31)
#define PCIE_ATU_BAR_MODE_ENABLE	BIT(30)
#define PCIE_ATU_FUNC_NUM_MATCH_EN      BIT(19)
#define PCIE_ATU_LOWER_BASE		0x008
#define PCIE_ATU_UPPER_BASE		0x00C
#define PCIE_ATU_LIMIT			0x010
#define PCIE_ATU_LOWER_TARGET		0x014
#define PCIE_ATU_BUS(x)			FIELD_PREP(GENMASK(31, 24), x)
#define PCIE_ATU_DEV(x)			FIELD_PREP(GENMASK(23, 19), x)
#define PCIE_ATU_FUNC(x)		FIELD_PREP(GENMASK(18, 16), x)
#define PCIE_ATU_UPPER_TARGET		0x018
#define PCIE_ATU_UPPER_LIMIT		0x020

#define PCIE_MISC_CONTROL_1_OFF		0x8BC
#define PCIE_DBI_RO_WR_EN		BIT(0)

#define PCIE_MSIX_DOORBELL		0x948
#define PCIE_MSIX_DOORBELL_PF_SHIFT	24

/*
 * eDMA CSRs. DW PCIe IP-core v4.70a and older had the eDMA registers accessible
 * over the Port Logic registers space. Afterwards the unrolled mapping was
 * introduced so eDMA and iATU could be accessed via a dedicated registers
 * space.
 */
#define PCIE_DMA_VIEWPORT_BASE		0x970
#define PCIE_DMA_UNROLL_BASE		0x80000
#define PCIE_DMA_CTRL			0x008
#define PCIE_DMA_NUM_WR_CHAN		GENMASK(3, 0)
#define PCIE_DMA_NUM_RD_CHAN		GENMASK(19, 16)

#define PCIE_PL_CHK_REG_CONTROL_STATUS			0xB20
#define PCIE_PL_CHK_REG_CHK_REG_START			BIT(0)
#define PCIE_PL_CHK_REG_CHK_REG_CONTINUOUS		BIT(1)
#define PCIE_PL_CHK_REG_CHK_REG_COMPARISON_ERROR	BIT(16)
#define PCIE_PL_CHK_REG_CHK_REG_LOGIC_ERROR		BIT(17)
#define PCIE_PL_CHK_REG_CHK_REG_COMPLETE		BIT(18)

#define PCIE_PL_CHK_REG_ERR_ADDR			0xB28

/*
 * iATU Unroll-specific register definitions
 * From 4.80 core version the address translation will be made by unroll
 */
#define PCIE_ATU_UNR_REGION_CTRL1	0x00
#define PCIE_ATU_UNR_REGION_CTRL2	0x04
#define PCIE_ATU_UNR_LOWER_BASE		0x08
#define PCIE_ATU_UNR_UPPER_BASE		0x0C
#define PCIE_ATU_UNR_LOWER_LIMIT	0x10
#define PCIE_ATU_UNR_LOWER_TARGET	0x14
#define PCIE_ATU_UNR_UPPER_TARGET	0x18
#define PCIE_ATU_UNR_UPPER_LIMIT	0x20

/*
 * RAS-DES register definitions
 */
#define PCIE_RAS_DES_EVENT_COUNTER_CONTROL	0x8
#define EVENT_COUNTER_ALL_CLEAR		0x3
#define EVENT_COUNTER_ENABLE_ALL	0x7
#define EVENT_COUNTER_ENABLE_SHIFT	2
#define EVENT_COUNTER_EVENT_SEL_MASK	GENMASK(7, 0)
#define EVENT_COUNTER_EVENT_SEL_SHIFT	16
#define EVENT_COUNTER_EVENT_Tx_L0S	0x2
#define EVENT_COUNTER_EVENT_Rx_L0S	0x3
#define EVENT_COUNTER_EVENT_L1		0x5
#define EVENT_COUNTER_EVENT_L1_1	0x7
#define EVENT_COUNTER_EVENT_L1_2	0x8
#define EVENT_COUNTER_GROUP_SEL_SHIFT	24
#define EVENT_COUNTER_GROUP_5		0x5

#define PCIE_RAS_DES_EVENT_COUNTER_DATA		0xc

/*
 * The default address offset between dbi_base and atu_base. Root controller
 * drivers are not required to initialize atu_base if the offset matches this
 * default; the driver core automatically derives atu_base from dbi_base using
 * this offset, if atu_base not set.
 */
#define DEFAULT_DBI_ATU_OFFSET (0x3 << 20)
#define DEFAULT_DBI_DMA_OFFSET PCIE_DMA_UNROLL_BASE

#define MAX_MSI_IRQS			256
#define MAX_MSI_IRQS_PER_CTRL		32
#define MAX_MSI_CTRLS			(MAX_MSI_IRQS / MAX_MSI_IRQS_PER_CTRL)
#define MSI_REG_CTRL_BLOCK_SIZE		12
#define MSI_DEF_NUM_VECTORS		32

/* Maximum number of inbound/outbound iATUs */
#define MAX_IATU_IN			256
#define MAX_IATU_OUT			256

/* Default eDMA LLP memory size */
#define DMA_LLP_MEM_SIZE		PAGE_SIZE

struct dw_pcie;
struct dw_pcie_rp;
struct dw_pcie_ep;

enum dw_pcie_device_mode {
	DW_PCIE_UNKNOWN_TYPE,
	DW_PCIE_EP_TYPE,
	DW_PCIE_LEG_EP_TYPE,
	DW_PCIE_RC_TYPE,
};

enum dw_pcie_app_clk {
	DW_PCIE_DBI_CLK,
	DW_PCIE_MSTR_CLK,
	DW_PCIE_SLV_CLK,
	DW_PCIE_NUM_APP_CLKS
};

enum dw_pcie_core_clk {
	DW_PCIE_PIPE_CLK,
	DW_PCIE_CORE_CLK,
	DW_PCIE_AUX_CLK,
	DW_PCIE_REF_CLK,
	DW_PCIE_NUM_CORE_CLKS
};

enum dw_pcie_app_rst {
	DW_PCIE_DBI_RST,
	DW_PCIE_MSTR_RST,
	DW_PCIE_SLV_RST,
	DW_PCIE_NUM_APP_RSTS
};

enum dw_pcie_core_rst {
	DW_PCIE_NON_STICKY_RST,
	DW_PCIE_STICKY_RST,
	DW_PCIE_CORE_RST,
	DW_PCIE_PIPE_RST,
	DW_PCIE_PHY_RST,
	DW_PCIE_HOT_RST,
	DW_PCIE_PWR_RST,
	DW_PCIE_NUM_CORE_RSTS
};

enum dw_pcie_ltssm {
	/* Need to align with PCIE_PORT_DEBUG0 bits 0:5 */
	DW_PCIE_LTSSM_DETECT_QUIET = 0x0,
	DW_PCIE_LTSSM_DETECT_ACT = 0x1,
	DW_PCIE_LTSSM_L0 = 0x11,
	DW_PCIE_LTSSM_L2_IDLE = 0x15,

	DW_PCIE_LTSSM_UNKNOWN = 0xFFFFFFFF,
};

struct dw_pcie_host_ops {
	int (*host_init)(struct dw_pcie_rp *pp);
	void (*host_deinit)(struct dw_pcie_rp *pp);
	int (*msi_host_init)(struct dw_pcie_rp *pp);
	void (*pme_turn_off)(struct dw_pcie_rp *pp);
};

struct dw_pcie_rp {
	bool			has_msi_ctrl:1;
	bool			cfg0_io_shared:1;
	u64			cfg0_base;
	void __iomem		*va_cfg0_base;
	u32			cfg0_size;
	resource_size_t		io_base;
	phys_addr_t		io_bus_addr;
	u32			io_size;
	int			irq;
	const struct dw_pcie_host_ops *ops;
	int			msi_irq[MAX_MSI_CTRLS];
	struct irq_domain	*irq_domain;
	struct irq_domain	*msi_domain;
	dma_addr_t		msi_data;
	struct irq_chip		*msi_irq_chip;
	u32			num_vectors;
	u32			irq_mask[MAX_MSI_CTRLS];
	struct pci_host_bridge  *bridge;
	raw_spinlock_t		lock;
	DECLARE_BITMAP(msi_irq_in_use, MAX_MSI_IRQS);
};

struct dw_pcie_ep_ops {
	void	(*ep_init)(struct dw_pcie_ep *ep);
	int	(*raise_irq)(struct dw_pcie_ep *ep, u8 func_no,
			     enum pci_epc_irq_type type, u16 interrupt_num);
	const struct pci_epc_features* (*get_features)(struct dw_pcie_ep *ep);
	/*
	 * Provide a method to implement the different func config space
	 * access for different platform, if different func have different
	 * offset, return the offset of func. if use write a register way
	 * return a 0, and implement code in callback function of platform
	 * driver.
	 */
	unsigned int (*func_conf_select)(struct dw_pcie_ep *ep, u8 func_no);
};

struct dw_pcie_ep_func {
	struct list_head	list;
	u8			func_no;
	u8			msi_cap;	/* MSI capability offset */
	u8			msix_cap;	/* MSI-X capability offset */
};

struct dw_pcie_ep {
	struct pci_epc		*epc;
	struct list_head	func_list;
	const struct dw_pcie_ep_ops *ops;
	phys_addr_t		phys_base;
	size_t			addr_size;
	size_t			page_size;
	u8			bar_to_atu[PCI_STD_NUM_BARS];
	phys_addr_t		*outbound_addr;
	unsigned long		*ib_window_map;
	unsigned long		*ob_window_map;
	void __iomem		*msi_mem;
	phys_addr_t		msi_mem_phys;
	struct pci_epf_bar	*epf_bar[PCI_STD_NUM_BARS];
};

struct dw_pcie_ops {
	u64	(*cpu_addr_fixup)(struct dw_pcie *pcie, u64 cpu_addr);
	u32	(*read_dbi)(struct dw_pcie *pcie, void __iomem *base, u32 reg,
			    size_t size);
	void	(*write_dbi)(struct dw_pcie *pcie, void __iomem *base, u32 reg,
			     size_t size, u32 val);
	void    (*write_dbi2)(struct dw_pcie *pcie, void __iomem *base, u32 reg,
			      size_t size, u32 val);
	int	(*link_up)(struct dw_pcie *pcie);
	enum dw_pcie_ltssm (*get_ltssm)(struct dw_pcie *pcie);
	int	(*start_link)(struct dw_pcie *pcie);
	void	(*stop_link)(struct dw_pcie *pcie);
};

struct dw_pcie {
	struct device		*dev;
	void __iomem		*dbi_base;
	void __iomem		*dbi_base2;
	void __iomem		*atu_base;
	size_t			atu_size;
	u32			num_ib_windows;
	u32			num_ob_windows;
	u32			region_align;
	u64			region_limit;
	struct dw_pcie_rp	pp;
	struct dw_pcie_ep	ep;
	const struct dw_pcie_ops *ops;
	u32			version;
	u32			type;
	unsigned long		caps;
	int			num_lanes;
	int			link_gen;
	u8			n_fts[2];
	struct dw_edma_chip	edma;
	struct clk_bulk_data	app_clks[DW_PCIE_NUM_APP_CLKS];
	struct clk_bulk_data	core_clks[DW_PCIE_NUM_CORE_CLKS];
	struct reset_control_bulk_data	app_rsts[DW_PCIE_NUM_APP_RSTS];
	struct reset_control_bulk_data	core_rsts[DW_PCIE_NUM_CORE_RSTS];
	struct gpio_desc		*pe_rst;
	bool			suspended;
};

#define to_dw_pcie_from_pp(port) container_of((port), struct dw_pcie, pp)

#define to_dw_pcie_from_ep(endpoint)   \
		container_of((endpoint), struct dw_pcie, ep)

int dw_pcie_get_resources(struct dw_pcie *pci);

void dw_pcie_version_detect(struct dw_pcie *pci);

u8 dw_pcie_find_capability(struct dw_pcie *pci, u8 cap);
u16 dw_pcie_find_ext_capability(struct dw_pcie *pci, u8 cap);

int dw_pcie_read(void __iomem *addr, int size, u32 *val);
int dw_pcie_write(void __iomem *addr, int size, u32 val);

u32 dw_pcie_read_dbi(struct dw_pcie *pci, u32 reg, size_t size);
void dw_pcie_write_dbi(struct dw_pcie *pci, u32 reg, size_t size, u32 val);
void dw_pcie_write_dbi2(struct dw_pcie *pci, u32 reg, size_t size, u32 val);
int dw_pcie_link_up(struct dw_pcie *pci);
void dw_pcie_upconfig_setup(struct dw_pcie *pci);
int dw_pcie_wait_for_link(struct dw_pcie *pci);
int dw_pcie_prog_outbound_atu(struct dw_pcie *pci, int index, int type,
			      u64 cpu_addr, u64 pci_addr, u64 size);
int dw_pcie_prog_ep_outbound_atu(struct dw_pcie *pci, u8 func_no, int index,
				 int type, u64 cpu_addr, u64 pci_addr, u64 size);
int dw_pcie_prog_inbound_atu(struct dw_pcie *pci, int index, int type,
			     u64 cpu_addr, u64 pci_addr, u64 size);
int dw_pcie_prog_ep_inbound_atu(struct dw_pcie *pci, u8 func_no, int index,
				int type, u64 cpu_addr, u8 bar);
void dw_pcie_disable_atu(struct dw_pcie *pci, u32 dir, int index);
void dw_pcie_setup(struct dw_pcie *pci);
void dw_pcie_iatu_detect(struct dw_pcie *pci);
int dw_pcie_edma_detect(struct dw_pcie *pci);
void dw_pcie_edma_remove(struct dw_pcie *pci);
<<<<<<< HEAD
=======

int dw_pcie_suspend_noirq(struct dw_pcie *pci);
int dw_pcie_resume_noirq(struct dw_pcie *pci);
>>>>>>> aad2c2fb

static inline void dw_pcie_writel_dbi(struct dw_pcie *pci, u32 reg, u32 val)
{
	dw_pcie_write_dbi(pci, reg, 0x4, val);
}

static inline u32 dw_pcie_readl_dbi(struct dw_pcie *pci, u32 reg)
{
	return dw_pcie_read_dbi(pci, reg, 0x4);
}

static inline void dw_pcie_writew_dbi(struct dw_pcie *pci, u32 reg, u16 val)
{
	dw_pcie_write_dbi(pci, reg, 0x2, val);
}

static inline u16 dw_pcie_readw_dbi(struct dw_pcie *pci, u32 reg)
{
	return dw_pcie_read_dbi(pci, reg, 0x2);
}

static inline void dw_pcie_writeb_dbi(struct dw_pcie *pci, u32 reg, u8 val)
{
	dw_pcie_write_dbi(pci, reg, 0x1, val);
}

static inline u8 dw_pcie_readb_dbi(struct dw_pcie *pci, u32 reg)
{
	return dw_pcie_read_dbi(pci, reg, 0x1);
}

static inline void dw_pcie_writel_dbi2(struct dw_pcie *pci, u32 reg, u32 val)
{
	dw_pcie_write_dbi2(pci, reg, 0x4, val);
}

static inline void dw_pcie_dbi_ro_wr_en(struct dw_pcie *pci)
{
	u32 reg;
	u32 val;

	reg = PCIE_MISC_CONTROL_1_OFF;
	val = dw_pcie_readl_dbi(pci, reg);
	val |= PCIE_DBI_RO_WR_EN;
	dw_pcie_writel_dbi(pci, reg, val);
}

static inline void dw_pcie_dbi_ro_wr_dis(struct dw_pcie *pci)
{
	u32 reg;
	u32 val;

	reg = PCIE_MISC_CONTROL_1_OFF;
	val = dw_pcie_readl_dbi(pci, reg);
	val &= ~PCIE_DBI_RO_WR_EN;
	dw_pcie_writel_dbi(pci, reg, val);
}

static inline int dw_pcie_start_link(struct dw_pcie *pci)
{
	if (pci->ops && pci->ops->start_link)
		return pci->ops->start_link(pci);

	return 0;
}

static inline void dw_pcie_stop_link(struct dw_pcie *pci)
{
	if (pci->ops && pci->ops->stop_link)
		pci->ops->stop_link(pci);
}

static inline enum dw_pcie_ltssm dw_pcie_get_ltssm(struct dw_pcie *pci)
{
	u32 val;

	if (pci->ops && pci->ops->get_ltssm)
		return pci->ops->get_ltssm(pci);

	val = dw_pcie_readl_dbi(pci, PCIE_PORT_DEBUG0);

	return (enum dw_pcie_ltssm)FIELD_GET(PORT_LOGIC_LTSSM_STATE_MASK, val);
}

#ifdef CONFIG_PCIE_DW_HOST
irqreturn_t dw_handle_msi_irq(struct dw_pcie_rp *pp);
int dw_pcie_setup_rc(struct dw_pcie_rp *pp);
int dw_pcie_host_init(struct dw_pcie_rp *pp);
void dw_pcie_host_deinit(struct dw_pcie_rp *pp);
int dw_pcie_allocate_domains(struct dw_pcie_rp *pp);
void __iomem *dw_pcie_own_conf_map_bus(struct pci_bus *bus, unsigned int devfn,
				       int where);
#else
static inline irqreturn_t dw_handle_msi_irq(struct dw_pcie_rp *pp)
{
	return IRQ_NONE;
}

static inline int dw_pcie_setup_rc(struct dw_pcie_rp *pp)
{
	return 0;
}

static inline int dw_pcie_host_init(struct dw_pcie_rp *pp)
{
	return 0;
}

static inline void dw_pcie_host_deinit(struct dw_pcie_rp *pp)
{
}

static inline int dw_pcie_allocate_domains(struct dw_pcie_rp *pp)
{
	return 0;
}
static inline void __iomem *dw_pcie_own_conf_map_bus(struct pci_bus *bus,
						     unsigned int devfn,
						     int where)
{
	return NULL;
}
#endif

#ifdef CONFIG_PCIE_DW_EP
void dw_pcie_ep_linkup(struct dw_pcie_ep *ep);
int dw_pcie_ep_init(struct dw_pcie_ep *ep);
int dw_pcie_ep_init_complete(struct dw_pcie_ep *ep);
void dw_pcie_ep_init_notify(struct dw_pcie_ep *ep);
void dw_pcie_ep_exit(struct dw_pcie_ep *ep);
int dw_pcie_ep_raise_legacy_irq(struct dw_pcie_ep *ep, u8 func_no);
int dw_pcie_ep_raise_msi_irq(struct dw_pcie_ep *ep, u8 func_no,
			     u8 interrupt_num);
int dw_pcie_ep_raise_msix_irq(struct dw_pcie_ep *ep, u8 func_no,
			     u16 interrupt_num);
int dw_pcie_ep_raise_msix_irq_doorbell(struct dw_pcie_ep *ep, u8 func_no,
				       u16 interrupt_num);
void dw_pcie_ep_reset_bar(struct dw_pcie *pci, enum pci_barno bar);
struct dw_pcie_ep_func *
dw_pcie_ep_get_func_from_ep(struct dw_pcie_ep *ep, u8 func_no);
#else
static inline void dw_pcie_ep_linkup(struct dw_pcie_ep *ep)
{
}

static inline int dw_pcie_ep_init(struct dw_pcie_ep *ep)
{
	return 0;
}

static inline int dw_pcie_ep_init_complete(struct dw_pcie_ep *ep)
{
	return 0;
}

static inline void dw_pcie_ep_init_notify(struct dw_pcie_ep *ep)
{
}

static inline void dw_pcie_ep_exit(struct dw_pcie_ep *ep)
{
}

static inline int dw_pcie_ep_raise_legacy_irq(struct dw_pcie_ep *ep, u8 func_no)
{
	return 0;
}

static inline int dw_pcie_ep_raise_msi_irq(struct dw_pcie_ep *ep, u8 func_no,
					   u8 interrupt_num)
{
	return 0;
}

static inline int dw_pcie_ep_raise_msix_irq(struct dw_pcie_ep *ep, u8 func_no,
					   u16 interrupt_num)
{
	return 0;
}

static inline int dw_pcie_ep_raise_msix_irq_doorbell(struct dw_pcie_ep *ep,
						     u8 func_no,
						     u16 interrupt_num)
{
	return 0;
}

static inline void dw_pcie_ep_reset_bar(struct dw_pcie *pci, enum pci_barno bar)
{
}

static inline struct dw_pcie_ep_func *
dw_pcie_ep_get_func_from_ep(struct dw_pcie_ep *ep, u8 func_no)
{
	return NULL;
}
#endif
#endif /* _PCIE_DESIGNWARE_H */<|MERGE_RESOLUTION|>--- conflicted
+++ resolved
@@ -442,12 +442,9 @@
 void dw_pcie_iatu_detect(struct dw_pcie *pci);
 int dw_pcie_edma_detect(struct dw_pcie *pci);
 void dw_pcie_edma_remove(struct dw_pcie *pci);
-<<<<<<< HEAD
-=======
 
 int dw_pcie_suspend_noirq(struct dw_pcie *pci);
 int dw_pcie_resume_noirq(struct dw_pcie *pci);
->>>>>>> aad2c2fb
 
 static inline void dw_pcie_writel_dbi(struct dw_pcie *pci, u32 reg, u32 val)
 {

--- conflicted
+++ resolved
@@ -1205,11 +1205,8 @@
  *		 to a struct device, implement this ops so fw_devlink can use it
  *		 to find the true consumer.
  * @optional: Describes whether a supplier is mandatory or not
-<<<<<<< HEAD
-=======
  * @fwlink_flags: Optional fwnode link flags to use when creating a fwnode link
  *		  for this property.
->>>>>>> c50bf762
  *
  * Returns:
  * parse_prop() return values are
@@ -1222,10 +1219,7 @@
 					  const char *prop_name, int index);
 	struct device_node *(*get_con_dev)(struct device_node *np);
 	bool optional;
-<<<<<<< HEAD
-=======
 	u8 fwlink_flags;
->>>>>>> c50bf762
 };
 
 DEFINE_SIMPLE_PROP(clocks, "clocks", "#clock-cells")
@@ -1233,10 +1227,7 @@
 DEFINE_SIMPLE_PROP(iommus, "iommus", "#iommu-cells")
 DEFINE_SIMPLE_PROP(mboxes, "mboxes", "#mbox-cells")
 DEFINE_SIMPLE_PROP(io_channels, "io-channels", "#io-channel-cells")
-<<<<<<< HEAD
-=======
 DEFINE_SIMPLE_PROP(io_backends, "io-backends", "#io-backend-cells")
->>>>>>> c50bf762
 DEFINE_SIMPLE_PROP(interrupt_parent, "interrupt-parent", NULL)
 DEFINE_SIMPLE_PROP(dmas, "dmas", "#dma-cells")
 DEFINE_SIMPLE_PROP(power_domains, "power-domains", "#power-domain-cells")
@@ -1325,11 +1316,7 @@
 						 int index)
 {
 	/* Return NULL for index > 0 to signify end of remote-endpoints. */
-<<<<<<< HEAD
-	if (!index || strcmp(prop_name, "remote-endpoint"))
-=======
 	if (index > 0 || strcmp(prop_name, "remote-endpoint"))
->>>>>>> c50bf762
 		return NULL;
 
 	return of_graph_get_remote_port_parent(np);

--- conflicted
+++ resolved
@@ -46,11 +46,7 @@
 	if (nomap) {
 		err = memblock_mark_nomap(base, size);
 		if (err)
-<<<<<<< HEAD
-			memblock_free(base, size);
-=======
 			memblock_phys_free(base, size);
->>>>>>> b04bc3ed
 		kmemleak_ignore_phys(base);
 	}
 

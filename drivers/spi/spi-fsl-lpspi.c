--- conflicted
+++ resolved
@@ -136,11 +136,7 @@
 };
 
 static struct fsl_lpspi_devtype_data imx7ulp_lpspi_devtype_data = {
-<<<<<<< HEAD
-	.prescale_max = 8,
-=======
 	.prescale_max = 7,
->>>>>>> 9b70bf0a
 };
 
 static const struct of_device_id fsl_lpspi_dt_ids[] = {
@@ -340,11 +336,7 @@
 
 	div = DIV_ROUND_UP(perclk_rate, config.speed_hz);
 
-<<<<<<< HEAD
-	for (prescale = 0; prescale < prescale_max; prescale++) {
-=======
 	for (prescale = 0; prescale <= prescale_max; prescale++) {
->>>>>>> 9b70bf0a
 		scldiv = div / (1 << prescale) - 2;
 		if (scldiv < 256) {
 			fsl_lpspi->config.prescale = prescale;

--- conflicted
+++ resolved
@@ -3913,10 +3913,6 @@
 	 * Check if we're racing against a VPE being destroyed, for
 	 * which we don't want to allow a VMOVP.
 	 */
-<<<<<<< HEAD
-	if (!atomic_read(&vpe->vmapp_count))
-		return -EINVAL;
-=======
 	if (!atomic_read(&vpe->vmapp_count)) {
 		if (gic_requires_eager_mapping())
 			return -EINVAL;
@@ -3929,7 +3925,6 @@
 		irq_data_update_effective_affinity(d, cpumask_of(cpu));
 		return IRQ_SET_MASK_OK_DONE;
 	}
->>>>>>> 3bec0c29
 
 	/*
 	 * Changing affinity is mega expensive, so let's be as lazy as

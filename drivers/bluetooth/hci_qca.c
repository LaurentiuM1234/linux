// SPDX-License-Identifier: GPL-2.0-only
/*
 *  Bluetooth Software UART Qualcomm protocol
 *
 *  HCI_IBS (HCI In-Band Sleep) is Qualcomm's power management
 *  protocol extension to H4.
 *
 *  Copyright (C) 2007 Texas Instruments, Inc.
 *  Copyright (c) 2010, 2012, 2018 The Linux Foundation. All rights reserved.
 *
 *  Acknowledgements:
 *  This file is based on hci_ll.c, which was...
 *  Written by Ohad Ben-Cohen <ohad@bencohen.org>
 *  which was in turn based on hci_h4.c, which was written
 *  by Maxim Krasnyansky and Marcel Holtmann.
 */

#include <linux/kernel.h>
#include <linux/clk.h>
#include <linux/completion.h>
#include <linux/debugfs.h>
#include <linux/delay.h>
#include <linux/devcoredump.h>
#include <linux/device.h>
#include <linux/gpio/consumer.h>
#include <linux/mod_devicetable.h>
#include <linux/module.h>
#include <linux/of.h>
#include <linux/acpi.h>
#include <linux/platform_device.h>
#include <linux/regulator/consumer.h>
#include <linux/serdev.h>
#include <linux/mutex.h>
#include <asm/unaligned.h>

#include <net/bluetooth/bluetooth.h>
#include <net/bluetooth/hci_core.h>

#include "hci_uart.h"
#include "btqca.h"

/* HCI_IBS protocol messages */
#define HCI_IBS_SLEEP_IND	0xFE
#define HCI_IBS_WAKE_IND	0xFD
#define HCI_IBS_WAKE_ACK	0xFC
#define HCI_MAX_IBS_SIZE	10

#define IBS_WAKE_RETRANS_TIMEOUT_MS	100
#define IBS_BTSOC_TX_IDLE_TIMEOUT_MS	200
#define IBS_HOST_TX_IDLE_TIMEOUT_MS	2000
#define CMD_TRANS_TIMEOUT_MS		100
#define MEMDUMP_TIMEOUT_MS		8000
#define IBS_DISABLE_SSR_TIMEOUT_MS \
	(MEMDUMP_TIMEOUT_MS + FW_DOWNLOAD_TIMEOUT_MS)
#define FW_DOWNLOAD_TIMEOUT_MS		3000

/* susclk rate */
#define SUSCLK_RATE_32KHZ	32768

/* Controller debug log header */
#define QCA_DEBUG_HANDLE	0x2EDC

/* max retry count when init fails */
#define MAX_INIT_RETRIES 3

/* Controller dump header */
#define QCA_SSR_DUMP_HANDLE		0x0108
#define QCA_DUMP_PACKET_SIZE		255
#define QCA_LAST_SEQUENCE_NUM		0xFFFF
#define QCA_CRASHBYTE_PACKET_LEN	1096
#define QCA_MEMDUMP_BYTE		0xFB

enum qca_flags {
	QCA_IBS_DISABLED,
	QCA_DROP_VENDOR_EVENT,
	QCA_SUSPENDING,
	QCA_MEMDUMP_COLLECTION,
	QCA_HW_ERROR_EVENT,
	QCA_SSR_TRIGGERED,
	QCA_BT_OFF,
	QCA_ROM_FW,
	QCA_DEBUGFS_CREATED,
};

enum qca_capabilities {
	QCA_CAP_WIDEBAND_SPEECH = BIT(0),
	QCA_CAP_VALID_LE_STATES = BIT(1),
};

/* HCI_IBS transmit side sleep protocol states */
enum tx_ibs_states {
	HCI_IBS_TX_ASLEEP,
	HCI_IBS_TX_WAKING,
	HCI_IBS_TX_AWAKE,
};

/* HCI_IBS receive side sleep protocol states */
enum rx_states {
	HCI_IBS_RX_ASLEEP,
	HCI_IBS_RX_AWAKE,
};

/* HCI_IBS transmit and receive side clock state vote */
enum hci_ibs_clock_state_vote {
	HCI_IBS_VOTE_STATS_UPDATE,
	HCI_IBS_TX_VOTE_CLOCK_ON,
	HCI_IBS_TX_VOTE_CLOCK_OFF,
	HCI_IBS_RX_VOTE_CLOCK_ON,
	HCI_IBS_RX_VOTE_CLOCK_OFF,
};

/* Controller memory dump states */
enum qca_memdump_states {
	QCA_MEMDUMP_IDLE,
	QCA_MEMDUMP_COLLECTING,
	QCA_MEMDUMP_COLLECTED,
	QCA_MEMDUMP_TIMEOUT,
};

struct qca_memdump_info {
	u32 current_seq_no;
	u32 received_dump;
	u32 ram_dump_size;
};

struct qca_memdump_event_hdr {
	__u8    evt;
	__u8    plen;
	__u16   opcode;
	__le16   seq_no;
	__u8    reserved;
} __packed;


struct qca_dump_size {
	__le32 dump_size;
} __packed;

struct qca_data {
	struct hci_uart *hu;
	struct sk_buff *rx_skb;
	struct sk_buff_head txq;
	struct sk_buff_head tx_wait_q;	/* HCI_IBS wait queue	*/
	struct sk_buff_head rx_memdump_q;	/* Memdump wait queue	*/
	spinlock_t hci_ibs_lock;	/* HCI_IBS state lock	*/
	u8 tx_ibs_state;	/* HCI_IBS transmit side power state*/
	u8 rx_ibs_state;	/* HCI_IBS receive side power state */
	bool tx_vote;		/* Clock must be on for TX */
	bool rx_vote;		/* Clock must be on for RX */
	struct timer_list tx_idle_timer;
	u32 tx_idle_delay;
	struct timer_list wake_retrans_timer;
	u32 wake_retrans;
	struct workqueue_struct *workqueue;
	struct work_struct ws_awake_rx;
	struct work_struct ws_awake_device;
	struct work_struct ws_rx_vote_off;
	struct work_struct ws_tx_vote_off;
	struct work_struct ctrl_memdump_evt;
	struct delayed_work ctrl_memdump_timeout;
	struct qca_memdump_info *qca_memdump;
	unsigned long flags;
	struct completion drop_ev_comp;
	wait_queue_head_t suspend_wait_q;
	enum qca_memdump_states memdump_state;
	struct mutex hci_memdump_lock;

	u16 fw_version;
	u16 controller_id;
	/* For debugging purpose */
	u64 ibs_sent_wacks;
	u64 ibs_sent_slps;
	u64 ibs_sent_wakes;
	u64 ibs_recv_wacks;
	u64 ibs_recv_slps;
	u64 ibs_recv_wakes;
	u64 vote_last_jif;
	u32 vote_on_ms;
	u32 vote_off_ms;
	u64 tx_votes_on;
	u64 rx_votes_on;
	u64 tx_votes_off;
	u64 rx_votes_off;
	u64 votes_on;
	u64 votes_off;
};

enum qca_speed_type {
	QCA_INIT_SPEED = 1,
	QCA_OPER_SPEED
};

/*
 * Voltage regulator information required for configuring the
 * QCA Bluetooth chipset
 */
struct qca_vreg {
	const char *name;
	unsigned int load_uA;
};

struct qca_device_data {
	enum qca_btsoc_type soc_type;
	struct qca_vreg *vregs;
	size_t num_vregs;
	uint32_t capabilities;
};

/*
 * Platform data for the QCA Bluetooth power driver.
 */
struct qca_power {
	struct device *dev;
	struct regulator_bulk_data *vreg_bulk;
	int num_vregs;
	bool vregs_on;
};

struct qca_serdev {
	struct hci_uart	 serdev_hu;
	struct gpio_desc *bt_en;
	struct gpio_desc *sw_ctrl;
	struct clk	 *susclk;
	enum qca_btsoc_type btsoc_type;
	struct qca_power *bt_power;
	u32 init_speed;
	u32 oper_speed;
	bool bdaddr_property_broken;
	const char *firmware_name;
};

static int qca_regulator_enable(struct qca_serdev *qcadev);
static void qca_regulator_disable(struct qca_serdev *qcadev);
static void qca_power_shutdown(struct hci_uart *hu);
static int qca_power_off(struct hci_dev *hdev);
static void qca_controller_memdump(struct work_struct *work);
static void qca_dmp_hdr(struct hci_dev *hdev, struct sk_buff *skb);

static enum qca_btsoc_type qca_soc_type(struct hci_uart *hu)
{
	enum qca_btsoc_type soc_type;

	if (hu->serdev) {
		struct qca_serdev *qsd = serdev_device_get_drvdata(hu->serdev);

		soc_type = qsd->btsoc_type;
	} else {
		soc_type = QCA_ROME;
	}

	return soc_type;
}

static const char *qca_get_firmware_name(struct hci_uart *hu)
{
	if (hu->serdev) {
		struct qca_serdev *qsd = serdev_device_get_drvdata(hu->serdev);

		return qsd->firmware_name;
	} else {
		return NULL;
	}
}

static void __serial_clock_on(struct tty_struct *tty)
{
	/* TODO: Some chipset requires to enable UART clock on client
	 * side to save power consumption or manual work is required.
	 * Please put your code to control UART clock here if needed
	 */
}

static void __serial_clock_off(struct tty_struct *tty)
{
	/* TODO: Some chipset requires to disable UART clock on client
	 * side to save power consumption or manual work is required.
	 * Please put your code to control UART clock off here if needed
	 */
}

/* serial_clock_vote needs to be called with the ibs lock held */
static void serial_clock_vote(unsigned long vote, struct hci_uart *hu)
{
	struct qca_data *qca = hu->priv;
	unsigned int diff;

	bool old_vote = (qca->tx_vote | qca->rx_vote);
	bool new_vote;

	switch (vote) {
	case HCI_IBS_VOTE_STATS_UPDATE:
		diff = jiffies_to_msecs(jiffies - qca->vote_last_jif);

		if (old_vote)
			qca->vote_off_ms += diff;
		else
			qca->vote_on_ms += diff;
		return;

	case HCI_IBS_TX_VOTE_CLOCK_ON:
		qca->tx_vote = true;
		qca->tx_votes_on++;
		break;

	case HCI_IBS_RX_VOTE_CLOCK_ON:
		qca->rx_vote = true;
		qca->rx_votes_on++;
		break;

	case HCI_IBS_TX_VOTE_CLOCK_OFF:
		qca->tx_vote = false;
		qca->tx_votes_off++;
		break;

	case HCI_IBS_RX_VOTE_CLOCK_OFF:
		qca->rx_vote = false;
		qca->rx_votes_off++;
		break;

	default:
		BT_ERR("Voting irregularity");
		return;
	}

	new_vote = qca->rx_vote | qca->tx_vote;

	if (new_vote != old_vote) {
		if (new_vote)
			__serial_clock_on(hu->tty);
		else
			__serial_clock_off(hu->tty);

		BT_DBG("Vote serial clock %s(%s)", new_vote ? "true" : "false",
		       vote ? "true" : "false");

		diff = jiffies_to_msecs(jiffies - qca->vote_last_jif);

		if (new_vote) {
			qca->votes_on++;
			qca->vote_off_ms += diff;
		} else {
			qca->votes_off++;
			qca->vote_on_ms += diff;
		}
		qca->vote_last_jif = jiffies;
	}
}

/* Builds and sends an HCI_IBS command packet.
 * These are very simple packets with only 1 cmd byte.
 */
static int send_hci_ibs_cmd(u8 cmd, struct hci_uart *hu)
{
	int err = 0;
	struct sk_buff *skb = NULL;
	struct qca_data *qca = hu->priv;

	BT_DBG("hu %p send hci ibs cmd 0x%x", hu, cmd);

	skb = bt_skb_alloc(1, GFP_ATOMIC);
	if (!skb) {
		BT_ERR("Failed to allocate memory for HCI_IBS packet");
		return -ENOMEM;
	}

	/* Assign HCI_IBS type */
	skb_put_u8(skb, cmd);

	skb_queue_tail(&qca->txq, skb);

	return err;
}

static void qca_wq_awake_device(struct work_struct *work)
{
	struct qca_data *qca = container_of(work, struct qca_data,
					    ws_awake_device);
	struct hci_uart *hu = qca->hu;
	unsigned long retrans_delay;
	unsigned long flags;

	BT_DBG("hu %p wq awake device", hu);

	/* Vote for serial clock */
	serial_clock_vote(HCI_IBS_TX_VOTE_CLOCK_ON, hu);

	spin_lock_irqsave(&qca->hci_ibs_lock, flags);

	/* Send wake indication to device */
	if (send_hci_ibs_cmd(HCI_IBS_WAKE_IND, hu) < 0)
		BT_ERR("Failed to send WAKE to device");

	qca->ibs_sent_wakes++;

	/* Start retransmit timer */
	retrans_delay = msecs_to_jiffies(qca->wake_retrans);
	mod_timer(&qca->wake_retrans_timer, jiffies + retrans_delay);

	spin_unlock_irqrestore(&qca->hci_ibs_lock, flags);

	/* Actually send the packets */
	hci_uart_tx_wakeup(hu);
}

static void qca_wq_awake_rx(struct work_struct *work)
{
	struct qca_data *qca = container_of(work, struct qca_data,
					    ws_awake_rx);
	struct hci_uart *hu = qca->hu;
	unsigned long flags;

	BT_DBG("hu %p wq awake rx", hu);

	serial_clock_vote(HCI_IBS_RX_VOTE_CLOCK_ON, hu);

	spin_lock_irqsave(&qca->hci_ibs_lock, flags);
	qca->rx_ibs_state = HCI_IBS_RX_AWAKE;

	/* Always acknowledge device wake up,
	 * sending IBS message doesn't count as TX ON.
	 */
	if (send_hci_ibs_cmd(HCI_IBS_WAKE_ACK, hu) < 0)
		BT_ERR("Failed to acknowledge device wake up");

	qca->ibs_sent_wacks++;

	spin_unlock_irqrestore(&qca->hci_ibs_lock, flags);

	/* Actually send the packets */
	hci_uart_tx_wakeup(hu);
}

static void qca_wq_serial_rx_clock_vote_off(struct work_struct *work)
{
	struct qca_data *qca = container_of(work, struct qca_data,
					    ws_rx_vote_off);
	struct hci_uart *hu = qca->hu;

	BT_DBG("hu %p rx clock vote off", hu);

	serial_clock_vote(HCI_IBS_RX_VOTE_CLOCK_OFF, hu);
}

static void qca_wq_serial_tx_clock_vote_off(struct work_struct *work)
{
	struct qca_data *qca = container_of(work, struct qca_data,
					    ws_tx_vote_off);
	struct hci_uart *hu = qca->hu;

	BT_DBG("hu %p tx clock vote off", hu);

	/* Run HCI tx handling unlocked */
	hci_uart_tx_wakeup(hu);

	/* Now that message queued to tty driver, vote for tty clocks off.
	 * It is up to the tty driver to pend the clocks off until tx done.
	 */
	serial_clock_vote(HCI_IBS_TX_VOTE_CLOCK_OFF, hu);
}

static void hci_ibs_tx_idle_timeout(struct timer_list *t)
{
	struct qca_data *qca = from_timer(qca, t, tx_idle_timer);
	struct hci_uart *hu = qca->hu;
	unsigned long flags;

	BT_DBG("hu %p idle timeout in %d state", hu, qca->tx_ibs_state);

	spin_lock_irqsave_nested(&qca->hci_ibs_lock,
				 flags, SINGLE_DEPTH_NESTING);

	switch (qca->tx_ibs_state) {
	case HCI_IBS_TX_AWAKE:
		/* TX_IDLE, go to SLEEP */
		if (send_hci_ibs_cmd(HCI_IBS_SLEEP_IND, hu) < 0) {
			BT_ERR("Failed to send SLEEP to device");
			break;
		}
		qca->tx_ibs_state = HCI_IBS_TX_ASLEEP;
		qca->ibs_sent_slps++;
		queue_work(qca->workqueue, &qca->ws_tx_vote_off);
		break;

	case HCI_IBS_TX_ASLEEP:
	case HCI_IBS_TX_WAKING:
	default:
		BT_ERR("Spurious timeout tx state %d", qca->tx_ibs_state);
		break;
	}

	spin_unlock_irqrestore(&qca->hci_ibs_lock, flags);
}

static void hci_ibs_wake_retrans_timeout(struct timer_list *t)
{
	struct qca_data *qca = from_timer(qca, t, wake_retrans_timer);
	struct hci_uart *hu = qca->hu;
	unsigned long flags, retrans_delay;
	bool retransmit = false;

	BT_DBG("hu %p wake retransmit timeout in %d state",
		hu, qca->tx_ibs_state);

	spin_lock_irqsave_nested(&qca->hci_ibs_lock,
				 flags, SINGLE_DEPTH_NESTING);

	/* Don't retransmit the HCI_IBS_WAKE_IND when suspending. */
	if (test_bit(QCA_SUSPENDING, &qca->flags)) {
		spin_unlock_irqrestore(&qca->hci_ibs_lock, flags);
		return;
	}

	switch (qca->tx_ibs_state) {
	case HCI_IBS_TX_WAKING:
		/* No WAKE_ACK, retransmit WAKE */
		retransmit = true;
		if (send_hci_ibs_cmd(HCI_IBS_WAKE_IND, hu) < 0) {
			BT_ERR("Failed to acknowledge device wake up");
			break;
		}
		qca->ibs_sent_wakes++;
		retrans_delay = msecs_to_jiffies(qca->wake_retrans);
		mod_timer(&qca->wake_retrans_timer, jiffies + retrans_delay);
		break;

	case HCI_IBS_TX_ASLEEP:
	case HCI_IBS_TX_AWAKE:
	default:
		BT_ERR("Spurious timeout tx state %d", qca->tx_ibs_state);
		break;
	}

	spin_unlock_irqrestore(&qca->hci_ibs_lock, flags);

	if (retransmit)
		hci_uart_tx_wakeup(hu);
}


static void qca_controller_memdump_timeout(struct work_struct *work)
{
	struct qca_data *qca = container_of(work, struct qca_data,
					ctrl_memdump_timeout.work);
	struct hci_uart *hu = qca->hu;

	mutex_lock(&qca->hci_memdump_lock);
	if (test_bit(QCA_MEMDUMP_COLLECTION, &qca->flags)) {
		qca->memdump_state = QCA_MEMDUMP_TIMEOUT;
		if (!test_bit(QCA_HW_ERROR_EVENT, &qca->flags)) {
			/* Inject hw error event to reset the device
			 * and driver.
			 */
			hci_reset_dev(hu->hdev);
		}
	}

	mutex_unlock(&qca->hci_memdump_lock);
}


/* Initialize protocol */
static int qca_open(struct hci_uart *hu)
{
	struct qca_serdev *qcadev;
	struct qca_data *qca;

	BT_DBG("hu %p qca_open", hu);

	if (!hci_uart_has_flow_control(hu))
		return -EOPNOTSUPP;

	qca = kzalloc(sizeof(struct qca_data), GFP_KERNEL);
	if (!qca)
		return -ENOMEM;

	skb_queue_head_init(&qca->txq);
	skb_queue_head_init(&qca->tx_wait_q);
	skb_queue_head_init(&qca->rx_memdump_q);
	spin_lock_init(&qca->hci_ibs_lock);
	mutex_init(&qca->hci_memdump_lock);
	qca->workqueue = alloc_ordered_workqueue("qca_wq", 0);
	if (!qca->workqueue) {
		BT_ERR("QCA Workqueue not initialized properly");
		kfree(qca);
		return -ENOMEM;
	}

	INIT_WORK(&qca->ws_awake_rx, qca_wq_awake_rx);
	INIT_WORK(&qca->ws_awake_device, qca_wq_awake_device);
	INIT_WORK(&qca->ws_rx_vote_off, qca_wq_serial_rx_clock_vote_off);
	INIT_WORK(&qca->ws_tx_vote_off, qca_wq_serial_tx_clock_vote_off);
	INIT_WORK(&qca->ctrl_memdump_evt, qca_controller_memdump);
	INIT_DELAYED_WORK(&qca->ctrl_memdump_timeout,
			  qca_controller_memdump_timeout);
	init_waitqueue_head(&qca->suspend_wait_q);

	qca->hu = hu;
	init_completion(&qca->drop_ev_comp);

	/* Assume we start with both sides asleep -- extra wakes OK */
	qca->tx_ibs_state = HCI_IBS_TX_ASLEEP;
	qca->rx_ibs_state = HCI_IBS_RX_ASLEEP;

	qca->vote_last_jif = jiffies;

	hu->priv = qca;

	if (hu->serdev) {
		qcadev = serdev_device_get_drvdata(hu->serdev);

		switch (qcadev->btsoc_type) {
		case QCA_WCN3988:
		case QCA_WCN3990:
		case QCA_WCN3991:
		case QCA_WCN3998:
		case QCA_WCN6750:
			hu->init_speed = qcadev->init_speed;
			break;

		default:
			break;
		}

		if (qcadev->oper_speed)
			hu->oper_speed = qcadev->oper_speed;
	}

	timer_setup(&qca->wake_retrans_timer, hci_ibs_wake_retrans_timeout, 0);
	qca->wake_retrans = IBS_WAKE_RETRANS_TIMEOUT_MS;

	timer_setup(&qca->tx_idle_timer, hci_ibs_tx_idle_timeout, 0);
	qca->tx_idle_delay = IBS_HOST_TX_IDLE_TIMEOUT_MS;

	BT_DBG("HCI_UART_QCA open, tx_idle_delay=%u, wake_retrans=%u",
	       qca->tx_idle_delay, qca->wake_retrans);

	return 0;
}

static void qca_debugfs_init(struct hci_dev *hdev)
{
	struct hci_uart *hu = hci_get_drvdata(hdev);
	struct qca_data *qca = hu->priv;
	struct dentry *ibs_dir;
	umode_t mode;

	if (!hdev->debugfs)
		return;

	if (test_and_set_bit(QCA_DEBUGFS_CREATED, &qca->flags))
		return;

	ibs_dir = debugfs_create_dir("ibs", hdev->debugfs);

	/* read only */
	mode = 0444;
	debugfs_create_u8("tx_ibs_state", mode, ibs_dir, &qca->tx_ibs_state);
	debugfs_create_u8("rx_ibs_state", mode, ibs_dir, &qca->rx_ibs_state);
	debugfs_create_u64("ibs_sent_sleeps", mode, ibs_dir,
			   &qca->ibs_sent_slps);
	debugfs_create_u64("ibs_sent_wakes", mode, ibs_dir,
			   &qca->ibs_sent_wakes);
	debugfs_create_u64("ibs_sent_wake_acks", mode, ibs_dir,
			   &qca->ibs_sent_wacks);
	debugfs_create_u64("ibs_recv_sleeps", mode, ibs_dir,
			   &qca->ibs_recv_slps);
	debugfs_create_u64("ibs_recv_wakes", mode, ibs_dir,
			   &qca->ibs_recv_wakes);
	debugfs_create_u64("ibs_recv_wake_acks", mode, ibs_dir,
			   &qca->ibs_recv_wacks);
	debugfs_create_bool("tx_vote", mode, ibs_dir, &qca->tx_vote);
	debugfs_create_u64("tx_votes_on", mode, ibs_dir, &qca->tx_votes_on);
	debugfs_create_u64("tx_votes_off", mode, ibs_dir, &qca->tx_votes_off);
	debugfs_create_bool("rx_vote", mode, ibs_dir, &qca->rx_vote);
	debugfs_create_u64("rx_votes_on", mode, ibs_dir, &qca->rx_votes_on);
	debugfs_create_u64("rx_votes_off", mode, ibs_dir, &qca->rx_votes_off);
	debugfs_create_u64("votes_on", mode, ibs_dir, &qca->votes_on);
	debugfs_create_u64("votes_off", mode, ibs_dir, &qca->votes_off);
	debugfs_create_u32("vote_on_ms", mode, ibs_dir, &qca->vote_on_ms);
	debugfs_create_u32("vote_off_ms", mode, ibs_dir, &qca->vote_off_ms);

	/* read/write */
	mode = 0644;
	debugfs_create_u32("wake_retrans", mode, ibs_dir, &qca->wake_retrans);
	debugfs_create_u32("tx_idle_delay", mode, ibs_dir,
			   &qca->tx_idle_delay);
}

/* Flush protocol data */
static int qca_flush(struct hci_uart *hu)
{
	struct qca_data *qca = hu->priv;

	BT_DBG("hu %p qca flush", hu);

	skb_queue_purge(&qca->tx_wait_q);
	skb_queue_purge(&qca->txq);

	return 0;
}

/* Close protocol */
static int qca_close(struct hci_uart *hu)
{
	struct qca_data *qca = hu->priv;

	BT_DBG("hu %p qca close", hu);

	serial_clock_vote(HCI_IBS_VOTE_STATS_UPDATE, hu);

	skb_queue_purge(&qca->tx_wait_q);
	skb_queue_purge(&qca->txq);
	skb_queue_purge(&qca->rx_memdump_q);
	/*
	 * Shut the timers down so they can't be rearmed when
	 * destroy_workqueue() drains pending work which in turn might try
	 * to arm a timer.  After shutdown rearm attempts are silently
	 * ignored by the timer core code.
	 */
	timer_shutdown_sync(&qca->tx_idle_timer);
	timer_shutdown_sync(&qca->wake_retrans_timer);
	destroy_workqueue(qca->workqueue);
	qca->hu = NULL;

	kfree_skb(qca->rx_skb);

	hu->priv = NULL;

	kfree(qca);

	return 0;
}

/* Called upon a wake-up-indication from the device.
 */
static void device_want_to_wakeup(struct hci_uart *hu)
{
	unsigned long flags;
	struct qca_data *qca = hu->priv;

	BT_DBG("hu %p want to wake up", hu);

	spin_lock_irqsave(&qca->hci_ibs_lock, flags);

	qca->ibs_recv_wakes++;

	/* Don't wake the rx up when suspending. */
	if (test_bit(QCA_SUSPENDING, &qca->flags)) {
		spin_unlock_irqrestore(&qca->hci_ibs_lock, flags);
		return;
	}

	switch (qca->rx_ibs_state) {
	case HCI_IBS_RX_ASLEEP:
		/* Make sure clock is on - we may have turned clock off since
		 * receiving the wake up indicator awake rx clock.
		 */
		queue_work(qca->workqueue, &qca->ws_awake_rx);
		spin_unlock_irqrestore(&qca->hci_ibs_lock, flags);
		return;

	case HCI_IBS_RX_AWAKE:
		/* Always acknowledge device wake up,
		 * sending IBS message doesn't count as TX ON.
		 */
		if (send_hci_ibs_cmd(HCI_IBS_WAKE_ACK, hu) < 0) {
			BT_ERR("Failed to acknowledge device wake up");
			break;
		}
		qca->ibs_sent_wacks++;
		break;

	default:
		/* Any other state is illegal */
		BT_ERR("Received HCI_IBS_WAKE_IND in rx state %d",
		       qca->rx_ibs_state);
		break;
	}

	spin_unlock_irqrestore(&qca->hci_ibs_lock, flags);

	/* Actually send the packets */
	hci_uart_tx_wakeup(hu);
}

/* Called upon a sleep-indication from the device.
 */
static void device_want_to_sleep(struct hci_uart *hu)
{
	unsigned long flags;
	struct qca_data *qca = hu->priv;

	BT_DBG("hu %p want to sleep in %d state", hu, qca->rx_ibs_state);

	spin_lock_irqsave(&qca->hci_ibs_lock, flags);

	qca->ibs_recv_slps++;

	switch (qca->rx_ibs_state) {
	case HCI_IBS_RX_AWAKE:
		/* Update state */
		qca->rx_ibs_state = HCI_IBS_RX_ASLEEP;
		/* Vote off rx clock under workqueue */
		queue_work(qca->workqueue, &qca->ws_rx_vote_off);
		break;

	case HCI_IBS_RX_ASLEEP:
		break;

	default:
		/* Any other state is illegal */
		BT_ERR("Received HCI_IBS_SLEEP_IND in rx state %d",
		       qca->rx_ibs_state);
		break;
	}

	wake_up_interruptible(&qca->suspend_wait_q);

	spin_unlock_irqrestore(&qca->hci_ibs_lock, flags);
}

/* Called upon wake-up-acknowledgement from the device
 */
static void device_woke_up(struct hci_uart *hu)
{
	unsigned long flags, idle_delay;
	struct qca_data *qca = hu->priv;
	struct sk_buff *skb = NULL;

	BT_DBG("hu %p woke up", hu);

	spin_lock_irqsave(&qca->hci_ibs_lock, flags);

	qca->ibs_recv_wacks++;

	/* Don't react to the wake-up-acknowledgment when suspending. */
	if (test_bit(QCA_SUSPENDING, &qca->flags)) {
		spin_unlock_irqrestore(&qca->hci_ibs_lock, flags);
		return;
	}

	switch (qca->tx_ibs_state) {
	case HCI_IBS_TX_AWAKE:
		/* Expect one if we send 2 WAKEs */
		BT_DBG("Received HCI_IBS_WAKE_ACK in tx state %d",
		       qca->tx_ibs_state);
		break;

	case HCI_IBS_TX_WAKING:
		/* Send pending packets */
		while ((skb = skb_dequeue(&qca->tx_wait_q)))
			skb_queue_tail(&qca->txq, skb);

		/* Switch timers and change state to HCI_IBS_TX_AWAKE */
		del_timer(&qca->wake_retrans_timer);
		idle_delay = msecs_to_jiffies(qca->tx_idle_delay);
		mod_timer(&qca->tx_idle_timer, jiffies + idle_delay);
		qca->tx_ibs_state = HCI_IBS_TX_AWAKE;
		break;

	case HCI_IBS_TX_ASLEEP:
	default:
		BT_ERR("Received HCI_IBS_WAKE_ACK in tx state %d",
		       qca->tx_ibs_state);
		break;
	}

	spin_unlock_irqrestore(&qca->hci_ibs_lock, flags);

	/* Actually send the packets */
	hci_uart_tx_wakeup(hu);
}

/* Enqueue frame for transmittion (padding, crc, etc) may be called from
 * two simultaneous tasklets.
 */
static int qca_enqueue(struct hci_uart *hu, struct sk_buff *skb)
{
	unsigned long flags = 0, idle_delay;
	struct qca_data *qca = hu->priv;

	BT_DBG("hu %p qca enq skb %p tx_ibs_state %d", hu, skb,
	       qca->tx_ibs_state);

	if (test_bit(QCA_SSR_TRIGGERED, &qca->flags)) {
		/* As SSR is in progress, ignore the packets */
		bt_dev_dbg(hu->hdev, "SSR is in progress");
		kfree_skb(skb);
		return 0;
	}

	/* Prepend skb with frame type */
	memcpy(skb_push(skb, 1), &hci_skb_pkt_type(skb), 1);

	spin_lock_irqsave(&qca->hci_ibs_lock, flags);

	/* Don't go to sleep in middle of patch download or
	 * Out-Of-Band(GPIOs control) sleep is selected.
	 * Don't wake the device up when suspending.
	 */
	if (test_bit(QCA_IBS_DISABLED, &qca->flags) ||
	    test_bit(QCA_SUSPENDING, &qca->flags)) {
		skb_queue_tail(&qca->txq, skb);
		spin_unlock_irqrestore(&qca->hci_ibs_lock, flags);
		return 0;
	}

	/* Act according to current state */
	switch (qca->tx_ibs_state) {
	case HCI_IBS_TX_AWAKE:
		BT_DBG("Device awake, sending normally");
		skb_queue_tail(&qca->txq, skb);
		idle_delay = msecs_to_jiffies(qca->tx_idle_delay);
		mod_timer(&qca->tx_idle_timer, jiffies + idle_delay);
		break;

	case HCI_IBS_TX_ASLEEP:
		BT_DBG("Device asleep, waking up and queueing packet");
		/* Save packet for later */
		skb_queue_tail(&qca->tx_wait_q, skb);

		qca->tx_ibs_state = HCI_IBS_TX_WAKING;
		/* Schedule a work queue to wake up device */
		queue_work(qca->workqueue, &qca->ws_awake_device);
		break;

	case HCI_IBS_TX_WAKING:
		BT_DBG("Device waking up, queueing packet");
		/* Transient state; just keep packet for later */
		skb_queue_tail(&qca->tx_wait_q, skb);
		break;

	default:
		BT_ERR("Illegal tx state: %d (losing packet)",
		       qca->tx_ibs_state);
		dev_kfree_skb_irq(skb);
		break;
	}

	spin_unlock_irqrestore(&qca->hci_ibs_lock, flags);

	return 0;
}

static int qca_ibs_sleep_ind(struct hci_dev *hdev, struct sk_buff *skb)
{
	struct hci_uart *hu = hci_get_drvdata(hdev);

	BT_DBG("hu %p recv hci ibs cmd 0x%x", hu, HCI_IBS_SLEEP_IND);

	device_want_to_sleep(hu);

	kfree_skb(skb);
	return 0;
}

static int qca_ibs_wake_ind(struct hci_dev *hdev, struct sk_buff *skb)
{
	struct hci_uart *hu = hci_get_drvdata(hdev);

	BT_DBG("hu %p recv hci ibs cmd 0x%x", hu, HCI_IBS_WAKE_IND);

	device_want_to_wakeup(hu);

	kfree_skb(skb);
	return 0;
}

static int qca_ibs_wake_ack(struct hci_dev *hdev, struct sk_buff *skb)
{
	struct hci_uart *hu = hci_get_drvdata(hdev);

	BT_DBG("hu %p recv hci ibs cmd 0x%x", hu, HCI_IBS_WAKE_ACK);

	device_woke_up(hu);

	kfree_skb(skb);
	return 0;
}

static int qca_recv_acl_data(struct hci_dev *hdev, struct sk_buff *skb)
{
	/* We receive debug logs from chip as an ACL packets.
	 * Instead of sending the data to ACL to decode the
	 * received data, we are pushing them to the above layers
	 * as a diagnostic packet.
	 */
	if (get_unaligned_le16(skb->data) == QCA_DEBUG_HANDLE)
		return hci_recv_diag(hdev, skb);

	return hci_recv_frame(hdev, skb);
}

static void qca_dmp_hdr(struct hci_dev *hdev, struct sk_buff *skb)
{
	struct hci_uart *hu = hci_get_drvdata(hdev);
	struct qca_data *qca = hu->priv;
	char buf[80];

	snprintf(buf, sizeof(buf), "Controller Name: 0x%x\n",
		qca->controller_id);
	skb_put_data(skb, buf, strlen(buf));

	snprintf(buf, sizeof(buf), "Firmware Version: 0x%x\n",
		qca->fw_version);
	skb_put_data(skb, buf, strlen(buf));

	snprintf(buf, sizeof(buf), "Vendor:Qualcomm\n");
	skb_put_data(skb, buf, strlen(buf));

	snprintf(buf, sizeof(buf), "Driver: %s\n",
		hu->serdev->dev.driver->name);
	skb_put_data(skb, buf, strlen(buf));
}

static void qca_controller_memdump(struct work_struct *work)
{
	struct qca_data *qca = container_of(work, struct qca_data,
					    ctrl_memdump_evt);
	struct hci_uart *hu = qca->hu;
	struct sk_buff *skb;
	struct qca_memdump_event_hdr *cmd_hdr;
	struct qca_memdump_info *qca_memdump = qca->qca_memdump;
	struct qca_dump_size *dump;
	u16 seq_no;
	u32 rx_size;
	int ret = 0;
	enum qca_btsoc_type soc_type = qca_soc_type(hu);

	while ((skb = skb_dequeue(&qca->rx_memdump_q))) {

		mutex_lock(&qca->hci_memdump_lock);
		/* Skip processing the received packets if timeout detected
		 * or memdump collection completed.
		 */
		if (qca->memdump_state == QCA_MEMDUMP_TIMEOUT ||
		    qca->memdump_state == QCA_MEMDUMP_COLLECTED) {
			mutex_unlock(&qca->hci_memdump_lock);
			return;
		}

		if (!qca_memdump) {
			qca_memdump = kzalloc(sizeof(struct qca_memdump_info),
					      GFP_ATOMIC);
			if (!qca_memdump) {
				mutex_unlock(&qca->hci_memdump_lock);
				return;
			}

			qca->qca_memdump = qca_memdump;
		}

		qca->memdump_state = QCA_MEMDUMP_COLLECTING;
		cmd_hdr = (void *) skb->data;
		seq_no = __le16_to_cpu(cmd_hdr->seq_no);
		skb_pull(skb, sizeof(struct qca_memdump_event_hdr));

		if (!seq_no) {

			/* This is the first frame of memdump packet from
			 * the controller, Disable IBS to recevie dump
			 * with out any interruption, ideally time required for
			 * the controller to send the dump is 8 seconds. let us
			 * start timer to handle this asynchronous activity.
			 */
			set_bit(QCA_IBS_DISABLED, &qca->flags);
			set_bit(QCA_MEMDUMP_COLLECTION, &qca->flags);
			dump = (void *) skb->data;
			qca_memdump->ram_dump_size = __le32_to_cpu(dump->dump_size);
			if (!(qca_memdump->ram_dump_size)) {
				bt_dev_err(hu->hdev, "Rx invalid memdump size");
				kfree(qca_memdump);
				kfree_skb(skb);
				mutex_unlock(&qca->hci_memdump_lock);
				return;
			}

			queue_delayed_work(qca->workqueue,
					   &qca->ctrl_memdump_timeout,
					   msecs_to_jiffies(MEMDUMP_TIMEOUT_MS));
			skb_pull(skb, sizeof(qca_memdump->ram_dump_size));
			qca_memdump->current_seq_no = 0;
			qca_memdump->received_dump = 0;
			ret = hci_devcd_init(hu->hdev, qca_memdump->ram_dump_size);
			bt_dev_info(hu->hdev, "hci_devcd_init Return:%d",
				    ret);
			if (ret < 0) {
				kfree(qca->qca_memdump);
				qca->qca_memdump = NULL;
				qca->memdump_state = QCA_MEMDUMP_COLLECTED;
				cancel_delayed_work(&qca->ctrl_memdump_timeout);
				clear_bit(QCA_MEMDUMP_COLLECTION, &qca->flags);
				mutex_unlock(&qca->hci_memdump_lock);
				return;
			}

			bt_dev_info(hu->hdev, "QCA collecting dump of size:%u",
				    qca_memdump->ram_dump_size);

		}

		/* If sequence no 0 is missed then there is no point in
		 * accepting the other sequences.
		 */
		if (!test_bit(QCA_MEMDUMP_COLLECTION, &qca->flags)) {
			bt_dev_err(hu->hdev, "QCA: Discarding other packets");
			kfree(qca_memdump);
			kfree_skb(skb);
			mutex_unlock(&qca->hci_memdump_lock);
			return;
		}
		/* There could be chance of missing some packets from
		 * the controller. In such cases let us store the dummy
		 * packets in the buffer.
		 */
		/* For QCA6390, controller does not lost packets but
		 * sequence number field of packet sometimes has error
		 * bits, so skip this checking for missing packet.
		 */
		while ((seq_no > qca_memdump->current_seq_no + 1) &&
			(soc_type != QCA_QCA6390) &&
			seq_no != QCA_LAST_SEQUENCE_NUM) {
			bt_dev_err(hu->hdev, "QCA controller missed packet:%d",
				   qca_memdump->current_seq_no);
			rx_size = qca_memdump->received_dump;
			rx_size += QCA_DUMP_PACKET_SIZE;
			if (rx_size > qca_memdump->ram_dump_size) {
				bt_dev_err(hu->hdev,
					   "QCA memdump received %d, no space for missed packet",
					   qca_memdump->received_dump);
				break;
			}
			hci_devcd_append_pattern(hu->hdev, 0x00,
				QCA_DUMP_PACKET_SIZE);
			qca_memdump->received_dump += QCA_DUMP_PACKET_SIZE;
			qca_memdump->current_seq_no++;
		}

		rx_size = qca_memdump->received_dump  + skb->len;
		if (rx_size <= qca_memdump->ram_dump_size) {
			if ((seq_no != QCA_LAST_SEQUENCE_NUM) &&
			    (seq_no != qca_memdump->current_seq_no)) {
				bt_dev_err(hu->hdev,
					   "QCA memdump unexpected packet %d",
					   seq_no);
			}
			bt_dev_dbg(hu->hdev,
				   "QCA memdump packet %d with length %d",
				   seq_no, skb->len);
			hci_devcd_append(hu->hdev, skb);
			qca_memdump->current_seq_no += 1;
			qca_memdump->received_dump = rx_size;
		} else {
			bt_dev_err(hu->hdev,
				   "QCA memdump received no space for packet %d",
				    qca_memdump->current_seq_no);
		}

		if (seq_no == QCA_LAST_SEQUENCE_NUM) {
			bt_dev_info(hu->hdev,
				"QCA memdump Done, received %d, total %d",
				qca_memdump->received_dump,
				qca_memdump->ram_dump_size);
			hci_devcd_complete(hu->hdev);
			cancel_delayed_work(&qca->ctrl_memdump_timeout);
			kfree(qca->qca_memdump);
			qca->qca_memdump = NULL;
			qca->memdump_state = QCA_MEMDUMP_COLLECTED;
			clear_bit(QCA_MEMDUMP_COLLECTION, &qca->flags);
		}

		mutex_unlock(&qca->hci_memdump_lock);
	}

}

static int qca_controller_memdump_event(struct hci_dev *hdev,
					struct sk_buff *skb)
{
	struct hci_uart *hu = hci_get_drvdata(hdev);
	struct qca_data *qca = hu->priv;

	set_bit(QCA_SSR_TRIGGERED, &qca->flags);
	skb_queue_tail(&qca->rx_memdump_q, skb);
	queue_work(qca->workqueue, &qca->ctrl_memdump_evt);

	return 0;
}

static int qca_recv_event(struct hci_dev *hdev, struct sk_buff *skb)
{
	struct hci_uart *hu = hci_get_drvdata(hdev);
	struct qca_data *qca = hu->priv;

	if (test_bit(QCA_DROP_VENDOR_EVENT, &qca->flags)) {
		struct hci_event_hdr *hdr = (void *)skb->data;

		/* For the WCN3990 the vendor command for a baudrate change
		 * isn't sent as synchronous HCI command, because the
		 * controller sends the corresponding vendor event with the
		 * new baudrate. The event is received and properly decoded
		 * after changing the baudrate of the host port. It needs to
		 * be dropped, otherwise it can be misinterpreted as
		 * response to a later firmware download command (also a
		 * vendor command).
		 */

		if (hdr->evt == HCI_EV_VENDOR)
			complete(&qca->drop_ev_comp);

		kfree_skb(skb);

		return 0;
	}
	/* We receive chip memory dump as an event packet, With a dedicated
	 * handler followed by a hardware error event. When this event is
	 * received we store dump into a file before closing hci. This
	 * dump will help in triaging the issues.
	 */
	if ((skb->data[0] == HCI_VENDOR_PKT) &&
	    (get_unaligned_be16(skb->data + 2) == QCA_SSR_DUMP_HANDLE))
		return qca_controller_memdump_event(hdev, skb);

	return hci_recv_frame(hdev, skb);
}

#define QCA_IBS_SLEEP_IND_EVENT \
	.type = HCI_IBS_SLEEP_IND, \
	.hlen = 0, \
	.loff = 0, \
	.lsize = 0, \
	.maxlen = HCI_MAX_IBS_SIZE

#define QCA_IBS_WAKE_IND_EVENT \
	.type = HCI_IBS_WAKE_IND, \
	.hlen = 0, \
	.loff = 0, \
	.lsize = 0, \
	.maxlen = HCI_MAX_IBS_SIZE

#define QCA_IBS_WAKE_ACK_EVENT \
	.type = HCI_IBS_WAKE_ACK, \
	.hlen = 0, \
	.loff = 0, \
	.lsize = 0, \
	.maxlen = HCI_MAX_IBS_SIZE

static const struct h4_recv_pkt qca_recv_pkts[] = {
	{ H4_RECV_ACL,             .recv = qca_recv_acl_data },
	{ H4_RECV_SCO,             .recv = hci_recv_frame    },
	{ H4_RECV_EVENT,           .recv = qca_recv_event    },
	{ QCA_IBS_WAKE_IND_EVENT,  .recv = qca_ibs_wake_ind  },
	{ QCA_IBS_WAKE_ACK_EVENT,  .recv = qca_ibs_wake_ack  },
	{ QCA_IBS_SLEEP_IND_EVENT, .recv = qca_ibs_sleep_ind },
};

static int qca_recv(struct hci_uart *hu, const void *data, int count)
{
	struct qca_data *qca = hu->priv;

	if (!test_bit(HCI_UART_REGISTERED, &hu->flags))
		return -EUNATCH;

	qca->rx_skb = h4_recv_buf(hu->hdev, qca->rx_skb, data, count,
				  qca_recv_pkts, ARRAY_SIZE(qca_recv_pkts));
	if (IS_ERR(qca->rx_skb)) {
		int err = PTR_ERR(qca->rx_skb);
		bt_dev_err(hu->hdev, "Frame reassembly failed (%d)", err);
		qca->rx_skb = NULL;
		return err;
	}

	return count;
}

static struct sk_buff *qca_dequeue(struct hci_uart *hu)
{
	struct qca_data *qca = hu->priv;

	return skb_dequeue(&qca->txq);
}

static uint8_t qca_get_baudrate_value(int speed)
{
	switch (speed) {
	case 9600:
		return QCA_BAUDRATE_9600;
	case 19200:
		return QCA_BAUDRATE_19200;
	case 38400:
		return QCA_BAUDRATE_38400;
	case 57600:
		return QCA_BAUDRATE_57600;
	case 115200:
		return QCA_BAUDRATE_115200;
	case 230400:
		return QCA_BAUDRATE_230400;
	case 460800:
		return QCA_BAUDRATE_460800;
	case 500000:
		return QCA_BAUDRATE_500000;
	case 921600:
		return QCA_BAUDRATE_921600;
	case 1000000:
		return QCA_BAUDRATE_1000000;
	case 2000000:
		return QCA_BAUDRATE_2000000;
	case 3000000:
		return QCA_BAUDRATE_3000000;
	case 3200000:
		return QCA_BAUDRATE_3200000;
	case 3500000:
		return QCA_BAUDRATE_3500000;
	default:
		return QCA_BAUDRATE_115200;
	}
}

static int qca_set_baudrate(struct hci_dev *hdev, uint8_t baudrate)
{
	struct hci_uart *hu = hci_get_drvdata(hdev);
	struct qca_data *qca = hu->priv;
	struct sk_buff *skb;
	u8 cmd[] = { 0x01, 0x48, 0xFC, 0x01, 0x00 };

	if (baudrate > QCA_BAUDRATE_3200000)
		return -EINVAL;

	cmd[4] = baudrate;

	skb = bt_skb_alloc(sizeof(cmd), GFP_KERNEL);
	if (!skb) {
		bt_dev_err(hdev, "Failed to allocate baudrate packet");
		return -ENOMEM;
	}

	/* Assign commands to change baudrate and packet type. */
	skb_put_data(skb, cmd, sizeof(cmd));
	hci_skb_pkt_type(skb) = HCI_COMMAND_PKT;

	skb_queue_tail(&qca->txq, skb);
	hci_uart_tx_wakeup(hu);

	/* Wait for the baudrate change request to be sent */

	while (!skb_queue_empty(&qca->txq))
		usleep_range(100, 200);

	if (hu->serdev)
		serdev_device_wait_until_sent(hu->serdev,
		      msecs_to_jiffies(CMD_TRANS_TIMEOUT_MS));

	/* Give the controller time to process the request */
	switch (qca_soc_type(hu)) {
	case QCA_WCN3988:
	case QCA_WCN3990:
	case QCA_WCN3991:
	case QCA_WCN3998:
	case QCA_WCN6750:
	case QCA_WCN6855:
	case QCA_WCN7850:
		usleep_range(1000, 10000);
		break;

	default:
		msleep(300);
	}

	return 0;
}

static inline void host_set_baudrate(struct hci_uart *hu, unsigned int speed)
{
	if (hu->serdev)
		serdev_device_set_baudrate(hu->serdev, speed);
	else
		hci_uart_set_baudrate(hu, speed);
}

static int qca_send_power_pulse(struct hci_uart *hu, bool on)
{
	int ret;
	int timeout = msecs_to_jiffies(CMD_TRANS_TIMEOUT_MS);
	u8 cmd = on ? QCA_WCN3990_POWERON_PULSE : QCA_WCN3990_POWEROFF_PULSE;

	/* These power pulses are single byte command which are sent
	 * at required baudrate to wcn3990. On wcn3990, we have an external
	 * circuit at Tx pin which decodes the pulse sent at specific baudrate.
	 * For example, wcn3990 supports RF COEX antenna for both Wi-Fi/BT
	 * and also we use the same power inputs to turn on and off for
	 * Wi-Fi/BT. Powering up the power sources will not enable BT, until
	 * we send a power on pulse at 115200 bps. This algorithm will help to
	 * save power. Disabling hardware flow control is mandatory while
	 * sending power pulses to SoC.
	 */
	bt_dev_dbg(hu->hdev, "sending power pulse %02x to controller", cmd);

	serdev_device_write_flush(hu->serdev);
	hci_uart_set_flow_control(hu, true);
	ret = serdev_device_write_buf(hu->serdev, &cmd, sizeof(cmd));
	if (ret < 0) {
		bt_dev_err(hu->hdev, "failed to send power pulse %02x", cmd);
		return ret;
	}

	serdev_device_wait_until_sent(hu->serdev, timeout);
	hci_uart_set_flow_control(hu, false);

	/* Give to controller time to boot/shutdown */
	if (on)
		msleep(100);
	else
		usleep_range(1000, 10000);

	return 0;
}

static unsigned int qca_get_speed(struct hci_uart *hu,
				  enum qca_speed_type speed_type)
{
	unsigned int speed = 0;

	if (speed_type == QCA_INIT_SPEED) {
		if (hu->init_speed)
			speed = hu->init_speed;
		else if (hu->proto->init_speed)
			speed = hu->proto->init_speed;
	} else {
		if (hu->oper_speed)
			speed = hu->oper_speed;
		else if (hu->proto->oper_speed)
			speed = hu->proto->oper_speed;
	}

	return speed;
}

static int qca_check_speeds(struct hci_uart *hu)
{
	switch (qca_soc_type(hu)) {
	case QCA_WCN3988:
	case QCA_WCN3990:
	case QCA_WCN3991:
	case QCA_WCN3998:
	case QCA_WCN6750:
	case QCA_WCN6855:
	case QCA_WCN7850:
		if (!qca_get_speed(hu, QCA_INIT_SPEED) &&
		    !qca_get_speed(hu, QCA_OPER_SPEED))
			return -EINVAL;
		break;

	default:
		if (!qca_get_speed(hu, QCA_INIT_SPEED) ||
		    !qca_get_speed(hu, QCA_OPER_SPEED))
			return -EINVAL;
	}

	return 0;
}

static int qca_set_speed(struct hci_uart *hu, enum qca_speed_type speed_type)
{
	unsigned int speed, qca_baudrate;
	struct qca_data *qca = hu->priv;
	int ret = 0;

	if (speed_type == QCA_INIT_SPEED) {
		speed = qca_get_speed(hu, QCA_INIT_SPEED);
		if (speed)
			host_set_baudrate(hu, speed);
	} else {
		enum qca_btsoc_type soc_type = qca_soc_type(hu);

		speed = qca_get_speed(hu, QCA_OPER_SPEED);
		if (!speed)
			return 0;

		/* Disable flow control for wcn3990 to deassert RTS while
		 * changing the baudrate of chip and host.
		 */
		switch (soc_type) {
		case QCA_WCN3988:
		case QCA_WCN3990:
		case QCA_WCN3991:
		case QCA_WCN3998:
		case QCA_WCN6750:
		case QCA_WCN6855:
		case QCA_WCN7850:
			hci_uart_set_flow_control(hu, true);
			break;

		default:
			break;
		}

		switch (soc_type) {
		case QCA_WCN3990:
			reinit_completion(&qca->drop_ev_comp);
			set_bit(QCA_DROP_VENDOR_EVENT, &qca->flags);
			break;

		default:
			break;
		}

		qca_baudrate = qca_get_baudrate_value(speed);
		bt_dev_dbg(hu->hdev, "Set UART speed to %d", speed);
		ret = qca_set_baudrate(hu->hdev, qca_baudrate);
		if (ret)
			goto error;

		host_set_baudrate(hu, speed);

error:
		switch (soc_type) {
		case QCA_WCN3988:
		case QCA_WCN3990:
		case QCA_WCN3991:
		case QCA_WCN3998:
		case QCA_WCN6750:
		case QCA_WCN6855:
		case QCA_WCN7850:
			hci_uart_set_flow_control(hu, false);
			break;

		default:
			break;
		}

		switch (soc_type) {
		case QCA_WCN3990:
			/* Wait for the controller to send the vendor event
			 * for the baudrate change command.
			 */
			if (!wait_for_completion_timeout(&qca->drop_ev_comp,
						 msecs_to_jiffies(100))) {
				bt_dev_err(hu->hdev,
					   "Failed to change controller baudrate\n");
				ret = -ETIMEDOUT;
			}

			clear_bit(QCA_DROP_VENDOR_EVENT, &qca->flags);
			break;

		default:
			break;
		}
	}

	return ret;
}

static int qca_send_crashbuffer(struct hci_uart *hu)
{
	struct qca_data *qca = hu->priv;
	struct sk_buff *skb;

	skb = bt_skb_alloc(QCA_CRASHBYTE_PACKET_LEN, GFP_KERNEL);
	if (!skb) {
		bt_dev_err(hu->hdev, "Failed to allocate memory for skb packet");
		return -ENOMEM;
	}

	/* We forcefully crash the controller, by sending 0xfb byte for
	 * 1024 times. We also might have chance of losing data, To be
	 * on safer side we send 1096 bytes to the SoC.
	 */
	memset(skb_put(skb, QCA_CRASHBYTE_PACKET_LEN), QCA_MEMDUMP_BYTE,
	       QCA_CRASHBYTE_PACKET_LEN);
	hci_skb_pkt_type(skb) = HCI_COMMAND_PKT;
	bt_dev_info(hu->hdev, "crash the soc to collect controller dump");
	skb_queue_tail(&qca->txq, skb);
	hci_uart_tx_wakeup(hu);

	return 0;
}

static void qca_wait_for_dump_collection(struct hci_dev *hdev)
{
	struct hci_uart *hu = hci_get_drvdata(hdev);
	struct qca_data *qca = hu->priv;

	wait_on_bit_timeout(&qca->flags, QCA_MEMDUMP_COLLECTION,
			    TASK_UNINTERRUPTIBLE, MEMDUMP_TIMEOUT_MS);

	clear_bit(QCA_MEMDUMP_COLLECTION, &qca->flags);
}

static void qca_hw_error(struct hci_dev *hdev, u8 code)
{
	struct hci_uart *hu = hci_get_drvdata(hdev);
	struct qca_data *qca = hu->priv;

	set_bit(QCA_SSR_TRIGGERED, &qca->flags);
	set_bit(QCA_HW_ERROR_EVENT, &qca->flags);
	bt_dev_info(hdev, "mem_dump_status: %d", qca->memdump_state);

	if (qca->memdump_state == QCA_MEMDUMP_IDLE) {
		/* If hardware error event received for other than QCA
		 * soc memory dump event, then we need to crash the SOC
		 * and wait here for 8 seconds to get the dump packets.
		 * This will block main thread to be on hold until we
		 * collect dump.
		 */
		set_bit(QCA_MEMDUMP_COLLECTION, &qca->flags);
		qca_send_crashbuffer(hu);
		qca_wait_for_dump_collection(hdev);
	} else if (qca->memdump_state == QCA_MEMDUMP_COLLECTING) {
		/* Let us wait here until memory dump collected or
		 * memory dump timer expired.
		 */
		bt_dev_info(hdev, "waiting for dump to complete");
		qca_wait_for_dump_collection(hdev);
	}

	mutex_lock(&qca->hci_memdump_lock);
	if (qca->memdump_state != QCA_MEMDUMP_COLLECTED) {
		bt_dev_err(hu->hdev, "clearing allocated memory due to memdump timeout");
		hci_devcd_abort(hu->hdev);
		if (qca->qca_memdump) {
			kfree(qca->qca_memdump);
			qca->qca_memdump = NULL;
		}
		qca->memdump_state = QCA_MEMDUMP_TIMEOUT;
		cancel_delayed_work(&qca->ctrl_memdump_timeout);
	}
	mutex_unlock(&qca->hci_memdump_lock);

	if (qca->memdump_state == QCA_MEMDUMP_TIMEOUT ||
	    qca->memdump_state == QCA_MEMDUMP_COLLECTED) {
		cancel_work_sync(&qca->ctrl_memdump_evt);
		skb_queue_purge(&qca->rx_memdump_q);
	}

	clear_bit(QCA_HW_ERROR_EVENT, &qca->flags);
}

static void qca_cmd_timeout(struct hci_dev *hdev)
{
	struct hci_uart *hu = hci_get_drvdata(hdev);
	struct qca_data *qca = hu->priv;

	set_bit(QCA_SSR_TRIGGERED, &qca->flags);
	if (qca->memdump_state == QCA_MEMDUMP_IDLE) {
		set_bit(QCA_MEMDUMP_COLLECTION, &qca->flags);
		qca_send_crashbuffer(hu);
		qca_wait_for_dump_collection(hdev);
	} else if (qca->memdump_state == QCA_MEMDUMP_COLLECTING) {
		/* Let us wait here until memory dump collected or
		 * memory dump timer expired.
		 */
		bt_dev_info(hdev, "waiting for dump to complete");
		qca_wait_for_dump_collection(hdev);
	}

	mutex_lock(&qca->hci_memdump_lock);
	if (qca->memdump_state != QCA_MEMDUMP_COLLECTED) {
		qca->memdump_state = QCA_MEMDUMP_TIMEOUT;
		if (!test_bit(QCA_HW_ERROR_EVENT, &qca->flags)) {
			/* Inject hw error event to reset the device
			 * and driver.
			 */
			hci_reset_dev(hu->hdev);
		}
	}
	mutex_unlock(&qca->hci_memdump_lock);
}

static bool qca_wakeup(struct hci_dev *hdev)
{
	struct hci_uart *hu = hci_get_drvdata(hdev);
	bool wakeup;

	if (!hu->serdev)
		return true;

	/* BT SoC attached through the serial bus is handled by the serdev driver.
	 * So we need to use the device handle of the serdev driver to get the
	 * status of device may wakeup.
	 */
	wakeup = device_may_wakeup(&hu->serdev->ctrl->dev);
	bt_dev_dbg(hu->hdev, "wakeup status : %d", wakeup);

	return wakeup;
}

static int qca_regulator_init(struct hci_uart *hu)
{
	enum qca_btsoc_type soc_type = qca_soc_type(hu);
	struct qca_serdev *qcadev;
	int ret;
	bool sw_ctrl_state;

	/* Check for vregs status, may be hci down has turned
	 * off the voltage regulator.
	 */
	qcadev = serdev_device_get_drvdata(hu->serdev);
	if (!qcadev->bt_power->vregs_on) {
		serdev_device_close(hu->serdev);
		ret = qca_regulator_enable(qcadev);
		if (ret)
			return ret;

		ret = serdev_device_open(hu->serdev);
		if (ret) {
			bt_dev_err(hu->hdev, "failed to open port");
			return ret;
		}
	}

	switch (soc_type) {
	case QCA_WCN3988:
	case QCA_WCN3990:
	case QCA_WCN3991:
	case QCA_WCN3998:
		/* Forcefully enable wcn399x to enter in to boot mode. */
		host_set_baudrate(hu, 2400);
		ret = qca_send_power_pulse(hu, false);
		if (ret)
			return ret;
		break;

	default:
		break;
	}

	/* For wcn6750 need to enable gpio bt_en */
	if (qcadev->bt_en) {
		gpiod_set_value_cansleep(qcadev->bt_en, 0);
		msleep(50);
		gpiod_set_value_cansleep(qcadev->bt_en, 1);
		msleep(50);
		if (qcadev->sw_ctrl) {
			sw_ctrl_state = gpiod_get_value_cansleep(qcadev->sw_ctrl);
			bt_dev_dbg(hu->hdev, "SW_CTRL is %d", sw_ctrl_state);
		}
	}

	qca_set_speed(hu, QCA_INIT_SPEED);

	switch (soc_type) {
	case QCA_WCN3988:
	case QCA_WCN3990:
	case QCA_WCN3991:
	case QCA_WCN3998:
		ret = qca_send_power_pulse(hu, true);
		if (ret)
			return ret;
		break;

	default:
		break;
	}

	/* Now the device is in ready state to communicate with host.
	 * To sync host with device we need to reopen port.
	 * Without this, we will have RTS and CTS synchronization
	 * issues.
	 */
	serdev_device_close(hu->serdev);
	ret = serdev_device_open(hu->serdev);
	if (ret) {
		bt_dev_err(hu->hdev, "failed to open port");
		return ret;
	}

	hci_uart_set_flow_control(hu, false);

	return 0;
}

static int qca_power_on(struct hci_dev *hdev)
{
	struct hci_uart *hu = hci_get_drvdata(hdev);
	enum qca_btsoc_type soc_type = qca_soc_type(hu);
	struct qca_serdev *qcadev;
	struct qca_data *qca = hu->priv;
	int ret = 0;

	/* Non-serdev device usually is powered by external power
	 * and don't need additional action in driver for power on
	 */
	if (!hu->serdev)
		return 0;

	switch (soc_type) {
	case QCA_WCN3988:
	case QCA_WCN3990:
	case QCA_WCN3991:
	case QCA_WCN3998:
	case QCA_WCN6750:
	case QCA_WCN6855:
	case QCA_WCN7850:
		ret = qca_regulator_init(hu);
		break;

	default:
		qcadev = serdev_device_get_drvdata(hu->serdev);
		if (qcadev->bt_en) {
			gpiod_set_value_cansleep(qcadev->bt_en, 1);
			/* Controller needs time to bootup. */
			msleep(150);
		}
	}

	clear_bit(QCA_BT_OFF, &qca->flags);
	return ret;
}

static void hci_coredump_qca(struct hci_dev *hdev)
{
	int err;
	static const u8 param[] = { 0x26 };

	err = __hci_cmd_send(hdev, 0xfc0c, 1, param);
	if (err < 0)
		bt_dev_err(hdev, "%s: trigger crash failed (%d)", __func__, err);
}

static int qca_get_data_path_id(struct hci_dev *hdev, __u8 *data_path_id)
{
	/* QCA uses 1 as non-HCI data path id for HFP */
	*data_path_id = 1;
	return 0;
}

static int qca_configure_hfp_offload(struct hci_dev *hdev)
{
	bt_dev_info(hdev, "HFP non-HCI data transport is supported");
	hdev->get_data_path_id = qca_get_data_path_id;
	/* Do not need to send HCI_Configure_Data_Path to configure non-HCI
	 * data transport path for QCA controllers, so set below field as NULL.
	 */
	hdev->get_codec_config_data = NULL;
	return 0;
}

static int qca_setup(struct hci_uart *hu)
{
	struct hci_dev *hdev = hu->hdev;
	struct qca_data *qca = hu->priv;
	unsigned int speed, qca_baudrate = QCA_BAUDRATE_115200;
	unsigned int retries = 0;
	enum qca_btsoc_type soc_type = qca_soc_type(hu);
	const char *firmware_name = qca_get_firmware_name(hu);
	int ret;
	struct qca_btsoc_version ver;
	struct qca_serdev *qcadev;
	const char *soc_name;

	ret = qca_check_speeds(hu);
	if (ret)
		return ret;

	clear_bit(QCA_ROM_FW, &qca->flags);
	/* Patch downloading has to be done without IBS mode */
	set_bit(QCA_IBS_DISABLED, &qca->flags);

	/* Enable controller to do both LE scan and BR/EDR inquiry
	 * simultaneously.
	 */
	set_bit(HCI_QUIRK_SIMULTANEOUS_DISCOVERY, &hdev->quirks);

	switch (soc_type) {
	case QCA_QCA2066:
		soc_name = "qca2066";
		break;

	case QCA_WCN3988:
	case QCA_WCN3990:
	case QCA_WCN3991:
	case QCA_WCN3998:
		soc_name = "wcn399x";
		break;

	case QCA_WCN6750:
		soc_name = "wcn6750";
		break;

	case QCA_WCN6855:
		soc_name = "wcn6855";
		break;

	case QCA_WCN7850:
		soc_name = "wcn7850";
		break;

	default:
		soc_name = "ROME/QCA6390";
	}
	bt_dev_info(hdev, "setting up %s", soc_name);

	qca->memdump_state = QCA_MEMDUMP_IDLE;

retry:
	ret = qca_power_on(hdev);
	if (ret)
		goto out;

	clear_bit(QCA_SSR_TRIGGERED, &qca->flags);

	switch (soc_type) {
	case QCA_WCN3988:
	case QCA_WCN3990:
	case QCA_WCN3991:
	case QCA_WCN3998:
	case QCA_WCN6750:
	case QCA_WCN6855:
	case QCA_WCN7850:
<<<<<<< HEAD
		set_bit(HCI_QUIRK_USE_BDADDR_PROPERTY, &hdev->quirks);

=======
>>>>>>> 55a275c5
		qcadev = serdev_device_get_drvdata(hu->serdev);
		if (qcadev->bdaddr_property_broken)
			set_bit(HCI_QUIRK_BDADDR_PROPERTY_BROKEN, &hdev->quirks);

		hci_set_aosp_capable(hdev);

		ret = qca_read_soc_version(hdev, &ver, soc_type);
		if (ret)
			goto out;
		break;

	default:
		qca_set_speed(hu, QCA_INIT_SPEED);
	}

	/* Setup user speed if needed */
	speed = qca_get_speed(hu, QCA_OPER_SPEED);
	if (speed) {
		ret = qca_set_speed(hu, QCA_OPER_SPEED);
		if (ret)
			goto out;

		qca_baudrate = qca_get_baudrate_value(speed);
	}

	switch (soc_type) {
	case QCA_WCN3988:
	case QCA_WCN3990:
	case QCA_WCN3991:
	case QCA_WCN3998:
	case QCA_WCN6750:
	case QCA_WCN6855:
	case QCA_WCN7850:
		break;

	default:
		/* Get QCA version information */
		ret = qca_read_soc_version(hdev, &ver, soc_type);
		if (ret)
			goto out;
	}

	/* Setup patch / NVM configurations */
	ret = qca_uart_setup(hdev, qca_baudrate, soc_type, ver,
			firmware_name);
	if (!ret) {
		clear_bit(QCA_IBS_DISABLED, &qca->flags);
		qca_debugfs_init(hdev);
		hu->hdev->hw_error = qca_hw_error;
		hu->hdev->cmd_timeout = qca_cmd_timeout;
		if (hu->serdev) {
			if (device_can_wakeup(hu->serdev->ctrl->dev.parent))
				hu->hdev->wakeup = qca_wakeup;
		}
	} else if (ret == -ENOENT) {
		/* No patch/nvm-config found, run with original fw/config */
		set_bit(QCA_ROM_FW, &qca->flags);
		ret = 0;
	} else if (ret == -EAGAIN) {
		/*
		 * Userspace firmware loader will return -EAGAIN in case no
		 * patch/nvm-config is found, so run with original fw/config.
		 */
		set_bit(QCA_ROM_FW, &qca->flags);
		ret = 0;
	}

out:
	if (ret && retries < MAX_INIT_RETRIES) {
		bt_dev_warn(hdev, "Retry BT power ON:%d", retries);
		qca_power_shutdown(hu);
		if (hu->serdev) {
			serdev_device_close(hu->serdev);
			ret = serdev_device_open(hu->serdev);
			if (ret) {
				bt_dev_err(hdev, "failed to open port");
				return ret;
			}
		}
		retries++;
		goto retry;
	}

	/* Setup bdaddr */
	if (soc_type == QCA_ROME)
		hu->hdev->set_bdaddr = qca_set_bdaddr_rome;
	else
		hu->hdev->set_bdaddr = qca_set_bdaddr;

	if (soc_type == QCA_QCA2066)
		qca_configure_hfp_offload(hdev);

	qca->fw_version = le16_to_cpu(ver.patch_ver);
	qca->controller_id = le16_to_cpu(ver.rom_ver);
	hci_devcd_register(hdev, hci_coredump_qca, qca_dmp_hdr, NULL);

	return ret;
}

static const struct hci_uart_proto qca_proto = {
	.id		= HCI_UART_QCA,
	.name		= "QCA",
	.manufacturer	= 29,
	.init_speed	= 115200,
	.oper_speed	= 3000000,
	.open		= qca_open,
	.close		= qca_close,
	.flush		= qca_flush,
	.setup		= qca_setup,
	.recv		= qca_recv,
	.enqueue	= qca_enqueue,
	.dequeue	= qca_dequeue,
};

static const struct qca_device_data qca_soc_data_wcn3988 __maybe_unused = {
	.soc_type = QCA_WCN3988,
	.vregs = (struct qca_vreg []) {
		{ "vddio", 15000  },
		{ "vddxo", 80000  },
		{ "vddrf", 300000 },
		{ "vddch0", 450000 },
	},
	.num_vregs = 4,
};

static const struct qca_device_data qca_soc_data_wcn3990 __maybe_unused = {
	.soc_type = QCA_WCN3990,
	.vregs = (struct qca_vreg []) {
		{ "vddio", 15000  },
		{ "vddxo", 80000  },
		{ "vddrf", 300000 },
		{ "vddch0", 450000 },
	},
	.num_vregs = 4,
};

static const struct qca_device_data qca_soc_data_wcn3991 __maybe_unused = {
	.soc_type = QCA_WCN3991,
	.vregs = (struct qca_vreg []) {
		{ "vddio", 15000  },
		{ "vddxo", 80000  },
		{ "vddrf", 300000 },
		{ "vddch0", 450000 },
	},
	.num_vregs = 4,
	.capabilities = QCA_CAP_WIDEBAND_SPEECH | QCA_CAP_VALID_LE_STATES,
};

static const struct qca_device_data qca_soc_data_wcn3998 __maybe_unused = {
	.soc_type = QCA_WCN3998,
	.vregs = (struct qca_vreg []) {
		{ "vddio", 10000  },
		{ "vddxo", 80000  },
		{ "vddrf", 300000 },
		{ "vddch0", 450000 },
	},
	.num_vregs = 4,
};

static const struct qca_device_data qca_soc_data_qca2066 __maybe_unused = {
	.soc_type = QCA_QCA2066,
	.num_vregs = 0,
	.capabilities = QCA_CAP_WIDEBAND_SPEECH | QCA_CAP_VALID_LE_STATES,
};

static const struct qca_device_data qca_soc_data_qca6390 __maybe_unused = {
	.soc_type = QCA_QCA6390,
	.num_vregs = 0,
};

static const struct qca_device_data qca_soc_data_wcn6750 __maybe_unused = {
	.soc_type = QCA_WCN6750,
	.vregs = (struct qca_vreg []) {
		{ "vddio", 5000 },
		{ "vddaon", 26000 },
		{ "vddbtcxmx", 126000 },
		{ "vddrfacmn", 12500 },
		{ "vddrfa0p8", 102000 },
		{ "vddrfa1p7", 302000 },
		{ "vddrfa1p2", 257000 },
		{ "vddrfa2p2", 1700000 },
		{ "vddasd", 200 },
	},
	.num_vregs = 9,
	.capabilities = QCA_CAP_WIDEBAND_SPEECH | QCA_CAP_VALID_LE_STATES,
};

static const struct qca_device_data qca_soc_data_wcn6855 __maybe_unused = {
	.soc_type = QCA_WCN6855,
	.vregs = (struct qca_vreg []) {
		{ "vddio", 5000 },
		{ "vddbtcxmx", 126000 },
		{ "vddrfacmn", 12500 },
		{ "vddrfa0p8", 102000 },
		{ "vddrfa1p7", 302000 },
		{ "vddrfa1p2", 257000 },
	},
	.num_vregs = 6,
	.capabilities = QCA_CAP_WIDEBAND_SPEECH | QCA_CAP_VALID_LE_STATES,
};

static const struct qca_device_data qca_soc_data_wcn7850 __maybe_unused = {
	.soc_type = QCA_WCN7850,
	.vregs = (struct qca_vreg []) {
		{ "vddio", 5000 },
		{ "vddaon", 26000 },
		{ "vdddig", 126000 },
		{ "vddrfa0p8", 102000 },
		{ "vddrfa1p2", 257000 },
		{ "vddrfa1p9", 302000 },
	},
	.num_vregs = 6,
	.capabilities = QCA_CAP_WIDEBAND_SPEECH | QCA_CAP_VALID_LE_STATES,
};

static void qca_power_shutdown(struct hci_uart *hu)
{
	struct qca_serdev *qcadev;
	struct qca_data *qca = hu->priv;
	unsigned long flags;
	enum qca_btsoc_type soc_type = qca_soc_type(hu);
	bool sw_ctrl_state;

	/* From this point we go into power off state. But serial port is
	 * still open, stop queueing the IBS data and flush all the buffered
	 * data in skb's.
	 */
	spin_lock_irqsave(&qca->hci_ibs_lock, flags);
	set_bit(QCA_IBS_DISABLED, &qca->flags);
	qca_flush(hu);
	spin_unlock_irqrestore(&qca->hci_ibs_lock, flags);

	/* Non-serdev device usually is powered by external power
	 * and don't need additional action in driver for power down
	 */
	if (!hu->serdev)
		return;

	qcadev = serdev_device_get_drvdata(hu->serdev);

	switch (soc_type) {
	case QCA_WCN3988:
	case QCA_WCN3990:
	case QCA_WCN3991:
	case QCA_WCN3998:
		host_set_baudrate(hu, 2400);
		qca_send_power_pulse(hu, false);
		qca_regulator_disable(qcadev);
		break;

	case QCA_WCN6750:
	case QCA_WCN6855:
		gpiod_set_value_cansleep(qcadev->bt_en, 0);
		msleep(100);
		qca_regulator_disable(qcadev);
		if (qcadev->sw_ctrl) {
			sw_ctrl_state = gpiod_get_value_cansleep(qcadev->sw_ctrl);
			bt_dev_dbg(hu->hdev, "SW_CTRL is %d", sw_ctrl_state);
		}
		break;

	default:
		gpiod_set_value_cansleep(qcadev->bt_en, 0);
	}

	set_bit(QCA_BT_OFF, &qca->flags);
}

static int qca_power_off(struct hci_dev *hdev)
{
	struct hci_uart *hu = hci_get_drvdata(hdev);
	struct qca_data *qca = hu->priv;
	enum qca_btsoc_type soc_type = qca_soc_type(hu);

	hu->hdev->hw_error = NULL;
	hu->hdev->cmd_timeout = NULL;

	del_timer_sync(&qca->wake_retrans_timer);
	del_timer_sync(&qca->tx_idle_timer);

	/* Stop sending shutdown command if soc crashes. */
	if (soc_type != QCA_ROME
		&& qca->memdump_state == QCA_MEMDUMP_IDLE) {
		qca_send_pre_shutdown_cmd(hdev);
		usleep_range(8000, 10000);
	}

	qca_power_shutdown(hu);
	return 0;
}

static int qca_regulator_enable(struct qca_serdev *qcadev)
{
	struct qca_power *power = qcadev->bt_power;
	int ret;

	/* Already enabled */
	if (power->vregs_on)
		return 0;

	BT_DBG("enabling %d regulators)", power->num_vregs);

	ret = regulator_bulk_enable(power->num_vregs, power->vreg_bulk);
	if (ret)
		return ret;

	power->vregs_on = true;

	ret = clk_prepare_enable(qcadev->susclk);
	if (ret)
		qca_regulator_disable(qcadev);

	return ret;
}

static void qca_regulator_disable(struct qca_serdev *qcadev)
{
	struct qca_power *power;

	if (!qcadev)
		return;

	power = qcadev->bt_power;

	/* Already disabled? */
	if (!power->vregs_on)
		return;

	regulator_bulk_disable(power->num_vregs, power->vreg_bulk);
	power->vregs_on = false;

	clk_disable_unprepare(qcadev->susclk);
}

static int qca_init_regulators(struct qca_power *qca,
				const struct qca_vreg *vregs, size_t num_vregs)
{
	struct regulator_bulk_data *bulk;
	int ret;
	int i;

	bulk = devm_kcalloc(qca->dev, num_vregs, sizeof(*bulk), GFP_KERNEL);
	if (!bulk)
		return -ENOMEM;

	for (i = 0; i < num_vregs; i++)
		bulk[i].supply = vregs[i].name;

	ret = devm_regulator_bulk_get(qca->dev, num_vregs, bulk);
	if (ret < 0)
		return ret;

	for (i = 0; i < num_vregs; i++) {
		ret = regulator_set_load(bulk[i].consumer, vregs[i].load_uA);
		if (ret)
			return ret;
	}

	qca->vreg_bulk = bulk;
	qca->num_vregs = num_vregs;

	return 0;
}

static int qca_serdev_probe(struct serdev_device *serdev)
{
	struct qca_serdev *qcadev;
	struct hci_dev *hdev;
	const struct qca_device_data *data;
	int err;
	bool power_ctrl_enabled = true;

	qcadev = devm_kzalloc(&serdev->dev, sizeof(*qcadev), GFP_KERNEL);
	if (!qcadev)
		return -ENOMEM;

	qcadev->serdev_hu.serdev = serdev;
	data = device_get_match_data(&serdev->dev);
	serdev_device_set_drvdata(serdev, qcadev);
	device_property_read_string(&serdev->dev, "firmware-name",
					 &qcadev->firmware_name);
	device_property_read_u32(&serdev->dev, "max-speed",
				 &qcadev->oper_speed);
	if (!qcadev->oper_speed)
		BT_DBG("UART will pick default operating speed");

	qcadev->bdaddr_property_broken = device_property_read_bool(&serdev->dev,
			"qcom,local-bd-address-broken");

	if (data)
		qcadev->btsoc_type = data->soc_type;
	else
		qcadev->btsoc_type = QCA_ROME;

	switch (qcadev->btsoc_type) {
	case QCA_WCN3988:
	case QCA_WCN3990:
	case QCA_WCN3991:
	case QCA_WCN3998:
	case QCA_WCN6750:
	case QCA_WCN6855:
	case QCA_WCN7850:
		qcadev->bt_power = devm_kzalloc(&serdev->dev,
						sizeof(struct qca_power),
						GFP_KERNEL);
		if (!qcadev->bt_power)
			return -ENOMEM;

		qcadev->bt_power->dev = &serdev->dev;
		err = qca_init_regulators(qcadev->bt_power, data->vregs,
					  data->num_vregs);
		if (err) {
			BT_ERR("Failed to init regulators:%d", err);
			return err;
		}

		qcadev->bt_power->vregs_on = false;

		qcadev->bt_en = devm_gpiod_get_optional(&serdev->dev, "enable",
					       GPIOD_OUT_LOW);
		if (IS_ERR(qcadev->bt_en) &&
		    (data->soc_type == QCA_WCN6750 ||
		     data->soc_type == QCA_WCN6855)) {
			dev_err(&serdev->dev, "failed to acquire BT_EN gpio\n");
			return PTR_ERR(qcadev->bt_en);
		}

		if (!qcadev->bt_en)
			power_ctrl_enabled = false;

		qcadev->sw_ctrl = devm_gpiod_get_optional(&serdev->dev, "swctrl",
					       GPIOD_IN);
		if (IS_ERR(qcadev->sw_ctrl) &&
		    (data->soc_type == QCA_WCN6750 ||
		     data->soc_type == QCA_WCN6855 ||
		     data->soc_type == QCA_WCN7850)) {
			dev_err(&serdev->dev, "failed to acquire SW_CTRL gpio\n");
			return PTR_ERR(qcadev->sw_ctrl);
		}

		qcadev->susclk = devm_clk_get_optional(&serdev->dev, NULL);
		if (IS_ERR(qcadev->susclk)) {
			dev_err(&serdev->dev, "failed to acquire clk\n");
			return PTR_ERR(qcadev->susclk);
		}

		err = hci_uart_register_device(&qcadev->serdev_hu, &qca_proto);
		if (err) {
			BT_ERR("wcn3990 serdev registration failed");
			return err;
		}
		break;

	default:
		qcadev->bt_en = devm_gpiod_get_optional(&serdev->dev, "enable",
					       GPIOD_OUT_LOW);
		if (IS_ERR(qcadev->bt_en)) {
			dev_err(&serdev->dev, "failed to acquire enable gpio\n");
			return PTR_ERR(qcadev->bt_en);
		}

		if (!qcadev->bt_en)
			power_ctrl_enabled = false;

		qcadev->susclk = devm_clk_get_optional(&serdev->dev, NULL);
		if (IS_ERR(qcadev->susclk)) {
			dev_warn(&serdev->dev, "failed to acquire clk\n");
			return PTR_ERR(qcadev->susclk);
		}
		err = clk_set_rate(qcadev->susclk, SUSCLK_RATE_32KHZ);
		if (err)
			return err;

		err = clk_prepare_enable(qcadev->susclk);
		if (err)
			return err;

		err = hci_uart_register_device(&qcadev->serdev_hu, &qca_proto);
		if (err) {
			BT_ERR("Rome serdev registration failed");
			clk_disable_unprepare(qcadev->susclk);
			return err;
		}
	}

	hdev = qcadev->serdev_hu.hdev;

	if (power_ctrl_enabled) {
		set_bit(HCI_QUIRK_NON_PERSISTENT_SETUP, &hdev->quirks);
		hdev->shutdown = qca_power_off;
	}

	if (data) {
		/* Wideband speech support must be set per driver since it can't
		 * be queried via hci. Same with the valid le states quirk.
		 */
		if (data->capabilities & QCA_CAP_WIDEBAND_SPEECH)
			set_bit(HCI_QUIRK_WIDEBAND_SPEECH_SUPPORTED,
				&hdev->quirks);

		if (data->capabilities & QCA_CAP_VALID_LE_STATES)
			set_bit(HCI_QUIRK_VALID_LE_STATES, &hdev->quirks);
	}

	return 0;
}

static void qca_serdev_remove(struct serdev_device *serdev)
{
	struct qca_serdev *qcadev = serdev_device_get_drvdata(serdev);
	struct qca_power *power = qcadev->bt_power;

	switch (qcadev->btsoc_type) {
	case QCA_WCN3988:
	case QCA_WCN3990:
	case QCA_WCN3991:
	case QCA_WCN3998:
	case QCA_WCN6750:
	case QCA_WCN6855:
	case QCA_WCN7850:
		if (power->vregs_on) {
			qca_power_shutdown(&qcadev->serdev_hu);
			break;
		}
		fallthrough;

	default:
		if (qcadev->susclk)
			clk_disable_unprepare(qcadev->susclk);
	}

	hci_uart_unregister_device(&qcadev->serdev_hu);
}

static void qca_serdev_shutdown(struct device *dev)
{
	int ret;
	int timeout = msecs_to_jiffies(CMD_TRANS_TIMEOUT_MS);
	struct serdev_device *serdev = to_serdev_device(dev);
	struct qca_serdev *qcadev = serdev_device_get_drvdata(serdev);
	struct hci_uart *hu = &qcadev->serdev_hu;
	struct hci_dev *hdev = hu->hdev;
	struct qca_data *qca = hu->priv;
	const u8 ibs_wake_cmd[] = { 0xFD };
	const u8 edl_reset_soc_cmd[] = { 0x01, 0x00, 0xFC, 0x01, 0x05 };

	if (qcadev->btsoc_type == QCA_QCA6390) {
		if (test_bit(QCA_BT_OFF, &qca->flags) ||
		    !test_bit(HCI_RUNNING, &hdev->flags))
			return;

		serdev_device_write_flush(serdev);
		ret = serdev_device_write_buf(serdev, ibs_wake_cmd,
					      sizeof(ibs_wake_cmd));
		if (ret < 0) {
			BT_ERR("QCA send IBS_WAKE_IND error: %d", ret);
			return;
		}
		serdev_device_wait_until_sent(serdev, timeout);
		usleep_range(8000, 10000);

		serdev_device_write_flush(serdev);
		ret = serdev_device_write_buf(serdev, edl_reset_soc_cmd,
					      sizeof(edl_reset_soc_cmd));
		if (ret < 0) {
			BT_ERR("QCA send EDL_RESET_REQ error: %d", ret);
			return;
		}
		serdev_device_wait_until_sent(serdev, timeout);
		usleep_range(8000, 10000);
	}
}

static int __maybe_unused qca_suspend(struct device *dev)
{
	struct serdev_device *serdev = to_serdev_device(dev);
	struct qca_serdev *qcadev = serdev_device_get_drvdata(serdev);
	struct hci_uart *hu = &qcadev->serdev_hu;
	struct qca_data *qca = hu->priv;
	unsigned long flags;
	bool tx_pending = false;
	int ret = 0;
	u8 cmd;
	u32 wait_timeout = 0;

	set_bit(QCA_SUSPENDING, &qca->flags);

	/* if BT SoC is running with default firmware then it does not
	 * support in-band sleep
	 */
	if (test_bit(QCA_ROM_FW, &qca->flags))
		return 0;

	/* During SSR after memory dump collection, controller will be
	 * powered off and then powered on.If controller is powered off
	 * during SSR then we should wait until SSR is completed.
	 */
	if (test_bit(QCA_BT_OFF, &qca->flags) &&
	    !test_bit(QCA_SSR_TRIGGERED, &qca->flags))
		return 0;

	if (test_bit(QCA_IBS_DISABLED, &qca->flags) ||
	    test_bit(QCA_SSR_TRIGGERED, &qca->flags)) {
		wait_timeout = test_bit(QCA_SSR_TRIGGERED, &qca->flags) ?
					IBS_DISABLE_SSR_TIMEOUT_MS :
					FW_DOWNLOAD_TIMEOUT_MS;

		/* QCA_IBS_DISABLED flag is set to true, During FW download
		 * and during memory dump collection. It is reset to false,
		 * After FW download complete.
		 */
		wait_on_bit_timeout(&qca->flags, QCA_IBS_DISABLED,
			    TASK_UNINTERRUPTIBLE, msecs_to_jiffies(wait_timeout));

		if (test_bit(QCA_IBS_DISABLED, &qca->flags)) {
			bt_dev_err(hu->hdev, "SSR or FW download time out");
			ret = -ETIMEDOUT;
			goto error;
		}
	}

	cancel_work_sync(&qca->ws_awake_device);
	cancel_work_sync(&qca->ws_awake_rx);

	spin_lock_irqsave_nested(&qca->hci_ibs_lock,
				 flags, SINGLE_DEPTH_NESTING);

	switch (qca->tx_ibs_state) {
	case HCI_IBS_TX_WAKING:
		del_timer(&qca->wake_retrans_timer);
		fallthrough;
	case HCI_IBS_TX_AWAKE:
		del_timer(&qca->tx_idle_timer);

		serdev_device_write_flush(hu->serdev);
		cmd = HCI_IBS_SLEEP_IND;
		ret = serdev_device_write_buf(hu->serdev, &cmd, sizeof(cmd));

		if (ret < 0) {
			BT_ERR("Failed to send SLEEP to device");
			break;
		}

		qca->tx_ibs_state = HCI_IBS_TX_ASLEEP;
		qca->ibs_sent_slps++;
		tx_pending = true;
		break;

	case HCI_IBS_TX_ASLEEP:
		break;

	default:
		BT_ERR("Spurious tx state %d", qca->tx_ibs_state);
		ret = -EINVAL;
		break;
	}

	spin_unlock_irqrestore(&qca->hci_ibs_lock, flags);

	if (ret < 0)
		goto error;

	if (tx_pending) {
		serdev_device_wait_until_sent(hu->serdev,
					      msecs_to_jiffies(CMD_TRANS_TIMEOUT_MS));
		serial_clock_vote(HCI_IBS_TX_VOTE_CLOCK_OFF, hu);
	}

	/* Wait for HCI_IBS_SLEEP_IND sent by device to indicate its Tx is going
	 * to sleep, so that the packet does not wake the system later.
	 */
	ret = wait_event_interruptible_timeout(qca->suspend_wait_q,
			qca->rx_ibs_state == HCI_IBS_RX_ASLEEP,
			msecs_to_jiffies(IBS_BTSOC_TX_IDLE_TIMEOUT_MS));
	if (ret == 0) {
		ret = -ETIMEDOUT;
		goto error;
	}

	return 0;

error:
	clear_bit(QCA_SUSPENDING, &qca->flags);

	return ret;
}

static int __maybe_unused qca_resume(struct device *dev)
{
	struct serdev_device *serdev = to_serdev_device(dev);
	struct qca_serdev *qcadev = serdev_device_get_drvdata(serdev);
	struct hci_uart *hu = &qcadev->serdev_hu;
	struct qca_data *qca = hu->priv;

	clear_bit(QCA_SUSPENDING, &qca->flags);

	return 0;
}

static SIMPLE_DEV_PM_OPS(qca_pm_ops, qca_suspend, qca_resume);

#ifdef CONFIG_OF
static const struct of_device_id qca_bluetooth_of_match[] = {
	{ .compatible = "qcom,qca2066-bt", .data = &qca_soc_data_qca2066},
	{ .compatible = "qcom,qca6174-bt" },
	{ .compatible = "qcom,qca6390-bt", .data = &qca_soc_data_qca6390},
	{ .compatible = "qcom,qca9377-bt" },
	{ .compatible = "qcom,wcn3988-bt", .data = &qca_soc_data_wcn3988},
	{ .compatible = "qcom,wcn3990-bt", .data = &qca_soc_data_wcn3990},
	{ .compatible = "qcom,wcn3991-bt", .data = &qca_soc_data_wcn3991},
	{ .compatible = "qcom,wcn3998-bt", .data = &qca_soc_data_wcn3998},
	{ .compatible = "qcom,wcn6750-bt", .data = &qca_soc_data_wcn6750},
	{ .compatible = "qcom,wcn6855-bt", .data = &qca_soc_data_wcn6855},
	{ .compatible = "qcom,wcn7850-bt", .data = &qca_soc_data_wcn7850},
	{ /* sentinel */ }
};
MODULE_DEVICE_TABLE(of, qca_bluetooth_of_match);
#endif

#ifdef CONFIG_ACPI
static const struct acpi_device_id qca_bluetooth_acpi_match[] = {
	{ "QCOM2066", (kernel_ulong_t)&qca_soc_data_qca2066 },
	{ "QCOM6390", (kernel_ulong_t)&qca_soc_data_qca6390 },
	{ "DLA16390", (kernel_ulong_t)&qca_soc_data_qca6390 },
	{ "DLB16390", (kernel_ulong_t)&qca_soc_data_qca6390 },
	{ "DLB26390", (kernel_ulong_t)&qca_soc_data_qca6390 },
	{ },
};
MODULE_DEVICE_TABLE(acpi, qca_bluetooth_acpi_match);
#endif

#ifdef CONFIG_DEV_COREDUMP
static void hciqca_coredump(struct device *dev)
{
	struct serdev_device *serdev = to_serdev_device(dev);
	struct qca_serdev *qcadev = serdev_device_get_drvdata(serdev);
	struct hci_uart *hu = &qcadev->serdev_hu;
	struct hci_dev  *hdev = hu->hdev;

	if (hdev->dump.coredump)
		hdev->dump.coredump(hdev);
}
#endif

static struct serdev_device_driver qca_serdev_driver = {
	.probe = qca_serdev_probe,
	.remove = qca_serdev_remove,
	.driver = {
		.name = "hci_uart_qca",
		.of_match_table = of_match_ptr(qca_bluetooth_of_match),
		.acpi_match_table = ACPI_PTR(qca_bluetooth_acpi_match),
		.shutdown = qca_serdev_shutdown,
		.pm = &qca_pm_ops,
#ifdef CONFIG_DEV_COREDUMP
		.coredump = hciqca_coredump,
#endif
	},
};

int __init qca_init(void)
{
	serdev_device_driver_register(&qca_serdev_driver);

	return hci_uart_register_proto(&qca_proto);
}

int __exit qca_deinit(void)
{
	serdev_device_driver_unregister(&qca_serdev_driver);

	return hci_uart_unregister_proto(&qca_proto);
}<|MERGE_RESOLUTION|>--- conflicted
+++ resolved
@@ -1908,11 +1908,6 @@
 	case QCA_WCN6750:
 	case QCA_WCN6855:
 	case QCA_WCN7850:
-<<<<<<< HEAD
-		set_bit(HCI_QUIRK_USE_BDADDR_PROPERTY, &hdev->quirks);
-
-=======
->>>>>>> 55a275c5
 		qcadev = serdev_device_get_drvdata(hu->serdev);
 		if (qcadev->bdaddr_property_broken)
 			set_bit(HCI_QUIRK_BDADDR_PROPERTY_BROKEN, &hdev->quirks);

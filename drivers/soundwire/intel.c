// SPDX-License-Identifier: (GPL-2.0 OR BSD-3-Clause)
// Copyright(c) 2015-17 Intel Corporation.

/*
 * Soundwire Intel Master Driver
 */

#include <linux/acpi.h>
#include <linux/debugfs.h>
#include <linux/delay.h>
#include <linux/module.h>
#include <linux/interrupt.h>
#include <linux/io.h>
#include <linux/platform_device.h>
#include <sound/pcm_params.h>
#include <linux/pm_runtime.h>
#include <sound/soc.h>
#include <linux/soundwire/sdw_registers.h>
#include <linux/soundwire/sdw.h>
#include <linux/soundwire/sdw_intel.h>
#include "cadence_master.h"
#include "bus.h"
#include "intel.h"

#define INTEL_MASTER_SUSPEND_DELAY_MS	3000

/*
 * debug/config flags for the Intel SoundWire Master.
 *
 * Since we may have multiple masters active, we can have up to 8
 * flags reused in each byte, with master0 using the ls-byte, etc.
 */

#define SDW_INTEL_MASTER_DISABLE_PM_RUNTIME		BIT(0)
#define SDW_INTEL_MASTER_DISABLE_CLOCK_STOP		BIT(1)
#define SDW_INTEL_MASTER_DISABLE_PM_RUNTIME_IDLE	BIT(2)
#define SDW_INTEL_MASTER_DISABLE_MULTI_LINK		BIT(3)

static int md_flags;
module_param_named(sdw_md_flags, md_flags, int, 0444);
MODULE_PARM_DESC(sdw_md_flags, "SoundWire Intel Master device flags (0x0 all off)");

/* Intel SHIM Registers Definition */
#define SDW_SHIM_LCAP			0x0
#define SDW_SHIM_LCTL			0x4
#define SDW_SHIM_IPPTR			0x8
#define SDW_SHIM_SYNC			0xC

#define SDW_SHIM_CTLSCAP(x)		(0x010 + 0x60 * (x))
#define SDW_SHIM_CTLS0CM(x)		(0x012 + 0x60 * (x))
#define SDW_SHIM_CTLS1CM(x)		(0x014 + 0x60 * (x))
#define SDW_SHIM_CTLS2CM(x)		(0x016 + 0x60 * (x))
#define SDW_SHIM_CTLS3CM(x)		(0x018 + 0x60 * (x))
#define SDW_SHIM_PCMSCAP(x)		(0x020 + 0x60 * (x))

#define SDW_SHIM_PCMSYCHM(x, y)		(0x022 + (0x60 * (x)) + (0x2 * (y)))
#define SDW_SHIM_PCMSYCHC(x, y)		(0x042 + (0x60 * (x)) + (0x2 * (y)))
#define SDW_SHIM_PDMSCAP(x)		(0x062 + 0x60 * (x))
#define SDW_SHIM_IOCTL(x)		(0x06C + 0x60 * (x))
#define SDW_SHIM_CTMCTL(x)		(0x06E + 0x60 * (x))

#define SDW_SHIM_WAKEEN			0x190
#define SDW_SHIM_WAKESTS		0x192

#define SDW_SHIM_LCTL_SPA		BIT(0)
#define SDW_SHIM_LCTL_SPA_MASK		GENMASK(3, 0)
#define SDW_SHIM_LCTL_CPA		BIT(8)
#define SDW_SHIM_LCTL_CPA_MASK		GENMASK(11, 8)

#define SDW_SHIM_SYNC_SYNCPRD_VAL_24	(24000 / SDW_CADENCE_GSYNC_KHZ - 1)
#define SDW_SHIM_SYNC_SYNCPRD_VAL_38_4	(38400 / SDW_CADENCE_GSYNC_KHZ - 1)
#define SDW_SHIM_SYNC_SYNCPRD		GENMASK(14, 0)
#define SDW_SHIM_SYNC_SYNCCPU		BIT(15)
#define SDW_SHIM_SYNC_CMDSYNC_MASK	GENMASK(19, 16)
#define SDW_SHIM_SYNC_CMDSYNC		BIT(16)
#define SDW_SHIM_SYNC_SYNCGO		BIT(24)

#define SDW_SHIM_PCMSCAP_ISS		GENMASK(3, 0)
#define SDW_SHIM_PCMSCAP_OSS		GENMASK(7, 4)
#define SDW_SHIM_PCMSCAP_BSS		GENMASK(12, 8)

#define SDW_SHIM_PCMSYCM_LCHN		GENMASK(3, 0)
#define SDW_SHIM_PCMSYCM_HCHN		GENMASK(7, 4)
#define SDW_SHIM_PCMSYCM_STREAM		GENMASK(13, 8)
#define SDW_SHIM_PCMSYCM_DIR		BIT(15)

#define SDW_SHIM_PDMSCAP_ISS		GENMASK(3, 0)
#define SDW_SHIM_PDMSCAP_OSS		GENMASK(7, 4)
#define SDW_SHIM_PDMSCAP_BSS		GENMASK(12, 8)
#define SDW_SHIM_PDMSCAP_CPSS		GENMASK(15, 13)

#define SDW_SHIM_IOCTL_MIF		BIT(0)
#define SDW_SHIM_IOCTL_CO		BIT(1)
#define SDW_SHIM_IOCTL_COE		BIT(2)
#define SDW_SHIM_IOCTL_DO		BIT(3)
#define SDW_SHIM_IOCTL_DOE		BIT(4)
#define SDW_SHIM_IOCTL_BKE		BIT(5)
#define SDW_SHIM_IOCTL_WPDD		BIT(6)
#define SDW_SHIM_IOCTL_CIBD		BIT(8)
#define SDW_SHIM_IOCTL_DIBD		BIT(9)

#define SDW_SHIM_CTMCTL_DACTQE		BIT(0)
#define SDW_SHIM_CTMCTL_DODS		BIT(1)
#define SDW_SHIM_CTMCTL_DOAIS		GENMASK(4, 3)

#define SDW_SHIM_WAKEEN_ENABLE		BIT(0)
#define SDW_SHIM_WAKESTS_STATUS		BIT(0)

/* Intel ALH Register definitions */
#define SDW_ALH_STRMZCFG(x)		(0x000 + (0x4 * (x)))
#define SDW_ALH_NUM_STREAMS		64

#define SDW_ALH_STRMZCFG_DMAT_VAL	0x3
#define SDW_ALH_STRMZCFG_DMAT		GENMASK(7, 0)
#define SDW_ALH_STRMZCFG_CHN		GENMASK(19, 16)

enum intel_pdi_type {
	INTEL_PDI_IN = 0,
	INTEL_PDI_OUT = 1,
	INTEL_PDI_BD = 2,
};

#define cdns_to_intel(_cdns) container_of(_cdns, struct sdw_intel, cdns)

/*
 * Read, write helpers for HW registers
 */
static inline int intel_readl(void __iomem *base, int offset)
{
	return readl(base + offset);
}

static inline void intel_writel(void __iomem *base, int offset, int value)
{
	writel(value, base + offset);
}

static inline u16 intel_readw(void __iomem *base, int offset)
{
	return readw(base + offset);
}

static inline void intel_writew(void __iomem *base, int offset, u16 value)
{
	writew(value, base + offset);
}

static int intel_wait_bit(void __iomem *base, int offset, u32 mask, u32 target)
{
	int timeout = 10;
	u32 reg_read;

	do {
		reg_read = readl(base + offset);
		if ((reg_read & mask) == target)
			return 0;

		timeout--;
		usleep_range(50, 100);
	} while (timeout != 0);

	return -EAGAIN;
}

static int intel_clear_bit(void __iomem *base, int offset, u32 value, u32 mask)
{
	writel(value, base + offset);
	return intel_wait_bit(base, offset, mask, 0);
}

static int intel_set_bit(void __iomem *base, int offset, u32 value, u32 mask)
{
	writel(value, base + offset);
	return intel_wait_bit(base, offset, mask, mask);
}

/*
 * debugfs
 */
#ifdef CONFIG_DEBUG_FS

#define RD_BUF (2 * PAGE_SIZE)

static ssize_t intel_sprintf(void __iomem *mem, bool l,
			     char *buf, size_t pos, unsigned int reg)
{
	int value;

	if (l)
		value = intel_readl(mem, reg);
	else
		value = intel_readw(mem, reg);

	return scnprintf(buf + pos, RD_BUF - pos, "%4x\t%4x\n", reg, value);
}

static int intel_reg_show(struct seq_file *s_file, void *data)
{
	struct sdw_intel *sdw = s_file->private;
	void __iomem *s = sdw->link_res->shim;
	void __iomem *a = sdw->link_res->alh;
	char *buf;
	ssize_t ret;
	int i, j;
	unsigned int links, reg;

	buf = kzalloc(RD_BUF, GFP_KERNEL);
	if (!buf)
		return -ENOMEM;

	links = intel_readl(s, SDW_SHIM_LCAP) & GENMASK(2, 0);

	ret = scnprintf(buf, RD_BUF, "Register  Value\n");
	ret += scnprintf(buf + ret, RD_BUF - ret, "\nShim\n");

	for (i = 0; i < links; i++) {
		reg = SDW_SHIM_LCAP + i * 4;
		ret += intel_sprintf(s, true, buf, ret, reg);
	}

	for (i = 0; i < links; i++) {
		ret += scnprintf(buf + ret, RD_BUF - ret, "\nLink%d\n", i);
		ret += intel_sprintf(s, false, buf, ret, SDW_SHIM_CTLSCAP(i));
		ret += intel_sprintf(s, false, buf, ret, SDW_SHIM_CTLS0CM(i));
		ret += intel_sprintf(s, false, buf, ret, SDW_SHIM_CTLS1CM(i));
		ret += intel_sprintf(s, false, buf, ret, SDW_SHIM_CTLS2CM(i));
		ret += intel_sprintf(s, false, buf, ret, SDW_SHIM_CTLS3CM(i));
		ret += intel_sprintf(s, false, buf, ret, SDW_SHIM_PCMSCAP(i));

		ret += scnprintf(buf + ret, RD_BUF - ret, "\n PCMSyCH registers\n");

		/*
		 * the value 10 is the number of PDIs. We will need a
		 * cleanup to remove hard-coded Intel configurations
		 * from cadence_master.c
		 */
		for (j = 0; j < 10; j++) {
			ret += intel_sprintf(s, false, buf, ret,
					SDW_SHIM_PCMSYCHM(i, j));
			ret += intel_sprintf(s, false, buf, ret,
					SDW_SHIM_PCMSYCHC(i, j));
		}
		ret += scnprintf(buf + ret, RD_BUF - ret, "\n PDMSCAP, IOCTL, CTMCTL\n");

		ret += intel_sprintf(s, false, buf, ret, SDW_SHIM_PDMSCAP(i));
		ret += intel_sprintf(s, false, buf, ret, SDW_SHIM_IOCTL(i));
		ret += intel_sprintf(s, false, buf, ret, SDW_SHIM_CTMCTL(i));
	}

	ret += scnprintf(buf + ret, RD_BUF - ret, "\nWake registers\n");
	ret += intel_sprintf(s, false, buf, ret, SDW_SHIM_WAKEEN);
	ret += intel_sprintf(s, false, buf, ret, SDW_SHIM_WAKESTS);

	ret += scnprintf(buf + ret, RD_BUF - ret, "\nALH STRMzCFG\n");
	for (i = 0; i < SDW_ALH_NUM_STREAMS; i++)
		ret += intel_sprintf(a, true, buf, ret, SDW_ALH_STRMZCFG(i));

	seq_printf(s_file, "%s", buf);
	kfree(buf);

	return 0;
}
DEFINE_SHOW_ATTRIBUTE(intel_reg);

static int intel_set_m_datamode(void *data, u64 value)
{
	struct sdw_intel *sdw = data;
	struct sdw_bus *bus = &sdw->cdns.bus;

	if (value > SDW_PORT_DATA_MODE_STATIC_1)
		return -EINVAL;

	/* Userspace changed the hardware state behind the kernel's back */
	add_taint(TAINT_USER, LOCKDEP_STILL_OK);

	bus->params.m_data_mode = value;

	return 0;
}
DEFINE_DEBUGFS_ATTRIBUTE(intel_set_m_datamode_fops, NULL,
			 intel_set_m_datamode, "%llu\n");

static int intel_set_s_datamode(void *data, u64 value)
{
	struct sdw_intel *sdw = data;
	struct sdw_bus *bus = &sdw->cdns.bus;

	if (value > SDW_PORT_DATA_MODE_STATIC_1)
		return -EINVAL;

	/* Userspace changed the hardware state behind the kernel's back */
	add_taint(TAINT_USER, LOCKDEP_STILL_OK);

	bus->params.s_data_mode = value;

	return 0;
}
DEFINE_DEBUGFS_ATTRIBUTE(intel_set_s_datamode_fops, NULL,
			 intel_set_s_datamode, "%llu\n");

static void intel_debugfs_init(struct sdw_intel *sdw)
{
	struct dentry *root = sdw->cdns.bus.debugfs;

	if (!root)
		return;

	sdw->debugfs = debugfs_create_dir("intel-sdw", root);

	debugfs_create_file("intel-registers", 0400, sdw->debugfs, sdw,
			    &intel_reg_fops);

	debugfs_create_file("intel-m-datamode", 0200, sdw->debugfs, sdw,
			    &intel_set_m_datamode_fops);

	debugfs_create_file("intel-s-datamode", 0200, sdw->debugfs, sdw,
			    &intel_set_s_datamode_fops);

	sdw_cdns_debugfs_init(&sdw->cdns, sdw->debugfs);
}

static void intel_debugfs_exit(struct sdw_intel *sdw)
{
	debugfs_remove_recursive(sdw->debugfs);
}
#else
static void intel_debugfs_init(struct sdw_intel *sdw) {}
static void intel_debugfs_exit(struct sdw_intel *sdw) {}
#endif /* CONFIG_DEBUG_FS */

/*
 * shim ops
 */

static int intel_link_power_up(struct sdw_intel *sdw)
{
	unsigned int link_id = sdw->instance;
	void __iomem *shim = sdw->link_res->shim;
	u32 *shim_mask = sdw->link_res->shim_mask;
	struct sdw_bus *bus = &sdw->cdns.bus;
	struct sdw_master_prop *prop = &bus->prop;
	u32 spa_mask, cpa_mask;
	u32 link_control;
	int ret = 0;
	u32 syncprd;
	u32 sync_reg;

	mutex_lock(sdw->link_res->shim_lock);

	/*
	 * The hardware relies on an internal counter, typically 4kHz,
	 * to generate the SoundWire SSP - which defines a 'safe'
	 * synchronization point between commands and audio transport
	 * and allows for multi link synchronization. The SYNCPRD value
	 * is only dependent on the oscillator clock provided to
	 * the IP, so adjust based on _DSD properties reported in DSDT
	 * tables. The values reported are based on either 24MHz
	 * (CNL/CML) or 38.4 MHz (ICL/TGL+).
	 */
	if (prop->mclk_freq % 6000000)
		syncprd = SDW_SHIM_SYNC_SYNCPRD_VAL_38_4;
	else
		syncprd = SDW_SHIM_SYNC_SYNCPRD_VAL_24;

	if (!*shim_mask) {
		dev_dbg(sdw->cdns.dev, "%s: powering up all links\n", __func__);

		/* we first need to program the SyncPRD/CPU registers */
		dev_dbg(sdw->cdns.dev,
			"%s: first link up, programming SYNCPRD\n", __func__);

		/* set SyncPRD period */
		sync_reg = intel_readl(shim, SDW_SHIM_SYNC);
		sync_reg |= FIELD_PREP(SDW_SHIM_SYNC_SYNCPRD, syncprd);

		/* Set SyncCPU bit */
		sync_reg |= SDW_SHIM_SYNC_SYNCCPU;
		intel_writel(shim, SDW_SHIM_SYNC, sync_reg);

		/* Link power up sequence */
		link_control = intel_readl(shim, SDW_SHIM_LCTL);

		/* only power-up enabled links */
<<<<<<< HEAD
		spa_mask = sdw->link_res->link_mask <<
			SDW_REG_SHIFT(SDW_SHIM_LCTL_SPA_MASK);
		cpa_mask = sdw->link_res->link_mask <<
			SDW_REG_SHIFT(SDW_SHIM_LCTL_CPA_MASK);
=======
		spa_mask = FIELD_PREP(SDW_SHIM_LCTL_SPA_MASK, sdw->link_res->link_mask);
		cpa_mask = FIELD_PREP(SDW_SHIM_LCTL_CPA_MASK, sdw->link_res->link_mask);
>>>>>>> 398826f4

		link_control |=  spa_mask;

		ret = intel_set_bit(shim, SDW_SHIM_LCTL, link_control, cpa_mask);
		if (ret < 0) {
			dev_err(sdw->cdns.dev, "Failed to power up link: %d\n", ret);
			goto out;
		}

		/* SyncCPU will change once link is active */
		ret = intel_wait_bit(shim, SDW_SHIM_SYNC,
				     SDW_SHIM_SYNC_SYNCCPU, 0);
		if (ret < 0) {
			dev_err(sdw->cdns.dev,
				"Failed to set SHIM_SYNC: %d\n", ret);
			goto out;
		}
	}

	*shim_mask |= BIT(link_id);

	sdw->cdns.link_up = true;
out:
	mutex_unlock(sdw->link_res->shim_lock);

	return ret;
}

/* this needs to be called with shim_lock */
static void intel_shim_glue_to_master_ip(struct sdw_intel *sdw)
{
	void __iomem *shim = sdw->link_res->shim;
	unsigned int link_id = sdw->instance;
	u16 ioctl;

	/* Switch to MIP from Glue logic */
	ioctl = intel_readw(shim,  SDW_SHIM_IOCTL(link_id));

	ioctl &= ~(SDW_SHIM_IOCTL_DOE);
	intel_writew(shim, SDW_SHIM_IOCTL(link_id), ioctl);
	usleep_range(10, 15);

	ioctl &= ~(SDW_SHIM_IOCTL_DO);
	intel_writew(shim, SDW_SHIM_IOCTL(link_id), ioctl);
	usleep_range(10, 15);

	ioctl |= (SDW_SHIM_IOCTL_MIF);
	intel_writew(shim, SDW_SHIM_IOCTL(link_id), ioctl);
	usleep_range(10, 15);

	ioctl &= ~(SDW_SHIM_IOCTL_BKE);
	ioctl &= ~(SDW_SHIM_IOCTL_COE);
	intel_writew(shim, SDW_SHIM_IOCTL(link_id), ioctl);
	usleep_range(10, 15);

	/* at this point Master IP has full control of the I/Os */
}

/* this needs to be called with shim_lock */
static void intel_shim_master_ip_to_glue(struct sdw_intel *sdw)
{
	unsigned int link_id = sdw->instance;
	void __iomem *shim = sdw->link_res->shim;
	u16 ioctl;

	/* Glue logic */
	ioctl = intel_readw(shim, SDW_SHIM_IOCTL(link_id));
	ioctl |= SDW_SHIM_IOCTL_BKE;
	ioctl |= SDW_SHIM_IOCTL_COE;
	intel_writew(shim, SDW_SHIM_IOCTL(link_id), ioctl);
	usleep_range(10, 15);

	ioctl &= ~(SDW_SHIM_IOCTL_MIF);
	intel_writew(shim, SDW_SHIM_IOCTL(link_id), ioctl);
	usleep_range(10, 15);

	/* at this point Integration Glue has full control of the I/Os */
}

static int intel_shim_init(struct sdw_intel *sdw, bool clock_stop)
{
	void __iomem *shim = sdw->link_res->shim;
	unsigned int link_id = sdw->instance;
	int ret = 0;
	u16 ioctl = 0, act = 0;

	mutex_lock(sdw->link_res->shim_lock);

	/* Initialize Shim */
	ioctl |= SDW_SHIM_IOCTL_BKE;
	intel_writew(shim, SDW_SHIM_IOCTL(link_id), ioctl);
	usleep_range(10, 15);

	ioctl |= SDW_SHIM_IOCTL_WPDD;
	intel_writew(shim, SDW_SHIM_IOCTL(link_id), ioctl);
	usleep_range(10, 15);

	ioctl |= SDW_SHIM_IOCTL_DO;
	intel_writew(shim, SDW_SHIM_IOCTL(link_id), ioctl);
	usleep_range(10, 15);

	ioctl |= SDW_SHIM_IOCTL_DOE;
	intel_writew(shim, SDW_SHIM_IOCTL(link_id), ioctl);
	usleep_range(10, 15);

	intel_shim_glue_to_master_ip(sdw);

	act |= FIELD_PREP(SDW_SHIM_CTMCTL_DOAIS, 0x1);
	act |= SDW_SHIM_CTMCTL_DACTQE;
	act |= SDW_SHIM_CTMCTL_DODS;
	intel_writew(shim, SDW_SHIM_CTMCTL(link_id), act);
	usleep_range(10, 15);

	mutex_unlock(sdw->link_res->shim_lock);

	return ret;
}

static void intel_shim_wake(struct sdw_intel *sdw, bool wake_enable)
{
	void __iomem *shim = sdw->link_res->shim;
	unsigned int link_id = sdw->instance;
	u16 wake_en, wake_sts;

	mutex_lock(sdw->link_res->shim_lock);
	wake_en = intel_readw(shim, SDW_SHIM_WAKEEN);

	if (wake_enable) {
		/* Enable the wakeup */
		wake_en |= (SDW_SHIM_WAKEEN_ENABLE << link_id);
		intel_writew(shim, SDW_SHIM_WAKEEN, wake_en);
	} else {
		/* Disable the wake up interrupt */
		wake_en &= ~(SDW_SHIM_WAKEEN_ENABLE << link_id);
		intel_writew(shim, SDW_SHIM_WAKEEN, wake_en);

		/* Clear wake status */
		wake_sts = intel_readw(shim, SDW_SHIM_WAKESTS);
		wake_sts |= (SDW_SHIM_WAKEEN_ENABLE << link_id);
		intel_writew(shim, SDW_SHIM_WAKESTS_STATUS, wake_sts);
	}
	mutex_unlock(sdw->link_res->shim_lock);
}

static int intel_link_power_down(struct sdw_intel *sdw)
{
	u32 link_control, spa_mask, cpa_mask;
	unsigned int link_id = sdw->instance;
	void __iomem *shim = sdw->link_res->shim;
	u32 *shim_mask = sdw->link_res->shim_mask;
	int ret = 0;

	mutex_lock(sdw->link_res->shim_lock);

	intel_shim_master_ip_to_glue(sdw);

	if (!(*shim_mask & BIT(link_id)))
		dev_err(sdw->cdns.dev,
			"%s: Unbalanced power-up/down calls\n", __func__);

	*shim_mask &= ~BIT(link_id);

	if (!*shim_mask) {

		dev_dbg(sdw->cdns.dev, "%s: powering down all links\n", __func__);

		/* Link power down sequence */
		link_control = intel_readl(shim, SDW_SHIM_LCTL);

		/* only power-down enabled links */
<<<<<<< HEAD
		spa_mask = (~sdw->link_res->link_mask) <<
			SDW_REG_SHIFT(SDW_SHIM_LCTL_SPA_MASK);
		cpa_mask = sdw->link_res->link_mask <<
			SDW_REG_SHIFT(SDW_SHIM_LCTL_CPA_MASK);
=======
		spa_mask = FIELD_PREP(SDW_SHIM_LCTL_SPA_MASK, ~sdw->link_res->link_mask);
		cpa_mask = FIELD_PREP(SDW_SHIM_LCTL_CPA_MASK, sdw->link_res->link_mask);
>>>>>>> 398826f4

		link_control &=  spa_mask;

		ret = intel_clear_bit(shim, SDW_SHIM_LCTL, link_control, cpa_mask);
	}

	link_control = intel_readl(shim, SDW_SHIM_LCTL);

	mutex_unlock(sdw->link_res->shim_lock);

	if (ret < 0) {
		dev_err(sdw->cdns.dev, "%s: could not power down link\n", __func__);

		return ret;
	}

	sdw->cdns.link_up = false;
	return 0;
}

static void intel_shim_sync_arm(struct sdw_intel *sdw)
{
	void __iomem *shim = sdw->link_res->shim;
	u32 sync_reg;

	mutex_lock(sdw->link_res->shim_lock);

	/* update SYNC register */
	sync_reg = intel_readl(shim, SDW_SHIM_SYNC);
	sync_reg |= (SDW_SHIM_SYNC_CMDSYNC << sdw->instance);
	intel_writel(shim, SDW_SHIM_SYNC, sync_reg);

	mutex_unlock(sdw->link_res->shim_lock);
}

static int intel_shim_sync_go_unlocked(struct sdw_intel *sdw)
{
	void __iomem *shim = sdw->link_res->shim;
	u32 sync_reg;
	int ret;

	/* Read SYNC register */
	sync_reg = intel_readl(shim, SDW_SHIM_SYNC);

	/*
	 * Set SyncGO bit to synchronously trigger a bank switch for
	 * all the masters. A write to SYNCGO bit clears CMDSYNC bit for all
	 * the Masters.
	 */
	sync_reg |= SDW_SHIM_SYNC_SYNCGO;

	ret = intel_clear_bit(shim, SDW_SHIM_SYNC, sync_reg,
			      SDW_SHIM_SYNC_SYNCGO);

	if (ret < 0)
		dev_err(sdw->cdns.dev, "SyncGO clear failed: %d\n", ret);

	return ret;
}

static int intel_shim_sync_go(struct sdw_intel *sdw)
{
	int ret;

	mutex_lock(sdw->link_res->shim_lock);

	ret = intel_shim_sync_go_unlocked(sdw);

	mutex_unlock(sdw->link_res->shim_lock);

	return ret;
}

/*
 * PDI routines
 */
static void intel_pdi_init(struct sdw_intel *sdw,
			   struct sdw_cdns_stream_config *config)
{
	void __iomem *shim = sdw->link_res->shim;
	unsigned int link_id = sdw->instance;
	int pcm_cap, pdm_cap;

	/* PCM Stream Capability */
	pcm_cap = intel_readw(shim, SDW_SHIM_PCMSCAP(link_id));

	config->pcm_bd = FIELD_GET(SDW_SHIM_PCMSCAP_BSS, pcm_cap);
	config->pcm_in = FIELD_GET(SDW_SHIM_PCMSCAP_ISS, pcm_cap);
	config->pcm_out = FIELD_GET(SDW_SHIM_PCMSCAP_OSS, pcm_cap);

	dev_dbg(sdw->cdns.dev, "PCM cap bd:%d in:%d out:%d\n",
		config->pcm_bd, config->pcm_in, config->pcm_out);

	/* PDM Stream Capability */
	pdm_cap = intel_readw(shim, SDW_SHIM_PDMSCAP(link_id));

	config->pdm_bd = FIELD_GET(SDW_SHIM_PDMSCAP_BSS, pdm_cap);
	config->pdm_in = FIELD_GET(SDW_SHIM_PDMSCAP_ISS, pdm_cap);
	config->pdm_out = FIELD_GET(SDW_SHIM_PDMSCAP_OSS, pdm_cap);

	dev_dbg(sdw->cdns.dev, "PDM cap bd:%d in:%d out:%d\n",
		config->pdm_bd, config->pdm_in, config->pdm_out);
}

static int
intel_pdi_get_ch_cap(struct sdw_intel *sdw, unsigned int pdi_num, bool pcm)
{
	void __iomem *shim = sdw->link_res->shim;
	unsigned int link_id = sdw->instance;
	int count;

	if (pcm) {
		count = intel_readw(shim, SDW_SHIM_PCMSYCHC(link_id, pdi_num));

		/*
		 * WORKAROUND: on all existing Intel controllers, pdi
		 * number 2 reports channel count as 1 even though it
		 * supports 8 channels. Performing hardcoding for pdi
		 * number 2.
		 */
		if (pdi_num == 2)
			count = 7;

	} else {
		count = intel_readw(shim, SDW_SHIM_PDMSCAP(link_id));
		count = FIELD_GET(SDW_SHIM_PDMSCAP_CPSS, count);
	}

	/* zero based values for channel count in register */
	count++;

	return count;
}

static int intel_pdi_get_ch_update(struct sdw_intel *sdw,
				   struct sdw_cdns_pdi *pdi,
				   unsigned int num_pdi,
				   unsigned int *num_ch, bool pcm)
{
	int i, ch_count = 0;

	for (i = 0; i < num_pdi; i++) {
		pdi->ch_count = intel_pdi_get_ch_cap(sdw, pdi->num, pcm);
		ch_count += pdi->ch_count;
		pdi++;
	}

	*num_ch = ch_count;
	return 0;
}

static int intel_pdi_stream_ch_update(struct sdw_intel *sdw,
				      struct sdw_cdns_streams *stream, bool pcm)
{
	intel_pdi_get_ch_update(sdw, stream->bd, stream->num_bd,
				&stream->num_ch_bd, pcm);

	intel_pdi_get_ch_update(sdw, stream->in, stream->num_in,
				&stream->num_ch_in, pcm);

	intel_pdi_get_ch_update(sdw, stream->out, stream->num_out,
				&stream->num_ch_out, pcm);

	return 0;
}

static int intel_pdi_ch_update(struct sdw_intel *sdw)
{
	/* First update PCM streams followed by PDM streams */
	intel_pdi_stream_ch_update(sdw, &sdw->cdns.pcm, true);
	intel_pdi_stream_ch_update(sdw, &sdw->cdns.pdm, false);

	return 0;
}

static void
intel_pdi_shim_configure(struct sdw_intel *sdw, struct sdw_cdns_pdi *pdi)
{
	void __iomem *shim = sdw->link_res->shim;
	unsigned int link_id = sdw->instance;
	int pdi_conf = 0;

	/* the Bulk and PCM streams are not contiguous */
	pdi->intel_alh_id = (link_id * 16) + pdi->num + 3;
	if (pdi->num >= 2)
		pdi->intel_alh_id += 2;

	/*
	 * Program stream parameters to stream SHIM register
	 * This is applicable for PCM stream only.
	 */
	if (pdi->type != SDW_STREAM_PCM)
		return;

	if (pdi->dir == SDW_DATA_DIR_RX)
		pdi_conf |= SDW_SHIM_PCMSYCM_DIR;
	else
		pdi_conf &= ~(SDW_SHIM_PCMSYCM_DIR);

	pdi_conf |= FIELD_PREP(SDW_SHIM_PCMSYCM_STREAM, pdi->intel_alh_id);
	pdi_conf |= FIELD_PREP(SDW_SHIM_PCMSYCM_LCHN, pdi->l_ch_num);
	pdi_conf |= FIELD_PREP(SDW_SHIM_PCMSYCM_HCHN, pdi->h_ch_num);

	intel_writew(shim, SDW_SHIM_PCMSYCHM(link_id, pdi->num), pdi_conf);
}

static void
intel_pdi_alh_configure(struct sdw_intel *sdw, struct sdw_cdns_pdi *pdi)
{
	void __iomem *alh = sdw->link_res->alh;
	unsigned int link_id = sdw->instance;
	unsigned int conf;

	/* the Bulk and PCM streams are not contiguous */
	pdi->intel_alh_id = (link_id * 16) + pdi->num + 3;
	if (pdi->num >= 2)
		pdi->intel_alh_id += 2;

	/* Program Stream config ALH register */
	conf = intel_readl(alh, SDW_ALH_STRMZCFG(pdi->intel_alh_id));

	conf |= FIELD_PREP(SDW_ALH_STRMZCFG_DMAT, SDW_ALH_STRMZCFG_DMAT_VAL);
	conf |= FIELD_PREP(SDW_ALH_STRMZCFG_CHN, pdi->ch_count - 1);

	intel_writel(alh, SDW_ALH_STRMZCFG(pdi->intel_alh_id), conf);
}

static int intel_params_stream(struct sdw_intel *sdw,
			       struct snd_pcm_substream *substream,
			       struct snd_soc_dai *dai,
			       struct snd_pcm_hw_params *hw_params,
			       int link_id, int alh_stream_id)
{
	struct sdw_intel_link_res *res = sdw->link_res;
	struct sdw_intel_stream_params_data params_data;

	params_data.substream = substream;
	params_data.dai = dai;
	params_data.hw_params = hw_params;
	params_data.link_id = link_id;
	params_data.alh_stream_id = alh_stream_id;

	if (res->ops && res->ops->params_stream && res->dev)
		return res->ops->params_stream(res->dev,
					       &params_data);
	return -EIO;
}

static int intel_free_stream(struct sdw_intel *sdw,
			     struct snd_pcm_substream *substream,
			     struct snd_soc_dai *dai,
			     int link_id)
{
	struct sdw_intel_link_res *res = sdw->link_res;
	struct sdw_intel_stream_free_data free_data;

	free_data.substream = substream;
	free_data.dai = dai;
	free_data.link_id = link_id;

	if (res->ops && res->ops->free_stream && res->dev)
		return res->ops->free_stream(res->dev,
					     &free_data);

	return 0;
}

/*
 * bank switch routines
 */

static int intel_pre_bank_switch(struct sdw_bus *bus)
{
	struct sdw_cdns *cdns = bus_to_cdns(bus);
	struct sdw_intel *sdw = cdns_to_intel(cdns);

	/* Write to register only for multi-link */
	if (!bus->multi_link)
		return 0;

	intel_shim_sync_arm(sdw);

	return 0;
}

static int intel_post_bank_switch(struct sdw_bus *bus)
{
	struct sdw_cdns *cdns = bus_to_cdns(bus);
	struct sdw_intel *sdw = cdns_to_intel(cdns);
	void __iomem *shim = sdw->link_res->shim;
	int sync_reg, ret;

	/* Write to register only for multi-link */
	if (!bus->multi_link)
		return 0;

	mutex_lock(sdw->link_res->shim_lock);

	/* Read SYNC register */
	sync_reg = intel_readl(shim, SDW_SHIM_SYNC);

	/*
	 * post_bank_switch() ops is called from the bus in loop for
	 * all the Masters in the steam with the expectation that
	 * we trigger the bankswitch for the only first Master in the list
	 * and do nothing for the other Masters
	 *
	 * So, set the SYNCGO bit only if CMDSYNC bit is set for any Master.
	 */
	if (!(sync_reg & SDW_SHIM_SYNC_CMDSYNC_MASK)) {
		ret = 0;
		goto unlock;
	}

	ret = intel_shim_sync_go_unlocked(sdw);
unlock:
	mutex_unlock(sdw->link_res->shim_lock);

	if (ret < 0)
		dev_err(sdw->cdns.dev, "Post bank switch failed: %d\n", ret);

	return ret;
}

/*
 * DAI routines
 */

static int intel_startup(struct snd_pcm_substream *substream,
			 struct snd_soc_dai *dai)
{
	struct sdw_cdns *cdns = snd_soc_dai_get_drvdata(dai);
	int ret;

	ret = pm_runtime_get_sync(cdns->dev);
	if (ret < 0 && ret != -EACCES) {
		dev_err_ratelimited(cdns->dev,
				    "pm_runtime_get_sync failed in %s, ret %d\n",
				    __func__, ret);
		pm_runtime_put_noidle(cdns->dev);
		return ret;
	}
	return 0;
}

static int intel_hw_params(struct snd_pcm_substream *substream,
			   struct snd_pcm_hw_params *params,
			   struct snd_soc_dai *dai)
{
	struct sdw_cdns *cdns = snd_soc_dai_get_drvdata(dai);
	struct sdw_intel *sdw = cdns_to_intel(cdns);
	struct sdw_cdns_dma_data *dma;
	struct sdw_cdns_pdi *pdi;
	struct sdw_stream_config sconfig;
	struct sdw_port_config *pconfig;
	int ch, dir;
	int ret;
	bool pcm = true;

	dma = snd_soc_dai_get_dma_data(dai, substream);
	if (!dma)
		return -EIO;

	ch = params_channels(params);
	if (substream->stream == SNDRV_PCM_STREAM_CAPTURE)
		dir = SDW_DATA_DIR_RX;
	else
		dir = SDW_DATA_DIR_TX;

	if (dma->stream_type == SDW_STREAM_PDM)
		pcm = false;

	if (pcm)
		pdi = sdw_cdns_alloc_pdi(cdns, &cdns->pcm, ch, dir, dai->id);
	else
		pdi = sdw_cdns_alloc_pdi(cdns, &cdns->pdm, ch, dir, dai->id);

	if (!pdi) {
		ret = -EINVAL;
		goto error;
	}

	/* do run-time configurations for SHIM, ALH and PDI/PORT */
	intel_pdi_shim_configure(sdw, pdi);
	intel_pdi_alh_configure(sdw, pdi);
	sdw_cdns_config_stream(cdns, ch, dir, pdi);

	/* store pdi and hw_params, may be needed in prepare step */
	dma->suspended = false;
	dma->pdi = pdi;
	dma->hw_params = params;

	/* Inform DSP about PDI stream number */
	ret = intel_params_stream(sdw, substream, dai, params,
				  sdw->instance,
				  pdi->intel_alh_id);
	if (ret)
		goto error;

	sconfig.direction = dir;
	sconfig.ch_count = ch;
	sconfig.frame_rate = params_rate(params);
	sconfig.type = dma->stream_type;

	if (dma->stream_type == SDW_STREAM_PDM) {
		sconfig.frame_rate *= 50;
		sconfig.bps = 1;
	} else {
		sconfig.bps = snd_pcm_format_width(params_format(params));
	}

	/* Port configuration */
	pconfig = kcalloc(1, sizeof(*pconfig), GFP_KERNEL);
	if (!pconfig) {
		ret =  -ENOMEM;
		goto error;
	}

	pconfig->num = pdi->num;
	pconfig->ch_mask = (1 << ch) - 1;

	ret = sdw_stream_add_master(&cdns->bus, &sconfig,
				    pconfig, 1, dma->stream);
	if (ret)
		dev_err(cdns->dev, "add master to stream failed:%d\n", ret);

	kfree(pconfig);
error:
	return ret;
}

static int intel_prepare(struct snd_pcm_substream *substream,
			 struct snd_soc_dai *dai)
{
	struct sdw_cdns *cdns = snd_soc_dai_get_drvdata(dai);
	struct sdw_intel *sdw = cdns_to_intel(cdns);
	struct sdw_cdns_dma_data *dma;
	int ch, dir;
	int ret = 0;

	dma = snd_soc_dai_get_dma_data(dai, substream);
	if (!dma) {
		dev_err(dai->dev, "failed to get dma data in %s",
			__func__);
		return -EIO;
	}

	if (dma->suspended) {
		dma->suspended = false;

		/*
		 * .prepare() is called after system resume, where we
		 * need to reinitialize the SHIM/ALH/Cadence IP.
		 * .prepare() is also called to deal with underflows,
		 * but in those cases we cannot touch ALH/SHIM
		 * registers
		 */

		/* configure stream */
		ch = params_channels(dma->hw_params);
		if (substream->stream == SNDRV_PCM_STREAM_CAPTURE)
			dir = SDW_DATA_DIR_RX;
		else
			dir = SDW_DATA_DIR_TX;

		intel_pdi_shim_configure(sdw, dma->pdi);
		intel_pdi_alh_configure(sdw, dma->pdi);
		sdw_cdns_config_stream(cdns, ch, dir, dma->pdi);

		/* Inform DSP about PDI stream number */
		ret = intel_params_stream(sdw, substream, dai,
					  dma->hw_params,
					  sdw->instance,
					  dma->pdi->intel_alh_id);
	}

	return ret;
}

static int
intel_hw_free(struct snd_pcm_substream *substream, struct snd_soc_dai *dai)
{
	struct sdw_cdns *cdns = snd_soc_dai_get_drvdata(dai);
	struct sdw_intel *sdw = cdns_to_intel(cdns);
	struct sdw_cdns_dma_data *dma;
	int ret;

	dma = snd_soc_dai_get_dma_data(dai, substream);
	if (!dma)
		return -EIO;

	/*
	 * The sdw stream state will transition to RELEASED when stream->
	 * master_list is empty. So the stream state will transition to
	 * DEPREPARED for the first cpu-dai and to RELEASED for the last
	 * cpu-dai.
	 */
	ret = sdw_stream_remove_master(&cdns->bus, dma->stream);
	if (ret < 0) {
		dev_err(dai->dev, "remove master from stream %s failed: %d\n",
			dma->stream->name, ret);
		return ret;
	}

	ret = intel_free_stream(sdw, substream, dai, sdw->instance);
	if (ret < 0) {
		dev_err(dai->dev, "intel_free_stream: failed %d", ret);
		return ret;
	}

	dma->hw_params = NULL;
	dma->pdi = NULL;

	return 0;
}

static void intel_shutdown(struct snd_pcm_substream *substream,
			   struct snd_soc_dai *dai)
{
	struct sdw_cdns *cdns = snd_soc_dai_get_drvdata(dai);
<<<<<<< HEAD

	pm_runtime_mark_last_busy(cdns->dev);
	pm_runtime_put_autosuspend(cdns->dev);
}

static int intel_component_dais_suspend(struct snd_soc_component *component)
{
	struct sdw_cdns_dma_data *dma;
	struct snd_soc_dai *dai;

	for_each_component_dais(component, dai) {
		/*
		 * we don't have a .suspend dai_ops, and we don't have access
		 * to the substream, so let's mark both capture and playback
		 * DMA contexts as suspended
		 */
		dma = dai->playback_dma_data;
		if (dma)
			dma->suspended = true;

		dma = dai->capture_dma_data;
		if (dma)
			dma->suspended = true;
	}

=======

	pm_runtime_mark_last_busy(cdns->dev);
	pm_runtime_put_autosuspend(cdns->dev);
}

static int intel_component_dais_suspend(struct snd_soc_component *component)
{
	struct sdw_cdns_dma_data *dma;
	struct snd_soc_dai *dai;

	for_each_component_dais(component, dai) {
		/*
		 * we don't have a .suspend dai_ops, and we don't have access
		 * to the substream, so let's mark both capture and playback
		 * DMA contexts as suspended
		 */
		dma = dai->playback_dma_data;
		if (dma)
			dma->suspended = true;

		dma = dai->capture_dma_data;
		if (dma)
			dma->suspended = true;
	}

>>>>>>> 398826f4
	return 0;
}

static int intel_pcm_set_sdw_stream(struct snd_soc_dai *dai,
				    void *stream, int direction)
{
	return cdns_set_sdw_stream(dai, stream, true, direction);
}

static int intel_pdm_set_sdw_stream(struct snd_soc_dai *dai,
				    void *stream, int direction)
{
	return cdns_set_sdw_stream(dai, stream, false, direction);
}

static void *intel_get_sdw_stream(struct snd_soc_dai *dai,
				  int direction)
{
	struct sdw_cdns_dma_data *dma;

	if (direction == SNDRV_PCM_STREAM_PLAYBACK)
		dma = dai->playback_dma_data;
	else
		dma = dai->capture_dma_data;

	if (!dma)
		return ERR_PTR(-EINVAL);

	return dma->stream;
}

static const struct snd_soc_dai_ops intel_pcm_dai_ops = {
	.startup = intel_startup,
	.hw_params = intel_hw_params,
	.prepare = intel_prepare,
	.hw_free = intel_hw_free,
	.shutdown = intel_shutdown,
	.set_sdw_stream = intel_pcm_set_sdw_stream,
	.get_sdw_stream = intel_get_sdw_stream,
};

static const struct snd_soc_dai_ops intel_pdm_dai_ops = {
	.startup = intel_startup,
	.hw_params = intel_hw_params,
	.prepare = intel_prepare,
	.hw_free = intel_hw_free,
	.shutdown = intel_shutdown,
	.set_sdw_stream = intel_pdm_set_sdw_stream,
	.get_sdw_stream = intel_get_sdw_stream,
};

static const struct snd_soc_component_driver dai_component = {
	.name           = "soundwire",
	.suspend	= intel_component_dais_suspend
};

static int intel_create_dai(struct sdw_cdns *cdns,
			    struct snd_soc_dai_driver *dais,
			    enum intel_pdi_type type,
			    u32 num, u32 off, u32 max_ch, bool pcm)
{
	int i;

	if (num == 0)
		return 0;

	 /* TODO: Read supported rates/formats from hardware */
	for (i = off; i < (off + num); i++) {
		dais[i].name = devm_kasprintf(cdns->dev, GFP_KERNEL,
					      "SDW%d Pin%d",
					      cdns->instance, i);
		if (!dais[i].name)
			return -ENOMEM;

		if (type == INTEL_PDI_BD || type == INTEL_PDI_OUT) {
			dais[i].playback.channels_min = 1;
			dais[i].playback.channels_max = max_ch;
			dais[i].playback.rates = SNDRV_PCM_RATE_48000;
			dais[i].playback.formats = SNDRV_PCM_FMTBIT_S16_LE;
		}

		if (type == INTEL_PDI_BD || type == INTEL_PDI_IN) {
			dais[i].capture.channels_min = 1;
			dais[i].capture.channels_max = max_ch;
			dais[i].capture.rates = SNDRV_PCM_RATE_48000;
			dais[i].capture.formats = SNDRV_PCM_FMTBIT_S16_LE;
		}

		if (pcm)
			dais[i].ops = &intel_pcm_dai_ops;
		else
			dais[i].ops = &intel_pdm_dai_ops;
	}

	return 0;
}

static int intel_register_dai(struct sdw_intel *sdw)
{
	struct sdw_cdns *cdns = &sdw->cdns;
	struct sdw_cdns_streams *stream;
	struct snd_soc_dai_driver *dais;
	int num_dai, ret, off = 0;

	/* DAIs are created based on total number of PDIs supported */
	num_dai = cdns->pcm.num_pdi + cdns->pdm.num_pdi;

	dais = devm_kcalloc(cdns->dev, num_dai, sizeof(*dais), GFP_KERNEL);
	if (!dais)
		return -ENOMEM;

	/* Create PCM DAIs */
	stream = &cdns->pcm;

	ret = intel_create_dai(cdns, dais, INTEL_PDI_IN, cdns->pcm.num_in,
			       off, stream->num_ch_in, true);
	if (ret)
		return ret;

	off += cdns->pcm.num_in;
	ret = intel_create_dai(cdns, dais, INTEL_PDI_OUT, cdns->pcm.num_out,
			       off, stream->num_ch_out, true);
	if (ret)
		return ret;

	off += cdns->pcm.num_out;
	ret = intel_create_dai(cdns, dais, INTEL_PDI_BD, cdns->pcm.num_bd,
			       off, stream->num_ch_bd, true);
	if (ret)
		return ret;

	/* Create PDM DAIs */
	stream = &cdns->pdm;
	off += cdns->pcm.num_bd;
	ret = intel_create_dai(cdns, dais, INTEL_PDI_IN, cdns->pdm.num_in,
			       off, stream->num_ch_in, false);
	if (ret)
		return ret;

	off += cdns->pdm.num_in;
	ret = intel_create_dai(cdns, dais, INTEL_PDI_OUT, cdns->pdm.num_out,
			       off, stream->num_ch_out, false);
	if (ret)
		return ret;

	off += cdns->pdm.num_out;
	ret = intel_create_dai(cdns, dais, INTEL_PDI_BD, cdns->pdm.num_bd,
			       off, stream->num_ch_bd, false);
	if (ret)
		return ret;

	return snd_soc_register_component(cdns->dev, &dai_component,
					  dais, num_dai);
}

static int sdw_master_read_intel_prop(struct sdw_bus *bus)
{
	struct sdw_master_prop *prop = &bus->prop;
	struct fwnode_handle *link;
	char name[32];
	u32 quirk_mask;

	/* Find master handle */
	snprintf(name, sizeof(name),
		 "mipi-sdw-link-%d-subproperties", bus->link_id);

	link = device_get_named_child_node(bus->dev, name);
	if (!link) {
		dev_err(bus->dev, "Master node %s not found\n", name);
		return -EIO;
	}

	fwnode_property_read_u32(link,
				 "intel-sdw-ip-clock",
				 &prop->mclk_freq);

	/* the values reported by BIOS are the 2x clock, not the bus clock */
	prop->mclk_freq /= 2;

	fwnode_property_read_u32(link,
				 "intel-quirk-mask",
				 &quirk_mask);

	if (quirk_mask & SDW_INTEL_QUIRK_MASK_BUS_DISABLE)
		prop->hw_disabled = true;

	return 0;
}

static int intel_prop_read(struct sdw_bus *bus)
{
	/* Initialize with default handler to read all DisCo properties */
	sdw_master_read_prop(bus);

	/* read Intel-specific properties */
	sdw_master_read_intel_prop(bus);

	return 0;
}

static struct sdw_master_ops sdw_intel_ops = {
	.read_prop = sdw_master_read_prop,
	.xfer_msg = cdns_xfer_msg,
	.xfer_msg_defer = cdns_xfer_msg_defer,
	.reset_page_addr = cdns_reset_page_addr,
	.set_bus_conf = cdns_bus_conf,
	.pre_bank_switch = intel_pre_bank_switch,
	.post_bank_switch = intel_post_bank_switch,
};

static int intel_init(struct sdw_intel *sdw)
{
	bool clock_stop;

	/* Initialize shim and controller */
	intel_link_power_up(sdw);

	clock_stop = sdw_cdns_is_clock_stop(&sdw->cdns);

	intel_shim_init(sdw, clock_stop);

	return 0;
}

/*
 * probe and init
 */
static int intel_master_probe(struct platform_device *pdev)
{
	struct device *dev = &pdev->dev;
	struct sdw_intel *sdw;
	struct sdw_cdns *cdns;
	struct sdw_bus *bus;
	int ret;

	sdw = devm_kzalloc(dev, sizeof(*sdw), GFP_KERNEL);
	if (!sdw)
		return -ENOMEM;

	cdns = &sdw->cdns;
	bus = &cdns->bus;

	sdw->instance = pdev->id;
	sdw->link_res = dev_get_platdata(dev);
	cdns->dev = dev;
	cdns->registers = sdw->link_res->registers;
	cdns->instance = sdw->instance;
	cdns->msg_count = 0;

	bus->link_id = pdev->id;

	sdw_cdns_probe(cdns);

	/* Set property read ops */
	sdw_intel_ops.read_prop = intel_prop_read;
	bus->ops = &sdw_intel_ops;

	/* set driver data, accessed by snd_soc_dai_get_drvdata() */
	dev_set_drvdata(dev, cdns);

	/* use generic bandwidth allocation algorithm */
	sdw->cdns.bus.compute_params = sdw_compute_params;

	ret = sdw_bus_master_add(bus, dev, dev->fwnode);
	if (ret) {
		dev_err(dev, "sdw_bus_master_add fail: %d\n", ret);
		return ret;
	}

	if (bus->prop.hw_disabled)
		dev_info(dev,
			 "SoundWire master %d is disabled, will be ignored\n",
			 bus->link_id);
	/*
	 * Ignore BIOS err_threshold, it's a really bad idea when dealing
	 * with multiple hardware synchronized links
	 */
	bus->prop.err_threshold = 0;

	return 0;
}

int intel_master_startup(struct platform_device *pdev)
{
	struct sdw_cdns_stream_config config;
	struct device *dev = &pdev->dev;
	struct sdw_cdns *cdns = dev_get_drvdata(dev);
	struct sdw_intel *sdw = cdns_to_intel(cdns);
	struct sdw_bus *bus = &cdns->bus;
	int link_flags;
	bool multi_link;
	u32 clock_stop_quirks;
	int ret;

	if (bus->prop.hw_disabled) {
		dev_info(dev,
			 "SoundWire master %d is disabled, ignoring\n",
			 sdw->instance);
		return 0;
	}

	link_flags = md_flags >> (bus->link_id * 8);
	multi_link = !(link_flags & SDW_INTEL_MASTER_DISABLE_MULTI_LINK);
	if (!multi_link) {
		dev_dbg(dev, "Multi-link is disabled\n");
		bus->multi_link = false;
	} else {
		/*
		 * hardware-based synchronization is required regardless
		 * of the number of segments used by a stream: SSP-based
		 * synchronization is gated by gsync when the multi-master
		 * mode is set.
		 */
		bus->multi_link = true;
		bus->hw_sync_min_links = 1;
	}

	/* Initialize shim, controller */
	ret = intel_init(sdw);
	if (ret)
		goto err_init;

	/* Read the PDI config and initialize cadence PDI */
	intel_pdi_init(sdw, &config);
	ret = sdw_cdns_pdi_init(cdns, config);
	if (ret)
		goto err_init;

	intel_pdi_ch_update(sdw);

	ret = sdw_cdns_enable_interrupt(cdns, true);
	if (ret < 0) {
		dev_err(dev, "cannot enable interrupts\n");
		goto err_init;
	}

	/*
	 * follow recommended programming flows to avoid timeouts when
	 * gsync is enabled
	 */
	if (multi_link)
		intel_shim_sync_arm(sdw);

	ret = sdw_cdns_init(cdns);
	if (ret < 0) {
		dev_err(dev, "unable to initialize Cadence IP\n");
		goto err_interrupt;
	}

	ret = sdw_cdns_exit_reset(cdns);
	if (ret < 0) {
		dev_err(dev, "unable to exit bus reset sequence\n");
		goto err_interrupt;
	}

	if (multi_link) {
		ret = intel_shim_sync_go(sdw);
		if (ret < 0) {
			dev_err(dev, "sync go failed: %d\n", ret);
			goto err_interrupt;
		}
	}

	/* Register DAIs */
	ret = intel_register_dai(sdw);
	if (ret) {
		dev_err(dev, "DAI registration failed: %d\n", ret);
		snd_soc_unregister_component(dev);
		goto err_interrupt;
	}

	intel_debugfs_init(sdw);

	/* Enable runtime PM */
	if (!(link_flags & SDW_INTEL_MASTER_DISABLE_PM_RUNTIME)) {
		pm_runtime_set_autosuspend_delay(dev,
						 INTEL_MASTER_SUSPEND_DELAY_MS);
		pm_runtime_use_autosuspend(dev);
		pm_runtime_mark_last_busy(dev);

		pm_runtime_set_active(dev);
		pm_runtime_enable(dev);
	}

	clock_stop_quirks = sdw->link_res->clock_stop_quirks;
	if (clock_stop_quirks & SDW_INTEL_CLK_STOP_NOT_ALLOWED) {
		/*
		 * To keep the clock running we need to prevent
		 * pm_runtime suspend from happening by increasing the
		 * reference count.
		 * This quirk is specified by the parent PCI device in
		 * case of specific latency requirements. It will have
		 * no effect if pm_runtime is disabled by the user via
		 * a module parameter for testing purposes.
		 */
		pm_runtime_get_noresume(dev);
	}

	/*
	 * The runtime PM status of Slave devices is "Unsupported"
	 * until they report as ATTACHED. If they don't, e.g. because
	 * there are no Slave devices populated or if the power-on is
	 * delayed or dependent on a power switch, the Master will
	 * remain active and prevent its parent from suspending.
	 *
	 * Conditionally force the pm_runtime core to re-evaluate the
	 * Master status in the absence of any Slave activity. A quirk
	 * is provided to e.g. deal with Slaves that may be powered on
	 * with a delay. A more complete solution would require the
	 * definition of Master properties.
	 */
	if (!(link_flags & SDW_INTEL_MASTER_DISABLE_PM_RUNTIME_IDLE))
		pm_runtime_idle(dev);

	return 0;

err_interrupt:
	sdw_cdns_enable_interrupt(cdns, false);
err_init:
	return ret;
}

static int intel_master_remove(struct platform_device *pdev)
{
	struct device *dev = &pdev->dev;
	struct sdw_cdns *cdns = dev_get_drvdata(dev);
	struct sdw_intel *sdw = cdns_to_intel(cdns);
	struct sdw_bus *bus = &cdns->bus;

	/*
	 * Since pm_runtime is already disabled, we don't decrease
	 * the refcount when the clock_stop_quirk is
	 * SDW_INTEL_CLK_STOP_NOT_ALLOWED
	 */
	if (!bus->prop.hw_disabled) {
		intel_debugfs_exit(sdw);
		sdw_cdns_enable_interrupt(cdns, false);
		snd_soc_unregister_component(dev);
	}
	sdw_bus_master_delete(bus);

	return 0;
}

int intel_master_process_wakeen_event(struct platform_device *pdev)
{
	struct device *dev = &pdev->dev;
	struct sdw_intel *sdw;
	struct sdw_bus *bus;
	void __iomem *shim;
	u16 wake_sts;

	sdw = platform_get_drvdata(pdev);
	bus = &sdw->cdns.bus;

	if (bus->prop.hw_disabled) {
		dev_dbg(dev, "SoundWire master %d is disabled, ignoring\n", bus->link_id);
		return 0;
	}

	shim = sdw->link_res->shim;
	wake_sts = intel_readw(shim, SDW_SHIM_WAKESTS);

	if (!(wake_sts & BIT(sdw->instance)))
		return 0;

	/* disable WAKEEN interrupt ASAP to prevent interrupt flood */
	intel_shim_wake(sdw, false);

	/*
	 * resume the Master, which will generate a bus reset and result in
	 * Slaves re-attaching and be re-enumerated. The SoundWire physical
	 * device which generated the wake will trigger an interrupt, which
	 * will in turn cause the corresponding Linux Slave device to be
	 * resumed and the Slave codec driver to check the status.
	 */
	pm_request_resume(dev);

	return 0;
}

/*
 * PM calls
 */

#ifdef CONFIG_PM

static int __maybe_unused intel_suspend(struct device *dev)
{
	struct sdw_cdns *cdns = dev_get_drvdata(dev);
	struct sdw_intel *sdw = cdns_to_intel(cdns);
	struct sdw_bus *bus = &cdns->bus;
	u32 clock_stop_quirks;
	int ret;

	if (bus->prop.hw_disabled) {
		dev_dbg(dev, "SoundWire master %d is disabled, ignoring\n",
			bus->link_id);
		return 0;
	}

	if (pm_runtime_suspended(dev)) {
		dev_dbg(dev, "%s: pm_runtime status: suspended\n", __func__);

		clock_stop_quirks = sdw->link_res->clock_stop_quirks;

		if ((clock_stop_quirks & SDW_INTEL_CLK_STOP_BUS_RESET ||
		     !clock_stop_quirks) &&
		    !pm_runtime_suspended(dev->parent)) {

			/*
			 * if we've enabled clock stop, and the parent
			 * is still active, disable shim wake. The
			 * SHIM registers are not accessible if the
			 * parent is already pm_runtime suspended so
			 * it's too late to change that configuration
			 */

			intel_shim_wake(sdw, false);
		}

		return 0;
	}

	ret = sdw_cdns_enable_interrupt(cdns, false);
	if (ret < 0) {
		dev_err(dev, "cannot disable interrupts on suspend\n");
		return ret;
	}

	ret = intel_link_power_down(sdw);
	if (ret) {
		dev_err(dev, "Link power down failed: %d", ret);
		return ret;
	}

	intel_shim_wake(sdw, false);

	return 0;
}

static int intel_suspend_runtime(struct device *dev)
{
	struct sdw_cdns *cdns = dev_get_drvdata(dev);
	struct sdw_intel *sdw = cdns_to_intel(cdns);
	struct sdw_bus *bus = &cdns->bus;
	u32 clock_stop_quirks;
	int ret;

	if (bus->prop.hw_disabled) {
		dev_dbg(dev, "SoundWire master %d is disabled, ignoring\n",
			bus->link_id);
		return 0;
	}

	clock_stop_quirks = sdw->link_res->clock_stop_quirks;

	if (clock_stop_quirks & SDW_INTEL_CLK_STOP_TEARDOWN) {

		ret = sdw_cdns_enable_interrupt(cdns, false);
		if (ret < 0) {
			dev_err(dev, "cannot disable interrupts on suspend\n");
			return ret;
		}

		ret = intel_link_power_down(sdw);
		if (ret) {
			dev_err(dev, "Link power down failed: %d", ret);
			return ret;
		}

		intel_shim_wake(sdw, false);

	} else if (clock_stop_quirks & SDW_INTEL_CLK_STOP_BUS_RESET ||
		   !clock_stop_quirks) {
		ret = sdw_cdns_clock_stop(cdns, true);
		if (ret < 0) {
			dev_err(dev, "cannot enable clock stop on suspend\n");
			return ret;
		}

		ret = sdw_cdns_enable_interrupt(cdns, false);
		if (ret < 0) {
			dev_err(dev, "cannot disable interrupts on suspend\n");
			return ret;
		}

		ret = intel_link_power_down(sdw);
		if (ret) {
			dev_err(dev, "Link power down failed: %d", ret);
			return ret;
		}

		intel_shim_wake(sdw, true);
	} else {
		dev_err(dev, "%s clock_stop_quirks %x unsupported\n",
			__func__, clock_stop_quirks);
		ret = -EINVAL;
	}

	return ret;
}

static int __maybe_unused intel_resume(struct device *dev)
{
	struct sdw_cdns *cdns = dev_get_drvdata(dev);
	struct sdw_intel *sdw = cdns_to_intel(cdns);
	struct sdw_bus *bus = &cdns->bus;
	int link_flags;
	bool multi_link;
	int ret;

	if (bus->prop.hw_disabled) {
		dev_dbg(dev, "SoundWire master %d is disabled, ignoring\n",
			bus->link_id);
		return 0;
	}

	link_flags = md_flags >> (bus->link_id * 8);
	multi_link = !(link_flags & SDW_INTEL_MASTER_DISABLE_MULTI_LINK);

	if (pm_runtime_suspended(dev)) {
		dev_dbg(dev, "%s: pm_runtime status was suspended, forcing active\n", __func__);

		/* follow required sequence from runtime_pm.rst */
		pm_runtime_disable(dev);
		pm_runtime_set_active(dev);
		pm_runtime_mark_last_busy(dev);
		pm_runtime_enable(dev);

		link_flags = md_flags >> (bus->link_id * 8);

		if (!(link_flags & SDW_INTEL_MASTER_DISABLE_PM_RUNTIME_IDLE))
			pm_runtime_idle(dev);
	}

	ret = intel_init(sdw);
	if (ret) {
		dev_err(dev, "%s failed: %d", __func__, ret);
		return ret;
	}

	/*
	 * make sure all Slaves are tagged as UNATTACHED and provide
	 * reason for reinitialization
	 */
	sdw_clear_slave_status(bus, SDW_UNATTACH_REQUEST_MASTER_RESET);

	ret = sdw_cdns_enable_interrupt(cdns, true);
	if (ret < 0) {
		dev_err(dev, "cannot enable interrupts during resume\n");
		return ret;
	}

	/*
	 * follow recommended programming flows to avoid timeouts when
	 * gsync is enabled
	 */
	if (multi_link)
		intel_shim_sync_arm(sdw);

	ret = sdw_cdns_init(&sdw->cdns);
	if (ret < 0) {
		dev_err(dev, "unable to initialize Cadence IP during resume\n");
		return ret;
	}

	ret = sdw_cdns_exit_reset(cdns);
	if (ret < 0) {
		dev_err(dev, "unable to exit bus reset sequence during resume\n");
		return ret;
	}

	if (multi_link) {
		ret = intel_shim_sync_go(sdw);
		if (ret < 0) {
			dev_err(dev, "sync go failed during resume\n");
			return ret;
		}
	}

	/*
	 * after system resume, the pm_runtime suspend() may kick in
	 * during the enumeration, before any children device force the
	 * master device to remain active.  Using pm_runtime_get()
	 * routines is not really possible, since it'd prevent the
	 * master from suspending.
	 * A reasonable compromise is to update the pm_runtime
	 * counters and delay the pm_runtime suspend by several
	 * seconds, by when all enumeration should be complete.
	 */
	pm_runtime_mark_last_busy(dev);

	return ret;
}

static int intel_resume_runtime(struct device *dev)
{
	struct sdw_cdns *cdns = dev_get_drvdata(dev);
	struct sdw_intel *sdw = cdns_to_intel(cdns);
	struct sdw_bus *bus = &cdns->bus;
	u32 clock_stop_quirks;
	bool clock_stop0;
	int link_flags;
	bool multi_link;
	int status;
	int ret;

	if (bus->prop.hw_disabled) {
		dev_dbg(dev, "SoundWire master %d is disabled, ignoring\n",
			bus->link_id);
		return 0;
	}

	link_flags = md_flags >> (bus->link_id * 8);
	multi_link = !(link_flags & SDW_INTEL_MASTER_DISABLE_MULTI_LINK);

	clock_stop_quirks = sdw->link_res->clock_stop_quirks;

	if (clock_stop_quirks & SDW_INTEL_CLK_STOP_TEARDOWN) {
		ret = intel_init(sdw);
		if (ret) {
			dev_err(dev, "%s failed: %d", __func__, ret);
			return ret;
		}

		/*
		 * make sure all Slaves are tagged as UNATTACHED and provide
		 * reason for reinitialization
		 */
		sdw_clear_slave_status(bus, SDW_UNATTACH_REQUEST_MASTER_RESET);

		ret = sdw_cdns_enable_interrupt(cdns, true);
		if (ret < 0) {
			dev_err(dev, "cannot enable interrupts during resume\n");
			return ret;
		}

		/*
		 * follow recommended programming flows to avoid
		 * timeouts when gsync is enabled
		 */
		if (multi_link)
			intel_shim_sync_arm(sdw);

		ret = sdw_cdns_init(&sdw->cdns);
		if (ret < 0) {
			dev_err(dev, "unable to initialize Cadence IP during resume\n");
			return ret;
		}

		ret = sdw_cdns_exit_reset(cdns);
		if (ret < 0) {
			dev_err(dev, "unable to exit bus reset sequence during resume\n");
			return ret;
		}

		if (multi_link) {
			ret = intel_shim_sync_go(sdw);
			if (ret < 0) {
				dev_err(dev, "sync go failed during resume\n");
				return ret;
			}
		}
	} else if (clock_stop_quirks & SDW_INTEL_CLK_STOP_BUS_RESET) {
		ret = intel_init(sdw);
		if (ret) {
			dev_err(dev, "%s failed: %d", __func__, ret);
			return ret;
		}

		/*
		 * An exception condition occurs for the CLK_STOP_BUS_RESET
		 * case if one or more masters remain active. In this condition,
		 * all the masters are powered on for they are in the same power
		 * domain. Master can preserve its context for clock stop0, so
		 * there is no need to clear slave status and reset bus.
		 */
		clock_stop0 = sdw_cdns_is_clock_stop(&sdw->cdns);

		if (!clock_stop0) {

			/*
			 * make sure all Slaves are tagged as UNATTACHED and
			 * provide reason for reinitialization
			 */

			status = SDW_UNATTACH_REQUEST_MASTER_RESET;
			sdw_clear_slave_status(bus, status);

			ret = sdw_cdns_enable_interrupt(cdns, true);
			if (ret < 0) {
				dev_err(dev, "cannot enable interrupts during resume\n");
				return ret;
			}

			/*
			 * follow recommended programming flows to avoid
			 * timeouts when gsync is enabled
			 */
			if (multi_link)
				intel_shim_sync_arm(sdw);

			/*
			 * Re-initialize the IP since it was powered-off
			 */
			sdw_cdns_init(&sdw->cdns);

		} else {
			ret = sdw_cdns_enable_interrupt(cdns, true);
			if (ret < 0) {
				dev_err(dev, "cannot enable interrupts during resume\n");
				return ret;
			}
		}

		ret = sdw_cdns_clock_restart(cdns, !clock_stop0);
		if (ret < 0) {
			dev_err(dev, "unable to restart clock during resume\n");
			return ret;
		}

		if (!clock_stop0) {
			ret = sdw_cdns_exit_reset(cdns);
			if (ret < 0) {
				dev_err(dev, "unable to exit bus reset sequence during resume\n");
				return ret;
			}

			if (multi_link) {
				ret = intel_shim_sync_go(sdw);
				if (ret < 0) {
					dev_err(sdw->cdns.dev, "sync go failed during resume\n");
					return ret;
				}
			}
		}
	} else if (!clock_stop_quirks) {

		clock_stop0 = sdw_cdns_is_clock_stop(&sdw->cdns);
		if (!clock_stop0)
			dev_err(dev, "%s invalid configuration, clock was not stopped", __func__);

		ret = intel_init(sdw);
		if (ret) {
			dev_err(dev, "%s failed: %d", __func__, ret);
			return ret;
		}

		ret = sdw_cdns_enable_interrupt(cdns, true);
		if (ret < 0) {
			dev_err(dev, "cannot enable interrupts during resume\n");
			return ret;
		}

		ret = sdw_cdns_clock_restart(cdns, false);
		if (ret < 0) {
			dev_err(dev, "unable to resume master during resume\n");
			return ret;
		}
	} else {
		dev_err(dev, "%s clock_stop_quirks %x unsupported\n",
			__func__, clock_stop_quirks);
		ret = -EINVAL;
	}

	return ret;
}

#endif

static const struct dev_pm_ops intel_pm = {
	SET_SYSTEM_SLEEP_PM_OPS(intel_suspend, intel_resume)
	SET_RUNTIME_PM_OPS(intel_suspend_runtime, intel_resume_runtime, NULL)
};

static struct platform_driver sdw_intel_drv = {
	.probe = intel_master_probe,
	.remove = intel_master_remove,
	.driver = {
		.name = "intel-sdw",
		.pm = &intel_pm,
	}
};

module_platform_driver(sdw_intel_drv);

MODULE_LICENSE("Dual BSD/GPL");
MODULE_ALIAS("platform:intel-sdw");
MODULE_DESCRIPTION("Intel Soundwire Master Driver");<|MERGE_RESOLUTION|>--- conflicted
+++ resolved
@@ -381,15 +381,8 @@
 		link_control = intel_readl(shim, SDW_SHIM_LCTL);
 
 		/* only power-up enabled links */
-<<<<<<< HEAD
-		spa_mask = sdw->link_res->link_mask <<
-			SDW_REG_SHIFT(SDW_SHIM_LCTL_SPA_MASK);
-		cpa_mask = sdw->link_res->link_mask <<
-			SDW_REG_SHIFT(SDW_SHIM_LCTL_CPA_MASK);
-=======
 		spa_mask = FIELD_PREP(SDW_SHIM_LCTL_SPA_MASK, sdw->link_res->link_mask);
 		cpa_mask = FIELD_PREP(SDW_SHIM_LCTL_CPA_MASK, sdw->link_res->link_mask);
->>>>>>> 398826f4
 
 		link_control |=  spa_mask;
 
@@ -560,15 +553,8 @@
 		link_control = intel_readl(shim, SDW_SHIM_LCTL);
 
 		/* only power-down enabled links */
-<<<<<<< HEAD
-		spa_mask = (~sdw->link_res->link_mask) <<
-			SDW_REG_SHIFT(SDW_SHIM_LCTL_SPA_MASK);
-		cpa_mask = sdw->link_res->link_mask <<
-			SDW_REG_SHIFT(SDW_SHIM_LCTL_CPA_MASK);
-=======
 		spa_mask = FIELD_PREP(SDW_SHIM_LCTL_SPA_MASK, ~sdw->link_res->link_mask);
 		cpa_mask = FIELD_PREP(SDW_SHIM_LCTL_CPA_MASK, sdw->link_res->link_mask);
->>>>>>> 398826f4
 
 		link_control &=  spa_mask;
 
@@ -1089,7 +1075,6 @@
 			   struct snd_soc_dai *dai)
 {
 	struct sdw_cdns *cdns = snd_soc_dai_get_drvdata(dai);
-<<<<<<< HEAD
 
 	pm_runtime_mark_last_busy(cdns->dev);
 	pm_runtime_put_autosuspend(cdns->dev);
@@ -1115,33 +1100,6 @@
 			dma->suspended = true;
 	}
 
-=======
-
-	pm_runtime_mark_last_busy(cdns->dev);
-	pm_runtime_put_autosuspend(cdns->dev);
-}
-
-static int intel_component_dais_suspend(struct snd_soc_component *component)
-{
-	struct sdw_cdns_dma_data *dma;
-	struct snd_soc_dai *dai;
-
-	for_each_component_dais(component, dai) {
-		/*
-		 * we don't have a .suspend dai_ops, and we don't have access
-		 * to the substream, so let's mark both capture and playback
-		 * DMA contexts as suspended
-		 */
-		dma = dai->playback_dma_data;
-		if (dma)
-			dma->suspended = true;
-
-		dma = dai->capture_dma_data;
-		if (dma)
-			dma->suspended = true;
-	}
-
->>>>>>> 398826f4
 	return 0;
 }
 

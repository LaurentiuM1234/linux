--- conflicted
+++ resolved
@@ -820,7 +820,6 @@
 static int intel_startup(struct snd_pcm_substream *substream,
 			 struct snd_soc_dai *dai)
 {
-<<<<<<< HEAD
 	struct sdw_cdns *cdns = snd_soc_dai_get_drvdata(dai);
 	int ret;
 
@@ -831,12 +830,6 @@
 				    __func__, ret);
 		pm_runtime_put_noidle(cdns->dev);
 	}
-=======
-	/*
-	 * TODO: add pm_runtime support here, the startup callback
-	 * will make sure the IP is 'active'
-	 */
->>>>>>> 3e9efb09
 
 	return sdw_stream_setup(substream, dai);
 }
@@ -930,15 +923,11 @@
 static int intel_prepare(struct snd_pcm_substream *substream,
 			 struct snd_soc_dai *dai)
 {
-<<<<<<< HEAD
 	struct sdw_cdns *cdns = snd_soc_dai_get_drvdata(dai);
 	struct sdw_intel *sdw = cdns_to_intel(cdns);
 	struct sdw_cdns_dma_data *dma;
 	int ch, dir;
 	int ret;
-=======
-	struct sdw_cdns_dma_data *dma;
->>>>>>> 3e9efb09
 
 	dma = snd_soc_dai_get_dma_data(dai, substream);
 	if (!dma) {
@@ -947,7 +936,6 @@
 		return -EIO;
 	}
 
-<<<<<<< HEAD
 	if (dma->suspended) {
 
 		dma->suspended = false;
@@ -984,9 +972,6 @@
 
 err:
 	return ret;
-=======
-	return sdw_prepare_stream(dma->stream);
->>>>>>> 3e9efb09
 }
 
 static int intel_trigger(struct snd_pcm_substream *substream, int cmd,
@@ -1057,11 +1042,8 @@
 		return ret;
 	}
 
-<<<<<<< HEAD
 	dma->hw_params = NULL;
 	dma->pdi = NULL;
-=======
->>>>>>> 3e9efb09
 	kfree(dma->stream->name);
 	sdw_release_stream(dma->stream);
 
@@ -1333,11 +1315,7 @@
 	sdw->link_res = dev_get_platdata(&pdev->dev);
 	sdw->cdns.dev = &pdev->dev;
 	sdw->cdns.registers = sdw->link_res->registers;
-<<<<<<< HEAD
-	sdw->cdns.instance = pdev->id;
-=======
 	sdw->cdns.instance = sdw->instance;
->>>>>>> 3e9efb09
 	sdw->cdns.msg_count = 0;
 	sdw->cdns.bus.dev = &pdev->dev;
 	sdw->cdns.bus.link_id = pdev->id;
@@ -1400,19 +1378,6 @@
 
 	intel_pdi_ch_update(sdw);
 
-<<<<<<< HEAD
-=======
-	/* Acquire IRQ */
-	ret = request_threaded_irq(sdw->link_res->irq,
-				   sdw_cdns_irq, sdw_cdns_thread,
-				   IRQF_SHARED, KBUILD_MODNAME, &sdw->cdns);
-	if (ret < 0) {
-		dev_err(sdw->cdns.dev, "unable to grab IRQ %d, disabling device\n",
-			sdw->link_res->irq);
-		goto err_init;
-	}
-
->>>>>>> 3e9efb09
 	ret = sdw_cdns_enable_interrupt(&sdw->cdns, true);
 	if (ret < 0) {
 		dev_err(sdw->cdns.dev, "cannot enable interrupts\n");
@@ -1480,10 +1445,6 @@
 
 err_interrupt:
 	sdw_cdns_enable_interrupt(&sdw->cdns, false);
-<<<<<<< HEAD
-=======
-	free_irq(sdw->link_res->irq, sdw);
->>>>>>> 3e9efb09
 err_init:
 	sdw_delete_bus_master(&sdw->cdns.bus);
 	return ret;
@@ -1506,10 +1467,6 @@
 	if (!sdw->cdns.bus.prop.hw_disabled) {
 		intel_debugfs_exit(sdw);
 		sdw_cdns_enable_interrupt(&sdw->cdns, false);
-<<<<<<< HEAD
-=======
-		free_irq(sdw->link_res->irq, sdw);
->>>>>>> 3e9efb09
 		snd_soc_unregister_component(sdw->cdns.dev);
 	}
 	sdw_delete_bus_master(&sdw->cdns.bus);

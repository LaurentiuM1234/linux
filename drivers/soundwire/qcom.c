// SPDX-License-Identifier: GPL-2.0
// Copyright (c) 2019, Linaro Limited

#include <linux/clk.h>
#include <linux/completion.h>
#include <linux/interrupt.h>
#include <linux/io.h>
#include <linux/kernel.h>
#include <linux/module.h>
#include <linux/debugfs.h>
#include <linux/of.h>
#include <linux/of_irq.h>
#include <linux/of_device.h>
#include <linux/pm_runtime.h>
#include <linux/regmap.h>
#include <linux/reset.h>
#include <linux/slab.h>
#include <linux/pm_wakeirq.h>
#include <linux/slimbus.h>
#include <linux/soundwire/sdw.h>
#include <linux/soundwire/sdw_registers.h>
#include <sound/pcm_params.h>
#include <sound/soc.h>
#include "bus.h"

#define SWRM_COMP_SW_RESET					0x008
#define SWRM_COMP_STATUS					0x014
#define SWRM_LINK_MANAGER_EE					0x018
#define SWRM_EE_CPU						1
#define SWRM_FRM_GEN_ENABLED					BIT(0)
#define SWRM_VERSION_1_3_0					0x01030000
#define SWRM_VERSION_1_5_1					0x01050001
#define SWRM_VERSION_1_7_0					0x01070000
#define SWRM_VERSION_2_0_0					0x02000000
#define SWRM_COMP_HW_VERSION					0x00
#define SWRM_COMP_CFG_ADDR					0x04
#define SWRM_COMP_CFG_IRQ_LEVEL_OR_PULSE_MSK			BIT(1)
#define SWRM_COMP_CFG_ENABLE_MSK				BIT(0)
#define SWRM_COMP_PARAMS					0x100
#define SWRM_COMP_PARAMS_WR_FIFO_DEPTH				GENMASK(14, 10)
#define SWRM_COMP_PARAMS_RD_FIFO_DEPTH				GENMASK(19, 15)
#define SWRM_COMP_PARAMS_DOUT_PORTS_MASK			GENMASK(4, 0)
#define SWRM_COMP_PARAMS_DIN_PORTS_MASK				GENMASK(9, 5)
#define SWRM_COMP_MASTER_ID					0x104
#define SWRM_V1_3_INTERRUPT_STATUS				0x200
#define SWRM_V2_0_INTERRUPT_STATUS				0x5000
#define SWRM_INTERRUPT_STATUS_RMSK				GENMASK(16, 0)
#define SWRM_INTERRUPT_STATUS_SLAVE_PEND_IRQ			BIT(0)
#define SWRM_INTERRUPT_STATUS_NEW_SLAVE_ATTACHED		BIT(1)
#define SWRM_INTERRUPT_STATUS_CHANGE_ENUM_SLAVE_STATUS		BIT(2)
#define SWRM_INTERRUPT_STATUS_MASTER_CLASH_DET			BIT(3)
#define SWRM_INTERRUPT_STATUS_RD_FIFO_OVERFLOW			BIT(4)
#define SWRM_INTERRUPT_STATUS_RD_FIFO_UNDERFLOW			BIT(5)
#define SWRM_INTERRUPT_STATUS_WR_CMD_FIFO_OVERFLOW		BIT(6)
#define SWRM_INTERRUPT_STATUS_CMD_ERROR				BIT(7)
#define SWRM_INTERRUPT_STATUS_DOUT_PORT_COLLISION		BIT(8)
#define SWRM_INTERRUPT_STATUS_READ_EN_RD_VALID_MISMATCH		BIT(9)
#define SWRM_INTERRUPT_STATUS_SPECIAL_CMD_ID_FINISHED		BIT(10)
#define SWRM_INTERRUPT_STATUS_AUTO_ENUM_FAILED			BIT(11)
#define SWRM_INTERRUPT_STATUS_AUTO_ENUM_TABLE_IS_FULL		BIT(12)
#define SWRM_INTERRUPT_STATUS_BUS_RESET_FINISHED_V2		BIT(13)
#define SWRM_INTERRUPT_STATUS_CLK_STOP_FINISHED_V2		BIT(14)
#define SWRM_INTERRUPT_STATUS_EXT_CLK_STOP_WAKEUP		BIT(16)
#define SWRM_INTERRUPT_MAX					17
#define SWRM_V1_3_INTERRUPT_MASK_ADDR				0x204
#define SWRM_V1_3_INTERRUPT_CLEAR				0x208
#define SWRM_V2_0_INTERRUPT_CLEAR				0x5008
#define SWRM_V1_3_INTERRUPT_CPU_EN				0x210
#define SWRM_V2_0_INTERRUPT_CPU_EN				0x5004
#define SWRM_V1_3_CMD_FIFO_WR_CMD				0x300
#define SWRM_V2_0_CMD_FIFO_WR_CMD				0x5020
#define SWRM_V1_3_CMD_FIFO_RD_CMD				0x304
#define SWRM_V2_0_CMD_FIFO_RD_CMD				0x5024
#define SWRM_CMD_FIFO_CMD					0x308
#define SWRM_CMD_FIFO_FLUSH					0x1
#define SWRM_V1_3_CMD_FIFO_STATUS				0x30C
#define SWRM_V2_0_CMD_FIFO_STATUS				0x5050
#define SWRM_RD_CMD_FIFO_CNT_MASK				GENMASK(20, 16)
#define SWRM_WR_CMD_FIFO_CNT_MASK				GENMASK(12, 8)
#define SWRM_CMD_FIFO_CFG_ADDR					0x314
#define SWRM_CONTINUE_EXEC_ON_CMD_IGNORE			BIT(31)
#define SWRM_RD_WR_CMD_RETRIES					0x7
#define SWRM_V1_3_CMD_FIFO_RD_FIFO_ADDR				0x318
#define SWRM_V2_0_CMD_FIFO_RD_FIFO_ADDR				0x5040
#define SWRM_RD_FIFO_CMD_ID_MASK				GENMASK(11, 8)
#define SWRM_ENUMERATOR_CFG_ADDR				0x500
#define SWRM_ENUMERATOR_SLAVE_DEV_ID_1(m)		(0x530 + 0x8 * (m))
#define SWRM_ENUMERATOR_SLAVE_DEV_ID_2(m)		(0x534 + 0x8 * (m))
#define SWRM_MCP_FRAME_CTRL_BANK_ADDR(m)		(0x101C + 0x40 * (m))
#define SWRM_MCP_FRAME_CTRL_BANK_COL_CTRL_BMSK			GENMASK(2, 0)
#define SWRM_MCP_FRAME_CTRL_BANK_ROW_CTRL_BMSK			GENMASK(7, 3)
#define SWRM_MCP_BUS_CTRL					0x1044
#define SWRM_MCP_BUS_CLK_START					BIT(1)
#define SWRM_MCP_CFG_ADDR					0x1048
#define SWRM_MCP_CFG_MAX_NUM_OF_CMD_NO_PINGS_BMSK		GENMASK(21, 17)
#define SWRM_DEF_CMD_NO_PINGS					0x1f
#define SWRM_MCP_STATUS						0x104C
#define SWRM_MCP_STATUS_BANK_NUM_MASK				BIT(0)
#define SWRM_MCP_SLV_STATUS					0x1090
#define SWRM_MCP_SLV_STATUS_MASK				GENMASK(1, 0)
#define SWRM_MCP_SLV_STATUS_SZ					2
#define SWRM_DP_PORT_CTRL_BANK(n, m)	(0x1124 + 0x100 * (n - 1) + 0x40 * m)
#define SWRM_DP_PORT_CTRL_2_BANK(n, m)	(0x1128 + 0x100 * (n - 1) + 0x40 * m)
#define SWRM_DP_BLOCK_CTRL_1(n)		(0x112C + 0x100 * (n - 1))
#define SWRM_DP_BLOCK_CTRL2_BANK(n, m)	(0x1130 + 0x100 * (n - 1) + 0x40 * m)
#define SWRM_DP_PORT_HCTRL_BANK(n, m)	(0x1134 + 0x100 * (n - 1) + 0x40 * m)
#define SWRM_DP_BLOCK_CTRL3_BANK(n, m)	(0x1138 + 0x100 * (n - 1) + 0x40 * m)
#define SWRM_DP_SAMPLECTRL2_BANK(n, m)	(0x113C + 0x100 * (n - 1) + 0x40 * m)
#define SWRM_DIN_DPn_PCM_PORT_CTRL(n)	(0x1054 + 0x100 * (n - 1))
#define SWR_V1_3_MSTR_MAX_REG_ADDR				0x1740
#define SWR_V2_0_MSTR_MAX_REG_ADDR				0x50ac

#define SWRM_V2_0_CLK_CTRL					0x5060
#define SWRM_V2_0_CLK_CTRL_CLK_START				BIT(0)
#define SWRM_V2_0_LINK_STATUS					0x5064

#define SWRM_DP_PORT_CTRL_EN_CHAN_SHFT				0x18
#define SWRM_DP_PORT_CTRL_OFFSET2_SHFT				0x10
#define SWRM_DP_PORT_CTRL_OFFSET1_SHFT				0x08
#define SWRM_AHB_BRIDGE_WR_DATA_0				0xc85
#define SWRM_AHB_BRIDGE_WR_ADDR_0				0xc89
#define SWRM_AHB_BRIDGE_RD_ADDR_0				0xc8d
#define SWRM_AHB_BRIDGE_RD_DATA_0				0xc91

#define SWRM_REG_VAL_PACK(data, dev, id, reg)	\
			((reg) | ((id) << 16) | ((dev) << 20) | ((data) << 24))

#define MAX_FREQ_NUM						1
#define TIMEOUT_MS						100
#define QCOM_SWRM_MAX_RD_LEN					0x1
#define QCOM_SDW_MAX_PORTS					14
#define DEFAULT_CLK_FREQ					9600000
#define SWRM_MAX_DAIS						0xF
#define SWR_INVALID_PARAM					0xFF
#define SWR_HSTOP_MAX_VAL					0xF
#define SWR_HSTART_MIN_VAL					0x0
#define SWR_BROADCAST_CMD_ID					0x0F
#define SWR_MAX_CMD_ID						14
#define MAX_FIFO_RD_RETRY					3
#define SWR_OVERFLOW_RETRY_COUNT				30
#define SWRM_LINK_STATUS_RETRY_CNT				100

enum {
	MASTER_ID_WSA = 1,
	MASTER_ID_RX,
	MASTER_ID_TX
};

struct qcom_swrm_port_config {
	u16 si;
	u8 off1;
	u8 off2;
	u8 bp_mode;
	u8 hstart;
	u8 hstop;
	u8 word_length;
	u8 blk_group_count;
	u8 lane_control;
};

/*
 * Internal IDs for different register layouts.  Only few registers differ per
 * each variant, so the list of IDs below does not include all of registers.
 */
enum {
	SWRM_REG_FRAME_GEN_ENABLED,
	SWRM_REG_INTERRUPT_STATUS,
	SWRM_REG_INTERRUPT_MASK_ADDR,
	SWRM_REG_INTERRUPT_CLEAR,
	SWRM_REG_INTERRUPT_CPU_EN,
	SWRM_REG_CMD_FIFO_WR_CMD,
	SWRM_REG_CMD_FIFO_RD_CMD,
	SWRM_REG_CMD_FIFO_STATUS,
	SWRM_REG_CMD_FIFO_RD_FIFO_ADDR,
};

struct qcom_swrm_ctrl {
	struct sdw_bus bus;
	struct device *dev;
	struct regmap *regmap;
	u32 max_reg;
	const unsigned int *reg_layout;
	void __iomem *mmio;
	struct reset_control *audio_cgcr;
#ifdef CONFIG_DEBUG_FS
	struct dentry *debugfs;
#endif
	struct completion broadcast;
	struct completion enumeration;
	/* Port alloc/free lock */
	struct mutex port_lock;
	struct clk *hclk;
	int irq;
	unsigned int version;
	int wake_irq;
	int num_din_ports;
	int num_dout_ports;
	int cols_index;
	int rows_index;
	unsigned long dout_port_mask;
	unsigned long din_port_mask;
	u32 intr_mask;
	u8 rcmd_id;
	u8 wcmd_id;
	struct qcom_swrm_port_config pconfig[QCOM_SDW_MAX_PORTS];
	struct sdw_stream_runtime *sruntime[SWRM_MAX_DAIS];
	enum sdw_slave_status status[SDW_MAX_DEVICES + 1];
	int (*reg_read)(struct qcom_swrm_ctrl *ctrl, int reg, u32 *val);
	int (*reg_write)(struct qcom_swrm_ctrl *ctrl, int reg, int val);
	u32 slave_status;
	u32 wr_fifo_depth;
	u32 rd_fifo_depth;
	bool clock_stop_not_supported;
};

struct qcom_swrm_data {
	u32 default_cols;
	u32 default_rows;
	bool sw_clk_gate_required;
	u32 max_reg;
	const unsigned int *reg_layout;
};

static const unsigned int swrm_v1_3_reg_layout[] = {
	[SWRM_REG_FRAME_GEN_ENABLED] = SWRM_COMP_STATUS,
	[SWRM_REG_INTERRUPT_STATUS] = SWRM_V1_3_INTERRUPT_STATUS,
	[SWRM_REG_INTERRUPT_MASK_ADDR] = SWRM_V1_3_INTERRUPT_MASK_ADDR,
	[SWRM_REG_INTERRUPT_CLEAR] = SWRM_V1_3_INTERRUPT_CLEAR,
	[SWRM_REG_INTERRUPT_CPU_EN] = SWRM_V1_3_INTERRUPT_CPU_EN,
	[SWRM_REG_CMD_FIFO_WR_CMD] = SWRM_V1_3_CMD_FIFO_WR_CMD,
	[SWRM_REG_CMD_FIFO_RD_CMD] = SWRM_V1_3_CMD_FIFO_RD_CMD,
	[SWRM_REG_CMD_FIFO_STATUS] = SWRM_V1_3_CMD_FIFO_STATUS,
	[SWRM_REG_CMD_FIFO_RD_FIFO_ADDR] = SWRM_V1_3_CMD_FIFO_RD_FIFO_ADDR,
};

static const struct qcom_swrm_data swrm_v1_3_data = {
	.default_rows = 48,
	.default_cols = 16,
	.max_reg = SWR_V1_3_MSTR_MAX_REG_ADDR,
	.reg_layout = swrm_v1_3_reg_layout,
};

static const struct qcom_swrm_data swrm_v1_5_data = {
	.default_rows = 50,
	.default_cols = 16,
	.max_reg = SWR_V1_3_MSTR_MAX_REG_ADDR,
	.reg_layout = swrm_v1_3_reg_layout,
};

static const struct qcom_swrm_data swrm_v1_6_data = {
	.default_rows = 50,
	.default_cols = 16,
	.sw_clk_gate_required = true,
	.max_reg = SWR_V1_3_MSTR_MAX_REG_ADDR,
	.reg_layout = swrm_v1_3_reg_layout,
};

static const unsigned int swrm_v2_0_reg_layout[] = {
	[SWRM_REG_FRAME_GEN_ENABLED] = SWRM_V2_0_LINK_STATUS,
	[SWRM_REG_INTERRUPT_STATUS] = SWRM_V2_0_INTERRUPT_STATUS,
	[SWRM_REG_INTERRUPT_MASK_ADDR] = 0, /* Not present */
	[SWRM_REG_INTERRUPT_CLEAR] = SWRM_V2_0_INTERRUPT_CLEAR,
	[SWRM_REG_INTERRUPT_CPU_EN] = SWRM_V2_0_INTERRUPT_CPU_EN,
	[SWRM_REG_CMD_FIFO_WR_CMD] = SWRM_V2_0_CMD_FIFO_WR_CMD,
	[SWRM_REG_CMD_FIFO_RD_CMD] = SWRM_V2_0_CMD_FIFO_RD_CMD,
	[SWRM_REG_CMD_FIFO_STATUS] = SWRM_V2_0_CMD_FIFO_STATUS,
	[SWRM_REG_CMD_FIFO_RD_FIFO_ADDR] = SWRM_V2_0_CMD_FIFO_RD_FIFO_ADDR,
};

static const struct qcom_swrm_data swrm_v2_0_data = {
	.default_rows = 50,
	.default_cols = 16,
	.sw_clk_gate_required = true,
	.max_reg = SWR_V2_0_MSTR_MAX_REG_ADDR,
	.reg_layout = swrm_v2_0_reg_layout,
};

#define to_qcom_sdw(b)	container_of(b, struct qcom_swrm_ctrl, bus)

static int qcom_swrm_ahb_reg_read(struct qcom_swrm_ctrl *ctrl, int reg,
				  u32 *val)
{
	struct regmap *wcd_regmap = ctrl->regmap;
	int ret;

	/* pg register + offset */
	ret = regmap_bulk_write(wcd_regmap, SWRM_AHB_BRIDGE_RD_ADDR_0,
			  (u8 *)&reg, 4);
	if (ret < 0)
		return SDW_CMD_FAIL;

	ret = regmap_bulk_read(wcd_regmap, SWRM_AHB_BRIDGE_RD_DATA_0,
			       val, 4);
	if (ret < 0)
		return SDW_CMD_FAIL;

	return SDW_CMD_OK;
}

static int qcom_swrm_ahb_reg_write(struct qcom_swrm_ctrl *ctrl,
				   int reg, int val)
{
	struct regmap *wcd_regmap = ctrl->regmap;
	int ret;
	/* pg register + offset */
	ret = regmap_bulk_write(wcd_regmap, SWRM_AHB_BRIDGE_WR_DATA_0,
			  (u8 *)&val, 4);
	if (ret)
		return SDW_CMD_FAIL;

	/* write address register */
	ret = regmap_bulk_write(wcd_regmap, SWRM_AHB_BRIDGE_WR_ADDR_0,
			  (u8 *)&reg, 4);
	if (ret)
		return SDW_CMD_FAIL;

	return SDW_CMD_OK;
}

static int qcom_swrm_cpu_reg_read(struct qcom_swrm_ctrl *ctrl, int reg,
				  u32 *val)
{
	*val = readl(ctrl->mmio + reg);
	return SDW_CMD_OK;
}

static int qcom_swrm_cpu_reg_write(struct qcom_swrm_ctrl *ctrl, int reg,
				   int val)
{
	writel(val, ctrl->mmio + reg);
	return SDW_CMD_OK;
}

static u32 swrm_get_packed_reg_val(u8 *cmd_id, u8 cmd_data,
				   u8 dev_addr, u16 reg_addr)
{
	u32 val;
	u8 id = *cmd_id;

	if (id != SWR_BROADCAST_CMD_ID) {
		if (id < SWR_MAX_CMD_ID)
			id += 1;
		else
			id = 0;
		*cmd_id = id;
	}
	val = SWRM_REG_VAL_PACK(cmd_data, dev_addr, id, reg_addr);

	return val;
}

static int swrm_wait_for_rd_fifo_avail(struct qcom_swrm_ctrl *ctrl)
{
	u32 fifo_outstanding_data, value;
	int fifo_retry_count = SWR_OVERFLOW_RETRY_COUNT;

	do {
		/* Check for fifo underflow during read */
		ctrl->reg_read(ctrl, ctrl->reg_layout[SWRM_REG_CMD_FIFO_STATUS],
			       &value);
		fifo_outstanding_data = FIELD_GET(SWRM_RD_CMD_FIFO_CNT_MASK, value);

		/* Check if read data is available in read fifo */
		if (fifo_outstanding_data > 0)
			return 0;

		usleep_range(500, 510);
	} while (fifo_retry_count--);

	if (fifo_outstanding_data == 0) {
		dev_err_ratelimited(ctrl->dev, "%s err read underflow\n", __func__);
		return -EIO;
	}

	return 0;
}

static int swrm_wait_for_wr_fifo_avail(struct qcom_swrm_ctrl *ctrl)
{
	u32 fifo_outstanding_cmds, value;
	int fifo_retry_count = SWR_OVERFLOW_RETRY_COUNT;

	do {
		/* Check for fifo overflow during write */
		ctrl->reg_read(ctrl, ctrl->reg_layout[SWRM_REG_CMD_FIFO_STATUS],
			       &value);
		fifo_outstanding_cmds = FIELD_GET(SWRM_WR_CMD_FIFO_CNT_MASK, value);

		/* Check for space in write fifo before writing */
		if (fifo_outstanding_cmds < ctrl->wr_fifo_depth)
			return 0;

		usleep_range(500, 510);
	} while (fifo_retry_count--);

	if (fifo_outstanding_cmds == ctrl->wr_fifo_depth) {
		dev_err_ratelimited(ctrl->dev, "%s err write overflow\n", __func__);
		return -EIO;
	}

	return 0;
}

<<<<<<< HEAD
=======
static bool swrm_wait_for_wr_fifo_done(struct qcom_swrm_ctrl *ctrl)
{
	u32 fifo_outstanding_cmds, value;
	int fifo_retry_count = SWR_OVERFLOW_RETRY_COUNT;

	/* Check for fifo overflow during write */
	ctrl->reg_read(ctrl, ctrl->reg_layout[SWRM_REG_CMD_FIFO_STATUS], &value);
	fifo_outstanding_cmds = FIELD_GET(SWRM_WR_CMD_FIFO_CNT_MASK, value);

	if (fifo_outstanding_cmds) {
		while (fifo_retry_count) {
			usleep_range(500, 510);
			ctrl->reg_read(ctrl, ctrl->reg_layout[SWRM_REG_CMD_FIFO_STATUS], &value);
			fifo_outstanding_cmds = FIELD_GET(SWRM_WR_CMD_FIFO_CNT_MASK, value);
			fifo_retry_count--;
			if (fifo_outstanding_cmds == 0)
				return true;
		}
	} else {
		return true;
	}


	return false;
}

>>>>>>> d7e1311d
static int qcom_swrm_cmd_fifo_wr_cmd(struct qcom_swrm_ctrl *ctrl, u8 cmd_data,
				     u8 dev_addr, u16 reg_addr)
{

	u32 val;
	int ret = 0;
	u8 cmd_id = 0x0;

	if (dev_addr == SDW_BROADCAST_DEV_NUM) {
		cmd_id = SWR_BROADCAST_CMD_ID;
		val = swrm_get_packed_reg_val(&cmd_id, cmd_data,
					      dev_addr, reg_addr);
	} else {
		val = swrm_get_packed_reg_val(&ctrl->wcmd_id, cmd_data,
					      dev_addr, reg_addr);
	}

	if (swrm_wait_for_wr_fifo_avail(ctrl))
		return SDW_CMD_FAIL_OTHER;

	if (cmd_id == SWR_BROADCAST_CMD_ID)
		reinit_completion(&ctrl->broadcast);

	/* Its assumed that write is okay as we do not get any status back */
	ctrl->reg_write(ctrl, ctrl->reg_layout[SWRM_REG_CMD_FIFO_WR_CMD], val);

	if (ctrl->version <= SWRM_VERSION_1_3_0)
		usleep_range(150, 155);

	if (cmd_id == SWR_BROADCAST_CMD_ID) {
		swrm_wait_for_wr_fifo_done(ctrl);
		/*
		 * sleep for 10ms for MSM soundwire variant to allow broadcast
		 * command to complete.
		 */
		ret = wait_for_completion_timeout(&ctrl->broadcast,
						  msecs_to_jiffies(TIMEOUT_MS));
		if (!ret)
			ret = SDW_CMD_IGNORED;
		else
			ret = SDW_CMD_OK;

	} else {
		ret = SDW_CMD_OK;
	}
	return ret;
}

static int qcom_swrm_cmd_fifo_rd_cmd(struct qcom_swrm_ctrl *ctrl,
				     u8 dev_addr, u16 reg_addr,
				     u32 len, u8 *rval)
{
	u32 cmd_data, cmd_id, val, retry_attempt = 0;

	val = swrm_get_packed_reg_val(&ctrl->rcmd_id, len, dev_addr, reg_addr);

	/*
	 * Check for outstanding cmd wrt. write fifo depth to avoid
	 * overflow as read will also increase write fifo cnt.
	 */
	swrm_wait_for_wr_fifo_avail(ctrl);

	/* wait for FIFO RD to complete to avoid overflow */
	usleep_range(100, 105);
	ctrl->reg_write(ctrl, ctrl->reg_layout[SWRM_REG_CMD_FIFO_RD_CMD], val);
	/* wait for FIFO RD CMD complete to avoid overflow */
	usleep_range(250, 255);

	if (swrm_wait_for_rd_fifo_avail(ctrl))
		return SDW_CMD_FAIL_OTHER;

	do {
		ctrl->reg_read(ctrl, ctrl->reg_layout[SWRM_REG_CMD_FIFO_RD_FIFO_ADDR],
			       &cmd_data);
		rval[0] = cmd_data & 0xFF;
		cmd_id = FIELD_GET(SWRM_RD_FIFO_CMD_ID_MASK, cmd_data);

		if (cmd_id != ctrl->rcmd_id) {
			if (retry_attempt < (MAX_FIFO_RD_RETRY - 1)) {
				/* wait 500 us before retry on fifo read failure */
				usleep_range(500, 505);
				ctrl->reg_write(ctrl, SWRM_CMD_FIFO_CMD,
						SWRM_CMD_FIFO_FLUSH);
				ctrl->reg_write(ctrl,
						ctrl->reg_layout[SWRM_REG_CMD_FIFO_RD_CMD],
						val);
			}
			retry_attempt++;
		} else {
			return SDW_CMD_OK;
		}

	} while (retry_attempt < MAX_FIFO_RD_RETRY);

	dev_err(ctrl->dev, "failed to read fifo: reg: 0x%x, rcmd_id: 0x%x,\
		dev_num: 0x%x, cmd_data: 0x%x\n",
		reg_addr, ctrl->rcmd_id, dev_addr, cmd_data);

	return SDW_CMD_IGNORED;
}

static int qcom_swrm_get_alert_slave_dev_num(struct qcom_swrm_ctrl *ctrl)
{
	u32 val, status;
	int dev_num;

	ctrl->reg_read(ctrl, SWRM_MCP_SLV_STATUS, &val);

	for (dev_num = 1; dev_num <= SDW_MAX_DEVICES; dev_num++) {
		status = (val >> (dev_num * SWRM_MCP_SLV_STATUS_SZ));

		if ((status & SWRM_MCP_SLV_STATUS_MASK) == SDW_SLAVE_ALERT) {
			ctrl->status[dev_num] = status;
			return dev_num;
		}
	}

	return -EINVAL;
}

static void qcom_swrm_get_device_status(struct qcom_swrm_ctrl *ctrl)
{
	u32 val;
	int i;

	ctrl->reg_read(ctrl, SWRM_MCP_SLV_STATUS, &val);
	ctrl->slave_status = val;

	for (i = 1; i <= SDW_MAX_DEVICES; i++) {
		u32 s;

		s = (val >> (i * 2));
		s &= SWRM_MCP_SLV_STATUS_MASK;
		ctrl->status[i] = s;
	}
}

static void qcom_swrm_set_slave_dev_num(struct sdw_bus *bus,
					struct sdw_slave *slave, int devnum)
{
	struct qcom_swrm_ctrl *ctrl = to_qcom_sdw(bus);
	u32 status;

	ctrl->reg_read(ctrl, SWRM_MCP_SLV_STATUS, &status);
	status = (status >> (devnum * SWRM_MCP_SLV_STATUS_SZ));
	status &= SWRM_MCP_SLV_STATUS_MASK;

	if (status == SDW_SLAVE_ATTACHED) {
		if (slave)
			slave->dev_num = devnum;
		mutex_lock(&bus->bus_lock);
		set_bit(devnum, bus->assigned);
		mutex_unlock(&bus->bus_lock);
	}
}

static int qcom_swrm_enumerate(struct sdw_bus *bus)
{
	struct qcom_swrm_ctrl *ctrl = to_qcom_sdw(bus);
	struct sdw_slave *slave, *_s;
	struct sdw_slave_id id;
	u32 val1, val2;
	bool found;
	u64 addr;
	int i;
	char *buf1 = (char *)&val1, *buf2 = (char *)&val2;

	for (i = 1; i <= SDW_MAX_DEVICES; i++) {
		/* do not continue if the status is Not Present  */
		if (!ctrl->status[i])
			continue;

		/*SCP_Devid5 - Devid 4*/
		ctrl->reg_read(ctrl, SWRM_ENUMERATOR_SLAVE_DEV_ID_1(i), &val1);

		/*SCP_Devid3 - DevId 2 Devid 1 Devid 0*/
		ctrl->reg_read(ctrl, SWRM_ENUMERATOR_SLAVE_DEV_ID_2(i), &val2);

		if (!val1 && !val2)
			break;

		addr = buf2[1] | (buf2[0] << 8) | (buf1[3] << 16) |
			((u64)buf1[2] << 24) | ((u64)buf1[1] << 32) |
			((u64)buf1[0] << 40);

		sdw_extract_slave_id(bus, addr, &id);
		found = false;
		ctrl->clock_stop_not_supported = false;
		/* Now compare with entries */
		list_for_each_entry_safe(slave, _s, &bus->slaves, node) {
			if (sdw_compare_devid(slave, id) == 0) {
				qcom_swrm_set_slave_dev_num(bus, slave, i);
				if (slave->prop.clk_stop_mode1)
					ctrl->clock_stop_not_supported = true;

				found = true;
				break;
			}
		}

		if (!found) {
			qcom_swrm_set_slave_dev_num(bus, NULL, i);
			sdw_slave_add(bus, &id, NULL);
		}
	}

	complete(&ctrl->enumeration);
	return 0;
}

static irqreturn_t qcom_swrm_wake_irq_handler(int irq, void *dev_id)
{
	struct qcom_swrm_ctrl *ctrl = dev_id;
	int ret;

<<<<<<< HEAD
	ret = pm_runtime_resume_and_get(ctrl->dev);
	if (ret < 0 && ret != -EACCES) {
		dev_err_ratelimited(ctrl->dev,
				    "pm_runtime_resume_and_get failed in %s, ret %d\n",
=======
	ret = pm_runtime_get_sync(ctrl->dev);
	if (ret < 0 && ret != -EACCES) {
		dev_err_ratelimited(ctrl->dev,
				    "pm_runtime_get_sync failed in %s, ret %d\n",
>>>>>>> d7e1311d
				    __func__, ret);
		pm_runtime_put_noidle(ctrl->dev);
		return ret;
	}

	if (ctrl->wake_irq > 0) {
		if (!irqd_irq_disabled(irq_get_irq_data(ctrl->wake_irq)))
			disable_irq_nosync(ctrl->wake_irq);
	}

	pm_runtime_mark_last_busy(ctrl->dev);
	pm_runtime_put_autosuspend(ctrl->dev);

	return IRQ_HANDLED;
}

static irqreturn_t qcom_swrm_irq_handler(int irq, void *dev_id)
{
	struct qcom_swrm_ctrl *ctrl = dev_id;
	u32 value, intr_sts, intr_sts_masked, slave_status;
	u32 i;
	int devnum;
	int ret = IRQ_HANDLED;
	clk_prepare_enable(ctrl->hclk);

	ctrl->reg_read(ctrl, ctrl->reg_layout[SWRM_REG_INTERRUPT_STATUS],
		       &intr_sts);
	intr_sts_masked = intr_sts & ctrl->intr_mask;

	do {
		for (i = 0; i < SWRM_INTERRUPT_MAX; i++) {
			value = intr_sts_masked & BIT(i);
			if (!value)
				continue;

			switch (value) {
			case SWRM_INTERRUPT_STATUS_SLAVE_PEND_IRQ:
				devnum = qcom_swrm_get_alert_slave_dev_num(ctrl);
				if (devnum < 0) {
					dev_err_ratelimited(ctrl->dev,
					    "no slave alert found.spurious interrupt\n");
				} else {
					sdw_handle_slave_status(&ctrl->bus, ctrl->status);
				}

				break;
			case SWRM_INTERRUPT_STATUS_NEW_SLAVE_ATTACHED:
			case SWRM_INTERRUPT_STATUS_CHANGE_ENUM_SLAVE_STATUS:
				dev_dbg_ratelimited(ctrl->dev, "SWR new slave attached\n");
				ctrl->reg_read(ctrl, SWRM_MCP_SLV_STATUS, &slave_status);
				if (ctrl->slave_status == slave_status) {
					dev_dbg(ctrl->dev, "Slave status not changed %x\n",
						slave_status);
				} else {
					qcom_swrm_get_device_status(ctrl);
					qcom_swrm_enumerate(&ctrl->bus);
					sdw_handle_slave_status(&ctrl->bus, ctrl->status);
				}
				break;
			case SWRM_INTERRUPT_STATUS_MASTER_CLASH_DET:
				dev_err_ratelimited(ctrl->dev,
						"%s: SWR bus clsh detected\n",
						__func__);
				ctrl->intr_mask &= ~SWRM_INTERRUPT_STATUS_MASTER_CLASH_DET;
				ctrl->reg_write(ctrl,
						ctrl->reg_layout[SWRM_REG_INTERRUPT_CPU_EN],
						ctrl->intr_mask);
				break;
			case SWRM_INTERRUPT_STATUS_RD_FIFO_OVERFLOW:
				ctrl->reg_read(ctrl,
					       ctrl->reg_layout[SWRM_REG_CMD_FIFO_STATUS],
					       &value);
				dev_err_ratelimited(ctrl->dev,
					"%s: SWR read FIFO overflow fifo status 0x%x\n",
					__func__, value);
				break;
			case SWRM_INTERRUPT_STATUS_RD_FIFO_UNDERFLOW:
				ctrl->reg_read(ctrl,
					       ctrl->reg_layout[SWRM_REG_CMD_FIFO_STATUS],
					       &value);
				dev_err_ratelimited(ctrl->dev,
					"%s: SWR read FIFO underflow fifo status 0x%x\n",
					__func__, value);
				break;
			case SWRM_INTERRUPT_STATUS_WR_CMD_FIFO_OVERFLOW:
				ctrl->reg_read(ctrl,
					       ctrl->reg_layout[SWRM_REG_CMD_FIFO_STATUS],
					       &value);
				dev_err(ctrl->dev,
					"%s: SWR write FIFO overflow fifo status %x\n",
					__func__, value);
				ctrl->reg_write(ctrl, SWRM_CMD_FIFO_CMD, 0x1);
				break;
			case SWRM_INTERRUPT_STATUS_CMD_ERROR:
				ctrl->reg_read(ctrl,
					       ctrl->reg_layout[SWRM_REG_CMD_FIFO_STATUS],
					       &value);
				dev_err_ratelimited(ctrl->dev,
					"%s: SWR CMD error, fifo status 0x%x, flushing fifo\n",
					__func__, value);
				ctrl->reg_write(ctrl, SWRM_CMD_FIFO_CMD, 0x1);
				break;
			case SWRM_INTERRUPT_STATUS_DOUT_PORT_COLLISION:
				dev_err_ratelimited(ctrl->dev,
						"%s: SWR Port collision detected\n",
						__func__);
				ctrl->intr_mask &= ~SWRM_INTERRUPT_STATUS_DOUT_PORT_COLLISION;
				ctrl->reg_write(ctrl,
						ctrl->reg_layout[SWRM_REG_INTERRUPT_CPU_EN],
						ctrl->intr_mask);
				break;
			case SWRM_INTERRUPT_STATUS_READ_EN_RD_VALID_MISMATCH:
				dev_err_ratelimited(ctrl->dev,
					"%s: SWR read enable valid mismatch\n",
					__func__);
				ctrl->intr_mask &=
					~SWRM_INTERRUPT_STATUS_READ_EN_RD_VALID_MISMATCH;
				ctrl->reg_write(ctrl,
						ctrl->reg_layout[SWRM_REG_INTERRUPT_CPU_EN],
						ctrl->intr_mask);
				break;
			case SWRM_INTERRUPT_STATUS_SPECIAL_CMD_ID_FINISHED:
				complete(&ctrl->broadcast);
				break;
			case SWRM_INTERRUPT_STATUS_BUS_RESET_FINISHED_V2:
				break;
			case SWRM_INTERRUPT_STATUS_CLK_STOP_FINISHED_V2:
				break;
			case SWRM_INTERRUPT_STATUS_EXT_CLK_STOP_WAKEUP:
				break;
			default:
				dev_err_ratelimited(ctrl->dev,
						"%s: SWR unknown interrupt value: %d\n",
						__func__, value);
				ret = IRQ_NONE;
				break;
			}
		}
		ctrl->reg_write(ctrl, ctrl->reg_layout[SWRM_REG_INTERRUPT_CLEAR],
				intr_sts);
		ctrl->reg_read(ctrl, ctrl->reg_layout[SWRM_REG_INTERRUPT_STATUS],
			       &intr_sts);
		intr_sts_masked = intr_sts & ctrl->intr_mask;
	} while (intr_sts_masked);

	clk_disable_unprepare(ctrl->hclk);
	return ret;
}

static bool swrm_wait_for_frame_gen_enabled(struct qcom_swrm_ctrl *ctrl)
{
	int retry = SWRM_LINK_STATUS_RETRY_CNT;
	int comp_sts;

	do {
		ctrl->reg_read(ctrl, SWRM_COMP_STATUS, &comp_sts);

		if (comp_sts & SWRM_FRM_GEN_ENABLED)
			return true;

		usleep_range(500, 510);
	} while (retry--);

	dev_err(ctrl->dev, "%s: link status not %s\n", __func__,
		comp_sts & SWRM_FRM_GEN_ENABLED ? "connected" : "disconnected");

	return false;
}

static int qcom_swrm_init(struct qcom_swrm_ctrl *ctrl)
{
	u32 val;

	/* Clear Rows and Cols */
	val = FIELD_PREP(SWRM_MCP_FRAME_CTRL_BANK_ROW_CTRL_BMSK, ctrl->rows_index);
	val |= FIELD_PREP(SWRM_MCP_FRAME_CTRL_BANK_COL_CTRL_BMSK, ctrl->cols_index);

	reset_control_reset(ctrl->audio_cgcr);

	ctrl->reg_write(ctrl, SWRM_MCP_FRAME_CTRL_BANK_ADDR(0), val);

	/* Enable Auto enumeration */
	ctrl->reg_write(ctrl, SWRM_ENUMERATOR_CFG_ADDR, 1);

	ctrl->intr_mask = SWRM_INTERRUPT_STATUS_RMSK;
	/* Mask soundwire interrupts */
	if (ctrl->version < SWRM_VERSION_2_0_0)
		ctrl->reg_write(ctrl, ctrl->reg_layout[SWRM_REG_INTERRUPT_MASK_ADDR],
				SWRM_INTERRUPT_STATUS_RMSK);

	/* Configure No pings */
	ctrl->reg_read(ctrl, SWRM_MCP_CFG_ADDR, &val);
	u32p_replace_bits(&val, SWRM_DEF_CMD_NO_PINGS, SWRM_MCP_CFG_MAX_NUM_OF_CMD_NO_PINGS_BMSK);
	ctrl->reg_write(ctrl, SWRM_MCP_CFG_ADDR, val);

	if (ctrl->version == SWRM_VERSION_1_7_0) {
		ctrl->reg_write(ctrl, SWRM_LINK_MANAGER_EE, SWRM_EE_CPU);
		ctrl->reg_write(ctrl, SWRM_MCP_BUS_CTRL,
				SWRM_MCP_BUS_CLK_START << SWRM_EE_CPU);
	} else if (ctrl->version >= SWRM_VERSION_2_0_0) {
		ctrl->reg_write(ctrl, SWRM_LINK_MANAGER_EE, SWRM_EE_CPU);
		ctrl->reg_write(ctrl, SWRM_V2_0_CLK_CTRL,
				SWRM_V2_0_CLK_CTRL_CLK_START);
	} else {
		ctrl->reg_write(ctrl, SWRM_MCP_BUS_CTRL, SWRM_MCP_BUS_CLK_START);
	}

	/* Configure number of retries of a read/write cmd */
	if (ctrl->version >= SWRM_VERSION_1_5_1) {
		ctrl->reg_write(ctrl, SWRM_CMD_FIFO_CFG_ADDR,
				SWRM_RD_WR_CMD_RETRIES |
				SWRM_CONTINUE_EXEC_ON_CMD_IGNORE);
	} else {
		ctrl->reg_write(ctrl, SWRM_CMD_FIFO_CFG_ADDR,
				SWRM_RD_WR_CMD_RETRIES);
	}

	/* COMP Enable */
	ctrl->reg_write(ctrl, SWRM_COMP_CFG_ADDR, SWRM_COMP_CFG_ENABLE_MSK);

	/* Set IRQ to PULSE */
	ctrl->reg_write(ctrl, SWRM_COMP_CFG_ADDR,
			SWRM_COMP_CFG_IRQ_LEVEL_OR_PULSE_MSK);

	ctrl->reg_write(ctrl, ctrl->reg_layout[SWRM_REG_INTERRUPT_CLEAR],
			0xFFFFFFFF);

	/* enable CPU IRQs */
	if (ctrl->mmio) {
		ctrl->reg_write(ctrl, ctrl->reg_layout[SWRM_REG_INTERRUPT_CPU_EN],
				SWRM_INTERRUPT_STATUS_RMSK);
	}

	/* Set IRQ to PULSE */
	ctrl->reg_write(ctrl, SWRM_COMP_CFG_ADDR,
			SWRM_COMP_CFG_IRQ_LEVEL_OR_PULSE_MSK |
			SWRM_COMP_CFG_ENABLE_MSK);

	swrm_wait_for_frame_gen_enabled(ctrl);
	ctrl->slave_status = 0;
	ctrl->reg_read(ctrl, SWRM_COMP_PARAMS, &val);
	ctrl->rd_fifo_depth = FIELD_GET(SWRM_COMP_PARAMS_RD_FIFO_DEPTH, val);
	ctrl->wr_fifo_depth = FIELD_GET(SWRM_COMP_PARAMS_WR_FIFO_DEPTH, val);

	return 0;
}

static enum sdw_command_response qcom_swrm_xfer_msg(struct sdw_bus *bus,
						    struct sdw_msg *msg)
{
	struct qcom_swrm_ctrl *ctrl = to_qcom_sdw(bus);
	int ret, i, len;

	if (msg->flags == SDW_MSG_FLAG_READ) {
		for (i = 0; i < msg->len;) {
			if ((msg->len - i) < QCOM_SWRM_MAX_RD_LEN)
				len = msg->len - i;
			else
				len = QCOM_SWRM_MAX_RD_LEN;

			ret = qcom_swrm_cmd_fifo_rd_cmd(ctrl, msg->dev_num,
							msg->addr + i, len,
						       &msg->buf[i]);
			if (ret)
				return ret;

			i = i + len;
		}
	} else if (msg->flags == SDW_MSG_FLAG_WRITE) {
		for (i = 0; i < msg->len; i++) {
			ret = qcom_swrm_cmd_fifo_wr_cmd(ctrl, msg->buf[i],
							msg->dev_num,
						       msg->addr + i);
			if (ret)
				return SDW_CMD_IGNORED;
		}
	}

	return SDW_CMD_OK;
}

static int qcom_swrm_pre_bank_switch(struct sdw_bus *bus)
{
	u32 reg = SWRM_MCP_FRAME_CTRL_BANK_ADDR(bus->params.next_bank);
	struct qcom_swrm_ctrl *ctrl = to_qcom_sdw(bus);
	u32 val;

	ctrl->reg_read(ctrl, reg, &val);

	u32p_replace_bits(&val, ctrl->cols_index, SWRM_MCP_FRAME_CTRL_BANK_COL_CTRL_BMSK);
	u32p_replace_bits(&val, ctrl->rows_index, SWRM_MCP_FRAME_CTRL_BANK_ROW_CTRL_BMSK);

	return ctrl->reg_write(ctrl, reg, val);
}

static int qcom_swrm_port_params(struct sdw_bus *bus,
				 struct sdw_port_params *p_params,
				 unsigned int bank)
{
	struct qcom_swrm_ctrl *ctrl = to_qcom_sdw(bus);

	return ctrl->reg_write(ctrl, SWRM_DP_BLOCK_CTRL_1(p_params->num),
			       p_params->bps - 1);

}

static int qcom_swrm_transport_params(struct sdw_bus *bus,
				      struct sdw_transport_params *params,
				      enum sdw_reg_bank bank)
{
	struct qcom_swrm_ctrl *ctrl = to_qcom_sdw(bus);
	struct qcom_swrm_port_config *pcfg;
	u32 value;
	int reg = SWRM_DP_PORT_CTRL_BANK((params->port_num), bank);
	int ret;

	pcfg = &ctrl->pconfig[params->port_num];

	value = pcfg->off1 << SWRM_DP_PORT_CTRL_OFFSET1_SHFT;
	value |= pcfg->off2 << SWRM_DP_PORT_CTRL_OFFSET2_SHFT;
	value |= pcfg->si & 0xff;

	ret = ctrl->reg_write(ctrl, reg, value);
	if (ret)
		goto err;

	if (pcfg->si > 0xff) {
		value = (pcfg->si >> 8) & 0xff;
		reg = SWRM_DP_SAMPLECTRL2_BANK(params->port_num, bank);
		ret = ctrl->reg_write(ctrl, reg, value);
		if (ret)
			goto err;
	}

	if (pcfg->lane_control != SWR_INVALID_PARAM) {
		reg = SWRM_DP_PORT_CTRL_2_BANK(params->port_num, bank);
		value = pcfg->lane_control;
		ret = ctrl->reg_write(ctrl, reg, value);
		if (ret)
			goto err;
	}

	if (pcfg->blk_group_count != SWR_INVALID_PARAM) {
		reg = SWRM_DP_BLOCK_CTRL2_BANK(params->port_num, bank);
		value = pcfg->blk_group_count;
		ret = ctrl->reg_write(ctrl, reg, value);
		if (ret)
			goto err;
	}

	if (pcfg->hstart != SWR_INVALID_PARAM
			&& pcfg->hstop != SWR_INVALID_PARAM) {
		reg = SWRM_DP_PORT_HCTRL_BANK(params->port_num, bank);
		value = (pcfg->hstop << 4) | pcfg->hstart;
		ret = ctrl->reg_write(ctrl, reg, value);
	} else {
		reg = SWRM_DP_PORT_HCTRL_BANK(params->port_num, bank);
		value = (SWR_HSTOP_MAX_VAL << 4) | SWR_HSTART_MIN_VAL;
		ret = ctrl->reg_write(ctrl, reg, value);
	}

	if (ret)
		goto err;

	if (pcfg->bp_mode != SWR_INVALID_PARAM) {
		reg = SWRM_DP_BLOCK_CTRL3_BANK(params->port_num, bank);
		ret = ctrl->reg_write(ctrl, reg, pcfg->bp_mode);
	}

err:
	return ret;
}

static int qcom_swrm_port_enable(struct sdw_bus *bus,
				 struct sdw_enable_ch *enable_ch,
				 unsigned int bank)
{
	u32 reg = SWRM_DP_PORT_CTRL_BANK(enable_ch->port_num, bank);
	struct qcom_swrm_ctrl *ctrl = to_qcom_sdw(bus);
	u32 val;

	ctrl->reg_read(ctrl, reg, &val);

	if (enable_ch->enable)
		val |= (enable_ch->ch_mask << SWRM_DP_PORT_CTRL_EN_CHAN_SHFT);
	else
		val &= ~(0xff << SWRM_DP_PORT_CTRL_EN_CHAN_SHFT);

	return ctrl->reg_write(ctrl, reg, val);
}

static const struct sdw_master_port_ops qcom_swrm_port_ops = {
	.dpn_set_port_params = qcom_swrm_port_params,
	.dpn_set_port_transport_params = qcom_swrm_transport_params,
	.dpn_port_enable_ch = qcom_swrm_port_enable,
};

static const struct sdw_master_ops qcom_swrm_ops = {
	.xfer_msg = qcom_swrm_xfer_msg,
	.pre_bank_switch = qcom_swrm_pre_bank_switch,
};

static int qcom_swrm_compute_params(struct sdw_bus *bus)
{
	struct qcom_swrm_ctrl *ctrl = to_qcom_sdw(bus);
	struct sdw_master_runtime *m_rt;
	struct sdw_slave_runtime *s_rt;
	struct sdw_port_runtime *p_rt;
	struct qcom_swrm_port_config *pcfg;
	struct sdw_slave *slave;
	unsigned int m_port;
	int i = 1;

	list_for_each_entry(m_rt, &bus->m_rt_list, bus_node) {
		list_for_each_entry(p_rt, &m_rt->port_list, port_node) {
			pcfg = &ctrl->pconfig[p_rt->num];
			p_rt->transport_params.port_num = p_rt->num;
			if (pcfg->word_length != SWR_INVALID_PARAM) {
				sdw_fill_port_params(&p_rt->port_params,
					     p_rt->num,  pcfg->word_length + 1,
					     SDW_PORT_FLOW_MODE_ISOCH,
					     SDW_PORT_DATA_MODE_NORMAL);
			}

		}

		list_for_each_entry(s_rt, &m_rt->slave_rt_list, m_rt_node) {
			slave = s_rt->slave;
			list_for_each_entry(p_rt, &s_rt->port_list, port_node) {
				m_port = slave->m_port_map[p_rt->num];
				/* port config starts at offset 0 so -1 from actual port number */
				if (m_port)
					pcfg = &ctrl->pconfig[m_port];
				else
					pcfg = &ctrl->pconfig[i];
				p_rt->transport_params.port_num = p_rt->num;
				p_rt->transport_params.sample_interval =
					pcfg->si + 1;
				p_rt->transport_params.offset1 = pcfg->off1;
				p_rt->transport_params.offset2 = pcfg->off2;
				p_rt->transport_params.blk_pkg_mode = pcfg->bp_mode;
				p_rt->transport_params.blk_grp_ctrl = pcfg->blk_group_count;

				p_rt->transport_params.hstart = pcfg->hstart;
				p_rt->transport_params.hstop = pcfg->hstop;
				p_rt->transport_params.lane_ctrl = pcfg->lane_control;
				if (pcfg->word_length != SWR_INVALID_PARAM) {
					sdw_fill_port_params(&p_rt->port_params,
						     p_rt->num,
						     pcfg->word_length + 1,
						     SDW_PORT_FLOW_MODE_ISOCH,
						     SDW_PORT_DATA_MODE_NORMAL);
				}
				i++;
			}
		}
	}

	return 0;
}

static u32 qcom_swrm_freq_tbl[MAX_FREQ_NUM] = {
	DEFAULT_CLK_FREQ,
};

static void qcom_swrm_stream_free_ports(struct qcom_swrm_ctrl *ctrl,
					struct sdw_stream_runtime *stream)
{
	struct sdw_master_runtime *m_rt;
	struct sdw_port_runtime *p_rt;
	unsigned long *port_mask;

	mutex_lock(&ctrl->port_lock);

	list_for_each_entry(m_rt, &stream->master_list, stream_node) {
		if (m_rt->direction == SDW_DATA_DIR_RX)
			port_mask = &ctrl->dout_port_mask;
		else
			port_mask = &ctrl->din_port_mask;

		list_for_each_entry(p_rt, &m_rt->port_list, port_node)
			clear_bit(p_rt->num, port_mask);
	}

	mutex_unlock(&ctrl->port_lock);
}

static int qcom_swrm_stream_alloc_ports(struct qcom_swrm_ctrl *ctrl,
					struct sdw_stream_runtime *stream,
				       struct snd_pcm_hw_params *params,
				       int direction)
{
	struct sdw_port_config pconfig[QCOM_SDW_MAX_PORTS];
	struct sdw_stream_config sconfig;
	struct sdw_master_runtime *m_rt;
	struct sdw_slave_runtime *s_rt;
	struct sdw_port_runtime *p_rt;
	struct sdw_slave *slave;
	unsigned long *port_mask;
	int i, maxport, pn, nports = 0, ret = 0;
	unsigned int m_port;

	mutex_lock(&ctrl->port_lock);
	list_for_each_entry(m_rt, &stream->master_list, stream_node) {
		if (m_rt->direction == SDW_DATA_DIR_RX) {
			maxport = ctrl->num_dout_ports;
			port_mask = &ctrl->dout_port_mask;
		} else {
			maxport = ctrl->num_din_ports;
			port_mask = &ctrl->din_port_mask;
		}

		list_for_each_entry(s_rt, &m_rt->slave_rt_list, m_rt_node) {
			slave = s_rt->slave;
			list_for_each_entry(p_rt, &s_rt->port_list, port_node) {
				m_port = slave->m_port_map[p_rt->num];
				/* Port numbers start from 1 - 14*/
				if (m_port)
					pn = m_port;
				else
					pn = find_first_zero_bit(port_mask, maxport);

				if (pn > maxport) {
					dev_err(ctrl->dev, "All ports busy\n");
					ret = -EBUSY;
					goto err;
				}
				set_bit(pn, port_mask);
				pconfig[nports].num = pn;
				pconfig[nports].ch_mask = p_rt->ch_mask;
				nports++;
			}
		}
	}

	if (direction == SNDRV_PCM_STREAM_CAPTURE)
		sconfig.direction = SDW_DATA_DIR_TX;
	else
		sconfig.direction = SDW_DATA_DIR_RX;

	/* hw parameters wil be ignored as we only support PDM */
	sconfig.ch_count = 1;
	sconfig.frame_rate = params_rate(params);
	sconfig.type = stream->type;
	sconfig.bps = 1;
	sdw_stream_add_master(&ctrl->bus, &sconfig, pconfig,
			      nports, stream);
err:
	if (ret) {
		for (i = 0; i < nports; i++)
			clear_bit(pconfig[i].num, port_mask);
	}

	mutex_unlock(&ctrl->port_lock);

	return ret;
}

static int qcom_swrm_hw_params(struct snd_pcm_substream *substream,
			       struct snd_pcm_hw_params *params,
			      struct snd_soc_dai *dai)
{
	struct qcom_swrm_ctrl *ctrl = dev_get_drvdata(dai->dev);
	struct sdw_stream_runtime *sruntime = ctrl->sruntime[dai->id];
	int ret;

	ret = qcom_swrm_stream_alloc_ports(ctrl, sruntime, params,
					   substream->stream);
	if (ret)
		qcom_swrm_stream_free_ports(ctrl, sruntime);

	return ret;
}

static int qcom_swrm_hw_free(struct snd_pcm_substream *substream,
			     struct snd_soc_dai *dai)
{
	struct qcom_swrm_ctrl *ctrl = dev_get_drvdata(dai->dev);
	struct sdw_stream_runtime *sruntime = ctrl->sruntime[dai->id];

	qcom_swrm_stream_free_ports(ctrl, sruntime);
	sdw_stream_remove_master(&ctrl->bus, sruntime);

	return 0;
}

static int qcom_swrm_set_sdw_stream(struct snd_soc_dai *dai,
				    void *stream, int direction)
{
	struct qcom_swrm_ctrl *ctrl = dev_get_drvdata(dai->dev);

	ctrl->sruntime[dai->id] = stream;

	return 0;
}

static void *qcom_swrm_get_sdw_stream(struct snd_soc_dai *dai, int direction)
{
	struct qcom_swrm_ctrl *ctrl = dev_get_drvdata(dai->dev);

	return ctrl->sruntime[dai->id];
}

static int qcom_swrm_startup(struct snd_pcm_substream *substream,
			     struct snd_soc_dai *dai)
{
	struct qcom_swrm_ctrl *ctrl = dev_get_drvdata(dai->dev);
	struct snd_soc_pcm_runtime *rtd = substream->private_data;
	struct sdw_stream_runtime *sruntime;
	struct snd_soc_dai *codec_dai;
	int ret, i;

	ret = pm_runtime_get_sync(ctrl->dev);
	if (ret < 0 && ret != -EACCES) {
		dev_err_ratelimited(ctrl->dev,
				    "pm_runtime_get_sync failed in %s, ret %d\n",
				    __func__, ret);
		pm_runtime_put_noidle(ctrl->dev);
		return ret;
	}

	sruntime = sdw_alloc_stream(dai->name);
	if (!sruntime)
		return -ENOMEM;

	ctrl->sruntime[dai->id] = sruntime;

	for_each_rtd_codec_dais(rtd, i, codec_dai) {
		ret = snd_soc_dai_set_stream(codec_dai, sruntime,
					     substream->stream);
		if (ret < 0 && ret != -ENOTSUPP) {
			dev_err(dai->dev, "Failed to set sdw stream on %s\n",
				codec_dai->name);
			sdw_release_stream(sruntime);
			return ret;
		}
	}

	return 0;
}

static void qcom_swrm_shutdown(struct snd_pcm_substream *substream,
			       struct snd_soc_dai *dai)
{
	struct qcom_swrm_ctrl *ctrl = dev_get_drvdata(dai->dev);

	swrm_wait_for_wr_fifo_done(ctrl);
	sdw_release_stream(ctrl->sruntime[dai->id]);
	ctrl->sruntime[dai->id] = NULL;
	pm_runtime_mark_last_busy(ctrl->dev);
	pm_runtime_put_autosuspend(ctrl->dev);

}

static const struct snd_soc_dai_ops qcom_swrm_pdm_dai_ops = {
	.hw_params = qcom_swrm_hw_params,
	.hw_free = qcom_swrm_hw_free,
	.startup = qcom_swrm_startup,
	.shutdown = qcom_swrm_shutdown,
	.set_stream = qcom_swrm_set_sdw_stream,
	.get_stream = qcom_swrm_get_sdw_stream,
};

static const struct snd_soc_component_driver qcom_swrm_dai_component = {
	.name = "soundwire",
};

static int qcom_swrm_register_dais(struct qcom_swrm_ctrl *ctrl)
{
	int num_dais = ctrl->num_dout_ports + ctrl->num_din_ports;
	struct snd_soc_dai_driver *dais;
	struct snd_soc_pcm_stream *stream;
	struct device *dev = ctrl->dev;
	int i;

	/* PDM dais are only tested for now */
	dais = devm_kcalloc(dev, num_dais, sizeof(*dais), GFP_KERNEL);
	if (!dais)
		return -ENOMEM;

	for (i = 0; i < num_dais; i++) {
		dais[i].name = devm_kasprintf(dev, GFP_KERNEL, "SDW Pin%d", i);
		if (!dais[i].name)
			return -ENOMEM;

		if (i < ctrl->num_dout_ports)
			stream = &dais[i].playback;
		else
			stream = &dais[i].capture;

		stream->channels_min = 1;
		stream->channels_max = 1;
		stream->rates = SNDRV_PCM_RATE_48000;
		stream->formats = SNDRV_PCM_FMTBIT_S16_LE;

		dais[i].ops = &qcom_swrm_pdm_dai_ops;
		dais[i].id = i;
	}

	return devm_snd_soc_register_component(ctrl->dev,
						&qcom_swrm_dai_component,
						dais, num_dais);
}

static int qcom_swrm_get_port_config(struct qcom_swrm_ctrl *ctrl)
{
	struct device_node *np = ctrl->dev->of_node;
	u8 off1[QCOM_SDW_MAX_PORTS];
	u8 off2[QCOM_SDW_MAX_PORTS];
	u16 si[QCOM_SDW_MAX_PORTS];
	u8 bp_mode[QCOM_SDW_MAX_PORTS] = { 0, };
	u8 hstart[QCOM_SDW_MAX_PORTS];
	u8 hstop[QCOM_SDW_MAX_PORTS];
	u8 word_length[QCOM_SDW_MAX_PORTS];
	u8 blk_group_count[QCOM_SDW_MAX_PORTS];
	u8 lane_control[QCOM_SDW_MAX_PORTS];
	int i, ret, nports, val;
	bool si_16 = false;

	ctrl->reg_read(ctrl, SWRM_COMP_PARAMS, &val);

	ctrl->num_dout_ports = FIELD_GET(SWRM_COMP_PARAMS_DOUT_PORTS_MASK, val);
	ctrl->num_din_ports = FIELD_GET(SWRM_COMP_PARAMS_DIN_PORTS_MASK, val);

	ret = of_property_read_u32(np, "qcom,din-ports", &val);
	if (ret)
		return ret;

	if (val > ctrl->num_din_ports)
		return -EINVAL;

	ctrl->num_din_ports = val;

	ret = of_property_read_u32(np, "qcom,dout-ports", &val);
	if (ret)
		return ret;

	if (val > ctrl->num_dout_ports)
		return -EINVAL;

	ctrl->num_dout_ports = val;

	nports = ctrl->num_dout_ports + ctrl->num_din_ports;
	if (nports > QCOM_SDW_MAX_PORTS)
		return -EINVAL;

	/* Valid port numbers are from 1-14, so mask out port 0 explicitly */
	set_bit(0, &ctrl->dout_port_mask);
	set_bit(0, &ctrl->din_port_mask);

	ret = of_property_read_u8_array(np, "qcom,ports-offset1",
					off1, nports);
	if (ret)
		return ret;

	ret = of_property_read_u8_array(np, "qcom,ports-offset2",
					off2, nports);
	if (ret)
		return ret;

	ret = of_property_read_u8_array(np, "qcom,ports-sinterval-low",
					(u8 *)si, nports);
	if (ret) {
		ret = of_property_read_u16_array(np, "qcom,ports-sinterval",
						 si, nports);
		if (ret)
			return ret;
		si_16 = true;
	}

	ret = of_property_read_u8_array(np, "qcom,ports-block-pack-mode",
					bp_mode, nports);
	if (ret) {
		if (ctrl->version <= SWRM_VERSION_1_3_0)
			memset(bp_mode, SWR_INVALID_PARAM, QCOM_SDW_MAX_PORTS);
		else
			return ret;
	}

	memset(hstart, SWR_INVALID_PARAM, QCOM_SDW_MAX_PORTS);
	of_property_read_u8_array(np, "qcom,ports-hstart", hstart, nports);

	memset(hstop, SWR_INVALID_PARAM, QCOM_SDW_MAX_PORTS);
	of_property_read_u8_array(np, "qcom,ports-hstop", hstop, nports);

	memset(word_length, SWR_INVALID_PARAM, QCOM_SDW_MAX_PORTS);
	of_property_read_u8_array(np, "qcom,ports-word-length", word_length, nports);

	memset(blk_group_count, SWR_INVALID_PARAM, QCOM_SDW_MAX_PORTS);
	of_property_read_u8_array(np, "qcom,ports-block-group-count", blk_group_count, nports);

	memset(lane_control, SWR_INVALID_PARAM, QCOM_SDW_MAX_PORTS);
	of_property_read_u8_array(np, "qcom,ports-lane-control", lane_control, nports);

	for (i = 0; i < nports; i++) {
		/* Valid port number range is from 1-14 */
		if (si_16)
			ctrl->pconfig[i + 1].si = si[i];
		else
			ctrl->pconfig[i + 1].si = ((u8 *)si)[i];
		ctrl->pconfig[i + 1].off1 = off1[i];
		ctrl->pconfig[i + 1].off2 = off2[i];
		ctrl->pconfig[i + 1].bp_mode = bp_mode[i];
		ctrl->pconfig[i + 1].hstart = hstart[i];
		ctrl->pconfig[i + 1].hstop = hstop[i];
		ctrl->pconfig[i + 1].word_length = word_length[i];
		ctrl->pconfig[i + 1].blk_group_count = blk_group_count[i];
		ctrl->pconfig[i + 1].lane_control = lane_control[i];
	}

	return 0;
}

#ifdef CONFIG_DEBUG_FS
static int swrm_reg_show(struct seq_file *s_file, void *data)
{
	struct qcom_swrm_ctrl *ctrl = s_file->private;
	int reg, reg_val, ret;

<<<<<<< HEAD
	ret = pm_runtime_resume_and_get(ctrl->dev);
	if (ret < 0 && ret != -EACCES) {
		dev_err_ratelimited(ctrl->dev,
				    "pm_runtime_resume_and_get failed in %s, ret %d\n",
=======
	ret = pm_runtime_get_sync(ctrl->dev);
	if (ret < 0 && ret != -EACCES) {
		dev_err_ratelimited(ctrl->dev,
				    "pm_runtime_get_sync failed in %s, ret %d\n",
>>>>>>> d7e1311d
				    __func__, ret);
		pm_runtime_put_noidle(ctrl->dev);
		return ret;
	}

	for (reg = 0; reg <= ctrl->max_reg; reg += 4) {
		ctrl->reg_read(ctrl, reg, &reg_val);
		seq_printf(s_file, "0x%.3x: 0x%.2x\n", reg, reg_val);
	}
	pm_runtime_mark_last_busy(ctrl->dev);
	pm_runtime_put_autosuspend(ctrl->dev);


	return 0;
}
DEFINE_SHOW_ATTRIBUTE(swrm_reg);
#endif

static int qcom_swrm_probe(struct platform_device *pdev)
{
	struct device *dev = &pdev->dev;
	struct sdw_master_prop *prop;
	struct sdw_bus_params *params;
	struct qcom_swrm_ctrl *ctrl;
	const struct qcom_swrm_data *data;
	int ret;
	u32 val;

	ctrl = devm_kzalloc(dev, sizeof(*ctrl), GFP_KERNEL);
	if (!ctrl)
		return -ENOMEM;

	data = of_device_get_match_data(dev);
	ctrl->max_reg = data->max_reg;
	ctrl->reg_layout = data->reg_layout;
	ctrl->rows_index = sdw_find_row_index(data->default_rows);
	ctrl->cols_index = sdw_find_col_index(data->default_cols);
#if IS_REACHABLE(CONFIG_SLIMBUS)
	if (dev->parent->bus == &slimbus_bus) {
#else
	if (false) {
#endif
		ctrl->reg_read = qcom_swrm_ahb_reg_read;
		ctrl->reg_write = qcom_swrm_ahb_reg_write;
		ctrl->regmap = dev_get_regmap(dev->parent, NULL);
		if (!ctrl->regmap)
			return -EINVAL;
	} else {
		ctrl->reg_read = qcom_swrm_cpu_reg_read;
		ctrl->reg_write = qcom_swrm_cpu_reg_write;
		ctrl->mmio = devm_platform_ioremap_resource(pdev, 0);
		if (IS_ERR(ctrl->mmio))
			return PTR_ERR(ctrl->mmio);
	}

	if (data->sw_clk_gate_required) {
		ctrl->audio_cgcr = devm_reset_control_get_optional_exclusive(dev, "swr_audio_cgcr");
		if (IS_ERR(ctrl->audio_cgcr)) {
			dev_err(dev, "Failed to get cgcr reset ctrl required for SW gating\n");
			ret = PTR_ERR(ctrl->audio_cgcr);
			goto err_init;
		}
	}

	ctrl->irq = of_irq_get(dev->of_node, 0);
	if (ctrl->irq < 0) {
		ret = ctrl->irq;
		goto err_init;
	}

	ctrl->hclk = devm_clk_get(dev, "iface");
	if (IS_ERR(ctrl->hclk)) {
		ret = PTR_ERR(ctrl->hclk);
		goto err_init;
	}

	clk_prepare_enable(ctrl->hclk);

	ctrl->dev = dev;
	dev_set_drvdata(&pdev->dev, ctrl);
	mutex_init(&ctrl->port_lock);
	init_completion(&ctrl->broadcast);
	init_completion(&ctrl->enumeration);

	ctrl->bus.ops = &qcom_swrm_ops;
	ctrl->bus.port_ops = &qcom_swrm_port_ops;
	ctrl->bus.compute_params = &qcom_swrm_compute_params;
	ctrl->bus.clk_stop_timeout = 300;

	ret = qcom_swrm_get_port_config(ctrl);
	if (ret)
		goto err_clk;

	params = &ctrl->bus.params;
	params->max_dr_freq = DEFAULT_CLK_FREQ;
	params->curr_dr_freq = DEFAULT_CLK_FREQ;
	params->col = data->default_cols;
	params->row = data->default_rows;
	ctrl->reg_read(ctrl, SWRM_MCP_STATUS, &val);
	params->curr_bank = val & SWRM_MCP_STATUS_BANK_NUM_MASK;
	params->next_bank = !params->curr_bank;

	prop = &ctrl->bus.prop;
	prop->max_clk_freq = DEFAULT_CLK_FREQ;
	prop->num_clk_gears = 0;
	prop->num_clk_freq = MAX_FREQ_NUM;
	prop->clk_freq = &qcom_swrm_freq_tbl[0];
	prop->default_col = data->default_cols;
	prop->default_row = data->default_rows;

	ctrl->reg_read(ctrl, SWRM_COMP_HW_VERSION, &ctrl->version);

	ret = devm_request_threaded_irq(dev, ctrl->irq, NULL,
					qcom_swrm_irq_handler,
					IRQF_TRIGGER_RISING |
					IRQF_ONESHOT,
					"soundwire", ctrl);
	if (ret) {
		dev_err(dev, "Failed to request soundwire irq\n");
		goto err_clk;
	}

	ctrl->wake_irq = of_irq_get(dev->of_node, 1);
	if (ctrl->wake_irq > 0) {
		ret = devm_request_threaded_irq(dev, ctrl->wake_irq, NULL,
						qcom_swrm_wake_irq_handler,
						IRQF_TRIGGER_HIGH | IRQF_ONESHOT,
						"swr_wake_irq", ctrl);
		if (ret) {
			dev_err(dev, "Failed to request soundwire wake irq\n");
			goto err_init;
		}
	}

	ret = sdw_bus_master_add(&ctrl->bus, dev, dev->fwnode);
	if (ret) {
		dev_err(dev, "Failed to register Soundwire controller (%d)\n",
			ret);
		goto err_clk;
	}

	qcom_swrm_init(ctrl);
	wait_for_completion_timeout(&ctrl->enumeration,
				    msecs_to_jiffies(TIMEOUT_MS));
	ret = qcom_swrm_register_dais(ctrl);
	if (ret)
		goto err_master_add;

	dev_info(dev, "Qualcomm Soundwire controller v%x.%x.%x Registered\n",
		 (ctrl->version >> 24) & 0xff, (ctrl->version >> 16) & 0xff,
		 ctrl->version & 0xffff);

	pm_runtime_set_autosuspend_delay(dev, 3000);
	pm_runtime_use_autosuspend(dev);
	pm_runtime_mark_last_busy(dev);
	pm_runtime_set_active(dev);
	pm_runtime_enable(dev);

#ifdef CONFIG_DEBUG_FS
	ctrl->debugfs = debugfs_create_dir("qualcomm-sdw", ctrl->bus.debugfs);
	debugfs_create_file("qualcomm-registers", 0400, ctrl->debugfs, ctrl,
			    &swrm_reg_fops);
#endif

	return 0;

err_master_add:
	sdw_bus_master_delete(&ctrl->bus);
err_clk:
	clk_disable_unprepare(ctrl->hclk);
err_init:
	return ret;
}

static int qcom_swrm_remove(struct platform_device *pdev)
{
	struct qcom_swrm_ctrl *ctrl = dev_get_drvdata(&pdev->dev);

	sdw_bus_master_delete(&ctrl->bus);
	clk_disable_unprepare(ctrl->hclk);

	return 0;
}

<<<<<<< HEAD
static bool swrm_wait_for_frame_gen_enabled(struct qcom_swrm_ctrl *ctrl)
{
	int retry = SWRM_LINK_STATUS_RETRY_CNT;
	int comp_sts;

	do {
		ctrl->reg_read(ctrl, SWRM_COMP_STATUS, &comp_sts);

		if (comp_sts & SWRM_FRM_GEN_ENABLED)
			return true;

		usleep_range(500, 510);
	} while (retry--);

	dev_err(ctrl->dev, "%s: link status not %s\n", __func__,
		comp_sts & SWRM_FRM_GEN_ENABLED ? "connected" : "disconnected");

	return false;
}

=======
>>>>>>> d7e1311d
static int __maybe_unused swrm_runtime_resume(struct device *dev)
{
	struct qcom_swrm_ctrl *ctrl = dev_get_drvdata(dev);
	int ret;

	if (ctrl->wake_irq > 0) {
		if (!irqd_irq_disabled(irq_get_irq_data(ctrl->wake_irq)))
			disable_irq_nosync(ctrl->wake_irq);
	}

	clk_prepare_enable(ctrl->hclk);

	if (ctrl->clock_stop_not_supported) {
		reinit_completion(&ctrl->enumeration);
		ctrl->reg_write(ctrl, SWRM_COMP_SW_RESET, 0x01);
		usleep_range(100, 105);

		qcom_swrm_init(ctrl);

		usleep_range(100, 105);
		if (!swrm_wait_for_frame_gen_enabled(ctrl))
			dev_err(ctrl->dev, "link failed to connect\n");

		/* wait for hw enumeration to complete */
		wait_for_completion_timeout(&ctrl->enumeration,
					    msecs_to_jiffies(TIMEOUT_MS));
		qcom_swrm_get_device_status(ctrl);
		sdw_handle_slave_status(&ctrl->bus, ctrl->status);
	} else {
		reset_control_reset(ctrl->audio_cgcr);

		if (ctrl->version == SWRM_VERSION_1_7_0) {
			ctrl->reg_write(ctrl, SWRM_LINK_MANAGER_EE, SWRM_EE_CPU);
			ctrl->reg_write(ctrl, SWRM_MCP_BUS_CTRL,
					SWRM_MCP_BUS_CLK_START << SWRM_EE_CPU);
		} else if (ctrl->version >= SWRM_VERSION_2_0_0) {
			ctrl->reg_write(ctrl, SWRM_LINK_MANAGER_EE, SWRM_EE_CPU);
			ctrl->reg_write(ctrl, SWRM_V2_0_CLK_CTRL,
					SWRM_V2_0_CLK_CTRL_CLK_START);
		} else {
			ctrl->reg_write(ctrl, SWRM_MCP_BUS_CTRL, SWRM_MCP_BUS_CLK_START);
		}
		ctrl->reg_write(ctrl, ctrl->reg_layout[SWRM_REG_INTERRUPT_CLEAR],
			SWRM_INTERRUPT_STATUS_MASTER_CLASH_DET);

		ctrl->intr_mask |= SWRM_INTERRUPT_STATUS_MASTER_CLASH_DET;
		if (ctrl->version < SWRM_VERSION_2_0_0)
			ctrl->reg_write(ctrl,
					ctrl->reg_layout[SWRM_REG_INTERRUPT_MASK_ADDR],
					ctrl->intr_mask);
		ctrl->reg_write(ctrl, ctrl->reg_layout[SWRM_REG_INTERRUPT_CPU_EN],
				ctrl->intr_mask);

		usleep_range(100, 105);
		if (!swrm_wait_for_frame_gen_enabled(ctrl))
			dev_err(ctrl->dev, "link failed to connect\n");

		ret = sdw_bus_exit_clk_stop(&ctrl->bus);
		if (ret < 0)
			dev_err(ctrl->dev, "bus failed to exit clock stop %d\n", ret);
	}

	return 0;
}

static int __maybe_unused swrm_runtime_suspend(struct device *dev)
{
	struct qcom_swrm_ctrl *ctrl = dev_get_drvdata(dev);
	int ret;

	swrm_wait_for_wr_fifo_done(ctrl);
	if (!ctrl->clock_stop_not_supported) {
		/* Mask bus clash interrupt */
		ctrl->intr_mask &= ~SWRM_INTERRUPT_STATUS_MASTER_CLASH_DET;
		if (ctrl->version < SWRM_VERSION_2_0_0)
			ctrl->reg_write(ctrl,
					ctrl->reg_layout[SWRM_REG_INTERRUPT_MASK_ADDR],
					ctrl->intr_mask);
		ctrl->reg_write(ctrl, ctrl->reg_layout[SWRM_REG_INTERRUPT_CPU_EN],
				ctrl->intr_mask);
		/* Prepare slaves for clock stop */
		ret = sdw_bus_prep_clk_stop(&ctrl->bus);
		if (ret < 0 && ret != -ENODATA) {
			dev_err(dev, "prepare clock stop failed %d", ret);
			return ret;
		}

		ret = sdw_bus_clk_stop(&ctrl->bus);
		if (ret < 0 && ret != -ENODATA) {
			dev_err(dev, "bus clock stop failed %d", ret);
			return ret;
		}
	}

	clk_disable_unprepare(ctrl->hclk);

	usleep_range(300, 305);

	if (ctrl->wake_irq > 0) {
		if (irqd_irq_disabled(irq_get_irq_data(ctrl->wake_irq)))
			enable_irq(ctrl->wake_irq);
	}

	return 0;
}

static const struct dev_pm_ops swrm_dev_pm_ops = {
	SET_RUNTIME_PM_OPS(swrm_runtime_suspend, swrm_runtime_resume, NULL)
};

static const struct of_device_id qcom_swrm_of_match[] = {
	{ .compatible = "qcom,soundwire-v1.3.0", .data = &swrm_v1_3_data },
	{ .compatible = "qcom,soundwire-v1.5.1", .data = &swrm_v1_5_data },
	{ .compatible = "qcom,soundwire-v1.6.0", .data = &swrm_v1_6_data },
	{ .compatible = "qcom,soundwire-v1.7.0", .data = &swrm_v1_5_data },
	{ .compatible = "qcom,soundwire-v2.0.0", .data = &swrm_v2_0_data },
	{/* sentinel */},
};

MODULE_DEVICE_TABLE(of, qcom_swrm_of_match);

static struct platform_driver qcom_swrm_driver = {
	.probe	= &qcom_swrm_probe,
	.remove = &qcom_swrm_remove,
	.driver = {
		.name	= "qcom-soundwire",
		.of_match_table = qcom_swrm_of_match,
		.pm = &swrm_dev_pm_ops,
	}
};
module_platform_driver(qcom_swrm_driver);

MODULE_DESCRIPTION("Qualcomm soundwire driver");
MODULE_LICENSE("GPL v2");<|MERGE_RESOLUTION|>--- conflicted
+++ resolved
@@ -401,8 +401,6 @@
 	return 0;
 }
 
-<<<<<<< HEAD
-=======
 static bool swrm_wait_for_wr_fifo_done(struct qcom_swrm_ctrl *ctrl)
 {
 	u32 fifo_outstanding_cmds, value;
@@ -429,7 +427,6 @@
 	return false;
 }
 
->>>>>>> d7e1311d
 static int qcom_swrm_cmd_fifo_wr_cmd(struct qcom_swrm_ctrl *ctrl, u8 cmd_data,
 				     u8 dev_addr, u16 reg_addr)
 {
@@ -645,17 +642,10 @@
 	struct qcom_swrm_ctrl *ctrl = dev_id;
 	int ret;
 
-<<<<<<< HEAD
-	ret = pm_runtime_resume_and_get(ctrl->dev);
-	if (ret < 0 && ret != -EACCES) {
-		dev_err_ratelimited(ctrl->dev,
-				    "pm_runtime_resume_and_get failed in %s, ret %d\n",
-=======
 	ret = pm_runtime_get_sync(ctrl->dev);
 	if (ret < 0 && ret != -EACCES) {
 		dev_err_ratelimited(ctrl->dev,
 				    "pm_runtime_get_sync failed in %s, ret %d\n",
->>>>>>> d7e1311d
 				    __func__, ret);
 		pm_runtime_put_noidle(ctrl->dev);
 		return ret;
@@ -1475,17 +1465,10 @@
 	struct qcom_swrm_ctrl *ctrl = s_file->private;
 	int reg, reg_val, ret;
 
-<<<<<<< HEAD
-	ret = pm_runtime_resume_and_get(ctrl->dev);
-	if (ret < 0 && ret != -EACCES) {
-		dev_err_ratelimited(ctrl->dev,
-				    "pm_runtime_resume_and_get failed in %s, ret %d\n",
-=======
 	ret = pm_runtime_get_sync(ctrl->dev);
 	if (ret < 0 && ret != -EACCES) {
 		dev_err_ratelimited(ctrl->dev,
 				    "pm_runtime_get_sync failed in %s, ret %d\n",
->>>>>>> d7e1311d
 				    __func__, ret);
 		pm_runtime_put_noidle(ctrl->dev);
 		return ret;
@@ -1670,29 +1653,6 @@
 	return 0;
 }
 
-<<<<<<< HEAD
-static bool swrm_wait_for_frame_gen_enabled(struct qcom_swrm_ctrl *ctrl)
-{
-	int retry = SWRM_LINK_STATUS_RETRY_CNT;
-	int comp_sts;
-
-	do {
-		ctrl->reg_read(ctrl, SWRM_COMP_STATUS, &comp_sts);
-
-		if (comp_sts & SWRM_FRM_GEN_ENABLED)
-			return true;
-
-		usleep_range(500, 510);
-	} while (retry--);
-
-	dev_err(ctrl->dev, "%s: link status not %s\n", __func__,
-		comp_sts & SWRM_FRM_GEN_ENABLED ? "connected" : "disconnected");
-
-	return false;
-}
-
-=======
->>>>>>> d7e1311d
 static int __maybe_unused swrm_runtime_resume(struct device *dev)
 {
 	struct qcom_swrm_ctrl *ctrl = dev_get_drvdata(dev);

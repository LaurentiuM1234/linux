--- conflicted
+++ resolved
@@ -165,10 +165,7 @@
 	struct reg_default *defaults;
 
 	config->cache_type = param->cache;
-<<<<<<< HEAD
-=======
 	config->fast_io = param->fast_io;
->>>>>>> 623e44f2
 
 	if (config->max_register == 0) {
 		config->max_register = param->from_reg;

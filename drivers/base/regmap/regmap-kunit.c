--- conflicted
+++ resolved
@@ -294,7 +294,6 @@
 	for (i = 0; i < BLOCK_TEST_SIZE; i++)
 		KUNIT_EXPECT_EQ(test, config.cache_type == REGCACHE_NONE, data->read[i]);
 }
-<<<<<<< HEAD
 
 static void read_bypassed(struct kunit *test)
 {
@@ -338,51 +337,6 @@
 		KUNIT_EXPECT_FALSE(test, map->cache_bypass);
 	}
 
-=======
-
-static void read_bypassed(struct kunit *test)
-{
-	const struct regmap_test_param *param = test->param_value;
-	struct regmap *map;
-	struct regmap_config config;
-	struct regmap_ram_data *data;
-	unsigned int val[BLOCK_TEST_SIZE], rval;
-	int i;
-
-	config = test_regmap_config;
-
-	map = gen_regmap(test, &config, &data);
-	KUNIT_ASSERT_FALSE(test, IS_ERR(map));
-	if (IS_ERR(map))
-		return;
-
-	KUNIT_EXPECT_FALSE(test, map->cache_bypass);
-
-	get_random_bytes(&val, sizeof(val));
-
-	/* Write some test values */
-	KUNIT_EXPECT_EQ(test, 0, regmap_bulk_write(map, param->from_reg, val, ARRAY_SIZE(val)));
-
-	regcache_cache_only(map, true);
-
-	/*
-	 * While in cache-only regmap_read_bypassed() should return the register
-	 * value and leave the map in cache-only.
-	 */
-	for (i = 0; i < ARRAY_SIZE(val); i++) {
-		/* Put inverted bits in rval to prove we really read the value */
-		rval = ~val[i];
-		KUNIT_EXPECT_EQ(test, 0, regmap_read(map, param->from_reg + i, &rval));
-		KUNIT_EXPECT_EQ(test, val[i], rval);
-
-		rval = ~val[i];
-		KUNIT_EXPECT_EQ(test, 0, regmap_read_bypassed(map, param->from_reg + i, &rval));
-		KUNIT_EXPECT_EQ(test, val[i], rval);
-		KUNIT_EXPECT_TRUE(test, map->cache_only);
-		KUNIT_EXPECT_FALSE(test, map->cache_bypass);
-	}
-
->>>>>>> 0f151150
 	/*
 	 * Change the underlying register values to prove it is returning
 	 * real values not cached values.
@@ -655,8 +609,6 @@
 	config.reg_stride = 2;
 	config.num_reg_defaults = BLOCK_TEST_SIZE / 2;
 
-<<<<<<< HEAD
-=======
 	/*
 	 * Allow one extra register so that the read/written arrays
 	 * are sized big enough to include an entry for the odd
@@ -664,7 +616,6 @@
 	 */
 	config.max_register = BLOCK_TEST_SIZE;
 
->>>>>>> 0f151150
 	map = gen_regmap(test, &config, &data);
 	KUNIT_ASSERT_FALSE(test, IS_ERR(map));
 	if (IS_ERR(map))
@@ -910,7 +861,6 @@
 	for (i = 0; i < BLOCK_TEST_SIZE; i++)
 		KUNIT_EXPECT_EQ(test, true, data->written[param->from_reg + i]);
 }
-<<<<<<< HEAD
 
 static void cache_sync_after_cache_only(struct kunit *test)
 {
@@ -922,19 +872,6 @@
 	unsigned int val_mask;
 	int i;
 
-=======
-
-static void cache_sync_after_cache_only(struct kunit *test)
-{
-	const struct regmap_test_param *param = test->param_value;
-	struct regmap *map;
-	struct regmap_config config;
-	struct regmap_ram_data *data;
-	unsigned int val[BLOCK_TEST_SIZE];
-	unsigned int val_mask;
-	int i;
-
->>>>>>> 0f151150
 	config = test_regmap_config;
 
 	map = gen_regmap(test, &config, &data);
@@ -1010,7 +947,6 @@
 	for (i = 0; i < config.num_reg_defaults; ++i)
 		KUNIT_EXPECT_EQ(test, 0, regmap_write(map, config.reg_defaults[i].reg,
 						      config.reg_defaults[i].def));
-<<<<<<< HEAD
 
 	/*
 	 * Resync after regcache_mark_dirty() should not write out registers
@@ -1053,50 +989,6 @@
 		data->written[param->from_reg + i] = false;
 	KUNIT_EXPECT_EQ(test, 0, regcache_sync(map));
 
-=======
-
-	/*
-	 * Resync after regcache_mark_dirty() should not write out registers
-	 * that are at default value
-	 */
-	for (i = 0; i < BLOCK_TEST_SIZE; i++)
-		data->written[param->from_reg + i] = false;
-	regcache_mark_dirty(map);
-	KUNIT_EXPECT_EQ(test, 0, regcache_sync(map));
-	for (i = 0; i < BLOCK_TEST_SIZE; i++)
-		KUNIT_EXPECT_FALSE(test, data->written[param->from_reg + i]);
-}
-
-static void cache_sync_default_after_cache_only(struct kunit *test)
-{
-	const struct regmap_test_param *param = test->param_value;
-	struct regmap *map;
-	struct regmap_config config;
-	struct regmap_ram_data *data;
-	unsigned int orig_val;
-	int i;
-
-	config = test_regmap_config;
-	config.num_reg_defaults = BLOCK_TEST_SIZE;
-
-	map = gen_regmap(test, &config, &data);
-	KUNIT_ASSERT_FALSE(test, IS_ERR(map));
-	if (IS_ERR(map))
-		return;
-
-	KUNIT_EXPECT_EQ(test, 0, regmap_read(map, param->from_reg + 2, &orig_val));
-
-	/* Enter cache-only and change the value of one register */
-	regcache_cache_only(map, true);
-	KUNIT_EXPECT_EQ(test, 0, regmap_write(map, param->from_reg + 2, orig_val + 1));
-
-	/* Exit cache-only and resync, should write out the changed register */
-	regcache_cache_only(map, false);
-	for (i = 0; i < BLOCK_TEST_SIZE; i++)
-		data->written[param->from_reg + i] = false;
-	KUNIT_EXPECT_EQ(test, 0, regcache_sync(map));
-
->>>>>>> 0f151150
 	/* Was the register written out? */
 	KUNIT_EXPECT_TRUE(test, data->written[param->from_reg + 2]);
 	KUNIT_EXPECT_EQ(test, data->vals[param->from_reg + 2], orig_val + 1);
@@ -1261,7 +1153,6 @@
 	unsigned int reg;
 	const int num_ranges = ARRAY_SIZE(val) * 2;
 	int rangeidx, i;
-<<<<<<< HEAD
 
 	static_assert(ARRAY_SIZE(val) == 4);
 
@@ -1347,93 +1238,6 @@
 	for (i = 0; i < BLOCK_TEST_SIZE; i++)
 		KUNIT_EXPECT_EQ(test, data->written[reg + i], i < 3 || i > 5);
 
-=======
-
-	static_assert(ARRAY_SIZE(val) == 4);
-
-	config = test_regmap_config;
-	config.max_register = param->from_reg + (num_ranges * BLOCK_TEST_SIZE);
-
-	map = gen_regmap(test, &config, &data);
-	KUNIT_ASSERT_FALSE(test, IS_ERR(map));
-	if (IS_ERR(map))
-		return;
-
-	for (i = 0; i < config.max_register + 1; i++)
-		data->written[i] = false;
-
-	/* Create non-contiguous cache blocks by writing every other range */
-	get_random_bytes(&val, sizeof(val));
-	for (rangeidx = 0; rangeidx < num_ranges; rangeidx += 2) {
-		reg = param->from_reg + (rangeidx * BLOCK_TEST_SIZE);
-		KUNIT_EXPECT_EQ(test, 0, regmap_bulk_write(map, reg,
-							   &val[rangeidx / 2],
-							   BLOCK_TEST_SIZE));
-		KUNIT_EXPECT_MEMEQ(test, &data->vals[reg],
-				   &val[rangeidx / 2], sizeof(val[rangeidx / 2]));
-	}
-
-	/* Check that odd ranges weren't written */
-	for (rangeidx = 1; rangeidx < num_ranges; rangeidx += 2) {
-		reg = param->from_reg + (rangeidx * BLOCK_TEST_SIZE);
-		for (i = 0; i < BLOCK_TEST_SIZE; i++)
-			KUNIT_EXPECT_FALSE(test, data->written[reg + i]);
-	}
-
-	/* Drop range 2 */
-	reg = param->from_reg + (2 * BLOCK_TEST_SIZE);
-	KUNIT_EXPECT_EQ(test, 0, regcache_drop_region(map, reg, reg + BLOCK_TEST_SIZE - 1));
-
-	/* Drop part of range 4 */
-	reg = param->from_reg + (4 * BLOCK_TEST_SIZE);
-	KUNIT_EXPECT_EQ(test, 0, regcache_drop_region(map, reg + 3, reg + 5));
-
-	/* Mark dirty and reset mock registers to 0 */
-	regcache_mark_dirty(map);
-	for (i = 0; i < config.max_register + 1; i++) {
-		data->vals[i] = 0;
-		data->written[i] = false;
-	}
-
-	/* The registers that were dropped from range 4 should now remain at 0 */
-	val[4 / 2][3] = 0;
-	val[4 / 2][4] = 0;
-	val[4 / 2][5] = 0;
-
-	/* Sync and check that the expected register ranges were written */
-	KUNIT_EXPECT_EQ(test, 0, regcache_sync(map));
-
-	/* Check that odd ranges weren't written */
-	for (rangeidx = 1; rangeidx < num_ranges; rangeidx += 2) {
-		reg = param->from_reg + (rangeidx * BLOCK_TEST_SIZE);
-		for (i = 0; i < BLOCK_TEST_SIZE; i++)
-			KUNIT_EXPECT_FALSE(test, data->written[reg + i]);
-	}
-
-	/* Check that even ranges (except 2 and 4) were written */
-	for (rangeidx = 0; rangeidx < num_ranges; rangeidx += 2) {
-		if ((rangeidx == 2) || (rangeidx == 4))
-			continue;
-
-		reg = param->from_reg + (rangeidx * BLOCK_TEST_SIZE);
-		for (i = 0; i < BLOCK_TEST_SIZE; i++)
-			KUNIT_EXPECT_TRUE(test, data->written[reg + i]);
-
-		KUNIT_EXPECT_MEMEQ(test, &data->vals[reg],
-				   &val[rangeidx / 2], sizeof(val[rangeidx / 2]));
-	}
-
-	/* Check that range 2 wasn't written */
-	reg = param->from_reg + (2 * BLOCK_TEST_SIZE);
-	for (i = 0; i < BLOCK_TEST_SIZE; i++)
-		KUNIT_EXPECT_FALSE(test, data->written[reg + i]);
-
-	/* Check that range 4 was partially written */
-	reg = param->from_reg + (4 * BLOCK_TEST_SIZE);
-	for (i = 0; i < BLOCK_TEST_SIZE; i++)
-		KUNIT_EXPECT_EQ(test, data->written[reg + i], i < 3 || i > 5);
-
->>>>>>> 0f151150
 	KUNIT_EXPECT_MEMEQ(test, &data->vals[reg], &val[4 / 2], sizeof(val[4 / 2]));
 
 	/* Nothing before param->from_reg should have been written */

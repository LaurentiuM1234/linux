// SPDX-License-Identifier: GPL-2.0
//
// regmap KUnit tests
//
// Copyright 2023 Arm Ltd

#include <kunit/device.h>
#include <kunit/resource.h>
#include <kunit/test.h>
#include "internal.h"

#define BLOCK_TEST_SIZE 12

KUNIT_DEFINE_ACTION_WRAPPER(regmap_exit_action, regmap_exit, struct regmap *);

struct regmap_test_priv {
	struct device *dev;
};

struct regmap_test_param {
	enum regcache_type cache;
	enum regmap_endian val_endian;

	unsigned int from_reg;
};

static void get_changed_bytes(void *orig, void *new, size_t size)
{
	char *o = orig;
	char *n = new;
	int i;

	get_random_bytes(new, size);

	/*
	 * This could be nicer and more efficient but we shouldn't
	 * super care.
	 */
	for (i = 0; i < size; i++)
		while (n[i] == o[i])
			get_random_bytes(&n[i], 1);
}

static const struct regmap_config test_regmap_config = {
	.reg_stride = 1,
	.val_bits = sizeof(unsigned int) * 8,
};

static const char *regcache_type_name(enum regcache_type type)
{
	switch (type) {
	case REGCACHE_NONE:
		return "none";
	case REGCACHE_FLAT:
		return "flat";
	case REGCACHE_RBTREE:
		return "rbtree";
	case REGCACHE_MAPLE:
		return "maple";
	default:
		return NULL;
	}
}

static const char *regmap_endian_name(enum regmap_endian endian)
{
	switch (endian) {
	case REGMAP_ENDIAN_BIG:
		return "big";
	case REGMAP_ENDIAN_LITTLE:
		return "little";
	case REGMAP_ENDIAN_DEFAULT:
		return "default";
	case REGMAP_ENDIAN_NATIVE:
		return "native";
	default:
		return NULL;
	}
}

static void param_to_desc(const struct regmap_test_param *param, char *desc)
{
	snprintf(desc, KUNIT_PARAM_DESC_SIZE, "%s-%s @%#x",
		 regcache_type_name(param->cache),
		 regmap_endian_name(param->val_endian),
		 param->from_reg);
}

static const struct regmap_test_param regcache_types_list[] = {
	{ .cache = REGCACHE_NONE },
	{ .cache = REGCACHE_FLAT },
	{ .cache = REGCACHE_RBTREE },
	{ .cache = REGCACHE_MAPLE },
};

KUNIT_ARRAY_PARAM(regcache_types, regcache_types_list, param_to_desc);

static const struct regmap_test_param real_cache_types_only_list[] = {
	{ .cache = REGCACHE_FLAT },
	{ .cache = REGCACHE_RBTREE },
	{ .cache = REGCACHE_MAPLE },
};

KUNIT_ARRAY_PARAM(real_cache_types_only, real_cache_types_only_list, param_to_desc);

static const struct regmap_test_param real_cache_types_list[] = {
	{ .cache = REGCACHE_FLAT,   .from_reg = 0 },
	{ .cache = REGCACHE_FLAT,   .from_reg = 0x2001 },
	{ .cache = REGCACHE_FLAT,   .from_reg = 0x2002 },
	{ .cache = REGCACHE_FLAT,   .from_reg = 0x2003 },
	{ .cache = REGCACHE_FLAT,   .from_reg = 0x2004 },
	{ .cache = REGCACHE_RBTREE, .from_reg = 0 },
	{ .cache = REGCACHE_RBTREE, .from_reg = 0x2001 },
	{ .cache = REGCACHE_RBTREE, .from_reg = 0x2002 },
	{ .cache = REGCACHE_RBTREE, .from_reg = 0x2003 },
	{ .cache = REGCACHE_RBTREE, .from_reg = 0x2004 },
	{ .cache = REGCACHE_MAPLE,  .from_reg = 0 },
	{ .cache = REGCACHE_MAPLE,  .from_reg = 0x2001 },
	{ .cache = REGCACHE_MAPLE,  .from_reg = 0x2002 },
	{ .cache = REGCACHE_MAPLE,  .from_reg = 0x2003 },
	{ .cache = REGCACHE_MAPLE,  .from_reg = 0x2004 },
};

KUNIT_ARRAY_PARAM(real_cache_types, real_cache_types_list, param_to_desc);

static const struct regmap_test_param sparse_cache_types_list[] = {
	{ .cache = REGCACHE_RBTREE, .from_reg = 0 },
	{ .cache = REGCACHE_RBTREE, .from_reg = 0x2001 },
	{ .cache = REGCACHE_RBTREE, .from_reg = 0x2002 },
	{ .cache = REGCACHE_RBTREE, .from_reg = 0x2003 },
	{ .cache = REGCACHE_RBTREE, .from_reg = 0x2004 },
	{ .cache = REGCACHE_MAPLE,  .from_reg = 0 },
	{ .cache = REGCACHE_MAPLE,  .from_reg = 0x2001 },
	{ .cache = REGCACHE_MAPLE,  .from_reg = 0x2002 },
	{ .cache = REGCACHE_MAPLE,  .from_reg = 0x2003 },
	{ .cache = REGCACHE_MAPLE,  .from_reg = 0x2004 },
};

KUNIT_ARRAY_PARAM(sparse_cache_types, sparse_cache_types_list, param_to_desc);

static struct regmap *gen_regmap(struct kunit *test,
				 struct regmap_config *config,
				 struct regmap_ram_data **data)
{
	const struct regmap_test_param *param = test->param_value;
	struct regmap_test_priv *priv = test->priv;
	unsigned int *buf;
	struct regmap *ret;
	size_t size;
	int i;
	struct reg_default *defaults;

	config->cache_type = param->cache;
	config->disable_locking = config->cache_type == REGCACHE_RBTREE ||
					config->cache_type == REGCACHE_MAPLE;

	if (config->max_register == 0) {
		config->max_register = param->from_reg;
		if (config->num_reg_defaults)
			config->max_register += (config->num_reg_defaults - 1) *
						config->reg_stride;
		else
			config->max_register += (BLOCK_TEST_SIZE * config->reg_stride);
	}

	size = (config->max_register + 1) * sizeof(unsigned int);
	buf = kmalloc(size, GFP_KERNEL);
	if (!buf)
		return ERR_PTR(-ENOMEM);

	get_random_bytes(buf, size);

	*data = kzalloc(sizeof(**data), GFP_KERNEL);
	if (!(*data))
		return ERR_PTR(-ENOMEM);
	(*data)->vals = buf;

	if (config->num_reg_defaults) {
		defaults = kcalloc(config->num_reg_defaults,
				   sizeof(struct reg_default),
				   GFP_KERNEL);
		if (!defaults)
			return ERR_PTR(-ENOMEM);
		config->reg_defaults = defaults;

		for (i = 0; i < config->num_reg_defaults; i++) {
			defaults[i].reg = param->from_reg + (i * config->reg_stride);
			defaults[i].def = buf[param->from_reg + (i * config->reg_stride)];
		}
	}

	ret = regmap_init_ram(priv->dev, config, *data);
	if (IS_ERR(ret)) {
		kfree(buf);
		kfree(*data);
	} else {
		kunit_add_action(test, regmap_exit_action, ret);
	}

	return ret;
}

static bool reg_5_false(struct device *dev, unsigned int reg)
{
	struct kunit *test = dev_get_drvdata(dev);
	const struct regmap_test_param *param = test->param_value;

	return reg != (param->from_reg + 5);
}

static void basic_read_write(struct kunit *test)
{
	struct regmap *map;
	struct regmap_config config;
	struct regmap_ram_data *data;
	unsigned int val, rval;

	config = test_regmap_config;

	map = gen_regmap(test, &config, &data);
	KUNIT_ASSERT_FALSE(test, IS_ERR(map));
	if (IS_ERR(map))
		return;

	get_random_bytes(&val, sizeof(val));

	/* If we write a value to a register we can read it back */
	KUNIT_EXPECT_EQ(test, 0, regmap_write(map, 0, val));
	KUNIT_EXPECT_EQ(test, 0, regmap_read(map, 0, &rval));
	KUNIT_EXPECT_EQ(test, val, rval);

	/* If using a cache the cache satisfied the read */
	KUNIT_EXPECT_EQ(test, config.cache_type == REGCACHE_NONE, data->read[0]);
}

static void bulk_write(struct kunit *test)
{
	struct regmap *map;
	struct regmap_config config;
	struct regmap_ram_data *data;
	unsigned int val[BLOCK_TEST_SIZE], rval[BLOCK_TEST_SIZE];
	int i;

	config = test_regmap_config;

	map = gen_regmap(test, &config, &data);
	KUNIT_ASSERT_FALSE(test, IS_ERR(map));
	if (IS_ERR(map))
		return;

	get_random_bytes(&val, sizeof(val));

	/*
	 * Data written via the bulk API can be read back with single
	 * reads.
	 */
	KUNIT_EXPECT_EQ(test, 0, regmap_bulk_write(map, 0, val,
						   BLOCK_TEST_SIZE));
	for (i = 0; i < BLOCK_TEST_SIZE; i++)
		KUNIT_EXPECT_EQ(test, 0, regmap_read(map, i, &rval[i]));

	KUNIT_EXPECT_MEMEQ(test, val, rval, sizeof(val));

	/* If using a cache the cache satisfied the read */
	for (i = 0; i < BLOCK_TEST_SIZE; i++)
		KUNIT_EXPECT_EQ(test, config.cache_type == REGCACHE_NONE, data->read[i]);
}

static void bulk_read(struct kunit *test)
{
	struct regmap *map;
	struct regmap_config config;
	struct regmap_ram_data *data;
	unsigned int val[BLOCK_TEST_SIZE], rval[BLOCK_TEST_SIZE];
	int i;

	config = test_regmap_config;

	map = gen_regmap(test, &config, &data);
	KUNIT_ASSERT_FALSE(test, IS_ERR(map));
	if (IS_ERR(map))
		return;

	get_random_bytes(&val, sizeof(val));

	/* Data written as single writes can be read via the bulk API */
	for (i = 0; i < BLOCK_TEST_SIZE; i++)
		KUNIT_EXPECT_EQ(test, 0, regmap_write(map, i, val[i]));
	KUNIT_EXPECT_EQ(test, 0, regmap_bulk_read(map, 0, rval,
						  BLOCK_TEST_SIZE));
	KUNIT_EXPECT_MEMEQ(test, val, rval, sizeof(val));

	/* If using a cache the cache satisfied the read */
	for (i = 0; i < BLOCK_TEST_SIZE; i++)
		KUNIT_EXPECT_EQ(test, config.cache_type == REGCACHE_NONE, data->read[i]);
}

static void read_bypassed(struct kunit *test)
{
	const struct regmap_test_param *param = test->param_value;
	struct regmap *map;
	struct regmap_config config;
	struct regmap_ram_data *data;
	unsigned int val[BLOCK_TEST_SIZE], rval;
	int i;

	config = test_regmap_config;

	map = gen_regmap(test, &config, &data);
	KUNIT_ASSERT_FALSE(test, IS_ERR(map));
	if (IS_ERR(map))
		return;

	KUNIT_EXPECT_FALSE(test, map->cache_bypass);

	get_random_bytes(&val, sizeof(val));

	/* Write some test values */
	KUNIT_EXPECT_EQ(test, 0, regmap_bulk_write(map, param->from_reg, val, ARRAY_SIZE(val)));

	regcache_cache_only(map, true);

	/*
	 * While in cache-only regmap_read_bypassed() should return the register
	 * value and leave the map in cache-only.
	 */
	for (i = 0; i < ARRAY_SIZE(val); i++) {
		/* Put inverted bits in rval to prove we really read the value */
		rval = ~val[i];
		KUNIT_EXPECT_EQ(test, 0, regmap_read(map, param->from_reg + i, &rval));
		KUNIT_EXPECT_EQ(test, val[i], rval);

		rval = ~val[i];
		KUNIT_EXPECT_EQ(test, 0, regmap_read_bypassed(map, param->from_reg + i, &rval));
		KUNIT_EXPECT_EQ(test, val[i], rval);
		KUNIT_EXPECT_TRUE(test, map->cache_only);
		KUNIT_EXPECT_FALSE(test, map->cache_bypass);
	}

	/*
	 * Change the underlying register values to prove it is returning
	 * real values not cached values.
	 */
	for (i = 0; i < ARRAY_SIZE(val); i++) {
		val[i] = ~val[i];
		data->vals[param->from_reg + i] = val[i];
	}

	for (i = 0; i < ARRAY_SIZE(val); i++) {
		rval = ~val[i];
		KUNIT_EXPECT_EQ(test, 0, regmap_read(map, param->from_reg + i, &rval));
		KUNIT_EXPECT_NE(test, val[i], rval);

		rval = ~val[i];
		KUNIT_EXPECT_EQ(test, 0, regmap_read_bypassed(map, param->from_reg + i, &rval));
		KUNIT_EXPECT_EQ(test, val[i], rval);
		KUNIT_EXPECT_TRUE(test, map->cache_only);
		KUNIT_EXPECT_FALSE(test, map->cache_bypass);
	}
}

static void read_bypassed_volatile(struct kunit *test)
{
	const struct regmap_test_param *param = test->param_value;
	struct regmap *map;
	struct regmap_config config;
	struct regmap_ram_data *data;
	unsigned int val[BLOCK_TEST_SIZE], rval;
	int i;

	config = test_regmap_config;
	/* All registers except #5 volatile */
	config.volatile_reg = reg_5_false;

	map = gen_regmap(test, &config, &data);
	KUNIT_ASSERT_FALSE(test, IS_ERR(map));
	if (IS_ERR(map))
		return;

	KUNIT_EXPECT_FALSE(test, map->cache_bypass);

	get_random_bytes(&val, sizeof(val));

	/* Write some test values */
	KUNIT_EXPECT_EQ(test, 0, regmap_bulk_write(map, param->from_reg, val, ARRAY_SIZE(val)));

	regcache_cache_only(map, true);

	/*
	 * While in cache-only regmap_read_bypassed() should return the register
	 * value and leave the map in cache-only.
	 */
	for (i = 0; i < ARRAY_SIZE(val); i++) {
		/* Register #5 is non-volatile so should read from cache */
		KUNIT_EXPECT_EQ(test, (i == 5) ? 0 : -EBUSY,
				regmap_read(map, param->from_reg + i, &rval));

		/* Put inverted bits in rval to prove we really read the value */
		rval = ~val[i];
		KUNIT_EXPECT_EQ(test, 0, regmap_read_bypassed(map, param->from_reg + i, &rval));
		KUNIT_EXPECT_EQ(test, val[i], rval);
		KUNIT_EXPECT_TRUE(test, map->cache_only);
		KUNIT_EXPECT_FALSE(test, map->cache_bypass);
	}

	/*
	 * Change the underlying register values to prove it is returning
	 * real values not cached values.
	 */
	for (i = 0; i < ARRAY_SIZE(val); i++) {
		val[i] = ~val[i];
		data->vals[param->from_reg + i] = val[i];
	}

	for (i = 0; i < ARRAY_SIZE(val); i++) {
		if (i == 5)
			continue;

		rval = ~val[i];
		KUNIT_EXPECT_EQ(test, 0, regmap_read_bypassed(map, param->from_reg + i, &rval));
		KUNIT_EXPECT_EQ(test, val[i], rval);
		KUNIT_EXPECT_TRUE(test, map->cache_only);
		KUNIT_EXPECT_FALSE(test, map->cache_bypass);
	}
}

static void write_readonly(struct kunit *test)
{
	struct regmap *map;
	struct regmap_config config;
	struct regmap_ram_data *data;
	unsigned int val;
	int i;

	config = test_regmap_config;
	config.num_reg_defaults = BLOCK_TEST_SIZE;
	config.writeable_reg = reg_5_false;

	map = gen_regmap(test, &config, &data);
	KUNIT_ASSERT_FALSE(test, IS_ERR(map));
	if (IS_ERR(map))
		return;

	get_random_bytes(&val, sizeof(val));

	for (i = 0; i < BLOCK_TEST_SIZE; i++)
		data->written[i] = false;

	/* Change the value of all registers, readonly should fail */
	for (i = 0; i < BLOCK_TEST_SIZE; i++)
		KUNIT_EXPECT_EQ(test, i != 5, regmap_write(map, i, val) == 0);

	/* Did that match what we see on the device? */
	for (i = 0; i < BLOCK_TEST_SIZE; i++)
		KUNIT_EXPECT_EQ(test, i != 5, data->written[i]);
}

static void read_writeonly(struct kunit *test)
{
	struct regmap *map;
	struct regmap_config config;
	struct regmap_ram_data *data;
	unsigned int val;
	int i;

	config = test_regmap_config;
	config.readable_reg = reg_5_false;

	map = gen_regmap(test, &config, &data);
	KUNIT_ASSERT_FALSE(test, IS_ERR(map));
	if (IS_ERR(map))
		return;

	for (i = 0; i < BLOCK_TEST_SIZE; i++)
		data->read[i] = false;

	/*
	 * Try to read all the registers, the writeonly one should
	 * fail if we aren't using the flat cache.
	 */
	for (i = 0; i < BLOCK_TEST_SIZE; i++) {
		if (config.cache_type != REGCACHE_FLAT) {
			KUNIT_EXPECT_EQ(test, i != 5,
					regmap_read(map, i, &val) == 0);
		} else {
			KUNIT_EXPECT_EQ(test, 0, regmap_read(map, i, &val));
		}
	}

	/* Did we trigger a hardware access? */
	KUNIT_EXPECT_FALSE(test, data->read[5]);
}

static void reg_defaults(struct kunit *test)
{
	struct regmap *map;
	struct regmap_config config;
	struct regmap_ram_data *data;
	unsigned int rval[BLOCK_TEST_SIZE];
	int i;

	config = test_regmap_config;
	config.num_reg_defaults = BLOCK_TEST_SIZE;

	map = gen_regmap(test, &config, &data);
	KUNIT_ASSERT_FALSE(test, IS_ERR(map));
	if (IS_ERR(map))
		return;

	/* Read back the expected default data */
	KUNIT_EXPECT_EQ(test, 0, regmap_bulk_read(map, 0, rval,
						  BLOCK_TEST_SIZE));
	KUNIT_EXPECT_MEMEQ(test, data->vals, rval, sizeof(rval));

	/* The data should have been read from cache if there was one */
	for (i = 0; i < BLOCK_TEST_SIZE; i++)
		KUNIT_EXPECT_EQ(test, config.cache_type == REGCACHE_NONE, data->read[i]);
}

static void reg_defaults_read_dev(struct kunit *test)
{
	struct regmap *map;
	struct regmap_config config;
	struct regmap_ram_data *data;
	unsigned int rval[BLOCK_TEST_SIZE];
	int i;

	config = test_regmap_config;
	config.num_reg_defaults_raw = BLOCK_TEST_SIZE;

	map = gen_regmap(test, &config, &data);
	KUNIT_ASSERT_FALSE(test, IS_ERR(map));
	if (IS_ERR(map))
		return;

	/* We should have read the cache defaults back from the map */
	for (i = 0; i < BLOCK_TEST_SIZE; i++) {
		KUNIT_EXPECT_EQ(test, config.cache_type != REGCACHE_NONE, data->read[i]);
		data->read[i] = false;
	}

	/* Read back the expected default data */
	KUNIT_EXPECT_EQ(test, 0, regmap_bulk_read(map, 0, rval,
						  BLOCK_TEST_SIZE));
	KUNIT_EXPECT_MEMEQ(test, data->vals, rval, sizeof(rval));

	/* The data should have been read from cache if there was one */
	for (i = 0; i < BLOCK_TEST_SIZE; i++)
		KUNIT_EXPECT_EQ(test, config.cache_type == REGCACHE_NONE, data->read[i]);
}

static void register_patch(struct kunit *test)
{
	struct regmap *map;
	struct regmap_config config;
	struct regmap_ram_data *data;
	struct reg_sequence patch[2];
	unsigned int rval[BLOCK_TEST_SIZE];
	int i;

	/* We need defaults so readback works */
	config = test_regmap_config;
	config.num_reg_defaults = BLOCK_TEST_SIZE;

	map = gen_regmap(test, &config, &data);
	KUNIT_ASSERT_FALSE(test, IS_ERR(map));
	if (IS_ERR(map))
		return;

	/* Stash the original values */
	KUNIT_EXPECT_EQ(test, 0, regmap_bulk_read(map, 0, rval,
						  BLOCK_TEST_SIZE));

	/* Patch a couple of values */
	patch[0].reg = 2;
	patch[0].def = rval[2] + 1;
	patch[0].delay_us = 0;
	patch[1].reg = 5;
	patch[1].def = rval[5] + 1;
	patch[1].delay_us = 0;
	KUNIT_EXPECT_EQ(test, 0, regmap_register_patch(map, patch,
						       ARRAY_SIZE(patch)));

	/* Only the patched registers are written */
	for (i = 0; i < BLOCK_TEST_SIZE; i++) {
		switch (i) {
		case 2:
		case 5:
			KUNIT_EXPECT_TRUE(test, data->written[i]);
			KUNIT_EXPECT_EQ(test, data->vals[i], rval[i] + 1);
			break;
		default:
			KUNIT_EXPECT_FALSE(test, data->written[i]);
			KUNIT_EXPECT_EQ(test, data->vals[i], rval[i]);
			break;
		}
	}
}

static void stride(struct kunit *test)
{
	struct regmap *map;
	struct regmap_config config;
	struct regmap_ram_data *data;
	unsigned int rval;
	int i;

	config = test_regmap_config;
	config.reg_stride = 2;
	config.num_reg_defaults = BLOCK_TEST_SIZE / 2;

	map = gen_regmap(test, &config, &data);
	KUNIT_ASSERT_FALSE(test, IS_ERR(map));
	if (IS_ERR(map))
		return;

	/* Only even registers can be accessed, try both read and write */
	for (i = 0; i < BLOCK_TEST_SIZE; i++) {
		data->read[i] = false;
		data->written[i] = false;

		if (i % 2) {
			KUNIT_EXPECT_NE(test, 0, regmap_read(map, i, &rval));
			KUNIT_EXPECT_NE(test, 0, regmap_write(map, i, rval));
			KUNIT_EXPECT_FALSE(test, data->read[i]);
			KUNIT_EXPECT_FALSE(test, data->written[i]);
		} else {
			KUNIT_EXPECT_EQ(test, 0, regmap_read(map, i, &rval));
			KUNIT_EXPECT_EQ(test, data->vals[i], rval);
			KUNIT_EXPECT_EQ(test, config.cache_type == REGCACHE_NONE,
					data->read[i]);

			KUNIT_EXPECT_EQ(test, 0, regmap_write(map, i, rval));
			KUNIT_EXPECT_TRUE(test, data->written[i]);
		}
	}
}

static struct regmap_range_cfg test_range = {
	.selector_reg = 1,
	.selector_mask = 0xff,

	.window_start = 4,
	.window_len = 10,

	.range_min = 20,
	.range_max = 40,
};

static bool test_range_window_volatile(struct device *dev, unsigned int reg)
{
	if (reg >= test_range.window_start &&
	    reg <= test_range.window_start + test_range.window_len)
		return true;

	return false;
}

static bool test_range_all_volatile(struct device *dev, unsigned int reg)
{
	if (test_range_window_volatile(dev, reg))
		return true;

	if (reg >= test_range.range_min && reg <= test_range.range_max)
		return true;

	return false;
}

static void basic_ranges(struct kunit *test)
{
	struct regmap *map;
	struct regmap_config config;
	struct regmap_ram_data *data;
	unsigned int val;
	int i;

	config = test_regmap_config;
	config.volatile_reg = test_range_all_volatile;
	config.ranges = &test_range;
	config.num_ranges = 1;
	config.max_register = test_range.range_max;

	map = gen_regmap(test, &config, &data);
	KUNIT_ASSERT_FALSE(test, IS_ERR(map));
	if (IS_ERR(map))
		return;

	for (i = test_range.range_min; i < test_range.range_max; i++) {
		data->read[i] = false;
		data->written[i] = false;
	}

	/* Reset the page to a non-zero value to trigger a change */
	KUNIT_EXPECT_EQ(test, 0, regmap_write(map, test_range.selector_reg,
					      test_range.range_max));

	/* Check we set the page and use the window for writes */
	data->written[test_range.selector_reg] = false;
	data->written[test_range.window_start] = false;
	KUNIT_EXPECT_EQ(test, 0, regmap_write(map, test_range.range_min, 0));
	KUNIT_EXPECT_TRUE(test, data->written[test_range.selector_reg]);
	KUNIT_EXPECT_TRUE(test, data->written[test_range.window_start]);

	data->written[test_range.selector_reg] = false;
	data->written[test_range.window_start] = false;
	KUNIT_EXPECT_EQ(test, 0, regmap_write(map,
					      test_range.range_min +
					      test_range.window_len,
					      0));
	KUNIT_EXPECT_TRUE(test, data->written[test_range.selector_reg]);
	KUNIT_EXPECT_TRUE(test, data->written[test_range.window_start]);

	/* Same for reads */
	data->written[test_range.selector_reg] = false;
	data->read[test_range.window_start] = false;
	KUNIT_EXPECT_EQ(test, 0, regmap_read(map, test_range.range_min, &val));
	KUNIT_EXPECT_TRUE(test, data->written[test_range.selector_reg]);
	KUNIT_EXPECT_TRUE(test, data->read[test_range.window_start]);

	data->written[test_range.selector_reg] = false;
	data->read[test_range.window_start] = false;
	KUNIT_EXPECT_EQ(test, 0, regmap_read(map,
					     test_range.range_min +
					     test_range.window_len,
					     &val));
	KUNIT_EXPECT_TRUE(test, data->written[test_range.selector_reg]);
	KUNIT_EXPECT_TRUE(test, data->read[test_range.window_start]);

	/* No physical access triggered in the virtual range */
	for (i = test_range.range_min; i < test_range.range_max; i++) {
		KUNIT_EXPECT_FALSE(test, data->read[i]);
		KUNIT_EXPECT_FALSE(test, data->written[i]);
	}
}

/* Try to stress dynamic creation of cache data structures */
static void stress_insert(struct kunit *test)
{
	struct regmap *map;
	struct regmap_config config;
	struct regmap_ram_data *data;
	unsigned int rval, *vals;
	size_t buf_sz;
	int i;

	config = test_regmap_config;
	config.max_register = 300;

	map = gen_regmap(test, &config, &data);
	KUNIT_ASSERT_FALSE(test, IS_ERR(map));
	if (IS_ERR(map))
		return;

	vals = kunit_kcalloc(test, sizeof(unsigned long), config.max_register,
			     GFP_KERNEL);
	KUNIT_ASSERT_FALSE(test, vals == NULL);
	buf_sz = sizeof(unsigned long) * config.max_register;

	get_random_bytes(vals, buf_sz);

	/* Write data into the map/cache in ever decreasing strides */
	for (i = 0; i < config.max_register; i += 100)
		KUNIT_EXPECT_EQ(test, 0, regmap_write(map, i, vals[i]));
	for (i = 0; i < config.max_register; i += 50)
		KUNIT_EXPECT_EQ(test, 0, regmap_write(map, i, vals[i]));
	for (i = 0; i < config.max_register; i += 25)
		KUNIT_EXPECT_EQ(test, 0, regmap_write(map, i, vals[i]));
	for (i = 0; i < config.max_register; i += 10)
		KUNIT_EXPECT_EQ(test, 0, regmap_write(map, i, vals[i]));
	for (i = 0; i < config.max_register; i += 5)
		KUNIT_EXPECT_EQ(test, 0, regmap_write(map, i, vals[i]));
	for (i = 0; i < config.max_register; i += 3)
		KUNIT_EXPECT_EQ(test, 0, regmap_write(map, i, vals[i]));
	for (i = 0; i < config.max_register; i += 2)
		KUNIT_EXPECT_EQ(test, 0, regmap_write(map, i, vals[i]));
	for (i = 0; i < config.max_register; i++)
		KUNIT_EXPECT_EQ(test, 0, regmap_write(map, i, vals[i]));

	/* Do reads from the cache (if there is one) match? */
	for (i = 0; i < config.max_register; i ++) {
		KUNIT_EXPECT_EQ(test, 0, regmap_read(map, i, &rval));
		KUNIT_EXPECT_EQ(test, rval, vals[i]);
		KUNIT_EXPECT_EQ(test, config.cache_type == REGCACHE_NONE, data->read[i]);
	}
}

static void cache_bypass(struct kunit *test)
{
	const struct regmap_test_param *param = test->param_value;
	struct regmap *map;
	struct regmap_config config;
	struct regmap_ram_data *data;
	unsigned int val, rval;

	config = test_regmap_config;

	map = gen_regmap(test, &config, &data);
	KUNIT_ASSERT_FALSE(test, IS_ERR(map));
	if (IS_ERR(map))
		return;

	get_random_bytes(&val, sizeof(val));

	/* Ensure the cache has a value in it */
	KUNIT_EXPECT_EQ(test, 0, regmap_write(map, param->from_reg, val));

	/* Bypass then write a different value */
	regcache_cache_bypass(map, true);
	KUNIT_EXPECT_EQ(test, 0, regmap_write(map, param->from_reg, val + 1));

	/* Read the bypassed value */
	KUNIT_EXPECT_EQ(test, 0, regmap_read(map, param->from_reg, &rval));
	KUNIT_EXPECT_EQ(test, val + 1, rval);
	KUNIT_EXPECT_EQ(test, data->vals[param->from_reg], rval);

	/* Disable bypass, the cache should still return the original value */
	regcache_cache_bypass(map, false);
	KUNIT_EXPECT_EQ(test, 0, regmap_read(map, param->from_reg, &rval));
	KUNIT_EXPECT_EQ(test, val, rval);
}

static void cache_sync_marked_dirty(struct kunit *test)
{
	const struct regmap_test_param *param = test->param_value;
	struct regmap *map;
	struct regmap_config config;
	struct regmap_ram_data *data;
	unsigned int val[BLOCK_TEST_SIZE];
	int i;

	config = test_regmap_config;

	map = gen_regmap(test, &config, &data);
	KUNIT_ASSERT_FALSE(test, IS_ERR(map));
	if (IS_ERR(map))
		return;

	get_random_bytes(&val, sizeof(val));

	/* Put some data into the cache */
	KUNIT_EXPECT_EQ(test, 0, regmap_bulk_write(map, param->from_reg, val,
						   BLOCK_TEST_SIZE));
	for (i = 0; i < BLOCK_TEST_SIZE; i++)
		data->written[param->from_reg + i] = false;

	/* Trash the data on the device itself then resync */
	regcache_mark_dirty(map);
	memset(data->vals, 0, sizeof(val));
	KUNIT_EXPECT_EQ(test, 0, regcache_sync(map));

	/* Did we just write the correct data out? */
	KUNIT_EXPECT_MEMEQ(test, &data->vals[param->from_reg], val, sizeof(val));
	for (i = 0; i < BLOCK_TEST_SIZE; i++)
		KUNIT_EXPECT_EQ(test, true, data->written[param->from_reg + i]);
}

static void cache_sync_after_cache_only(struct kunit *test)
{
	const struct regmap_test_param *param = test->param_value;
	struct regmap *map;
	struct regmap_config config;
	struct regmap_ram_data *data;
	unsigned int val[BLOCK_TEST_SIZE];
	unsigned int val_mask;
	int i;

	config = test_regmap_config;

	map = gen_regmap(test, &config, &data);
	KUNIT_ASSERT_FALSE(test, IS_ERR(map));
	if (IS_ERR(map))
		return;

	val_mask = GENMASK(config.val_bits - 1, 0);
	get_random_bytes(&val, sizeof(val));

	/* Put some data into the cache */
	KUNIT_EXPECT_EQ(test, 0, regmap_bulk_write(map, param->from_reg, val,
						   BLOCK_TEST_SIZE));
	for (i = 0; i < BLOCK_TEST_SIZE; i++)
		data->written[param->from_reg + i] = false;

	/* Set cache-only and change the values */
	regcache_cache_only(map, true);
	for (i = 0; i < ARRAY_SIZE(val); ++i)
		val[i] = ~val[i] & val_mask;

	KUNIT_EXPECT_EQ(test, 0, regmap_bulk_write(map, param->from_reg, val,
						   BLOCK_TEST_SIZE));
	for (i = 0; i < BLOCK_TEST_SIZE; i++)
		KUNIT_EXPECT_FALSE(test, data->written[param->from_reg + i]);

	KUNIT_EXPECT_MEMNEQ(test, &data->vals[param->from_reg], val, sizeof(val));

	/* Exit cache-only and sync the cache without marking hardware registers dirty */
	regcache_cache_only(map, false);

	KUNIT_EXPECT_EQ(test, 0, regcache_sync(map));

	/* Did we just write the correct data out? */
	KUNIT_EXPECT_MEMEQ(test, &data->vals[param->from_reg], val, sizeof(val));
	for (i = 0; i < BLOCK_TEST_SIZE; i++)
		KUNIT_EXPECT_TRUE(test, data->written[param->from_reg + i]);
}

static void cache_sync_defaults_marked_dirty(struct kunit *test)
{
	const struct regmap_test_param *param = test->param_value;
	struct regmap *map;
	struct regmap_config config;
	struct regmap_ram_data *data;
	unsigned int val;
	int i;

	config = test_regmap_config;
	config.num_reg_defaults = BLOCK_TEST_SIZE;

	map = gen_regmap(test, &config, &data);
	KUNIT_ASSERT_FALSE(test, IS_ERR(map));
	if (IS_ERR(map))
		return;

	get_random_bytes(&val, sizeof(val));

	/* Change the value of one register */
	KUNIT_EXPECT_EQ(test, 0, regmap_write(map, param->from_reg + 2, val));

	/* Resync */
	regcache_mark_dirty(map);
	for (i = 0; i < BLOCK_TEST_SIZE; i++)
		data->written[param->from_reg + i] = false;
	KUNIT_EXPECT_EQ(test, 0, regcache_sync(map));

	/* Did we just sync the one register we touched? */
	for (i = 0; i < BLOCK_TEST_SIZE; i++)
		KUNIT_EXPECT_EQ(test, i == 2, data->written[param->from_reg + i]);

	/* Rewrite registers back to their defaults */
	for (i = 0; i < config.num_reg_defaults; ++i)
		KUNIT_EXPECT_EQ(test, 0, regmap_write(map, config.reg_defaults[i].reg,
						      config.reg_defaults[i].def));

	/*
	 * Resync after regcache_mark_dirty() should not write out registers
	 * that are at default value
	 */
	for (i = 0; i < BLOCK_TEST_SIZE; i++)
		data->written[param->from_reg + i] = false;
	regcache_mark_dirty(map);
	KUNIT_EXPECT_EQ(test, 0, regcache_sync(map));
	for (i = 0; i < BLOCK_TEST_SIZE; i++)
		KUNIT_EXPECT_FALSE(test, data->written[param->from_reg + i]);
}

static void cache_sync_default_after_cache_only(struct kunit *test)
{
	const struct regmap_test_param *param = test->param_value;
	struct regmap *map;
	struct regmap_config config;
	struct regmap_ram_data *data;
	unsigned int orig_val;
	int i;

	config = test_regmap_config;
	config.num_reg_defaults = BLOCK_TEST_SIZE;

	map = gen_regmap(test, &config, &data);
	KUNIT_ASSERT_FALSE(test, IS_ERR(map));
	if (IS_ERR(map))
		return;

	KUNIT_EXPECT_EQ(test, 0, regmap_read(map, param->from_reg + 2, &orig_val));

	/* Enter cache-only and change the value of one register */
	regcache_cache_only(map, true);
	KUNIT_EXPECT_EQ(test, 0, regmap_write(map, param->from_reg + 2, orig_val + 1));

	/* Exit cache-only and resync, should write out the changed register */
	regcache_cache_only(map, false);
	for (i = 0; i < BLOCK_TEST_SIZE; i++)
		data->written[param->from_reg + i] = false;
	KUNIT_EXPECT_EQ(test, 0, regcache_sync(map));

	/* Was the register written out? */
	KUNIT_EXPECT_TRUE(test, data->written[param->from_reg + 2]);
	KUNIT_EXPECT_EQ(test, data->vals[param->from_reg + 2], orig_val + 1);

	/* Enter cache-only and write register back to its default value */
	regcache_cache_only(map, true);
	KUNIT_EXPECT_EQ(test, 0, regmap_write(map, param->from_reg + 2, orig_val));

	/* Resync should write out the new value */
	regcache_cache_only(map, false);
	for (i = 0; i < BLOCK_TEST_SIZE; i++)
		data->written[param->from_reg + i] = false;

	KUNIT_EXPECT_EQ(test, 0, regcache_sync(map));
	KUNIT_EXPECT_TRUE(test, data->written[param->from_reg + 2]);
	KUNIT_EXPECT_EQ(test, data->vals[param->from_reg + 2], orig_val);
}

static void cache_sync_readonly(struct kunit *test)
{
	const struct regmap_test_param *param = test->param_value;
	struct regmap *map;
	struct regmap_config config;
	struct regmap_ram_data *data;
	unsigned int val;
	int i;

	config = test_regmap_config;
	config.writeable_reg = reg_5_false;

	map = gen_regmap(test, &config, &data);
	KUNIT_ASSERT_FALSE(test, IS_ERR(map));
	if (IS_ERR(map))
		return;

	/* Read all registers to fill the cache */
	for (i = 0; i < BLOCK_TEST_SIZE; i++)
		KUNIT_EXPECT_EQ(test, 0, regmap_read(map, param->from_reg + i, &val));

	/* Change the value of all registers, readonly should fail */
	get_random_bytes(&val, sizeof(val));
	regcache_cache_only(map, true);
	for (i = 0; i < BLOCK_TEST_SIZE; i++)
		KUNIT_EXPECT_EQ(test, i != 5, regmap_write(map, param->from_reg + i, val) == 0);
	regcache_cache_only(map, false);

	/* Resync */
	for (i = 0; i < BLOCK_TEST_SIZE; i++)
		data->written[param->from_reg + i] = false;
	KUNIT_EXPECT_EQ(test, 0, regcache_sync(map));

	/* Did that match what we see on the device? */
	for (i = 0; i < BLOCK_TEST_SIZE; i++)
		KUNIT_EXPECT_EQ(test, i != 5, data->written[param->from_reg + i]);
}

static void cache_sync_patch(struct kunit *test)
{
	const struct regmap_test_param *param = test->param_value;
	struct regmap *map;
	struct regmap_config config;
	struct regmap_ram_data *data;
	struct reg_sequence patch[2];
	unsigned int rval[BLOCK_TEST_SIZE], val;
	int i;

	/* We need defaults so readback works */
	config = test_regmap_config;
	config.num_reg_defaults = BLOCK_TEST_SIZE;

	map = gen_regmap(test, &config, &data);
	KUNIT_ASSERT_FALSE(test, IS_ERR(map));
	if (IS_ERR(map))
		return;

	/* Stash the original values */
	KUNIT_EXPECT_EQ(test, 0, regmap_bulk_read(map, param->from_reg, rval,
						  BLOCK_TEST_SIZE));

	/* Patch a couple of values */
	patch[0].reg = param->from_reg + 2;
	patch[0].def = rval[2] + 1;
	patch[0].delay_us = 0;
	patch[1].reg = param->from_reg + 5;
	patch[1].def = rval[5] + 1;
	patch[1].delay_us = 0;
	KUNIT_EXPECT_EQ(test, 0, regmap_register_patch(map, patch,
						       ARRAY_SIZE(patch)));

	/* Sync the cache */
	regcache_mark_dirty(map);
	for (i = 0; i < BLOCK_TEST_SIZE; i++)
		data->written[param->from_reg + i] = false;
	KUNIT_EXPECT_EQ(test, 0, regcache_sync(map));

	/* The patch should be on the device but not in the cache */
	for (i = 0; i < BLOCK_TEST_SIZE; i++) {
		KUNIT_EXPECT_EQ(test, 0, regmap_read(map, param->from_reg + i, &val));
		KUNIT_EXPECT_EQ(test, val, rval[i]);

		switch (i) {
		case 2:
		case 5:
			KUNIT_EXPECT_EQ(test, true, data->written[param->from_reg + i]);
			KUNIT_EXPECT_EQ(test, data->vals[param->from_reg + i], rval[i] + 1);
			break;
		default:
			KUNIT_EXPECT_EQ(test, false, data->written[param->from_reg + i]);
			KUNIT_EXPECT_EQ(test, data->vals[param->from_reg + i], rval[i]);
			break;
		}
	}
}

static void cache_drop(struct kunit *test)
{
	const struct regmap_test_param *param = test->param_value;
	struct regmap *map;
	struct regmap_config config;
	struct regmap_ram_data *data;
	unsigned int rval[BLOCK_TEST_SIZE];
	int i;

	config = test_regmap_config;
	config.num_reg_defaults = BLOCK_TEST_SIZE;

	map = gen_regmap(test, &config, &data);
	KUNIT_ASSERT_FALSE(test, IS_ERR(map));
	if (IS_ERR(map))
		return;

	/* Ensure the data is read from the cache */
	for (i = 0; i < BLOCK_TEST_SIZE; i++)
		data->read[param->from_reg + i] = false;
	KUNIT_EXPECT_EQ(test, 0, regmap_bulk_read(map, param->from_reg, rval,
						  BLOCK_TEST_SIZE));
	for (i = 0; i < BLOCK_TEST_SIZE; i++) {
		KUNIT_EXPECT_FALSE(test, data->read[param->from_reg + i]);
		data->read[param->from_reg + i] = false;
	}
	KUNIT_EXPECT_MEMEQ(test, &data->vals[param->from_reg], rval, sizeof(rval));

	/* Drop some registers */
	KUNIT_EXPECT_EQ(test, 0, regcache_drop_region(map, param->from_reg + 3,
						      param->from_reg + 5));

	/* Reread and check only the dropped registers hit the device. */
	KUNIT_EXPECT_EQ(test, 0, regmap_bulk_read(map, param->from_reg, rval,
						  BLOCK_TEST_SIZE));
	for (i = 0; i < BLOCK_TEST_SIZE; i++)
		KUNIT_EXPECT_EQ(test, data->read[param->from_reg + i], i >= 3 && i <= 5);
	KUNIT_EXPECT_MEMEQ(test, &data->vals[param->from_reg], rval, sizeof(rval));
}

static void cache_drop_with_non_contiguous_ranges(struct kunit *test)
{
	const struct regmap_test_param *param = test->param_value;
	struct regmap *map;
	struct regmap_config config;
	struct regmap_ram_data *data;
	unsigned int val[4][BLOCK_TEST_SIZE];
	unsigned int reg;
	const int num_ranges = ARRAY_SIZE(val) * 2;
	int rangeidx, i;

	static_assert(ARRAY_SIZE(val) == 4);

	config = test_regmap_config;
	config.max_register = param->from_reg + (num_ranges * BLOCK_TEST_SIZE);

	map = gen_regmap(test, &config, &data);
	KUNIT_ASSERT_FALSE(test, IS_ERR(map));
	if (IS_ERR(map))
		return;

	for (i = 0; i < config.max_register + 1; i++)
		data->written[i] = false;

	/* Create non-contiguous cache blocks by writing every other range */
	get_random_bytes(&val, sizeof(val));
	for (rangeidx = 0; rangeidx < num_ranges; rangeidx += 2) {
		reg = param->from_reg + (rangeidx * BLOCK_TEST_SIZE);
		KUNIT_EXPECT_EQ(test, 0, regmap_bulk_write(map, reg,
							   &val[rangeidx / 2],
							   BLOCK_TEST_SIZE));
		KUNIT_EXPECT_MEMEQ(test, &data->vals[reg],
				   &val[rangeidx / 2], sizeof(val[rangeidx / 2]));
	}

	/* Check that odd ranges weren't written */
	for (rangeidx = 1; rangeidx < num_ranges; rangeidx += 2) {
		reg = param->from_reg + (rangeidx * BLOCK_TEST_SIZE);
		for (i = 0; i < BLOCK_TEST_SIZE; i++)
			KUNIT_EXPECT_FALSE(test, data->written[reg + i]);
	}

	/* Drop range 2 */
	reg = param->from_reg + (2 * BLOCK_TEST_SIZE);
	KUNIT_EXPECT_EQ(test, 0, regcache_drop_region(map, reg, reg + BLOCK_TEST_SIZE - 1));

	/* Drop part of range 4 */
	reg = param->from_reg + (4 * BLOCK_TEST_SIZE);
	KUNIT_EXPECT_EQ(test, 0, regcache_drop_region(map, reg + 3, reg + 5));

	/* Mark dirty and reset mock registers to 0 */
	regcache_mark_dirty(map);
	for (i = 0; i < config.max_register + 1; i++) {
		data->vals[i] = 0;
		data->written[i] = false;
	}

	/* The registers that were dropped from range 4 should now remain at 0 */
	val[4 / 2][3] = 0;
	val[4 / 2][4] = 0;
	val[4 / 2][5] = 0;

	/* Sync and check that the expected register ranges were written */
	KUNIT_EXPECT_EQ(test, 0, regcache_sync(map));

	/* Check that odd ranges weren't written */
	for (rangeidx = 1; rangeidx < num_ranges; rangeidx += 2) {
		reg = param->from_reg + (rangeidx * BLOCK_TEST_SIZE);
		for (i = 0; i < BLOCK_TEST_SIZE; i++)
			KUNIT_EXPECT_FALSE(test, data->written[reg + i]);
	}

	/* Check that even ranges (except 2 and 4) were written */
	for (rangeidx = 0; rangeidx < num_ranges; rangeidx += 2) {
		if ((rangeidx == 2) || (rangeidx == 4))
			continue;

		reg = param->from_reg + (rangeidx * BLOCK_TEST_SIZE);
		for (i = 0; i < BLOCK_TEST_SIZE; i++)
			KUNIT_EXPECT_TRUE(test, data->written[reg + i]);

		KUNIT_EXPECT_MEMEQ(test, &data->vals[reg],
				   &val[rangeidx / 2], sizeof(val[rangeidx / 2]));
	}

	/* Check that range 2 wasn't written */
	reg = param->from_reg + (2 * BLOCK_TEST_SIZE);
	for (i = 0; i < BLOCK_TEST_SIZE; i++)
		KUNIT_EXPECT_FALSE(test, data->written[reg + i]);

	/* Check that range 4 was partially written */
	reg = param->from_reg + (4 * BLOCK_TEST_SIZE);
	for (i = 0; i < BLOCK_TEST_SIZE; i++)
		KUNIT_EXPECT_EQ(test, data->written[reg + i], i < 3 || i > 5);

	KUNIT_EXPECT_MEMEQ(test, &data->vals[reg], &val[4 / 2], sizeof(val[4 / 2]));

	/* Nothing before param->from_reg should have been written */
	for (i = 0; i < param->from_reg; i++)
		KUNIT_EXPECT_FALSE(test, data->written[i]);
}

static void cache_drop_all_and_sync_marked_dirty(struct kunit *test)
{
	const struct regmap_test_param *param = test->param_value;
	struct regmap *map;
	struct regmap_config config;
	struct regmap_ram_data *data;
	unsigned int rval[BLOCK_TEST_SIZE];
	int i;

	config = test_regmap_config;
	config.num_reg_defaults = BLOCK_TEST_SIZE;

	map = gen_regmap(test, &config, &data);
	KUNIT_ASSERT_FALSE(test, IS_ERR(map));
	if (IS_ERR(map))
		return;

	/* Ensure the data is read from the cache */
	for (i = 0; i < BLOCK_TEST_SIZE; i++)
		data->read[param->from_reg + i] = false;
	KUNIT_EXPECT_EQ(test, 0, regmap_bulk_read(map, param->from_reg, rval,
						  BLOCK_TEST_SIZE));
	KUNIT_EXPECT_MEMEQ(test, &data->vals[param->from_reg], rval, sizeof(rval));

	/* Change all values in cache from defaults */
	for (i = 0; i < BLOCK_TEST_SIZE; i++)
		KUNIT_EXPECT_EQ(test, 0, regmap_write(map, param->from_reg + i, rval[i] + 1));

	/* Drop all registers */
	KUNIT_EXPECT_EQ(test, 0, regcache_drop_region(map, 0, config.max_register));

	/* Mark dirty and cache sync should not write anything. */
	regcache_mark_dirty(map);
	for (i = 0; i < BLOCK_TEST_SIZE; i++)
		data->written[param->from_reg + i] = false;

	KUNIT_EXPECT_EQ(test, 0, regcache_sync(map));
	for (i = 0; i <= config.max_register; i++)
		KUNIT_EXPECT_FALSE(test, data->written[i]);
}

static void cache_drop_all_and_sync_no_defaults(struct kunit *test)
{
	const struct regmap_test_param *param = test->param_value;
	struct regmap *map;
	struct regmap_config config;
	struct regmap_ram_data *data;
	unsigned int rval[BLOCK_TEST_SIZE];
	int i;

	config = test_regmap_config;

	map = gen_regmap(test, &config, &data);
	KUNIT_ASSERT_FALSE(test, IS_ERR(map));
	if (IS_ERR(map))
		return;

	/* Ensure the data is read from the cache */
	for (i = 0; i < BLOCK_TEST_SIZE; i++)
		data->read[param->from_reg + i] = false;
	KUNIT_EXPECT_EQ(test, 0, regmap_bulk_read(map, param->from_reg, rval,
						  BLOCK_TEST_SIZE));
	KUNIT_EXPECT_MEMEQ(test, &data->vals[param->from_reg], rval, sizeof(rval));

	/* Change all values in cache */
	for (i = 0; i < BLOCK_TEST_SIZE; i++)
		KUNIT_EXPECT_EQ(test, 0, regmap_write(map, param->from_reg + i, rval[i] + 1));

	/* Drop all registers */
	KUNIT_EXPECT_EQ(test, 0, regcache_drop_region(map, 0, config.max_register));

	/*
	 * Sync cache without marking it dirty. All registers were dropped
	 * so the cache should not have any entries to write out.
	 */
	for (i = 0; i < BLOCK_TEST_SIZE; i++)
		data->written[param->from_reg + i] = false;

	KUNIT_EXPECT_EQ(test, 0, regcache_sync(map));
	for (i = 0; i <= config.max_register; i++)
		KUNIT_EXPECT_FALSE(test, data->written[i]);
}

static void cache_drop_all_and_sync_has_defaults(struct kunit *test)
{
	const struct regmap_test_param *param = test->param_value;
	struct regmap *map;
	struct regmap_config config;
	struct regmap_ram_data *data;
	unsigned int rval[BLOCK_TEST_SIZE];
	int i;

	config = test_regmap_config;
	config.num_reg_defaults = BLOCK_TEST_SIZE;

	map = gen_regmap(test, &config, &data);
	KUNIT_ASSERT_FALSE(test, IS_ERR(map));
	if (IS_ERR(map))
		return;

	/* Ensure the data is read from the cache */
	for (i = 0; i < BLOCK_TEST_SIZE; i++)
		data->read[param->from_reg + i] = false;
	KUNIT_EXPECT_EQ(test, 0, regmap_bulk_read(map, param->from_reg, rval,
						  BLOCK_TEST_SIZE));
	KUNIT_EXPECT_MEMEQ(test, &data->vals[param->from_reg], rval, sizeof(rval));

	/* Change all values in cache from defaults */
	for (i = 0; i < BLOCK_TEST_SIZE; i++)
		KUNIT_EXPECT_EQ(test, 0, regmap_write(map, param->from_reg + i, rval[i] + 1));

	/* Drop all registers */
	KUNIT_EXPECT_EQ(test, 0, regcache_drop_region(map, 0, config.max_register));

	/*
	 * Sync cache without marking it dirty. All registers were dropped
	 * so the cache should not have any entries to write out.
	 */
	for (i = 0; i < BLOCK_TEST_SIZE; i++)
		data->written[param->from_reg + i] = false;

	KUNIT_EXPECT_EQ(test, 0, regcache_sync(map));
	for (i = 0; i <= config.max_register; i++)
		KUNIT_EXPECT_FALSE(test, data->written[i]);
}

static void cache_present(struct kunit *test)
{
	const struct regmap_test_param *param = test->param_value;
	struct regmap *map;
	struct regmap_config config;
	struct regmap_ram_data *data;
	unsigned int val;
	int i;

	config = test_regmap_config;

	map = gen_regmap(test, &config, &data);
	KUNIT_ASSERT_FALSE(test, IS_ERR(map));
	if (IS_ERR(map))
		return;

	for (i = 0; i < BLOCK_TEST_SIZE; i++)
		data->read[param->from_reg + i] = false;

	/* No defaults so no registers cached. */
	for (i = 0; i < BLOCK_TEST_SIZE; i++)
		KUNIT_ASSERT_FALSE(test, regcache_reg_cached(map, param->from_reg + i));

	/* We didn't trigger any reads */
	for (i = 0; i < BLOCK_TEST_SIZE; i++)
		KUNIT_ASSERT_FALSE(test, data->read[param->from_reg + i]);

	/* Fill the cache */
	for (i = 0; i < BLOCK_TEST_SIZE; i++)
		KUNIT_EXPECT_EQ(test, 0, regmap_read(map, param->from_reg + i, &val));

	/* Now everything should be cached */
	for (i = 0; i < BLOCK_TEST_SIZE; i++)
		KUNIT_ASSERT_TRUE(test, regcache_reg_cached(map, param->from_reg + i));
}

/* Check that caching the window register works with sync */
static void cache_range_window_reg(struct kunit *test)
{
	struct regmap *map;
	struct regmap_config config;
	struct regmap_ram_data *data;
	unsigned int val;
	int i;

	config = test_regmap_config;
	config.volatile_reg = test_range_window_volatile;
	config.ranges = &test_range;
	config.num_ranges = 1;
	config.max_register = test_range.range_max;

	map = gen_regmap(test, &config, &data);
	KUNIT_ASSERT_FALSE(test, IS_ERR(map));
	if (IS_ERR(map))
		return;

	/* Write new values to the entire range */
	for (i = test_range.range_min; i <= test_range.range_max; i++)
		KUNIT_ASSERT_EQ(test, 0, regmap_write(map, i, 0));

	val = data->vals[test_range.selector_reg] & test_range.selector_mask;
	KUNIT_ASSERT_EQ(test, val, 2);

	/* Write to the first register in the range to reset the page */
	KUNIT_ASSERT_EQ(test, 0, regmap_write(map, test_range.range_min, 0));
	val = data->vals[test_range.selector_reg] & test_range.selector_mask;
	KUNIT_ASSERT_EQ(test, val, 0);

	/* Trigger a cache sync */
	regcache_mark_dirty(map);
	KUNIT_ASSERT_EQ(test, 0, regcache_sync(map));

	/* Write to the first register again, the page should be reset */
	KUNIT_ASSERT_EQ(test, 0, regmap_write(map, test_range.range_min, 0));
	val = data->vals[test_range.selector_reg] & test_range.selector_mask;
	KUNIT_ASSERT_EQ(test, val, 0);

	/* Trigger another cache sync */
	regcache_mark_dirty(map);
	KUNIT_ASSERT_EQ(test, 0, regcache_sync(map));

	/* Write to the last register again, the page should be reset */
	KUNIT_ASSERT_EQ(test, 0, regmap_write(map, test_range.range_max, 0));
	val = data->vals[test_range.selector_reg] & test_range.selector_mask;
	KUNIT_ASSERT_EQ(test, val, 2);
}

static const struct regmap_test_param raw_types_list[] = {
	{ .cache = REGCACHE_NONE,   .val_endian = REGMAP_ENDIAN_LITTLE },
	{ .cache = REGCACHE_NONE,   .val_endian = REGMAP_ENDIAN_BIG },
	{ .cache = REGCACHE_FLAT,   .val_endian = REGMAP_ENDIAN_LITTLE },
	{ .cache = REGCACHE_FLAT,   .val_endian = REGMAP_ENDIAN_BIG },
	{ .cache = REGCACHE_RBTREE, .val_endian = REGMAP_ENDIAN_LITTLE },
	{ .cache = REGCACHE_RBTREE, .val_endian = REGMAP_ENDIAN_BIG },
	{ .cache = REGCACHE_MAPLE,  .val_endian = REGMAP_ENDIAN_LITTLE },
	{ .cache = REGCACHE_MAPLE,  .val_endian = REGMAP_ENDIAN_BIG },
};

KUNIT_ARRAY_PARAM(raw_test_types, raw_types_list, param_to_desc);

static const struct regmap_test_param raw_cache_types_list[] = {
	{ .cache = REGCACHE_FLAT,   .val_endian = REGMAP_ENDIAN_LITTLE },
	{ .cache = REGCACHE_FLAT,   .val_endian = REGMAP_ENDIAN_BIG },
	{ .cache = REGCACHE_RBTREE, .val_endian = REGMAP_ENDIAN_LITTLE },
	{ .cache = REGCACHE_RBTREE, .val_endian = REGMAP_ENDIAN_BIG },
	{ .cache = REGCACHE_MAPLE,  .val_endian = REGMAP_ENDIAN_LITTLE },
	{ .cache = REGCACHE_MAPLE,  .val_endian = REGMAP_ENDIAN_BIG },
};

KUNIT_ARRAY_PARAM(raw_test_cache_types, raw_cache_types_list, param_to_desc);

static const struct regmap_config raw_regmap_config = {
	.max_register = BLOCK_TEST_SIZE,

	.reg_format_endian = REGMAP_ENDIAN_LITTLE,
	.reg_bits = 16,
	.val_bits = 16,
};

static struct regmap *gen_raw_regmap(struct kunit *test,
				     struct regmap_config *config,
				     struct regmap_ram_data **data)
{
	struct regmap_test_priv *priv = test->priv;
	const struct regmap_test_param *param = test->param_value;
	u16 *buf;
	struct regmap *ret;
	size_t size = (config->max_register + 1) * config->reg_bits / 8;
	int i;
	struct reg_default *defaults;

	config->cache_type = param->cache;
	config->val_format_endian = param->val_endian;
	config->disable_locking = config->cache_type == REGCACHE_RBTREE ||
					config->cache_type == REGCACHE_MAPLE;

	buf = kmalloc(size, GFP_KERNEL);
	if (!buf)
		return ERR_PTR(-ENOMEM);

	get_random_bytes(buf, size);

	*data = kzalloc(sizeof(**data), GFP_KERNEL);
	if (!(*data))
		return ERR_PTR(-ENOMEM);
	(*data)->vals = (void *)buf;

	config->num_reg_defaults = config->max_register + 1;
	defaults = kcalloc(config->num_reg_defaults,
			   sizeof(struct reg_default),
			   GFP_KERNEL);
	if (!defaults)
		return ERR_PTR(-ENOMEM);
	config->reg_defaults = defaults;

	for (i = 0; i < config->num_reg_defaults; i++) {
		defaults[i].reg = i;
		switch (param->val_endian) {
		case REGMAP_ENDIAN_LITTLE:
			defaults[i].def = le16_to_cpu(buf[i]);
			break;
		case REGMAP_ENDIAN_BIG:
			defaults[i].def = be16_to_cpu(buf[i]);
			break;
		default:
			return ERR_PTR(-EINVAL);
		}
	}

	/*
	 * We use the defaults in the tests but they don't make sense
	 * to the core if there's no cache.
	 */
	if (config->cache_type == REGCACHE_NONE)
		config->num_reg_defaults = 0;

	ret = regmap_init_raw_ram(priv->dev, config, *data);
	if (IS_ERR(ret)) {
		kfree(buf);
		kfree(*data);
	} else {
		kunit_add_action(test, regmap_exit_action, ret);
	}

	return ret;
}

static void raw_read_defaults_single(struct kunit *test)
{
	struct regmap *map;
	struct regmap_config config;
	struct regmap_ram_data *data;
	unsigned int rval;
	int i;

	config = raw_regmap_config;

	map = gen_raw_regmap(test, &config, &data);
	KUNIT_ASSERT_FALSE(test, IS_ERR(map));
	if (IS_ERR(map))
		return;

	/* Check that we can read the defaults via the API */
	for (i = 0; i < config.max_register + 1; i++) {
		KUNIT_EXPECT_EQ(test, 0, regmap_read(map, i, &rval));
		KUNIT_EXPECT_EQ(test, config.reg_defaults[i].def, rval);
	}
}

static void raw_read_defaults(struct kunit *test)
{
	struct regmap *map;
	struct regmap_config config;
	struct regmap_ram_data *data;
	u16 *rval;
	u16 def;
	size_t val_len;
	int i;

	config = raw_regmap_config;

	map = gen_raw_regmap(test, &config, &data);
	KUNIT_ASSERT_FALSE(test, IS_ERR(map));
	if (IS_ERR(map))
		return;

	val_len = sizeof(*rval) * (config.max_register + 1);
	rval = kunit_kmalloc(test, val_len, GFP_KERNEL);
	KUNIT_ASSERT_TRUE(test, rval != NULL);
	if (!rval)
		return;

	/* Check that we can read the defaults via the API */
	KUNIT_EXPECT_EQ(test, 0, regmap_raw_read(map, 0, rval, val_len));
	for (i = 0; i < config.max_register + 1; i++) {
		def = config.reg_defaults[i].def;
		if (config.val_format_endian == REGMAP_ENDIAN_BIG) {
			KUNIT_EXPECT_EQ(test, def, be16_to_cpu((__force __be16)rval[i]));
		} else {
			KUNIT_EXPECT_EQ(test, def, le16_to_cpu((__force __le16)rval[i]));
		}
	}
}

static void raw_write_read_single(struct kunit *test)
{
	struct regmap *map;
	struct regmap_config config;
	struct regmap_ram_data *data;
	u16 val;
	unsigned int rval;

	config = raw_regmap_config;

	map = gen_raw_regmap(test, &config, &data);
	KUNIT_ASSERT_FALSE(test, IS_ERR(map));
	if (IS_ERR(map))
		return;

	get_random_bytes(&val, sizeof(val));

	/* If we write a value to a register we can read it back */
	KUNIT_EXPECT_EQ(test, 0, regmap_write(map, 0, val));
	KUNIT_EXPECT_EQ(test, 0, regmap_read(map, 0, &rval));
	KUNIT_EXPECT_EQ(test, val, rval);
}

static void raw_write(struct kunit *test)
{
	struct regmap *map;
	struct regmap_config config;
	struct regmap_ram_data *data;
	u16 *hw_buf;
	u16 val[2];
	unsigned int rval;
	int i;

	config = raw_regmap_config;

	map = gen_raw_regmap(test, &config, &data);
	KUNIT_ASSERT_FALSE(test, IS_ERR(map));
	if (IS_ERR(map))
		return;

	hw_buf = (u16 *)data->vals;

	get_random_bytes(&val, sizeof(val));

	/* Do a raw write */
	KUNIT_EXPECT_EQ(test, 0, regmap_raw_write(map, 2, val, sizeof(val)));

	/* We should read back the new values, and defaults for the rest */
	for (i = 0; i < config.max_register + 1; i++) {
		KUNIT_EXPECT_EQ(test, 0, regmap_read(map, i, &rval));

		switch (i) {
		case 2:
		case 3:
			if (config.val_format_endian == REGMAP_ENDIAN_BIG) {
				KUNIT_EXPECT_EQ(test, rval,
						be16_to_cpu((__force __be16)val[i % 2]));
			} else {
				KUNIT_EXPECT_EQ(test, rval,
						le16_to_cpu((__force __le16)val[i % 2]));
			}
			break;
		default:
			KUNIT_EXPECT_EQ(test, config.reg_defaults[i].def, rval);
			break;
		}
	}

	/* The values should appear in the "hardware" */
	KUNIT_EXPECT_MEMEQ(test, &hw_buf[2], val, sizeof(val));
}

static bool reg_zero(struct device *dev, unsigned int reg)
{
	return reg == 0;
}

static bool ram_reg_zero(struct regmap_ram_data *data, unsigned int reg)
{
	return reg == 0;
}

static void raw_noinc_write(struct kunit *test)
{
	struct regmap *map;
	struct regmap_config config;
	struct regmap_ram_data *data;
	unsigned int val;
	u16 val_test, val_last;
	u16 val_array[BLOCK_TEST_SIZE];

	config = raw_regmap_config;
	config.volatile_reg = reg_zero;
	config.writeable_noinc_reg = reg_zero;
	config.readable_noinc_reg = reg_zero;

	map = gen_raw_regmap(test, &config, &data);
	KUNIT_ASSERT_FALSE(test, IS_ERR(map));
	if (IS_ERR(map))
		return;

	data->noinc_reg = ram_reg_zero;

	get_random_bytes(&val_array, sizeof(val_array));

	if (config.val_format_endian == REGMAP_ENDIAN_BIG) {
		val_test = be16_to_cpu(val_array[1]) + 100;
		val_last = be16_to_cpu(val_array[BLOCK_TEST_SIZE - 1]);
	} else {
		val_test = le16_to_cpu(val_array[1]) + 100;
		val_last = le16_to_cpu(val_array[BLOCK_TEST_SIZE - 1]);
	}

	/* Put some data into the register following the noinc register */
	KUNIT_EXPECT_EQ(test, 0, regmap_write(map, 1, val_test));

	/* Write some data to the noinc register */
	KUNIT_EXPECT_EQ(test, 0, regmap_noinc_write(map, 0, val_array,
						    sizeof(val_array)));

	/* We should read back the last value written */
	KUNIT_EXPECT_EQ(test, 0, regmap_read(map, 0, &val));
	KUNIT_ASSERT_EQ(test, val_last, val);

	/* Make sure we didn't touch the register after the noinc register */
	KUNIT_EXPECT_EQ(test, 0, regmap_read(map, 1, &val));
	KUNIT_ASSERT_EQ(test, val_test, val);
}

static void raw_sync(struct kunit *test)
{
	struct regmap *map;
	struct regmap_config config;
	struct regmap_ram_data *data;
	u16 val[3];
	u16 *hw_buf;
	unsigned int rval;
	int i;

	config = raw_regmap_config;

	map = gen_raw_regmap(test, &config, &data);
	KUNIT_ASSERT_FALSE(test, IS_ERR(map));
	if (IS_ERR(map))
		return;

	hw_buf = (u16 *)data->vals;

	get_changed_bytes(&hw_buf[2], &val[0], sizeof(val));

	/* Do a regular write and a raw write in cache only mode */
	regcache_cache_only(map, true);
	KUNIT_EXPECT_EQ(test, 0, regmap_raw_write(map, 2, val,
						  sizeof(u16) * 2));
	KUNIT_EXPECT_EQ(test, 0, regmap_write(map, 4, val[2]));

	/* We should read back the new values, and defaults for the rest */
	for (i = 0; i < config.max_register + 1; i++) {
		KUNIT_EXPECT_EQ(test, 0, regmap_read(map, i, &rval));

		switch (i) {
		case 2:
		case 3:
			if (config.val_format_endian == REGMAP_ENDIAN_BIG) {
				KUNIT_EXPECT_EQ(test, rval,
						be16_to_cpu((__force __be16)val[i - 2]));
			} else {
				KUNIT_EXPECT_EQ(test, rval,
						le16_to_cpu((__force __le16)val[i - 2]));
			}
			break;
		case 4:
			KUNIT_EXPECT_EQ(test, rval, val[i - 2]);
			break;
		default:
			KUNIT_EXPECT_EQ(test, config.reg_defaults[i].def, rval);
			break;
		}
	}

	/*
	 * The value written via _write() was translated by the core,
	 * translate the original copy for comparison purposes.
	 */
	if (config.val_format_endian == REGMAP_ENDIAN_BIG)
		val[2] = cpu_to_be16(val[2]);
	else
		val[2] = cpu_to_le16(val[2]);

	/* The values should not appear in the "hardware" */
	KUNIT_EXPECT_MEMNEQ(test, &hw_buf[2], &val[0], sizeof(val));

	for (i = 0; i < config.max_register + 1; i++)
		data->written[i] = false;

	/* Do the sync */
	regcache_cache_only(map, false);
	regcache_mark_dirty(map);
	KUNIT_EXPECT_EQ(test, 0, regcache_sync(map));

	/* The values should now appear in the "hardware" */
	KUNIT_EXPECT_MEMEQ(test, &hw_buf[2], &val[0], sizeof(val));
}

static void raw_ranges(struct kunit *test)
{
	struct regmap *map;
	struct regmap_config config;
	struct regmap_ram_data *data;
	unsigned int val;
	int i;

	config = raw_regmap_config;
	config.volatile_reg = test_range_all_volatile;
	config.ranges = &test_range;
	config.num_ranges = 1;
	config.max_register = test_range.range_max;

	map = gen_raw_regmap(test, &config, &data);
	KUNIT_ASSERT_FALSE(test, IS_ERR(map));
	if (IS_ERR(map))
		return;

	/* Reset the page to a non-zero value to trigger a change */
	KUNIT_EXPECT_EQ(test, 0, regmap_write(map, test_range.selector_reg,
					      test_range.range_max));

	/* Check we set the page and use the window for writes */
	data->written[test_range.selector_reg] = false;
	data->written[test_range.window_start] = false;
	KUNIT_EXPECT_EQ(test, 0, regmap_write(map, test_range.range_min, 0));
	KUNIT_EXPECT_TRUE(test, data->written[test_range.selector_reg]);
	KUNIT_EXPECT_TRUE(test, data->written[test_range.window_start]);

	data->written[test_range.selector_reg] = false;
	data->written[test_range.window_start] = false;
	KUNIT_EXPECT_EQ(test, 0, regmap_write(map,
					      test_range.range_min +
					      test_range.window_len,
					      0));
	KUNIT_EXPECT_TRUE(test, data->written[test_range.selector_reg]);
	KUNIT_EXPECT_TRUE(test, data->written[test_range.window_start]);

	/* Same for reads */
	data->written[test_range.selector_reg] = false;
	data->read[test_range.window_start] = false;
	KUNIT_EXPECT_EQ(test, 0, regmap_read(map, test_range.range_min, &val));
	KUNIT_EXPECT_TRUE(test, data->written[test_range.selector_reg]);
	KUNIT_EXPECT_TRUE(test, data->read[test_range.window_start]);

	data->written[test_range.selector_reg] = false;
	data->read[test_range.window_start] = false;
	KUNIT_EXPECT_EQ(test, 0, regmap_read(map,
					     test_range.range_min +
					     test_range.window_len,
					     &val));
	KUNIT_EXPECT_TRUE(test, data->written[test_range.selector_reg]);
	KUNIT_EXPECT_TRUE(test, data->read[test_range.window_start]);

	/* No physical access triggered in the virtual range */
	for (i = test_range.range_min; i < test_range.range_max; i++) {
		KUNIT_EXPECT_FALSE(test, data->read[i]);
		KUNIT_EXPECT_FALSE(test, data->written[i]);
	}
}

static struct kunit_case regmap_test_cases[] = {
	KUNIT_CASE_PARAM(basic_read_write, regcache_types_gen_params),
	KUNIT_CASE_PARAM(read_bypassed, real_cache_types_gen_params),
	KUNIT_CASE_PARAM(read_bypassed_volatile, real_cache_types_gen_params),
	KUNIT_CASE_PARAM(bulk_write, regcache_types_gen_params),
	KUNIT_CASE_PARAM(bulk_read, regcache_types_gen_params),
	KUNIT_CASE_PARAM(write_readonly, regcache_types_gen_params),
	KUNIT_CASE_PARAM(read_writeonly, regcache_types_gen_params),
	KUNIT_CASE_PARAM(reg_defaults, regcache_types_gen_params),
	KUNIT_CASE_PARAM(reg_defaults_read_dev, regcache_types_gen_params),
	KUNIT_CASE_PARAM(register_patch, regcache_types_gen_params),
	KUNIT_CASE_PARAM(stride, regcache_types_gen_params),
	KUNIT_CASE_PARAM(basic_ranges, regcache_types_gen_params),
	KUNIT_CASE_PARAM(stress_insert, regcache_types_gen_params),
	KUNIT_CASE_PARAM(cache_bypass, real_cache_types_gen_params),
	KUNIT_CASE_PARAM(cache_sync_marked_dirty, real_cache_types_gen_params),
	KUNIT_CASE_PARAM(cache_sync_after_cache_only, real_cache_types_gen_params),
	KUNIT_CASE_PARAM(cache_sync_defaults_marked_dirty, real_cache_types_gen_params),
	KUNIT_CASE_PARAM(cache_sync_default_after_cache_only, real_cache_types_gen_params),
	KUNIT_CASE_PARAM(cache_sync_readonly, real_cache_types_gen_params),
	KUNIT_CASE_PARAM(cache_sync_patch, real_cache_types_gen_params),
	KUNIT_CASE_PARAM(cache_drop, sparse_cache_types_gen_params),
	KUNIT_CASE_PARAM(cache_drop_with_non_contiguous_ranges, sparse_cache_types_gen_params),
	KUNIT_CASE_PARAM(cache_drop_all_and_sync_marked_dirty, sparse_cache_types_gen_params),
	KUNIT_CASE_PARAM(cache_drop_all_and_sync_no_defaults, sparse_cache_types_gen_params),
	KUNIT_CASE_PARAM(cache_drop_all_and_sync_has_defaults, sparse_cache_types_gen_params),
	KUNIT_CASE_PARAM(cache_present, sparse_cache_types_gen_params),
	KUNIT_CASE_PARAM(cache_range_window_reg, real_cache_types_only_gen_params),

	KUNIT_CASE_PARAM(raw_read_defaults_single, raw_test_types_gen_params),
	KUNIT_CASE_PARAM(raw_read_defaults, raw_test_types_gen_params),
	KUNIT_CASE_PARAM(raw_write_read_single, raw_test_types_gen_params),
	KUNIT_CASE_PARAM(raw_write, raw_test_types_gen_params),
	KUNIT_CASE_PARAM(raw_noinc_write, raw_test_types_gen_params),
	KUNIT_CASE_PARAM(raw_sync, raw_test_cache_types_gen_params),
	KUNIT_CASE_PARAM(raw_ranges, raw_test_cache_types_gen_params),
	{}
};

static int regmap_test_init(struct kunit *test)
{
	struct regmap_test_priv *priv;
	struct device *dev;

	priv = kunit_kzalloc(test, sizeof(*priv), GFP_KERNEL);
	if (!priv)
		return -ENOMEM;

	test->priv = priv;

	dev = kunit_device_register(test, "regmap_test");
<<<<<<< HEAD
	priv->dev = get_device(dev);
	if (!priv->dev)
		return -ENODEV;

=======
	if (IS_ERR(dev))
		return PTR_ERR(dev);

	priv->dev = get_device(dev);
>>>>>>> 8caf2492
	dev_set_drvdata(dev, test);

	return 0;
}

static void regmap_test_exit(struct kunit *test)
{
	struct regmap_test_priv *priv = test->priv;

	/* Destroy the dummy struct device */
	if (priv && priv->dev)
		put_device(priv->dev);
}

static struct kunit_suite regmap_test_suite = {
	.name = "regmap",
	.init = regmap_test_init,
	.exit = regmap_test_exit,
	.test_cases = regmap_test_cases,
};
kunit_test_suite(regmap_test_suite);

MODULE_LICENSE("GPL v2");<|MERGE_RESOLUTION|>--- conflicted
+++ resolved
@@ -1925,17 +1925,10 @@
 	test->priv = priv;
 
 	dev = kunit_device_register(test, "regmap_test");
-<<<<<<< HEAD
-	priv->dev = get_device(dev);
-	if (!priv->dev)
-		return -ENODEV;
-
-=======
 	if (IS_ERR(dev))
 		return PTR_ERR(dev);
 
 	priv->dev = get_device(dev);
->>>>>>> 8caf2492
 	dev_set_drvdata(dev, test);
 
 	return 0;

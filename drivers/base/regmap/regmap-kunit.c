// SPDX-License-Identifier: GPL-2.0
//
// regmap KUnit tests
//
// Copyright 2023 Arm Ltd

#include <kunit/test.h>
#include "internal.h"

#define BLOCK_TEST_SIZE 12

static void get_changed_bytes(void *orig, void *new, size_t size)
{
	char *o = orig;
	char *n = new;
	int i;

	get_random_bytes(new, size);

	/*
	 * This could be nicer and more efficient but we shouldn't
	 * super care.
	 */
	for (i = 0; i < size; i++)
		while (n[i] == o[i])
			get_random_bytes(&n[i], 1);
}

static const struct regmap_config test_regmap_config = {
	.max_register = BLOCK_TEST_SIZE,
	.reg_stride = 1,
	.val_bits = sizeof(unsigned int) * 8,
};

struct regcache_types {
	enum regcache_type type;
	const char *name;
};

static void case_to_desc(const struct regcache_types *t, char *desc)
{
	strcpy(desc, t->name);
}

static const struct regcache_types regcache_types_list[] = {
	{ REGCACHE_NONE, "none" },
	{ REGCACHE_FLAT, "flat" },
	{ REGCACHE_RBTREE, "rbtree" },
	{ REGCACHE_MAPLE, "maple" },
};

KUNIT_ARRAY_PARAM(regcache_types, regcache_types_list, case_to_desc);

static const struct regcache_types real_cache_types_list[] = {
	{ REGCACHE_FLAT, "flat" },
	{ REGCACHE_RBTREE, "rbtree" },
	{ REGCACHE_MAPLE, "maple" },
};

KUNIT_ARRAY_PARAM(real_cache_types, real_cache_types_list, case_to_desc);

static const struct regcache_types sparse_cache_types_list[] = {
	{ REGCACHE_RBTREE, "rbtree" },
	{ REGCACHE_MAPLE, "maple" },
};

KUNIT_ARRAY_PARAM(sparse_cache_types, sparse_cache_types_list, case_to_desc);

static struct regmap *gen_regmap(struct regmap_config *config,
				 struct regmap_ram_data **data)
{
	unsigned int *buf;
	struct regmap *ret;
	size_t size = (config->max_register + 1) * sizeof(unsigned int);
	int i;
	struct reg_default *defaults;

	config->disable_locking = config->cache_type == REGCACHE_RBTREE ||
					config->cache_type == REGCACHE_MAPLE;

	buf = kmalloc(size, GFP_KERNEL);
	if (!buf)
		return ERR_PTR(-ENOMEM);

	get_random_bytes(buf, size);

	*data = kzalloc(sizeof(**data), GFP_KERNEL);
	if (!(*data))
		return ERR_PTR(-ENOMEM);
	(*data)->vals = buf;

	if (config->num_reg_defaults) {
		defaults = kcalloc(config->num_reg_defaults,
				   sizeof(struct reg_default),
				   GFP_KERNEL);
		if (!defaults)
			return ERR_PTR(-ENOMEM);
		config->reg_defaults = defaults;

		for (i = 0; i < config->num_reg_defaults; i++) {
			defaults[i].reg = i * config->reg_stride;
			defaults[i].def = buf[i * config->reg_stride];
		}
	}

	ret = regmap_init_ram(config, *data);
	if (IS_ERR(ret)) {
		kfree(buf);
		kfree(*data);
	}

	return ret;
}

static bool reg_5_false(struct device *context, unsigned int reg)
{
	return reg != 5;
}

static void basic_read_write(struct kunit *test)
{
	struct regcache_types *t = (struct regcache_types *)test->param_value;
	struct regmap *map;
	struct regmap_config config;
	struct regmap_ram_data *data;
	unsigned int val, rval;

	config = test_regmap_config;
	config.cache_type = t->type;

	map = gen_regmap(&config, &data);
	KUNIT_ASSERT_FALSE(test, IS_ERR(map));
	if (IS_ERR(map))
		return;

	get_random_bytes(&val, sizeof(val));

	/* If we write a value to a register we can read it back */
	KUNIT_EXPECT_EQ(test, 0, regmap_write(map, 0, val));
	KUNIT_EXPECT_EQ(test, 0, regmap_read(map, 0, &rval));
	KUNIT_EXPECT_EQ(test, val, rval);

	/* If using a cache the cache satisfied the read */
	KUNIT_EXPECT_EQ(test, t->type == REGCACHE_NONE, data->read[0]);

	regmap_exit(map);
}

static void bulk_write(struct kunit *test)
{
	struct regcache_types *t = (struct regcache_types *)test->param_value;
	struct regmap *map;
	struct regmap_config config;
	struct regmap_ram_data *data;
	unsigned int val[BLOCK_TEST_SIZE], rval[BLOCK_TEST_SIZE];
	int i;

	config = test_regmap_config;
	config.cache_type = t->type;

	map = gen_regmap(&config, &data);
	KUNIT_ASSERT_FALSE(test, IS_ERR(map));
	if (IS_ERR(map))
		return;

	get_random_bytes(&val, sizeof(val));

	/*
	 * Data written via the bulk API can be read back with single
	 * reads.
	 */
	KUNIT_EXPECT_EQ(test, 0, regmap_bulk_write(map, 0, val,
						   BLOCK_TEST_SIZE));
	for (i = 0; i < BLOCK_TEST_SIZE; i++)
		KUNIT_EXPECT_EQ(test, 0, regmap_read(map, i, &rval[i]));

	KUNIT_EXPECT_MEMEQ(test, val, rval, sizeof(val));

	/* If using a cache the cache satisfied the read */
	for (i = 0; i < BLOCK_TEST_SIZE; i++)
		KUNIT_EXPECT_EQ(test, t->type == REGCACHE_NONE, data->read[i]);

	regmap_exit(map);
}

static void bulk_read(struct kunit *test)
{
	struct regcache_types *t = (struct regcache_types *)test->param_value;
	struct regmap *map;
	struct regmap_config config;
	struct regmap_ram_data *data;
	unsigned int val[BLOCK_TEST_SIZE], rval[BLOCK_TEST_SIZE];
	int i;

	config = test_regmap_config;
	config.cache_type = t->type;

	map = gen_regmap(&config, &data);
	KUNIT_ASSERT_FALSE(test, IS_ERR(map));
	if (IS_ERR(map))
		return;

	get_random_bytes(&val, sizeof(val));

	/* Data written as single writes can be read via the bulk API */
	for (i = 0; i < BLOCK_TEST_SIZE; i++)
		KUNIT_EXPECT_EQ(test, 0, regmap_write(map, i, val[i]));
	KUNIT_EXPECT_EQ(test, 0, regmap_bulk_read(map, 0, rval,
						  BLOCK_TEST_SIZE));
	KUNIT_EXPECT_MEMEQ(test, val, rval, sizeof(val));

	/* If using a cache the cache satisfied the read */
	for (i = 0; i < BLOCK_TEST_SIZE; i++)
		KUNIT_EXPECT_EQ(test, t->type == REGCACHE_NONE, data->read[i]);

	regmap_exit(map);
}

static void write_readonly(struct kunit *test)
{
	struct regcache_types *t = (struct regcache_types *)test->param_value;
	struct regmap *map;
	struct regmap_config config;
	struct regmap_ram_data *data;
	unsigned int val;
	int i;

	config = test_regmap_config;
	config.cache_type = t->type;
	config.num_reg_defaults = BLOCK_TEST_SIZE;
	config.writeable_reg = reg_5_false;

	map = gen_regmap(&config, &data);
	KUNIT_ASSERT_FALSE(test, IS_ERR(map));
	if (IS_ERR(map))
		return;

	get_random_bytes(&val, sizeof(val));

	for (i = 0; i < BLOCK_TEST_SIZE; i++)
		data->written[i] = false;

	/* Change the value of all registers, readonly should fail */
	for (i = 0; i < BLOCK_TEST_SIZE; i++)
		KUNIT_EXPECT_EQ(test, i != 5, regmap_write(map, i, val) == 0);

	/* Did that match what we see on the device? */
	for (i = 0; i < BLOCK_TEST_SIZE; i++)
		KUNIT_EXPECT_EQ(test, i != 5, data->written[i]);

	regmap_exit(map);
}

static void read_writeonly(struct kunit *test)
{
	struct regcache_types *t = (struct regcache_types *)test->param_value;
	struct regmap *map;
	struct regmap_config config;
	struct regmap_ram_data *data;
	unsigned int val;
	int i;

	config = test_regmap_config;
	config.cache_type = t->type;
	config.readable_reg = reg_5_false;

	map = gen_regmap(&config, &data);
	KUNIT_ASSERT_FALSE(test, IS_ERR(map));
	if (IS_ERR(map))
		return;

	for (i = 0; i < BLOCK_TEST_SIZE; i++)
		data->read[i] = false;

	/*
	 * Try to read all the registers, the writeonly one should
	 * fail if we aren't using the flat cache.
	 */
	for (i = 0; i < BLOCK_TEST_SIZE; i++) {
		if (t->type != REGCACHE_FLAT) {
			KUNIT_EXPECT_EQ(test, i != 5,
					regmap_read(map, i, &val) == 0);
		} else {
			KUNIT_EXPECT_EQ(test, 0, regmap_read(map, i, &val));
		}
	}

	/* Did we trigger a hardware access? */
	KUNIT_EXPECT_FALSE(test, data->read[5]);

	regmap_exit(map);
}

static void reg_defaults(struct kunit *test)
{
	struct regcache_types *t = (struct regcache_types *)test->param_value;
	struct regmap *map;
	struct regmap_config config;
	struct regmap_ram_data *data;
	unsigned int rval[BLOCK_TEST_SIZE];
	int i;

	config = test_regmap_config;
	config.cache_type = t->type;
	config.num_reg_defaults = BLOCK_TEST_SIZE;

	map = gen_regmap(&config, &data);
	KUNIT_ASSERT_FALSE(test, IS_ERR(map));
	if (IS_ERR(map))
		return;

	/* Read back the expected default data */
	KUNIT_EXPECT_EQ(test, 0, regmap_bulk_read(map, 0, rval,
						  BLOCK_TEST_SIZE));
	KUNIT_EXPECT_MEMEQ(test, data->vals, rval, sizeof(rval));

	/* The data should have been read from cache if there was one */
	for (i = 0; i < BLOCK_TEST_SIZE; i++)
		KUNIT_EXPECT_EQ(test, t->type == REGCACHE_NONE, data->read[i]);
}

static void reg_defaults_read_dev(struct kunit *test)
{
	struct regcache_types *t = (struct regcache_types *)test->param_value;
	struct regmap *map;
	struct regmap_config config;
	struct regmap_ram_data *data;
	unsigned int rval[BLOCK_TEST_SIZE];
	int i;

	config = test_regmap_config;
	config.cache_type = t->type;
	config.num_reg_defaults_raw = BLOCK_TEST_SIZE;

	map = gen_regmap(&config, &data);
	KUNIT_ASSERT_FALSE(test, IS_ERR(map));
	if (IS_ERR(map))
		return;

	/* We should have read the cache defaults back from the map */
	for (i = 0; i < BLOCK_TEST_SIZE; i++) {
		KUNIT_EXPECT_EQ(test, t->type != REGCACHE_NONE, data->read[i]);
		data->read[i] = false;
	}

	/* Read back the expected default data */
	KUNIT_EXPECT_EQ(test, 0, regmap_bulk_read(map, 0, rval,
						  BLOCK_TEST_SIZE));
	KUNIT_EXPECT_MEMEQ(test, data->vals, rval, sizeof(rval));

	/* The data should have been read from cache if there was one */
	for (i = 0; i < BLOCK_TEST_SIZE; i++)
		KUNIT_EXPECT_EQ(test, t->type == REGCACHE_NONE, data->read[i]);
}

static void register_patch(struct kunit *test)
{
	struct regcache_types *t = (struct regcache_types *)test->param_value;
	struct regmap *map;
	struct regmap_config config;
	struct regmap_ram_data *data;
	struct reg_sequence patch[2];
	unsigned int rval[BLOCK_TEST_SIZE];
	int i;

	/* We need defaults so readback works */
	config = test_regmap_config;
	config.cache_type = t->type;
	config.num_reg_defaults = BLOCK_TEST_SIZE;

	map = gen_regmap(&config, &data);
	KUNIT_ASSERT_FALSE(test, IS_ERR(map));
	if (IS_ERR(map))
		return;

	/* Stash the original values */
	KUNIT_EXPECT_EQ(test, 0, regmap_bulk_read(map, 0, rval,
						  BLOCK_TEST_SIZE));

	/* Patch a couple of values */
	patch[0].reg = 2;
	patch[0].def = rval[2] + 1;
	patch[0].delay_us = 0;
	patch[1].reg = 5;
	patch[1].def = rval[5] + 1;
	patch[1].delay_us = 0;
	KUNIT_EXPECT_EQ(test, 0, regmap_register_patch(map, patch,
						       ARRAY_SIZE(patch)));

	/* Only the patched registers are written */
	for (i = 0; i < BLOCK_TEST_SIZE; i++) {
		switch (i) {
		case 2:
		case 5:
			KUNIT_EXPECT_TRUE(test, data->written[i]);
			KUNIT_EXPECT_EQ(test, data->vals[i], rval[i] + 1);
			break;
		default:
			KUNIT_EXPECT_FALSE(test, data->written[i]);
			KUNIT_EXPECT_EQ(test, data->vals[i], rval[i]);
			break;
		}
	}

	regmap_exit(map);
}

static void stride(struct kunit *test)
{
	struct regcache_types *t = (struct regcache_types *)test->param_value;
	struct regmap *map;
	struct regmap_config config;
	struct regmap_ram_data *data;
	unsigned int rval;
	int i;

	config = test_regmap_config;
	config.cache_type = t->type;
	config.reg_stride = 2;
	config.num_reg_defaults = BLOCK_TEST_SIZE / 2;

	map = gen_regmap(&config, &data);
	KUNIT_ASSERT_FALSE(test, IS_ERR(map));
	if (IS_ERR(map))
		return;

	/* Only even registers can be accessed, try both read and write */
	for (i = 0; i < BLOCK_TEST_SIZE; i++) {
		data->read[i] = false;
		data->written[i] = false;

		if (i % 2) {
			KUNIT_EXPECT_NE(test, 0, regmap_read(map, i, &rval));
			KUNIT_EXPECT_NE(test, 0, regmap_write(map, i, rval));
			KUNIT_EXPECT_FALSE(test, data->read[i]);
			KUNIT_EXPECT_FALSE(test, data->written[i]);
		} else {
			KUNIT_EXPECT_EQ(test, 0, regmap_read(map, i, &rval));
			KUNIT_EXPECT_EQ(test, data->vals[i], rval);
			KUNIT_EXPECT_EQ(test, t->type == REGCACHE_NONE,
					data->read[i]);

			KUNIT_EXPECT_EQ(test, 0, regmap_write(map, i, rval));
			KUNIT_EXPECT_TRUE(test, data->written[i]);
		}
	}

	regmap_exit(map);
}

static struct regmap_range_cfg test_range = {
	.selector_reg = 1,
	.selector_mask = 0xff,

	.window_start = 4,
	.window_len = 10,

	.range_min = 20,
	.range_max = 40,
};

static bool test_range_window_volatile(struct device *dev, unsigned int reg)
{
	if (reg >= test_range.window_start &&
	    reg <= test_range.window_start + test_range.window_len)
		return true;

	return false;
}

static bool test_range_all_volatile(struct device *dev, unsigned int reg)
{
	if (test_range_window_volatile(dev, reg))
		return true;

	if (reg >= test_range.range_min && reg <= test_range.range_max)
		return true;

	return false;
}

static void basic_ranges(struct kunit *test)
{
	struct regcache_types *t = (struct regcache_types *)test->param_value;
	struct regmap *map;
	struct regmap_config config;
	struct regmap_ram_data *data;
	unsigned int val;
	int i;

	config = test_regmap_config;
	config.cache_type = t->type;
	config.volatile_reg = test_range_all_volatile;
	config.ranges = &test_range;
	config.num_ranges = 1;
	config.max_register = test_range.range_max;

	map = gen_regmap(&config, &data);
	KUNIT_ASSERT_FALSE(test, IS_ERR(map));
	if (IS_ERR(map))
		return;

	for (i = test_range.range_min; i < test_range.range_max; i++) {
		data->read[i] = false;
		data->written[i] = false;
	}

	/* Reset the page to a non-zero value to trigger a change */
	KUNIT_EXPECT_EQ(test, 0, regmap_write(map, test_range.selector_reg,
					      test_range.range_max));

	/* Check we set the page and use the window for writes */
	data->written[test_range.selector_reg] = false;
	data->written[test_range.window_start] = false;
	KUNIT_EXPECT_EQ(test, 0, regmap_write(map, test_range.range_min, 0));
	KUNIT_EXPECT_TRUE(test, data->written[test_range.selector_reg]);
	KUNIT_EXPECT_TRUE(test, data->written[test_range.window_start]);

	data->written[test_range.selector_reg] = false;
	data->written[test_range.window_start] = false;
	KUNIT_EXPECT_EQ(test, 0, regmap_write(map,
					      test_range.range_min +
					      test_range.window_len,
					      0));
	KUNIT_EXPECT_TRUE(test, data->written[test_range.selector_reg]);
	KUNIT_EXPECT_TRUE(test, data->written[test_range.window_start]);

	/* Same for reads */
	data->written[test_range.selector_reg] = false;
	data->read[test_range.window_start] = false;
	KUNIT_EXPECT_EQ(test, 0, regmap_read(map, test_range.range_min, &val));
	KUNIT_EXPECT_TRUE(test, data->written[test_range.selector_reg]);
	KUNIT_EXPECT_TRUE(test, data->read[test_range.window_start]);

	data->written[test_range.selector_reg] = false;
	data->read[test_range.window_start] = false;
	KUNIT_EXPECT_EQ(test, 0, regmap_read(map,
					     test_range.range_min +
					     test_range.window_len,
					     &val));
	KUNIT_EXPECT_TRUE(test, data->written[test_range.selector_reg]);
	KUNIT_EXPECT_TRUE(test, data->read[test_range.window_start]);

	/* No physical access triggered in the virtual range */
	for (i = test_range.range_min; i < test_range.range_max; i++) {
		KUNIT_EXPECT_FALSE(test, data->read[i]);
		KUNIT_EXPECT_FALSE(test, data->written[i]);
	}

	regmap_exit(map);
}

/* Try to stress dynamic creation of cache data structures */
static void stress_insert(struct kunit *test)
{
	struct regcache_types *t = (struct regcache_types *)test->param_value;
	struct regmap *map;
	struct regmap_config config;
	struct regmap_ram_data *data;
	unsigned int rval, *vals;
	size_t buf_sz;
	int i;

	config = test_regmap_config;
	config.cache_type = t->type;
	config.max_register = 300;

	map = gen_regmap(&config, &data);
	KUNIT_ASSERT_FALSE(test, IS_ERR(map));
	if (IS_ERR(map))
		return;

	vals = kunit_kcalloc(test, sizeof(unsigned long), config.max_register,
			     GFP_KERNEL);
	KUNIT_ASSERT_FALSE(test, vals == NULL);
	buf_sz = sizeof(unsigned long) * config.max_register;

	get_random_bytes(vals, buf_sz);

	/* Write data into the map/cache in ever decreasing strides */
	for (i = 0; i < config.max_register; i += 100)
		KUNIT_EXPECT_EQ(test, 0, regmap_write(map, i, vals[i]));
	for (i = 0; i < config.max_register; i += 50)
		KUNIT_EXPECT_EQ(test, 0, regmap_write(map, i, vals[i]));
	for (i = 0; i < config.max_register; i += 25)
		KUNIT_EXPECT_EQ(test, 0, regmap_write(map, i, vals[i]));
	for (i = 0; i < config.max_register; i += 10)
		KUNIT_EXPECT_EQ(test, 0, regmap_write(map, i, vals[i]));
	for (i = 0; i < config.max_register; i += 5)
		KUNIT_EXPECT_EQ(test, 0, regmap_write(map, i, vals[i]));
	for (i = 0; i < config.max_register; i += 3)
		KUNIT_EXPECT_EQ(test, 0, regmap_write(map, i, vals[i]));
	for (i = 0; i < config.max_register; i += 2)
		KUNIT_EXPECT_EQ(test, 0, regmap_write(map, i, vals[i]));
	for (i = 0; i < config.max_register; i++)
		KUNIT_EXPECT_EQ(test, 0, regmap_write(map, i, vals[i]));

	/* Do reads from the cache (if there is one) match? */
	for (i = 0; i < config.max_register; i ++) {
		KUNIT_EXPECT_EQ(test, 0, regmap_read(map, i, &rval));
		KUNIT_EXPECT_EQ(test, rval, vals[i]);
		KUNIT_EXPECT_EQ(test, t->type == REGCACHE_NONE, data->read[i]);
	}

	regmap_exit(map);
}

static void cache_bypass(struct kunit *test)
{
	struct regcache_types *t = (struct regcache_types *)test->param_value;
	struct regmap *map;
	struct regmap_config config;
	struct regmap_ram_data *data;
	unsigned int val, rval;

	config = test_regmap_config;
	config.cache_type = t->type;

	map = gen_regmap(&config, &data);
	KUNIT_ASSERT_FALSE(test, IS_ERR(map));
	if (IS_ERR(map))
		return;

	get_random_bytes(&val, sizeof(val));

	/* Ensure the cache has a value in it */
	KUNIT_EXPECT_EQ(test, 0, regmap_write(map, 0, val));

	/* Bypass then write a different value */
	regcache_cache_bypass(map, true);
	KUNIT_EXPECT_EQ(test, 0, regmap_write(map, 0, val + 1));

	/* Read the bypassed value */
	KUNIT_EXPECT_EQ(test, 0, regmap_read(map, 0, &rval));
	KUNIT_EXPECT_EQ(test, val + 1, rval);
	KUNIT_EXPECT_EQ(test, data->vals[0], rval);

	/* Disable bypass, the cache should still return the original value */
	regcache_cache_bypass(map, false);
	KUNIT_EXPECT_EQ(test, 0, regmap_read(map, 0, &rval));
	KUNIT_EXPECT_EQ(test, val, rval);

	regmap_exit(map);
}

static void cache_sync(struct kunit *test)
{
	struct regcache_types *t = (struct regcache_types *)test->param_value;
	struct regmap *map;
	struct regmap_config config;
	struct regmap_ram_data *data;
	unsigned int val[BLOCK_TEST_SIZE];
	int i;

	config = test_regmap_config;
	config.cache_type = t->type;

	map = gen_regmap(&config, &data);
	KUNIT_ASSERT_FALSE(test, IS_ERR(map));
	if (IS_ERR(map))
		return;

	get_random_bytes(&val, sizeof(val));

	/* Put some data into the cache */
	KUNIT_EXPECT_EQ(test, 0, regmap_bulk_write(map, 0, val,
						   BLOCK_TEST_SIZE));
	for (i = 0; i < BLOCK_TEST_SIZE; i++)
		data->written[i] = false;

	/* Trash the data on the device itself then resync */
	regcache_mark_dirty(map);
	memset(data->vals, 0, sizeof(val));
	KUNIT_EXPECT_EQ(test, 0, regcache_sync(map));

	/* Did we just write the correct data out? */
	KUNIT_EXPECT_MEMEQ(test, data->vals, val, sizeof(val));
	for (i = 0; i < BLOCK_TEST_SIZE; i++)
		KUNIT_EXPECT_EQ(test, true, data->written[i]);

	regmap_exit(map);
}

static void cache_sync_defaults(struct kunit *test)
{
	struct regcache_types *t = (struct regcache_types *)test->param_value;
	struct regmap *map;
	struct regmap_config config;
	struct regmap_ram_data *data;
	unsigned int val;
	int i;

	config = test_regmap_config;
	config.cache_type = t->type;
	config.num_reg_defaults = BLOCK_TEST_SIZE;

	map = gen_regmap(&config, &data);
	KUNIT_ASSERT_FALSE(test, IS_ERR(map));
	if (IS_ERR(map))
		return;

	get_random_bytes(&val, sizeof(val));

	/* Change the value of one register */
	KUNIT_EXPECT_EQ(test, 0, regmap_write(map, 2, val));

	/* Resync */
	regcache_mark_dirty(map);
	for (i = 0; i < BLOCK_TEST_SIZE; i++)
		data->written[i] = false;
	KUNIT_EXPECT_EQ(test, 0, regcache_sync(map));

	/* Did we just sync the one register we touched? */
	for (i = 0; i < BLOCK_TEST_SIZE; i++)
		KUNIT_EXPECT_EQ(test, i == 2, data->written[i]);

	regmap_exit(map);
}

static void cache_sync_readonly(struct kunit *test)
{
	struct regcache_types *t = (struct regcache_types *)test->param_value;
	struct regmap *map;
	struct regmap_config config;
	struct regmap_ram_data *data;
	unsigned int val;
	int i;

	config = test_regmap_config;
	config.cache_type = t->type;
	config.writeable_reg = reg_5_false;

	map = gen_regmap(&config, &data);
	KUNIT_ASSERT_FALSE(test, IS_ERR(map));
	if (IS_ERR(map))
		return;

	/* Read all registers to fill the cache */
	for (i = 0; i < BLOCK_TEST_SIZE; i++)
		KUNIT_EXPECT_EQ(test, 0, regmap_read(map, i, &val));

	/* Change the value of all registers, readonly should fail */
	get_random_bytes(&val, sizeof(val));
	regcache_cache_only(map, true);
	for (i = 0; i < BLOCK_TEST_SIZE; i++)
		KUNIT_EXPECT_EQ(test, i != 5, regmap_write(map, i, val) == 0);
	regcache_cache_only(map, false);

	/* Resync */
	for (i = 0; i < BLOCK_TEST_SIZE; i++)
		data->written[i] = false;
	KUNIT_EXPECT_EQ(test, 0, regcache_sync(map));

	/* Did that match what we see on the device? */
	for (i = 0; i < BLOCK_TEST_SIZE; i++)
		KUNIT_EXPECT_EQ(test, i != 5, data->written[i]);

	regmap_exit(map);
}

static void cache_sync_patch(struct kunit *test)
{
	struct regcache_types *t = (struct regcache_types *)test->param_value;
	struct regmap *map;
	struct regmap_config config;
	struct regmap_ram_data *data;
	struct reg_sequence patch[2];
	unsigned int rval[BLOCK_TEST_SIZE], val;
	int i;

	/* We need defaults so readback works */
	config = test_regmap_config;
	config.cache_type = t->type;
	config.num_reg_defaults = BLOCK_TEST_SIZE;

	map = gen_regmap(&config, &data);
	KUNIT_ASSERT_FALSE(test, IS_ERR(map));
	if (IS_ERR(map))
		return;

	/* Stash the original values */
	KUNIT_EXPECT_EQ(test, 0, regmap_bulk_read(map, 0, rval,
						  BLOCK_TEST_SIZE));

	/* Patch a couple of values */
	patch[0].reg = 2;
	patch[0].def = rval[2] + 1;
	patch[0].delay_us = 0;
	patch[1].reg = 5;
	patch[1].def = rval[5] + 1;
	patch[1].delay_us = 0;
	KUNIT_EXPECT_EQ(test, 0, regmap_register_patch(map, patch,
						       ARRAY_SIZE(patch)));

	/* Sync the cache */
	regcache_mark_dirty(map);
	for (i = 0; i < BLOCK_TEST_SIZE; i++)
		data->written[i] = false;
	KUNIT_EXPECT_EQ(test, 0, regcache_sync(map));

	/* The patch should be on the device but not in the cache */
	for (i = 0; i < BLOCK_TEST_SIZE; i++) {
		KUNIT_EXPECT_EQ(test, 0, regmap_read(map, i, &val));
		KUNIT_EXPECT_EQ(test, val, rval[i]);

		switch (i) {
		case 2:
		case 5:
			KUNIT_EXPECT_EQ(test, true, data->written[i]);
			KUNIT_EXPECT_EQ(test, data->vals[i], rval[i] + 1);
			break;
		default:
			KUNIT_EXPECT_EQ(test, false, data->written[i]);
			KUNIT_EXPECT_EQ(test, data->vals[i], rval[i]);
			break;
		}
	}

	regmap_exit(map);
}

static void cache_drop(struct kunit *test)
{
	struct regcache_types *t = (struct regcache_types *)test->param_value;
	struct regmap *map;
	struct regmap_config config;
	struct regmap_ram_data *data;
	unsigned int rval[BLOCK_TEST_SIZE];
	int i;

	config = test_regmap_config;
	config.cache_type = t->type;
	config.num_reg_defaults = BLOCK_TEST_SIZE;

	map = gen_regmap(&config, &data);
	KUNIT_ASSERT_FALSE(test, IS_ERR(map));
	if (IS_ERR(map))
		return;

	/* Ensure the data is read from the cache */
	for (i = 0; i < BLOCK_TEST_SIZE; i++)
		data->read[i] = false;
	KUNIT_EXPECT_EQ(test, 0, regmap_bulk_read(map, 0, rval,
						  BLOCK_TEST_SIZE));
	for (i = 0; i < BLOCK_TEST_SIZE; i++) {
		KUNIT_EXPECT_FALSE(test, data->read[i]);
		data->read[i] = false;
	}
	KUNIT_EXPECT_MEMEQ(test, data->vals, rval, sizeof(rval));

	/* Drop some registers */
	KUNIT_EXPECT_EQ(test, 0, regcache_drop_region(map, 3, 5));

	/* Reread and check only the dropped registers hit the device. */
	KUNIT_EXPECT_EQ(test, 0, regmap_bulk_read(map, 0, rval,
						  BLOCK_TEST_SIZE));
	for (i = 0; i < BLOCK_TEST_SIZE; i++)
		KUNIT_EXPECT_EQ(test, data->read[i], i >= 3 && i <= 5);
	KUNIT_EXPECT_MEMEQ(test, data->vals, rval, sizeof(rval));

	regmap_exit(map);
}

static void cache_present(struct kunit *test)
{
	struct regcache_types *t = (struct regcache_types *)test->param_value;
	struct regmap *map;
	struct regmap_config config;
	struct regmap_ram_data *data;
	unsigned int val;
	int i;

	config = test_regmap_config;
	config.cache_type = t->type;

	map = gen_regmap(&config, &data);
	KUNIT_ASSERT_FALSE(test, IS_ERR(map));
	if (IS_ERR(map))
		return;

	for (i = 0; i < BLOCK_TEST_SIZE; i++)
		data->read[i] = false;

	/* No defaults so no registers cached. */
	for (i = 0; i < BLOCK_TEST_SIZE; i++)
		KUNIT_ASSERT_FALSE(test, regcache_reg_cached(map, i));

	/* We didn't trigger any reads */
	for (i = 0; i < BLOCK_TEST_SIZE; i++)
		KUNIT_ASSERT_FALSE(test, data->read[i]);

	/* Fill the cache */
	for (i = 0; i < BLOCK_TEST_SIZE; i++)
		KUNIT_EXPECT_EQ(test, 0, regmap_read(map, i, &val));

	/* Now everything should be cached */
	for (i = 0; i < BLOCK_TEST_SIZE; i++)
		KUNIT_ASSERT_TRUE(test, regcache_reg_cached(map, i));

	regmap_exit(map);
}

/* Check that caching the window register works with sync */
static void cache_range_window_reg(struct kunit *test)
{
	struct regcache_types *t = (struct regcache_types *)test->param_value;
	struct regmap *map;
	struct regmap_config config;
	struct regmap_ram_data *data;
	unsigned int val;
	int i;

	config = test_regmap_config;
	config.cache_type = t->type;
	config.volatile_reg = test_range_window_volatile;
	config.ranges = &test_range;
	config.num_ranges = 1;
	config.max_register = test_range.range_max;

	map = gen_regmap(&config, &data);
	KUNIT_ASSERT_FALSE(test, IS_ERR(map));
	if (IS_ERR(map))
		return;

	/* Write new values to the entire range */
	for (i = test_range.range_min; i <= test_range.range_max; i++)
		KUNIT_ASSERT_EQ(test, 0, regmap_write(map, i, 0));

	val = data->vals[test_range.selector_reg] & test_range.selector_mask;
	KUNIT_ASSERT_EQ(test, val, 2);

	/* Write to the first register in the range to reset the page */
	KUNIT_ASSERT_EQ(test, 0, regmap_write(map, test_range.range_min, 0));
	val = data->vals[test_range.selector_reg] & test_range.selector_mask;
	KUNIT_ASSERT_EQ(test, val, 0);

	/* Trigger a cache sync */
	regcache_mark_dirty(map);
	KUNIT_ASSERT_EQ(test, 0, regcache_sync(map));

	/* Write to the first register again, the page should be reset */
	KUNIT_ASSERT_EQ(test, 0, regmap_write(map, test_range.range_min, 0));
	val = data->vals[test_range.selector_reg] & test_range.selector_mask;
	KUNIT_ASSERT_EQ(test, val, 0);

	/* Trigger another cache sync */
	regcache_mark_dirty(map);
	KUNIT_ASSERT_EQ(test, 0, regcache_sync(map));

	/* Write to the last register again, the page should be reset */
	KUNIT_ASSERT_EQ(test, 0, regmap_write(map, test_range.range_max, 0));
	val = data->vals[test_range.selector_reg] & test_range.selector_mask;
	KUNIT_ASSERT_EQ(test, val, 2);
}

struct raw_test_types {
	const char *name;

	enum regcache_type cache_type;
	enum regmap_endian val_endian;
};

static void raw_to_desc(const struct raw_test_types *t, char *desc)
{
	strcpy(desc, t->name);
}

static const struct raw_test_types raw_types_list[] = {
	{ "none-little",   REGCACHE_NONE,   REGMAP_ENDIAN_LITTLE },
	{ "none-big",      REGCACHE_NONE,   REGMAP_ENDIAN_BIG },
	{ "flat-little",   REGCACHE_FLAT,   REGMAP_ENDIAN_LITTLE },
	{ "flat-big",      REGCACHE_FLAT,   REGMAP_ENDIAN_BIG },
	{ "rbtree-little", REGCACHE_RBTREE, REGMAP_ENDIAN_LITTLE },
	{ "rbtree-big",    REGCACHE_RBTREE, REGMAP_ENDIAN_BIG },
	{ "maple-little",  REGCACHE_MAPLE,  REGMAP_ENDIAN_LITTLE },
	{ "maple-big",     REGCACHE_MAPLE,  REGMAP_ENDIAN_BIG },
};

KUNIT_ARRAY_PARAM(raw_test_types, raw_types_list, raw_to_desc);

static const struct raw_test_types raw_cache_types_list[] = {
	{ "flat-little",   REGCACHE_FLAT,   REGMAP_ENDIAN_LITTLE },
	{ "flat-big",      REGCACHE_FLAT,   REGMAP_ENDIAN_BIG },
	{ "rbtree-little", REGCACHE_RBTREE, REGMAP_ENDIAN_LITTLE },
	{ "rbtree-big",    REGCACHE_RBTREE, REGMAP_ENDIAN_BIG },
	{ "maple-little",  REGCACHE_MAPLE,  REGMAP_ENDIAN_LITTLE },
	{ "maple-big",     REGCACHE_MAPLE,  REGMAP_ENDIAN_BIG },
};

KUNIT_ARRAY_PARAM(raw_test_cache_types, raw_cache_types_list, raw_to_desc);

static const struct regmap_config raw_regmap_config = {
	.max_register = BLOCK_TEST_SIZE,

	.reg_format_endian = REGMAP_ENDIAN_LITTLE,
	.reg_bits = 16,
	.val_bits = 16,
};

static struct regmap *gen_raw_regmap(struct regmap_config *config,
				     struct raw_test_types *test_type,
				     struct regmap_ram_data **data)
{
	u16 *buf;
	struct regmap *ret;
	size_t size = (config->max_register + 1) * config->reg_bits / 8;
	int i;
	struct reg_default *defaults;

	config->cache_type = test_type->cache_type;
	config->val_format_endian = test_type->val_endian;
	config->disable_locking = config->cache_type == REGCACHE_RBTREE ||
					config->cache_type == REGCACHE_MAPLE;

	buf = kmalloc(size, GFP_KERNEL);
	if (!buf)
		return ERR_PTR(-ENOMEM);

	get_random_bytes(buf, size);

	*data = kzalloc(sizeof(**data), GFP_KERNEL);
	if (!(*data))
		return ERR_PTR(-ENOMEM);
	(*data)->vals = (void *)buf;

	config->num_reg_defaults = config->max_register + 1;
	defaults = kcalloc(config->num_reg_defaults,
			   sizeof(struct reg_default),
			   GFP_KERNEL);
	if (!defaults)
		return ERR_PTR(-ENOMEM);
	config->reg_defaults = defaults;

	for (i = 0; i < config->num_reg_defaults; i++) {
		defaults[i].reg = i;
		switch (test_type->val_endian) {
		case REGMAP_ENDIAN_LITTLE:
			defaults[i].def = le16_to_cpu(buf[i]);
			break;
		case REGMAP_ENDIAN_BIG:
			defaults[i].def = be16_to_cpu(buf[i]);
			break;
		default:
			return ERR_PTR(-EINVAL);
		}
	}

	/*
	 * We use the defaults in the tests but they don't make sense
	 * to the core if there's no cache.
	 */
	if (config->cache_type == REGCACHE_NONE)
		config->num_reg_defaults = 0;

	ret = regmap_init_raw_ram(config, *data);
	if (IS_ERR(ret)) {
		kfree(buf);
		kfree(*data);
	}

	return ret;
}

static void raw_read_defaults_single(struct kunit *test)
{
	struct raw_test_types *t = (struct raw_test_types *)test->param_value;
	struct regmap *map;
	struct regmap_config config;
	struct regmap_ram_data *data;
	unsigned int rval;
	int i;

	config = raw_regmap_config;

	map = gen_raw_regmap(&config, t, &data);
	KUNIT_ASSERT_FALSE(test, IS_ERR(map));
	if (IS_ERR(map))
		return;

	/* Check that we can read the defaults via the API */
	for (i = 0; i < config.max_register + 1; i++) {
		KUNIT_EXPECT_EQ(test, 0, regmap_read(map, i, &rval));
		KUNIT_EXPECT_EQ(test, config.reg_defaults[i].def, rval);
	}

	regmap_exit(map);
}

static void raw_read_defaults(struct kunit *test)
{
	struct raw_test_types *t = (struct raw_test_types *)test->param_value;
	struct regmap *map;
	struct regmap_config config;
	struct regmap_ram_data *data;
	u16 *rval;
	u16 def;
	size_t val_len;
	int i;

	config = raw_regmap_config;

	map = gen_raw_regmap(&config, t, &data);
	KUNIT_ASSERT_FALSE(test, IS_ERR(map));
	if (IS_ERR(map))
		return;

	val_len = sizeof(*rval) * (config.max_register + 1);
	rval = kmalloc(val_len, GFP_KERNEL);
	KUNIT_ASSERT_TRUE(test, rval != NULL);
	if (!rval)
		return;
	
	/* Check that we can read the defaults via the API */
	KUNIT_EXPECT_EQ(test, 0, regmap_raw_read(map, 0, rval, val_len));
	for (i = 0; i < config.max_register + 1; i++) {
		def = config.reg_defaults[i].def;
		if (config.val_format_endian == REGMAP_ENDIAN_BIG) {
			KUNIT_EXPECT_EQ(test, def, be16_to_cpu(rval[i]));
		} else {
			KUNIT_EXPECT_EQ(test, def, le16_to_cpu(rval[i]));
		}
	}
	
	kfree(rval);
	regmap_exit(map);
}

static void raw_write_read_single(struct kunit *test)
{
	struct raw_test_types *t = (struct raw_test_types *)test->param_value;
	struct regmap *map;
	struct regmap_config config;
	struct regmap_ram_data *data;
	u16 val;
	unsigned int rval;

	config = raw_regmap_config;

	map = gen_raw_regmap(&config, t, &data);
	KUNIT_ASSERT_FALSE(test, IS_ERR(map));
	if (IS_ERR(map))
		return;

	get_random_bytes(&val, sizeof(val));

	/* If we write a value to a register we can read it back */
	KUNIT_EXPECT_EQ(test, 0, regmap_write(map, 0, val));
	KUNIT_EXPECT_EQ(test, 0, regmap_read(map, 0, &rval));
	KUNIT_EXPECT_EQ(test, val, rval);

	regmap_exit(map);
}

static void raw_write(struct kunit *test)
{
	struct raw_test_types *t = (struct raw_test_types *)test->param_value;
	struct regmap *map;
	struct regmap_config config;
	struct regmap_ram_data *data;
	u16 *hw_buf;
	u16 val[2];
	unsigned int rval;
	int i;

	config = raw_regmap_config;

	map = gen_raw_regmap(&config, t, &data);
	KUNIT_ASSERT_FALSE(test, IS_ERR(map));
	if (IS_ERR(map))
		return;

	hw_buf = (u16 *)data->vals;

	get_random_bytes(&val, sizeof(val));

	/* Do a raw write */
	KUNIT_EXPECT_EQ(test, 0, regmap_raw_write(map, 2, val, sizeof(val)));

	/* We should read back the new values, and defaults for the rest */
	for (i = 0; i < config.max_register + 1; i++) {
		KUNIT_EXPECT_EQ(test, 0, regmap_read(map, i, &rval));

		switch (i) {
		case 2:
		case 3:
			if (config.val_format_endian == REGMAP_ENDIAN_BIG) {
				KUNIT_EXPECT_EQ(test, rval,
						be16_to_cpu(val[i % 2]));
			} else {
				KUNIT_EXPECT_EQ(test, rval,
						le16_to_cpu(val[i % 2]));
			}
			break;
		default:
			KUNIT_EXPECT_EQ(test, config.reg_defaults[i].def, rval);
			break;
		}
	}

	/* The values should appear in the "hardware" */
	KUNIT_EXPECT_MEMEQ(test, &hw_buf[2], val, sizeof(val));

	regmap_exit(map);
}

static bool reg_zero(struct device *dev, unsigned int reg)
{
	return reg == 0;
}

static bool ram_reg_zero(struct regmap_ram_data *data, unsigned int reg)
{
	return reg == 0;
}

static void raw_noinc_write(struct kunit *test)
{
	struct raw_test_types *t = (struct raw_test_types *)test->param_value;
	struct regmap *map;
	struct regmap_config config;
	struct regmap_ram_data *data;
	unsigned int val;
	u16 val_test, val_last;
	u16 val_array[BLOCK_TEST_SIZE];

	config = raw_regmap_config;
	config.volatile_reg = reg_zero;
	config.writeable_noinc_reg = reg_zero;
	config.readable_noinc_reg = reg_zero;

	map = gen_raw_regmap(&config, t, &data);
	KUNIT_ASSERT_FALSE(test, IS_ERR(map));
	if (IS_ERR(map))
		return;

	data->noinc_reg = ram_reg_zero;

	get_random_bytes(&val_array, sizeof(val_array));

	if (config.val_format_endian == REGMAP_ENDIAN_BIG) {
		val_test = be16_to_cpu(val_array[1]) + 100;
		val_last = be16_to_cpu(val_array[BLOCK_TEST_SIZE - 1]);
	} else {
		val_test = le16_to_cpu(val_array[1]) + 100;
		val_last = le16_to_cpu(val_array[BLOCK_TEST_SIZE - 1]);
	}

	/* Put some data into the register following the noinc register */
	KUNIT_EXPECT_EQ(test, 0, regmap_write(map, 1, val_test));

	/* Write some data to the noinc register */
	KUNIT_EXPECT_EQ(test, 0, regmap_noinc_write(map, 0, val_array,
						    sizeof(val_array)));

	/* We should read back the last value written */
	KUNIT_EXPECT_EQ(test, 0, regmap_read(map, 0, &val));
	KUNIT_ASSERT_EQ(test, val_last, val);

	/* Make sure we didn't touch the register after the noinc register */
	KUNIT_EXPECT_EQ(test, 0, regmap_read(map, 1, &val));
	KUNIT_ASSERT_EQ(test, val_test, val);

	regmap_exit(map);
}

static void raw_sync(struct kunit *test)
{
	struct raw_test_types *t = (struct raw_test_types *)test->param_value;
	struct regmap *map;
	struct regmap_config config;
	struct regmap_ram_data *data;
	u16 val[3];
	u16 *hw_buf;
	unsigned int rval;
	int i;

	config = raw_regmap_config;

	map = gen_raw_regmap(&config, t, &data);
	KUNIT_ASSERT_FALSE(test, IS_ERR(map));
	if (IS_ERR(map))
		return;

	hw_buf = (u16 *)data->vals;

	get_changed_bytes(&hw_buf[2], &val[0], sizeof(val));

	/* Do a regular write and a raw write in cache only mode */
	regcache_cache_only(map, true);
	KUNIT_EXPECT_EQ(test, 0, regmap_raw_write(map, 2, val,
						  sizeof(u16) * 2));
	KUNIT_EXPECT_EQ(test, 0, regmap_write(map, 4, val[2]));

	/* We should read back the new values, and defaults for the rest */
	for (i = 0; i < config.max_register + 1; i++) {
		KUNIT_EXPECT_EQ(test, 0, regmap_read(map, i, &rval));

		switch (i) {
		case 2:
		case 3:
			if (config.val_format_endian == REGMAP_ENDIAN_BIG) {
				KUNIT_EXPECT_EQ(test, rval,
						be16_to_cpu(val[i - 2]));
			} else {
				KUNIT_EXPECT_EQ(test, rval,
						le16_to_cpu(val[i - 2]));
			}
			break;
		case 4:
			KUNIT_EXPECT_EQ(test, rval, val[i - 2]);
			break;
		default:
			KUNIT_EXPECT_EQ(test, config.reg_defaults[i].def, rval);
			break;
		}
	}

	/*
	 * The value written via _write() was translated by the core,
	 * translate the original copy for comparison purposes.
	 */
	if (config.val_format_endian == REGMAP_ENDIAN_BIG)
		val[2] = cpu_to_be16(val[2]);
	else
		val[2] = cpu_to_le16(val[2]);
	
	/* The values should not appear in the "hardware" */
	KUNIT_EXPECT_MEMNEQ(test, &hw_buf[2], &val[0], sizeof(val));

	for (i = 0; i < config.max_register + 1; i++)
		data->written[i] = false;

	/* Do the sync */
	regcache_cache_only(map, false);
	regcache_mark_dirty(map);
	KUNIT_EXPECT_EQ(test, 0, regcache_sync(map));

	/* The values should now appear in the "hardware" */
	KUNIT_EXPECT_MEMEQ(test, &hw_buf[2], &val[0], sizeof(val));
<<<<<<< HEAD
=======

	regmap_exit(map);
}

static void raw_ranges(struct kunit *test)
{
	struct raw_test_types *t = (struct raw_test_types *)test->param_value;
	struct regmap *map;
	struct regmap_config config;
	struct regmap_ram_data *data;
	unsigned int val;
	int i;

	config = raw_regmap_config;
	config.volatile_reg = test_range_all_volatile;
	config.ranges = &test_range;
	config.num_ranges = 1;
	config.max_register = test_range.range_max;

	map = gen_raw_regmap(&config, t, &data);
	KUNIT_ASSERT_FALSE(test, IS_ERR(map));
	if (IS_ERR(map))
		return;

	/* Reset the page to a non-zero value to trigger a change */
	KUNIT_EXPECT_EQ(test, 0, regmap_write(map, test_range.selector_reg,
					      test_range.range_max));

	/* Check we set the page and use the window for writes */
	data->written[test_range.selector_reg] = false;
	data->written[test_range.window_start] = false;
	KUNIT_EXPECT_EQ(test, 0, regmap_write(map, test_range.range_min, 0));
	KUNIT_EXPECT_TRUE(test, data->written[test_range.selector_reg]);
	KUNIT_EXPECT_TRUE(test, data->written[test_range.window_start]);

	data->written[test_range.selector_reg] = false;
	data->written[test_range.window_start] = false;
	KUNIT_EXPECT_EQ(test, 0, regmap_write(map,
					      test_range.range_min +
					      test_range.window_len,
					      0));
	KUNIT_EXPECT_TRUE(test, data->written[test_range.selector_reg]);
	KUNIT_EXPECT_TRUE(test, data->written[test_range.window_start]);

	/* Same for reads */
	data->written[test_range.selector_reg] = false;
	data->read[test_range.window_start] = false;
	KUNIT_EXPECT_EQ(test, 0, regmap_read(map, test_range.range_min, &val));
	KUNIT_EXPECT_TRUE(test, data->written[test_range.selector_reg]);
	KUNIT_EXPECT_TRUE(test, data->read[test_range.window_start]);

	data->written[test_range.selector_reg] = false;
	data->read[test_range.window_start] = false;
	KUNIT_EXPECT_EQ(test, 0, regmap_read(map,
					     test_range.range_min +
					     test_range.window_len,
					     &val));
	KUNIT_EXPECT_TRUE(test, data->written[test_range.selector_reg]);
	KUNIT_EXPECT_TRUE(test, data->read[test_range.window_start]);

	/* No physical access triggered in the virtual range */
	for (i = test_range.range_min; i < test_range.range_max; i++) {
		KUNIT_EXPECT_FALSE(test, data->read[i]);
		KUNIT_EXPECT_FALSE(test, data->written[i]);
	}
>>>>>>> 5837b398

	regmap_exit(map);
}

static struct kunit_case regmap_test_cases[] = {
	KUNIT_CASE_PARAM(basic_read_write, regcache_types_gen_params),
	KUNIT_CASE_PARAM(bulk_write, regcache_types_gen_params),
	KUNIT_CASE_PARAM(bulk_read, regcache_types_gen_params),
	KUNIT_CASE_PARAM(write_readonly, regcache_types_gen_params),
	KUNIT_CASE_PARAM(read_writeonly, regcache_types_gen_params),
	KUNIT_CASE_PARAM(reg_defaults, regcache_types_gen_params),
	KUNIT_CASE_PARAM(reg_defaults_read_dev, regcache_types_gen_params),
	KUNIT_CASE_PARAM(register_patch, regcache_types_gen_params),
	KUNIT_CASE_PARAM(stride, regcache_types_gen_params),
	KUNIT_CASE_PARAM(basic_ranges, regcache_types_gen_params),
	KUNIT_CASE_PARAM(stress_insert, regcache_types_gen_params),
	KUNIT_CASE_PARAM(cache_bypass, real_cache_types_gen_params),
	KUNIT_CASE_PARAM(cache_sync, real_cache_types_gen_params),
	KUNIT_CASE_PARAM(cache_sync_defaults, real_cache_types_gen_params),
	KUNIT_CASE_PARAM(cache_sync_readonly, real_cache_types_gen_params),
	KUNIT_CASE_PARAM(cache_sync_patch, real_cache_types_gen_params),
	KUNIT_CASE_PARAM(cache_drop, sparse_cache_types_gen_params),
	KUNIT_CASE_PARAM(cache_present, sparse_cache_types_gen_params),
	KUNIT_CASE_PARAM(cache_range_window_reg, real_cache_types_gen_params),

	KUNIT_CASE_PARAM(raw_read_defaults_single, raw_test_types_gen_params),
	KUNIT_CASE_PARAM(raw_read_defaults, raw_test_types_gen_params),
	KUNIT_CASE_PARAM(raw_write_read_single, raw_test_types_gen_params),
	KUNIT_CASE_PARAM(raw_write, raw_test_types_gen_params),
	KUNIT_CASE_PARAM(raw_noinc_write, raw_test_types_gen_params),
	KUNIT_CASE_PARAM(raw_sync, raw_test_cache_types_gen_params),
	KUNIT_CASE_PARAM(raw_ranges, raw_test_cache_types_gen_params),
	{}
};

static struct kunit_suite regmap_test_suite = {
	.name = "regmap",
	.test_cases = regmap_test_cases,
};
kunit_test_suite(regmap_test_suite);

MODULE_LICENSE("GPL v2");<|MERGE_RESOLUTION|>--- conflicted
+++ resolved
@@ -1337,8 +1337,6 @@
 
 	/* The values should now appear in the "hardware" */
 	KUNIT_EXPECT_MEMEQ(test, &hw_buf[2], &val[0], sizeof(val));
-<<<<<<< HEAD
-=======
 
 	regmap_exit(map);
 }
@@ -1404,7 +1402,6 @@
 		KUNIT_EXPECT_FALSE(test, data->read[i]);
 		KUNIT_EXPECT_FALSE(test, data->written[i]);
 	}
->>>>>>> 5837b398
 
 	regmap_exit(map);
 }

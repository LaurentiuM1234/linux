--- conflicted
+++ resolved
@@ -2538,29 +2538,10 @@
 		data->flags |= OPP_CONFIG_REGULATOR;
 	}
 
-<<<<<<< HEAD
-	/* Attach genpds */
-	if (config->genpd_names) {
-		if (config->required_devs) {
-			ret = -EINVAL;
-			goto err;
-		}
-
-		ret = _opp_attach_genpd(opp_table, dev, config->genpd_names,
-					config->virt_devs);
-		if (ret)
-			goto err;
-
-		data->flags |= OPP_CONFIG_GENPD;
-	} else if (config->required_devs) {
-		ret = _opp_set_required_devs(opp_table, dev,
-					     config->required_devs);
-=======
 	if (config->required_dev) {
 		ret = _opp_set_required_dev(opp_table, dev,
 					    config->required_dev,
 					    config->required_dev_index);
->>>>>>> 3bec0c29
 		if (ret)
 			goto err;
 

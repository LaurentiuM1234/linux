// SPDX-License-Identifier: GPL-2.0-or-later
/*
 * HP WMI hotkeys
 *
 * Copyright (C) 2008 Red Hat <mjg@redhat.com>
 * Copyright (C) 2010, 2011 Anssi Hannula <anssi.hannula@iki.fi>
 *
 * Portions based on wistron_btns.c:
 * Copyright (C) 2005 Miloslav Trmac <mitr@volny.cz>
 * Copyright (C) 2005 Bernhard Rosenkraenzer <bero@arklinux.org>
 * Copyright (C) 2005 Dmitry Torokhov <dtor@mail.ru>
 */

#define pr_fmt(fmt) KBUILD_MODNAME ": " fmt

#include <linux/kernel.h>
#include <linux/module.h>
#include <linux/init.h>
#include <linux/slab.h>
#include <linux/types.h>
#include <linux/input.h>
#include <linux/input/sparse-keymap.h>
#include <linux/platform_device.h>
#include <linux/platform_profile.h>
#include <linux/hwmon.h>
#include <linux/acpi.h>
#include <linux/rfkill.h>
#include <linux/string.h>
#include <linux/dmi.h>

MODULE_AUTHOR("Matthew Garrett <mjg59@srcf.ucam.org>");
MODULE_DESCRIPTION("HP laptop WMI hotkeys driver");
MODULE_LICENSE("GPL");

MODULE_ALIAS("wmi:95F24279-4D7B-4334-9387-ACCDC67EF61C");
MODULE_ALIAS("wmi:5FB7F034-2C63-45e9-BE91-3D44E2C707E4");

#define HPWMI_EVENT_GUID "95F24279-4D7B-4334-9387-ACCDC67EF61C"
#define HPWMI_BIOS_GUID "5FB7F034-2C63-45e9-BE91-3D44E2C707E4"
#define HP_OMEN_EC_THERMAL_PROFILE_OFFSET 0x95
#define zero_if_sup(tmp) (zero_insize_support?0:sizeof(tmp)) // use when zero insize is required

/* DMI board names of devices that should use the omen specific path for
 * thermal profiles.
 * This was obtained by taking a look in the windows omen command center
 * app and parsing a json file that they use to figure out what capabilities
 * the device should have.
 * A device is considered an omen if the DisplayName in that list contains
 * "OMEN", and it can use the thermal profile stuff if the "Feature" array
 * contains "PerformanceControl".
 */
static const char * const omen_thermal_profile_boards[] = {
	"84DA", "84DB", "84DC", "8574", "8575", "860A", "87B5", "8572", "8573",
	"8600", "8601", "8602", "8605", "8606", "8607", "8746", "8747", "8749",
	"874A", "8603", "8604", "8748", "886B", "886C", "878A", "878B", "878C",
	"88C8", "88CB", "8786", "8787", "8788", "88D1", "88D2", "88F4", "88FD",
	"88F5", "88F6", "88F7", "88FE", "88FF", "8900", "8901", "8902", "8912",
	"8917", "8918", "8949", "894A", "89EB"
};

/* DMI Board names of Omen laptops that are specifically set to be thermal
 * profile version 0 by the Omen Command Center app, regardless of what
 * the get system design information WMI call returns
 */
static const char *const omen_thermal_profile_force_v0_boards[] = {
	"8607", "8746", "8747", "8749", "874A", "8748"
};

enum hp_wmi_radio {
	HPWMI_WIFI	= 0x0,
	HPWMI_BLUETOOTH	= 0x1,
	HPWMI_WWAN	= 0x2,
	HPWMI_GPS	= 0x3,
};

enum hp_wmi_event_ids {
	HPWMI_DOCK_EVENT		= 0x01,
	HPWMI_PARK_HDD			= 0x02,
	HPWMI_SMART_ADAPTER		= 0x03,
	HPWMI_BEZEL_BUTTON		= 0x04,
	HPWMI_WIRELESS			= 0x05,
	HPWMI_CPU_BATTERY_THROTTLE	= 0x06,
	HPWMI_LOCK_SWITCH		= 0x07,
	HPWMI_LID_SWITCH		= 0x08,
	HPWMI_SCREEN_ROTATION		= 0x09,
	HPWMI_COOLSENSE_SYSTEM_MOBILE	= 0x0A,
	HPWMI_COOLSENSE_SYSTEM_HOT	= 0x0B,
	HPWMI_PROXIMITY_SENSOR		= 0x0C,
	HPWMI_BACKLIT_KB_BRIGHTNESS	= 0x0D,
	HPWMI_PEAKSHIFT_PERIOD		= 0x0F,
	HPWMI_BATTERY_CHARGE_PERIOD	= 0x10,
	HPWMI_SANITIZATION_MODE		= 0x17,
	HPWMI_OMEN_KEY			= 0x1D,
	HPWMI_SMART_EXPERIENCE_APP	= 0x21,
};

/*
 * struct bios_args buffer is dynamically allocated.  New WMI command types
 * were introduced that exceeds 128-byte data size.  Changes to handle
 * the data size allocation scheme were kept in hp_wmi_perform_qurey function.
 */
struct bios_args {
	u32 signature;
	u32 command;
	u32 commandtype;
	u32 datasize;
	u8 data[];
};

enum hp_wmi_commandtype {
	HPWMI_DISPLAY_QUERY		= 0x01,
	HPWMI_HDDTEMP_QUERY		= 0x02,
	HPWMI_ALS_QUERY			= 0x03,
	HPWMI_HARDWARE_QUERY		= 0x04,
	HPWMI_WIRELESS_QUERY		= 0x05,
	HPWMI_BATTERY_QUERY		= 0x07,
	HPWMI_BIOS_QUERY		= 0x09,
	HPWMI_FEATURE_QUERY		= 0x0b,
	HPWMI_HOTKEY_QUERY		= 0x0c,
	HPWMI_FEATURE2_QUERY		= 0x0d,
	HPWMI_WIRELESS2_QUERY		= 0x1b,
	HPWMI_POSTCODEERROR_QUERY	= 0x2a,
	HPWMI_SYSTEM_DEVICE_MODE	= 0x40,
	HPWMI_THERMAL_PROFILE_QUERY	= 0x4c,
};

enum hp_wmi_gm_commandtype {
	HPWMI_FAN_SPEED_GET_QUERY = 0x11,
	HPWMI_SET_PERFORMANCE_MODE = 0x1A,
	HPWMI_FAN_SPEED_MAX_GET_QUERY = 0x26,
	HPWMI_FAN_SPEED_MAX_SET_QUERY = 0x27,
	HPWMI_GET_SYSTEM_DESIGN_DATA = 0x28,
};

enum hp_wmi_command {
	HPWMI_READ	= 0x01,
	HPWMI_WRITE	= 0x02,
	HPWMI_ODM	= 0x03,
	HPWMI_GM	= 0x20008,
};

enum hp_wmi_hardware_mask {
	HPWMI_DOCK_MASK		= 0x01,
	HPWMI_TABLET_MASK	= 0x04,
};

struct bios_return {
	u32 sigpass;
	u32 return_code;
};

enum hp_return_value {
	HPWMI_RET_WRONG_SIGNATURE	= 0x02,
	HPWMI_RET_UNKNOWN_COMMAND	= 0x03,
	HPWMI_RET_UNKNOWN_CMDTYPE	= 0x04,
	HPWMI_RET_INVALID_PARAMETERS	= 0x05,
};

enum hp_wireless2_bits {
	HPWMI_POWER_STATE	= 0x01,
	HPWMI_POWER_SOFT	= 0x02,
	HPWMI_POWER_BIOS	= 0x04,
	HPWMI_POWER_HARD	= 0x08,
	HPWMI_POWER_FW_OR_HW	= HPWMI_POWER_BIOS | HPWMI_POWER_HARD,
};

enum hp_thermal_profile_omen_v0 {
	HP_OMEN_V0_THERMAL_PROFILE_DEFAULT     = 0x00,
	HP_OMEN_V0_THERMAL_PROFILE_PERFORMANCE = 0x01,
	HP_OMEN_V0_THERMAL_PROFILE_COOL        = 0x02,
};

enum hp_thermal_profile_omen_v1 {
	HP_OMEN_V1_THERMAL_PROFILE_DEFAULT	= 0x30,
	HP_OMEN_V1_THERMAL_PROFILE_PERFORMANCE	= 0x31,
	HP_OMEN_V1_THERMAL_PROFILE_COOL		= 0x50,
};

enum hp_thermal_profile {
	HP_THERMAL_PROFILE_PERFORMANCE	= 0x00,
	HP_THERMAL_PROFILE_DEFAULT		= 0x01,
	HP_THERMAL_PROFILE_COOL			= 0x02,
	HP_THERMAL_PROFILE_QUIET		= 0x03,
};

#define IS_HWBLOCKED(x) ((x & HPWMI_POWER_FW_OR_HW) != HPWMI_POWER_FW_OR_HW)
#define IS_SWBLOCKED(x) !(x & HPWMI_POWER_SOFT)

struct bios_rfkill2_device_state {
	u8 radio_type;
	u8 bus_type;
	u16 vendor_id;
	u16 product_id;
	u16 subsys_vendor_id;
	u16 subsys_product_id;
	u8 rfkill_id;
	u8 power;
	u8 unknown[4];
};

/* 7 devices fit into the 128 byte buffer */
#define HPWMI_MAX_RFKILL2_DEVICES	7

struct bios_rfkill2_state {
	u8 unknown[7];
	u8 count;
	u8 pad[8];
	struct bios_rfkill2_device_state device[HPWMI_MAX_RFKILL2_DEVICES];
};

static const struct key_entry hp_wmi_keymap[] = {
	{ KE_KEY, 0x02,    { KEY_BRIGHTNESSUP } },
	{ KE_KEY, 0x03,    { KEY_BRIGHTNESSDOWN } },
	{ KE_KEY, 0x20e6,  { KEY_PROG1 } },
	{ KE_KEY, 0x20e8,  { KEY_MEDIA } },
	{ KE_KEY, 0x2142,  { KEY_MEDIA } },
	{ KE_KEY, 0x213b,  { KEY_INFO } },
	{ KE_KEY, 0x2169,  { KEY_ROTATE_DISPLAY } },
	{ KE_KEY, 0x216a,  { KEY_SETUP } },
<<<<<<< HEAD
=======
	{ KE_IGNORE, 0x21a4,  }, /* Win Lock On */
	{ KE_IGNORE, 0x121a4, }, /* Win Lock Off */
>>>>>>> 282db109
	{ KE_KEY, 0x21a5,  { KEY_PROG2 } }, /* HP Omen Key */
	{ KE_KEY, 0x21a7,  { KEY_FN_ESC } },
	{ KE_KEY, 0x21a9,  { KEY_TOUCHPAD_OFF } },
	{ KE_KEY, 0x121a9, { KEY_TOUCHPAD_ON } },
	{ KE_KEY, 0x231b,  { KEY_HELP } },
	{ KE_END, 0 }
};

static struct input_dev *hp_wmi_input_dev;
static struct platform_device *hp_wmi_platform_dev;
static struct platform_profile_handler platform_profile_handler;
static bool platform_profile_support;
static bool zero_insize_support;

static struct rfkill *wifi_rfkill;
static struct rfkill *bluetooth_rfkill;
static struct rfkill *wwan_rfkill;

struct rfkill2_device {
	u8 id;
	int num;
	struct rfkill *rfkill;
};

static int rfkill2_count;
static struct rfkill2_device rfkill2[HPWMI_MAX_RFKILL2_DEVICES];

/*
 * Chassis Types values were obtained from SMBIOS reference
 * specification version 3.00. A complete list of system enclosures
 * and chassis types is available on Table 17.
 */
static const char * const tablet_chassis_types[] = {
	"30", /* Tablet*/
	"31", /* Convertible */
	"32"  /* Detachable */
};

#define DEVICE_MODE_TABLET	0x06

/* map output size to the corresponding WMI method id */
static inline int encode_outsize_for_pvsz(int outsize)
{
	if (outsize > 4096)
		return -EINVAL;
	if (outsize > 1024)
		return 5;
	if (outsize > 128)
		return 4;
	if (outsize > 4)
		return 3;
	if (outsize > 0)
		return 2;
	return 1;
}

/*
 * hp_wmi_perform_query
 *
 * query:	The commandtype (enum hp_wmi_commandtype)
 * write:	The command (enum hp_wmi_command)
 * buffer:	Buffer used as input and/or output
 * insize:	Size of input buffer
 * outsize:	Size of output buffer
 *
 * returns zero on success
 *         an HP WMI query specific error code (which is positive)
 *         -EINVAL if the query was not successful at all
 *         -EINVAL if the output buffer size exceeds buffersize
 *
 * Note: The buffersize must at least be the maximum of the input and output
 *       size. E.g. Battery info query is defined to have 1 byte input
 *       and 128 byte output. The caller would do:
 *       buffer = kzalloc(128, GFP_KERNEL);
 *       ret = hp_wmi_perform_query(HPWMI_BATTERY_QUERY, HPWMI_READ, buffer, 1, 128)
 */
static int hp_wmi_perform_query(int query, enum hp_wmi_command command,
				void *buffer, int insize, int outsize)
{
	struct acpi_buffer input, output = { ACPI_ALLOCATE_BUFFER, NULL };
	struct bios_return *bios_return;
	union acpi_object *obj = NULL;
	struct bios_args *args = NULL;
	int mid, actual_insize, actual_outsize;
	size_t bios_args_size;
	int ret;

	mid = encode_outsize_for_pvsz(outsize);
	if (WARN_ON(mid < 0))
		return mid;

	actual_insize = max(insize, 128);
	bios_args_size = struct_size(args, data, actual_insize);
	args = kmalloc(bios_args_size, GFP_KERNEL);
	if (!args)
		return -ENOMEM;

	input.length = bios_args_size;
	input.pointer = args;

	args->signature = 0x55434553;
	args->command = command;
	args->commandtype = query;
	args->datasize = insize;
	memcpy(args->data, buffer, flex_array_size(args, data, insize));

	ret = wmi_evaluate_method(HPWMI_BIOS_GUID, 0, mid, &input, &output);
	if (ret)
		goto out_free;

	obj = output.pointer;
	if (!obj) {
		ret = -EINVAL;
		goto out_free;
	}

	if (obj->type != ACPI_TYPE_BUFFER) {
		pr_warn("query 0x%x returned an invalid object 0x%x\n", query, ret);
		ret = -EINVAL;
		goto out_free;
	}

	bios_return = (struct bios_return *)obj->buffer.pointer;
	ret = bios_return->return_code;

	if (ret) {
		if (ret != HPWMI_RET_UNKNOWN_COMMAND &&
		    ret != HPWMI_RET_UNKNOWN_CMDTYPE)
			pr_warn("query 0x%x returned error 0x%x\n", query, ret);
		goto out_free;
	}

	/* Ignore output data of zero size */
	if (!outsize)
		goto out_free;

	actual_outsize = min(outsize, (int)(obj->buffer.length - sizeof(*bios_return)));
	memcpy(buffer, obj->buffer.pointer + sizeof(*bios_return), actual_outsize);
	memset(buffer + actual_outsize, 0, outsize - actual_outsize);

out_free:
	kfree(obj);
	kfree(args);
	return ret;
}

static int hp_wmi_get_fan_speed(int fan)
{
	u8 fsh, fsl;
	char fan_data[4] = { fan, 0, 0, 0 };

	int ret = hp_wmi_perform_query(HPWMI_FAN_SPEED_GET_QUERY, HPWMI_GM,
				       &fan_data, sizeof(char),
				       sizeof(fan_data));

	if (ret != 0)
		return -EINVAL;

	fsh = fan_data[2];
	fsl = fan_data[3];

	return (fsh << 8) | fsl;
}

static int hp_wmi_read_int(int query)
{
	int val = 0, ret;

	ret = hp_wmi_perform_query(query, HPWMI_READ, &val,
				   zero_if_sup(val), sizeof(val));

	if (ret)
		return ret < 0 ? ret : -EINVAL;

	return val;
}

static int hp_wmi_get_dock_state(void)
{
	int state = hp_wmi_read_int(HPWMI_HARDWARE_QUERY);

	if (state < 0)
		return state;

	return !!(state & HPWMI_DOCK_MASK);
}

static int hp_wmi_get_tablet_mode(void)
{
	char system_device_mode[4] = { 0 };
	const char *chassis_type;
	bool tablet_found;
	int ret;

	chassis_type = dmi_get_system_info(DMI_CHASSIS_TYPE);
	if (!chassis_type)
		return -ENODEV;

	tablet_found = match_string(tablet_chassis_types,
				    ARRAY_SIZE(tablet_chassis_types),
				    chassis_type) >= 0;
	if (!tablet_found)
		return -ENODEV;

	ret = hp_wmi_perform_query(HPWMI_SYSTEM_DEVICE_MODE, HPWMI_READ,
				   system_device_mode, zero_if_sup(system_device_mode),
				   sizeof(system_device_mode));
	if (ret < 0)
		return ret;

	return system_device_mode[0] == DEVICE_MODE_TABLET;
}

static int omen_thermal_profile_set(int mode)
{
	char buffer[2] = {0, mode};
	int ret;

	ret = hp_wmi_perform_query(HPWMI_SET_PERFORMANCE_MODE, HPWMI_GM,
				   &buffer, sizeof(buffer), 0);

	if (ret)
		return ret < 0 ? ret : -EINVAL;

	return mode;
}

static bool is_omen_thermal_profile(void)
{
	const char *board_name = dmi_get_system_info(DMI_BOARD_NAME);

	if (!board_name)
		return false;

	return match_string(omen_thermal_profile_boards,
			    ARRAY_SIZE(omen_thermal_profile_boards),
			    board_name) >= 0;
}

static int omen_get_thermal_policy_version(void)
{
	unsigned char buffer[8] = { 0 };
	int ret;

	const char *board_name = dmi_get_system_info(DMI_BOARD_NAME);

	if (board_name) {
		int matches = match_string(omen_thermal_profile_force_v0_boards,
			ARRAY_SIZE(omen_thermal_profile_force_v0_boards),
			board_name);
		if (matches >= 0)
			return 0;
	}

	ret = hp_wmi_perform_query(HPWMI_GET_SYSTEM_DESIGN_DATA, HPWMI_GM,
				   &buffer, sizeof(buffer), sizeof(buffer));

	if (ret)
		return ret < 0 ? ret : -EINVAL;

	return buffer[3];
}

static int omen_thermal_profile_get(void)
{
	u8 data;

	int ret = ec_read(HP_OMEN_EC_THERMAL_PROFILE_OFFSET, &data);

	if (ret)
		return ret;

	return data;
}

static int hp_wmi_fan_speed_max_set(int enabled)
{
	int ret;

	ret = hp_wmi_perform_query(HPWMI_FAN_SPEED_MAX_SET_QUERY, HPWMI_GM,
				   &enabled, sizeof(enabled), 0);

	if (ret)
		return ret < 0 ? ret : -EINVAL;

	return enabled;
}

static int hp_wmi_fan_speed_max_get(void)
{
	int val = 0, ret;

	ret = hp_wmi_perform_query(HPWMI_FAN_SPEED_MAX_GET_QUERY, HPWMI_GM,
				   &val, zero_if_sup(val), sizeof(val));

	if (ret)
		return ret < 0 ? ret : -EINVAL;

	return val;
}

static int __init hp_wmi_bios_2008_later(void)
{
	int state = 0;
	int ret = hp_wmi_perform_query(HPWMI_FEATURE_QUERY, HPWMI_READ, &state,
				       zero_if_sup(state), sizeof(state));
	if (!ret)
		return 1;

	return (ret == HPWMI_RET_UNKNOWN_CMDTYPE) ? 0 : -ENXIO;
}

static int __init hp_wmi_bios_2009_later(void)
{
	u8 state[128];
	int ret = hp_wmi_perform_query(HPWMI_FEATURE2_QUERY, HPWMI_READ, &state,
				       zero_if_sup(state), sizeof(state));
	if (!ret)
		return 1;

	return (ret == HPWMI_RET_UNKNOWN_CMDTYPE) ? 0 : -ENXIO;
}

static int __init hp_wmi_enable_hotkeys(void)
{
	int value = 0x6e;
	int ret = hp_wmi_perform_query(HPWMI_BIOS_QUERY, HPWMI_WRITE, &value,
				       sizeof(value), 0);

	return ret <= 0 ? ret : -EINVAL;
}

static int hp_wmi_set_block(void *data, bool blocked)
{
	enum hp_wmi_radio r = (long)data;
	int query = BIT(r + 8) | ((!blocked) << r);
	int ret;

	ret = hp_wmi_perform_query(HPWMI_WIRELESS_QUERY, HPWMI_WRITE,
				   &query, sizeof(query), 0);

	return ret <= 0 ? ret : -EINVAL;
}

static const struct rfkill_ops hp_wmi_rfkill_ops = {
	.set_block = hp_wmi_set_block,
};

static bool hp_wmi_get_sw_state(enum hp_wmi_radio r)
{
	int mask = 0x200 << (r * 8);

	int wireless = hp_wmi_read_int(HPWMI_WIRELESS_QUERY);

	/* TBD: Pass error */
	WARN_ONCE(wireless < 0, "error executing HPWMI_WIRELESS_QUERY");

	return !(wireless & mask);
}

static bool hp_wmi_get_hw_state(enum hp_wmi_radio r)
{
	int mask = 0x800 << (r * 8);

	int wireless = hp_wmi_read_int(HPWMI_WIRELESS_QUERY);

	/* TBD: Pass error */
	WARN_ONCE(wireless < 0, "error executing HPWMI_WIRELESS_QUERY");

	return !(wireless & mask);
}

static int hp_wmi_rfkill2_set_block(void *data, bool blocked)
{
	int rfkill_id = (int)(long)data;
	char buffer[4] = { 0x01, 0x00, rfkill_id, !blocked };
	int ret;

	ret = hp_wmi_perform_query(HPWMI_WIRELESS2_QUERY, HPWMI_WRITE,
				   buffer, sizeof(buffer), 0);

	return ret <= 0 ? ret : -EINVAL;
}

static const struct rfkill_ops hp_wmi_rfkill2_ops = {
	.set_block = hp_wmi_rfkill2_set_block,
};

static int hp_wmi_rfkill2_refresh(void)
{
	struct bios_rfkill2_state state;
	int err, i;

	err = hp_wmi_perform_query(HPWMI_WIRELESS2_QUERY, HPWMI_READ, &state,
				   zero_if_sup(state), sizeof(state));
	if (err)
		return err;

	for (i = 0; i < rfkill2_count; i++) {
		int num = rfkill2[i].num;
		struct bios_rfkill2_device_state *devstate;

		devstate = &state.device[num];

		if (num >= state.count ||
		    devstate->rfkill_id != rfkill2[i].id) {
			pr_warn("power configuration of the wireless devices unexpectedly changed\n");
			continue;
		}

		rfkill_set_states(rfkill2[i].rfkill,
				  IS_SWBLOCKED(devstate->power),
				  IS_HWBLOCKED(devstate->power));
	}

	return 0;
}

static ssize_t display_show(struct device *dev, struct device_attribute *attr,
			    char *buf)
{
	int value = hp_wmi_read_int(HPWMI_DISPLAY_QUERY);

	if (value < 0)
		return value;
	return sprintf(buf, "%d\n", value);
}

static ssize_t hddtemp_show(struct device *dev, struct device_attribute *attr,
			    char *buf)
{
	int value = hp_wmi_read_int(HPWMI_HDDTEMP_QUERY);

	if (value < 0)
		return value;
	return sprintf(buf, "%d\n", value);
}

static ssize_t als_show(struct device *dev, struct device_attribute *attr,
			char *buf)
{
	int value = hp_wmi_read_int(HPWMI_ALS_QUERY);

	if (value < 0)
		return value;
	return sprintf(buf, "%d\n", value);
}

static ssize_t dock_show(struct device *dev, struct device_attribute *attr,
			 char *buf)
{
	int value = hp_wmi_get_dock_state();

	if (value < 0)
		return value;
	return sprintf(buf, "%d\n", value);
}

static ssize_t tablet_show(struct device *dev, struct device_attribute *attr,
			   char *buf)
{
	int value = hp_wmi_get_tablet_mode();

	if (value < 0)
		return value;
	return sprintf(buf, "%d\n", value);
}

static ssize_t postcode_show(struct device *dev, struct device_attribute *attr,
			     char *buf)
{
	/* Get the POST error code of previous boot failure. */
	int value = hp_wmi_read_int(HPWMI_POSTCODEERROR_QUERY);

	if (value < 0)
		return value;
	return sprintf(buf, "0x%x\n", value);
}

static ssize_t als_store(struct device *dev, struct device_attribute *attr,
			 const char *buf, size_t count)
{
	u32 tmp;
	int ret;

	ret = kstrtou32(buf, 10, &tmp);
	if (ret)
		return ret;

	ret = hp_wmi_perform_query(HPWMI_ALS_QUERY, HPWMI_WRITE, &tmp,
				       sizeof(tmp), 0);
	if (ret)
		return ret < 0 ? ret : -EINVAL;

	return count;
}

static ssize_t postcode_store(struct device *dev, struct device_attribute *attr,
			      const char *buf, size_t count)
{
	u32 tmp = 1;
	bool clear;
	int ret;

	ret = kstrtobool(buf, &clear);
	if (ret)
		return ret;

	if (clear == false)
		return -EINVAL;

	/* Clear the POST error code. It is kept until cleared. */
	ret = hp_wmi_perform_query(HPWMI_POSTCODEERROR_QUERY, HPWMI_WRITE, &tmp,
				       sizeof(tmp), 0);
	if (ret)
		return ret < 0 ? ret : -EINVAL;

	return count;
}

static DEVICE_ATTR_RO(display);
static DEVICE_ATTR_RO(hddtemp);
static DEVICE_ATTR_RW(als);
static DEVICE_ATTR_RO(dock);
static DEVICE_ATTR_RO(tablet);
static DEVICE_ATTR_RW(postcode);

static struct attribute *hp_wmi_attrs[] = {
	&dev_attr_display.attr,
	&dev_attr_hddtemp.attr,
	&dev_attr_als.attr,
	&dev_attr_dock.attr,
	&dev_attr_tablet.attr,
	&dev_attr_postcode.attr,
	NULL,
};
ATTRIBUTE_GROUPS(hp_wmi);

static void hp_wmi_notify(u32 value, void *context)
{
	struct acpi_buffer response = { ACPI_ALLOCATE_BUFFER, NULL };
	u32 event_id, event_data;
	union acpi_object *obj;
	acpi_status status;
	u32 *location;
	int key_code;

	status = wmi_get_event_data(value, &response);
	if (status != AE_OK) {
		pr_info("bad event status 0x%x\n", status);
		return;
	}

	obj = (union acpi_object *)response.pointer;

	if (!obj)
		return;
	if (obj->type != ACPI_TYPE_BUFFER) {
		pr_info("Unknown response received %d\n", obj->type);
		kfree(obj);
		return;
	}

	/*
	 * Depending on ACPI version the concatenation of id and event data
	 * inside _WED function will result in a 8 or 16 byte buffer.
	 */
	location = (u32 *)obj->buffer.pointer;
	if (obj->buffer.length == 8) {
		event_id = *location;
		event_data = *(location + 1);
	} else if (obj->buffer.length == 16) {
		event_id = *location;
		event_data = *(location + 2);
	} else {
		pr_info("Unknown buffer length %d\n", obj->buffer.length);
		kfree(obj);
		return;
	}
	kfree(obj);

	switch (event_id) {
	case HPWMI_DOCK_EVENT:
		if (test_bit(SW_DOCK, hp_wmi_input_dev->swbit))
			input_report_switch(hp_wmi_input_dev, SW_DOCK,
					    hp_wmi_get_dock_state());
		if (test_bit(SW_TABLET_MODE, hp_wmi_input_dev->swbit))
			input_report_switch(hp_wmi_input_dev, SW_TABLET_MODE,
					    hp_wmi_get_tablet_mode());
		input_sync(hp_wmi_input_dev);
		break;
	case HPWMI_PARK_HDD:
		break;
	case HPWMI_SMART_ADAPTER:
		break;
	case HPWMI_BEZEL_BUTTON:
	case HPWMI_OMEN_KEY:
		key_code = hp_wmi_read_int(HPWMI_HOTKEY_QUERY);
		if (key_code < 0)
			break;

		if (!sparse_keymap_report_event(hp_wmi_input_dev,
						key_code, 1, true))
			pr_info("Unknown key code - 0x%x\n", key_code);
		break;
	case HPWMI_WIRELESS:
		if (rfkill2_count) {
			hp_wmi_rfkill2_refresh();
			break;
		}

		if (wifi_rfkill)
			rfkill_set_states(wifi_rfkill,
					  hp_wmi_get_sw_state(HPWMI_WIFI),
					  hp_wmi_get_hw_state(HPWMI_WIFI));
		if (bluetooth_rfkill)
			rfkill_set_states(bluetooth_rfkill,
					  hp_wmi_get_sw_state(HPWMI_BLUETOOTH),
					  hp_wmi_get_hw_state(HPWMI_BLUETOOTH));
		if (wwan_rfkill)
			rfkill_set_states(wwan_rfkill,
					  hp_wmi_get_sw_state(HPWMI_WWAN),
					  hp_wmi_get_hw_state(HPWMI_WWAN));
		break;
	case HPWMI_CPU_BATTERY_THROTTLE:
		pr_info("Unimplemented CPU throttle because of 3 Cell battery event detected\n");
		break;
	case HPWMI_LOCK_SWITCH:
		break;
	case HPWMI_LID_SWITCH:
		break;
	case HPWMI_SCREEN_ROTATION:
		break;
	case HPWMI_COOLSENSE_SYSTEM_MOBILE:
		break;
	case HPWMI_COOLSENSE_SYSTEM_HOT:
		break;
	case HPWMI_PROXIMITY_SENSOR:
		break;
	case HPWMI_BACKLIT_KB_BRIGHTNESS:
		break;
	case HPWMI_PEAKSHIFT_PERIOD:
		break;
	case HPWMI_BATTERY_CHARGE_PERIOD:
		break;
	case HPWMI_SANITIZATION_MODE:
		break;
	case HPWMI_SMART_EXPERIENCE_APP:
		break;
	default:
		pr_info("Unknown event_id - %d - 0x%x\n", event_id, event_data);
		break;
	}
}

static int __init hp_wmi_input_setup(void)
{
	acpi_status status;
	int err, val;

	hp_wmi_input_dev = input_allocate_device();
	if (!hp_wmi_input_dev)
		return -ENOMEM;

	hp_wmi_input_dev->name = "HP WMI hotkeys";
	hp_wmi_input_dev->phys = "wmi/input0";
	hp_wmi_input_dev->id.bustype = BUS_HOST;

	__set_bit(EV_SW, hp_wmi_input_dev->evbit);

	/* Dock */
	val = hp_wmi_get_dock_state();
	if (!(val < 0)) {
		__set_bit(SW_DOCK, hp_wmi_input_dev->swbit);
		input_report_switch(hp_wmi_input_dev, SW_DOCK, val);
	}

	/* Tablet mode */
	val = hp_wmi_get_tablet_mode();
	if (!(val < 0)) {
		__set_bit(SW_TABLET_MODE, hp_wmi_input_dev->swbit);
		input_report_switch(hp_wmi_input_dev, SW_TABLET_MODE, val);
	}

	err = sparse_keymap_setup(hp_wmi_input_dev, hp_wmi_keymap, NULL);
	if (err)
		goto err_free_dev;

	/* Set initial hardware state */
	input_sync(hp_wmi_input_dev);

	if (!hp_wmi_bios_2009_later() && hp_wmi_bios_2008_later())
		hp_wmi_enable_hotkeys();

	status = wmi_install_notify_handler(HPWMI_EVENT_GUID, hp_wmi_notify, NULL);
	if (ACPI_FAILURE(status)) {
		err = -EIO;
		goto err_free_dev;
	}

	err = input_register_device(hp_wmi_input_dev);
	if (err)
		goto err_uninstall_notifier;

	return 0;

 err_uninstall_notifier:
	wmi_remove_notify_handler(HPWMI_EVENT_GUID);
 err_free_dev:
	input_free_device(hp_wmi_input_dev);
	return err;
}

static void hp_wmi_input_destroy(void)
{
	wmi_remove_notify_handler(HPWMI_EVENT_GUID);
	input_unregister_device(hp_wmi_input_dev);
}

static int __init hp_wmi_rfkill_setup(struct platform_device *device)
{
	int err, wireless;

	wireless = hp_wmi_read_int(HPWMI_WIRELESS_QUERY);
	if (wireless < 0)
		return wireless;

	err = hp_wmi_perform_query(HPWMI_WIRELESS_QUERY, HPWMI_WRITE, &wireless,
				   sizeof(wireless), 0);
	if (err)
		return err;

	if (wireless & 0x1) {
		wifi_rfkill = rfkill_alloc("hp-wifi", &device->dev,
					   RFKILL_TYPE_WLAN,
					   &hp_wmi_rfkill_ops,
					   (void *) HPWMI_WIFI);
		if (!wifi_rfkill)
			return -ENOMEM;
		rfkill_init_sw_state(wifi_rfkill,
				     hp_wmi_get_sw_state(HPWMI_WIFI));
		rfkill_set_hw_state(wifi_rfkill,
				    hp_wmi_get_hw_state(HPWMI_WIFI));
		err = rfkill_register(wifi_rfkill);
		if (err)
			goto register_wifi_error;
	}

	if (wireless & 0x2) {
		bluetooth_rfkill = rfkill_alloc("hp-bluetooth", &device->dev,
						RFKILL_TYPE_BLUETOOTH,
						&hp_wmi_rfkill_ops,
						(void *) HPWMI_BLUETOOTH);
		if (!bluetooth_rfkill) {
			err = -ENOMEM;
			goto register_bluetooth_error;
		}
		rfkill_init_sw_state(bluetooth_rfkill,
				     hp_wmi_get_sw_state(HPWMI_BLUETOOTH));
		rfkill_set_hw_state(bluetooth_rfkill,
				    hp_wmi_get_hw_state(HPWMI_BLUETOOTH));
		err = rfkill_register(bluetooth_rfkill);
		if (err)
			goto register_bluetooth_error;
	}

	if (wireless & 0x4) {
		wwan_rfkill = rfkill_alloc("hp-wwan", &device->dev,
					   RFKILL_TYPE_WWAN,
					   &hp_wmi_rfkill_ops,
					   (void *) HPWMI_WWAN);
		if (!wwan_rfkill) {
			err = -ENOMEM;
			goto register_wwan_error;
		}
		rfkill_init_sw_state(wwan_rfkill,
				     hp_wmi_get_sw_state(HPWMI_WWAN));
		rfkill_set_hw_state(wwan_rfkill,
				    hp_wmi_get_hw_state(HPWMI_WWAN));
		err = rfkill_register(wwan_rfkill);
		if (err)
			goto register_wwan_error;
	}

	return 0;

register_wwan_error:
	rfkill_destroy(wwan_rfkill);
	wwan_rfkill = NULL;
	if (bluetooth_rfkill)
		rfkill_unregister(bluetooth_rfkill);
register_bluetooth_error:
	rfkill_destroy(bluetooth_rfkill);
	bluetooth_rfkill = NULL;
	if (wifi_rfkill)
		rfkill_unregister(wifi_rfkill);
register_wifi_error:
	rfkill_destroy(wifi_rfkill);
	wifi_rfkill = NULL;
	return err;
}

static int __init hp_wmi_rfkill2_setup(struct platform_device *device)
{
	struct bios_rfkill2_state state;
	int err, i;

	err = hp_wmi_perform_query(HPWMI_WIRELESS2_QUERY, HPWMI_READ, &state,
				   zero_if_sup(state), sizeof(state));
	if (err)
		return err < 0 ? err : -EINVAL;

	if (state.count > HPWMI_MAX_RFKILL2_DEVICES) {
		pr_warn("unable to parse 0x1b query output\n");
		return -EINVAL;
	}

	for (i = 0; i < state.count; i++) {
		struct rfkill *rfkill;
		enum rfkill_type type;
		char *name;

		switch (state.device[i].radio_type) {
		case HPWMI_WIFI:
			type = RFKILL_TYPE_WLAN;
			name = "hp-wifi";
			break;
		case HPWMI_BLUETOOTH:
			type = RFKILL_TYPE_BLUETOOTH;
			name = "hp-bluetooth";
			break;
		case HPWMI_WWAN:
			type = RFKILL_TYPE_WWAN;
			name = "hp-wwan";
			break;
		case HPWMI_GPS:
			type = RFKILL_TYPE_GPS;
			name = "hp-gps";
			break;
		default:
			pr_warn("unknown device type 0x%x\n",
				state.device[i].radio_type);
			continue;
		}

		if (!state.device[i].vendor_id) {
			pr_warn("zero device %d while %d reported\n",
				i, state.count);
			continue;
		}

		rfkill = rfkill_alloc(name, &device->dev, type,
				      &hp_wmi_rfkill2_ops, (void *)(long)i);
		if (!rfkill) {
			err = -ENOMEM;
			goto fail;
		}

		rfkill2[rfkill2_count].id = state.device[i].rfkill_id;
		rfkill2[rfkill2_count].num = i;
		rfkill2[rfkill2_count].rfkill = rfkill;

		rfkill_init_sw_state(rfkill,
				     IS_SWBLOCKED(state.device[i].power));
		rfkill_set_hw_state(rfkill,
				    IS_HWBLOCKED(state.device[i].power));

		if (!(state.device[i].power & HPWMI_POWER_BIOS))
			pr_info("device %s blocked by BIOS\n", name);

		err = rfkill_register(rfkill);
		if (err) {
			rfkill_destroy(rfkill);
			goto fail;
		}

		rfkill2_count++;
	}

	return 0;
fail:
	for (; rfkill2_count > 0; rfkill2_count--) {
		rfkill_unregister(rfkill2[rfkill2_count - 1].rfkill);
		rfkill_destroy(rfkill2[rfkill2_count - 1].rfkill);
	}
	return err;
}

static int platform_profile_omen_get(struct platform_profile_handler *pprof,
				     enum platform_profile_option *profile)
{
	int tp;

	tp = omen_thermal_profile_get();
	if (tp < 0)
		return tp;

	switch (tp) {
	case HP_OMEN_V0_THERMAL_PROFILE_PERFORMANCE:
	case HP_OMEN_V1_THERMAL_PROFILE_PERFORMANCE:
		*profile = PLATFORM_PROFILE_PERFORMANCE;
		break;
	case HP_OMEN_V0_THERMAL_PROFILE_DEFAULT:
	case HP_OMEN_V1_THERMAL_PROFILE_DEFAULT:
		*profile = PLATFORM_PROFILE_BALANCED;
		break;
	case HP_OMEN_V0_THERMAL_PROFILE_COOL:
	case HP_OMEN_V1_THERMAL_PROFILE_COOL:
		*profile = PLATFORM_PROFILE_COOL;
		break;
	default:
		return -EINVAL;
	}

	return 0;
}

static int platform_profile_omen_set(struct platform_profile_handler *pprof,
				     enum platform_profile_option profile)
{
	int err, tp, tp_version;

	tp_version = omen_get_thermal_policy_version();

	if (tp_version < 0 || tp_version > 1)
		return -EOPNOTSUPP;

	switch (profile) {
	case PLATFORM_PROFILE_PERFORMANCE:
		if (tp_version == 0)
			tp = HP_OMEN_V0_THERMAL_PROFILE_PERFORMANCE;
		else
			tp = HP_OMEN_V1_THERMAL_PROFILE_PERFORMANCE;
		break;
	case PLATFORM_PROFILE_BALANCED:
		if (tp_version == 0)
			tp = HP_OMEN_V0_THERMAL_PROFILE_DEFAULT;
		else
			tp = HP_OMEN_V1_THERMAL_PROFILE_DEFAULT;
		break;
	case PLATFORM_PROFILE_COOL:
		if (tp_version == 0)
			tp = HP_OMEN_V0_THERMAL_PROFILE_COOL;
		else
			tp = HP_OMEN_V1_THERMAL_PROFILE_COOL;
		break;
	default:
		return -EOPNOTSUPP;
	}

	err = omen_thermal_profile_set(tp);
	if (err < 0)
		return err;

	return 0;
}

static int thermal_profile_get(void)
{
	return hp_wmi_read_int(HPWMI_THERMAL_PROFILE_QUERY);
}

static int thermal_profile_set(int thermal_profile)
{
	return hp_wmi_perform_query(HPWMI_THERMAL_PROFILE_QUERY, HPWMI_WRITE, &thermal_profile,
							   sizeof(thermal_profile), 0);
}

static int hp_wmi_platform_profile_get(struct platform_profile_handler *pprof,
					enum platform_profile_option *profile)
{
	int tp;

	tp = thermal_profile_get();
	if (tp < 0)
		return tp;

	switch (tp) {
	case HP_THERMAL_PROFILE_PERFORMANCE:
		*profile =  PLATFORM_PROFILE_PERFORMANCE;
		break;
	case HP_THERMAL_PROFILE_DEFAULT:
		*profile =  PLATFORM_PROFILE_BALANCED;
		break;
	case HP_THERMAL_PROFILE_COOL:
		*profile =  PLATFORM_PROFILE_COOL;
		break;
	case HP_THERMAL_PROFILE_QUIET:
		*profile = PLATFORM_PROFILE_QUIET;
		break;
	default:
		return -EINVAL;
	}

	return 0;
}

static int hp_wmi_platform_profile_set(struct platform_profile_handler *pprof,
					enum platform_profile_option profile)
{
	int err, tp;

	switch (profile) {
	case PLATFORM_PROFILE_PERFORMANCE:
		tp =  HP_THERMAL_PROFILE_PERFORMANCE;
		break;
	case PLATFORM_PROFILE_BALANCED:
		tp =  HP_THERMAL_PROFILE_DEFAULT;
		break;
	case PLATFORM_PROFILE_COOL:
		tp =  HP_THERMAL_PROFILE_COOL;
		break;
	case PLATFORM_PROFILE_QUIET:
		tp = HP_THERMAL_PROFILE_QUIET;
		break;
	default:
		return -EOPNOTSUPP;
	}

	err = thermal_profile_set(tp);
	if (err)
		return err;

	return 0;
}

static int thermal_profile_setup(void)
{
	int err, tp;

	if (is_omen_thermal_profile()) {
		tp = omen_thermal_profile_get();
		if (tp < 0)
			return tp;

		/*
		 * call thermal profile write command to ensure that the
		 * firmware correctly sets the OEM variables
		 */

		err = omen_thermal_profile_set(tp);
		if (err < 0)
			return err;

		platform_profile_handler.profile_get = platform_profile_omen_get;
		platform_profile_handler.profile_set = platform_profile_omen_set;
	} else {
		tp = thermal_profile_get();

		if (tp < 0)
			return tp;

		/*
		 * call thermal profile write command to ensure that the
		 * firmware correctly sets the OEM variables for the DPTF
		 */
		err = thermal_profile_set(tp);
		if (err)
			return err;

		platform_profile_handler.profile_get = hp_wmi_platform_profile_get;
		platform_profile_handler.profile_set = hp_wmi_platform_profile_set;

		set_bit(PLATFORM_PROFILE_QUIET, platform_profile_handler.choices);
	}

	set_bit(PLATFORM_PROFILE_COOL, platform_profile_handler.choices);
	set_bit(PLATFORM_PROFILE_BALANCED, platform_profile_handler.choices);
	set_bit(PLATFORM_PROFILE_PERFORMANCE, platform_profile_handler.choices);

	err = platform_profile_register(&platform_profile_handler);
	if (err)
		return err;

	platform_profile_support = true;

	return 0;
}

static int hp_wmi_hwmon_init(void);

static int __init hp_wmi_bios_setup(struct platform_device *device)
{
	int err;
	/* clear detected rfkill devices */
	wifi_rfkill = NULL;
	bluetooth_rfkill = NULL;
	wwan_rfkill = NULL;
	rfkill2_count = 0;

	/*
	 * In pre-2009 BIOS, command 1Bh return 0x4 to indicate that
	 * BIOS no longer controls the power for the wireless
	 * devices. All features supported by this command will no
	 * longer be supported.
	 */
	if (!hp_wmi_bios_2009_later()) {
		if (hp_wmi_rfkill_setup(device))
			hp_wmi_rfkill2_setup(device);
	}

	err = hp_wmi_hwmon_init();

	if (err < 0)
		return err;

	thermal_profile_setup();

	return 0;
}

static int __exit hp_wmi_bios_remove(struct platform_device *device)
{
	int i;

	for (i = 0; i < rfkill2_count; i++) {
		rfkill_unregister(rfkill2[i].rfkill);
		rfkill_destroy(rfkill2[i].rfkill);
	}

	if (wifi_rfkill) {
		rfkill_unregister(wifi_rfkill);
		rfkill_destroy(wifi_rfkill);
	}
	if (bluetooth_rfkill) {
		rfkill_unregister(bluetooth_rfkill);
		rfkill_destroy(bluetooth_rfkill);
	}
	if (wwan_rfkill) {
		rfkill_unregister(wwan_rfkill);
		rfkill_destroy(wwan_rfkill);
	}

	if (platform_profile_support)
		platform_profile_remove();

	return 0;
}

static int hp_wmi_resume_handler(struct device *device)
{
	/*
	 * Hardware state may have changed while suspended, so trigger
	 * input events for the current state. As this is a switch,
	 * the input layer will only actually pass it on if the state
	 * changed.
	 */
	if (hp_wmi_input_dev) {
		if (test_bit(SW_DOCK, hp_wmi_input_dev->swbit))
			input_report_switch(hp_wmi_input_dev, SW_DOCK,
					    hp_wmi_get_dock_state());
		if (test_bit(SW_TABLET_MODE, hp_wmi_input_dev->swbit))
			input_report_switch(hp_wmi_input_dev, SW_TABLET_MODE,
					    hp_wmi_get_tablet_mode());
		input_sync(hp_wmi_input_dev);
	}

	if (rfkill2_count)
		hp_wmi_rfkill2_refresh();

	if (wifi_rfkill)
		rfkill_set_states(wifi_rfkill,
				  hp_wmi_get_sw_state(HPWMI_WIFI),
				  hp_wmi_get_hw_state(HPWMI_WIFI));
	if (bluetooth_rfkill)
		rfkill_set_states(bluetooth_rfkill,
				  hp_wmi_get_sw_state(HPWMI_BLUETOOTH),
				  hp_wmi_get_hw_state(HPWMI_BLUETOOTH));
	if (wwan_rfkill)
		rfkill_set_states(wwan_rfkill,
				  hp_wmi_get_sw_state(HPWMI_WWAN),
				  hp_wmi_get_hw_state(HPWMI_WWAN));

	return 0;
}

static const struct dev_pm_ops hp_wmi_pm_ops = {
	.resume  = hp_wmi_resume_handler,
	.restore  = hp_wmi_resume_handler,
};

static struct platform_driver hp_wmi_driver = {
	.driver = {
		.name = "hp-wmi",
		.pm = &hp_wmi_pm_ops,
		.dev_groups = hp_wmi_groups,
	},
	.remove = __exit_p(hp_wmi_bios_remove),
};

static umode_t hp_wmi_hwmon_is_visible(const void *data,
				       enum hwmon_sensor_types type,
				       u32 attr, int channel)
{
	switch (type) {
	case hwmon_pwm:
		return 0644;
	case hwmon_fan:
		if (hp_wmi_get_fan_speed(channel) >= 0)
			return 0444;
		break;
	default:
		return 0;
	}

	return 0;
}

static int hp_wmi_hwmon_read(struct device *dev, enum hwmon_sensor_types type,
			     u32 attr, int channel, long *val)
{
	int ret;

	switch (type) {
	case hwmon_fan:
		ret = hp_wmi_get_fan_speed(channel);

		if (ret < 0)
			return ret;
		*val = ret;
		return 0;
	case hwmon_pwm:
		switch (hp_wmi_fan_speed_max_get()) {
		case 0:
			/* 0 is automatic fan, which is 2 for hwmon */
			*val = 2;
			return 0;
		case 1:
			/* 1 is max fan, which is 0
			 * (no fan speed control) for hwmon
			 */
			*val = 0;
			return 0;
		default:
			/* shouldn't happen */
			return -ENODATA;
		}
	default:
		return -EINVAL;
	}
}

static int hp_wmi_hwmon_write(struct device *dev, enum hwmon_sensor_types type,
			      u32 attr, int channel, long val)
{
	switch (type) {
	case hwmon_pwm:
		switch (val) {
		case 0:
			/* 0 is no fan speed control (max), which is 1 for us */
			return hp_wmi_fan_speed_max_set(1);
		case 2:
			/* 2 is automatic speed control, which is 0 for us */
			return hp_wmi_fan_speed_max_set(0);
		default:
			/* we don't support manual fan speed control */
			return -EINVAL;
		}
	default:
		return -EOPNOTSUPP;
	}
}

static const struct hwmon_channel_info *info[] = {
	HWMON_CHANNEL_INFO(fan, HWMON_F_INPUT, HWMON_F_INPUT),
	HWMON_CHANNEL_INFO(pwm, HWMON_PWM_ENABLE),
	NULL
};

static const struct hwmon_ops ops = {
	.is_visible = hp_wmi_hwmon_is_visible,
	.read = hp_wmi_hwmon_read,
	.write = hp_wmi_hwmon_write,
};

static const struct hwmon_chip_info chip_info = {
	.ops = &ops,
	.info = info,
};

static int hp_wmi_hwmon_init(void)
{
	struct device *dev = &hp_wmi_platform_dev->dev;
	struct device *hwmon;

	hwmon = devm_hwmon_device_register_with_info(dev, "hp", &hp_wmi_driver,
						     &chip_info, NULL);

	if (IS_ERR(hwmon)) {
		dev_err(dev, "Could not register hp hwmon device\n");
		return PTR_ERR(hwmon);
	}

	return 0;
}

static int __init hp_wmi_init(void)
{
	int event_capable = wmi_has_guid(HPWMI_EVENT_GUID);
	int bios_capable = wmi_has_guid(HPWMI_BIOS_GUID);
	int err, tmp = 0;

	if (!bios_capable && !event_capable)
		return -ENODEV;

	if (hp_wmi_perform_query(HPWMI_HARDWARE_QUERY, HPWMI_READ, &tmp,
				 sizeof(tmp), sizeof(tmp)) == HPWMI_RET_INVALID_PARAMETERS)
		zero_insize_support = true;

	if (event_capable) {
		err = hp_wmi_input_setup();
		if (err)
			return err;
	}

	if (bios_capable) {
		hp_wmi_platform_dev =
			platform_device_register_simple("hp-wmi", PLATFORM_DEVID_NONE, NULL, 0);
		if (IS_ERR(hp_wmi_platform_dev)) {
			err = PTR_ERR(hp_wmi_platform_dev);
			goto err_destroy_input;
		}

		err = platform_driver_probe(&hp_wmi_driver, hp_wmi_bios_setup);
		if (err)
			goto err_unregister_device;
	}

	return 0;

err_unregister_device:
	platform_device_unregister(hp_wmi_platform_dev);
err_destroy_input:
	if (event_capable)
		hp_wmi_input_destroy();

	return err;
}
module_init(hp_wmi_init);

static void __exit hp_wmi_exit(void)
{
	if (wmi_has_guid(HPWMI_EVENT_GUID))
		hp_wmi_input_destroy();

	if (hp_wmi_platform_dev) {
		platform_device_unregister(hp_wmi_platform_dev);
		platform_driver_unregister(&hp_wmi_driver);
	}
}
module_exit(hp_wmi_exit);<|MERGE_RESOLUTION|>--- conflicted
+++ resolved
@@ -217,11 +217,8 @@
 	{ KE_KEY, 0x213b,  { KEY_INFO } },
 	{ KE_KEY, 0x2169,  { KEY_ROTATE_DISPLAY } },
 	{ KE_KEY, 0x216a,  { KEY_SETUP } },
-<<<<<<< HEAD
-=======
 	{ KE_IGNORE, 0x21a4,  }, /* Win Lock On */
 	{ KE_IGNORE, 0x121a4, }, /* Win Lock Off */
->>>>>>> 282db109
 	{ KE_KEY, 0x21a5,  { KEY_PROG2 } }, /* HP Omen Key */
 	{ KE_KEY, 0x21a7,  { KEY_FN_ESC } },
 	{ KE_KEY, 0x21a9,  { KEY_TOUCHPAD_OFF } },

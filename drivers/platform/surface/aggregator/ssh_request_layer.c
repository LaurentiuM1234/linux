--- conflicted
+++ resolved
@@ -920,15 +920,6 @@
 	 * Check if the message was intended for us. If not, drop it.
 	 *
 	 * Note: We will need to change this to handle debug messages. On newer
-<<<<<<< HEAD
-	 * generation devices, these seem to be sent to tid_out=0x03. We as
-	 * host can still receive them as they can be forwarded via an override
-	 * option on SAM, but doing so does not change tid_out=0x00.
-	 */
-	if (command->tid_out != 0x00) {
-		rtl_warn(rtl, "rtl: dropping message not intended for us (tid = %#04x)\n",
-			 command->tid_out);
-=======
 	 * generation devices, these seem to be sent to SSAM_SSH_TID_DEBUG. We
 	 * as host can still receive them as they can be forwarded via an
 	 * override option on SAM, but doing so does not change the target ID
@@ -937,7 +928,6 @@
 	if (command->tid != SSAM_SSH_TID_HOST) {
 		rtl_warn(rtl, "rtl: dropping message not intended for us (tid = %#04x)\n",
 			 command->tid);
->>>>>>> 282db109
 		return;
 	}
 

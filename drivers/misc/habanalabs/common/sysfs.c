// SPDX-License-Identifier: GPL-2.0

/*
 * Copyright 2016-2019 HabanaLabs, Ltd.
 * All Rights Reserved.
 */

#include "habanalabs.h"

#include <linux/pci.h>

long hl_get_frequency(struct hl_device *hdev, u32 pll_index, bool curr)
{
	struct cpucp_packet pkt;
	long result;
	int rc;

	memset(&pkt, 0, sizeof(pkt));

	if (curr)
		pkt.ctl = cpu_to_le32(CPUCP_PACKET_FREQUENCY_CURR_GET <<
						CPUCP_PKT_CTL_OPCODE_SHIFT);
	else
		pkt.ctl = cpu_to_le32(CPUCP_PACKET_FREQUENCY_GET <<
						CPUCP_PKT_CTL_OPCODE_SHIFT);
	pkt.pll_index = cpu_to_le32(pll_index);

	rc = hdev->asic_funcs->send_cpu_message(hdev, (u32 *) &pkt, sizeof(pkt),
						0, &result);

	if (rc) {
		dev_err(hdev->dev,
			"Failed to get frequency of PLL %d, error %d\n",
			pll_index, rc);
		result = rc;
	}

	return result;
}

void hl_set_frequency(struct hl_device *hdev, u32 pll_index, u64 freq)
{
	struct cpucp_packet pkt;
	int rc;

	memset(&pkt, 0, sizeof(pkt));

	pkt.ctl = cpu_to_le32(CPUCP_PACKET_FREQUENCY_SET <<
					CPUCP_PKT_CTL_OPCODE_SHIFT);
	pkt.pll_index = cpu_to_le32(pll_index);
	pkt.value = cpu_to_le64(freq);

	rc = hdev->asic_funcs->send_cpu_message(hdev, (u32 *) &pkt, sizeof(pkt),
						0, NULL);

	if (rc)
		dev_err(hdev->dev,
			"Failed to set frequency to PLL %d, error %d\n",
			pll_index, rc);
}

u64 hl_get_max_power(struct hl_device *hdev)
{
	struct cpucp_packet pkt;
	long result;
	int rc;

	memset(&pkt, 0, sizeof(pkt));

	pkt.ctl = cpu_to_le32(CPUCP_PACKET_MAX_POWER_GET <<
				CPUCP_PKT_CTL_OPCODE_SHIFT);

	rc = hdev->asic_funcs->send_cpu_message(hdev, (u32 *) &pkt, sizeof(pkt),
						0, &result);

	if (rc) {
		dev_err(hdev->dev, "Failed to get max power, error %d\n", rc);
		result = rc;
	}

	return result;
}

void hl_set_max_power(struct hl_device *hdev)
{
	struct cpucp_packet pkt;
	int rc;

	memset(&pkt, 0, sizeof(pkt));

<<<<<<< HEAD
	pkt.ctl = cpu_to_le32(ARMCP_PACKET_MAX_POWER_SET <<
				ARMCP_PKT_CTL_OPCODE_SHIFT);
=======
	pkt.ctl = cpu_to_le32(CPUCP_PACKET_MAX_POWER_SET <<
				CPUCP_PKT_CTL_OPCODE_SHIFT);
>>>>>>> 11811d61
	pkt.value = cpu_to_le64(hdev->max_power);

	rc = hdev->asic_funcs->send_cpu_message(hdev, (u32 *) &pkt, sizeof(pkt),
						0, NULL);

	if (rc)
		dev_err(hdev->dev, "Failed to set max power, error %d\n", rc);
}

static ssize_t uboot_ver_show(struct device *dev, struct device_attribute *attr,
				char *buf)
{
	struct hl_device *hdev = dev_get_drvdata(dev);

	return sprintf(buf, "%s\n", hdev->asic_prop.uboot_ver);
}

static ssize_t armcp_kernel_ver_show(struct device *dev,
				struct device_attribute *attr, char *buf)
{
	struct hl_device *hdev = dev_get_drvdata(dev);

	return sprintf(buf, "%s", hdev->asic_prop.cpucp_info.kernel_version);
}

static ssize_t armcp_ver_show(struct device *dev, struct device_attribute *attr,
				char *buf)
{
	struct hl_device *hdev = dev_get_drvdata(dev);

	return sprintf(buf, "%s\n", hdev->asic_prop.cpucp_info.cpucp_version);
}

static ssize_t cpld_ver_show(struct device *dev, struct device_attribute *attr,
				char *buf)
{
	struct hl_device *hdev = dev_get_drvdata(dev);

	return sprintf(buf, "0x%08x\n",
			hdev->asic_prop.cpucp_info.cpld_version);
}

static ssize_t cpucp_kernel_ver_show(struct device *dev,
				struct device_attribute *attr, char *buf)
{
	struct hl_device *hdev = dev_get_drvdata(dev);

	return sprintf(buf, "%s", hdev->asic_prop.cpucp_info.kernel_version);
}

static ssize_t cpucp_ver_show(struct device *dev, struct device_attribute *attr,
				char *buf)
{
	struct hl_device *hdev = dev_get_drvdata(dev);

	return sprintf(buf, "%s\n", hdev->asic_prop.cpucp_info.cpucp_version);
}

static ssize_t infineon_ver_show(struct device *dev,
				struct device_attribute *attr, char *buf)
{
	struct hl_device *hdev = dev_get_drvdata(dev);

	return sprintf(buf, "0x%04x\n",
			hdev->asic_prop.cpucp_info.infineon_version);
}

static ssize_t fuse_ver_show(struct device *dev, struct device_attribute *attr,
				char *buf)
{
	struct hl_device *hdev = dev_get_drvdata(dev);

	return sprintf(buf, "%s\n", hdev->asic_prop.cpucp_info.fuse_version);
}

static ssize_t thermal_ver_show(struct device *dev,
				struct device_attribute *attr, char *buf)
{
	struct hl_device *hdev = dev_get_drvdata(dev);

	return sprintf(buf, "%s", hdev->asic_prop.cpucp_info.thermal_version);
}

static ssize_t preboot_btl_ver_show(struct device *dev,
				struct device_attribute *attr, char *buf)
{
	struct hl_device *hdev = dev_get_drvdata(dev);

	return sprintf(buf, "%s\n", hdev->asic_prop.preboot_ver);
}

static ssize_t soft_reset_store(struct device *dev,
				struct device_attribute *attr, const char *buf,
				size_t count)
{
	struct hl_device *hdev = dev_get_drvdata(dev);
	long value;
	int rc;

	rc = kstrtoul(buf, 0, &value);

	if (rc) {
		count = -EINVAL;
		goto out;
	}

	if (!hdev->supports_soft_reset) {
		dev_err(hdev->dev, "Device does not support soft-reset\n");
		goto out;
	}

	dev_warn(hdev->dev, "Soft-Reset requested through sysfs\n");

	hl_device_reset(hdev, false, false);

out:
	return count;
}

static ssize_t hard_reset_store(struct device *dev,
				struct device_attribute *attr,
				const char *buf, size_t count)
{
	struct hl_device *hdev = dev_get_drvdata(dev);
	long value;
	int rc;

	rc = kstrtoul(buf, 0, &value);

	if (rc) {
		count = -EINVAL;
		goto out;
	}

	dev_warn(hdev->dev, "Hard-Reset requested through sysfs\n");

	hl_device_reset(hdev, true, false);

out:
	return count;
}

static ssize_t device_type_show(struct device *dev,
		struct device_attribute *attr, char *buf)
{
	struct hl_device *hdev = dev_get_drvdata(dev);
	char *str;

	switch (hdev->asic_type) {
	case ASIC_GOYA:
		str = "GOYA";
		break;
	case ASIC_GAUDI:
		str = "GAUDI";
		break;
	default:
		dev_err(hdev->dev, "Unrecognized ASIC type %d\n",
				hdev->asic_type);
		return -EINVAL;
	}

	return sprintf(buf, "%s\n", str);
}

static ssize_t pci_addr_show(struct device *dev, struct device_attribute *attr,
				char *buf)
{
	struct hl_device *hdev = dev_get_drvdata(dev);

	return sprintf(buf, "%04x:%02x:%02x.%x\n",
			pci_domain_nr(hdev->pdev->bus),
			hdev->pdev->bus->number,
			PCI_SLOT(hdev->pdev->devfn),
			PCI_FUNC(hdev->pdev->devfn));
}

static ssize_t status_show(struct device *dev, struct device_attribute *attr,
				char *buf)
{
	struct hl_device *hdev = dev_get_drvdata(dev);
	char *str;

	if (atomic_read(&hdev->in_reset))
		str = "In reset";
	else if (hdev->disabled)
		str = "Malfunction";
	else
		str = "Operational";

	return sprintf(buf, "%s\n", str);
}

static ssize_t soft_reset_cnt_show(struct device *dev,
		struct device_attribute *attr, char *buf)
{
	struct hl_device *hdev = dev_get_drvdata(dev);

	return sprintf(buf, "%d\n", hdev->soft_reset_cnt);
}

static ssize_t hard_reset_cnt_show(struct device *dev,
		struct device_attribute *attr, char *buf)
{
	struct hl_device *hdev = dev_get_drvdata(dev);

	return sprintf(buf, "%d\n", hdev->hard_reset_cnt);
}

static ssize_t max_power_show(struct device *dev, struct device_attribute *attr,
				char *buf)
{
	struct hl_device *hdev = dev_get_drvdata(dev);
	long val;

	if (hl_device_disabled_or_in_reset(hdev))
		return -ENODEV;

	val = hl_get_max_power(hdev);

	return sprintf(buf, "%lu\n", val);
}

static ssize_t max_power_store(struct device *dev,
		struct device_attribute *attr, const char *buf, size_t count)
{
	struct hl_device *hdev = dev_get_drvdata(dev);
	unsigned long value;
	int rc;

	if (hl_device_disabled_or_in_reset(hdev)) {
		count = -ENODEV;
		goto out;
	}

	rc = kstrtoul(buf, 0, &value);

	if (rc) {
		count = -EINVAL;
		goto out;
	}

	hdev->max_power = value;
	hl_set_max_power(hdev);

out:
	return count;
}

static ssize_t eeprom_read_handler(struct file *filp, struct kobject *kobj,
			struct bin_attribute *attr, char *buf, loff_t offset,
			size_t max_size)
{
	struct device *dev = container_of(kobj, struct device, kobj);
	struct hl_device *hdev = dev_get_drvdata(dev);
	char *data;
	int rc;

	if (hl_device_disabled_or_in_reset(hdev))
		return -ENODEV;

	if (!max_size)
		return -EINVAL;

	data = kzalloc(max_size, GFP_KERNEL);
	if (!data)
		return -ENOMEM;

	rc = hdev->asic_funcs->get_eeprom_data(hdev, data, max_size);
	if (rc)
		goto out;

	memcpy(buf, data, max_size);

out:
	kfree(data);

	return max_size;
}

static DEVICE_ATTR_RO(armcp_kernel_ver);
static DEVICE_ATTR_RO(armcp_ver);
static DEVICE_ATTR_RO(cpld_ver);
static DEVICE_ATTR_RO(cpucp_kernel_ver);
static DEVICE_ATTR_RO(cpucp_ver);
static DEVICE_ATTR_RO(device_type);
static DEVICE_ATTR_RO(fuse_ver);
static DEVICE_ATTR_WO(hard_reset);
static DEVICE_ATTR_RO(hard_reset_cnt);
static DEVICE_ATTR_RO(infineon_ver);
static DEVICE_ATTR_RW(max_power);
static DEVICE_ATTR_RO(pci_addr);
static DEVICE_ATTR_RO(preboot_btl_ver);
static DEVICE_ATTR_WO(soft_reset);
static DEVICE_ATTR_RO(soft_reset_cnt);
static DEVICE_ATTR_RO(status);
static DEVICE_ATTR_RO(thermal_ver);
static DEVICE_ATTR_RO(uboot_ver);

static struct bin_attribute bin_attr_eeprom = {
	.attr = {.name = "eeprom", .mode = (0444)},
	.size = PAGE_SIZE,
	.read = eeprom_read_handler
};

static struct attribute *hl_dev_attrs[] = {
	&dev_attr_armcp_kernel_ver.attr,
	&dev_attr_armcp_ver.attr,
	&dev_attr_cpld_ver.attr,
	&dev_attr_cpucp_kernel_ver.attr,
	&dev_attr_cpucp_ver.attr,
	&dev_attr_device_type.attr,
	&dev_attr_fuse_ver.attr,
	&dev_attr_hard_reset.attr,
	&dev_attr_hard_reset_cnt.attr,
	&dev_attr_infineon_ver.attr,
	&dev_attr_max_power.attr,
	&dev_attr_pci_addr.attr,
	&dev_attr_preboot_btl_ver.attr,
	&dev_attr_soft_reset.attr,
	&dev_attr_soft_reset_cnt.attr,
	&dev_attr_status.attr,
	&dev_attr_thermal_ver.attr,
	&dev_attr_uboot_ver.attr,
	NULL,
};

static struct bin_attribute *hl_dev_bin_attrs[] = {
	&bin_attr_eeprom,
	NULL
};

static struct attribute_group hl_dev_attr_group = {
	.attrs = hl_dev_attrs,
	.bin_attrs = hl_dev_bin_attrs,
};

static struct attribute_group hl_dev_clks_attr_group;

static const struct attribute_group *hl_dev_attr_groups[] = {
	&hl_dev_attr_group,
	&hl_dev_clks_attr_group,
	NULL,
};

int hl_sysfs_init(struct hl_device *hdev)
{
	int rc;

	if (hdev->asic_type == ASIC_GOYA)
		hdev->pm_mng_profile = PM_AUTO;
	else
		hdev->pm_mng_profile = PM_MANUAL;

	hdev->max_power = hdev->asic_prop.max_power_default;

	hdev->asic_funcs->add_device_attr(hdev, &hl_dev_clks_attr_group);

	rc = device_add_groups(hdev->dev, hl_dev_attr_groups);
	if (rc) {
		dev_err(hdev->dev,
			"Failed to add groups to device, error %d\n", rc);
		return rc;
	}

	return 0;
}

void hl_sysfs_fini(struct hl_device *hdev)
{
	device_remove_groups(hdev->dev, hl_dev_attr_groups);
}<|MERGE_RESOLUTION|>--- conflicted
+++ resolved
@@ -88,13 +88,8 @@
 
 	memset(&pkt, 0, sizeof(pkt));
 
-<<<<<<< HEAD
-	pkt.ctl = cpu_to_le32(ARMCP_PACKET_MAX_POWER_SET <<
-				ARMCP_PKT_CTL_OPCODE_SHIFT);
-=======
 	pkt.ctl = cpu_to_le32(CPUCP_PACKET_MAX_POWER_SET <<
 				CPUCP_PKT_CTL_OPCODE_SHIFT);
->>>>>>> 11811d61
 	pkt.value = cpu_to_le64(hdev->max_power);
 
 	rc = hdev->asic_funcs->send_cpu_message(hdev, (u32 *) &pkt, sizeof(pkt),

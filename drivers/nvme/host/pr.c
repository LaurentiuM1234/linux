// SPDX-License-Identifier: GPL-2.0
/*
 * Copyright (c) 2015 Intel Corporation
 *	Keith Busch <kbusch@kernel.org>
 */
#include <linux/blkdev.h>
#include <linux/pr.h>
#include <asm/unaligned.h>

#include "nvme.h"

static enum nvme_pr_type nvme_pr_type_from_blk(enum pr_type type)
{
	switch (type) {
	case PR_WRITE_EXCLUSIVE:
		return NVME_PR_WRITE_EXCLUSIVE;
	case PR_EXCLUSIVE_ACCESS:
		return NVME_PR_EXCLUSIVE_ACCESS;
	case PR_WRITE_EXCLUSIVE_REG_ONLY:
		return NVME_PR_WRITE_EXCLUSIVE_REG_ONLY;
	case PR_EXCLUSIVE_ACCESS_REG_ONLY:
		return NVME_PR_EXCLUSIVE_ACCESS_REG_ONLY;
	case PR_WRITE_EXCLUSIVE_ALL_REGS:
		return NVME_PR_WRITE_EXCLUSIVE_ALL_REGS;
	case PR_EXCLUSIVE_ACCESS_ALL_REGS:
		return NVME_PR_EXCLUSIVE_ACCESS_ALL_REGS;
	}

	return 0;
}

static enum pr_type block_pr_type_from_nvme(enum nvme_pr_type type)
{
	switch (type) {
	case NVME_PR_WRITE_EXCLUSIVE:
		return PR_WRITE_EXCLUSIVE;
	case NVME_PR_EXCLUSIVE_ACCESS:
		return PR_EXCLUSIVE_ACCESS;
	case NVME_PR_WRITE_EXCLUSIVE_REG_ONLY:
		return PR_WRITE_EXCLUSIVE_REG_ONLY;
	case NVME_PR_EXCLUSIVE_ACCESS_REG_ONLY:
		return PR_EXCLUSIVE_ACCESS_REG_ONLY;
	case NVME_PR_WRITE_EXCLUSIVE_ALL_REGS:
		return PR_WRITE_EXCLUSIVE_ALL_REGS;
	case NVME_PR_EXCLUSIVE_ACCESS_ALL_REGS:
		return PR_EXCLUSIVE_ACCESS_ALL_REGS;
	}

	return 0;
}

static int nvme_send_ns_head_pr_command(struct block_device *bdev,
		struct nvme_command *c, void *data, unsigned int data_len)
{
	struct nvme_ns_head *head = bdev->bd_disk->private_data;
	int srcu_idx = srcu_read_lock(&head->srcu);
	struct nvme_ns *ns = nvme_find_path(head);
	int ret = -EWOULDBLOCK;

	if (ns) {
		c->common.nsid = cpu_to_le32(ns->head->ns_id);
		ret = nvme_submit_sync_cmd(ns->queue, c, data, data_len);
	}
	srcu_read_unlock(&head->srcu, srcu_idx);
	return ret;
}

static int nvme_send_ns_pr_command(struct nvme_ns *ns, struct nvme_command *c,
		void *data, unsigned int data_len)
{
	c->common.nsid = cpu_to_le32(ns->head->ns_id);
	return nvme_submit_sync_cmd(ns->queue, c, data, data_len);
}

static int nvme_status_to_pr_err(int status)
{
	if (nvme_is_path_error(status))
		return PR_STS_PATH_FAILED;

<<<<<<< HEAD
	switch (nvme_sc & 0x7ff) {
=======
	switch (status & NVME_SCT_SC_MASK) {
>>>>>>> 2e19e486
	case NVME_SC_SUCCESS:
		return PR_STS_SUCCESS;
	case NVME_SC_RESERVATION_CONFLICT:
		return PR_STS_RESERVATION_CONFLICT;
	case NVME_SC_ONCS_NOT_SUPPORTED:
		return -EOPNOTSUPP;
	case NVME_SC_BAD_ATTRIBUTES:
	case NVME_SC_INVALID_OPCODE:
	case NVME_SC_INVALID_FIELD:
	case NVME_SC_INVALID_NS:
		return -EINVAL;
	default:
		return PR_STS_IOERR;
	}
}

static int nvme_send_pr_command(struct block_device *bdev,
		struct nvme_command *c, void *data, unsigned int data_len)
{
	if (nvme_disk_is_ns_head(bdev->bd_disk))
		return nvme_send_ns_head_pr_command(bdev, c, data, data_len);

	return nvme_send_ns_pr_command(bdev->bd_disk->private_data, c, data,
				       data_len);
}

static int nvme_pr_command(struct block_device *bdev, u32 cdw10,
				u64 key, u64 sa_key, u8 op)
{
	struct nvme_command c = { };
	u8 data[16] = { 0, };
	int ret;

	put_unaligned_le64(key, &data[0]);
	put_unaligned_le64(sa_key, &data[8]);

	c.common.opcode = op;
	c.common.cdw10 = cpu_to_le32(cdw10);

	ret = nvme_send_pr_command(bdev, &c, data, sizeof(data));
	if (ret < 0)
		return ret;

	return nvme_status_to_pr_err(ret);
}

static int nvme_pr_register(struct block_device *bdev, u64 old,
		u64 new, unsigned flags)
{
	u32 cdw10;

	if (flags & ~PR_FL_IGNORE_KEY)
		return -EOPNOTSUPP;

	cdw10 = old ? 2 : 0;
	cdw10 |= (flags & PR_FL_IGNORE_KEY) ? 1 << 3 : 0;
	cdw10 |= (1 << 30) | (1 << 31); /* PTPL=1 */
	return nvme_pr_command(bdev, cdw10, old, new, nvme_cmd_resv_register);
}

static int nvme_pr_reserve(struct block_device *bdev, u64 key,
		enum pr_type type, unsigned flags)
{
	u32 cdw10;

	if (flags & ~PR_FL_IGNORE_KEY)
		return -EOPNOTSUPP;

	cdw10 = nvme_pr_type_from_blk(type) << 8;
	cdw10 |= ((flags & PR_FL_IGNORE_KEY) ? 1 << 3 : 0);
	return nvme_pr_command(bdev, cdw10, key, 0, nvme_cmd_resv_acquire);
}

static int nvme_pr_preempt(struct block_device *bdev, u64 old, u64 new,
		enum pr_type type, bool abort)
{
	u32 cdw10 = nvme_pr_type_from_blk(type) << 8 | (abort ? 2 : 1);

	return nvme_pr_command(bdev, cdw10, old, new, nvme_cmd_resv_acquire);
}

static int nvme_pr_clear(struct block_device *bdev, u64 key)
{
	u32 cdw10 = 1 | (key ? 0 : 1 << 3);

	return nvme_pr_command(bdev, cdw10, key, 0, nvme_cmd_resv_release);
}

static int nvme_pr_release(struct block_device *bdev, u64 key, enum pr_type type)
{
	u32 cdw10 = nvme_pr_type_from_blk(type) << 8 | (key ? 0 : 1 << 3);

	return nvme_pr_command(bdev, cdw10, key, 0, nvme_cmd_resv_release);
}

static int nvme_pr_resv_report(struct block_device *bdev, void *data,
		u32 data_len, bool *eds)
{
	struct nvme_command c = { };
	int ret;

	c.common.opcode = nvme_cmd_resv_report;
	c.common.cdw10 = cpu_to_le32(nvme_bytes_to_numd(data_len));
	c.common.cdw11 = cpu_to_le32(NVME_EXTENDED_DATA_STRUCT);
	*eds = true;

retry:
	ret = nvme_send_pr_command(bdev, &c, data, data_len);
	if (ret == NVME_SC_HOST_ID_INCONSIST &&
	    c.common.cdw11 == cpu_to_le32(NVME_EXTENDED_DATA_STRUCT)) {
		c.common.cdw11 = 0;
		*eds = false;
		goto retry;
	}

	if (ret < 0)
		return ret;

	return nvme_status_to_pr_err(ret);
}

static int nvme_pr_read_keys(struct block_device *bdev,
		struct pr_keys *keys_info)
{
	u32 rse_len, num_keys = keys_info->num_keys;
	struct nvme_reservation_status_ext *rse;
	int ret, i;
	bool eds;

	/*
	 * Assume we are using 128-bit host IDs and allocate a buffer large
	 * enough to get enough keys to fill the return keys buffer.
	 */
	rse_len = struct_size(rse, regctl_eds, num_keys);
	rse = kzalloc(rse_len, GFP_KERNEL);
	if (!rse)
		return -ENOMEM;

	ret = nvme_pr_resv_report(bdev, rse, rse_len, &eds);
	if (ret)
		goto free_rse;

	keys_info->generation = le32_to_cpu(rse->gen);
	keys_info->num_keys = get_unaligned_le16(&rse->regctl);

	num_keys = min(num_keys, keys_info->num_keys);
	for (i = 0; i < num_keys; i++) {
		if (eds) {
			keys_info->keys[i] =
					le64_to_cpu(rse->regctl_eds[i].rkey);
		} else {
			struct nvme_reservation_status *rs;

			rs = (struct nvme_reservation_status *)rse;
			keys_info->keys[i] = le64_to_cpu(rs->regctl_ds[i].rkey);
		}
	}

free_rse:
	kfree(rse);
	return ret;
}

static int nvme_pr_read_reservation(struct block_device *bdev,
		struct pr_held_reservation *resv)
{
	struct nvme_reservation_status_ext tmp_rse, *rse;
	int ret, i, num_regs;
	u32 rse_len;
	bool eds;

get_num_regs:
	/*
	 * Get the number of registrations so we know how big to allocate
	 * the response buffer.
	 */
	ret = nvme_pr_resv_report(bdev, &tmp_rse, sizeof(tmp_rse), &eds);
	if (ret)
		return ret;

	num_regs = get_unaligned_le16(&tmp_rse.regctl);
	if (!num_regs) {
		resv->generation = le32_to_cpu(tmp_rse.gen);
		return 0;
	}

	rse_len = struct_size(rse, regctl_eds, num_regs);
	rse = kzalloc(rse_len, GFP_KERNEL);
	if (!rse)
		return -ENOMEM;

	ret = nvme_pr_resv_report(bdev, rse, rse_len, &eds);
	if (ret)
		goto free_rse;

	if (num_regs != get_unaligned_le16(&rse->regctl)) {
		kfree(rse);
		goto get_num_regs;
	}

	resv->generation = le32_to_cpu(rse->gen);
	resv->type = block_pr_type_from_nvme(rse->rtype);

	for (i = 0; i < num_regs; i++) {
		if (eds) {
			if (rse->regctl_eds[i].rcsts) {
				resv->key = le64_to_cpu(rse->regctl_eds[i].rkey);
				break;
			}
		} else {
			struct nvme_reservation_status *rs;

			rs = (struct nvme_reservation_status *)rse;
			if (rs->regctl_ds[i].rcsts) {
				resv->key = le64_to_cpu(rs->regctl_ds[i].rkey);
				break;
			}
		}
	}

free_rse:
	kfree(rse);
	return ret;
}

const struct pr_ops nvme_pr_ops = {
	.pr_register	= nvme_pr_register,
	.pr_reserve	= nvme_pr_reserve,
	.pr_release	= nvme_pr_release,
	.pr_preempt	= nvme_pr_preempt,
	.pr_clear	= nvme_pr_clear,
	.pr_read_keys	= nvme_pr_read_keys,
	.pr_read_reservation = nvme_pr_read_reservation,
};<|MERGE_RESOLUTION|>--- conflicted
+++ resolved
@@ -77,11 +77,7 @@
 	if (nvme_is_path_error(status))
 		return PR_STS_PATH_FAILED;
 
-<<<<<<< HEAD
-	switch (nvme_sc & 0x7ff) {
-=======
 	switch (status & NVME_SCT_SC_MASK) {
->>>>>>> 2e19e486
 	case NVME_SC_SUCCESS:
 		return PR_STS_SUCCESS;
 	case NVME_SC_RESERVATION_CONFLICT:

--- conflicted
+++ resolved
@@ -60,7 +60,6 @@
 	 * Check if the controller provides a Commands Supported and Effects log
 	 * and marks this command as supported.  If not reject unprivileged
 	 * passthrough.
-<<<<<<< HEAD
 	 */
 	effects = nvme_command_effects(ns->ctrl, ns, c->common.opcode);
 	if (!(effects & NVME_CMD_EFFECTS_CSUPP))
@@ -80,27 +79,6 @@
 	 * change the logical block contents if the file descriptor is open for
 	 * writing.
 	 */
-=======
-	 */
-	effects = nvme_command_effects(ns->ctrl, ns, c->common.opcode);
-	if (!(effects & NVME_CMD_EFFECTS_CSUPP))
-		return false;
-
-	/*
-	 * Don't allow passthrough for command that have intrusive (or unknown)
-	 * effects.
-	 */
-	if (effects & ~(NVME_CMD_EFFECTS_CSUPP | NVME_CMD_EFFECTS_LBCC |
-			NVME_CMD_EFFECTS_UUID_SEL |
-			NVME_CMD_EFFECTS_SCOPE_MASK))
-		return false;
-
-	/*
-	 * Only allow I/O commands that transfer data to the controller or that
-	 * change the logical block contents if the file descriptor is open for
-	 * writing.
-	 */
->>>>>>> 282db109
 	if (nvme_is_write(c) || (effects & NVME_CMD_EFFECTS_LBCC))
 		return mode & FMODE_WRITE;
 	return true;

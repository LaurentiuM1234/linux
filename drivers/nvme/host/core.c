// SPDX-License-Identifier: GPL-2.0
/*
 * NVM Express device driver
 * Copyright (c) 2011-2014, Intel Corporation.
 */

#include <linux/async.h>
#include <linux/blkdev.h>
#include <linux/blk-mq.h>
#include <linux/blk-integrity.h>
#include <linux/compat.h>
#include <linux/delay.h>
#include <linux/errno.h>
#include <linux/hdreg.h>
#include <linux/kernel.h>
#include <linux/module.h>
#include <linux/backing-dev.h>
#include <linux/slab.h>
#include <linux/types.h>
#include <linux/pr.h>
#include <linux/ptrace.h>
#include <linux/nvme_ioctl.h>
#include <linux/pm_qos.h>
#include <linux/ratelimit.h>
#include <linux/unaligned.h>

#include "nvme.h"
#include "fabrics.h"
#include <linux/nvme-auth.h>

#define CREATE_TRACE_POINTS
#include "trace.h"

#define NVME_MINORS		(1U << MINORBITS)

struct nvme_ns_info {
	struct nvme_ns_ids ids;
	u32 nsid;
	__le32 anagrpid;
	u8 pi_offset;
	bool is_shared;
	bool is_readonly;
	bool is_ready;
	bool is_removed;
	bool is_rotational;
	bool no_vwc;
};

unsigned int admin_timeout = 60;
module_param(admin_timeout, uint, 0644);
MODULE_PARM_DESC(admin_timeout, "timeout in seconds for admin commands");
EXPORT_SYMBOL_GPL(admin_timeout);

unsigned int nvme_io_timeout = 30;
module_param_named(io_timeout, nvme_io_timeout, uint, 0644);
MODULE_PARM_DESC(io_timeout, "timeout in seconds for I/O");
EXPORT_SYMBOL_GPL(nvme_io_timeout);

static unsigned char shutdown_timeout = 5;
module_param(shutdown_timeout, byte, 0644);
MODULE_PARM_DESC(shutdown_timeout, "timeout in seconds for controller shutdown");

static u8 nvme_max_retries = 5;
module_param_named(max_retries, nvme_max_retries, byte, 0644);
MODULE_PARM_DESC(max_retries, "max number of retries a command may have");

static unsigned long default_ps_max_latency_us = 100000;
module_param(default_ps_max_latency_us, ulong, 0644);
MODULE_PARM_DESC(default_ps_max_latency_us,
		 "max power saving latency for new devices; use PM QOS to change per device");

static bool force_apst;
module_param(force_apst, bool, 0644);
MODULE_PARM_DESC(force_apst, "allow APST for newly enumerated devices even if quirked off");

static unsigned long apst_primary_timeout_ms = 100;
module_param(apst_primary_timeout_ms, ulong, 0644);
MODULE_PARM_DESC(apst_primary_timeout_ms,
	"primary APST timeout in ms");

static unsigned long apst_secondary_timeout_ms = 2000;
module_param(apst_secondary_timeout_ms, ulong, 0644);
MODULE_PARM_DESC(apst_secondary_timeout_ms,
	"secondary APST timeout in ms");

static unsigned long apst_primary_latency_tol_us = 15000;
module_param(apst_primary_latency_tol_us, ulong, 0644);
MODULE_PARM_DESC(apst_primary_latency_tol_us,
	"primary APST latency tolerance in us");

static unsigned long apst_secondary_latency_tol_us = 100000;
module_param(apst_secondary_latency_tol_us, ulong, 0644);
MODULE_PARM_DESC(apst_secondary_latency_tol_us,
	"secondary APST latency tolerance in us");

/*
 * Older kernels didn't enable protection information if it was at an offset.
 * Newer kernels do, so it breaks reads on the upgrade if such formats were
 * used in prior kernels since the metadata written did not contain a valid
 * checksum.
 */
static bool disable_pi_offsets = false;
module_param(disable_pi_offsets, bool, 0444);
MODULE_PARM_DESC(disable_pi_offsets,
	"disable protection information if it has an offset");

/*
 * nvme_wq - hosts nvme related works that are not reset or delete
 * nvme_reset_wq - hosts nvme reset works
 * nvme_delete_wq - hosts nvme delete works
 *
 * nvme_wq will host works such as scan, aen handling, fw activation,
 * keep-alive, periodic reconnects etc. nvme_reset_wq
 * runs reset works which also flush works hosted on nvme_wq for
 * serialization purposes. nvme_delete_wq host controller deletion
 * works which flush reset works for serialization.
 */
struct workqueue_struct *nvme_wq;
EXPORT_SYMBOL_GPL(nvme_wq);

struct workqueue_struct *nvme_reset_wq;
EXPORT_SYMBOL_GPL(nvme_reset_wq);

struct workqueue_struct *nvme_delete_wq;
EXPORT_SYMBOL_GPL(nvme_delete_wq);

static LIST_HEAD(nvme_subsystems);
DEFINE_MUTEX(nvme_subsystems_lock);

static DEFINE_IDA(nvme_instance_ida);
static dev_t nvme_ctrl_base_chr_devt;
static int nvme_class_uevent(const struct device *dev, struct kobj_uevent_env *env);
static const struct class nvme_class = {
	.name = "nvme",
	.dev_uevent = nvme_class_uevent,
};

static const struct class nvme_subsys_class = {
	.name = "nvme-subsystem",
};

static DEFINE_IDA(nvme_ns_chr_minor_ida);
static dev_t nvme_ns_chr_devt;
static const struct class nvme_ns_chr_class = {
	.name = "nvme-generic",
};

static void nvme_put_subsystem(struct nvme_subsystem *subsys);
static void nvme_remove_invalid_namespaces(struct nvme_ctrl *ctrl,
					   unsigned nsid);
static void nvme_update_keep_alive(struct nvme_ctrl *ctrl,
				   struct nvme_command *cmd);

void nvme_queue_scan(struct nvme_ctrl *ctrl)
{
	/*
	 * Only new queue scan work when admin and IO queues are both alive
	 */
	if (nvme_ctrl_state(ctrl) == NVME_CTRL_LIVE && ctrl->tagset)
		queue_work(nvme_wq, &ctrl->scan_work);
}

/*
 * Use this function to proceed with scheduling reset_work for a controller
 * that had previously been set to the resetting state. This is intended for
 * code paths that can't be interrupted by other reset attempts. A hot removal
 * may prevent this from succeeding.
 */
int nvme_try_sched_reset(struct nvme_ctrl *ctrl)
{
	if (nvme_ctrl_state(ctrl) != NVME_CTRL_RESETTING)
		return -EBUSY;
	if (!queue_work(nvme_reset_wq, &ctrl->reset_work))
		return -EBUSY;
	return 0;
}
EXPORT_SYMBOL_GPL(nvme_try_sched_reset);

static void nvme_failfast_work(struct work_struct *work)
{
	struct nvme_ctrl *ctrl = container_of(to_delayed_work(work),
			struct nvme_ctrl, failfast_work);

	if (nvme_ctrl_state(ctrl) != NVME_CTRL_CONNECTING)
		return;

	set_bit(NVME_CTRL_FAILFAST_EXPIRED, &ctrl->flags);
	dev_info(ctrl->device, "failfast expired\n");
	nvme_kick_requeue_lists(ctrl);
}

static inline void nvme_start_failfast_work(struct nvme_ctrl *ctrl)
{
	if (!ctrl->opts || ctrl->opts->fast_io_fail_tmo == -1)
		return;

	schedule_delayed_work(&ctrl->failfast_work,
			      ctrl->opts->fast_io_fail_tmo * HZ);
}

static inline void nvme_stop_failfast_work(struct nvme_ctrl *ctrl)
{
	if (!ctrl->opts)
		return;

	cancel_delayed_work_sync(&ctrl->failfast_work);
	clear_bit(NVME_CTRL_FAILFAST_EXPIRED, &ctrl->flags);
}


int nvme_reset_ctrl(struct nvme_ctrl *ctrl)
{
	if (!nvme_change_ctrl_state(ctrl, NVME_CTRL_RESETTING))
		return -EBUSY;
	if (!queue_work(nvme_reset_wq, &ctrl->reset_work))
		return -EBUSY;
	return 0;
}
EXPORT_SYMBOL_GPL(nvme_reset_ctrl);

int nvme_reset_ctrl_sync(struct nvme_ctrl *ctrl)
{
	int ret;

	ret = nvme_reset_ctrl(ctrl);
	if (!ret) {
		flush_work(&ctrl->reset_work);
		if (nvme_ctrl_state(ctrl) != NVME_CTRL_LIVE)
			ret = -ENETRESET;
	}

	return ret;
}

static void nvme_do_delete_ctrl(struct nvme_ctrl *ctrl)
{
	dev_info(ctrl->device,
		 "Removing ctrl: NQN \"%s\"\n", nvmf_ctrl_subsysnqn(ctrl));

	flush_work(&ctrl->reset_work);
	nvme_stop_ctrl(ctrl);
	nvme_remove_namespaces(ctrl);
	ctrl->ops->delete_ctrl(ctrl);
	nvme_uninit_ctrl(ctrl);
}

static void nvme_delete_ctrl_work(struct work_struct *work)
{
	struct nvme_ctrl *ctrl =
		container_of(work, struct nvme_ctrl, delete_work);

	nvme_do_delete_ctrl(ctrl);
}

int nvme_delete_ctrl(struct nvme_ctrl *ctrl)
{
	if (!nvme_change_ctrl_state(ctrl, NVME_CTRL_DELETING))
		return -EBUSY;
	if (!queue_work(nvme_delete_wq, &ctrl->delete_work))
		return -EBUSY;
	return 0;
}
EXPORT_SYMBOL_GPL(nvme_delete_ctrl);

void nvme_delete_ctrl_sync(struct nvme_ctrl *ctrl)
{
	/*
	 * Keep a reference until nvme_do_delete_ctrl() complete,
	 * since ->delete_ctrl can free the controller.
	 */
	nvme_get_ctrl(ctrl);
	if (nvme_change_ctrl_state(ctrl, NVME_CTRL_DELETING))
		nvme_do_delete_ctrl(ctrl);
	nvme_put_ctrl(ctrl);
}

static blk_status_t nvme_error_status(u16 status)
{
	switch (status & NVME_SCT_SC_MASK) {
	case NVME_SC_SUCCESS:
		return BLK_STS_OK;
	case NVME_SC_CAP_EXCEEDED:
		return BLK_STS_NOSPC;
	case NVME_SC_LBA_RANGE:
	case NVME_SC_CMD_INTERRUPTED:
	case NVME_SC_NS_NOT_READY:
		return BLK_STS_TARGET;
	case NVME_SC_BAD_ATTRIBUTES:
	case NVME_SC_ONCS_NOT_SUPPORTED:
	case NVME_SC_INVALID_OPCODE:
	case NVME_SC_INVALID_FIELD:
	case NVME_SC_INVALID_NS:
		return BLK_STS_NOTSUPP;
	case NVME_SC_WRITE_FAULT:
	case NVME_SC_READ_ERROR:
	case NVME_SC_UNWRITTEN_BLOCK:
	case NVME_SC_ACCESS_DENIED:
	case NVME_SC_READ_ONLY:
	case NVME_SC_COMPARE_FAILED:
		return BLK_STS_MEDIUM;
	case NVME_SC_GUARD_CHECK:
	case NVME_SC_APPTAG_CHECK:
	case NVME_SC_REFTAG_CHECK:
	case NVME_SC_INVALID_PI:
		return BLK_STS_PROTECTION;
	case NVME_SC_RESERVATION_CONFLICT:
		return BLK_STS_RESV_CONFLICT;
	case NVME_SC_HOST_PATH_ERROR:
		return BLK_STS_TRANSPORT;
	case NVME_SC_ZONE_TOO_MANY_ACTIVE:
		return BLK_STS_ZONE_ACTIVE_RESOURCE;
	case NVME_SC_ZONE_TOO_MANY_OPEN:
		return BLK_STS_ZONE_OPEN_RESOURCE;
	default:
		return BLK_STS_IOERR;
	}
}

static void nvme_retry_req(struct request *req)
{
	unsigned long delay = 0;
	u16 crd;

	/* The mask and shift result must be <= 3 */
	crd = (nvme_req(req)->status & NVME_STATUS_CRD) >> 11;
	if (crd)
		delay = nvme_req(req)->ctrl->crdt[crd - 1] * 100;

	nvme_req(req)->retries++;
	blk_mq_requeue_request(req, false);
	blk_mq_delay_kick_requeue_list(req->q, delay);
}

static void nvme_log_error(struct request *req)
{
	struct nvme_ns *ns = req->q->queuedata;
	struct nvme_request *nr = nvme_req(req);

	if (ns) {
		pr_err_ratelimited("%s: %s(0x%x) @ LBA %llu, %u blocks, %s (sct 0x%x / sc 0x%x) %s%s\n",
		       ns->disk ? ns->disk->disk_name : "?",
		       nvme_get_opcode_str(nr->cmd->common.opcode),
		       nr->cmd->common.opcode,
		       nvme_sect_to_lba(ns->head, blk_rq_pos(req)),
		       blk_rq_bytes(req) >> ns->head->lba_shift,
		       nvme_get_error_status_str(nr->status),
		       NVME_SCT(nr->status),		/* Status Code Type */
		       nr->status & NVME_SC_MASK,	/* Status Code */
		       nr->status & NVME_STATUS_MORE ? "MORE " : "",
		       nr->status & NVME_STATUS_DNR  ? "DNR "  : "");
		return;
	}

	pr_err_ratelimited("%s: %s(0x%x), %s (sct 0x%x / sc 0x%x) %s%s\n",
			   dev_name(nr->ctrl->device),
			   nvme_get_admin_opcode_str(nr->cmd->common.opcode),
			   nr->cmd->common.opcode,
			   nvme_get_error_status_str(nr->status),
			   NVME_SCT(nr->status),	/* Status Code Type */
			   nr->status & NVME_SC_MASK,	/* Status Code */
			   nr->status & NVME_STATUS_MORE ? "MORE " : "",
			   nr->status & NVME_STATUS_DNR  ? "DNR "  : "");
}

static void nvme_log_err_passthru(struct request *req)
{
	struct nvme_ns *ns = req->q->queuedata;
	struct nvme_request *nr = nvme_req(req);

	pr_err_ratelimited("%s: %s(0x%x), %s (sct 0x%x / sc 0x%x) %s%s"
		"cdw10=0x%x cdw11=0x%x cdw12=0x%x cdw13=0x%x cdw14=0x%x cdw15=0x%x\n",
		ns ? ns->disk->disk_name : dev_name(nr->ctrl->device),
		ns ? nvme_get_opcode_str(nr->cmd->common.opcode) :
		     nvme_get_admin_opcode_str(nr->cmd->common.opcode),
		nr->cmd->common.opcode,
		nvme_get_error_status_str(nr->status),
		NVME_SCT(nr->status),		/* Status Code Type */
		nr->status & NVME_SC_MASK,	/* Status Code */
		nr->status & NVME_STATUS_MORE ? "MORE " : "",
		nr->status & NVME_STATUS_DNR  ? "DNR "  : "",
		nr->cmd->common.cdw10,
		nr->cmd->common.cdw11,
		nr->cmd->common.cdw12,
		nr->cmd->common.cdw13,
		nr->cmd->common.cdw14,
		nr->cmd->common.cdw14);
}

enum nvme_disposition {
	COMPLETE,
	RETRY,
	FAILOVER,
	AUTHENTICATE,
};

static inline enum nvme_disposition nvme_decide_disposition(struct request *req)
{
	if (likely(nvme_req(req)->status == 0))
		return COMPLETE;

	if (blk_noretry_request(req) ||
	    (nvme_req(req)->status & NVME_STATUS_DNR) ||
	    nvme_req(req)->retries >= nvme_max_retries)
		return COMPLETE;

	if ((nvme_req(req)->status & NVME_SCT_SC_MASK) == NVME_SC_AUTH_REQUIRED)
		return AUTHENTICATE;

	if (req->cmd_flags & REQ_NVME_MPATH) {
		if (nvme_is_path_error(nvme_req(req)->status) ||
		    blk_queue_dying(req->q))
			return FAILOVER;
	} else {
		if (blk_queue_dying(req->q))
			return COMPLETE;
	}

	return RETRY;
}

static inline void nvme_end_req_zoned(struct request *req)
{
	if (IS_ENABLED(CONFIG_BLK_DEV_ZONED) &&
	    req_op(req) == REQ_OP_ZONE_APPEND) {
		struct nvme_ns *ns = req->q->queuedata;

		req->__sector = nvme_lba_to_sect(ns->head,
			le64_to_cpu(nvme_req(req)->result.u64));
	}
}

static inline void __nvme_end_req(struct request *req)
{
	nvme_end_req_zoned(req);
	nvme_trace_bio_complete(req);
	if (req->cmd_flags & REQ_NVME_MPATH)
		nvme_mpath_end_request(req);
}

void nvme_end_req(struct request *req)
{
	blk_status_t status = nvme_error_status(nvme_req(req)->status);

	if (unlikely(nvme_req(req)->status && !(req->rq_flags & RQF_QUIET))) {
		if (blk_rq_is_passthrough(req))
			nvme_log_err_passthru(req);
		else
			nvme_log_error(req);
	}
	__nvme_end_req(req);
	blk_mq_end_request(req, status);
}

void nvme_complete_rq(struct request *req)
{
	struct nvme_ctrl *ctrl = nvme_req(req)->ctrl;

	trace_nvme_complete_rq(req);
	nvme_cleanup_cmd(req);

	/*
	 * Completions of long-running commands should not be able to
	 * defer sending of periodic keep alives, since the controller
	 * may have completed processing such commands a long time ago
	 * (arbitrarily close to command submission time).
	 * req->deadline - req->timeout is the command submission time
	 * in jiffies.
	 */
	if (ctrl->kas &&
	    req->deadline - req->timeout >= ctrl->ka_last_check_time)
		ctrl->comp_seen = true;

	switch (nvme_decide_disposition(req)) {
	case COMPLETE:
		nvme_end_req(req);
		return;
	case RETRY:
		nvme_retry_req(req);
		return;
	case FAILOVER:
		nvme_failover_req(req);
		return;
	case AUTHENTICATE:
#ifdef CONFIG_NVME_HOST_AUTH
		queue_work(nvme_wq, &ctrl->dhchap_auth_work);
		nvme_retry_req(req);
#else
		nvme_end_req(req);
#endif
		return;
	}
}
EXPORT_SYMBOL_GPL(nvme_complete_rq);

void nvme_complete_batch_req(struct request *req)
{
	trace_nvme_complete_rq(req);
	nvme_cleanup_cmd(req);
	__nvme_end_req(req);
}
EXPORT_SYMBOL_GPL(nvme_complete_batch_req);

/*
 * Called to unwind from ->queue_rq on a failed command submission so that the
 * multipathing code gets called to potentially failover to another path.
 * The caller needs to unwind all transport specific resource allocations and
 * must return propagate the return value.
 */
blk_status_t nvme_host_path_error(struct request *req)
{
	nvme_req(req)->status = NVME_SC_HOST_PATH_ERROR;
	blk_mq_set_request_complete(req);
	nvme_complete_rq(req);
	return BLK_STS_OK;
}
EXPORT_SYMBOL_GPL(nvme_host_path_error);

bool nvme_cancel_request(struct request *req, void *data)
{
	dev_dbg_ratelimited(((struct nvme_ctrl *) data)->device,
				"Cancelling I/O %d", req->tag);

	/* don't abort one completed or idle request */
	if (blk_mq_rq_state(req) != MQ_RQ_IN_FLIGHT)
		return true;

	nvme_req(req)->status = NVME_SC_HOST_ABORTED_CMD;
	nvme_req(req)->flags |= NVME_REQ_CANCELLED;
	blk_mq_complete_request(req);
	return true;
}
EXPORT_SYMBOL_GPL(nvme_cancel_request);

void nvme_cancel_tagset(struct nvme_ctrl *ctrl)
{
	if (ctrl->tagset) {
		blk_mq_tagset_busy_iter(ctrl->tagset,
				nvme_cancel_request, ctrl);
		blk_mq_tagset_wait_completed_request(ctrl->tagset);
	}
}
EXPORT_SYMBOL_GPL(nvme_cancel_tagset);

void nvme_cancel_admin_tagset(struct nvme_ctrl *ctrl)
{
	if (ctrl->admin_tagset) {
		blk_mq_tagset_busy_iter(ctrl->admin_tagset,
				nvme_cancel_request, ctrl);
		blk_mq_tagset_wait_completed_request(ctrl->admin_tagset);
	}
}
EXPORT_SYMBOL_GPL(nvme_cancel_admin_tagset);

bool nvme_change_ctrl_state(struct nvme_ctrl *ctrl,
		enum nvme_ctrl_state new_state)
{
	enum nvme_ctrl_state old_state;
	unsigned long flags;
	bool changed = false;

	spin_lock_irqsave(&ctrl->lock, flags);

	old_state = nvme_ctrl_state(ctrl);
	switch (new_state) {
	case NVME_CTRL_LIVE:
		switch (old_state) {
		case NVME_CTRL_NEW:
		case NVME_CTRL_RESETTING:
		case NVME_CTRL_CONNECTING:
			changed = true;
			fallthrough;
		default:
			break;
		}
		break;
	case NVME_CTRL_RESETTING:
		switch (old_state) {
		case NVME_CTRL_NEW:
		case NVME_CTRL_LIVE:
			changed = true;
			fallthrough;
		default:
			break;
		}
		break;
	case NVME_CTRL_CONNECTING:
		switch (old_state) {
		case NVME_CTRL_NEW:
		case NVME_CTRL_RESETTING:
			changed = true;
			fallthrough;
		default:
			break;
		}
		break;
	case NVME_CTRL_DELETING:
		switch (old_state) {
		case NVME_CTRL_LIVE:
		case NVME_CTRL_RESETTING:
		case NVME_CTRL_CONNECTING:
			changed = true;
			fallthrough;
		default:
			break;
		}
		break;
	case NVME_CTRL_DELETING_NOIO:
		switch (old_state) {
		case NVME_CTRL_DELETING:
		case NVME_CTRL_DEAD:
			changed = true;
			fallthrough;
		default:
			break;
		}
		break;
	case NVME_CTRL_DEAD:
		switch (old_state) {
		case NVME_CTRL_DELETING:
			changed = true;
			fallthrough;
		default:
			break;
		}
		break;
	default:
		break;
	}

	if (changed) {
		WRITE_ONCE(ctrl->state, new_state);
		wake_up_all(&ctrl->state_wq);
	}

	spin_unlock_irqrestore(&ctrl->lock, flags);
	if (!changed)
		return false;

	if (new_state == NVME_CTRL_LIVE) {
		if (old_state == NVME_CTRL_CONNECTING)
			nvme_stop_failfast_work(ctrl);
		nvme_kick_requeue_lists(ctrl);
	} else if (new_state == NVME_CTRL_CONNECTING &&
		old_state == NVME_CTRL_RESETTING) {
		nvme_start_failfast_work(ctrl);
	}
	return changed;
}
EXPORT_SYMBOL_GPL(nvme_change_ctrl_state);

/*
 * Waits for the controller state to be resetting, or returns false if it is
 * not possible to ever transition to that state.
 */
bool nvme_wait_reset(struct nvme_ctrl *ctrl)
{
	wait_event(ctrl->state_wq,
		   nvme_change_ctrl_state(ctrl, NVME_CTRL_RESETTING) ||
		   nvme_state_terminal(ctrl));
	return nvme_ctrl_state(ctrl) == NVME_CTRL_RESETTING;
}
EXPORT_SYMBOL_GPL(nvme_wait_reset);

static void nvme_free_ns_head(struct kref *ref)
{
	struct nvme_ns_head *head =
		container_of(ref, struct nvme_ns_head, ref);

	nvme_mpath_remove_disk(head);
	ida_free(&head->subsys->ns_ida, head->instance);
	cleanup_srcu_struct(&head->srcu);
	nvme_put_subsystem(head->subsys);
	kfree(head);
}

bool nvme_tryget_ns_head(struct nvme_ns_head *head)
{
	return kref_get_unless_zero(&head->ref);
}

void nvme_put_ns_head(struct nvme_ns_head *head)
{
	kref_put(&head->ref, nvme_free_ns_head);
}

static void nvme_free_ns(struct kref *kref)
{
	struct nvme_ns *ns = container_of(kref, struct nvme_ns, kref);

	put_disk(ns->disk);
	nvme_put_ns_head(ns->head);
	nvme_put_ctrl(ns->ctrl);
	kfree(ns);
}

bool nvme_get_ns(struct nvme_ns *ns)
{
	return kref_get_unless_zero(&ns->kref);
}

void nvme_put_ns(struct nvme_ns *ns)
{
	kref_put(&ns->kref, nvme_free_ns);
}
EXPORT_SYMBOL_NS_GPL(nvme_put_ns, NVME_TARGET_PASSTHRU);

static inline void nvme_clear_nvme_request(struct request *req)
{
	nvme_req(req)->status = 0;
	nvme_req(req)->retries = 0;
	nvme_req(req)->flags = 0;
	req->rq_flags |= RQF_DONTPREP;
}

/* initialize a passthrough request */
void nvme_init_request(struct request *req, struct nvme_command *cmd)
{
	struct nvme_request *nr = nvme_req(req);
	bool logging_enabled;

	if (req->q->queuedata) {
		struct nvme_ns *ns = req->q->disk->private_data;

		logging_enabled = ns->head->passthru_err_log_enabled;
		req->timeout = NVME_IO_TIMEOUT;
	} else { /* no queuedata implies admin queue */
		logging_enabled = nr->ctrl->passthru_err_log_enabled;
		req->timeout = NVME_ADMIN_TIMEOUT;
	}

	if (!logging_enabled)
		req->rq_flags |= RQF_QUIET;

	/* passthru commands should let the driver set the SGL flags */
	cmd->common.flags &= ~NVME_CMD_SGL_ALL;

	req->cmd_flags |= REQ_FAILFAST_DRIVER;
	if (req->mq_hctx->type == HCTX_TYPE_POLL)
		req->cmd_flags |= REQ_POLLED;
	nvme_clear_nvme_request(req);
	memcpy(nr->cmd, cmd, sizeof(*cmd));
}
EXPORT_SYMBOL_GPL(nvme_init_request);

/*
 * For something we're not in a state to send to the device the default action
 * is to busy it and retry it after the controller state is recovered.  However,
 * if the controller is deleting or if anything is marked for failfast or
 * nvme multipath it is immediately failed.
 *
 * Note: commands used to initialize the controller will be marked for failfast.
 * Note: nvme cli/ioctl commands are marked for failfast.
 */
blk_status_t nvme_fail_nonready_command(struct nvme_ctrl *ctrl,
		struct request *rq)
{
	enum nvme_ctrl_state state = nvme_ctrl_state(ctrl);

	if (state != NVME_CTRL_DELETING_NOIO &&
	    state != NVME_CTRL_DELETING &&
	    state != NVME_CTRL_DEAD &&
	    !test_bit(NVME_CTRL_FAILFAST_EXPIRED, &ctrl->flags) &&
	    !blk_noretry_request(rq) && !(rq->cmd_flags & REQ_NVME_MPATH))
		return BLK_STS_RESOURCE;
	return nvme_host_path_error(rq);
}
EXPORT_SYMBOL_GPL(nvme_fail_nonready_command);

bool __nvme_check_ready(struct nvme_ctrl *ctrl, struct request *rq,
		bool queue_live, enum nvme_ctrl_state state)
{
	struct nvme_request *req = nvme_req(rq);

	/*
	 * currently we have a problem sending passthru commands
	 * on the admin_q if the controller is not LIVE because we can't
	 * make sure that they are going out after the admin connect,
	 * controller enable and/or other commands in the initialization
	 * sequence. until the controller will be LIVE, fail with
	 * BLK_STS_RESOURCE so that they will be rescheduled.
	 */
	if (rq->q == ctrl->admin_q && (req->flags & NVME_REQ_USERCMD))
		return false;

	if (ctrl->ops->flags & NVME_F_FABRICS) {
		/*
		 * Only allow commands on a live queue, except for the connect
		 * command, which is require to set the queue live in the
		 * appropinquate states.
		 */
		switch (state) {
		case NVME_CTRL_CONNECTING:
			if (blk_rq_is_passthrough(rq) && nvme_is_fabrics(req->cmd) &&
			    (req->cmd->fabrics.fctype == nvme_fabrics_type_connect ||
			     req->cmd->fabrics.fctype == nvme_fabrics_type_auth_send ||
			     req->cmd->fabrics.fctype == nvme_fabrics_type_auth_receive))
				return true;
			break;
		default:
			break;
		case NVME_CTRL_DEAD:
			return false;
		}
	}

	return queue_live;
}
EXPORT_SYMBOL_GPL(__nvme_check_ready);

static inline void nvme_setup_flush(struct nvme_ns *ns,
		struct nvme_command *cmnd)
{
	memset(cmnd, 0, sizeof(*cmnd));
	cmnd->common.opcode = nvme_cmd_flush;
	cmnd->common.nsid = cpu_to_le32(ns->head->ns_id);
}

static blk_status_t nvme_setup_discard(struct nvme_ns *ns, struct request *req,
		struct nvme_command *cmnd)
{
	unsigned short segments = blk_rq_nr_discard_segments(req), n = 0;
	struct nvme_dsm_range *range;
	struct bio *bio;

	/*
	 * Some devices do not consider the DSM 'Number of Ranges' field when
	 * determining how much data to DMA. Always allocate memory for maximum
	 * number of segments to prevent device reading beyond end of buffer.
	 */
	static const size_t alloc_size = sizeof(*range) * NVME_DSM_MAX_RANGES;

	range = kzalloc(alloc_size, GFP_ATOMIC | __GFP_NOWARN);
	if (!range) {
		/*
		 * If we fail allocation our range, fallback to the controller
		 * discard page. If that's also busy, it's safe to return
		 * busy, as we know we can make progress once that's freed.
		 */
		if (test_and_set_bit_lock(0, &ns->ctrl->discard_page_busy))
			return BLK_STS_RESOURCE;

		range = page_address(ns->ctrl->discard_page);
	}

	if (queue_max_discard_segments(req->q) == 1) {
		u64 slba = nvme_sect_to_lba(ns->head, blk_rq_pos(req));
		u32 nlb = blk_rq_sectors(req) >> (ns->head->lba_shift - 9);

		range[0].cattr = cpu_to_le32(0);
		range[0].nlb = cpu_to_le32(nlb);
		range[0].slba = cpu_to_le64(slba);
		n = 1;
	} else {
		__rq_for_each_bio(bio, req) {
			u64 slba = nvme_sect_to_lba(ns->head,
						    bio->bi_iter.bi_sector);
			u32 nlb = bio->bi_iter.bi_size >> ns->head->lba_shift;

			if (n < segments) {
				range[n].cattr = cpu_to_le32(0);
				range[n].nlb = cpu_to_le32(nlb);
				range[n].slba = cpu_to_le64(slba);
			}
			n++;
		}
	}

	if (WARN_ON_ONCE(n != segments)) {
		if (virt_to_page(range) == ns->ctrl->discard_page)
			clear_bit_unlock(0, &ns->ctrl->discard_page_busy);
		else
			kfree(range);
		return BLK_STS_IOERR;
	}

	memset(cmnd, 0, sizeof(*cmnd));
	cmnd->dsm.opcode = nvme_cmd_dsm;
	cmnd->dsm.nsid = cpu_to_le32(ns->head->ns_id);
	cmnd->dsm.nr = cpu_to_le32(segments - 1);
	cmnd->dsm.attributes = cpu_to_le32(NVME_DSMGMT_AD);

	bvec_set_virt(&req->special_vec, range, alloc_size);
	req->rq_flags |= RQF_SPECIAL_PAYLOAD;

	return BLK_STS_OK;
}

static void nvme_set_ref_tag(struct nvme_ns *ns, struct nvme_command *cmnd,
			      struct request *req)
{
	u32 upper, lower;
	u64 ref48;

	/* both rw and write zeroes share the same reftag format */
	switch (ns->head->guard_type) {
	case NVME_NVM_NS_16B_GUARD:
		cmnd->rw.reftag = cpu_to_le32(t10_pi_ref_tag(req));
		break;
	case NVME_NVM_NS_64B_GUARD:
		ref48 = ext_pi_ref_tag(req);
		lower = lower_32_bits(ref48);
		upper = upper_32_bits(ref48);

		cmnd->rw.reftag = cpu_to_le32(lower);
		cmnd->rw.cdw3 = cpu_to_le32(upper);
		break;
	default:
		break;
	}
}

static inline blk_status_t nvme_setup_write_zeroes(struct nvme_ns *ns,
		struct request *req, struct nvme_command *cmnd)
{
	memset(cmnd, 0, sizeof(*cmnd));

	if (ns->ctrl->quirks & NVME_QUIRK_DEALLOCATE_ZEROES)
		return nvme_setup_discard(ns, req, cmnd);

	cmnd->write_zeroes.opcode = nvme_cmd_write_zeroes;
	cmnd->write_zeroes.nsid = cpu_to_le32(ns->head->ns_id);
	cmnd->write_zeroes.slba =
		cpu_to_le64(nvme_sect_to_lba(ns->head, blk_rq_pos(req)));
	cmnd->write_zeroes.length =
		cpu_to_le16((blk_rq_bytes(req) >> ns->head->lba_shift) - 1);

	if (!(req->cmd_flags & REQ_NOUNMAP) &&
	    (ns->head->features & NVME_NS_DEAC))
		cmnd->write_zeroes.control |= cpu_to_le16(NVME_WZ_DEAC);

	if (nvme_ns_has_pi(ns->head)) {
		cmnd->write_zeroes.control |= cpu_to_le16(NVME_RW_PRINFO_PRACT);

		switch (ns->head->pi_type) {
		case NVME_NS_DPS_PI_TYPE1:
		case NVME_NS_DPS_PI_TYPE2:
			nvme_set_ref_tag(ns, cmnd, req);
			break;
		}
	}

	return BLK_STS_OK;
}

/*
 * NVMe does not support a dedicated command to issue an atomic write. A write
 * which does adhere to the device atomic limits will silently be executed
 * non-atomically. The request issuer should ensure that the write is within
 * the queue atomic writes limits, but just validate this in case it is not.
 */
static bool nvme_valid_atomic_write(struct request *req)
{
	struct request_queue *q = req->q;
	u32 boundary_bytes = queue_atomic_write_boundary_bytes(q);

	if (blk_rq_bytes(req) > queue_atomic_write_unit_max_bytes(q))
		return false;

	if (boundary_bytes) {
		u64 mask = boundary_bytes - 1, imask = ~mask;
		u64 start = blk_rq_pos(req) << SECTOR_SHIFT;
		u64 end = start + blk_rq_bytes(req) - 1;

		/* If greater then must be crossing a boundary */
		if (blk_rq_bytes(req) > boundary_bytes)
			return false;

		if ((start & imask) != (end & imask))
			return false;
	}

	return true;
}

static inline blk_status_t nvme_setup_rw(struct nvme_ns *ns,
		struct request *req, struct nvme_command *cmnd,
		enum nvme_opcode op)
{
	u16 control = 0;
	u32 dsmgmt = 0;

	if (req->cmd_flags & REQ_FUA)
		control |= NVME_RW_FUA;
	if (req->cmd_flags & (REQ_FAILFAST_DEV | REQ_RAHEAD))
		control |= NVME_RW_LR;

	if (req->cmd_flags & REQ_RAHEAD)
		dsmgmt |= NVME_RW_DSM_FREQ_PREFETCH;

	if (req->cmd_flags & REQ_ATOMIC && !nvme_valid_atomic_write(req))
		return BLK_STS_INVAL;

	cmnd->rw.opcode = op;
	cmnd->rw.flags = 0;
	cmnd->rw.nsid = cpu_to_le32(ns->head->ns_id);
	cmnd->rw.cdw2 = 0;
	cmnd->rw.cdw3 = 0;
	cmnd->rw.metadata = 0;
	cmnd->rw.slba =
		cpu_to_le64(nvme_sect_to_lba(ns->head, blk_rq_pos(req)));
	cmnd->rw.length =
		cpu_to_le16((blk_rq_bytes(req) >> ns->head->lba_shift) - 1);
	cmnd->rw.reftag = 0;
	cmnd->rw.lbat = 0;
	cmnd->rw.lbatm = 0;

	if (ns->head->ms) {
		/*
		 * If formated with metadata, the block layer always provides a
		 * metadata buffer if CONFIG_BLK_DEV_INTEGRITY is enabled.  Else
		 * we enable the PRACT bit for protection information or set the
		 * namespace capacity to zero to prevent any I/O.
		 */
		if (!blk_integrity_rq(req)) {
			if (WARN_ON_ONCE(!nvme_ns_has_pi(ns->head)))
				return BLK_STS_NOTSUPP;
			control |= NVME_RW_PRINFO_PRACT;
		}

		switch (ns->head->pi_type) {
		case NVME_NS_DPS_PI_TYPE3:
			control |= NVME_RW_PRINFO_PRCHK_GUARD;
			break;
		case NVME_NS_DPS_PI_TYPE1:
		case NVME_NS_DPS_PI_TYPE2:
			control |= NVME_RW_PRINFO_PRCHK_GUARD |
					NVME_RW_PRINFO_PRCHK_REF;
			if (op == nvme_cmd_zone_append)
				control |= NVME_RW_APPEND_PIREMAP;
			nvme_set_ref_tag(ns, cmnd, req);
			break;
		}
	}

	cmnd->rw.control = cpu_to_le16(control);
	cmnd->rw.dsmgmt = cpu_to_le32(dsmgmt);
	return 0;
}

void nvme_cleanup_cmd(struct request *req)
{
	if (req->rq_flags & RQF_SPECIAL_PAYLOAD) {
		struct nvme_ctrl *ctrl = nvme_req(req)->ctrl;

		if (req->special_vec.bv_page == ctrl->discard_page)
			clear_bit_unlock(0, &ctrl->discard_page_busy);
		else
			kfree(bvec_virt(&req->special_vec));
		req->rq_flags &= ~RQF_SPECIAL_PAYLOAD;
	}
}
EXPORT_SYMBOL_GPL(nvme_cleanup_cmd);

blk_status_t nvme_setup_cmd(struct nvme_ns *ns, struct request *req)
{
	struct nvme_command *cmd = nvme_req(req)->cmd;
	blk_status_t ret = BLK_STS_OK;

	if (!(req->rq_flags & RQF_DONTPREP))
		nvme_clear_nvme_request(req);

	switch (req_op(req)) {
	case REQ_OP_DRV_IN:
	case REQ_OP_DRV_OUT:
		/* these are setup prior to execution in nvme_init_request() */
		break;
	case REQ_OP_FLUSH:
		nvme_setup_flush(ns, cmd);
		break;
	case REQ_OP_ZONE_RESET_ALL:
	case REQ_OP_ZONE_RESET:
		ret = nvme_setup_zone_mgmt_send(ns, req, cmd, NVME_ZONE_RESET);
		break;
	case REQ_OP_ZONE_OPEN:
		ret = nvme_setup_zone_mgmt_send(ns, req, cmd, NVME_ZONE_OPEN);
		break;
	case REQ_OP_ZONE_CLOSE:
		ret = nvme_setup_zone_mgmt_send(ns, req, cmd, NVME_ZONE_CLOSE);
		break;
	case REQ_OP_ZONE_FINISH:
		ret = nvme_setup_zone_mgmt_send(ns, req, cmd, NVME_ZONE_FINISH);
		break;
	case REQ_OP_WRITE_ZEROES:
		ret = nvme_setup_write_zeroes(ns, req, cmd);
		break;
	case REQ_OP_DISCARD:
		ret = nvme_setup_discard(ns, req, cmd);
		break;
	case REQ_OP_READ:
		ret = nvme_setup_rw(ns, req, cmd, nvme_cmd_read);
		break;
	case REQ_OP_WRITE:
		ret = nvme_setup_rw(ns, req, cmd, nvme_cmd_write);
		break;
	case REQ_OP_ZONE_APPEND:
		ret = nvme_setup_rw(ns, req, cmd, nvme_cmd_zone_append);
		break;
	default:
		WARN_ON_ONCE(1);
		return BLK_STS_IOERR;
	}

	cmd->common.command_id = nvme_cid(req);
	trace_nvme_setup_cmd(req, cmd);
	return ret;
}
EXPORT_SYMBOL_GPL(nvme_setup_cmd);

/*
 * Return values:
 * 0:  success
 * >0: nvme controller's cqe status response
 * <0: kernel error in lieu of controller response
 */
int nvme_execute_rq(struct request *rq, bool at_head)
{
	blk_status_t status;

	status = blk_execute_rq(rq, at_head);
	if (nvme_req(rq)->flags & NVME_REQ_CANCELLED)
		return -EINTR;
	if (nvme_req(rq)->status)
		return nvme_req(rq)->status;
	return blk_status_to_errno(status);
}
EXPORT_SYMBOL_NS_GPL(nvme_execute_rq, NVME_TARGET_PASSTHRU);

/*
 * Returns 0 on success.  If the result is negative, it's a Linux error code;
 * if the result is positive, it's an NVM Express status code
 */
int __nvme_submit_sync_cmd(struct request_queue *q, struct nvme_command *cmd,
		union nvme_result *result, void *buffer, unsigned bufflen,
		int qid, nvme_submit_flags_t flags)
{
	struct request *req;
	int ret;
	blk_mq_req_flags_t blk_flags = 0;

	if (flags & NVME_SUBMIT_NOWAIT)
		blk_flags |= BLK_MQ_REQ_NOWAIT;
	if (flags & NVME_SUBMIT_RESERVED)
		blk_flags |= BLK_MQ_REQ_RESERVED;
	if (qid == NVME_QID_ANY)
		req = blk_mq_alloc_request(q, nvme_req_op(cmd), blk_flags);
	else
		req = blk_mq_alloc_request_hctx(q, nvme_req_op(cmd), blk_flags,
						qid - 1);

	if (IS_ERR(req))
		return PTR_ERR(req);
	nvme_init_request(req, cmd);
	if (flags & NVME_SUBMIT_RETRY)
		req->cmd_flags &= ~REQ_FAILFAST_DRIVER;

	if (buffer && bufflen) {
		ret = blk_rq_map_kern(q, req, buffer, bufflen, GFP_KERNEL);
		if (ret)
			goto out;
	}

	ret = nvme_execute_rq(req, flags & NVME_SUBMIT_AT_HEAD);
	if (result && ret >= 0)
		*result = nvme_req(req)->result;
 out:
	blk_mq_free_request(req);
	return ret;
}
EXPORT_SYMBOL_GPL(__nvme_submit_sync_cmd);

int nvme_submit_sync_cmd(struct request_queue *q, struct nvme_command *cmd,
		void *buffer, unsigned bufflen)
{
	return __nvme_submit_sync_cmd(q, cmd, NULL, buffer, bufflen,
			NVME_QID_ANY, 0);
}
EXPORT_SYMBOL_GPL(nvme_submit_sync_cmd);

u32 nvme_command_effects(struct nvme_ctrl *ctrl, struct nvme_ns *ns, u8 opcode)
{
	u32 effects = 0;

	if (ns) {
		effects = le32_to_cpu(ns->head->effects->iocs[opcode]);
		if (effects & ~(NVME_CMD_EFFECTS_CSUPP | NVME_CMD_EFFECTS_LBCC))
			dev_warn_once(ctrl->device,
				"IO command:%02x has unusual effects:%08x\n",
				opcode, effects);

		/*
		 * NVME_CMD_EFFECTS_CSE_MASK causes a freeze all I/O queues,
		 * which would deadlock when done on an I/O command.  Note that
		 * We already warn about an unusual effect above.
		 */
		effects &= ~NVME_CMD_EFFECTS_CSE_MASK;
	} else {
		effects = le32_to_cpu(ctrl->effects->acs[opcode]);

		/* Ignore execution restrictions if any relaxation bits are set */
		if (effects & NVME_CMD_EFFECTS_CSER_MASK)
			effects &= ~NVME_CMD_EFFECTS_CSE_MASK;
	}

	return effects;
}
EXPORT_SYMBOL_NS_GPL(nvme_command_effects, NVME_TARGET_PASSTHRU);

u32 nvme_passthru_start(struct nvme_ctrl *ctrl, struct nvme_ns *ns, u8 opcode)
{
	u32 effects = nvme_command_effects(ctrl, ns, opcode);

	/*
	 * For simplicity, IO to all namespaces is quiesced even if the command
	 * effects say only one namespace is affected.
	 */
	if (effects & NVME_CMD_EFFECTS_CSE_MASK) {
		mutex_lock(&ctrl->scan_lock);
		mutex_lock(&ctrl->subsys->lock);
		nvme_mpath_start_freeze(ctrl->subsys);
		nvme_mpath_wait_freeze(ctrl->subsys);
		nvme_start_freeze(ctrl);
		nvme_wait_freeze(ctrl);
	}
	return effects;
}
EXPORT_SYMBOL_NS_GPL(nvme_passthru_start, NVME_TARGET_PASSTHRU);

void nvme_passthru_end(struct nvme_ctrl *ctrl, struct nvme_ns *ns, u32 effects,
		       struct nvme_command *cmd, int status)
{
	if (effects & NVME_CMD_EFFECTS_CSE_MASK) {
		nvme_unfreeze(ctrl);
		nvme_mpath_unfreeze(ctrl->subsys);
		mutex_unlock(&ctrl->subsys->lock);
		mutex_unlock(&ctrl->scan_lock);
	}
	if (effects & NVME_CMD_EFFECTS_CCC) {
		if (!test_and_set_bit(NVME_CTRL_DIRTY_CAPABILITY,
				      &ctrl->flags)) {
			dev_info(ctrl->device,
"controller capabilities changed, reset may be required to take effect.\n");
		}
	}
	if (effects & (NVME_CMD_EFFECTS_NIC | NVME_CMD_EFFECTS_NCC)) {
		nvme_queue_scan(ctrl);
		flush_work(&ctrl->scan_work);
	}
	if (ns)
		return;

	switch (cmd->common.opcode) {
	case nvme_admin_set_features:
		switch (le32_to_cpu(cmd->common.cdw10) & 0xFF) {
		case NVME_FEAT_KATO:
			/*
			 * Keep alive commands interval on the host should be
			 * updated when KATO is modified by Set Features
			 * commands.
			 */
			if (!status)
				nvme_update_keep_alive(ctrl, cmd);
			break;
		default:
			break;
		}
		break;
	default:
		break;
	}
}
EXPORT_SYMBOL_NS_GPL(nvme_passthru_end, NVME_TARGET_PASSTHRU);

/*
 * Recommended frequency for KATO commands per NVMe 1.4 section 7.12.1:
 *
 *   The host should send Keep Alive commands at half of the Keep Alive Timeout
 *   accounting for transport roundtrip times [..].
 */
static unsigned long nvme_keep_alive_work_period(struct nvme_ctrl *ctrl)
{
	unsigned long delay = ctrl->kato * HZ / 2;

	/*
	 * When using Traffic Based Keep Alive, we need to run
	 * nvme_keep_alive_work at twice the normal frequency, as one
	 * command completion can postpone sending a keep alive command
	 * by up to twice the delay between runs.
	 */
	if (ctrl->ctratt & NVME_CTRL_ATTR_TBKAS)
		delay /= 2;
	return delay;
}

static void nvme_queue_keep_alive_work(struct nvme_ctrl *ctrl)
{
	unsigned long now = jiffies;
	unsigned long delay = nvme_keep_alive_work_period(ctrl);
	unsigned long ka_next_check_tm = ctrl->ka_last_check_time + delay;

	if (time_after(now, ka_next_check_tm))
		delay = 0;
	else
		delay = ka_next_check_tm - now;

	queue_delayed_work(nvme_wq, &ctrl->ka_work, delay);
}

static void nvme_keep_alive_finish(struct request *rq,
		blk_status_t status, struct nvme_ctrl *ctrl)
{
<<<<<<< HEAD
=======
	struct nvme_ctrl *ctrl = rq->end_io_data;
>>>>>>> 3bec0c29
	unsigned long rtt = jiffies - (rq->deadline - rq->timeout);
	unsigned long delay = nvme_keep_alive_work_period(ctrl);
	enum nvme_ctrl_state state = nvme_ctrl_state(ctrl);

	/*
	 * Subtract off the keepalive RTT so nvme_keep_alive_work runs
	 * at the desired frequency.
	 */
	if (rtt <= delay) {
		delay -= rtt;
	} else {
		dev_warn(ctrl->device, "long keepalive RTT (%u ms)\n",
			 jiffies_to_msecs(rtt));
		delay = 0;
	}

	if (status) {
		dev_err(ctrl->device,
			"failed nvme_keep_alive_end_io error=%d\n",
				status);
		return;
	}

	ctrl->ka_last_check_time = jiffies;
	ctrl->comp_seen = false;
	if (state == NVME_CTRL_LIVE || state == NVME_CTRL_CONNECTING)
		queue_delayed_work(nvme_wq, &ctrl->ka_work, delay);
}

static void nvme_keep_alive_work(struct work_struct *work)
{
	struct nvme_ctrl *ctrl = container_of(to_delayed_work(work),
			struct nvme_ctrl, ka_work);
	bool comp_seen = ctrl->comp_seen;
	struct request *rq;
	blk_status_t status;

	ctrl->ka_last_check_time = jiffies;

	if ((ctrl->ctratt & NVME_CTRL_ATTR_TBKAS) && comp_seen) {
		dev_dbg(ctrl->device,
			"reschedule traffic based keep-alive timer\n");
		ctrl->comp_seen = false;
		nvme_queue_keep_alive_work(ctrl);
		return;
	}

	rq = blk_mq_alloc_request(ctrl->admin_q, nvme_req_op(&ctrl->ka_cmd),
				  BLK_MQ_REQ_RESERVED | BLK_MQ_REQ_NOWAIT);
	if (IS_ERR(rq)) {
		/* allocation failure, reset the controller */
		dev_err(ctrl->device, "keep-alive failed: %ld\n", PTR_ERR(rq));
		nvme_reset_ctrl(ctrl);
		return;
	}
	nvme_init_request(rq, &ctrl->ka_cmd);

	rq->timeout = ctrl->kato * HZ;
	status = blk_execute_rq(rq, false);
	nvme_keep_alive_finish(rq, status, ctrl);
	blk_mq_free_request(rq);
}

static void nvme_start_keep_alive(struct nvme_ctrl *ctrl)
{
	if (unlikely(ctrl->kato == 0))
		return;

	nvme_queue_keep_alive_work(ctrl);
}

void nvme_stop_keep_alive(struct nvme_ctrl *ctrl)
{
	if (unlikely(ctrl->kato == 0))
		return;

	cancel_delayed_work_sync(&ctrl->ka_work);
}
EXPORT_SYMBOL_GPL(nvme_stop_keep_alive);

static void nvme_update_keep_alive(struct nvme_ctrl *ctrl,
				   struct nvme_command *cmd)
{
	unsigned int new_kato =
		DIV_ROUND_UP(le32_to_cpu(cmd->common.cdw11), 1000);

	dev_info(ctrl->device,
		 "keep alive interval updated from %u ms to %u ms\n",
		 ctrl->kato * 1000 / 2, new_kato * 1000 / 2);

	nvme_stop_keep_alive(ctrl);
	ctrl->kato = new_kato;
	nvme_start_keep_alive(ctrl);
}

static bool nvme_id_cns_ok(struct nvme_ctrl *ctrl, u8 cns)
{
	/*
	 * The CNS field occupies a full byte starting with NVMe 1.2
	 */
	if (ctrl->vs >= NVME_VS(1, 2, 0))
		return true;

	/*
	 * NVMe 1.1 expanded the CNS value to two bits, which means values
	 * larger than that could get truncated and treated as an incorrect
	 * value.
	 *
	 * Qemu implemented 1.0 behavior for controllers claiming 1.1
	 * compliance, so they need to be quirked here.
	 */
	if (ctrl->vs >= NVME_VS(1, 1, 0) &&
	    !(ctrl->quirks & NVME_QUIRK_IDENTIFY_CNS))
		return cns <= 3;

	/*
	 * NVMe 1.0 used a single bit for the CNS value.
	 */
	return cns <= 1;
}

static int nvme_identify_ctrl(struct nvme_ctrl *dev, struct nvme_id_ctrl **id)
{
	struct nvme_command c = { };
	int error;

	/* gcc-4.4.4 (at least) has issues with initializers and anon unions */
	c.identify.opcode = nvme_admin_identify;
	c.identify.cns = NVME_ID_CNS_CTRL;

	*id = kmalloc(sizeof(struct nvme_id_ctrl), GFP_KERNEL);
	if (!*id)
		return -ENOMEM;

	error = nvme_submit_sync_cmd(dev->admin_q, &c, *id,
			sizeof(struct nvme_id_ctrl));
	if (error) {
		kfree(*id);
		*id = NULL;
	}
	return error;
}

static int nvme_process_ns_desc(struct nvme_ctrl *ctrl, struct nvme_ns_ids *ids,
		struct nvme_ns_id_desc *cur, bool *csi_seen)
{
	const char *warn_str = "ctrl returned bogus length:";
	void *data = cur;

	switch (cur->nidt) {
	case NVME_NIDT_EUI64:
		if (cur->nidl != NVME_NIDT_EUI64_LEN) {
			dev_warn(ctrl->device, "%s %d for NVME_NIDT_EUI64\n",
				 warn_str, cur->nidl);
			return -1;
		}
		if (ctrl->quirks & NVME_QUIRK_BOGUS_NID)
			return NVME_NIDT_EUI64_LEN;
		memcpy(ids->eui64, data + sizeof(*cur), NVME_NIDT_EUI64_LEN);
		return NVME_NIDT_EUI64_LEN;
	case NVME_NIDT_NGUID:
		if (cur->nidl != NVME_NIDT_NGUID_LEN) {
			dev_warn(ctrl->device, "%s %d for NVME_NIDT_NGUID\n",
				 warn_str, cur->nidl);
			return -1;
		}
		if (ctrl->quirks & NVME_QUIRK_BOGUS_NID)
			return NVME_NIDT_NGUID_LEN;
		memcpy(ids->nguid, data + sizeof(*cur), NVME_NIDT_NGUID_LEN);
		return NVME_NIDT_NGUID_LEN;
	case NVME_NIDT_UUID:
		if (cur->nidl != NVME_NIDT_UUID_LEN) {
			dev_warn(ctrl->device, "%s %d for NVME_NIDT_UUID\n",
				 warn_str, cur->nidl);
			return -1;
		}
		if (ctrl->quirks & NVME_QUIRK_BOGUS_NID)
			return NVME_NIDT_UUID_LEN;
		uuid_copy(&ids->uuid, data + sizeof(*cur));
		return NVME_NIDT_UUID_LEN;
	case NVME_NIDT_CSI:
		if (cur->nidl != NVME_NIDT_CSI_LEN) {
			dev_warn(ctrl->device, "%s %d for NVME_NIDT_CSI\n",
				 warn_str, cur->nidl);
			return -1;
		}
		memcpy(&ids->csi, data + sizeof(*cur), NVME_NIDT_CSI_LEN);
		*csi_seen = true;
		return NVME_NIDT_CSI_LEN;
	default:
		/* Skip unknown types */
		return cur->nidl;
	}
}

static int nvme_identify_ns_descs(struct nvme_ctrl *ctrl,
		struct nvme_ns_info *info)
{
	struct nvme_command c = { };
	bool csi_seen = false;
	int status, pos, len;
	void *data;

	if (ctrl->vs < NVME_VS(1, 3, 0) && !nvme_multi_css(ctrl))
		return 0;
	if (ctrl->quirks & NVME_QUIRK_NO_NS_DESC_LIST)
		return 0;

	c.identify.opcode = nvme_admin_identify;
	c.identify.nsid = cpu_to_le32(info->nsid);
	c.identify.cns = NVME_ID_CNS_NS_DESC_LIST;

	data = kzalloc(NVME_IDENTIFY_DATA_SIZE, GFP_KERNEL);
	if (!data)
		return -ENOMEM;

	status = nvme_submit_sync_cmd(ctrl->admin_q, &c, data,
				      NVME_IDENTIFY_DATA_SIZE);
	if (status) {
		dev_warn(ctrl->device,
			"Identify Descriptors failed (nsid=%u, status=0x%x)\n",
			info->nsid, status);
		goto free_data;
	}

	for (pos = 0; pos < NVME_IDENTIFY_DATA_SIZE; pos += len) {
		struct nvme_ns_id_desc *cur = data + pos;

		if (cur->nidl == 0)
			break;

		len = nvme_process_ns_desc(ctrl, &info->ids, cur, &csi_seen);
		if (len < 0)
			break;

		len += sizeof(*cur);
	}

	if (nvme_multi_css(ctrl) && !csi_seen) {
		dev_warn(ctrl->device, "Command set not reported for nsid:%d\n",
			 info->nsid);
		status = -EINVAL;
	}

free_data:
	kfree(data);
	return status;
}

int nvme_identify_ns(struct nvme_ctrl *ctrl, unsigned nsid,
			struct nvme_id_ns **id)
{
	struct nvme_command c = { };
	int error;

	/* gcc-4.4.4 (at least) has issues with initializers and anon unions */
	c.identify.opcode = nvme_admin_identify;
	c.identify.nsid = cpu_to_le32(nsid);
	c.identify.cns = NVME_ID_CNS_NS;

	*id = kmalloc(sizeof(**id), GFP_KERNEL);
	if (!*id)
		return -ENOMEM;

	error = nvme_submit_sync_cmd(ctrl->admin_q, &c, *id, sizeof(**id));
	if (error) {
		dev_warn(ctrl->device, "Identify namespace failed (%d)\n", error);
		kfree(*id);
		*id = NULL;
	}
	return error;
}

static int nvme_ns_info_from_identify(struct nvme_ctrl *ctrl,
		struct nvme_ns_info *info)
{
	struct nvme_ns_ids *ids = &info->ids;
	struct nvme_id_ns *id;
	int ret;

	ret = nvme_identify_ns(ctrl, info->nsid, &id);
	if (ret)
		return ret;

	if (id->ncap == 0) {
		/* namespace not allocated or attached */
		info->is_removed = true;
		ret = -ENODEV;
		goto error;
	}

	info->anagrpid = id->anagrpid;
	info->is_shared = id->nmic & NVME_NS_NMIC_SHARED;
	info->is_readonly = id->nsattr & NVME_NS_ATTR_RO;
	info->is_ready = true;
	if (ctrl->quirks & NVME_QUIRK_BOGUS_NID) {
		dev_info(ctrl->device,
			 "Ignoring bogus Namespace Identifiers\n");
	} else {
		if (ctrl->vs >= NVME_VS(1, 1, 0) &&
		    !memchr_inv(ids->eui64, 0, sizeof(ids->eui64)))
			memcpy(ids->eui64, id->eui64, sizeof(ids->eui64));
		if (ctrl->vs >= NVME_VS(1, 2, 0) &&
		    !memchr_inv(ids->nguid, 0, sizeof(ids->nguid)))
			memcpy(ids->nguid, id->nguid, sizeof(ids->nguid));
	}

error:
	kfree(id);
	return ret;
}

static int nvme_ns_info_from_id_cs_indep(struct nvme_ctrl *ctrl,
		struct nvme_ns_info *info)
{
	struct nvme_id_ns_cs_indep *id;
	struct nvme_command c = {
		.identify.opcode	= nvme_admin_identify,
		.identify.nsid		= cpu_to_le32(info->nsid),
		.identify.cns		= NVME_ID_CNS_NS_CS_INDEP,
	};
	int ret;

	id = kmalloc(sizeof(*id), GFP_KERNEL);
	if (!id)
		return -ENOMEM;

	ret = nvme_submit_sync_cmd(ctrl->admin_q, &c, id, sizeof(*id));
	if (!ret) {
		info->anagrpid = id->anagrpid;
		info->is_shared = id->nmic & NVME_NS_NMIC_SHARED;
		info->is_readonly = id->nsattr & NVME_NS_ATTR_RO;
		info->is_ready = id->nstat & NVME_NSTAT_NRDY;
		info->is_rotational = id->nsfeat & NVME_NS_ROTATIONAL;
		info->no_vwc = id->nsfeat & NVME_NS_VWC_NOT_PRESENT;
	}
	kfree(id);
	return ret;
}

static int nvme_features(struct nvme_ctrl *dev, u8 op, unsigned int fid,
		unsigned int dword11, void *buffer, size_t buflen, u32 *result)
{
	union nvme_result res = { 0 };
	struct nvme_command c = { };
	int ret;

	c.features.opcode = op;
	c.features.fid = cpu_to_le32(fid);
	c.features.dword11 = cpu_to_le32(dword11);

	ret = __nvme_submit_sync_cmd(dev->admin_q, &c, &res,
			buffer, buflen, NVME_QID_ANY, 0);
	if (ret >= 0 && result)
		*result = le32_to_cpu(res.u32);
	return ret;
}

int nvme_set_features(struct nvme_ctrl *dev, unsigned int fid,
		      unsigned int dword11, void *buffer, size_t buflen,
		      u32 *result)
{
	return nvme_features(dev, nvme_admin_set_features, fid, dword11, buffer,
			     buflen, result);
}
EXPORT_SYMBOL_GPL(nvme_set_features);

int nvme_get_features(struct nvme_ctrl *dev, unsigned int fid,
		      unsigned int dword11, void *buffer, size_t buflen,
		      u32 *result)
{
	return nvme_features(dev, nvme_admin_get_features, fid, dword11, buffer,
			     buflen, result);
}
EXPORT_SYMBOL_GPL(nvme_get_features);

int nvme_set_queue_count(struct nvme_ctrl *ctrl, int *count)
{
	u32 q_count = (*count - 1) | ((*count - 1) << 16);
	u32 result;
	int status, nr_io_queues;

	status = nvme_set_features(ctrl, NVME_FEAT_NUM_QUEUES, q_count, NULL, 0,
			&result);
	if (status < 0)
		return status;

	/*
	 * Degraded controllers might return an error when setting the queue
	 * count.  We still want to be able to bring them online and offer
	 * access to the admin queue, as that might be only way to fix them up.
	 */
	if (status > 0) {
		dev_err(ctrl->device, "Could not set queue count (%d)\n", status);
		*count = 0;
	} else {
		nr_io_queues = min(result & 0xffff, result >> 16) + 1;
		*count = min(*count, nr_io_queues);
	}

	return 0;
}
EXPORT_SYMBOL_GPL(nvme_set_queue_count);

#define NVME_AEN_SUPPORTED \
	(NVME_AEN_CFG_NS_ATTR | NVME_AEN_CFG_FW_ACT | \
	 NVME_AEN_CFG_ANA_CHANGE | NVME_AEN_CFG_DISC_CHANGE)

static void nvme_enable_aen(struct nvme_ctrl *ctrl)
{
	u32 result, supported_aens = ctrl->oaes & NVME_AEN_SUPPORTED;
	int status;

	if (!supported_aens)
		return;

	status = nvme_set_features(ctrl, NVME_FEAT_ASYNC_EVENT, supported_aens,
			NULL, 0, &result);
	if (status)
		dev_warn(ctrl->device, "Failed to configure AEN (cfg %x)\n",
			 supported_aens);

	queue_work(nvme_wq, &ctrl->async_event_work);
}

static int nvme_ns_open(struct nvme_ns *ns)
{

	/* should never be called due to GENHD_FL_HIDDEN */
	if (WARN_ON_ONCE(nvme_ns_head_multipath(ns->head)))
		goto fail;
	if (!nvme_get_ns(ns))
		goto fail;
	if (!try_module_get(ns->ctrl->ops->module))
		goto fail_put_ns;

	return 0;

fail_put_ns:
	nvme_put_ns(ns);
fail:
	return -ENXIO;
}

static void nvme_ns_release(struct nvme_ns *ns)
{

	module_put(ns->ctrl->ops->module);
	nvme_put_ns(ns);
}

static int nvme_open(struct gendisk *disk, blk_mode_t mode)
{
	return nvme_ns_open(disk->private_data);
}

static void nvme_release(struct gendisk *disk)
{
	nvme_ns_release(disk->private_data);
}

int nvme_getgeo(struct block_device *bdev, struct hd_geometry *geo)
{
	/* some standard values */
	geo->heads = 1 << 6;
	geo->sectors = 1 << 5;
	geo->cylinders = get_capacity(bdev->bd_disk) >> 11;
	return 0;
}

static bool nvme_init_integrity(struct nvme_ns_head *head,
		struct queue_limits *lim, struct nvme_ns_info *info)
{
	struct blk_integrity *bi = &lim->integrity;

	memset(bi, 0, sizeof(*bi));

	if (!head->ms)
		return true;

	/*
	 * PI can always be supported as we can ask the controller to simply
	 * insert/strip it, which is not possible for other kinds of metadata.
	 */
	if (!IS_ENABLED(CONFIG_BLK_DEV_INTEGRITY) ||
	    !(head->features & NVME_NS_METADATA_SUPPORTED))
		return nvme_ns_has_pi(head);

	switch (head->pi_type) {
	case NVME_NS_DPS_PI_TYPE3:
		switch (head->guard_type) {
		case NVME_NVM_NS_16B_GUARD:
			bi->csum_type = BLK_INTEGRITY_CSUM_CRC;
			bi->tag_size = sizeof(u16) + sizeof(u32);
			bi->flags |= BLK_INTEGRITY_DEVICE_CAPABLE;
			break;
		case NVME_NVM_NS_64B_GUARD:
			bi->csum_type = BLK_INTEGRITY_CSUM_CRC64;
			bi->tag_size = sizeof(u16) + 6;
			bi->flags |= BLK_INTEGRITY_DEVICE_CAPABLE;
			break;
		default:
			break;
		}
		break;
	case NVME_NS_DPS_PI_TYPE1:
	case NVME_NS_DPS_PI_TYPE2:
		switch (head->guard_type) {
		case NVME_NVM_NS_16B_GUARD:
			bi->csum_type = BLK_INTEGRITY_CSUM_CRC;
			bi->tag_size = sizeof(u16);
			bi->flags |= BLK_INTEGRITY_DEVICE_CAPABLE |
				     BLK_INTEGRITY_REF_TAG;
			break;
		case NVME_NVM_NS_64B_GUARD:
			bi->csum_type = BLK_INTEGRITY_CSUM_CRC64;
			bi->tag_size = sizeof(u16);
			bi->flags |= BLK_INTEGRITY_DEVICE_CAPABLE |
				     BLK_INTEGRITY_REF_TAG;
			break;
		default:
			break;
		}
		break;
	default:
		break;
	}

	bi->tuple_size = head->ms;
	bi->pi_offset = info->pi_offset;
	return true;
}

static void nvme_config_discard(struct nvme_ns *ns, struct queue_limits *lim)
{
	struct nvme_ctrl *ctrl = ns->ctrl;

	if (ctrl->dmrsl && ctrl->dmrsl <= nvme_sect_to_lba(ns->head, UINT_MAX))
		lim->max_hw_discard_sectors =
			nvme_lba_to_sect(ns->head, ctrl->dmrsl);
	else if (ctrl->oncs & NVME_CTRL_ONCS_DSM)
		lim->max_hw_discard_sectors = UINT_MAX;
	else
		lim->max_hw_discard_sectors = 0;

	lim->discard_granularity = lim->logical_block_size;

	if (ctrl->dmrl)
		lim->max_discard_segments = ctrl->dmrl;
	else
		lim->max_discard_segments = NVME_DSM_MAX_RANGES;
}

static bool nvme_ns_ids_equal(struct nvme_ns_ids *a, struct nvme_ns_ids *b)
{
	return uuid_equal(&a->uuid, &b->uuid) &&
		memcmp(&a->nguid, &b->nguid, sizeof(a->nguid)) == 0 &&
		memcmp(&a->eui64, &b->eui64, sizeof(a->eui64)) == 0 &&
		a->csi == b->csi;
}

static int nvme_identify_ns_nvm(struct nvme_ctrl *ctrl, unsigned int nsid,
		struct nvme_id_ns_nvm **nvmp)
{
	struct nvme_command c = {
		.identify.opcode	= nvme_admin_identify,
		.identify.nsid		= cpu_to_le32(nsid),
		.identify.cns		= NVME_ID_CNS_CS_NS,
		.identify.csi		= NVME_CSI_NVM,
	};
	struct nvme_id_ns_nvm *nvm;
	int ret;

	nvm = kzalloc(sizeof(*nvm), GFP_KERNEL);
	if (!nvm)
		return -ENOMEM;

	ret = nvme_submit_sync_cmd(ctrl->admin_q, &c, nvm, sizeof(*nvm));
	if (ret)
		kfree(nvm);
	else
		*nvmp = nvm;
	return ret;
}

static void nvme_configure_pi_elbas(struct nvme_ns_head *head,
		struct nvme_id_ns *id, struct nvme_id_ns_nvm *nvm)
{
	u32 elbaf = le32_to_cpu(nvm->elbaf[nvme_lbaf_index(id->flbas)]);
	u8 guard_type;

	/* no support for storage tag formats right now */
	if (nvme_elbaf_sts(elbaf))
		return;

	guard_type = nvme_elbaf_guard_type(elbaf);
	if ((nvm->pic & NVME_ID_NS_NVM_QPIFS) &&
	     guard_type == NVME_NVM_NS_QTYPE_GUARD)
		guard_type = nvme_elbaf_qualified_guard_type(elbaf);

	head->guard_type = guard_type;
	switch (head->guard_type) {
	case NVME_NVM_NS_64B_GUARD:
		head->pi_size = sizeof(struct crc64_pi_tuple);
		break;
	case NVME_NVM_NS_16B_GUARD:
		head->pi_size = sizeof(struct t10_pi_tuple);
		break;
	default:
		break;
	}
}

static void nvme_configure_metadata(struct nvme_ctrl *ctrl,
		struct nvme_ns_head *head, struct nvme_id_ns *id,
		struct nvme_id_ns_nvm *nvm, struct nvme_ns_info *info)
{
	head->features &= ~(NVME_NS_METADATA_SUPPORTED | NVME_NS_EXT_LBAS);
	head->pi_type = 0;
	head->pi_size = 0;
	head->ms = le16_to_cpu(id->lbaf[nvme_lbaf_index(id->flbas)].ms);
	if (!head->ms || !(ctrl->ops->flags & NVME_F_METADATA_SUPPORTED))
		return;

	if (nvm && (ctrl->ctratt & NVME_CTRL_ATTR_ELBAS)) {
		nvme_configure_pi_elbas(head, id, nvm);
	} else {
		head->pi_size = sizeof(struct t10_pi_tuple);
		head->guard_type = NVME_NVM_NS_16B_GUARD;
	}

	if (head->pi_size && head->ms >= head->pi_size)
		head->pi_type = id->dps & NVME_NS_DPS_PI_MASK;
	if (!(id->dps & NVME_NS_DPS_PI_FIRST)) {
		if (disable_pi_offsets)
			head->pi_type = 0;
		else
			info->pi_offset = head->ms - head->pi_size;
	}

	if (ctrl->ops->flags & NVME_F_FABRICS) {
		/*
		 * The NVMe over Fabrics specification only supports metadata as
		 * part of the extended data LBA.  We rely on HCA/HBA support to
		 * remap the separate metadata buffer from the block layer.
		 */
		if (WARN_ON_ONCE(!(id->flbas & NVME_NS_FLBAS_META_EXT)))
			return;

		head->features |= NVME_NS_EXT_LBAS;

		/*
		 * The current fabrics transport drivers support namespace
		 * metadata formats only if nvme_ns_has_pi() returns true.
		 * Suppress support for all other formats so the namespace will
		 * have a 0 capacity and not be usable through the block stack.
		 *
		 * Note, this check will need to be modified if any drivers
		 * gain the ability to use other metadata formats.
		 */
		if (ctrl->max_integrity_segments && nvme_ns_has_pi(head))
			head->features |= NVME_NS_METADATA_SUPPORTED;
	} else {
		/*
		 * For PCIe controllers, we can't easily remap the separate
		 * metadata buffer from the block layer and thus require a
		 * separate metadata buffer for block layer metadata/PI support.
		 * We allow extended LBAs for the passthrough interface, though.
		 */
		if (id->flbas & NVME_NS_FLBAS_META_EXT)
			head->features |= NVME_NS_EXT_LBAS;
		else
			head->features |= NVME_NS_METADATA_SUPPORTED;
	}
}


static void nvme_update_atomic_write_disk_info(struct nvme_ns *ns,
			struct nvme_id_ns *id, struct queue_limits *lim,
			u32 bs, u32 atomic_bs)
{
	unsigned int boundary = 0;

	if (id->nsfeat & NVME_NS_FEAT_ATOMICS && id->nawupf) {
		if (le16_to_cpu(id->nabspf))
			boundary = (le16_to_cpu(id->nabspf) + 1) * bs;
	}
	lim->atomic_write_hw_max = atomic_bs;
	lim->atomic_write_hw_boundary = boundary;
	lim->atomic_write_hw_unit_min = bs;
	lim->atomic_write_hw_unit_max = rounddown_pow_of_two(atomic_bs);
}

static u32 nvme_max_drv_segments(struct nvme_ctrl *ctrl)
{
	return ctrl->max_hw_sectors / (NVME_CTRL_PAGE_SIZE >> SECTOR_SHIFT) + 1;
}

static void nvme_set_ctrl_limits(struct nvme_ctrl *ctrl,
		struct queue_limits *lim)
{
	lim->max_hw_sectors = ctrl->max_hw_sectors;
	lim->max_segments = min_t(u32, USHRT_MAX,
		min_not_zero(nvme_max_drv_segments(ctrl), ctrl->max_segments));
	lim->max_integrity_segments = ctrl->max_integrity_segments;
	lim->virt_boundary_mask = NVME_CTRL_PAGE_SIZE - 1;
	lim->max_segment_size = UINT_MAX;
	lim->dma_alignment = 3;
}

static bool nvme_update_disk_info(struct nvme_ns *ns, struct nvme_id_ns *id,
		struct queue_limits *lim)
{
	struct nvme_ns_head *head = ns->head;
	u32 bs = 1U << head->lba_shift;
	u32 atomic_bs, phys_bs, io_opt = 0;
	bool valid = true;

	/*
	 * The block layer can't support LBA sizes larger than the page size
	 * or smaller than a sector size yet, so catch this early and don't
	 * allow block I/O.
	 */
	if (head->lba_shift > PAGE_SHIFT || head->lba_shift < SECTOR_SHIFT) {
		bs = (1 << 9);
		valid = false;
	}

	atomic_bs = phys_bs = bs;
	if (id->nabo == 0) {
		/*
		 * Bit 1 indicates whether NAWUPF is defined for this namespace
		 * and whether it should be used instead of AWUPF. If NAWUPF ==
		 * 0 then AWUPF must be used instead.
		 */
		if (id->nsfeat & NVME_NS_FEAT_ATOMICS && id->nawupf)
			atomic_bs = (1 + le16_to_cpu(id->nawupf)) * bs;
		else
			atomic_bs = (1 + ns->ctrl->subsys->awupf) * bs;

		nvme_update_atomic_write_disk_info(ns, id, lim, bs, atomic_bs);
	}

	if (id->nsfeat & NVME_NS_FEAT_IO_OPT) {
		/* NPWG = Namespace Preferred Write Granularity */
		phys_bs = bs * (1 + le16_to_cpu(id->npwg));
		/* NOWS = Namespace Optimal Write Size */
		if (id->nows)
			io_opt = bs * (1 + le16_to_cpu(id->nows));
	}

	/*
	 * Linux filesystems assume writing a single physical block is
	 * an atomic operation. Hence limit the physical block size to the
	 * value of the Atomic Write Unit Power Fail parameter.
	 */
	lim->logical_block_size = bs;
	lim->physical_block_size = min(phys_bs, atomic_bs);
	lim->io_min = phys_bs;
	lim->io_opt = io_opt;
	if (ns->ctrl->quirks & NVME_QUIRK_DEALLOCATE_ZEROES)
		lim->max_write_zeroes_sectors = UINT_MAX;
	else
		lim->max_write_zeroes_sectors = ns->ctrl->max_zeroes_sectors;
	return valid;
}

static bool nvme_ns_is_readonly(struct nvme_ns *ns, struct nvme_ns_info *info)
{
	return info->is_readonly || test_bit(NVME_NS_FORCE_RO, &ns->flags);
}

static inline bool nvme_first_scan(struct gendisk *disk)
{
	/* nvme_alloc_ns() scans the disk prior to adding it */
	return !disk_live(disk);
}

static void nvme_set_chunk_sectors(struct nvme_ns *ns, struct nvme_id_ns *id,
		struct queue_limits *lim)
{
	struct nvme_ctrl *ctrl = ns->ctrl;
	u32 iob;

	if ((ctrl->quirks & NVME_QUIRK_STRIPE_SIZE) &&
	    is_power_of_2(ctrl->max_hw_sectors))
		iob = ctrl->max_hw_sectors;
	else
		iob = nvme_lba_to_sect(ns->head, le16_to_cpu(id->noiob));

	if (!iob)
		return;

	if (!is_power_of_2(iob)) {
		if (nvme_first_scan(ns->disk))
			pr_warn("%s: ignoring unaligned IO boundary:%u\n",
				ns->disk->disk_name, iob);
		return;
	}

	if (blk_queue_is_zoned(ns->disk->queue)) {
		if (nvme_first_scan(ns->disk))
			pr_warn("%s: ignoring zoned namespace IO boundary\n",
				ns->disk->disk_name);
		return;
	}

	lim->chunk_sectors = iob;
}

static int nvme_update_ns_info_generic(struct nvme_ns *ns,
		struct nvme_ns_info *info)
{
	struct queue_limits lim;
	int ret;

	blk_mq_freeze_queue(ns->disk->queue);
	lim = queue_limits_start_update(ns->disk->queue);
	nvme_set_ctrl_limits(ns->ctrl, &lim);
	ret = queue_limits_commit_update(ns->disk->queue, &lim);
	set_disk_ro(ns->disk, nvme_ns_is_readonly(ns, info));
	blk_mq_unfreeze_queue(ns->disk->queue);

	/* Hide the block-interface for these devices */
	if (!ret)
		ret = -ENODEV;
	return ret;
}

static int nvme_update_ns_info_block(struct nvme_ns *ns,
		struct nvme_ns_info *info)
{
	struct queue_limits lim;
	struct nvme_id_ns_nvm *nvm = NULL;
	struct nvme_zone_info zi = {};
	struct nvme_id_ns *id;
	sector_t capacity;
	unsigned lbaf;
	int ret;

	ret = nvme_identify_ns(ns->ctrl, info->nsid, &id);
	if (ret)
		return ret;

	if (id->ncap == 0) {
		/* namespace not allocated or attached */
		info->is_removed = true;
		ret = -ENXIO;
		goto out;
	}
	lbaf = nvme_lbaf_index(id->flbas);

	if (ns->ctrl->ctratt & NVME_CTRL_ATTR_ELBAS) {
		ret = nvme_identify_ns_nvm(ns->ctrl, info->nsid, &nvm);
		if (ret < 0)
			goto out;
	}

	if (IS_ENABLED(CONFIG_BLK_DEV_ZONED) &&
	    ns->head->ids.csi == NVME_CSI_ZNS) {
		ret = nvme_query_zone_info(ns, lbaf, &zi);
		if (ret < 0)
			goto out;
	}

	blk_mq_freeze_queue(ns->disk->queue);
	ns->head->lba_shift = id->lbaf[lbaf].ds;
	ns->head->nuse = le64_to_cpu(id->nuse);
	capacity = nvme_lba_to_sect(ns->head, le64_to_cpu(id->nsze));

	lim = queue_limits_start_update(ns->disk->queue);
	nvme_set_ctrl_limits(ns->ctrl, &lim);
	nvme_configure_metadata(ns->ctrl, ns->head, id, nvm, info);
	nvme_set_chunk_sectors(ns, id, &lim);
	if (!nvme_update_disk_info(ns, id, &lim))
		capacity = 0;
	nvme_config_discard(ns, &lim);
	if (IS_ENABLED(CONFIG_BLK_DEV_ZONED) &&
	    ns->head->ids.csi == NVME_CSI_ZNS)
		nvme_update_zone_info(ns, &lim, &zi);

	if ((ns->ctrl->vwc & NVME_CTRL_VWC_PRESENT) && !info->no_vwc)
		lim.features |= BLK_FEAT_WRITE_CACHE | BLK_FEAT_FUA;
	else
		lim.features &= ~(BLK_FEAT_WRITE_CACHE | BLK_FEAT_FUA);

	if (info->is_rotational)
		lim.features |= BLK_FEAT_ROTATIONAL;

	/*
	 * Register a metadata profile for PI, or the plain non-integrity NVMe
	 * metadata masquerading as Type 0 if supported, otherwise reject block
	 * I/O to namespaces with metadata except when the namespace supports
	 * PI, as it can strip/insert in that case.
	 */
	if (!nvme_init_integrity(ns->head, &lim, info))
		capacity = 0;

	ret = queue_limits_commit_update(ns->disk->queue, &lim);
	if (ret) {
		blk_mq_unfreeze_queue(ns->disk->queue);
		goto out;
	}

	set_capacity_and_notify(ns->disk, capacity);

	/*
	 * Only set the DEAC bit if the device guarantees that reads from
	 * deallocated data return zeroes.  While the DEAC bit does not
	 * require that, it must be a no-op if reads from deallocated data
	 * do not return zeroes.
	 */
	if ((id->dlfeat & 0x7) == 0x1 && (id->dlfeat & (1 << 3)))
		ns->head->features |= NVME_NS_DEAC;
	set_disk_ro(ns->disk, nvme_ns_is_readonly(ns, info));
	set_bit(NVME_NS_READY, &ns->flags);
	blk_mq_unfreeze_queue(ns->disk->queue);

	if (blk_queue_is_zoned(ns->queue)) {
		ret = blk_revalidate_disk_zones(ns->disk);
		if (ret && !nvme_first_scan(ns->disk))
			goto out;
	}

	ret = 0;
out:
	kfree(nvm);
	kfree(id);
	return ret;
}

static int nvme_update_ns_info(struct nvme_ns *ns, struct nvme_ns_info *info)
{
	bool unsupported = false;
	int ret;

	switch (info->ids.csi) {
	case NVME_CSI_ZNS:
		if (!IS_ENABLED(CONFIG_BLK_DEV_ZONED)) {
			dev_info(ns->ctrl->device,
	"block device for nsid %u not supported without CONFIG_BLK_DEV_ZONED\n",
				info->nsid);
			ret = nvme_update_ns_info_generic(ns, info);
			break;
		}
		ret = nvme_update_ns_info_block(ns, info);
		break;
	case NVME_CSI_NVM:
		ret = nvme_update_ns_info_block(ns, info);
		break;
	default:
		dev_info(ns->ctrl->device,
			"block device for nsid %u not supported (csi %u)\n",
			info->nsid, info->ids.csi);
		ret = nvme_update_ns_info_generic(ns, info);
		break;
	}

	/*
	 * If probing fails due an unsupported feature, hide the block device,
	 * but still allow other access.
	 */
	if (ret == -ENODEV) {
		ns->disk->flags |= GENHD_FL_HIDDEN;
		set_bit(NVME_NS_READY, &ns->flags);
		unsupported = true;
		ret = 0;
	}

	if (!ret && nvme_ns_head_multipath(ns->head)) {
		struct queue_limits *ns_lim = &ns->disk->queue->limits;
		struct queue_limits lim;

		blk_mq_freeze_queue(ns->head->disk->queue);
		/*
		 * queue_limits mixes values that are the hardware limitations
		 * for bio splitting with what is the device configuration.
		 *
		 * For NVMe the device configuration can change after e.g. a
		 * Format command, and we really want to pick up the new format
		 * value here.  But we must still stack the queue limits to the
		 * least common denominator for multipathing to split the bios
		 * properly.
		 *
		 * To work around this, we explicitly set the device
		 * configuration to those that we just queried, but only stack
		 * the splitting limits in to make sure we still obey possibly
		 * lower limitations of other controllers.
		 */
		lim = queue_limits_start_update(ns->head->disk->queue);
		lim.logical_block_size = ns_lim->logical_block_size;
		lim.physical_block_size = ns_lim->physical_block_size;
		lim.io_min = ns_lim->io_min;
		lim.io_opt = ns_lim->io_opt;
		queue_limits_stack_bdev(&lim, ns->disk->part0, 0,
					ns->head->disk->disk_name);
		if (unsupported)
			ns->head->disk->flags |= GENHD_FL_HIDDEN;
		else
			nvme_init_integrity(ns->head, &lim, info);
		ret = queue_limits_commit_update(ns->head->disk->queue, &lim);

		set_capacity_and_notify(ns->head->disk, get_capacity(ns->disk));
		set_disk_ro(ns->head->disk, nvme_ns_is_readonly(ns, info));
		nvme_mpath_revalidate_paths(ns);

		blk_mq_unfreeze_queue(ns->head->disk->queue);
	}

	return ret;
}

int nvme_ns_get_unique_id(struct nvme_ns *ns, u8 id[16],
		enum blk_unique_id type)
{
	struct nvme_ns_ids *ids = &ns->head->ids;

	if (type != BLK_UID_EUI64)
		return -EINVAL;

	if (memchr_inv(ids->nguid, 0, sizeof(ids->nguid))) {
		memcpy(id, &ids->nguid, sizeof(ids->nguid));
		return sizeof(ids->nguid);
	}
	if (memchr_inv(ids->eui64, 0, sizeof(ids->eui64))) {
		memcpy(id, &ids->eui64, sizeof(ids->eui64));
		return sizeof(ids->eui64);
	}

	return -EINVAL;
}

static int nvme_get_unique_id(struct gendisk *disk, u8 id[16],
		enum blk_unique_id type)
{
	return nvme_ns_get_unique_id(disk->private_data, id, type);
}

#ifdef CONFIG_BLK_SED_OPAL
static int nvme_sec_submit(void *data, u16 spsp, u8 secp, void *buffer, size_t len,
		bool send)
{
	struct nvme_ctrl *ctrl = data;
	struct nvme_command cmd = { };

	if (send)
		cmd.common.opcode = nvme_admin_security_send;
	else
		cmd.common.opcode = nvme_admin_security_recv;
	cmd.common.nsid = 0;
	cmd.common.cdw10 = cpu_to_le32(((u32)secp) << 24 | ((u32)spsp) << 8);
	cmd.common.cdw11 = cpu_to_le32(len);

	return __nvme_submit_sync_cmd(ctrl->admin_q, &cmd, NULL, buffer, len,
			NVME_QID_ANY, NVME_SUBMIT_AT_HEAD);
}

static void nvme_configure_opal(struct nvme_ctrl *ctrl, bool was_suspended)
{
	if (ctrl->oacs & NVME_CTRL_OACS_SEC_SUPP) {
		if (!ctrl->opal_dev)
			ctrl->opal_dev = init_opal_dev(ctrl, &nvme_sec_submit);
		else if (was_suspended)
			opal_unlock_from_suspend(ctrl->opal_dev);
	} else {
		free_opal_dev(ctrl->opal_dev);
		ctrl->opal_dev = NULL;
	}
}
#else
static void nvme_configure_opal(struct nvme_ctrl *ctrl, bool was_suspended)
{
}
#endif /* CONFIG_BLK_SED_OPAL */

#ifdef CONFIG_BLK_DEV_ZONED
static int nvme_report_zones(struct gendisk *disk, sector_t sector,
		unsigned int nr_zones, report_zones_cb cb, void *data)
{
	return nvme_ns_report_zones(disk->private_data, sector, nr_zones, cb,
			data);
}
#else
#define nvme_report_zones	NULL
#endif /* CONFIG_BLK_DEV_ZONED */

const struct block_device_operations nvme_bdev_ops = {
	.owner		= THIS_MODULE,
	.ioctl		= nvme_ioctl,
	.compat_ioctl	= blkdev_compat_ptr_ioctl,
	.open		= nvme_open,
	.release	= nvme_release,
	.getgeo		= nvme_getgeo,
	.get_unique_id	= nvme_get_unique_id,
	.report_zones	= nvme_report_zones,
	.pr_ops		= &nvme_pr_ops,
};

static int nvme_wait_ready(struct nvme_ctrl *ctrl, u32 mask, u32 val,
		u32 timeout, const char *op)
{
	unsigned long timeout_jiffies = jiffies + timeout * HZ;
	u32 csts;
	int ret;

	while ((ret = ctrl->ops->reg_read32(ctrl, NVME_REG_CSTS, &csts)) == 0) {
		if (csts == ~0)
			return -ENODEV;
		if ((csts & mask) == val)
			break;

		usleep_range(1000, 2000);
		if (fatal_signal_pending(current))
			return -EINTR;
		if (time_after(jiffies, timeout_jiffies)) {
			dev_err(ctrl->device,
				"Device not ready; aborting %s, CSTS=0x%x\n",
				op, csts);
			return -ENODEV;
		}
	}

	return ret;
}

int nvme_disable_ctrl(struct nvme_ctrl *ctrl, bool shutdown)
{
	int ret;

	ctrl->ctrl_config &= ~NVME_CC_SHN_MASK;
	if (shutdown)
		ctrl->ctrl_config |= NVME_CC_SHN_NORMAL;
	else
		ctrl->ctrl_config &= ~NVME_CC_ENABLE;

	ret = ctrl->ops->reg_write32(ctrl, NVME_REG_CC, ctrl->ctrl_config);
	if (ret)
		return ret;

	if (shutdown) {
		return nvme_wait_ready(ctrl, NVME_CSTS_SHST_MASK,
				       NVME_CSTS_SHST_CMPLT,
				       ctrl->shutdown_timeout, "shutdown");
	}
	if (ctrl->quirks & NVME_QUIRK_DELAY_BEFORE_CHK_RDY)
		msleep(NVME_QUIRK_DELAY_AMOUNT);
	return nvme_wait_ready(ctrl, NVME_CSTS_RDY, 0,
			       (NVME_CAP_TIMEOUT(ctrl->cap) + 1) / 2, "reset");
}
EXPORT_SYMBOL_GPL(nvme_disable_ctrl);

int nvme_enable_ctrl(struct nvme_ctrl *ctrl)
{
	unsigned dev_page_min;
	u32 timeout;
	int ret;

	ret = ctrl->ops->reg_read64(ctrl, NVME_REG_CAP, &ctrl->cap);
	if (ret) {
		dev_err(ctrl->device, "Reading CAP failed (%d)\n", ret);
		return ret;
	}
	dev_page_min = NVME_CAP_MPSMIN(ctrl->cap) + 12;

	if (NVME_CTRL_PAGE_SHIFT < dev_page_min) {
		dev_err(ctrl->device,
			"Minimum device page size %u too large for host (%u)\n",
			1 << dev_page_min, 1 << NVME_CTRL_PAGE_SHIFT);
		return -ENODEV;
	}

	if (NVME_CAP_CSS(ctrl->cap) & NVME_CAP_CSS_CSI)
		ctrl->ctrl_config = NVME_CC_CSS_CSI;
	else
		ctrl->ctrl_config = NVME_CC_CSS_NVM;

	/*
	 * Setting CRIME results in CSTS.RDY before the media is ready. This
	 * makes it possible for media related commands to return the error
	 * NVME_SC_ADMIN_COMMAND_MEDIA_NOT_READY. Until the driver is
	 * restructured to handle retries, disable CC.CRIME.
	 */
	ctrl->ctrl_config &= ~NVME_CC_CRIME;

	ctrl->ctrl_config |= (NVME_CTRL_PAGE_SHIFT - 12) << NVME_CC_MPS_SHIFT;
	ctrl->ctrl_config |= NVME_CC_AMS_RR | NVME_CC_SHN_NONE;
	ctrl->ctrl_config |= NVME_CC_IOSQES | NVME_CC_IOCQES;
	ret = ctrl->ops->reg_write32(ctrl, NVME_REG_CC, ctrl->ctrl_config);
	if (ret)
		return ret;

	/* CAP value may change after initial CC write */
	ret = ctrl->ops->reg_read64(ctrl, NVME_REG_CAP, &ctrl->cap);
	if (ret)
		return ret;

	timeout = NVME_CAP_TIMEOUT(ctrl->cap);
	if (ctrl->cap & NVME_CAP_CRMS_CRWMS) {
		u32 crto, ready_timeout;

		ret = ctrl->ops->reg_read32(ctrl, NVME_REG_CRTO, &crto);
		if (ret) {
			dev_err(ctrl->device, "Reading CRTO failed (%d)\n",
				ret);
			return ret;
		}

		/*
		 * CRTO should always be greater or equal to CAP.TO, but some
		 * devices are known to get this wrong. Use the larger of the
		 * two values.
		 */
		ready_timeout = NVME_CRTO_CRWMT(crto);

		if (ready_timeout < timeout)
			dev_warn_once(ctrl->device, "bad crto:%x cap:%llx\n",
				      crto, ctrl->cap);
		else
			timeout = ready_timeout;
	}

	ctrl->ctrl_config |= NVME_CC_ENABLE;
	ret = ctrl->ops->reg_write32(ctrl, NVME_REG_CC, ctrl->ctrl_config);
	if (ret)
		return ret;
	return nvme_wait_ready(ctrl, NVME_CSTS_RDY, NVME_CSTS_RDY,
			       (timeout + 1) / 2, "initialisation");
}
EXPORT_SYMBOL_GPL(nvme_enable_ctrl);

static int nvme_configure_timestamp(struct nvme_ctrl *ctrl)
{
	__le64 ts;
	int ret;

	if (!(ctrl->oncs & NVME_CTRL_ONCS_TIMESTAMP))
		return 0;

	ts = cpu_to_le64(ktime_to_ms(ktime_get_real()));
	ret = nvme_set_features(ctrl, NVME_FEAT_TIMESTAMP, 0, &ts, sizeof(ts),
			NULL);
	if (ret)
		dev_warn_once(ctrl->device,
			"could not set timestamp (%d)\n", ret);
	return ret;
}

static int nvme_configure_host_options(struct nvme_ctrl *ctrl)
{
	struct nvme_feat_host_behavior *host;
	u8 acre = 0, lbafee = 0;
	int ret;

	/* Don't bother enabling the feature if retry delay is not reported */
	if (ctrl->crdt[0])
		acre = NVME_ENABLE_ACRE;
	if (ctrl->ctratt & NVME_CTRL_ATTR_ELBAS)
		lbafee = NVME_ENABLE_LBAFEE;

	if (!acre && !lbafee)
		return 0;

	host = kzalloc(sizeof(*host), GFP_KERNEL);
	if (!host)
		return 0;

	host->acre = acre;
	host->lbafee = lbafee;
	ret = nvme_set_features(ctrl, NVME_FEAT_HOST_BEHAVIOR, 0,
				host, sizeof(*host), NULL);
	kfree(host);
	return ret;
}

/*
 * The function checks whether the given total (exlat + enlat) latency of
 * a power state allows the latter to be used as an APST transition target.
 * It does so by comparing the latency to the primary and secondary latency
 * tolerances defined by module params. If there's a match, the corresponding
 * timeout value is returned and the matching tolerance index (1 or 2) is
 * reported.
 */
static bool nvme_apst_get_transition_time(u64 total_latency,
		u64 *transition_time, unsigned *last_index)
{
	if (total_latency <= apst_primary_latency_tol_us) {
		if (*last_index == 1)
			return false;
		*last_index = 1;
		*transition_time = apst_primary_timeout_ms;
		return true;
	}
	if (apst_secondary_timeout_ms &&
		total_latency <= apst_secondary_latency_tol_us) {
		if (*last_index <= 2)
			return false;
		*last_index = 2;
		*transition_time = apst_secondary_timeout_ms;
		return true;
	}
	return false;
}

/*
 * APST (Autonomous Power State Transition) lets us program a table of power
 * state transitions that the controller will perform automatically.
 *
 * Depending on module params, one of the two supported techniques will be used:
 *
 * - If the parameters provide explicit timeouts and tolerances, they will be
 *   used to build a table with up to 2 non-operational states to transition to.
 *   The default parameter values were selected based on the values used by
 *   Microsoft's and Intel's NVMe drivers. Yet, since we don't implement dynamic
 *   regeneration of the APST table in the event of switching between external
 *   and battery power, the timeouts and tolerances reflect a compromise
 *   between values used by Microsoft for AC and battery scenarios.
 * - If not, we'll configure the table with a simple heuristic: we are willing
 *   to spend at most 2% of the time transitioning between power states.
 *   Therefore, when running in any given state, we will enter the next
 *   lower-power non-operational state after waiting 50 * (enlat + exlat)
 *   microseconds, as long as that state's exit latency is under the requested
 *   maximum latency.
 *
 * We will not autonomously enter any non-operational state for which the total
 * latency exceeds ps_max_latency_us.
 *
 * Users can set ps_max_latency_us to zero to turn off APST.
 */
static int nvme_configure_apst(struct nvme_ctrl *ctrl)
{
	struct nvme_feat_auto_pst *table;
	unsigned apste = 0;
	u64 max_lat_us = 0;
	__le64 target = 0;
	int max_ps = -1;
	int state;
	int ret;
	unsigned last_lt_index = UINT_MAX;

	/*
	 * If APST isn't supported or if we haven't been initialized yet,
	 * then don't do anything.
	 */
	if (!ctrl->apsta)
		return 0;

	if (ctrl->npss > 31) {
		dev_warn(ctrl->device, "NPSS is invalid; not using APST\n");
		return 0;
	}

	table = kzalloc(sizeof(*table), GFP_KERNEL);
	if (!table)
		return 0;

	if (!ctrl->apst_enabled || ctrl->ps_max_latency_us == 0) {
		/* Turn off APST. */
		dev_dbg(ctrl->device, "APST disabled\n");
		goto done;
	}

	/*
	 * Walk through all states from lowest- to highest-power.
	 * According to the spec, lower-numbered states use more power.  NPSS,
	 * despite the name, is the index of the lowest-power state, not the
	 * number of states.
	 */
	for (state = (int)ctrl->npss; state >= 0; state--) {
		u64 total_latency_us, exit_latency_us, transition_ms;

		if (target)
			table->entries[state] = target;

		/*
		 * Don't allow transitions to the deepest state if it's quirked
		 * off.
		 */
		if (state == ctrl->npss &&
		    (ctrl->quirks & NVME_QUIRK_NO_DEEPEST_PS))
			continue;

		/*
		 * Is this state a useful non-operational state for higher-power
		 * states to autonomously transition to?
		 */
		if (!(ctrl->psd[state].flags & NVME_PS_FLAGS_NON_OP_STATE))
			continue;

		exit_latency_us = (u64)le32_to_cpu(ctrl->psd[state].exit_lat);
		if (exit_latency_us > ctrl->ps_max_latency_us)
			continue;

		total_latency_us = exit_latency_us +
			le32_to_cpu(ctrl->psd[state].entry_lat);

		/*
		 * This state is good. It can be used as the APST idle target
		 * for higher power states.
		 */
		if (apst_primary_timeout_ms && apst_primary_latency_tol_us) {
			if (!nvme_apst_get_transition_time(total_latency_us,
					&transition_ms, &last_lt_index))
				continue;
		} else {
			transition_ms = total_latency_us + 19;
			do_div(transition_ms, 20);
			if (transition_ms > (1 << 24) - 1)
				transition_ms = (1 << 24) - 1;
		}

		target = cpu_to_le64((state << 3) | (transition_ms << 8));
		if (max_ps == -1)
			max_ps = state;
		if (total_latency_us > max_lat_us)
			max_lat_us = total_latency_us;
	}

	if (max_ps == -1)
		dev_dbg(ctrl->device, "APST enabled but no non-operational states are available\n");
	else
		dev_dbg(ctrl->device, "APST enabled: max PS = %d, max round-trip latency = %lluus, table = %*phN\n",
			max_ps, max_lat_us, (int)sizeof(*table), table);
	apste = 1;

done:
	ret = nvme_set_features(ctrl, NVME_FEAT_AUTO_PST, apste,
				table, sizeof(*table), NULL);
	if (ret)
		dev_err(ctrl->device, "failed to set APST feature (%d)\n", ret);
	kfree(table);
	return ret;
}

static void nvme_set_latency_tolerance(struct device *dev, s32 val)
{
	struct nvme_ctrl *ctrl = dev_get_drvdata(dev);
	u64 latency;

	switch (val) {
	case PM_QOS_LATENCY_TOLERANCE_NO_CONSTRAINT:
	case PM_QOS_LATENCY_ANY:
		latency = U64_MAX;
		break;

	default:
		latency = val;
	}

	if (ctrl->ps_max_latency_us != latency) {
		ctrl->ps_max_latency_us = latency;
		if (nvme_ctrl_state(ctrl) == NVME_CTRL_LIVE)
			nvme_configure_apst(ctrl);
	}
}

struct nvme_core_quirk_entry {
	/*
	 * NVMe model and firmware strings are padded with spaces.  For
	 * simplicity, strings in the quirk table are padded with NULLs
	 * instead.
	 */
	u16 vid;
	const char *mn;
	const char *fr;
	unsigned long quirks;
};

static const struct nvme_core_quirk_entry core_quirks[] = {
	{
		/*
		 * This Toshiba device seems to die using any APST states.  See:
		 * https://bugs.launchpad.net/ubuntu/+source/linux/+bug/1678184/comments/11
		 */
		.vid = 0x1179,
		.mn = "THNSF5256GPUK TOSHIBA",
		.quirks = NVME_QUIRK_NO_APST,
	},
	{
		/*
		 * This LiteON CL1-3D*-Q11 firmware version has a race
		 * condition associated with actions related to suspend to idle
		 * LiteON has resolved the problem in future firmware
		 */
		.vid = 0x14a4,
		.fr = "22301111",
		.quirks = NVME_QUIRK_SIMPLE_SUSPEND,
	},
	{
		/*
		 * This Kioxia CD6-V Series / HPE PE8030 device times out and
		 * aborts I/O during any load, but more easily reproducible
		 * with discards (fstrim).
		 *
		 * The device is left in a state where it is also not possible
		 * to use "nvme set-feature" to disable APST, but booting with
		 * nvme_core.default_ps_max_latency=0 works.
		 */
		.vid = 0x1e0f,
		.mn = "KCD6XVUL6T40",
		.quirks = NVME_QUIRK_NO_APST,
	},
	{
		/*
		 * The external Samsung X5 SSD fails initialization without a
		 * delay before checking if it is ready and has a whole set of
		 * other problems.  To make this even more interesting, it
		 * shares the PCI ID with internal Samsung 970 Evo Plus that
		 * does not need or want these quirks.
		 */
		.vid = 0x144d,
		.mn = "Samsung Portable SSD X5",
		.quirks = NVME_QUIRK_DELAY_BEFORE_CHK_RDY |
			  NVME_QUIRK_NO_DEEPEST_PS |
			  NVME_QUIRK_IGNORE_DEV_SUBNQN,
	}
};

/* match is null-terminated but idstr is space-padded. */
static bool string_matches(const char *idstr, const char *match, size_t len)
{
	size_t matchlen;

	if (!match)
		return true;

	matchlen = strlen(match);
	WARN_ON_ONCE(matchlen > len);

	if (memcmp(idstr, match, matchlen))
		return false;

	for (; matchlen < len; matchlen++)
		if (idstr[matchlen] != ' ')
			return false;

	return true;
}

static bool quirk_matches(const struct nvme_id_ctrl *id,
			  const struct nvme_core_quirk_entry *q)
{
	return q->vid == le16_to_cpu(id->vid) &&
		string_matches(id->mn, q->mn, sizeof(id->mn)) &&
		string_matches(id->fr, q->fr, sizeof(id->fr));
}

static void nvme_init_subnqn(struct nvme_subsystem *subsys, struct nvme_ctrl *ctrl,
		struct nvme_id_ctrl *id)
{
	size_t nqnlen;
	int off;

	if(!(ctrl->quirks & NVME_QUIRK_IGNORE_DEV_SUBNQN)) {
		nqnlen = strnlen(id->subnqn, NVMF_NQN_SIZE);
		if (nqnlen > 0 && nqnlen < NVMF_NQN_SIZE) {
			strscpy(subsys->subnqn, id->subnqn, NVMF_NQN_SIZE);
			return;
		}

		if (ctrl->vs >= NVME_VS(1, 2, 1))
			dev_warn(ctrl->device, "missing or invalid SUBNQN field.\n");
	}

	/*
	 * Generate a "fake" NQN similar to the one in Section 4.5 of the NVMe
	 * Base Specification 2.0.  It is slightly different from the format
	 * specified there due to historic reasons, and we can't change it now.
	 */
	off = snprintf(subsys->subnqn, NVMF_NQN_SIZE,
			"nqn.2014.08.org.nvmexpress:%04x%04x",
			le16_to_cpu(id->vid), le16_to_cpu(id->ssvid));
	memcpy(subsys->subnqn + off, id->sn, sizeof(id->sn));
	off += sizeof(id->sn);
	memcpy(subsys->subnqn + off, id->mn, sizeof(id->mn));
	off += sizeof(id->mn);
	memset(subsys->subnqn + off, 0, sizeof(subsys->subnqn) - off);
}

static void nvme_release_subsystem(struct device *dev)
{
	struct nvme_subsystem *subsys =
		container_of(dev, struct nvme_subsystem, dev);

	if (subsys->instance >= 0)
		ida_free(&nvme_instance_ida, subsys->instance);
	kfree(subsys);
}

static void nvme_destroy_subsystem(struct kref *ref)
{
	struct nvme_subsystem *subsys =
			container_of(ref, struct nvme_subsystem, ref);

	mutex_lock(&nvme_subsystems_lock);
	list_del(&subsys->entry);
	mutex_unlock(&nvme_subsystems_lock);

	ida_destroy(&subsys->ns_ida);
	device_del(&subsys->dev);
	put_device(&subsys->dev);
}

static void nvme_put_subsystem(struct nvme_subsystem *subsys)
{
	kref_put(&subsys->ref, nvme_destroy_subsystem);
}

static struct nvme_subsystem *__nvme_find_get_subsystem(const char *subsysnqn)
{
	struct nvme_subsystem *subsys;

	lockdep_assert_held(&nvme_subsystems_lock);

	/*
	 * Fail matches for discovery subsystems. This results
	 * in each discovery controller bound to a unique subsystem.
	 * This avoids issues with validating controller values
	 * that can only be true when there is a single unique subsystem.
	 * There may be multiple and completely independent entities
	 * that provide discovery controllers.
	 */
	if (!strcmp(subsysnqn, NVME_DISC_SUBSYS_NAME))
		return NULL;

	list_for_each_entry(subsys, &nvme_subsystems, entry) {
		if (strcmp(subsys->subnqn, subsysnqn))
			continue;
		if (!kref_get_unless_zero(&subsys->ref))
			continue;
		return subsys;
	}

	return NULL;
}

static inline bool nvme_discovery_ctrl(struct nvme_ctrl *ctrl)
{
	return ctrl->opts && ctrl->opts->discovery_nqn;
}

static bool nvme_validate_cntlid(struct nvme_subsystem *subsys,
		struct nvme_ctrl *ctrl, struct nvme_id_ctrl *id)
{
	struct nvme_ctrl *tmp;

	lockdep_assert_held(&nvme_subsystems_lock);

	list_for_each_entry(tmp, &subsys->ctrls, subsys_entry) {
		if (nvme_state_terminal(tmp))
			continue;

		if (tmp->cntlid == ctrl->cntlid) {
			dev_err(ctrl->device,
				"Duplicate cntlid %u with %s, subsys %s, rejecting\n",
				ctrl->cntlid, dev_name(tmp->device),
				subsys->subnqn);
			return false;
		}

		if ((id->cmic & NVME_CTRL_CMIC_MULTI_CTRL) ||
		    nvme_discovery_ctrl(ctrl))
			continue;

		dev_err(ctrl->device,
			"Subsystem does not support multiple controllers\n");
		return false;
	}

	return true;
}

static int nvme_init_subsystem(struct nvme_ctrl *ctrl, struct nvme_id_ctrl *id)
{
	struct nvme_subsystem *subsys, *found;
	int ret;

	subsys = kzalloc(sizeof(*subsys), GFP_KERNEL);
	if (!subsys)
		return -ENOMEM;

	subsys->instance = -1;
	mutex_init(&subsys->lock);
	kref_init(&subsys->ref);
	INIT_LIST_HEAD(&subsys->ctrls);
	INIT_LIST_HEAD(&subsys->nsheads);
	nvme_init_subnqn(subsys, ctrl, id);
	memcpy(subsys->serial, id->sn, sizeof(subsys->serial));
	memcpy(subsys->model, id->mn, sizeof(subsys->model));
	subsys->vendor_id = le16_to_cpu(id->vid);
	subsys->cmic = id->cmic;

	/* Versions prior to 1.4 don't necessarily report a valid type */
	if (id->cntrltype == NVME_CTRL_DISC ||
	    !strcmp(subsys->subnqn, NVME_DISC_SUBSYS_NAME))
		subsys->subtype = NVME_NQN_DISC;
	else
		subsys->subtype = NVME_NQN_NVME;

	if (nvme_discovery_ctrl(ctrl) && subsys->subtype != NVME_NQN_DISC) {
		dev_err(ctrl->device,
			"Subsystem %s is not a discovery controller",
			subsys->subnqn);
		kfree(subsys);
		return -EINVAL;
	}
	subsys->awupf = le16_to_cpu(id->awupf);
	nvme_mpath_default_iopolicy(subsys);

	subsys->dev.class = &nvme_subsys_class;
	subsys->dev.release = nvme_release_subsystem;
	subsys->dev.groups = nvme_subsys_attrs_groups;
	dev_set_name(&subsys->dev, "nvme-subsys%d", ctrl->instance);
	device_initialize(&subsys->dev);

	mutex_lock(&nvme_subsystems_lock);
	found = __nvme_find_get_subsystem(subsys->subnqn);
	if (found) {
		put_device(&subsys->dev);
		subsys = found;

		if (!nvme_validate_cntlid(subsys, ctrl, id)) {
			ret = -EINVAL;
			goto out_put_subsystem;
		}
	} else {
		ret = device_add(&subsys->dev);
		if (ret) {
			dev_err(ctrl->device,
				"failed to register subsystem device.\n");
			put_device(&subsys->dev);
			goto out_unlock;
		}
		ida_init(&subsys->ns_ida);
		list_add_tail(&subsys->entry, &nvme_subsystems);
	}

	ret = sysfs_create_link(&subsys->dev.kobj, &ctrl->device->kobj,
				dev_name(ctrl->device));
	if (ret) {
		dev_err(ctrl->device,
			"failed to create sysfs link from subsystem.\n");
		goto out_put_subsystem;
	}

	if (!found)
		subsys->instance = ctrl->instance;
	ctrl->subsys = subsys;
	list_add_tail(&ctrl->subsys_entry, &subsys->ctrls);
	mutex_unlock(&nvme_subsystems_lock);
	return 0;

out_put_subsystem:
	nvme_put_subsystem(subsys);
out_unlock:
	mutex_unlock(&nvme_subsystems_lock);
	return ret;
}

int nvme_get_log(struct nvme_ctrl *ctrl, u32 nsid, u8 log_page, u8 lsp, u8 csi,
		void *log, size_t size, u64 offset)
{
	struct nvme_command c = { };
	u32 dwlen = nvme_bytes_to_numd(size);

	c.get_log_page.opcode = nvme_admin_get_log_page;
	c.get_log_page.nsid = cpu_to_le32(nsid);
	c.get_log_page.lid = log_page;
	c.get_log_page.lsp = lsp;
	c.get_log_page.numdl = cpu_to_le16(dwlen & ((1 << 16) - 1));
	c.get_log_page.numdu = cpu_to_le16(dwlen >> 16);
	c.get_log_page.lpol = cpu_to_le32(lower_32_bits(offset));
	c.get_log_page.lpou = cpu_to_le32(upper_32_bits(offset));
	c.get_log_page.csi = csi;

	return nvme_submit_sync_cmd(ctrl->admin_q, &c, log, size);
}

static int nvme_get_effects_log(struct nvme_ctrl *ctrl, u8 csi,
				struct nvme_effects_log **log)
{
	struct nvme_effects_log	*cel = xa_load(&ctrl->cels, csi);
	int ret;

	if (cel)
		goto out;

	cel = kzalloc(sizeof(*cel), GFP_KERNEL);
	if (!cel)
		return -ENOMEM;

	ret = nvme_get_log(ctrl, 0x00, NVME_LOG_CMD_EFFECTS, 0, csi,
			cel, sizeof(*cel), 0);
	if (ret) {
		kfree(cel);
		return ret;
	}

	xa_store(&ctrl->cels, csi, cel, GFP_KERNEL);
out:
	*log = cel;
	return 0;
}

static inline u32 nvme_mps_to_sectors(struct nvme_ctrl *ctrl, u32 units)
{
	u32 page_shift = NVME_CAP_MPSMIN(ctrl->cap) + 12, val;

	if (check_shl_overflow(1U, units + page_shift - 9, &val))
		return UINT_MAX;
	return val;
}

static int nvme_init_non_mdts_limits(struct nvme_ctrl *ctrl)
{
	struct nvme_command c = { };
	struct nvme_id_ctrl_nvm *id;
	int ret;

	/*
	 * Even though NVMe spec explicitly states that MDTS is not applicable
	 * to the write-zeroes, we are cautious and limit the size to the
	 * controllers max_hw_sectors value, which is based on the MDTS field
	 * and possibly other limiting factors.
	 */
	if ((ctrl->oncs & NVME_CTRL_ONCS_WRITE_ZEROES) &&
	    !(ctrl->quirks & NVME_QUIRK_DISABLE_WRITE_ZEROES))
		ctrl->max_zeroes_sectors = ctrl->max_hw_sectors;
	else
		ctrl->max_zeroes_sectors = 0;

	if (ctrl->subsys->subtype != NVME_NQN_NVME ||
	    !nvme_id_cns_ok(ctrl, NVME_ID_CNS_CS_CTRL) ||
	    test_bit(NVME_CTRL_SKIP_ID_CNS_CS, &ctrl->flags))
		return 0;

	id = kzalloc(sizeof(*id), GFP_KERNEL);
	if (!id)
		return -ENOMEM;

	c.identify.opcode = nvme_admin_identify;
	c.identify.cns = NVME_ID_CNS_CS_CTRL;
	c.identify.csi = NVME_CSI_NVM;

	ret = nvme_submit_sync_cmd(ctrl->admin_q, &c, id, sizeof(*id));
	if (ret)
		goto free_data;

	ctrl->dmrl = id->dmrl;
	ctrl->dmrsl = le32_to_cpu(id->dmrsl);
	if (id->wzsl)
		ctrl->max_zeroes_sectors = nvme_mps_to_sectors(ctrl, id->wzsl);

free_data:
	if (ret > 0)
		set_bit(NVME_CTRL_SKIP_ID_CNS_CS, &ctrl->flags);
	kfree(id);
	return ret;
}

static void nvme_init_known_nvm_effects(struct nvme_ctrl *ctrl)
{
	struct nvme_effects_log	*log = ctrl->effects;

	log->acs[nvme_admin_format_nvm] |= cpu_to_le32(NVME_CMD_EFFECTS_LBCC |
						NVME_CMD_EFFECTS_NCC |
						NVME_CMD_EFFECTS_CSE_MASK);
	log->acs[nvme_admin_sanitize_nvm] |= cpu_to_le32(NVME_CMD_EFFECTS_LBCC |
						NVME_CMD_EFFECTS_CSE_MASK);

	/*
	 * The spec says the result of a security receive command depends on
	 * the previous security send command. As such, many vendors log this
	 * command as one to submitted only when no other commands to the same
	 * namespace are outstanding. The intention is to tell the host to
	 * prevent mixing security send and receive.
	 *
	 * This driver can only enforce such exclusive access against IO
	 * queues, though. We are not readily able to enforce such a rule for
	 * two commands to the admin queue, which is the only queue that
	 * matters for this command.
	 *
	 * Rather than blindly freezing the IO queues for this effect that
	 * doesn't even apply to IO, mask it off.
	 */
	log->acs[nvme_admin_security_recv] &= cpu_to_le32(~NVME_CMD_EFFECTS_CSE_MASK);

	log->iocs[nvme_cmd_write] |= cpu_to_le32(NVME_CMD_EFFECTS_LBCC);
	log->iocs[nvme_cmd_write_zeroes] |= cpu_to_le32(NVME_CMD_EFFECTS_LBCC);
	log->iocs[nvme_cmd_write_uncor] |= cpu_to_le32(NVME_CMD_EFFECTS_LBCC);
}

static int nvme_init_effects(struct nvme_ctrl *ctrl, struct nvme_id_ctrl *id)
{
	int ret = 0;

	if (ctrl->effects)
		return 0;

	if (id->lpa & NVME_CTRL_LPA_CMD_EFFECTS_LOG) {
		ret = nvme_get_effects_log(ctrl, NVME_CSI_NVM, &ctrl->effects);
		if (ret < 0)
			return ret;
	}

	if (!ctrl->effects) {
		ctrl->effects = kzalloc(sizeof(*ctrl->effects), GFP_KERNEL);
		if (!ctrl->effects)
			return -ENOMEM;
		xa_store(&ctrl->cels, NVME_CSI_NVM, ctrl->effects, GFP_KERNEL);
	}

	nvme_init_known_nvm_effects(ctrl);
	return 0;
}

static int nvme_check_ctrl_fabric_info(struct nvme_ctrl *ctrl, struct nvme_id_ctrl *id)
{
	/*
	 * In fabrics we need to verify the cntlid matches the
	 * admin connect
	 */
	if (ctrl->cntlid != le16_to_cpu(id->cntlid)) {
		dev_err(ctrl->device,
			"Mismatching cntlid: Connect %u vs Identify %u, rejecting\n",
			ctrl->cntlid, le16_to_cpu(id->cntlid));
		return -EINVAL;
	}

	if (!nvme_discovery_ctrl(ctrl) && !ctrl->kas) {
		dev_err(ctrl->device,
			"keep-alive support is mandatory for fabrics\n");
		return -EINVAL;
	}

	if (!nvme_discovery_ctrl(ctrl) && ctrl->ioccsz < 4) {
		dev_err(ctrl->device,
			"I/O queue command capsule supported size %d < 4\n",
			ctrl->ioccsz);
		return -EINVAL;
	}

	if (!nvme_discovery_ctrl(ctrl) && ctrl->iorcsz < 1) {
		dev_err(ctrl->device,
			"I/O queue response capsule supported size %d < 1\n",
			ctrl->iorcsz);
		return -EINVAL;
	}

	if (!ctrl->maxcmd) {
		dev_err(ctrl->device, "Maximum outstanding commands is 0\n");
		return -EINVAL;
	}

	return 0;
}

static int nvme_init_identify(struct nvme_ctrl *ctrl)
{
	struct queue_limits lim;
	struct nvme_id_ctrl *id;
	u32 max_hw_sectors;
	bool prev_apst_enabled;
	int ret;

	ret = nvme_identify_ctrl(ctrl, &id);
	if (ret) {
		dev_err(ctrl->device, "Identify Controller failed (%d)\n", ret);
		return -EIO;
	}

	if (!(ctrl->ops->flags & NVME_F_FABRICS))
		ctrl->cntlid = le16_to_cpu(id->cntlid);

	if (!ctrl->identified) {
		unsigned int i;

		/*
		 * Check for quirks.  Quirk can depend on firmware version,
		 * so, in principle, the set of quirks present can change
		 * across a reset.  As a possible future enhancement, we
		 * could re-scan for quirks every time we reinitialize
		 * the device, but we'd have to make sure that the driver
		 * behaves intelligently if the quirks change.
		 */
		for (i = 0; i < ARRAY_SIZE(core_quirks); i++) {
			if (quirk_matches(id, &core_quirks[i]))
				ctrl->quirks |= core_quirks[i].quirks;
		}

		ret = nvme_init_subsystem(ctrl, id);
		if (ret)
			goto out_free;

		ret = nvme_init_effects(ctrl, id);
		if (ret)
			goto out_free;
	}
	memcpy(ctrl->subsys->firmware_rev, id->fr,
	       sizeof(ctrl->subsys->firmware_rev));

	if (force_apst && (ctrl->quirks & NVME_QUIRK_NO_DEEPEST_PS)) {
		dev_warn(ctrl->device, "forcibly allowing all power states due to nvme_core.force_apst -- use at your own risk\n");
		ctrl->quirks &= ~NVME_QUIRK_NO_DEEPEST_PS;
	}

	ctrl->crdt[0] = le16_to_cpu(id->crdt1);
	ctrl->crdt[1] = le16_to_cpu(id->crdt2);
	ctrl->crdt[2] = le16_to_cpu(id->crdt3);

	ctrl->oacs = le16_to_cpu(id->oacs);
	ctrl->oncs = le16_to_cpu(id->oncs);
	ctrl->mtfa = le16_to_cpu(id->mtfa);
	ctrl->oaes = le32_to_cpu(id->oaes);
	ctrl->wctemp = le16_to_cpu(id->wctemp);
	ctrl->cctemp = le16_to_cpu(id->cctemp);

	atomic_set(&ctrl->abort_limit, id->acl + 1);
	ctrl->vwc = id->vwc;
	if (id->mdts)
		max_hw_sectors = nvme_mps_to_sectors(ctrl, id->mdts);
	else
		max_hw_sectors = UINT_MAX;
	ctrl->max_hw_sectors =
		min_not_zero(ctrl->max_hw_sectors, max_hw_sectors);

	lim = queue_limits_start_update(ctrl->admin_q);
	nvme_set_ctrl_limits(ctrl, &lim);
	ret = queue_limits_commit_update(ctrl->admin_q, &lim);
	if (ret)
		goto out_free;

	ctrl->sgls = le32_to_cpu(id->sgls);
	ctrl->kas = le16_to_cpu(id->kas);
	ctrl->max_namespaces = le32_to_cpu(id->mnan);
	ctrl->ctratt = le32_to_cpu(id->ctratt);

	ctrl->cntrltype = id->cntrltype;
	ctrl->dctype = id->dctype;

	if (id->rtd3e) {
		/* us -> s */
		u32 transition_time = le32_to_cpu(id->rtd3e) / USEC_PER_SEC;

		ctrl->shutdown_timeout = clamp_t(unsigned int, transition_time,
						 shutdown_timeout, 60);

		if (ctrl->shutdown_timeout != shutdown_timeout)
			dev_info(ctrl->device,
				 "D3 entry latency set to %u seconds\n",
				 ctrl->shutdown_timeout);
	} else
		ctrl->shutdown_timeout = shutdown_timeout;

	ctrl->npss = id->npss;
	ctrl->apsta = id->apsta;
	prev_apst_enabled = ctrl->apst_enabled;
	if (ctrl->quirks & NVME_QUIRK_NO_APST) {
		if (force_apst && id->apsta) {
			dev_warn(ctrl->device, "forcibly allowing APST due to nvme_core.force_apst -- use at your own risk\n");
			ctrl->apst_enabled = true;
		} else {
			ctrl->apst_enabled = false;
		}
	} else {
		ctrl->apst_enabled = id->apsta;
	}
	memcpy(ctrl->psd, id->psd, sizeof(ctrl->psd));

	if (ctrl->ops->flags & NVME_F_FABRICS) {
		ctrl->icdoff = le16_to_cpu(id->icdoff);
		ctrl->ioccsz = le32_to_cpu(id->ioccsz);
		ctrl->iorcsz = le32_to_cpu(id->iorcsz);
		ctrl->maxcmd = le16_to_cpu(id->maxcmd);

		ret = nvme_check_ctrl_fabric_info(ctrl, id);
		if (ret)
			goto out_free;
	} else {
		ctrl->hmpre = le32_to_cpu(id->hmpre);
		ctrl->hmmin = le32_to_cpu(id->hmmin);
		ctrl->hmminds = le32_to_cpu(id->hmminds);
		ctrl->hmmaxd = le16_to_cpu(id->hmmaxd);
	}

	ret = nvme_mpath_init_identify(ctrl, id);
	if (ret < 0)
		goto out_free;

	if (ctrl->apst_enabled && !prev_apst_enabled)
		dev_pm_qos_expose_latency_tolerance(ctrl->device);
	else if (!ctrl->apst_enabled && prev_apst_enabled)
		dev_pm_qos_hide_latency_tolerance(ctrl->device);

out_free:
	kfree(id);
	return ret;
}

/*
 * Initialize the cached copies of the Identify data and various controller
 * register in our nvme_ctrl structure.  This should be called as soon as
 * the admin queue is fully up and running.
 */
int nvme_init_ctrl_finish(struct nvme_ctrl *ctrl, bool was_suspended)
{
	int ret;

	ret = ctrl->ops->reg_read32(ctrl, NVME_REG_VS, &ctrl->vs);
	if (ret) {
		dev_err(ctrl->device, "Reading VS failed (%d)\n", ret);
		return ret;
	}

	ctrl->sqsize = min_t(u16, NVME_CAP_MQES(ctrl->cap), ctrl->sqsize);

	if (ctrl->vs >= NVME_VS(1, 1, 0))
		ctrl->subsystem = NVME_CAP_NSSRC(ctrl->cap);

	ret = nvme_init_identify(ctrl);
	if (ret)
		return ret;

	ret = nvme_configure_apst(ctrl);
	if (ret < 0)
		return ret;

	ret = nvme_configure_timestamp(ctrl);
	if (ret < 0)
		return ret;

	ret = nvme_configure_host_options(ctrl);
	if (ret < 0)
		return ret;

	nvme_configure_opal(ctrl, was_suspended);

	if (!ctrl->identified && !nvme_discovery_ctrl(ctrl)) {
		/*
		 * Do not return errors unless we are in a controller reset,
		 * the controller works perfectly fine without hwmon.
		 */
		ret = nvme_hwmon_init(ctrl);
		if (ret == -EINTR)
			return ret;
	}

	clear_bit(NVME_CTRL_DIRTY_CAPABILITY, &ctrl->flags);
	ctrl->identified = true;

	nvme_start_keep_alive(ctrl);

	return 0;
}
EXPORT_SYMBOL_GPL(nvme_init_ctrl_finish);

static int nvme_dev_open(struct inode *inode, struct file *file)
{
	struct nvme_ctrl *ctrl =
		container_of(inode->i_cdev, struct nvme_ctrl, cdev);

	switch (nvme_ctrl_state(ctrl)) {
	case NVME_CTRL_LIVE:
		break;
	default:
		return -EWOULDBLOCK;
	}

	nvme_get_ctrl(ctrl);
	if (!try_module_get(ctrl->ops->module)) {
		nvme_put_ctrl(ctrl);
		return -EINVAL;
	}

	file->private_data = ctrl;
	return 0;
}

static int nvme_dev_release(struct inode *inode, struct file *file)
{
	struct nvme_ctrl *ctrl =
		container_of(inode->i_cdev, struct nvme_ctrl, cdev);

	module_put(ctrl->ops->module);
	nvme_put_ctrl(ctrl);
	return 0;
}

static const struct file_operations nvme_dev_fops = {
	.owner		= THIS_MODULE,
	.open		= nvme_dev_open,
	.release	= nvme_dev_release,
	.unlocked_ioctl	= nvme_dev_ioctl,
	.compat_ioctl	= compat_ptr_ioctl,
	.uring_cmd	= nvme_dev_uring_cmd,
};

static struct nvme_ns_head *nvme_find_ns_head(struct nvme_ctrl *ctrl,
		unsigned nsid)
{
	struct nvme_ns_head *h;

	lockdep_assert_held(&ctrl->subsys->lock);

	list_for_each_entry(h, &ctrl->subsys->nsheads, entry) {
		/*
		 * Private namespaces can share NSIDs under some conditions.
		 * In that case we can't use the same ns_head for namespaces
		 * with the same NSID.
		 */
		if (h->ns_id != nsid || !nvme_is_unique_nsid(ctrl, h))
			continue;
		if (!list_empty(&h->list) && nvme_tryget_ns_head(h))
			return h;
	}

	return NULL;
}

static int nvme_subsys_check_duplicate_ids(struct nvme_subsystem *subsys,
		struct nvme_ns_ids *ids)
{
	bool has_uuid = !uuid_is_null(&ids->uuid);
	bool has_nguid = memchr_inv(ids->nguid, 0, sizeof(ids->nguid));
	bool has_eui64 = memchr_inv(ids->eui64, 0, sizeof(ids->eui64));
	struct nvme_ns_head *h;

	lockdep_assert_held(&subsys->lock);

	list_for_each_entry(h, &subsys->nsheads, entry) {
		if (has_uuid && uuid_equal(&ids->uuid, &h->ids.uuid))
			return -EINVAL;
		if (has_nguid &&
		    memcmp(&ids->nguid, &h->ids.nguid, sizeof(ids->nguid)) == 0)
			return -EINVAL;
		if (has_eui64 &&
		    memcmp(&ids->eui64, &h->ids.eui64, sizeof(ids->eui64)) == 0)
			return -EINVAL;
	}

	return 0;
}

static void nvme_cdev_rel(struct device *dev)
{
	ida_free(&nvme_ns_chr_minor_ida, MINOR(dev->devt));
}

void nvme_cdev_del(struct cdev *cdev, struct device *cdev_device)
{
	cdev_device_del(cdev, cdev_device);
	put_device(cdev_device);
}

int nvme_cdev_add(struct cdev *cdev, struct device *cdev_device,
		const struct file_operations *fops, struct module *owner)
{
	int minor, ret;

	minor = ida_alloc(&nvme_ns_chr_minor_ida, GFP_KERNEL);
	if (minor < 0)
		return minor;
	cdev_device->devt = MKDEV(MAJOR(nvme_ns_chr_devt), minor);
	cdev_device->class = &nvme_ns_chr_class;
	cdev_device->release = nvme_cdev_rel;
	device_initialize(cdev_device);
	cdev_init(cdev, fops);
	cdev->owner = owner;
	ret = cdev_device_add(cdev, cdev_device);
	if (ret)
		put_device(cdev_device);

	return ret;
}

static int nvme_ns_chr_open(struct inode *inode, struct file *file)
{
	return nvme_ns_open(container_of(inode->i_cdev, struct nvme_ns, cdev));
}

static int nvme_ns_chr_release(struct inode *inode, struct file *file)
{
	nvme_ns_release(container_of(inode->i_cdev, struct nvme_ns, cdev));
	return 0;
}

static const struct file_operations nvme_ns_chr_fops = {
	.owner		= THIS_MODULE,
	.open		= nvme_ns_chr_open,
	.release	= nvme_ns_chr_release,
	.unlocked_ioctl	= nvme_ns_chr_ioctl,
	.compat_ioctl	= compat_ptr_ioctl,
	.uring_cmd	= nvme_ns_chr_uring_cmd,
	.uring_cmd_iopoll = nvme_ns_chr_uring_cmd_iopoll,
};

static int nvme_add_ns_cdev(struct nvme_ns *ns)
{
	int ret;

	ns->cdev_device.parent = ns->ctrl->device;
	ret = dev_set_name(&ns->cdev_device, "ng%dn%d",
			   ns->ctrl->instance, ns->head->instance);
	if (ret)
		return ret;

	return nvme_cdev_add(&ns->cdev, &ns->cdev_device, &nvme_ns_chr_fops,
			     ns->ctrl->ops->module);
}

static struct nvme_ns_head *nvme_alloc_ns_head(struct nvme_ctrl *ctrl,
		struct nvme_ns_info *info)
{
	struct nvme_ns_head *head;
	size_t size = sizeof(*head);
	int ret = -ENOMEM;

#ifdef CONFIG_NVME_MULTIPATH
	size += num_possible_nodes() * sizeof(struct nvme_ns *);
#endif

	head = kzalloc(size, GFP_KERNEL);
	if (!head)
		goto out;
	ret = ida_alloc_min(&ctrl->subsys->ns_ida, 1, GFP_KERNEL);
	if (ret < 0)
		goto out_free_head;
	head->instance = ret;
	INIT_LIST_HEAD(&head->list);
	ret = init_srcu_struct(&head->srcu);
	if (ret)
		goto out_ida_remove;
	head->subsys = ctrl->subsys;
	head->ns_id = info->nsid;
	head->ids = info->ids;
	head->shared = info->is_shared;
	head->rotational = info->is_rotational;
	ratelimit_state_init(&head->rs_nuse, 5 * HZ, 1);
	ratelimit_set_flags(&head->rs_nuse, RATELIMIT_MSG_ON_RELEASE);
	kref_init(&head->ref);

	if (head->ids.csi) {
		ret = nvme_get_effects_log(ctrl, head->ids.csi, &head->effects);
		if (ret)
			goto out_cleanup_srcu;
	} else
		head->effects = ctrl->effects;

	ret = nvme_mpath_alloc_disk(ctrl, head);
	if (ret)
		goto out_cleanup_srcu;

	list_add_tail(&head->entry, &ctrl->subsys->nsheads);

	kref_get(&ctrl->subsys->ref);

	return head;
out_cleanup_srcu:
	cleanup_srcu_struct(&head->srcu);
out_ida_remove:
	ida_free(&ctrl->subsys->ns_ida, head->instance);
out_free_head:
	kfree(head);
out:
	if (ret > 0)
		ret = blk_status_to_errno(nvme_error_status(ret));
	return ERR_PTR(ret);
}

static int nvme_global_check_duplicate_ids(struct nvme_subsystem *this,
		struct nvme_ns_ids *ids)
{
	struct nvme_subsystem *s;
	int ret = 0;

	/*
	 * Note that this check is racy as we try to avoid holding the global
	 * lock over the whole ns_head creation.  But it is only intended as
	 * a sanity check anyway.
	 */
	mutex_lock(&nvme_subsystems_lock);
	list_for_each_entry(s, &nvme_subsystems, entry) {
		if (s == this)
			continue;
		mutex_lock(&s->lock);
		ret = nvme_subsys_check_duplicate_ids(s, ids);
		mutex_unlock(&s->lock);
		if (ret)
			break;
	}
	mutex_unlock(&nvme_subsystems_lock);

	return ret;
}

static int nvme_init_ns_head(struct nvme_ns *ns, struct nvme_ns_info *info)
{
	struct nvme_ctrl *ctrl = ns->ctrl;
	struct nvme_ns_head *head = NULL;
	int ret;

	ret = nvme_global_check_duplicate_ids(ctrl->subsys, &info->ids);
	if (ret) {
		/*
		 * We've found two different namespaces on two different
		 * subsystems that report the same ID.  This is pretty nasty
		 * for anything that actually requires unique device
		 * identification.  In the kernel we need this for multipathing,
		 * and in user space the /dev/disk/by-id/ links rely on it.
		 *
		 * If the device also claims to be multi-path capable back off
		 * here now and refuse the probe the second device as this is a
		 * recipe for data corruption.  If not this is probably a
		 * cheap consumer device if on the PCIe bus, so let the user
		 * proceed and use the shiny toy, but warn that with changing
		 * probing order (which due to our async probing could just be
		 * device taking longer to startup) the other device could show
		 * up at any time.
		 */
		nvme_print_device_info(ctrl);
		if ((ns->ctrl->ops->flags & NVME_F_FABRICS) || /* !PCIe */
		    ((ns->ctrl->subsys->cmic & NVME_CTRL_CMIC_MULTI_CTRL) &&
		     info->is_shared)) {
			dev_err(ctrl->device,
				"ignoring nsid %d because of duplicate IDs\n",
				info->nsid);
			return ret;
		}

		dev_err(ctrl->device,
			"clearing duplicate IDs for nsid %d\n", info->nsid);
		dev_err(ctrl->device,
			"use of /dev/disk/by-id/ may cause data corruption\n");
		memset(&info->ids.nguid, 0, sizeof(info->ids.nguid));
		memset(&info->ids.uuid, 0, sizeof(info->ids.uuid));
		memset(&info->ids.eui64, 0, sizeof(info->ids.eui64));
		ctrl->quirks |= NVME_QUIRK_BOGUS_NID;
	}

	mutex_lock(&ctrl->subsys->lock);
	head = nvme_find_ns_head(ctrl, info->nsid);
	if (!head) {
		ret = nvme_subsys_check_duplicate_ids(ctrl->subsys, &info->ids);
		if (ret) {
			dev_err(ctrl->device,
				"duplicate IDs in subsystem for nsid %d\n",
				info->nsid);
			goto out_unlock;
		}
		head = nvme_alloc_ns_head(ctrl, info);
		if (IS_ERR(head)) {
			ret = PTR_ERR(head);
			goto out_unlock;
		}
	} else {
		ret = -EINVAL;
		if (!info->is_shared || !head->shared) {
			dev_err(ctrl->device,
				"Duplicate unshared namespace %d\n",
				info->nsid);
			goto out_put_ns_head;
		}
		if (!nvme_ns_ids_equal(&head->ids, &info->ids)) {
			dev_err(ctrl->device,
				"IDs don't match for shared namespace %d\n",
					info->nsid);
			goto out_put_ns_head;
		}

		if (!multipath) {
			dev_warn(ctrl->device,
				"Found shared namespace %d, but multipathing not supported.\n",
				info->nsid);
			dev_warn_once(ctrl->device,
				"Support for shared namespaces without CONFIG_NVME_MULTIPATH is deprecated and will be removed in Linux 6.0.\n");
		}
	}

	list_add_tail_rcu(&ns->siblings, &head->list);
	ns->head = head;
	mutex_unlock(&ctrl->subsys->lock);
	return 0;

out_put_ns_head:
	nvme_put_ns_head(head);
out_unlock:
	mutex_unlock(&ctrl->subsys->lock);
	return ret;
}

struct nvme_ns *nvme_find_get_ns(struct nvme_ctrl *ctrl, unsigned nsid)
{
	struct nvme_ns *ns, *ret = NULL;
	int srcu_idx;

	srcu_idx = srcu_read_lock(&ctrl->srcu);
	list_for_each_entry_srcu(ns, &ctrl->namespaces, list,
				 srcu_read_lock_held(&ctrl->srcu)) {
		if (ns->head->ns_id == nsid) {
			if (!nvme_get_ns(ns))
				continue;
			ret = ns;
			break;
		}
		if (ns->head->ns_id > nsid)
			break;
	}
	srcu_read_unlock(&ctrl->srcu, srcu_idx);
	return ret;
}
EXPORT_SYMBOL_NS_GPL(nvme_find_get_ns, NVME_TARGET_PASSTHRU);

/*
 * Add the namespace to the controller list while keeping the list ordered.
 */
static void nvme_ns_add_to_ctrl_list(struct nvme_ns *ns)
{
	struct nvme_ns *tmp;

	list_for_each_entry_reverse(tmp, &ns->ctrl->namespaces, list) {
		if (tmp->head->ns_id < ns->head->ns_id) {
			list_add_rcu(&ns->list, &tmp->list);
			return;
		}
	}
	list_add(&ns->list, &ns->ctrl->namespaces);
}

static void nvme_alloc_ns(struct nvme_ctrl *ctrl, struct nvme_ns_info *info)
{
	struct queue_limits lim = { };
	struct nvme_ns *ns;
	struct gendisk *disk;
	int node = ctrl->numa_node;

	ns = kzalloc_node(sizeof(*ns), GFP_KERNEL, node);
	if (!ns)
		return;

	if (ctrl->opts && ctrl->opts->data_digest)
		lim.features |= BLK_FEAT_STABLE_WRITES;
	if (ctrl->ops->supports_pci_p2pdma &&
	    ctrl->ops->supports_pci_p2pdma(ctrl))
		lim.features |= BLK_FEAT_PCI_P2PDMA;

	disk = blk_mq_alloc_disk(ctrl->tagset, &lim, ns);
	if (IS_ERR(disk))
		goto out_free_ns;
	disk->fops = &nvme_bdev_ops;
	disk->private_data = ns;

	ns->disk = disk;
	ns->queue = disk->queue;
	ns->ctrl = ctrl;
	kref_init(&ns->kref);

	if (nvme_init_ns_head(ns, info))
		goto out_cleanup_disk;

	/*
	 * If multipathing is enabled, the device name for all disks and not
	 * just those that represent shared namespaces needs to be based on the
	 * subsystem instance.  Using the controller instance for private
	 * namespaces could lead to naming collisions between shared and private
	 * namespaces if they don't use a common numbering scheme.
	 *
	 * If multipathing is not enabled, disk names must use the controller
	 * instance as shared namespaces will show up as multiple block
	 * devices.
	 */
	if (nvme_ns_head_multipath(ns->head)) {
		sprintf(disk->disk_name, "nvme%dc%dn%d", ctrl->subsys->instance,
			ctrl->instance, ns->head->instance);
		disk->flags |= GENHD_FL_HIDDEN;
	} else if (multipath) {
		sprintf(disk->disk_name, "nvme%dn%d", ctrl->subsys->instance,
			ns->head->instance);
	} else {
		sprintf(disk->disk_name, "nvme%dn%d", ctrl->instance,
			ns->head->instance);
	}

	if (nvme_update_ns_info(ns, info))
		goto out_unlink_ns;

	mutex_lock(&ctrl->namespaces_lock);
	/*
	 * Ensure that no namespaces are added to the ctrl list after the queues
	 * are frozen, thereby avoiding a deadlock between scan and reset.
	 */
	if (test_bit(NVME_CTRL_FROZEN, &ctrl->flags)) {
		mutex_unlock(&ctrl->namespaces_lock);
		goto out_unlink_ns;
	}
	nvme_ns_add_to_ctrl_list(ns);
	mutex_unlock(&ctrl->namespaces_lock);
	synchronize_srcu(&ctrl->srcu);
	nvme_get_ctrl(ctrl);

	if (device_add_disk(ctrl->device, ns->disk, nvme_ns_attr_groups))
		goto out_cleanup_ns_from_list;

	if (!nvme_ns_head_multipath(ns->head))
		nvme_add_ns_cdev(ns);

	nvme_mpath_add_disk(ns, info->anagrpid);
	nvme_fault_inject_init(&ns->fault_inject, ns->disk->disk_name);

	/*
	 * Set ns->disk->device->driver_data to ns so we can access
	 * ns->head->passthru_err_log_enabled in
	 * nvme_io_passthru_err_log_enabled_[store | show]().
	 */
	dev_set_drvdata(disk_to_dev(ns->disk), ns);

	return;

 out_cleanup_ns_from_list:
	nvme_put_ctrl(ctrl);
	mutex_lock(&ctrl->namespaces_lock);
	list_del_rcu(&ns->list);
	mutex_unlock(&ctrl->namespaces_lock);
	synchronize_srcu(&ctrl->srcu);
 out_unlink_ns:
	mutex_lock(&ctrl->subsys->lock);
	list_del_rcu(&ns->siblings);
	if (list_empty(&ns->head->list))
		list_del_init(&ns->head->entry);
	mutex_unlock(&ctrl->subsys->lock);
	nvme_put_ns_head(ns->head);
 out_cleanup_disk:
	put_disk(disk);
 out_free_ns:
	kfree(ns);
}

static void nvme_ns_remove(struct nvme_ns *ns)
{
	bool last_path = false;

	if (test_and_set_bit(NVME_NS_REMOVING, &ns->flags))
		return;

	clear_bit(NVME_NS_READY, &ns->flags);
	set_capacity(ns->disk, 0);
	nvme_fault_inject_fini(&ns->fault_inject);

	/*
	 * Ensure that !NVME_NS_READY is seen by other threads to prevent
	 * this ns going back into current_path.
	 */
	synchronize_srcu(&ns->head->srcu);

	/* wait for concurrent submissions */
	if (nvme_mpath_clear_current_path(ns))
		synchronize_srcu(&ns->head->srcu);

	mutex_lock(&ns->ctrl->subsys->lock);
	list_del_rcu(&ns->siblings);
	if (list_empty(&ns->head->list)) {
		list_del_init(&ns->head->entry);
		last_path = true;
	}
	mutex_unlock(&ns->ctrl->subsys->lock);

	/* guarantee not available in head->list */
	synchronize_srcu(&ns->head->srcu);

	if (!nvme_ns_head_multipath(ns->head))
		nvme_cdev_del(&ns->cdev, &ns->cdev_device);
	del_gendisk(ns->disk);

	mutex_lock(&ns->ctrl->namespaces_lock);
	list_del_rcu(&ns->list);
	mutex_unlock(&ns->ctrl->namespaces_lock);
	synchronize_srcu(&ns->ctrl->srcu);

	if (last_path)
		nvme_mpath_shutdown_disk(ns->head);
	nvme_put_ns(ns);
}

static void nvme_ns_remove_by_nsid(struct nvme_ctrl *ctrl, u32 nsid)
{
	struct nvme_ns *ns = nvme_find_get_ns(ctrl, nsid);

	if (ns) {
		nvme_ns_remove(ns);
		nvme_put_ns(ns);
	}
}

static void nvme_validate_ns(struct nvme_ns *ns, struct nvme_ns_info *info)
{
	int ret = NVME_SC_INVALID_NS | NVME_STATUS_DNR;

	if (!nvme_ns_ids_equal(&ns->head->ids, &info->ids)) {
		dev_err(ns->ctrl->device,
			"identifiers changed for nsid %d\n", ns->head->ns_id);
		goto out;
	}

	ret = nvme_update_ns_info(ns, info);
out:
	/*
	 * Only remove the namespace if we got a fatal error back from the
	 * device, otherwise ignore the error and just move on.
	 *
	 * TODO: we should probably schedule a delayed retry here.
	 */
	if (ret > 0 && (ret & NVME_STATUS_DNR))
		nvme_ns_remove(ns);
}

static void nvme_scan_ns(struct nvme_ctrl *ctrl, unsigned nsid)
{
	struct nvme_ns_info info = { .nsid = nsid };
	struct nvme_ns *ns;
	int ret = 1;

	if (nvme_identify_ns_descs(ctrl, &info))
		return;

	if (info.ids.csi != NVME_CSI_NVM && !nvme_multi_css(ctrl)) {
		dev_warn(ctrl->device,
			"command set not reported for nsid: %d\n", nsid);
		return;
	}

	/*
	 * If available try to use the Command Set Idependent Identify Namespace
	 * data structure to find all the generic information that is needed to
	 * set up a namespace.  If not fall back to the legacy version.
	 */
	if ((ctrl->cap & NVME_CAP_CRMS_CRIMS) ||
	    (info.ids.csi != NVME_CSI_NVM && info.ids.csi != NVME_CSI_ZNS) ||
	    ctrl->vs >= NVME_VS(2, 0, 0))
		ret = nvme_ns_info_from_id_cs_indep(ctrl, &info);
	if (ret > 0)
		ret = nvme_ns_info_from_identify(ctrl, &info);

	if (info.is_removed)
		nvme_ns_remove_by_nsid(ctrl, nsid);

	/*
	 * Ignore the namespace if it is not ready. We will get an AEN once it
	 * becomes ready and restart the scan.
	 */
	if (ret || !info.is_ready)
		return;

	ns = nvme_find_get_ns(ctrl, nsid);
	if (ns) {
		nvme_validate_ns(ns, &info);
		nvme_put_ns(ns);
	} else {
		nvme_alloc_ns(ctrl, &info);
	}
}

/**
 * struct async_scan_info - keeps track of controller & NSIDs to scan
 * @ctrl:	Controller on which namespaces are being scanned
 * @next_nsid:	Index of next NSID to scan in ns_list
 * @ns_list:	Pointer to list of NSIDs to scan
 *
 * Note: There is a single async_scan_info structure shared by all instances
 * of nvme_scan_ns_async() scanning a given controller, so the atomic
 * operations on next_nsid are critical to ensure each instance scans a unique
 * NSID.
 */
struct async_scan_info {
	struct nvme_ctrl *ctrl;
	atomic_t next_nsid;
	__le32 *ns_list;
};

static void nvme_scan_ns_async(void *data, async_cookie_t cookie)
{
	struct async_scan_info *scan_info = data;
	int idx;
	u32 nsid;

	idx = (u32)atomic_fetch_inc(&scan_info->next_nsid);
	nsid = le32_to_cpu(scan_info->ns_list[idx]);

	nvme_scan_ns(scan_info->ctrl, nsid);
}

static void nvme_remove_invalid_namespaces(struct nvme_ctrl *ctrl,
					unsigned nsid)
{
	struct nvme_ns *ns, *next;
	LIST_HEAD(rm_list);

	mutex_lock(&ctrl->namespaces_lock);
	list_for_each_entry_safe(ns, next, &ctrl->namespaces, list) {
		if (ns->head->ns_id > nsid) {
			list_del_rcu(&ns->list);
			synchronize_srcu(&ctrl->srcu);
			list_add_tail_rcu(&ns->list, &rm_list);
		}
	}
	mutex_unlock(&ctrl->namespaces_lock);

	list_for_each_entry_safe(ns, next, &rm_list, list)
		nvme_ns_remove(ns);
}

static int nvme_scan_ns_list(struct nvme_ctrl *ctrl)
{
	const int nr_entries = NVME_IDENTIFY_DATA_SIZE / sizeof(__le32);
	__le32 *ns_list;
	u32 prev = 0;
	int ret = 0, i;
	ASYNC_DOMAIN(domain);
	struct async_scan_info scan_info;

	ns_list = kzalloc(NVME_IDENTIFY_DATA_SIZE, GFP_KERNEL);
	if (!ns_list)
		return -ENOMEM;

	scan_info.ctrl = ctrl;
	scan_info.ns_list = ns_list;
	for (;;) {
		struct nvme_command cmd = {
			.identify.opcode	= nvme_admin_identify,
			.identify.cns		= NVME_ID_CNS_NS_ACTIVE_LIST,
			.identify.nsid		= cpu_to_le32(prev),
		};

		ret = nvme_submit_sync_cmd(ctrl->admin_q, &cmd, ns_list,
					    NVME_IDENTIFY_DATA_SIZE);
		if (ret) {
			dev_warn(ctrl->device,
				"Identify NS List failed (status=0x%x)\n", ret);
			goto free;
		}

		atomic_set(&scan_info.next_nsid, 0);
		for (i = 0; i < nr_entries; i++) {
			u32 nsid = le32_to_cpu(ns_list[i]);

			if (!nsid)	/* end of the list? */
				goto out;
			async_schedule_domain(nvme_scan_ns_async, &scan_info,
						&domain);
			while (++prev < nsid)
				nvme_ns_remove_by_nsid(ctrl, prev);
		}
		async_synchronize_full_domain(&domain);
	}
 out:
	nvme_remove_invalid_namespaces(ctrl, prev);
 free:
	async_synchronize_full_domain(&domain);
	kfree(ns_list);
	return ret;
}

static void nvme_scan_ns_sequential(struct nvme_ctrl *ctrl)
{
	struct nvme_id_ctrl *id;
	u32 nn, i;

	if (nvme_identify_ctrl(ctrl, &id))
		return;
	nn = le32_to_cpu(id->nn);
	kfree(id);

	for (i = 1; i <= nn; i++)
		nvme_scan_ns(ctrl, i);

	nvme_remove_invalid_namespaces(ctrl, nn);
}

static void nvme_clear_changed_ns_log(struct nvme_ctrl *ctrl)
{
	size_t log_size = NVME_MAX_CHANGED_NAMESPACES * sizeof(__le32);
	__le32 *log;
	int error;

	log = kzalloc(log_size, GFP_KERNEL);
	if (!log)
		return;

	/*
	 * We need to read the log to clear the AEN, but we don't want to rely
	 * on it for the changed namespace information as userspace could have
	 * raced with us in reading the log page, which could cause us to miss
	 * updates.
	 */
	error = nvme_get_log(ctrl, NVME_NSID_ALL, NVME_LOG_CHANGED_NS, 0,
			NVME_CSI_NVM, log, log_size, 0);
	if (error)
		dev_warn(ctrl->device,
			"reading changed ns log failed: %d\n", error);

	kfree(log);
}

static void nvme_scan_work(struct work_struct *work)
{
	struct nvme_ctrl *ctrl =
		container_of(work, struct nvme_ctrl, scan_work);
	int ret;

	/* No tagset on a live ctrl means IO queues could not created */
	if (nvme_ctrl_state(ctrl) != NVME_CTRL_LIVE || !ctrl->tagset)
		return;

	/*
	 * Identify controller limits can change at controller reset due to
	 * new firmware download, even though it is not common we cannot ignore
	 * such scenario. Controller's non-mdts limits are reported in the unit
	 * of logical blocks that is dependent on the format of attached
	 * namespace. Hence re-read the limits at the time of ns allocation.
	 */
	ret = nvme_init_non_mdts_limits(ctrl);
	if (ret < 0) {
		dev_warn(ctrl->device,
			"reading non-mdts-limits failed: %d\n", ret);
		return;
	}

	if (test_and_clear_bit(NVME_AER_NOTICE_NS_CHANGED, &ctrl->events)) {
		dev_info(ctrl->device, "rescanning namespaces.\n");
		nvme_clear_changed_ns_log(ctrl);
	}

	mutex_lock(&ctrl->scan_lock);
	if (!nvme_id_cns_ok(ctrl, NVME_ID_CNS_NS_ACTIVE_LIST)) {
		nvme_scan_ns_sequential(ctrl);
	} else {
		/*
		 * Fall back to sequential scan if DNR is set to handle broken
		 * devices which should support Identify NS List (as per the VS
		 * they report) but don't actually support it.
		 */
		ret = nvme_scan_ns_list(ctrl);
		if (ret > 0 && ret & NVME_STATUS_DNR)
			nvme_scan_ns_sequential(ctrl);
	}
	mutex_unlock(&ctrl->scan_lock);
}

/*
 * This function iterates the namespace list unlocked to allow recovery from
 * controller failure. It is up to the caller to ensure the namespace list is
 * not modified by scan work while this function is executing.
 */
void nvme_remove_namespaces(struct nvme_ctrl *ctrl)
{
	struct nvme_ns *ns, *next;
	LIST_HEAD(ns_list);

	/*
	 * make sure to requeue I/O to all namespaces as these
	 * might result from the scan itself and must complete
	 * for the scan_work to make progress
	 */
	nvme_mpath_clear_ctrl_paths(ctrl);

	/*
	 * Unquiesce io queues so any pending IO won't hang, especially
	 * those submitted from scan work
	 */
	nvme_unquiesce_io_queues(ctrl);

	/* prevent racing with ns scanning */
	flush_work(&ctrl->scan_work);

	/*
	 * The dead states indicates the controller was not gracefully
	 * disconnected. In that case, we won't be able to flush any data while
	 * removing the namespaces' disks; fail all the queues now to avoid
	 * potentially having to clean up the failed sync later.
	 */
	if (nvme_ctrl_state(ctrl) == NVME_CTRL_DEAD)
		nvme_mark_namespaces_dead(ctrl);

	/* this is a no-op when called from the controller reset handler */
	nvme_change_ctrl_state(ctrl, NVME_CTRL_DELETING_NOIO);

	mutex_lock(&ctrl->namespaces_lock);
	list_splice_init_rcu(&ctrl->namespaces, &ns_list, synchronize_rcu);
	mutex_unlock(&ctrl->namespaces_lock);
	synchronize_srcu(&ctrl->srcu);

	list_for_each_entry_safe(ns, next, &ns_list, list)
		nvme_ns_remove(ns);
}
EXPORT_SYMBOL_GPL(nvme_remove_namespaces);

static int nvme_class_uevent(const struct device *dev, struct kobj_uevent_env *env)
{
	const struct nvme_ctrl *ctrl =
		container_of(dev, struct nvme_ctrl, ctrl_device);
	struct nvmf_ctrl_options *opts = ctrl->opts;
	int ret;

	ret = add_uevent_var(env, "NVME_TRTYPE=%s", ctrl->ops->name);
	if (ret)
		return ret;

	if (opts) {
		ret = add_uevent_var(env, "NVME_TRADDR=%s", opts->traddr);
		if (ret)
			return ret;

		ret = add_uevent_var(env, "NVME_TRSVCID=%s",
				opts->trsvcid ?: "none");
		if (ret)
			return ret;

		ret = add_uevent_var(env, "NVME_HOST_TRADDR=%s",
				opts->host_traddr ?: "none");
		if (ret)
			return ret;

		ret = add_uevent_var(env, "NVME_HOST_IFACE=%s",
				opts->host_iface ?: "none");
	}
	return ret;
}

static void nvme_change_uevent(struct nvme_ctrl *ctrl, char *envdata)
{
	char *envp[2] = { envdata, NULL };

	kobject_uevent_env(&ctrl->device->kobj, KOBJ_CHANGE, envp);
}

static void nvme_aen_uevent(struct nvme_ctrl *ctrl)
{
	char *envp[2] = { NULL, NULL };
	u32 aen_result = ctrl->aen_result;

	ctrl->aen_result = 0;
	if (!aen_result)
		return;

	envp[0] = kasprintf(GFP_KERNEL, "NVME_AEN=%#08x", aen_result);
	if (!envp[0])
		return;
	kobject_uevent_env(&ctrl->device->kobj, KOBJ_CHANGE, envp);
	kfree(envp[0]);
}

static void nvme_async_event_work(struct work_struct *work)
{
	struct nvme_ctrl *ctrl =
		container_of(work, struct nvme_ctrl, async_event_work);

	nvme_aen_uevent(ctrl);

	/*
	 * The transport drivers must guarantee AER submission here is safe by
	 * flushing ctrl async_event_work after changing the controller state
	 * from LIVE and before freeing the admin queue.
	*/
	if (nvme_ctrl_state(ctrl) == NVME_CTRL_LIVE)
		ctrl->ops->submit_async_event(ctrl);
}

static bool nvme_ctrl_pp_status(struct nvme_ctrl *ctrl)
{

	u32 csts;

	if (ctrl->ops->reg_read32(ctrl, NVME_REG_CSTS, &csts))
		return false;

	if (csts == ~0)
		return false;

	return ((ctrl->ctrl_config & NVME_CC_ENABLE) && (csts & NVME_CSTS_PP));
}

static void nvme_get_fw_slot_info(struct nvme_ctrl *ctrl)
{
	struct nvme_fw_slot_info_log *log;
	u8 next_fw_slot, cur_fw_slot;

	log = kmalloc(sizeof(*log), GFP_KERNEL);
	if (!log)
		return;

	if (nvme_get_log(ctrl, NVME_NSID_ALL, NVME_LOG_FW_SLOT, 0, NVME_CSI_NVM,
			 log, sizeof(*log), 0)) {
		dev_warn(ctrl->device, "Get FW SLOT INFO log error\n");
		goto out_free_log;
	}

	cur_fw_slot = log->afi & 0x7;
	next_fw_slot = (log->afi & 0x70) >> 4;
	if (!cur_fw_slot || (next_fw_slot && (cur_fw_slot != next_fw_slot))) {
		dev_info(ctrl->device,
			 "Firmware is activated after next Controller Level Reset\n");
		goto out_free_log;
	}

	memcpy(ctrl->subsys->firmware_rev, &log->frs[cur_fw_slot - 1],
		sizeof(ctrl->subsys->firmware_rev));

out_free_log:
	kfree(log);
}

static void nvme_fw_act_work(struct work_struct *work)
{
	struct nvme_ctrl *ctrl = container_of(work,
				struct nvme_ctrl, fw_act_work);
	unsigned long fw_act_timeout;

	nvme_auth_stop(ctrl);

	if (ctrl->mtfa)
		fw_act_timeout = jiffies +
				msecs_to_jiffies(ctrl->mtfa * 100);
	else
		fw_act_timeout = jiffies +
				msecs_to_jiffies(admin_timeout * 1000);

	nvme_quiesce_io_queues(ctrl);
	while (nvme_ctrl_pp_status(ctrl)) {
		if (time_after(jiffies, fw_act_timeout)) {
			dev_warn(ctrl->device,
				"Fw activation timeout, reset controller\n");
			nvme_try_sched_reset(ctrl);
			return;
		}
		msleep(100);
	}

	if (!nvme_change_ctrl_state(ctrl, NVME_CTRL_LIVE))
		return;

	nvme_unquiesce_io_queues(ctrl);
	/* read FW slot information to clear the AER */
	nvme_get_fw_slot_info(ctrl);

	queue_work(nvme_wq, &ctrl->async_event_work);
}

static u32 nvme_aer_type(u32 result)
{
	return result & 0x7;
}

static u32 nvme_aer_subtype(u32 result)
{
	return (result & 0xff00) >> 8;
}

static bool nvme_handle_aen_notice(struct nvme_ctrl *ctrl, u32 result)
{
	u32 aer_notice_type = nvme_aer_subtype(result);
	bool requeue = true;

	switch (aer_notice_type) {
	case NVME_AER_NOTICE_NS_CHANGED:
		set_bit(NVME_AER_NOTICE_NS_CHANGED, &ctrl->events);
		nvme_queue_scan(ctrl);
		break;
	case NVME_AER_NOTICE_FW_ACT_STARTING:
		/*
		 * We are (ab)using the RESETTING state to prevent subsequent
		 * recovery actions from interfering with the controller's
		 * firmware activation.
		 */
		if (nvme_change_ctrl_state(ctrl, NVME_CTRL_RESETTING)) {
			requeue = false;
			queue_work(nvme_wq, &ctrl->fw_act_work);
		}
		break;
#ifdef CONFIG_NVME_MULTIPATH
	case NVME_AER_NOTICE_ANA:
		if (!ctrl->ana_log_buf)
			break;
		queue_work(nvme_wq, &ctrl->ana_work);
		break;
#endif
	case NVME_AER_NOTICE_DISC_CHANGED:
		ctrl->aen_result = result;
		break;
	default:
		dev_warn(ctrl->device, "async event result %08x\n", result);
	}
	return requeue;
}

static void nvme_handle_aer_persistent_error(struct nvme_ctrl *ctrl)
{
	dev_warn(ctrl->device,
		"resetting controller due to persistent internal error\n");
	nvme_reset_ctrl(ctrl);
}

void nvme_complete_async_event(struct nvme_ctrl *ctrl, __le16 status,
		volatile union nvme_result *res)
{
	u32 result = le32_to_cpu(res->u32);
	u32 aer_type = nvme_aer_type(result);
	u32 aer_subtype = nvme_aer_subtype(result);
	bool requeue = true;

	if (le16_to_cpu(status) >> 1 != NVME_SC_SUCCESS)
		return;

	trace_nvme_async_event(ctrl, result);
	switch (aer_type) {
	case NVME_AER_NOTICE:
		requeue = nvme_handle_aen_notice(ctrl, result);
		break;
	case NVME_AER_ERROR:
		/*
		 * For a persistent internal error, don't run async_event_work
		 * to submit a new AER. The controller reset will do it.
		 */
		if (aer_subtype == NVME_AER_ERROR_PERSIST_INT_ERR) {
			nvme_handle_aer_persistent_error(ctrl);
			return;
		}
		fallthrough;
	case NVME_AER_SMART:
	case NVME_AER_CSS:
	case NVME_AER_VS:
		ctrl->aen_result = result;
		break;
	default:
		break;
	}

	if (requeue)
		queue_work(nvme_wq, &ctrl->async_event_work);
}
EXPORT_SYMBOL_GPL(nvme_complete_async_event);

int nvme_alloc_admin_tag_set(struct nvme_ctrl *ctrl, struct blk_mq_tag_set *set,
		const struct blk_mq_ops *ops, unsigned int cmd_size)
{
	struct queue_limits lim = {};
	int ret;

	memset(set, 0, sizeof(*set));
	set->ops = ops;
	set->queue_depth = NVME_AQ_MQ_TAG_DEPTH;
	if (ctrl->ops->flags & NVME_F_FABRICS)
		/* Reserved for fabric connect and keep alive */
		set->reserved_tags = 2;
	set->numa_node = ctrl->numa_node;
	set->flags = BLK_MQ_F_NO_SCHED;
	if (ctrl->ops->flags & NVME_F_BLOCKING)
		set->flags |= BLK_MQ_F_BLOCKING;
	set->cmd_size = cmd_size;
	set->driver_data = ctrl;
	set->nr_hw_queues = 1;
	set->timeout = NVME_ADMIN_TIMEOUT;
	ret = blk_mq_alloc_tag_set(set);
	if (ret)
		return ret;

	ctrl->admin_q = blk_mq_alloc_queue(set, &lim, NULL);
	if (IS_ERR(ctrl->admin_q)) {
		ret = PTR_ERR(ctrl->admin_q);
		goto out_free_tagset;
	}

	if (ctrl->ops->flags & NVME_F_FABRICS) {
		ctrl->fabrics_q = blk_mq_alloc_queue(set, NULL, NULL);
		if (IS_ERR(ctrl->fabrics_q)) {
			ret = PTR_ERR(ctrl->fabrics_q);
			goto out_cleanup_admin_q;
		}
	}

	ctrl->admin_tagset = set;
	return 0;

out_cleanup_admin_q:
	blk_mq_destroy_queue(ctrl->admin_q);
	blk_put_queue(ctrl->admin_q);
out_free_tagset:
	blk_mq_free_tag_set(set);
	ctrl->admin_q = NULL;
	ctrl->fabrics_q = NULL;
	return ret;
}
EXPORT_SYMBOL_GPL(nvme_alloc_admin_tag_set);

void nvme_remove_admin_tag_set(struct nvme_ctrl *ctrl)
{
	/*
	 * As we're about to destroy the queue and free tagset
	 * we can not have keep-alive work running.
	 */
	nvme_stop_keep_alive(ctrl);
	blk_mq_destroy_queue(ctrl->admin_q);
	blk_put_queue(ctrl->admin_q);
	if (ctrl->ops->flags & NVME_F_FABRICS) {
		blk_mq_destroy_queue(ctrl->fabrics_q);
		blk_put_queue(ctrl->fabrics_q);
	}
	blk_mq_free_tag_set(ctrl->admin_tagset);
}
EXPORT_SYMBOL_GPL(nvme_remove_admin_tag_set);

int nvme_alloc_io_tag_set(struct nvme_ctrl *ctrl, struct blk_mq_tag_set *set,
		const struct blk_mq_ops *ops, unsigned int nr_maps,
		unsigned int cmd_size)
{
	int ret;

	memset(set, 0, sizeof(*set));
	set->ops = ops;
	set->queue_depth = min_t(unsigned, ctrl->sqsize, BLK_MQ_MAX_DEPTH - 1);
	/*
	 * Some Apple controllers requires tags to be unique across admin and
	 * the (only) I/O queue, so reserve the first 32 tags of the I/O queue.
	 */
	if (ctrl->quirks & NVME_QUIRK_SHARED_TAGS)
		set->reserved_tags = NVME_AQ_DEPTH;
	else if (ctrl->ops->flags & NVME_F_FABRICS)
		/* Reserved for fabric connect */
		set->reserved_tags = 1;
	set->numa_node = ctrl->numa_node;
	set->flags = BLK_MQ_F_SHOULD_MERGE;
	if (ctrl->ops->flags & NVME_F_BLOCKING)
		set->flags |= BLK_MQ_F_BLOCKING;
	set->cmd_size = cmd_size;
	set->driver_data = ctrl;
	set->nr_hw_queues = ctrl->queue_count - 1;
	set->timeout = NVME_IO_TIMEOUT;
	set->nr_maps = nr_maps;
	ret = blk_mq_alloc_tag_set(set);
	if (ret)
		return ret;

	if (ctrl->ops->flags & NVME_F_FABRICS) {
		struct queue_limits lim = {
			.features	= BLK_FEAT_SKIP_TAGSET_QUIESCE,
		};

		ctrl->connect_q = blk_mq_alloc_queue(set, &lim, NULL);
        	if (IS_ERR(ctrl->connect_q)) {
			ret = PTR_ERR(ctrl->connect_q);
			goto out_free_tag_set;
		}
	}

	ctrl->tagset = set;
	return 0;

out_free_tag_set:
	blk_mq_free_tag_set(set);
	ctrl->connect_q = NULL;
	return ret;
}
EXPORT_SYMBOL_GPL(nvme_alloc_io_tag_set);

void nvme_remove_io_tag_set(struct nvme_ctrl *ctrl)
{
	if (ctrl->ops->flags & NVME_F_FABRICS) {
		blk_mq_destroy_queue(ctrl->connect_q);
		blk_put_queue(ctrl->connect_q);
	}
	blk_mq_free_tag_set(ctrl->tagset);
}
EXPORT_SYMBOL_GPL(nvme_remove_io_tag_set);

void nvme_stop_ctrl(struct nvme_ctrl *ctrl)
{
	nvme_mpath_stop(ctrl);
	nvme_auth_stop(ctrl);
	nvme_stop_failfast_work(ctrl);
	flush_work(&ctrl->async_event_work);
	cancel_work_sync(&ctrl->fw_act_work);
	if (ctrl->ops->stop_ctrl)
		ctrl->ops->stop_ctrl(ctrl);
}
EXPORT_SYMBOL_GPL(nvme_stop_ctrl);

void nvme_start_ctrl(struct nvme_ctrl *ctrl)
{
	nvme_enable_aen(ctrl);

	/*
	 * persistent discovery controllers need to send indication to userspace
	 * to re-read the discovery log page to learn about possible changes
	 * that were missed. We identify persistent discovery controllers by
	 * checking that they started once before, hence are reconnecting back.
	 */
	if (test_bit(NVME_CTRL_STARTED_ONCE, &ctrl->flags) &&
	    nvme_discovery_ctrl(ctrl))
		nvme_change_uevent(ctrl, "NVME_EVENT=rediscover");

	if (ctrl->queue_count > 1) {
		nvme_queue_scan(ctrl);
		nvme_unquiesce_io_queues(ctrl);
		nvme_mpath_update(ctrl);
	}

	nvme_change_uevent(ctrl, "NVME_EVENT=connected");
	set_bit(NVME_CTRL_STARTED_ONCE, &ctrl->flags);
}
EXPORT_SYMBOL_GPL(nvme_start_ctrl);

void nvme_uninit_ctrl(struct nvme_ctrl *ctrl)
{
	nvme_stop_keep_alive(ctrl);
	nvme_hwmon_exit(ctrl);
	nvme_fault_inject_fini(&ctrl->fault_inject);
	dev_pm_qos_hide_latency_tolerance(ctrl->device);
	cdev_device_del(&ctrl->cdev, ctrl->device);
	nvme_put_ctrl(ctrl);
}
EXPORT_SYMBOL_GPL(nvme_uninit_ctrl);

static void nvme_free_cels(struct nvme_ctrl *ctrl)
{
	struct nvme_effects_log	*cel;
	unsigned long i;

	xa_for_each(&ctrl->cels, i, cel) {
		xa_erase(&ctrl->cels, i);
		kfree(cel);
	}

	xa_destroy(&ctrl->cels);
}

static void nvme_free_ctrl(struct device *dev)
{
	struct nvme_ctrl *ctrl =
		container_of(dev, struct nvme_ctrl, ctrl_device);
	struct nvme_subsystem *subsys = ctrl->subsys;

	if (!subsys || ctrl->instance != subsys->instance)
		ida_free(&nvme_instance_ida, ctrl->instance);
	nvme_free_cels(ctrl);
	nvme_mpath_uninit(ctrl);
	cleanup_srcu_struct(&ctrl->srcu);
	nvme_auth_stop(ctrl);
	nvme_auth_free(ctrl);
	__free_page(ctrl->discard_page);
	free_opal_dev(ctrl->opal_dev);

	if (subsys) {
		mutex_lock(&nvme_subsystems_lock);
		list_del(&ctrl->subsys_entry);
		sysfs_remove_link(&subsys->dev.kobj, dev_name(ctrl->device));
		mutex_unlock(&nvme_subsystems_lock);
	}

	ctrl->ops->free_ctrl(ctrl);

	if (subsys)
		nvme_put_subsystem(subsys);
}

/*
 * Initialize a NVMe controller structures.  This needs to be called during
 * earliest initialization so that we have the initialized structured around
 * during probing.
 *
 * On success, the caller must use the nvme_put_ctrl() to release this when
 * needed, which also invokes the ops->free_ctrl() callback.
 */
int nvme_init_ctrl(struct nvme_ctrl *ctrl, struct device *dev,
		const struct nvme_ctrl_ops *ops, unsigned long quirks)
{
	int ret;

	WRITE_ONCE(ctrl->state, NVME_CTRL_NEW);
	ctrl->passthru_err_log_enabled = false;
	clear_bit(NVME_CTRL_FAILFAST_EXPIRED, &ctrl->flags);
	spin_lock_init(&ctrl->lock);
	mutex_init(&ctrl->namespaces_lock);

	ret = init_srcu_struct(&ctrl->srcu);
	if (ret)
		return ret;

	mutex_init(&ctrl->scan_lock);
	INIT_LIST_HEAD(&ctrl->namespaces);
	xa_init(&ctrl->cels);
	ctrl->dev = dev;
	ctrl->ops = ops;
	ctrl->quirks = quirks;
	ctrl->numa_node = NUMA_NO_NODE;
	INIT_WORK(&ctrl->scan_work, nvme_scan_work);
	INIT_WORK(&ctrl->async_event_work, nvme_async_event_work);
	INIT_WORK(&ctrl->fw_act_work, nvme_fw_act_work);
	INIT_WORK(&ctrl->delete_work, nvme_delete_ctrl_work);
	init_waitqueue_head(&ctrl->state_wq);

	INIT_DELAYED_WORK(&ctrl->ka_work, nvme_keep_alive_work);
	INIT_DELAYED_WORK(&ctrl->failfast_work, nvme_failfast_work);
	memset(&ctrl->ka_cmd, 0, sizeof(ctrl->ka_cmd));
	ctrl->ka_cmd.common.opcode = nvme_admin_keep_alive;
	ctrl->ka_last_check_time = jiffies;

	BUILD_BUG_ON(NVME_DSM_MAX_RANGES * sizeof(struct nvme_dsm_range) >
			PAGE_SIZE);
	ctrl->discard_page = alloc_page(GFP_KERNEL);
	if (!ctrl->discard_page) {
		ret = -ENOMEM;
		goto out;
	}

	ret = ida_alloc(&nvme_instance_ida, GFP_KERNEL);
	if (ret < 0)
		goto out;
	ctrl->instance = ret;

	ret = nvme_auth_init_ctrl(ctrl);
	if (ret)
		goto out_release_instance;

	nvme_mpath_init_ctrl(ctrl);

	device_initialize(&ctrl->ctrl_device);
	ctrl->device = &ctrl->ctrl_device;
	ctrl->device->devt = MKDEV(MAJOR(nvme_ctrl_base_chr_devt),
			ctrl->instance);
	ctrl->device->class = &nvme_class;
	ctrl->device->parent = ctrl->dev;
	if (ops->dev_attr_groups)
		ctrl->device->groups = ops->dev_attr_groups;
	else
		ctrl->device->groups = nvme_dev_attr_groups;
	ctrl->device->release = nvme_free_ctrl;
	dev_set_drvdata(ctrl->device, ctrl);

	return ret;

out_release_instance:
	ida_free(&nvme_instance_ida, ctrl->instance);
out:
	if (ctrl->discard_page)
		__free_page(ctrl->discard_page);
	cleanup_srcu_struct(&ctrl->srcu);
	return ret;
}
EXPORT_SYMBOL_GPL(nvme_init_ctrl);

/*
 * On success, returns with an elevated controller reference and caller must
 * use nvme_uninit_ctrl() to properly free resources associated with the ctrl.
 */
int nvme_add_ctrl(struct nvme_ctrl *ctrl)
{
	int ret;

	ret = dev_set_name(ctrl->device, "nvme%d", ctrl->instance);
	if (ret)
		return ret;

	cdev_init(&ctrl->cdev, &nvme_dev_fops);
	ctrl->cdev.owner = ctrl->ops->module;
	ret = cdev_device_add(&ctrl->cdev, ctrl->device);
	if (ret)
		return ret;

	/*
	 * Initialize latency tolerance controls.  The sysfs files won't
	 * be visible to userspace unless the device actually supports APST.
	 */
	ctrl->device->power.set_latency_tolerance = nvme_set_latency_tolerance;
	dev_pm_qos_update_user_latency_tolerance(ctrl->device,
		min(default_ps_max_latency_us, (unsigned long)S32_MAX));

	nvme_fault_inject_init(&ctrl->fault_inject, dev_name(ctrl->device));
	nvme_get_ctrl(ctrl);

	return 0;
}
EXPORT_SYMBOL_GPL(nvme_add_ctrl);

/* let I/O to all namespaces fail in preparation for surprise removal */
void nvme_mark_namespaces_dead(struct nvme_ctrl *ctrl)
{
	struct nvme_ns *ns;
	int srcu_idx;

	srcu_idx = srcu_read_lock(&ctrl->srcu);
	list_for_each_entry_srcu(ns, &ctrl->namespaces, list,
				 srcu_read_lock_held(&ctrl->srcu))
		blk_mark_disk_dead(ns->disk);
	srcu_read_unlock(&ctrl->srcu, srcu_idx);
}
EXPORT_SYMBOL_GPL(nvme_mark_namespaces_dead);

void nvme_unfreeze(struct nvme_ctrl *ctrl)
{
	struct nvme_ns *ns;
	int srcu_idx;

	srcu_idx = srcu_read_lock(&ctrl->srcu);
	list_for_each_entry_srcu(ns, &ctrl->namespaces, list,
				 srcu_read_lock_held(&ctrl->srcu))
		blk_mq_unfreeze_queue_non_owner(ns->queue);
	srcu_read_unlock(&ctrl->srcu, srcu_idx);
	clear_bit(NVME_CTRL_FROZEN, &ctrl->flags);
}
EXPORT_SYMBOL_GPL(nvme_unfreeze);

int nvme_wait_freeze_timeout(struct nvme_ctrl *ctrl, long timeout)
{
	struct nvme_ns *ns;
	int srcu_idx;

	srcu_idx = srcu_read_lock(&ctrl->srcu);
	list_for_each_entry_srcu(ns, &ctrl->namespaces, list,
				 srcu_read_lock_held(&ctrl->srcu)) {
		timeout = blk_mq_freeze_queue_wait_timeout(ns->queue, timeout);
		if (timeout <= 0)
			break;
	}
	srcu_read_unlock(&ctrl->srcu, srcu_idx);
	return timeout;
}
EXPORT_SYMBOL_GPL(nvme_wait_freeze_timeout);

void nvme_wait_freeze(struct nvme_ctrl *ctrl)
{
	struct nvme_ns *ns;
	int srcu_idx;

	srcu_idx = srcu_read_lock(&ctrl->srcu);
	list_for_each_entry_srcu(ns, &ctrl->namespaces, list,
				 srcu_read_lock_held(&ctrl->srcu))
		blk_mq_freeze_queue_wait(ns->queue);
	srcu_read_unlock(&ctrl->srcu, srcu_idx);
}
EXPORT_SYMBOL_GPL(nvme_wait_freeze);

void nvme_start_freeze(struct nvme_ctrl *ctrl)
{
	struct nvme_ns *ns;
	int srcu_idx;

	set_bit(NVME_CTRL_FROZEN, &ctrl->flags);
	srcu_idx = srcu_read_lock(&ctrl->srcu);
	list_for_each_entry_srcu(ns, &ctrl->namespaces, list,
				 srcu_read_lock_held(&ctrl->srcu))
		/*
		 * Typical non_owner use case is from pci driver, in which
		 * start_freeze is called from timeout work function, but
		 * unfreeze is done in reset work context
		 */
		blk_freeze_queue_start_non_owner(ns->queue);
	srcu_read_unlock(&ctrl->srcu, srcu_idx);
}
EXPORT_SYMBOL_GPL(nvme_start_freeze);

void nvme_quiesce_io_queues(struct nvme_ctrl *ctrl)
{
	if (!ctrl->tagset)
		return;
	if (!test_and_set_bit(NVME_CTRL_STOPPED, &ctrl->flags))
		blk_mq_quiesce_tagset(ctrl->tagset);
	else
		blk_mq_wait_quiesce_done(ctrl->tagset);
}
EXPORT_SYMBOL_GPL(nvme_quiesce_io_queues);

void nvme_unquiesce_io_queues(struct nvme_ctrl *ctrl)
{
	if (!ctrl->tagset)
		return;
	if (test_and_clear_bit(NVME_CTRL_STOPPED, &ctrl->flags))
		blk_mq_unquiesce_tagset(ctrl->tagset);
}
EXPORT_SYMBOL_GPL(nvme_unquiesce_io_queues);

void nvme_quiesce_admin_queue(struct nvme_ctrl *ctrl)
{
	if (!test_and_set_bit(NVME_CTRL_ADMIN_Q_STOPPED, &ctrl->flags))
		blk_mq_quiesce_queue(ctrl->admin_q);
	else
		blk_mq_wait_quiesce_done(ctrl->admin_q->tag_set);
}
EXPORT_SYMBOL_GPL(nvme_quiesce_admin_queue);

void nvme_unquiesce_admin_queue(struct nvme_ctrl *ctrl)
{
	if (test_and_clear_bit(NVME_CTRL_ADMIN_Q_STOPPED, &ctrl->flags))
		blk_mq_unquiesce_queue(ctrl->admin_q);
}
EXPORT_SYMBOL_GPL(nvme_unquiesce_admin_queue);

void nvme_sync_io_queues(struct nvme_ctrl *ctrl)
{
	struct nvme_ns *ns;
	int srcu_idx;

	srcu_idx = srcu_read_lock(&ctrl->srcu);
	list_for_each_entry_srcu(ns, &ctrl->namespaces, list,
				 srcu_read_lock_held(&ctrl->srcu))
		blk_sync_queue(ns->queue);
	srcu_read_unlock(&ctrl->srcu, srcu_idx);
}
EXPORT_SYMBOL_GPL(nvme_sync_io_queues);

void nvme_sync_queues(struct nvme_ctrl *ctrl)
{
	nvme_sync_io_queues(ctrl);
	if (ctrl->admin_q)
		blk_sync_queue(ctrl->admin_q);
}
EXPORT_SYMBOL_GPL(nvme_sync_queues);

struct nvme_ctrl *nvme_ctrl_from_file(struct file *file)
{
	if (file->f_op != &nvme_dev_fops)
		return NULL;
	return file->private_data;
}
EXPORT_SYMBOL_NS_GPL(nvme_ctrl_from_file, NVME_TARGET_PASSTHRU);

/*
 * Check we didn't inadvertently grow the command structure sizes:
 */
static inline void _nvme_check_size(void)
{
	BUILD_BUG_ON(sizeof(struct nvme_common_command) != 64);
	BUILD_BUG_ON(sizeof(struct nvme_rw_command) != 64);
	BUILD_BUG_ON(sizeof(struct nvme_identify) != 64);
	BUILD_BUG_ON(sizeof(struct nvme_features) != 64);
	BUILD_BUG_ON(sizeof(struct nvme_download_firmware) != 64);
	BUILD_BUG_ON(sizeof(struct nvme_format_cmd) != 64);
	BUILD_BUG_ON(sizeof(struct nvme_dsm_cmd) != 64);
	BUILD_BUG_ON(sizeof(struct nvme_write_zeroes_cmd) != 64);
	BUILD_BUG_ON(sizeof(struct nvme_abort_cmd) != 64);
	BUILD_BUG_ON(sizeof(struct nvme_get_log_page_command) != 64);
	BUILD_BUG_ON(sizeof(struct nvme_command) != 64);
	BUILD_BUG_ON(sizeof(struct nvme_id_ctrl) != NVME_IDENTIFY_DATA_SIZE);
	BUILD_BUG_ON(sizeof(struct nvme_id_ns) != NVME_IDENTIFY_DATA_SIZE);
	BUILD_BUG_ON(sizeof(struct nvme_id_ns_cs_indep) !=
			NVME_IDENTIFY_DATA_SIZE);
	BUILD_BUG_ON(sizeof(struct nvme_id_ns_zns) != NVME_IDENTIFY_DATA_SIZE);
	BUILD_BUG_ON(sizeof(struct nvme_id_ns_nvm) != NVME_IDENTIFY_DATA_SIZE);
	BUILD_BUG_ON(sizeof(struct nvme_id_ctrl_zns) != NVME_IDENTIFY_DATA_SIZE);
	BUILD_BUG_ON(sizeof(struct nvme_id_ctrl_nvm) != NVME_IDENTIFY_DATA_SIZE);
	BUILD_BUG_ON(sizeof(struct nvme_lba_range_type) != 64);
	BUILD_BUG_ON(sizeof(struct nvme_smart_log) != 512);
	BUILD_BUG_ON(sizeof(struct nvme_endurance_group_log) != 512);
	BUILD_BUG_ON(sizeof(struct nvme_rotational_media_log) != 512);
	BUILD_BUG_ON(sizeof(struct nvme_dbbuf) != 64);
	BUILD_BUG_ON(sizeof(struct nvme_directive_cmd) != 64);
	BUILD_BUG_ON(sizeof(struct nvme_feat_host_behavior) != 512);
}


static int __init nvme_core_init(void)
{
	unsigned int wq_flags = WQ_UNBOUND | WQ_MEM_RECLAIM | WQ_SYSFS;
	int result = -ENOMEM;

	_nvme_check_size();

	nvme_wq = alloc_workqueue("nvme-wq", wq_flags, 0);
	if (!nvme_wq)
		goto out;

	nvme_reset_wq = alloc_workqueue("nvme-reset-wq", wq_flags, 0);
	if (!nvme_reset_wq)
		goto destroy_wq;

	nvme_delete_wq = alloc_workqueue("nvme-delete-wq", wq_flags, 0);
	if (!nvme_delete_wq)
		goto destroy_reset_wq;

	result = alloc_chrdev_region(&nvme_ctrl_base_chr_devt, 0,
			NVME_MINORS, "nvme");
	if (result < 0)
		goto destroy_delete_wq;

	result = class_register(&nvme_class);
	if (result)
		goto unregister_chrdev;

	result = class_register(&nvme_subsys_class);
	if (result)
		goto destroy_class;

	result = alloc_chrdev_region(&nvme_ns_chr_devt, 0, NVME_MINORS,
				     "nvme-generic");
	if (result < 0)
		goto destroy_subsys_class;

	result = class_register(&nvme_ns_chr_class);
	if (result)
		goto unregister_generic_ns;

	result = nvme_init_auth();
	if (result)
		goto destroy_ns_chr;
	return 0;

destroy_ns_chr:
	class_unregister(&nvme_ns_chr_class);
unregister_generic_ns:
	unregister_chrdev_region(nvme_ns_chr_devt, NVME_MINORS);
destroy_subsys_class:
	class_unregister(&nvme_subsys_class);
destroy_class:
	class_unregister(&nvme_class);
unregister_chrdev:
	unregister_chrdev_region(nvme_ctrl_base_chr_devt, NVME_MINORS);
destroy_delete_wq:
	destroy_workqueue(nvme_delete_wq);
destroy_reset_wq:
	destroy_workqueue(nvme_reset_wq);
destroy_wq:
	destroy_workqueue(nvme_wq);
out:
	return result;
}

static void __exit nvme_core_exit(void)
{
	nvme_exit_auth();
	class_unregister(&nvme_ns_chr_class);
	class_unregister(&nvme_subsys_class);
	class_unregister(&nvme_class);
	unregister_chrdev_region(nvme_ns_chr_devt, NVME_MINORS);
	unregister_chrdev_region(nvme_ctrl_base_chr_devt, NVME_MINORS);
	destroy_workqueue(nvme_delete_wq);
	destroy_workqueue(nvme_reset_wq);
	destroy_workqueue(nvme_wq);
	ida_destroy(&nvme_ns_chr_minor_ida);
	ida_destroy(&nvme_instance_ida);
}

MODULE_LICENSE("GPL");
MODULE_VERSION("1.0");
MODULE_DESCRIPTION("NVMe host core framework");
module_init(nvme_core_init);
module_exit(nvme_core_exit);<|MERGE_RESOLUTION|>--- conflicted
+++ resolved
@@ -1305,13 +1305,10 @@
 	queue_delayed_work(nvme_wq, &ctrl->ka_work, delay);
 }
 
-static void nvme_keep_alive_finish(struct request *rq,
-		blk_status_t status, struct nvme_ctrl *ctrl)
-{
-<<<<<<< HEAD
-=======
+static enum rq_end_io_ret nvme_keep_alive_end_io(struct request *rq,
+						 blk_status_t status)
+{
 	struct nvme_ctrl *ctrl = rq->end_io_data;
->>>>>>> 3bec0c29
 	unsigned long rtt = jiffies - (rq->deadline - rq->timeout);
 	unsigned long delay = nvme_keep_alive_work_period(ctrl);
 	enum nvme_ctrl_state state = nvme_ctrl_state(ctrl);
@@ -1328,17 +1325,20 @@
 		delay = 0;
 	}
 
+	blk_mq_free_request(rq);
+
 	if (status) {
 		dev_err(ctrl->device,
 			"failed nvme_keep_alive_end_io error=%d\n",
 				status);
-		return;
+		return RQ_END_IO_NONE;
 	}
 
 	ctrl->ka_last_check_time = jiffies;
 	ctrl->comp_seen = false;
 	if (state == NVME_CTRL_LIVE || state == NVME_CTRL_CONNECTING)
 		queue_delayed_work(nvme_wq, &ctrl->ka_work, delay);
+	return RQ_END_IO_NONE;
 }
 
 static void nvme_keep_alive_work(struct work_struct *work)
@@ -1347,7 +1347,6 @@
 			struct nvme_ctrl, ka_work);
 	bool comp_seen = ctrl->comp_seen;
 	struct request *rq;
-	blk_status_t status;
 
 	ctrl->ka_last_check_time = jiffies;
 
@@ -1370,9 +1369,9 @@
 	nvme_init_request(rq, &ctrl->ka_cmd);
 
 	rq->timeout = ctrl->kato * HZ;
-	status = blk_execute_rq(rq, false);
-	nvme_keep_alive_finish(rq, status, ctrl);
-	blk_mq_free_request(rq);
+	rq->end_io = nvme_keep_alive_end_io;
+	rq->end_io_data = ctrl;
+	blk_execute_rq_nowait(rq, false);
 }
 
 static void nvme_start_keep_alive(struct nvme_ctrl *ctrl)

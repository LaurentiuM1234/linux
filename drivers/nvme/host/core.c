--- conflicted
+++ resolved
@@ -713,11 +713,7 @@
 	if (req->q->queuedata) {
 		struct nvme_ns *ns = req->q->disk->private_data;
 
-<<<<<<< HEAD
-		logging_enabled = ns->passthru_err_log_enabled;
-=======
 		logging_enabled = ns->head->passthru_err_log_enabled;
->>>>>>> 5837b398
 		req->timeout = NVME_IO_TIMEOUT;
 	} else { /* no queuedata implies admin queue */
 		logging_enabled = nr->ctrl->passthru_err_log_enabled;
@@ -3704,7 +3700,6 @@
 
 	ns->disk = disk;
 	ns->queue = disk->queue;
-	ns->passthru_err_log_enabled = false;
 
 	if (ctrl->opts && ctrl->opts->data_digest)
 		blk_queue_flag_set(QUEUE_FLAG_STABLE_WRITES, ns->queue);
@@ -3770,13 +3765,8 @@
 
 	/*
 	 * Set ns->disk->device->driver_data to ns so we can access
-<<<<<<< HEAD
-	 * ns->logging_enabled in nvme_passthru_err_log_enabled_store() and
-	 * nvme_passthru_err_log_enabled_show().
-=======
 	 * ns->head->passthru_err_log_enabled in
 	 * nvme_io_passthru_err_log_enabled_[store | show]().
->>>>>>> 5837b398
 	 */
 	dev_set_drvdata(disk_to_dev(ns->disk), ns);
 

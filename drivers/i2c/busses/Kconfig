# SPDX-License-Identifier: GPL-2.0-only
#
# Sensor device configuration
#

menu "I2C Hardware Bus support"
	depends on HAS_IOMEM

comment "PC SMBus host controller drivers"
	depends on PCI

config I2C_ALI1535
	tristate "ALI 1535"
	depends on PCI
	help
	  If you say yes to this option, support will be included for the SMB
	  Host controller on Acer Labs Inc. (ALI) M1535 South Bridges.  The SMB
	  controller is part of the 7101 device, which is an ACPI-compliant
	  Power Management Unit (PMU).

	  This driver can also be built as a module.  If so, the module
	  will be called i2c-ali1535.

config I2C_ALI1563
	tristate "ALI 1563"
	depends on PCI
	help
	  If you say yes to this option, support will be included for the SMB
	  Host controller on Acer Labs Inc. (ALI) M1563 South Bridges.  The SMB
	  controller is part of the 7101 device, which is an ACPI-compliant
	  Power Management Unit (PMU).

	  This driver can also be built as a module.  If so, the module
	  will be called i2c-ali1563.

config I2C_ALI15X3
	tristate "ALI 15x3"
	depends on PCI
	help
	  If you say yes to this option, support will be included for the
	  Acer Labs Inc. (ALI) M1514 and M1543 motherboard I2C interfaces.

	  This driver can also be built as a module.  If so, the module
	  will be called i2c-ali15x3.

config I2C_AMD756
	tristate "AMD 756/766/768/8111 and nVidia nForce"
	depends on PCI
	help
	  If you say yes to this option, support will be included for the AMD
	  756/766/768 mainboard I2C interfaces.  The driver also includes
	  support for the first (SMBus 1.0) I2C interface of the AMD 8111 and
	  the nVidia nForce I2C interface.

	  This driver can also be built as a module.  If so, the module
	  will be called i2c-amd756.

config I2C_AMD756_S4882
	tristate "SMBus multiplexing on the Tyan S4882"
	depends on I2C_AMD756 && X86
	help
	  Enabling this option will add specific SMBus support for the Tyan
	  S4882 motherboard.  On this 4-CPU board, the SMBus is multiplexed
	  over 8 different channels, where the various memory module EEPROMs
	  and temperature sensors live.  Saying yes here will give you access
	  to these in addition to the trunk.

	  This driver can also be built as a module.  If so, the module
	  will be called i2c-amd756-s4882.

config I2C_AMD8111
	tristate "AMD 8111"
	depends on PCI
	help
	  If you say yes to this option, support will be included for the
	  second (SMBus 2.0) AMD 8111 mainboard I2C interface.

	  This driver can also be built as a module.  If so, the module
	  will be called i2c-amd8111.

config I2C_AMD_MP2
	tristate "AMD MP2 PCIe"
	depends on PCI && ACPI
	help
	  If you say yes to this option, support will be included for the AMD
	  MP2 PCIe I2C adapter.

	  This driver can also be built as modules.  If so, the modules will
	  be called i2c-amd-mp2-pci and i2c-amd-mp2-plat.

config I2C_HIX5HD2
	tristate "Hix5hd2 high-speed I2C driver"
	depends on ARCH_HISI || ARCH_HIX5HD2 || COMPILE_TEST
	help
	  Say Y here to include support for the high-speed I2C controller
	  used in HiSilicon hix5hd2 SoCs.

	  This driver can also be built as a module. If so, the module
	  will be called i2c-hix5hd2.

config I2C_I801
	tristate "Intel 82801 (ICH/PCH)"
	depends on PCI
	select CHECK_SIGNATURE if X86 && DMI
	select I2C_SMBUS
	help
	  If you say yes to this option, support will be included for the Intel
	  801 family of mainboard I2C interfaces.  Specifically, the following
	  versions of the chipset are supported:
	    82801AA
	    82801AB
	    82801BA
	    82801CA/CAM
	    82801DB
	    82801EB/ER (ICH5/ICH5R)
	    6300ESB
	    ICH6
	    ICH7
	    ESB2
	    ICH8
	    ICH9
	    EP80579 (Tolapai)
	    ICH10
	    5/3400 Series (PCH)
	    6 Series (PCH)
	    Patsburg (PCH)
	    DH89xxCC (PCH)
	    Panther Point (PCH)
	    Lynx Point (PCH)
	    Avoton (SOC)
	    Wellsburg (PCH)
	    Coleto Creek (PCH)
	    Wildcat Point (PCH)
	    BayTrail (SOC)
	    Braswell (SOC)
	    Sunrise Point (PCH)
	    Kaby Lake (PCH)
	    DNV (SOC)
	    Broxton (SOC)
	    Lewisburg (PCH)
	    Gemini Lake (SOC)
	    Cannon Lake (PCH)
	    Cedar Fork (PCH)
	    Ice Lake (PCH)
	    Comet Lake (PCH)
	    Elkhart Lake (PCH)
	    Tiger Lake (PCH)
	    Jasper Lake (SOC)
	    Emmitsburg (PCH)
	    Alder Lake (PCH)

	  This driver can also be built as a module.  If so, the module
	  will be called i2c-i801.

config I2C_ISCH
	tristate "Intel SCH SMBus 1.0"
	depends on PCI
	select LPC_SCH
	help
	  Say Y here if you want to use SMBus controller on the Intel SCH
	  based systems.

	  This driver can also be built as a module. If so, the module
	  will be called i2c-isch.

config I2C_ISMT
	tristate "Intel iSMT SMBus Controller"
	depends on PCI && X86
	help
	  If you say yes to this option, support will be included for the Intel
	  iSMT SMBus host controller interface.

	  This driver can also be built as a module.  If so, the module will be
	  called i2c-ismt.

config I2C_PIIX4
	tristate "Intel PIIX4 and compatible (ATI/AMD/Serverworks/Broadcom/SMSC)"
	depends on PCI
	help
	  If you say yes to this option, support will be included for the Intel
	  PIIX4 family of mainboard I2C interfaces.  Specifically, the following
	  versions of the chipset are supported (note that Serverworks is part
	  of Broadcom):
	    Intel PIIX4
	    Intel 440MX
	    ATI IXP200
	    ATI IXP300
	    ATI IXP400
	    ATI SB600
	    ATI SB700/SP5100
	    ATI SB800
	    AMD Hudson-2
	    AMD ML
	    AMD CZ
	    Hygon CZ
	    Serverworks OSB4
	    Serverworks CSB5
	    Serverworks CSB6
	    Serverworks HT-1000
	    Serverworks HT-1100
	    SMSC Victory66

	  Some AMD chipsets contain two PIIX4-compatible SMBus
	  controllers. This driver will attempt to use both controllers
	  on the SB700/SP5100, if they have been initialized by the BIOS.

	  This driver can also be built as a module.  If so, the module
	  will be called i2c-piix4.

config I2C_CHT_WC
	tristate "Intel Cherry Trail Whiskey Cove PMIC smbus controller"
	depends on INTEL_SOC_PMIC_CHTWC
	help
	  If you say yes to this option, support will be included for the
	  SMBus controller found in the Intel Cherry Trail Whiskey Cove PMIC
	  found on some Intel Cherry Trail systems.

	  Note this controller is hooked up to a TI bq24292i charger-IC,
	  combined with a FUSB302 Type-C port-controller as such it is advised
	  to also select CONFIG_TYPEC_FUSB302=m.

config I2C_NFORCE2
	tristate "Nvidia nForce2, nForce3 and nForce4"
	depends on PCI
	help
	  If you say yes to this option, support will be included for the Nvidia
	  nForce2, nForce3 and nForce4 families of mainboard I2C interfaces.

	  This driver can also be built as a module.  If so, the module
	  will be called i2c-nforce2.

config I2C_NFORCE2_S4985
	tristate "SMBus multiplexing on the Tyan S4985"
	depends on I2C_NFORCE2 && X86
	help
	  Enabling this option will add specific SMBus support for the Tyan
	  S4985 motherboard.  On this 4-CPU board, the SMBus is multiplexed
	  over 4 different channels, where the various memory module EEPROMs
	  live.  Saying yes here will give you access to these in addition
	  to the trunk.

	  This driver can also be built as a module.  If so, the module
	  will be called i2c-nforce2-s4985.

config I2C_NVIDIA_GPU
	tristate "NVIDIA GPU I2C controller"
	depends on PCI
	help
	  If you say yes to this option, support will be included for the
	  NVIDIA GPU I2C controller which is used to communicate with the GPU's
	  Type-C controller. This driver can also be built as a module called
	  i2c-nvidia-gpu.

config I2C_SIS5595
	tristate "SiS 5595"
	depends on PCI
	help
	  If you say yes to this option, support will be included for the
	  SiS5595 SMBus (a subset of I2C) interface.

	  This driver can also be built as a module.  If so, the module
	  will be called i2c-sis5595.

config I2C_SIS630
	tristate "SiS 630/730/964"
	depends on PCI
	help
	  If you say yes to this option, support will be included for the
	  SiS630, SiS730 and SiS964 SMBus (a subset of I2C) interface.

	  This driver can also be built as a module.  If so, the module
	  will be called i2c-sis630.

config I2C_SIS96X
	tristate "SiS 96x"
	depends on PCI
	help
	  If you say yes to this option, support will be included for the SiS
	  96x SMBus (a subset of I2C) interfaces.  Specifically, the following
	  chipsets are supported:
	    645/961
	    645DX/961
	    645DX/962
	    648/961
	    650/961
	    735
	    745

	  This driver can also be built as a module.  If so, the module
	  will be called i2c-sis96x.

config I2C_VIA
	tristate "VIA VT82C586B"
	depends on PCI
	select I2C_ALGOBIT
	help
	  If you say yes to this option, support will be included for the VIA
	  82C586B I2C interface

	  This driver can also be built as a module.  If so, the module
	  will be called i2c-via.

config I2C_VIAPRO
	tristate "VIA VT82C596/82C686/82xx and CX700/VX8xx/VX900"
	depends on PCI
	help
	  If you say yes to this option, support will be included for the VIA
	  VT82C596 and later SMBus interface.  Specifically, the following
	  chipsets are supported:
	    VT82C596A/B
	    VT82C686A/B
	    VT8231
	    VT8233/A
	    VT8235
	    VT8237R/A/S
	    VT8251
	    CX700
	    VX800/VX820
	    VX855/VX875
	    VX900

	  This driver can also be built as a module.  If so, the module
	  will be called i2c-viapro.

if ACPI

comment "ACPI drivers"

config I2C_SCMI
	tristate "SMBus Control Method Interface"
	help
	  This driver supports the SMBus Control Method Interface. It needs the
	  BIOS to declare ACPI control methods as described in the SMBus Control
	  Method Interface specification.

	  To compile this driver as a module, choose M here:
	  the module will be called i2c-scmi.

endif # ACPI

comment "Mac SMBus host controller drivers"
	depends on PPC_CHRP || PPC_PMAC

config I2C_HYDRA
	tristate "CHRP Apple Hydra Mac I/O I2C interface"
	depends on PCI && PPC_CHRP
	select I2C_ALGOBIT
	help
	  This supports the use of the I2C interface in the Apple Hydra Mac
	  I/O chip on some CHRP machines (e.g. the LongTrail).  Say Y if you
	  have such a machine.

	  This support is also available as a module.  If so, the module
	  will be called i2c-hydra.

config I2C_POWERMAC
	tristate "Powermac I2C interface"
	depends on PPC_PMAC
	default y
	help
	  This exposes the various PowerMac i2c interfaces to the linux i2c
	  layer and to userland. It is used by various drivers on the PowerMac
	  platform, and should generally be enabled.

	  This support is also available as a module.  If so, the module
	  will be called i2c-powermac.

comment "I2C system bus drivers (mostly embedded / system-on-chip)"

config I2C_ALTERA
	tristate "Altera Soft IP I2C"
	depends on ARCH_SOCFPGA || NIOS2 || COMPILE_TEST
	depends on OF
	help
	  If you say yes to this option, support will be included for the
	  Altera Soft IP I2C interfaces on SoCFPGA and Nios2 architectures.

	  This driver can also be built as a module.  If so, the module
	  will be called i2c-altera.

config I2C_ASPEED
	tristate "Aspeed I2C Controller"
	depends on ARCH_ASPEED || COMPILE_TEST
	help
	  If you say yes to this option, support will be included for the
	  Aspeed I2C controller.

	  This driver can also be built as a module.  If so, the module
	  will be called i2c-aspeed.

config I2C_AT91
	tristate "Atmel AT91 I2C Two-Wire interface (TWI)"
	depends on ARCH_AT91 || COMPILE_TEST
	help
	  This supports the use of the I2C interface on Atmel AT91
	  processors.

	  A serious problem is that there is no documented way to issue
	  repeated START conditions for more than two messages, as needed
	  to support combined I2C messages.  Use the i2c-gpio driver
	  unless your system can cope with this limitation.

	  Caution! at91rm9200, at91sam9261, at91sam9260, at91sam9263 devices
	  don't have clock stretching in transmission mode. For that reason,
	  you can encounter underrun issues causing premature stop sendings if
	  the latency to fill the transmission register is too long. If you
	  are facing this situation, use the i2c-gpio driver.

config I2C_AT91_SLAVE_EXPERIMENTAL
	tristate "Microchip AT91 I2C experimental slave mode"
	depends on I2C_AT91
	select I2C_SLAVE
	help
	  If you say yes to this option, support for the slave mode will be
	  added. Caution: do not use it for production. This feature has not
	  been tested in a heavy way, help wanted.
	  There are known bugs:
	    - It can hang, on a SAMA5D4, after several transfers.
	    - There are some mismtaches with a SAMA5D4 as slave and a SAMA5D2 as
	    master.

config I2C_AU1550
	tristate "Au1550/Au1200/Au1300 SMBus interface"
	depends on MIPS_ALCHEMY
	help
	  If you say yes to this option, support will be included for the
	  Au1550/Au1200/Au1300 SMBus interface.

	  This driver can also be built as a module.  If so, the module
	  will be called i2c-au1550.

config I2C_AXXIA
	tristate "Axxia I2C controller"
	depends on ARCH_AXXIA || COMPILE_TEST
	default ARCH_AXXIA
	select I2C_SLAVE
	help
	  Say yes if you want to support the I2C bus on Axxia platforms.

	  Please note that this controller is limited to transfers of maximum
	  255 bytes in length. Any attempt to to a larger transfer will return
	  an error.

config I2C_BCM2835
	tristate "Broadcom BCM2835 I2C controller"
	depends on ARCH_BCM2835 || ARCH_BRCMSTB || COMPILE_TEST
	depends on COMMON_CLK
	help
	  If you say yes to this option, support will be included for the
	  BCM2835 I2C controller.

	  If you don't know what to do here, say N.

	  This support is also available as a module.  If so, the module
	  will be called i2c-bcm2835.

config I2C_BCM_IPROC
	tristate "Broadcom iProc I2C controller"
	depends on ARCH_BCM_IPROC || COMPILE_TEST
	default ARCH_BCM_IPROC
	select I2C_SLAVE
	help
	  If you say yes to this option, support will be included for the
	  Broadcom iProc I2C controller.

	  If you don't know what to do here, say N.

config I2C_BCM_KONA
	tristate "BCM Kona I2C adapter"
	depends on ARCH_BCM_MOBILE || COMPILE_TEST
	default y if ARCH_BCM_MOBILE
	help
	  If you say yes to this option, support will be included for the
	  I2C interface on the Broadcom Kona family of processors.

	  If you do not need KONA I2C interface, say N.

config I2C_BRCMSTB
	tristate "BRCM Settop/DSL I2C controller"
	depends on ARCH_BCM2835 || ARCH_BRCMSTB || BMIPS_GENERIC || \
		   ARCH_BCM_63XX || COMPILE_TEST
	default y
	help
	  If you say yes to this option, support will be included for the
	  I2C interface on the Broadcom Settop/DSL SoCs.

	  If you do not need I2C interface, say N.

config I2C_CADENCE
	tristate "Cadence I2C Controller"
	depends on ARCH_ZYNQ || ARM64 || XTENSA
	help
	  Say yes here to select Cadence I2C Host Controller. This controller is
	  e.g. used by Xilinx Zynq.

config I2C_CBUS_GPIO
	tristate "CBUS I2C driver"
	depends on GPIOLIB || COMPILE_TEST
	help
	  Support for CBUS access using I2C API. Mostly relevant for Nokia
	  Internet Tablets (770, N800 and N810).

	  This driver can also be built as a module.  If so, the module
	  will be called i2c-cbus-gpio.

config I2C_CPM
	tristate "Freescale CPM1 or CPM2 (MPC8xx/826x)"
	depends on CPM1 || CPM2
	help
	  This supports the use of the I2C interface on Freescale
	  processors with CPM1 or CPM2.

	  This driver can also be built as a module.  If so, the module
	  will be called i2c-cpm.

config I2C_DAVINCI
	tristate "DaVinci I2C driver"
	depends on ARCH_DAVINCI || ARCH_KEYSTONE || COMPILE_TEST
	help
	  Support for TI DaVinci I2C controller driver.

	  This driver can also be built as a module.  If so, the module
	  will be called i2c-davinci.

	  Please note that this driver might be needed to bring up other
	  devices such as DaVinci NIC.
	  For details please see http://www.ti.com/davinci

config I2C_DESIGNWARE_CORE
	tristate
	select REGMAP

config I2C_DESIGNWARE_SLAVE
	bool "Synopsys DesignWare Slave"
	depends on I2C_DESIGNWARE_CORE
	select I2C_SLAVE
	help
	  If you say yes to this option, support will be included for the
	  Synopsys DesignWare I2C slave adapter.

	  This is not a standalone module, this module compiles together with
	  i2c-designware-core.

config I2C_DESIGNWARE_PLATFORM
	tristate "Synopsys DesignWare Platform"
	depends on (ACPI && COMMON_CLK) || !ACPI
	select I2C_DESIGNWARE_CORE
	select MFD_SYSCON if MIPS_BAIKAL_T1
	help
	  If you say yes to this option, support will be included for the
	  Synopsys DesignWare I2C adapter.

	  This driver can also be built as a module.  If so, the module
	  will be called i2c-designware-platform.

config I2C_DESIGNWARE_BAYTRAIL
	bool "Intel Baytrail I2C semaphore support"
	depends on ACPI
	depends on I2C_DESIGNWARE_PLATFORM
	depends on (I2C_DESIGNWARE_PLATFORM=m && IOSF_MBI) || \
		   (I2C_DESIGNWARE_PLATFORM=y && IOSF_MBI=y)
	help
	  This driver enables managed host access to the PMIC I2C bus on select
	  Intel BayTrail platforms using the X-Powers AXP288 PMIC. It allows
	  the host to request uninterrupted access to the PMIC's I2C bus from
	  the platform firmware controlling it. You should say Y if running on
	  a BayTrail system using the AXP288.

config I2C_DESIGNWARE_PCI
	tristate "Synopsys DesignWare PCI"
	depends on PCI
	select I2C_DESIGNWARE_CORE
	help
	  If you say yes to this option, support will be included for the
	  Synopsys DesignWare I2C adapter. Only master mode is supported.

	  This driver can also be built as a module.  If so, the module
	  will be called i2c-designware-pci.

config I2C_DIGICOLOR
	tristate "Conexant Digicolor I2C driver"
	depends on ARCH_DIGICOLOR || COMPILE_TEST
	help
	  Support for Conexant Digicolor SoCs (CX92755) I2C controller driver.

	  This driver can also be built as a module.  If so, the module
	  will be called i2c-digicolor.

config I2C_EFM32
	tristate "EFM32 I2C controller"
	depends on ARCH_EFM32 || COMPILE_TEST
	help
	  This driver supports the i2c block found in Energy Micro's EFM32
	  SoCs.

config I2C_EG20T
	tristate "Intel EG20T PCH/LAPIS Semicon IOH(ML7213/ML7223/ML7831) I2C"
	depends on PCI && (X86_32 || MIPS || COMPILE_TEST)
	help
	  This driver is for PCH(Platform controller Hub) I2C of EG20T which
	  is an IOH(Input/Output Hub) for x86 embedded processor.
	  This driver can access PCH I2C bus device.

	  This driver also can be used for LAPIS Semiconductor IOH(Input/
	  Output Hub), ML7213, ML7223 and ML7831.
	  ML7213 IOH is for IVI(In-Vehicle Infotainment) use, ML7223 IOH is
	  for MP(Media Phone) use and ML7831 IOH is for general purpose use.
	  ML7213/ML7223/ML7831 is companion chip for Intel Atom E6xx series.
	  ML7213/ML7223/ML7831 is completely compatible for Intel EG20T PCH.

config I2C_EMEV2
	tristate "EMMA Mobile series I2C adapter"
	depends on HAVE_CLK
	select I2C_SLAVE
	help
	  If you say yes to this option, support will be included for the
	  I2C interface on the Renesas Electronics EM/EV family of processors.

config I2C_EXYNOS5
	tristate "Exynos high-speed I2C driver"
	depends on OF
	depends on ARCH_EXYNOS || COMPILE_TEST
	default y if ARCH_EXYNOS
	help
	  High-speed I2C controller on Exynos5 and newer Samsung SoCs.

config I2C_GPIO
	tristate "GPIO-based bitbanging I2C"
	depends on GPIOLIB || COMPILE_TEST
	select I2C_ALGOBIT
	help
	  This is a very simple bitbanging I2C driver utilizing the
	  arch-neutral GPIO API to control the SCL and SDA lines.

config I2C_GPIO_FAULT_INJECTOR
	bool "GPIO-based fault injector"
	depends on I2C_GPIO
	help
	  This adds some functionality to the i2c-gpio driver which can inject
	  faults to an I2C bus, so another bus master can be stress-tested.
	  This is for debugging. If unsure, say 'no'.

config I2C_HIGHLANDER
	tristate "Highlander FPGA SMBus interface"
	depends on SH_HIGHLANDER || COMPILE_TEST
	help
	  If you say yes to this option, support will be included for
	  the SMBus interface located in the FPGA on various Highlander
	  boards, particularly the R0P7780LC0011RL and R0P7785LC0011RL
	  FPGAs. This is wholly unrelated to the SoC I2C.

	  This driver can also be built as a module.  If so, the module
	  will be called i2c-highlander.

config I2C_IBM_IIC
	tristate "IBM PPC 4xx on-chip I2C interface"
	depends on 4xx
	help
	  Say Y here if you want to use IIC peripheral found on
	  embedded IBM PPC 4xx based systems.

	  This driver can also be built as a module.  If so, the module
	  will be called i2c-ibm_iic.

config I2C_IMG
	tristate "Imagination Technologies I2C SCB Controller"
	depends on MIPS || COMPILE_TEST
	help
	  Say Y here if you want to use the IMG I2C SCB controller,
	  available on the TZ1090 and other IMG SoCs.

	  This driver can also be built as a module.  If so, the module
	  will be called i2c-img-scb.

config I2C_IMX
	tristate "IMX I2C interface"
	depends on ARCH_MXC || ARCH_LAYERSCAPE || COLDFIRE
	select I2C_SLAVE
	help
	  Say Y here if you want to use the IIC bus controller on
	  the Freescale i.MX/MXC, Layerscape or ColdFire processors.

	  This driver can also be built as a module.  If so, the module
	  will be called i2c-imx.

config I2C_IMX_LPI2C
	tristate "IMX Low Power I2C interface"
	depends on ARCH_MXC || COMPILE_TEST
	help
	  Say Y here if you want to use the Low Power IIC bus controller
	  on the Freescale i.MX processors.

	  This driver can also be built as a module. If so, the module
	  will be called i2c-imx-lpi2c.

config I2C_IOP3XX
	tristate "Intel IOPx3xx and IXP4xx on-chip I2C interface"
	depends on ARCH_IOP32X || ARCH_IXP4XX || COMPILE_TEST
	help
	  Say Y here if you want to use the IIC bus controller on
	  the Intel IOPx3xx I/O Processors or IXP4xx Network Processors.

	  This driver can also be built as a module.  If so, the module
	  will be called i2c-iop3xx.

config I2C_JZ4780
	tristate "JZ4780 I2C controller interface support"
	depends on MIPS || COMPILE_TEST
	help
	 If you say yes to this option, support will be included for the
	 Ingenic JZ4780 I2C controller.

	 If you don't know what to do here, say N.

config I2C_KEMPLD
	tristate "Kontron COM I2C Controller"
	depends on MFD_KEMPLD
	help
	  This enables support for the I2C bus interface on some Kontron ETX
	  and COMexpress (ETXexpress) modules.

	  This driver can also be built as a module. If so, the module
	  will be called i2c-kempld.

config I2C_LPC2K
	tristate "I2C bus support for NXP LPC2K/LPC178x/18xx/43xx"
	depends on OF && (ARCH_LPC18XX || COMPILE_TEST)
	help
	  This driver supports the I2C interface found several NXP
	  devices including LPC2xxx, LPC178x/7x and LPC18xx/43xx.

	  This driver can also be built as a module.  If so, the module
	  will be called i2c-lpc2k.

config I2C_MLXBF
        tristate "Mellanox BlueField I2C controller"
        depends on MELLANOX_PLATFORM && ARM64
<<<<<<< HEAD
=======
	select I2C_SLAVE
>>>>>>> 76ec55ca
        help
          Enabling this option will add I2C SMBus support for Mellanox BlueField
          system.

          This driver can also be built as a module. If so, the module will be
          called i2c-mlxbf.

          This driver implements an I2C SMBus host controller and enables both
          master and slave functions.

config I2C_MESON
	tristate "Amlogic Meson I2C controller"
	depends on ARCH_MESON || COMPILE_TEST
	depends on COMMON_CLK
	help
	  If you say yes to this option, support will be included for the
	  I2C interface on the Amlogic Meson family of SoCs.

config I2C_MPC
	tristate "MPC107/824x/85xx/512x/52xx/83xx/86xx"
	depends on PPC
	help
	  If you say yes to this option, support will be included for the
	  built-in I2C interface on the MPC107, Tsi107, MPC512x, MPC52xx,
	  MPC8240, MPC8245, MPC83xx, MPC85xx and MPC8641 family processors.

	  This driver can also be built as a module.  If so, the module
	  will be called i2c-mpc.

config I2C_MT65XX
	tristate "MediaTek I2C adapter"
	depends on ARCH_MEDIATEK || COMPILE_TEST
	help
	  This selects the MediaTek(R) Integrated Inter Circuit bus driver
	  for MT65xx and MT81xx.
	  If you want to use MediaTek(R) I2C interface, say Y or M here.
	  If unsure, say N.

config I2C_MT7621
	tristate "MT7621/MT7628 I2C Controller"
	depends on (RALINK && (SOC_MT7620 || SOC_MT7621)) || COMPILE_TEST
	help
	  Say Y here to include support for I2C controller in the
	  MediaTek MT7621/MT7628 SoCs.

config I2C_MV64XXX
	tristate "Marvell mv64xxx I2C Controller"
	depends on MV64X60 || PLAT_ORION || ARCH_SUNXI || ARCH_MVEBU || COMPILE_TEST
	help
	  If you say yes to this option, support will be included for the
	  built-in I2C interface on the Marvell 64xxx line of host bridges.
	  This driver is also used for Allwinner SoCs I2C controllers.

	  This driver can also be built as a module.  If so, the module
	  will be called i2c-mv64xxx.

config I2C_MXS
	tristate "Freescale i.MX28 I2C interface"
	depends on SOC_IMX28 || COMPILE_TEST
	select STMP_DEVICE
	help
	  Say Y here if you want to use the I2C bus controller on
	  the Freescale i.MX28 processors.

	  This driver can also be built as a module.  If so, the module
	  will be called i2c-mxs.

config I2C_NOMADIK
	tristate "ST-Ericsson Nomadik/Ux500 I2C Controller"
	depends on ARM_AMBA
	help
	  If you say yes to this option, support will be included for the
	  I2C interface from ST-Ericsson's Nomadik and Ux500 architectures,
	  as well as the STA2X11 PCIe I/O HUB.

config I2C_NPCM7XX
	tristate "Nuvoton I2C Controller"
	depends on ARCH_NPCM7XX || COMPILE_TEST
	help
	  If you say yes to this option, support will be included for the
	  Nuvoton I2C controller, which is available on the NPCM7xx BMC
	  controller.
	  Driver can also support slave mode (select I2C_SLAVE).

config I2C_OCORES
	tristate "OpenCores I2C Controller"
	help
	  If you say yes to this option, support will be included for the
	  OpenCores I2C controller. For details see
	  http://www.opencores.org/projects.cgi/web/i2c/overview

	  This driver can also be built as a module.  If so, the module
	  will be called i2c-ocores.

config I2C_OMAP
	tristate "OMAP I2C adapter"
	depends on ARCH_OMAP || ARCH_K3 || COMPILE_TEST
	default y if MACH_OMAP_H3 || MACH_OMAP_OSK
	help
	  If you say yes to this option, support will be included for the
	  I2C interface on the Texas Instruments OMAP1/2 family of processors.
	  Like OMAP1510/1610/1710/5912 and OMAP242x.
	  For details see http://www.ti.com/omap.

config I2C_OWL
	tristate "Actions Semiconductor Owl I2C Controller"
	depends on ARCH_ACTIONS || COMPILE_TEST
	help
	  Say Y here if you want to use the I2C bus controller on
	  the Actions Semiconductor Owl SoC's.

config I2C_PASEMI
	tristate "PA Semi SMBus interface"
	depends on PPC_PASEMI && PCI
	help
	  Supports the PA Semi PWRficient on-chip SMBus interfaces.

config I2C_PCA_PLATFORM
	tristate "PCA9564/PCA9665 as platform device"
	select I2C_ALGOPCA
	help
	  This driver supports a memory mapped Philips PCA9564/PCA9665
	  parallel bus to I2C bus controller.

	  This driver can also be built as a module.  If so, the module
	  will be called i2c-pca-platform.

config I2C_PMCMSP
	tristate "PMC MSP I2C TWI Controller"
	depends on PMC_MSP || COMPILE_TEST
	help
	  This driver supports the PMC TWI controller on MSP devices.

	  This driver can also be built as module. If so, the module
	  will be called i2c-pmcmsp.

config I2C_PNX
	tristate "I2C bus support for Philips PNX and NXP LPC targets"
	depends on ARCH_LPC32XX || COMPILE_TEST
	help
	  This driver supports the Philips IP3204 I2C IP block master and/or
	  slave controller

	  This driver can also be built as a module.  If so, the module
	  will be called i2c-pnx.

config I2C_PXA
	tristate "Intel PXA2XX I2C adapter"
	depends on ARCH_PXA || ARCH_MMP || ARCH_MVEBU || (X86_32 && PCI && OF) || COMPILE_TEST
	help
	  If you have devices in the PXA I2C bus, say yes to this option.
	  This driver can also be built as a module.  If so, the module
	  will be called i2c-pxa.

config I2C_PXA_PCI
	def_bool I2C_PXA && X86_32 && PCI && OF

config I2C_PXA_SLAVE
	bool "Intel PXA2XX I2C Slave comms support"
	depends on I2C_PXA && !X86_32
	select I2C_SLAVE
	help
	  Support I2C slave mode communications on the PXA I2C bus.  This
	  is necessary for systems where the PXA may be a target on the
	  I2C bus.

config I2C_QCOM_CCI
	tristate "Qualcomm Camera Control Interface"
	depends on ARCH_QCOM || COMPILE_TEST
	help
	  If you say yes to this option, support will be included for the
	  built-in camera control interface on the Qualcomm SoCs.

	  This driver can also be built as a module.  If so, the module
	  will be called i2c-qcom-cci.

config I2C_QCOM_GENI
	tristate "Qualcomm Technologies Inc.'s GENI based I2C controller"
	depends on ARCH_QCOM || COMPILE_TEST
	depends on QCOM_GENI_SE
	help
	  This driver supports GENI serial engine based I2C controller in
	  master mode on the Qualcomm Technologies Inc.'s SoCs. If you say
	  yes to this option, support will be included for the built-in I2C
	  interface on the Qualcomm Technologies Inc.'s SoCs.

	  This driver can also be built as a module.  If so, the module
	  will be called i2c-qcom-geni.

config I2C_QUP
	tristate "Qualcomm QUP based I2C controller"
	depends on ARCH_QCOM
	help
	  If you say yes to this option, support will be included for the
	  built-in I2C interface on the Qualcomm SoCs.

	  This driver can also be built as a module.  If so, the module
	  will be called i2c-qup.

config I2C_RIIC
	tristate "Renesas RIIC adapter"
	depends on ARCH_RENESAS || COMPILE_TEST
	help
	  If you say yes to this option, support will be included for the
	  Renesas RIIC I2C interface.

	  This driver can also be built as a module.  If so, the module
	  will be called i2c-riic.

config I2C_RK3X
	tristate "Rockchip RK3xxx I2C adapter"
	depends on OF && COMMON_CLK
	help
	  Say Y here to include support for the I2C adapter in Rockchip RK3xxx
	  SoCs.

	  This driver can also be built as a module. If so, the module will
	  be called i2c-rk3x.

config HAVE_S3C2410_I2C
	bool
	help
	  This will include I2C support for Samsung SoCs. If you want to
	  include I2C support for any machine, kindly select this in the
	  respective Kconfig file.

config I2C_S3C2410
	tristate "S3C/Exynos I2C Driver"
	depends on HAVE_S3C2410_I2C || COMPILE_TEST
	help
	  Say Y here to include support for I2C controller in the
	  Samsung SoCs (S3C, S5Pv210, Exynos).

config I2C_SH7760
	tristate "Renesas SH7760 I2C Controller"
	depends on CPU_SUBTYPE_SH7760
	help
	  This driver supports the 2 I2C interfaces on the Renesas SH7760.

	  This driver can also be built as a module.  If so, the module
	  will be called i2c-sh7760.

config I2C_SH_MOBILE
	tristate "SuperH Mobile I2C Controller"
	depends on ARCH_SHMOBILE || ARCH_RENESAS || COMPILE_TEST
	help
	  If you say yes to this option, support will be included for the
	  built-in I2C interface on the Renesas SH-Mobile processor.

	  This driver can also be built as a module.  If so, the module
	  will be called i2c-sh_mobile.

config I2C_SIMTEC
	tristate "Simtec Generic I2C interface"
	select I2C_ALGOBIT
	help
	  If you say yes to this option, support will be included for
	  the Simtec Generic I2C interface. This driver is for the
	  simple I2C bus used on newer Simtec products for general
	  I2C, such as DDC on the Simtec BBD2016A.

	  This driver can also be built as a module. If so, the module
	  will be called i2c-simtec.

config I2C_SIRF
	tristate "CSR SiRFprimaII I2C interface"
	depends on ARCH_SIRF || COMPILE_TEST
	help
	  If you say yes to this option, support will be included for the
	  CSR SiRFprimaII I2C interface.

	  This driver can also be built as a module.  If so, the module
	  will be called i2c-sirf.

config I2C_SPRD
	tristate "Spreadtrum I2C interface"
	depends on I2C=y && (ARCH_SPRD || COMPILE_TEST)
	help
	  If you say yes to this option, support will be included for the
	  Spreadtrum I2C interface.

config I2C_ST
	tristate "STMicroelectronics SSC I2C support"
	depends on ARCH_STI || COMPILE_TEST
	help
	  Enable this option to add support for STMicroelectronics SoCs
	  hardware SSC (Synchronous Serial Controller) as an I2C controller.

	  This driver can also be built as module. If so, the module
	  will be called i2c-st.

config I2C_STM32F4
	tristate "STMicroelectronics STM32F4 I2C support"
	depends on ARCH_STM32 || COMPILE_TEST
	help
	  Enable this option to add support for STM32 I2C controller embedded
	  in STM32F4 SoCs.

	  This driver can also be built as module. If so, the module
	  will be called i2c-stm32f4.

config I2C_STM32F7
	tristate "STMicroelectronics STM32F7 I2C support"
	depends on ARCH_STM32 || COMPILE_TEST
	select I2C_SLAVE
	select I2C_SMBUS
	help
	  Enable this option to add support for STM32 I2C controller embedded
	  in STM32F7 SoCs.

	  This driver can also be built as module. If so, the module
	  will be called i2c-stm32f7.

config I2C_STU300
	tristate "ST Microelectronics DDC I2C interface"
	depends on MACH_U300 || COMPILE_TEST
	default y if MACH_U300
	help
	  If you say yes to this option, support will be included for the
	  I2C interface from ST Microelectronics simply called "DDC I2C"
	  supporting both I2C and DDC, used in e.g. the U300 series
	  mobile platforms.

	  This driver can also be built as a module. If so, the module
	  will be called i2c-stu300.

config I2C_SUN6I_P2WI
	tristate "Allwinner sun6i internal P2WI controller"
	depends on RESET_CONTROLLER
	depends on MACH_SUN6I || COMPILE_TEST
	help
	  If you say yes to this option, support will be included for the
	  P2WI (Push/Pull 2 Wire Interface) controller embedded in some sunxi
	  SOCs.
	  The P2WI looks like an SMBus controller (which supports only byte
	  accesses), except that it only supports one slave device.
	  This interface is used to connect to specific PMIC devices (like the
	  AXP221).

config I2C_SYNQUACER
	tristate "Socionext SynQuacer I2C controller"
	depends on ARCH_SYNQUACER || COMPILE_TEST
	help
	  Say Y here to include support for the I2C controller used in some
	  Fujitsu and Socionext SoCs.

	  This driver can also be built as a module. If so, the module
	  will be called i2c-synquacer.

config I2C_TEGRA
	tristate "NVIDIA Tegra internal I2C controller"
	depends on ARCH_TEGRA || (COMPILE_TEST && (ARC || ARM || ARM64 || M68K || RISCV || SUPERH || SPARC))
	# COMPILE_TEST needs architectures with readsX()/writesX() primitives
	help
	  If you say yes to this option, support will be included for the
	  I2C controller embedded in NVIDIA Tegra SOCs

config I2C_TEGRA_BPMP
	tristate "NVIDIA Tegra BPMP I2C controller"
	depends on TEGRA_BPMP || COMPILE_TEST
	default y if TEGRA_BPMP
	help
	  If you say yes to this option, support will be included for the I2C
	  controller embedded in NVIDIA Tegra SoCs accessed via the BPMP.

	  This I2C driver is a 'virtual' I2C driver. The real driver is part
	  of the BPMP firmware, and this driver merely communicates with that
	  real driver.

config I2C_UNIPHIER
	tristate "UniPhier FIFO-less I2C controller"
	depends on ARCH_UNIPHIER || COMPILE_TEST
	help
	  If you say yes to this option, support will be included for
	  the UniPhier FIFO-less I2C interface embedded in PH1-LD4, PH1-sLD8,
	  or older UniPhier SoCs.

config I2C_UNIPHIER_F
	tristate "UniPhier FIFO-builtin I2C controller"
	depends on ARCH_UNIPHIER || COMPILE_TEST
	help
	  If you say yes to this option, support will be included for
	  the UniPhier FIFO-builtin I2C interface embedded in PH1-Pro4,
	  PH1-Pro5, or newer UniPhier SoCs.

config I2C_VERSATILE
	tristate "ARM Versatile/Realview I2C bus support"
	depends on ARCH_MPS2 || ARCH_VERSATILE || ARCH_REALVIEW || ARCH_VEXPRESS || COMPILE_TEST
	select I2C_ALGOBIT
	help
	  Say yes if you want to support the I2C serial bus on ARMs Versatile
	  range of platforms.

	  This driver can also be built as a module.  If so, the module
	  will be called i2c-versatile.

config I2C_WMT
	tristate "Wondermedia WM8xxx SoC I2C bus support"
	depends on ARCH_VT8500 || COMPILE_TEST
	help
	  Say yes if you want to support the I2C bus on Wondermedia 8xxx-series
	  SoCs.

	  This driver can also be built as a module. If so, the module will be
	  called i2c-wmt.

config I2C_OCTEON
	tristate "Cavium OCTEON I2C bus support"
	depends on CAVIUM_OCTEON_SOC
	help
	  Say yes if you want to support the I2C serial bus on Cavium
	  OCTEON SOC.

	  This driver can also be built as a module.  If so, the module
	  will be called i2c-octeon.

config I2C_THUNDERX
	tristate "Cavium ThunderX I2C bus support"
	depends on 64BIT && PCI && (ARM64 || COMPILE_TEST)
	select I2C_SMBUS
	help
	  Say yes if you want to support the I2C serial bus on Cavium
	  ThunderX SOC.

	  This driver can also be built as a module.  If so, the module
	  will be called i2c-thunderx.

config I2C_XILINX
	tristate "Xilinx I2C Controller"
	depends on HAS_IOMEM
	help
	  If you say yes to this option, support will be included for the
	  Xilinx I2C controller.

	  This driver can also be built as a module.  If so, the module
	  will be called xilinx_i2c.

config I2C_XLR
	tristate "Netlogic XLR and Sigma Designs I2C support"
	depends on CPU_XLR || ARCH_TANGO || COMPILE_TEST
	help
	  This driver enables support for the on-chip I2C interface of
	  the Netlogic XLR/XLS MIPS processors and Sigma Designs SOCs.

	  This driver can also be built as a module.  If so, the module
	  will be called i2c-xlr.

config I2C_XLP9XX
	tristate "XLP9XX I2C support"
	depends on CPU_XLP || ARCH_THUNDER2 || COMPILE_TEST
	help
	  This driver enables support for the on-chip I2C interface of
	  the Broadcom XLP9xx/XLP5xx MIPS and Vulcan ARM64 processors.

	  This driver can also be built as a module.  If so, the module will
	  be called i2c-xlp9xx.

config I2C_RCAR
	tristate "Renesas R-Car I2C Controller"
	depends on ARCH_RENESAS || COMPILE_TEST
	select I2C_SLAVE
	select I2C_SMBUS
	select RESET_CONTROLLER if ARCH_RCAR_GEN3
	help
	  If you say yes to this option, support will be included for the
	  R-Car I2C controller.

	  This driver can also be built as a module.  If so, the module
	  will be called i2c-rcar.

comment "External I2C/SMBus adapter drivers"

config I2C_DIOLAN_U2C
	tristate "Diolan U2C-12 USB adapter"
	depends on USB
	help
	  If you say yes to this option, support will be included for Diolan
	  U2C-12, a USB to I2C interface.

	  This driver can also be built as a module.  If so, the module
	  will be called i2c-diolan-u2c.

config I2C_DLN2
	tristate "Diolan DLN-2 USB I2C adapter"
	depends on MFD_DLN2
	help
	 If you say yes to this option, support will be included for Diolan
	 DLN2, a USB to I2C interface.

	 This driver can also be built as a module.  If so, the module
	 will be called i2c-dln2.

config I2C_PARPORT
	tristate "Parallel port adapter"
	depends on PARPORT
	select I2C_ALGOBIT
	select I2C_SMBUS
	help
	  This supports parallel port I2C adapters such as the ones made by
	  Philips or Velleman, Analog Devices evaluation boards, and more.
	  Basically any adapter using the parallel port as an I2C bus with
	  no extra chipset is supported by this driver, or could be. Please
	  read the file Documentation/i2c/busses/i2c-parport.rst for details.

	  This support is also available as a module.  If so, the module
	  will be called i2c-parport.

config I2C_ROBOTFUZZ_OSIF
	tristate "RobotFuzz Open Source InterFace USB adapter"
	depends on USB
	help
	  If you say yes to this option, support will be included for the
	  RobotFuzz Open Source InterFace USB to I2C interface.

	  This driver can also be built as a module.  If so, the module
	  will be called i2c-osif.

config I2C_TAOS_EVM
	tristate "TAOS evaluation module"
	depends on TTY
	select SERIO
	select SERIO_SERPORT
	help
	  This supports TAOS evaluation modules on serial port. In order to
	  use this driver, you will need the inputattach tool, which is part
	  of the input-utils package.

	  If unsure, say N.

	  This support is also available as a module.  If so, the module
	  will be called i2c-taos-evm.

config I2C_TINY_USB
	tristate "Tiny-USB adapter"
	depends on USB
	help
	  If you say yes to this option, support will be included for the
	  i2c-tiny-usb, a simple do-it-yourself USB to I2C interface. See
	  http://www.harbaum.org/till/i2c_tiny_usb for hardware details.

	  This driver can also be built as a module.  If so, the module
	  will be called i2c-tiny-usb.

config I2C_VIPERBOARD
	tristate "Viperboard I2C master support"
	depends on MFD_VIPERBOARD && USB
	help
	  Say yes here to access the I2C part of the Nano River
	  Technologies Viperboard as I2C master.
	  See viperboard API specification and Nano
	  River Tech's viperboard.h for detailed meaning
	  of the module parameters.

comment "Other I2C/SMBus bus drivers"

config I2C_ACORN
	tristate "Acorn IOC/IOMD I2C bus support"
	depends on ARCH_ACORN
	default y
	select I2C_ALGOBIT
	help
	  Say yes if you want to support the I2C bus on Acorn platforms.

	  If you don't know, say Y.

config I2C_ELEKTOR
	tristate "Elektor ISA card"
	depends on ISA && HAS_IOPORT_MAP && BROKEN_ON_SMP
	select I2C_ALGOPCF
	help
	  This supports the PCF8584 ISA bus I2C adapter.  Say Y if you own
	  such an adapter.

	  This support is also available as a module.  If so, the module
	  will be called i2c-elektor.

config I2C_ICY
	tristate "ICY Zorro card"
	depends on ZORRO
	select I2C_ALGOPCF
	help
	  This supports the PCF8584 Zorro bus I2C adapter, known as ICY.
	  Say Y if you own such an adapter.

	  This support is also available as a module.  If so, the module
	  will be called i2c-icy.

	  If you have a 2019 edition board with an LTC2990 sensor at address
	  0x4c, loading the module 'ltc2990' is sufficient to enable it.

config I2C_MLXCPLD
	tristate "Mellanox I2C driver"
	depends on X86_64 || COMPILE_TEST
	help
	  This exposes the Mellanox platform I2C busses to the linux I2C layer
	  for X86 based systems.
	  Controller is implemented as CPLD logic.

	  This driver can also be built as a module. If so, the module will be
	  called as i2c-mlxcpld.

config I2C_PCA_ISA
	tristate "PCA9564/PCA9665 on an ISA bus"
	depends on ISA
	select I2C_ALGOPCA
	help
	  This driver supports ISA boards using the Philips PCA9564/PCA9665
	  parallel bus to I2C bus controller.

	  This driver can also be built as a module.  If so, the module
	  will be called i2c-pca-isa.

	  This device is almost undetectable and using this driver on a
	  system which doesn't have this device will result in long
	  delays when I2C/SMBus chip drivers are loaded (e.g. at boot
	  time).  If unsure, say N.

config I2C_SIBYTE
	tristate "SiByte SMBus interface"
	depends on SIBYTE_SB1xxx_SOC
	help
	  Supports the SiByte SOC on-chip I2C interfaces (2 channels).

config I2C_CROS_EC_TUNNEL
	tristate "ChromeOS EC tunnel I2C bus"
	depends on CROS_EC
	help
	  If you say yes here you get an I2C bus that will tunnel i2c commands
	  through to the other side of the ChromeOS EC to the i2c bus
	  connected there. This will work whatever the interface used to
	  talk to the EC (SPI, I2C or LPC).

config I2C_XGENE_SLIMPRO
	tristate "APM X-Gene SoC I2C SLIMpro devices support"
	depends on ARCH_XGENE && MAILBOX
	help
	  Enable I2C bus access using the APM X-Gene SoC SLIMpro
	  co-processor. The I2C device access the I2C bus via the X-Gene
	  to SLIMpro (On chip coprocessor) mailbox mechanism.
	  If unsure, say N.

config SCx200_ACB
	tristate "Geode ACCESS.bus support"
	depends on X86_32 && PCI
	help
	  Enable the use of the ACCESS.bus controllers on the Geode SCx200 and
	  SC1100 processors and the CS5535 and CS5536 Geode companion devices.

	  If you don't know what to do here, say N.

	  This support is also available as a module.  If so, the module
	  will be called scx200_acb.

config I2C_OPAL
	tristate "IBM OPAL I2C driver"
	depends on PPC_POWERNV
	default y
	help
	  This exposes the PowerNV platform i2c busses to the linux i2c layer,
	  the driver is based on the OPAL interfaces.

	  This driver can also be built as a module. If so, the module will be
	  called as i2c-opal.

config I2C_ZX2967
	tristate "ZTE ZX2967 I2C support"
	depends on ARCH_ZX
	default y
	help
	  Selecting this option will add ZX2967 I2C driver.
	  This driver can also be built as a module. If so, the module will be
	  called i2c-zx2967.

config I2C_FSI
	tristate "FSI I2C driver"
	depends on FSI
	help
	  Driver for FSI bus attached I2C masters. These are I2C masters that
	  are connected to the system over an FSI bus, instead of the more
	  common PCI or MMIO interface.

	  This driver can also be built as a module. If so, the module will be
	  called as i2c-fsi.

endmenu<|MERGE_RESOLUTION|>--- conflicted
+++ resolved
@@ -735,10 +735,7 @@
 config I2C_MLXBF
         tristate "Mellanox BlueField I2C controller"
         depends on MELLANOX_PLATFORM && ARM64
-<<<<<<< HEAD
-=======
 	select I2C_SLAVE
->>>>>>> 76ec55ca
         help
           Enabling this option will add I2C SMBus support for Mellanox BlueField
           system.

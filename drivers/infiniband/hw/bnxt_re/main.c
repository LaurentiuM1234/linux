--- conflicted
+++ resolved
@@ -2321,16 +2321,15 @@
 	auxiliary_set_drvdata(adev, en_info);
 
 	rc = bnxt_re_add_device(adev, BNXT_RE_COMPLETE_INIT);
+	if (rc)
+		goto err;
 	mutex_unlock(&bnxt_re_mutex);
-<<<<<<< HEAD
-=======
 	return 0;
 
 err:
 	mutex_unlock(&bnxt_re_mutex);
 	kfree(en_info);
 
->>>>>>> 3bec0c29
 	return rc;
 }
 

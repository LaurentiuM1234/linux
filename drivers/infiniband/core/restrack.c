--- conflicted
+++ resolved
@@ -357,11 +357,7 @@
 	 */
 	if (rdma_is_kernel_res(res))
 		return task_active_pid_ns(current) == &init_pid_ns;
-<<<<<<< HEAD
-	return task_active_pid_ns(current) == task_active_pid_ns(res->task);
-=======
 
 	/* PID 0 means that resource is not found in current namespace */
 	return task_pid_vnr(res->task);
->>>>>>> bb831786
 }
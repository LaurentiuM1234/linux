/* SPDX-License-Identifier: GPL-2.0 */
/* Multipath TCP
 *
 * Copyright (c) 2017 - 2019, Intel Corporation.
 */

#ifndef __MPTCP_PROTOCOL_H
#define __MPTCP_PROTOCOL_H

#include <linux/random.h>
#include <net/tcp.h>
#include <net/inet_connection_sock.h>
#include <uapi/linux/mptcp.h>
#include <net/genetlink.h>

#include "mptcp_pm_gen.h"

#define MPTCP_SUPPORTED_VERSION	1

/* MPTCP option bits */
#define OPTION_MPTCP_MPC_SYN	BIT(0)
#define OPTION_MPTCP_MPC_SYNACK	BIT(1)
#define OPTION_MPTCP_MPC_ACK	BIT(2)
#define OPTION_MPTCP_MPJ_SYN	BIT(3)
#define OPTION_MPTCP_MPJ_SYNACK	BIT(4)
#define OPTION_MPTCP_MPJ_ACK	BIT(5)
#define OPTION_MPTCP_ADD_ADDR	BIT(6)
#define OPTION_MPTCP_RM_ADDR	BIT(7)
#define OPTION_MPTCP_FASTCLOSE	BIT(8)
#define OPTION_MPTCP_PRIO	BIT(9)
#define OPTION_MPTCP_RST	BIT(10)
#define OPTION_MPTCP_DSS	BIT(11)
#define OPTION_MPTCP_FAIL	BIT(12)

#define OPTION_MPTCP_CSUMREQD	BIT(13)

#define OPTIONS_MPTCP_MPC	(OPTION_MPTCP_MPC_SYN | OPTION_MPTCP_MPC_SYNACK | \
				 OPTION_MPTCP_MPC_ACK)
#define OPTIONS_MPTCP_MPJ	(OPTION_MPTCP_MPJ_SYN | OPTION_MPTCP_MPJ_SYNACK | \
				 OPTION_MPTCP_MPJ_ACK)

/* MPTCP option subtypes */
#define MPTCPOPT_MP_CAPABLE	0
#define MPTCPOPT_MP_JOIN	1
#define MPTCPOPT_DSS		2
#define MPTCPOPT_ADD_ADDR	3
#define MPTCPOPT_RM_ADDR	4
#define MPTCPOPT_MP_PRIO	5
#define MPTCPOPT_MP_FAIL	6
#define MPTCPOPT_MP_FASTCLOSE	7
#define MPTCPOPT_RST		8

/* MPTCP suboption lengths */
#define TCPOLEN_MPTCP_MPC_SYN		4
#define TCPOLEN_MPTCP_MPC_SYNACK	12
#define TCPOLEN_MPTCP_MPC_ACK		20
#define TCPOLEN_MPTCP_MPC_ACK_DATA	22
#define TCPOLEN_MPTCP_MPJ_SYN		12
#define TCPOLEN_MPTCP_MPJ_SYNACK	16
#define TCPOLEN_MPTCP_MPJ_ACK		24
#define TCPOLEN_MPTCP_DSS_BASE		4
#define TCPOLEN_MPTCP_DSS_ACK32		4
#define TCPOLEN_MPTCP_DSS_ACK64		8
#define TCPOLEN_MPTCP_DSS_MAP32		10
#define TCPOLEN_MPTCP_DSS_MAP64		14
#define TCPOLEN_MPTCP_DSS_CHECKSUM	2
#define TCPOLEN_MPTCP_ADD_ADDR		16
#define TCPOLEN_MPTCP_ADD_ADDR_PORT	18
#define TCPOLEN_MPTCP_ADD_ADDR_BASE	8
#define TCPOLEN_MPTCP_ADD_ADDR_BASE_PORT	10
#define TCPOLEN_MPTCP_ADD_ADDR6		28
#define TCPOLEN_MPTCP_ADD_ADDR6_PORT	30
#define TCPOLEN_MPTCP_ADD_ADDR6_BASE	20
#define TCPOLEN_MPTCP_ADD_ADDR6_BASE_PORT	22
#define TCPOLEN_MPTCP_PORT_LEN		2
#define TCPOLEN_MPTCP_PORT_ALIGN	2
#define TCPOLEN_MPTCP_RM_ADDR_BASE	3
#define TCPOLEN_MPTCP_PRIO		3
#define TCPOLEN_MPTCP_PRIO_ALIGN	4
#define TCPOLEN_MPTCP_FASTCLOSE		12
#define TCPOLEN_MPTCP_RST		4
#define TCPOLEN_MPTCP_FAIL		12

#define TCPOLEN_MPTCP_MPC_ACK_DATA_CSUM	(TCPOLEN_MPTCP_DSS_CHECKSUM + TCPOLEN_MPTCP_MPC_ACK_DATA)

/* MPTCP MP_JOIN flags */
#define MPTCPOPT_BACKUP		BIT(0)
#define MPTCPOPT_THMAC_LEN	8

/* MPTCP MP_CAPABLE flags */
#define MPTCP_VERSION_MASK	(0x0F)
#define MPTCP_CAP_CHECKSUM_REQD	BIT(7)
#define MPTCP_CAP_EXTENSIBILITY	BIT(6)
#define MPTCP_CAP_DENY_JOIN_ID0	BIT(5)
#define MPTCP_CAP_HMAC_SHA256	BIT(0)
#define MPTCP_CAP_FLAG_MASK	(0x1F)

/* MPTCP DSS flags */
#define MPTCP_DSS_DATA_FIN	BIT(4)
#define MPTCP_DSS_DSN64		BIT(3)
#define MPTCP_DSS_HAS_MAP	BIT(2)
#define MPTCP_DSS_ACK64		BIT(1)
#define MPTCP_DSS_HAS_ACK	BIT(0)
#define MPTCP_DSS_FLAG_MASK	(0x1F)

/* MPTCP ADD_ADDR flags */
#define MPTCP_ADDR_ECHO		BIT(0)

/* MPTCP MP_PRIO flags */
#define MPTCP_PRIO_BKUP		BIT(0)

/* MPTCP TCPRST flags */
#define MPTCP_RST_TRANSIENT	BIT(0)

/* MPTCP socket atomic flags */
#define MPTCP_WORK_RTX		1
#define MPTCP_FALLBACK_DONE	2
#define MPTCP_WORK_CLOSE_SUBFLOW 3

/* MPTCP socket release cb flags */
#define MPTCP_PUSH_PENDING	1
#define MPTCP_CLEAN_UNA		2
#define MPTCP_ERROR_REPORT	3
#define MPTCP_RETRANSMIT	4
#define MPTCP_FLUSH_JOIN_LIST	5
#define MPTCP_SYNC_STATE	6
#define MPTCP_SYNC_SNDBUF	7

struct mptcp_skb_cb {
	u64 map_seq;
	u64 end_seq;
	u32 offset;
	u8  has_rxtstamp:1;
};

#define MPTCP_SKB_CB(__skb)	((struct mptcp_skb_cb *)&((__skb)->cb[0]))

static inline bool before64(__u64 seq1, __u64 seq2)
{
	return (__s64)(seq1 - seq2) < 0;
}

#define after64(seq2, seq1)	before64(seq1, seq2)

struct mptcp_options_received {
	u64	sndr_key;
	u64	rcvr_key;
	u64	data_ack;
	u64	data_seq;
	u32	subflow_seq;
	u16	data_len;
	__sum16	csum;
	u16	suboptions;
	u32	token;
	u32	nonce;
	u16	use_map:1,
		dsn64:1,
		data_fin:1,
		use_ack:1,
		ack64:1,
		mpc_map:1,
		reset_reason:4,
		reset_transient:1,
		echo:1,
		backup:1,
		deny_join_id0:1,
		__unused:2;
	u8	join_id;
	u64	thmac;
	u8	hmac[MPTCPOPT_HMAC_LEN];
	struct mptcp_addr_info addr;
	struct mptcp_rm_list rm_list;
	u64	ahmac;
	u64	fail_seq;
};

static inline __be32 mptcp_option(u8 subopt, u8 len, u8 nib, u8 field)
{
	return htonl((TCPOPT_MPTCP << 24) | (len << 16) | (subopt << 12) |
		     ((nib & 0xF) << 8) | field);
}

enum mptcp_pm_status {
	MPTCP_PM_ADD_ADDR_RECEIVED,
	MPTCP_PM_ADD_ADDR_SEND_ACK,
	MPTCP_PM_RM_ADDR_RECEIVED,
	MPTCP_PM_ESTABLISHED,
	MPTCP_PM_SUBFLOW_ESTABLISHED,
	MPTCP_PM_ALREADY_ESTABLISHED,	/* persistent status, set after ESTABLISHED event */
	MPTCP_PM_MPC_ENDPOINT_ACCOUNTED /* persistent status, set after MPC local address is
					 * accounted int id_avail_bitmap
					 */
};

enum mptcp_pm_type {
	MPTCP_PM_TYPE_KERNEL = 0,
	MPTCP_PM_TYPE_USERSPACE,

	__MPTCP_PM_TYPE_NR,
	__MPTCP_PM_TYPE_MAX = __MPTCP_PM_TYPE_NR - 1,
};

/* Status bits below MPTCP_PM_ALREADY_ESTABLISHED need pm worker actions */
#define MPTCP_PM_WORK_MASK ((1 << MPTCP_PM_ALREADY_ESTABLISHED) - 1)

enum mptcp_addr_signal_status {
	MPTCP_ADD_ADDR_SIGNAL,
	MPTCP_ADD_ADDR_ECHO,
	MPTCP_RM_ADDR_SIGNAL,
};

/* max value of mptcp_addr_info.id */
#define MPTCP_PM_MAX_ADDR_ID		U8_MAX

struct mptcp_pm_data {
	struct mptcp_addr_info local;
	struct mptcp_addr_info remote;
	struct list_head anno_list;
	struct list_head userspace_pm_local_addr_list;

	spinlock_t	lock;		/*protects the whole PM data */

	u8		addr_signal;
	bool		server_side;
	bool		work_pending;
	bool		accept_addr;
	bool		accept_subflow;
	bool		remote_deny_join_id0;
	u8		add_addr_signaled;
	u8		add_addr_accepted;
	u8		local_addr_used;
	u8		pm_type;
	u8		subflows;
	u8		status;
	DECLARE_BITMAP(id_avail_bitmap, MPTCP_PM_MAX_ADDR_ID + 1);
	struct mptcp_rm_list rm_list_tx;
	struct mptcp_rm_list rm_list_rx;
};

struct mptcp_pm_addr_entry {
	struct list_head	list;
	struct mptcp_addr_info	addr;
	u8			flags;
	int			ifindex;
	struct socket		*lsk;
};

struct mptcp_data_frag {
	struct list_head list;
	u64 data_seq;
	u16 data_len;
	u16 offset;
	u16 overhead;
	u16 already_sent;
	struct page *page;
};

/* MPTCP connection sock */
struct mptcp_sock {
	/* inet_connection_sock must be the first member */
	struct inet_connection_sock sk;
	u64		local_key;		/* protected by the first subflow socket lock
						 * lockless access read
						 */
	u64		remote_key;		/* same as above */
	u64		write_seq;
	u64		bytes_sent;
	u64		snd_nxt;
	u64		bytes_received;
	u64		ack_seq;
	atomic64_t	rcv_wnd_sent;
	u64		rcv_data_fin_seq;
	u64		bytes_retrans;
	u64		bytes_consumed;
	int		rmem_fwd_alloc;
	int		snd_burst;
	int		old_wspace;
	u64		recovery_snd_nxt;	/* in recovery mode accept up to this seq;
						 * recovery related fields are under data_lock
						 * protection
						 */
	u64		bytes_acked;
	u64		snd_una;
	u64		wnd_end;
	unsigned long	timer_ival;
	u32		token;
	int		rmem_released;
	unsigned long	flags;
	unsigned long	cb_flags;
	bool		recovery;		/* closing subflow write queue reinjected */
	bool		can_ack;
	bool		fully_established;
	bool		rcv_data_fin;
	bool		snd_data_fin_enable;
	bool		rcv_fastclose;
	bool		use_64bit_ack; /* Set when we received a 64-bit DSN */
	bool		csum_enabled;
	bool		allow_infinite_fallback;
	u8		pending_state; /* A subflow asked to set this sk_state,
					* protected by the msk data lock
					*/
	u8		mpc_endpoint_id;
	u8		recvmsg_inq:1,
			cork:1,
			nodelay:1,
			fastopening:1,
			in_accept_queue:1,
			free_first:1,
			rcvspace_init:1;
<<<<<<< HEAD
=======
	u32		notsent_lowat;
>>>>>>> c50bf762
	struct work_struct work;
	struct sk_buff  *ooo_last_skb;
	struct rb_root  out_of_order_queue;
	struct sk_buff_head receive_queue;
	struct list_head conn_list;
	struct list_head rtx_queue;
	struct mptcp_data_frag *first_pending;
	struct list_head join_list;
	struct sock	*first; /* The mptcp ops can safely dereference, using suitable
				 * ONCE annotation, the subflow outside the socket
				 * lock as such sock is freed after close().
				 */
	struct mptcp_pm_data	pm;
	struct mptcp_sched_ops	*sched;
	struct {
		u32	space;	/* bytes copied in last measurement window */
		u32	copied; /* bytes copied in this measurement window */
		u64	time;	/* start time of measurement window */
		u64	rtt_us; /* last maximum rtt of subflows */
	} rcvq_space;
	u8		scaling_ratio;

	u32		subflow_id;
	u32		setsockopt_seq;
	char		ca_name[TCP_CA_NAME_MAX];
};

#define mptcp_data_lock(sk) spin_lock_bh(&(sk)->sk_lock.slock)
#define mptcp_data_unlock(sk) spin_unlock_bh(&(sk)->sk_lock.slock)

#define mptcp_for_each_subflow(__msk, __subflow)			\
	list_for_each_entry(__subflow, &((__msk)->conn_list), node)
#define mptcp_for_each_subflow_safe(__msk, __subflow, __tmp)			\
	list_for_each_entry_safe(__subflow, __tmp, &((__msk)->conn_list), node)

extern struct genl_family mptcp_genl_family;

static inline void msk_owned_by_me(const struct mptcp_sock *msk)
{
	sock_owned_by_me((const struct sock *)msk);
}

#ifdef CONFIG_DEBUG_NET
/* MPTCP-specific: we might (indirectly) call this helper with the wrong sk */
#undef tcp_sk
#define tcp_sk(ptr) ({								\
	typeof(ptr) _ptr = (ptr);						\
	WARN_ON(_ptr->sk_protocol != IPPROTO_TCP);				\
	container_of_const(_ptr, struct tcp_sock, inet_conn.icsk_inet.sk);	\
})
#define mptcp_sk(ptr) ({						\
	typeof(ptr) _ptr = (ptr);					\
	WARN_ON(_ptr->sk_protocol != IPPROTO_MPTCP);			\
	container_of_const(_ptr, struct mptcp_sock, sk.icsk_inet.sk);	\
})

#else /* !CONFIG_DEBUG_NET */
#define mptcp_sk(ptr) container_of_const(ptr, struct mptcp_sock, sk.icsk_inet.sk)
#endif

/* the msk socket don't use the backlog, also account for the bulk
 * free memory
 */
static inline int __mptcp_rmem(const struct sock *sk)
{
	return atomic_read(&sk->sk_rmem_alloc) - READ_ONCE(mptcp_sk(sk)->rmem_released);
}

static inline int mptcp_win_from_space(const struct sock *sk, int space)
{
	return __tcp_win_from_space(mptcp_sk(sk)->scaling_ratio, space);
}

static inline int __mptcp_space(const struct sock *sk)
{
	return mptcp_win_from_space(sk, READ_ONCE(sk->sk_rcvbuf) - __mptcp_rmem(sk));
}

static inline struct mptcp_data_frag *mptcp_send_head(const struct sock *sk)
{
	const struct mptcp_sock *msk = mptcp_sk(sk);

	return READ_ONCE(msk->first_pending);
}

static inline struct mptcp_data_frag *mptcp_send_next(struct sock *sk)
{
	struct mptcp_sock *msk = mptcp_sk(sk);
	struct mptcp_data_frag *cur;

	cur = msk->first_pending;
	return list_is_last(&cur->list, &msk->rtx_queue) ? NULL :
						     list_next_entry(cur, list);
}

static inline struct mptcp_data_frag *mptcp_pending_tail(const struct sock *sk)
{
	const struct mptcp_sock *msk = mptcp_sk(sk);

	if (!msk->first_pending)
		return NULL;

	if (WARN_ON_ONCE(list_empty(&msk->rtx_queue)))
		return NULL;

	return list_last_entry(&msk->rtx_queue, struct mptcp_data_frag, list);
}

static inline struct mptcp_data_frag *mptcp_rtx_head(struct sock *sk)
{
	struct mptcp_sock *msk = mptcp_sk(sk);

	if (msk->snd_una == msk->snd_nxt)
		return NULL;

	return list_first_entry_or_null(&msk->rtx_queue, struct mptcp_data_frag, list);
}

struct csum_pseudo_header {
	__be64 data_seq;
	__be32 subflow_seq;
	__be16 data_len;
	__sum16 csum;
};

struct mptcp_subflow_request_sock {
	struct	tcp_request_sock sk;
	u16	mp_capable : 1,
		mp_join : 1,
		backup : 1,
		csum_reqd : 1,
		allow_join_id0 : 1;
	u8	local_id;
	u8	remote_id;
	u64	local_key;
	u64	idsn;
	u32	token;
	u32	ssn_offset;
	u64	thmac;
	u32	local_nonce;
	u32	remote_nonce;
	struct mptcp_sock	*msk;
	struct hlist_nulls_node token_node;
};

static inline struct mptcp_subflow_request_sock *
mptcp_subflow_rsk(const struct request_sock *rsk)
{
	return (struct mptcp_subflow_request_sock *)rsk;
}

struct mptcp_delegated_action {
	struct napi_struct napi;
	struct list_head head;
};

DECLARE_PER_CPU(struct mptcp_delegated_action, mptcp_delegated_actions);

#define MPTCP_DELEGATE_SCHEDULED	0
#define MPTCP_DELEGATE_SEND		1
#define MPTCP_DELEGATE_ACK		2
#define MPTCP_DELEGATE_SNDBUF		3

#define MPTCP_DELEGATE_ACTIONS_MASK	(~BIT(MPTCP_DELEGATE_SCHEDULED))
/* MPTCP subflow context */
struct mptcp_subflow_context {
	struct	list_head node;/* conn_list of subflows */

	struct_group(reset,

	unsigned long avg_pacing_rate; /* protected by msk socket lock */
	u64	local_key;
	u64	remote_key;
	u64	idsn;
	u64	map_seq;
	u32	snd_isn;
	u32	token;
	u32	rel_write_seq;
	u32	map_subflow_seq;
	u32	ssn_offset;
	u32	map_data_len;
	__wsum	map_data_csum;
	u32	map_csum_len;
	u32	request_mptcp : 1,  /* send MP_CAPABLE */
		request_join : 1,   /* send MP_JOIN */
		request_bkup : 1,
		mp_capable : 1,	    /* remote is MPTCP capable */
		mp_join : 1,	    /* remote is JOINing */
		fully_established : 1,	    /* path validated */
		pm_notified : 1,    /* PM hook called for established status */
		conn_finished : 1,
		map_valid : 1,
		map_csum_reqd : 1,
		map_data_fin : 1,
		mpc_map : 1,
		backup : 1,
		send_mp_prio : 1,
		send_mp_fail : 1,
		send_fastclose : 1,
		send_infinite_map : 1,
		remote_key_valid : 1,        /* received the peer key from */
		disposable : 1,	    /* ctx can be free at ulp release time */
		stale : 1,	    /* unable to snd/rcv data, do not use for xmit */
		valid_csum_seen : 1,        /* at least one csum validated */
		is_mptfo : 1,	    /* subflow is doing TFO */
		__unused : 10;
	bool	data_avail;
	bool	scheduled;
	u32	remote_nonce;
	u64	thmac;
	u32	local_nonce;
	u32	remote_token;
	union {
		u8	hmac[MPTCPOPT_HMAC_LEN]; /* MPJ subflow only */
		u64	iasn;	    /* initial ack sequence number, MPC subflows only */
	};
	s16	local_id;	    /* if negative not initialized yet */
	u8	remote_id;
	u8	reset_seen:1;
	u8	reset_transient:1;
	u8	reset_reason:4;
	u8	stale_count;

	u32	subflow_id;

	long	delegated_status;
	unsigned long	fail_tout;

	);

	struct	list_head delegated_node;   /* link into delegated_action, protected by local BH */

	u32	setsockopt_seq;
	u32	stale_rcv_tstamp;
	int     cached_sndbuf;	    /* sndbuf size when last synced with the msk sndbuf,
				     * protected by the msk socket lock
				     */

	struct	sock *tcp_sock;	    /* tcp sk backpointer */
	struct	sock *conn;	    /* parent mptcp_sock */
	const	struct inet_connection_sock_af_ops *icsk_af_ops;
	void	(*tcp_state_change)(struct sock *sk);
	void	(*tcp_error_report)(struct sock *sk);

	struct	rcu_head rcu;
};

static inline struct mptcp_subflow_context *
mptcp_subflow_ctx(const struct sock *sk)
{
	struct inet_connection_sock *icsk = inet_csk(sk);

	/* Use RCU on icsk_ulp_data only for sock diag code */
	return (__force struct mptcp_subflow_context *)icsk->icsk_ulp_data;
}

static inline struct sock *
mptcp_subflow_tcp_sock(const struct mptcp_subflow_context *subflow)
{
	return subflow->tcp_sock;
}

static inline void
mptcp_subflow_ctx_reset(struct mptcp_subflow_context *subflow)
{
	memset(&subflow->reset, 0, sizeof(subflow->reset));
	subflow->request_mptcp = 1;
	WRITE_ONCE(subflow->local_id, -1);
}

static inline u64
mptcp_subflow_get_map_offset(const struct mptcp_subflow_context *subflow)
{
	return tcp_sk(mptcp_subflow_tcp_sock(subflow))->copied_seq -
		      subflow->ssn_offset -
		      subflow->map_subflow_seq;
}

static inline u64
mptcp_subflow_get_mapped_dsn(const struct mptcp_subflow_context *subflow)
{
	return subflow->map_seq + mptcp_subflow_get_map_offset(subflow);
}

void mptcp_subflow_process_delegated(struct sock *ssk, long actions);

static inline void mptcp_subflow_delegate(struct mptcp_subflow_context *subflow, int action)
{
	long old, set_bits = BIT(MPTCP_DELEGATE_SCHEDULED) | BIT(action);
	struct mptcp_delegated_action *delegated;
	bool schedule;

	/* the caller held the subflow bh socket lock */
	lockdep_assert_in_softirq();

	/* The implied barrier pairs with tcp_release_cb_override()
	 * mptcp_napi_poll(), and ensures the below list check sees list
	 * updates done prior to delegated status bits changes
	 */
	old = set_mask_bits(&subflow->delegated_status, 0, set_bits);
	if (!(old & BIT(MPTCP_DELEGATE_SCHEDULED))) {
		if (WARN_ON_ONCE(!list_empty(&subflow->delegated_node)))
			return;

		delegated = this_cpu_ptr(&mptcp_delegated_actions);
		schedule = list_empty(&delegated->head);
		list_add_tail(&subflow->delegated_node, &delegated->head);
		sock_hold(mptcp_subflow_tcp_sock(subflow));
		if (schedule)
			napi_schedule(&delegated->napi);
	}
}

static inline struct mptcp_subflow_context *
mptcp_subflow_delegated_next(struct mptcp_delegated_action *delegated)
{
	struct mptcp_subflow_context *ret;

	if (list_empty(&delegated->head))
		return NULL;

	ret = list_first_entry(&delegated->head, struct mptcp_subflow_context, delegated_node);
	list_del_init(&ret->delegated_node);
	return ret;
}

int mptcp_is_enabled(const struct net *net);
unsigned int mptcp_get_add_addr_timeout(const struct net *net);
int mptcp_is_checksum_enabled(const struct net *net);
int mptcp_allow_join_id0(const struct net *net);
unsigned int mptcp_stale_loss_cnt(const struct net *net);
unsigned int mptcp_close_timeout(const struct sock *sk);
int mptcp_get_pm_type(const struct net *net);
const char *mptcp_get_scheduler(const struct net *net);
void __mptcp_subflow_fully_established(struct mptcp_sock *msk,
				       struct mptcp_subflow_context *subflow,
				       const struct mptcp_options_received *mp_opt);
bool __mptcp_retransmit_pending_data(struct sock *sk);
void mptcp_check_and_set_pending(struct sock *sk);
void __mptcp_push_pending(struct sock *sk, unsigned int flags);
bool mptcp_subflow_data_available(struct sock *sk);
void __init mptcp_subflow_init(void);
void mptcp_subflow_shutdown(struct sock *sk, struct sock *ssk, int how);
void mptcp_close_ssk(struct sock *sk, struct sock *ssk,
		     struct mptcp_subflow_context *subflow);
void __mptcp_subflow_send_ack(struct sock *ssk);
void mptcp_subflow_reset(struct sock *ssk);
void mptcp_subflow_queue_clean(struct sock *sk, struct sock *ssk);
void mptcp_sock_graft(struct sock *sk, struct socket *parent);
struct sock *__mptcp_nmpc_sk(struct mptcp_sock *msk);
bool __mptcp_close(struct sock *sk, long timeout);
void mptcp_cancel_work(struct sock *sk);
void __mptcp_unaccepted_force_close(struct sock *sk);
void mptcp_set_owner_r(struct sk_buff *skb, struct sock *sk);
void mptcp_set_state(struct sock *sk, int state);

bool mptcp_addresses_equal(const struct mptcp_addr_info *a,
			   const struct mptcp_addr_info *b, bool use_port);
void mptcp_local_address(const struct sock_common *skc, struct mptcp_addr_info *addr);

/* called with sk socket lock held */
int __mptcp_subflow_connect(struct sock *sk, const struct mptcp_addr_info *loc,
			    const struct mptcp_addr_info *remote);
int mptcp_subflow_create_socket(struct sock *sk, unsigned short family,
				struct socket **new_sock);
void mptcp_info2sockaddr(const struct mptcp_addr_info *info,
			 struct sockaddr_storage *addr,
			 unsigned short family);
struct mptcp_sched_ops *mptcp_sched_find(const char *name);
int mptcp_register_scheduler(struct mptcp_sched_ops *sched);
void mptcp_unregister_scheduler(struct mptcp_sched_ops *sched);
void mptcp_sched_init(void);
int mptcp_init_sched(struct mptcp_sock *msk,
		     struct mptcp_sched_ops *sched);
void mptcp_release_sched(struct mptcp_sock *msk);
void mptcp_subflow_set_scheduled(struct mptcp_subflow_context *subflow,
				 bool scheduled);
struct sock *mptcp_subflow_get_send(struct mptcp_sock *msk);
struct sock *mptcp_subflow_get_retrans(struct mptcp_sock *msk);
int mptcp_sched_get_send(struct mptcp_sock *msk);
int mptcp_sched_get_retrans(struct mptcp_sock *msk);

static inline u64 mptcp_data_avail(const struct mptcp_sock *msk)
{
	return READ_ONCE(msk->bytes_received) - READ_ONCE(msk->bytes_consumed);
}

static inline bool mptcp_epollin_ready(const struct sock *sk)
{
	/* mptcp doesn't have to deal with small skbs in the receive queue,
	 * at it can always coalesce them
	 */
	return (mptcp_data_avail(mptcp_sk(sk)) >= sk->sk_rcvlowat) ||
	       (mem_cgroup_sockets_enabled && sk->sk_memcg &&
		mem_cgroup_under_socket_pressure(sk->sk_memcg)) ||
	       READ_ONCE(tcp_memory_pressure);
}

int mptcp_set_rcvlowat(struct sock *sk, int val);

static inline bool __tcp_can_send(const struct sock *ssk)
{
	/* only send if our side has not closed yet */
	return ((1 << inet_sk_state_load(ssk)) & (TCPF_ESTABLISHED | TCPF_CLOSE_WAIT));
}

static inline bool __mptcp_subflow_active(struct mptcp_subflow_context *subflow)
{
	/* can't send if JOIN hasn't completed yet (i.e. is usable for mptcp) */
	if (subflow->request_join && !subflow->fully_established)
		return false;

	return __tcp_can_send(mptcp_subflow_tcp_sock(subflow));
}

void mptcp_subflow_set_active(struct mptcp_subflow_context *subflow);

bool mptcp_subflow_active(struct mptcp_subflow_context *subflow);

void mptcp_subflow_drop_ctx(struct sock *ssk);

static inline void mptcp_subflow_tcp_fallback(struct sock *sk,
					      struct mptcp_subflow_context *ctx)
{
	sk->sk_data_ready = sock_def_readable;
	sk->sk_state_change = ctx->tcp_state_change;
	sk->sk_write_space = sk_stream_write_space;
	sk->sk_error_report = ctx->tcp_error_report;

	inet_csk(sk)->icsk_af_ops = ctx->icsk_af_ops;
}

void __init mptcp_proto_init(void);
#if IS_ENABLED(CONFIG_MPTCP_IPV6)
int __init mptcp_proto_v6_init(void);
#endif

struct sock *mptcp_sk_clone_init(const struct sock *sk,
				 const struct mptcp_options_received *mp_opt,
				 struct sock *ssk,
				 struct request_sock *req);
void mptcp_get_options(const struct sk_buff *skb,
		       struct mptcp_options_received *mp_opt);

void mptcp_finish_connect(struct sock *sk);
void __mptcp_sync_state(struct sock *sk, int state);
void mptcp_reset_tout_timer(struct mptcp_sock *msk, unsigned long fail_tout);

static inline void mptcp_stop_tout_timer(struct sock *sk)
{
	if (!inet_csk(sk)->icsk_mtup.probe_timestamp)
		return;

	sk_stop_timer(sk, &sk->sk_timer);
	inet_csk(sk)->icsk_mtup.probe_timestamp = 0;
}

static inline void mptcp_set_close_tout(struct sock *sk, unsigned long tout)
{
	/* avoid 0 timestamp, as that means no close timeout */
	inet_csk(sk)->icsk_mtup.probe_timestamp = tout ? : 1;
}

static inline void mptcp_start_tout_timer(struct sock *sk)
{
	mptcp_set_close_tout(sk, tcp_jiffies32);
	mptcp_reset_tout_timer(mptcp_sk(sk), 0);
}

static inline bool mptcp_is_fully_established(struct sock *sk)
{
	return inet_sk_state_load(sk) == TCP_ESTABLISHED &&
	       READ_ONCE(mptcp_sk(sk)->fully_established);
}

void mptcp_rcv_space_init(struct mptcp_sock *msk, const struct sock *ssk);
void mptcp_data_ready(struct sock *sk, struct sock *ssk);
bool mptcp_finish_join(struct sock *sk);
bool mptcp_schedule_work(struct sock *sk);
int mptcp_setsockopt(struct sock *sk, int level, int optname,
		     sockptr_t optval, unsigned int optlen);
int mptcp_getsockopt(struct sock *sk, int level, int optname,
		     char __user *optval, int __user *option);

u64 __mptcp_expand_seq(u64 old_seq, u64 cur_seq);
static inline u64 mptcp_expand_seq(u64 old_seq, u64 cur_seq, bool use_64bit)
{
	if (use_64bit)
		return cur_seq;

	return __mptcp_expand_seq(old_seq, cur_seq);
}
void __mptcp_check_push(struct sock *sk, struct sock *ssk);
void __mptcp_data_acked(struct sock *sk);
void __mptcp_error_report(struct sock *sk);
bool mptcp_update_rcv_data_fin(struct mptcp_sock *msk, u64 data_fin_seq, bool use_64bit);
static inline bool mptcp_data_fin_enabled(const struct mptcp_sock *msk)
{
	return READ_ONCE(msk->snd_data_fin_enable) &&
	       READ_ONCE(msk->write_seq) == READ_ONCE(msk->snd_nxt);
}

static inline u32 mptcp_notsent_lowat(const struct sock *sk)
{
	struct net *net = sock_net(sk);
	u32 val;

	val = READ_ONCE(mptcp_sk(sk)->notsent_lowat);
	return val ?: READ_ONCE(net->ipv4.sysctl_tcp_notsent_lowat);
}

static inline bool mptcp_stream_memory_free(const struct sock *sk, int wake)
{
	const struct mptcp_sock *msk = mptcp_sk(sk);
	u32 notsent_bytes;

	notsent_bytes = READ_ONCE(msk->write_seq) - READ_ONCE(msk->snd_nxt);
	return (notsent_bytes << wake) < mptcp_notsent_lowat(sk);
}

static inline bool __mptcp_stream_is_writeable(const struct sock *sk, int wake)
{
	return mptcp_stream_memory_free(sk, wake) &&
	       __sk_stream_is_writeable(sk, wake);
}

static inline void mptcp_write_space(struct sock *sk)
{
	/* pairs with memory barrier in mptcp_poll */
	smp_mb();
	if (mptcp_stream_memory_free(sk, 1))
		sk_stream_write_space(sk);
}

static inline void __mptcp_sync_sndbuf(struct sock *sk)
{
	struct mptcp_subflow_context *subflow;
	int ssk_sndbuf, new_sndbuf;

	if (sk->sk_userlocks & SOCK_SNDBUF_LOCK)
		return;

	new_sndbuf = READ_ONCE(sock_net(sk)->ipv4.sysctl_tcp_wmem[0]);
	mptcp_for_each_subflow(mptcp_sk(sk), subflow) {
		ssk_sndbuf =  READ_ONCE(mptcp_subflow_tcp_sock(subflow)->sk_sndbuf);

		subflow->cached_sndbuf = ssk_sndbuf;
		new_sndbuf += ssk_sndbuf;
	}

	/* the msk max wmem limit is <nr_subflows> * tcp wmem[2] */
	WRITE_ONCE(sk->sk_sndbuf, new_sndbuf);
	mptcp_write_space(sk);
}

/* The called held both the msk socket and the subflow socket locks,
 * possibly under BH
 */
static inline void __mptcp_propagate_sndbuf(struct sock *sk, struct sock *ssk)
{
	struct mptcp_subflow_context *subflow = mptcp_subflow_ctx(ssk);

	if (READ_ONCE(ssk->sk_sndbuf) != subflow->cached_sndbuf)
		__mptcp_sync_sndbuf(sk);
}

/* the caller held only the subflow socket lock, either in process or
 * BH context. Additionally this can be called under the msk data lock,
 * so we can't acquire such lock here: let the delegate action acquires
 * the needed locks in suitable order.
 */
static inline void mptcp_propagate_sndbuf(struct sock *sk, struct sock *ssk)
{
	struct mptcp_subflow_context *subflow = mptcp_subflow_ctx(ssk);

	if (likely(READ_ONCE(ssk->sk_sndbuf) == subflow->cached_sndbuf))
		return;

	local_bh_disable();
	mptcp_subflow_delegate(subflow, MPTCP_DELEGATE_SNDBUF);
	local_bh_enable();
}

void mptcp_destroy_common(struct mptcp_sock *msk, unsigned int flags);

#define MPTCP_TOKEN_MAX_RETRIES	4

void __init mptcp_token_init(void);
static inline void mptcp_token_init_request(struct request_sock *req)
{
	mptcp_subflow_rsk(req)->token_node.pprev = NULL;
}

int mptcp_token_new_request(struct request_sock *req);
void mptcp_token_destroy_request(struct request_sock *req);
int mptcp_token_new_connect(struct sock *ssk);
void mptcp_token_accept(struct mptcp_subflow_request_sock *r,
			struct mptcp_sock *msk);
bool mptcp_token_exists(u32 token);
struct mptcp_sock *mptcp_token_get_sock(struct net *net, u32 token);
struct mptcp_sock *mptcp_token_iter_next(const struct net *net, long *s_slot,
					 long *s_num);
void mptcp_token_destroy(struct mptcp_sock *msk);

void mptcp_crypto_key_sha(u64 key, u32 *token, u64 *idsn);

void mptcp_crypto_hmac_sha(u64 key1, u64 key2, u8 *msg, int len, void *hmac);
__sum16 __mptcp_make_csum(u64 data_seq, u32 subflow_seq, u16 data_len, __wsum sum);

void __init mptcp_pm_init(void);
void mptcp_pm_data_init(struct mptcp_sock *msk);
void mptcp_pm_data_reset(struct mptcp_sock *msk);
int mptcp_pm_parse_addr(struct nlattr *attr, struct genl_info *info,
			struct mptcp_addr_info *addr);
int mptcp_pm_parse_entry(struct nlattr *attr, struct genl_info *info,
			 bool require_family,
			 struct mptcp_pm_addr_entry *entry);
bool mptcp_pm_addr_families_match(const struct sock *sk,
				  const struct mptcp_addr_info *loc,
				  const struct mptcp_addr_info *rem);
void mptcp_pm_subflow_chk_stale(const struct mptcp_sock *msk, struct sock *ssk);
void mptcp_pm_nl_subflow_chk_stale(const struct mptcp_sock *msk, struct sock *ssk);
void mptcp_pm_new_connection(struct mptcp_sock *msk, const struct sock *ssk, int server_side);
void mptcp_pm_fully_established(struct mptcp_sock *msk, const struct sock *ssk);
bool mptcp_pm_allow_new_subflow(struct mptcp_sock *msk);
void mptcp_pm_connection_closed(struct mptcp_sock *msk);
void mptcp_pm_subflow_established(struct mptcp_sock *msk);
bool mptcp_pm_nl_check_work_pending(struct mptcp_sock *msk);
void mptcp_pm_subflow_check_next(struct mptcp_sock *msk,
				 const struct mptcp_subflow_context *subflow);
void mptcp_pm_add_addr_received(const struct sock *ssk,
				const struct mptcp_addr_info *addr);
void mptcp_pm_add_addr_echoed(struct mptcp_sock *msk,
			      const struct mptcp_addr_info *addr);
void mptcp_pm_add_addr_send_ack(struct mptcp_sock *msk);
void mptcp_pm_nl_addr_send_ack(struct mptcp_sock *msk);
void mptcp_pm_rm_addr_received(struct mptcp_sock *msk,
			       const struct mptcp_rm_list *rm_list);
void mptcp_pm_mp_prio_received(struct sock *sk, u8 bkup);
void mptcp_pm_mp_fail_received(struct sock *sk, u64 fail_seq);
int mptcp_pm_nl_mp_prio_send_ack(struct mptcp_sock *msk,
				 struct mptcp_addr_info *addr,
				 struct mptcp_addr_info *rem,
				 u8 bkup);
bool mptcp_pm_alloc_anno_list(struct mptcp_sock *msk,
			      const struct mptcp_addr_info *addr);
void mptcp_pm_free_anno_list(struct mptcp_sock *msk);
bool mptcp_pm_sport_in_anno_list(struct mptcp_sock *msk, const struct sock *sk);
struct mptcp_pm_add_entry *
mptcp_pm_del_add_timer(struct mptcp_sock *msk,
		       const struct mptcp_addr_info *addr, bool check_id);
struct mptcp_pm_add_entry *
mptcp_lookup_anno_list_by_saddr(const struct mptcp_sock *msk,
				const struct mptcp_addr_info *addr);
int mptcp_pm_get_flags_and_ifindex_by_id(struct mptcp_sock *msk,
					 unsigned int id,
					 u8 *flags, int *ifindex);
int mptcp_pm_nl_get_flags_and_ifindex_by_id(struct mptcp_sock *msk, unsigned int id,
					    u8 *flags, int *ifindex);
int mptcp_userspace_pm_get_flags_and_ifindex_by_id(struct mptcp_sock *msk,
						   unsigned int id,
						   u8 *flags, int *ifindex);
int mptcp_pm_set_flags(struct sk_buff *skb, struct genl_info *info);
int mptcp_pm_nl_set_flags(struct sk_buff *skb, struct genl_info *info);
int mptcp_userspace_pm_set_flags(struct sk_buff *skb, struct genl_info *info);
int mptcp_pm_announce_addr(struct mptcp_sock *msk,
			   const struct mptcp_addr_info *addr,
			   bool echo);
int mptcp_pm_remove_addr(struct mptcp_sock *msk, const struct mptcp_rm_list *rm_list);
int mptcp_pm_remove_subflow(struct mptcp_sock *msk, const struct mptcp_rm_list *rm_list);
void mptcp_pm_remove_addrs(struct mptcp_sock *msk, struct list_head *rm_list);

void mptcp_free_local_addr_list(struct mptcp_sock *msk);

void mptcp_event(enum mptcp_event_type type, const struct mptcp_sock *msk,
		 const struct sock *ssk, gfp_t gfp);
void mptcp_event_addr_announced(const struct sock *ssk, const struct mptcp_addr_info *info);
void mptcp_event_addr_removed(const struct mptcp_sock *msk, u8 id);
void mptcp_event_pm_listener(const struct sock *ssk,
			     enum mptcp_event_type event);
bool mptcp_userspace_pm_active(const struct mptcp_sock *msk);

void __mptcp_fastopen_gen_msk_ackseq(struct mptcp_sock *msk, struct mptcp_subflow_context *subflow,
				     const struct mptcp_options_received *mp_opt);
void mptcp_fastopen_subflow_synack_set_params(struct mptcp_subflow_context *subflow,
					      struct request_sock *req);
int mptcp_nl_fill_addr(struct sk_buff *skb,
		       struct mptcp_pm_addr_entry *entry);

static inline bool mptcp_pm_should_add_signal(struct mptcp_sock *msk)
{
	return READ_ONCE(msk->pm.addr_signal) &
		(BIT(MPTCP_ADD_ADDR_SIGNAL) | BIT(MPTCP_ADD_ADDR_ECHO));
}

static inline bool mptcp_pm_should_add_signal_addr(struct mptcp_sock *msk)
{
	return READ_ONCE(msk->pm.addr_signal) & BIT(MPTCP_ADD_ADDR_SIGNAL);
}

static inline bool mptcp_pm_should_add_signal_echo(struct mptcp_sock *msk)
{
	return READ_ONCE(msk->pm.addr_signal) & BIT(MPTCP_ADD_ADDR_ECHO);
}

static inline bool mptcp_pm_should_rm_signal(struct mptcp_sock *msk)
{
	return READ_ONCE(msk->pm.addr_signal) & BIT(MPTCP_RM_ADDR_SIGNAL);
}

static inline bool mptcp_pm_is_userspace(const struct mptcp_sock *msk)
{
	return READ_ONCE(msk->pm.pm_type) == MPTCP_PM_TYPE_USERSPACE;
}

static inline bool mptcp_pm_is_kernel(const struct mptcp_sock *msk)
{
	return READ_ONCE(msk->pm.pm_type) == MPTCP_PM_TYPE_KERNEL;
}

static inline unsigned int mptcp_add_addr_len(int family, bool echo, bool port)
{
	u8 len = TCPOLEN_MPTCP_ADD_ADDR_BASE;

	if (family == AF_INET6)
		len = TCPOLEN_MPTCP_ADD_ADDR6_BASE;
	if (!echo)
		len += MPTCPOPT_THMAC_LEN;
	/* account for 2 trailing 'nop' options */
	if (port)
		len += TCPOLEN_MPTCP_PORT_LEN + TCPOLEN_MPTCP_PORT_ALIGN;

	return len;
}

static inline int mptcp_rm_addr_len(const struct mptcp_rm_list *rm_list)
{
	if (rm_list->nr == 0 || rm_list->nr > MPTCP_RM_IDS_MAX)
		return -EINVAL;

	return TCPOLEN_MPTCP_RM_ADDR_BASE + roundup(rm_list->nr - 1, 4) + 1;
}

bool mptcp_pm_add_addr_signal(struct mptcp_sock *msk, const struct sk_buff *skb,
			      unsigned int opt_size, unsigned int remaining,
			      struct mptcp_addr_info *addr, bool *echo,
			      bool *drop_other_suboptions);
bool mptcp_pm_rm_addr_signal(struct mptcp_sock *msk, unsigned int remaining,
			     struct mptcp_rm_list *rm_list);
int mptcp_pm_get_local_id(struct mptcp_sock *msk, struct sock_common *skc);
int mptcp_pm_nl_get_local_id(struct mptcp_sock *msk, struct mptcp_addr_info *skc);
int mptcp_userspace_pm_get_local_id(struct mptcp_sock *msk, struct mptcp_addr_info *skc);
int mptcp_pm_dump_addr(struct sk_buff *msg, struct netlink_callback *cb);
int mptcp_pm_nl_dump_addr(struct sk_buff *msg,
			  struct netlink_callback *cb);
int mptcp_userspace_pm_dump_addr(struct sk_buff *msg,
				 struct netlink_callback *cb);
int mptcp_pm_get_addr(struct sk_buff *skb, struct genl_info *info);
int mptcp_pm_nl_get_addr(struct sk_buff *skb, struct genl_info *info);
int mptcp_userspace_pm_get_addr(struct sk_buff *skb,
				struct genl_info *info);

static inline u8 subflow_get_local_id(const struct mptcp_subflow_context *subflow)
{
	int local_id = READ_ONCE(subflow->local_id);

	if (local_id < 0)
		return 0;
	return local_id;
}

void __init mptcp_pm_nl_init(void);
void mptcp_pm_nl_work(struct mptcp_sock *msk);
void mptcp_pm_nl_rm_subflow_received(struct mptcp_sock *msk,
				     const struct mptcp_rm_list *rm_list);
unsigned int mptcp_pm_get_add_addr_signal_max(const struct mptcp_sock *msk);
unsigned int mptcp_pm_get_add_addr_accept_max(const struct mptcp_sock *msk);
unsigned int mptcp_pm_get_subflows_max(const struct mptcp_sock *msk);
unsigned int mptcp_pm_get_local_addr_max(const struct mptcp_sock *msk);

/* called under PM lock */
static inline void __mptcp_pm_close_subflow(struct mptcp_sock *msk)
{
	if (--msk->pm.subflows < mptcp_pm_get_subflows_max(msk))
		WRITE_ONCE(msk->pm.accept_subflow, true);
}

static inline void mptcp_pm_close_subflow(struct mptcp_sock *msk)
{
	spin_lock_bh(&msk->pm.lock);
	__mptcp_pm_close_subflow(msk);
	spin_unlock_bh(&msk->pm.lock);
}

void mptcp_sockopt_sync(struct mptcp_sock *msk, struct sock *ssk);
void mptcp_sockopt_sync_locked(struct mptcp_sock *msk, struct sock *ssk);

static inline struct mptcp_ext *mptcp_get_ext(const struct sk_buff *skb)
{
	return (struct mptcp_ext *)skb_ext_find(skb, SKB_EXT_MPTCP);
}

void mptcp_diag_subflow_init(struct tcp_ulp_ops *ops);

static inline bool __mptcp_check_fallback(const struct mptcp_sock *msk)
{
	return test_bit(MPTCP_FALLBACK_DONE, &msk->flags);
}

static inline bool mptcp_check_fallback(const struct sock *sk)
{
	struct mptcp_subflow_context *subflow = mptcp_subflow_ctx(sk);
	struct mptcp_sock *msk = mptcp_sk(subflow->conn);

	return __mptcp_check_fallback(msk);
}

static inline void __mptcp_do_fallback(struct mptcp_sock *msk)
{
	if (__mptcp_check_fallback(msk)) {
		pr_debug("TCP fallback already done (msk=%p)", msk);
		return;
	}
	set_bit(MPTCP_FALLBACK_DONE, &msk->flags);
}

static inline bool __mptcp_has_initial_subflow(const struct mptcp_sock *msk)
{
	struct sock *ssk = READ_ONCE(msk->first);

	return ssk && ((1 << inet_sk_state_load(ssk)) &
		       (TCPF_ESTABLISHED | TCPF_SYN_SENT |
			TCPF_SYN_RECV | TCPF_LISTEN));
}

static inline void mptcp_do_fallback(struct sock *ssk)
{
	struct mptcp_subflow_context *subflow = mptcp_subflow_ctx(ssk);
	struct sock *sk = subflow->conn;
	struct mptcp_sock *msk;

	msk = mptcp_sk(sk);
	__mptcp_do_fallback(msk);
	if (READ_ONCE(msk->snd_data_fin_enable) && !(ssk->sk_shutdown & SEND_SHUTDOWN)) {
		gfp_t saved_allocation = ssk->sk_allocation;

		/* we are in a atomic (BH) scope, override ssk default for data
		 * fin allocation
		 */
		ssk->sk_allocation = GFP_ATOMIC;
		ssk->sk_shutdown |= SEND_SHUTDOWN;
		tcp_shutdown(ssk, SEND_SHUTDOWN);
		ssk->sk_allocation = saved_allocation;
	}
}

#define pr_fallback(a) pr_debug("%s:fallback to TCP (msk=%p)", __func__, a)

static inline bool mptcp_check_infinite_map(struct sk_buff *skb)
{
	struct mptcp_ext *mpext;

	mpext = skb ? mptcp_get_ext(skb) : NULL;
	if (mpext && mpext->infinite_map)
		return true;

	return false;
}

static inline bool is_active_ssk(struct mptcp_subflow_context *subflow)
{
	return (subflow->request_mptcp || subflow->request_join);
}

static inline bool subflow_simultaneous_connect(struct sock *sk)
{
	struct mptcp_subflow_context *subflow = mptcp_subflow_ctx(sk);

	return (1 << sk->sk_state) &
	       (TCPF_ESTABLISHED | TCPF_FIN_WAIT1 | TCPF_FIN_WAIT2 | TCPF_CLOSING) &&
	       is_active_ssk(subflow) &&
	       !subflow->conn_finished;
}

#ifdef CONFIG_SYN_COOKIES
void subflow_init_req_cookie_join_save(const struct mptcp_subflow_request_sock *subflow_req,
				       struct sk_buff *skb);
bool mptcp_token_join_cookie_init_state(struct mptcp_subflow_request_sock *subflow_req,
					struct sk_buff *skb);
void __init mptcp_join_cookie_init(void);
#else
static inline void
subflow_init_req_cookie_join_save(const struct mptcp_subflow_request_sock *subflow_req,
				  struct sk_buff *skb) {}
static inline bool
mptcp_token_join_cookie_init_state(struct mptcp_subflow_request_sock *subflow_req,
				   struct sk_buff *skb)
{
	return false;
}

static inline void mptcp_join_cookie_init(void) {}
#endif

#endif /* __MPTCP_PROTOCOL_H */<|MERGE_RESOLUTION|>--- conflicted
+++ resolved
@@ -307,10 +307,7 @@
 			in_accept_queue:1,
 			free_first:1,
 			rcvspace_init:1;
-<<<<<<< HEAD
-=======
 	u32		notsent_lowat;
->>>>>>> c50bf762
 	struct work_struct work;
 	struct sk_buff  *ooo_last_skb;
 	struct rb_root  out_of_order_queue;

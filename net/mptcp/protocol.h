/* SPDX-License-Identifier: GPL-2.0 */
/* Multipath TCP
 *
 * Copyright (c) 2017 - 2019, Intel Corporation.
 */

#ifndef __MPTCP_PROTOCOL_H
#define __MPTCP_PROTOCOL_H

#include <linux/random.h>
#include <net/tcp.h>
#include <net/inet_connection_sock.h>

#define MPTCP_SUPPORTED_VERSION	1

/* MPTCP option bits */
#define OPTION_MPTCP_MPC_SYN	BIT(0)
#define OPTION_MPTCP_MPC_SYNACK	BIT(1)
#define OPTION_MPTCP_MPC_ACK	BIT(2)
#define OPTION_MPTCP_MPJ_SYN	BIT(3)
#define OPTION_MPTCP_MPJ_SYNACK	BIT(4)
#define OPTION_MPTCP_MPJ_ACK	BIT(5)
#define OPTION_MPTCP_ADD_ADDR	BIT(6)
#define OPTION_MPTCP_ADD_ADDR6	BIT(7)
#define OPTION_MPTCP_RM_ADDR	BIT(8)

/* MPTCP option subtypes */
#define MPTCPOPT_MP_CAPABLE	0
#define MPTCPOPT_MP_JOIN	1
#define MPTCPOPT_DSS		2
#define MPTCPOPT_ADD_ADDR	3
#define MPTCPOPT_RM_ADDR	4
#define MPTCPOPT_MP_PRIO	5
#define MPTCPOPT_MP_FAIL	6
#define MPTCPOPT_MP_FASTCLOSE	7

/* MPTCP suboption lengths */
#define TCPOLEN_MPTCP_MPC_SYN		4
#define TCPOLEN_MPTCP_MPC_SYNACK	12
#define TCPOLEN_MPTCP_MPC_ACK		20
#define TCPOLEN_MPTCP_MPC_ACK_DATA	22
#define TCPOLEN_MPTCP_MPJ_SYN		12
#define TCPOLEN_MPTCP_MPJ_SYNACK	16
#define TCPOLEN_MPTCP_MPJ_ACK		24
#define TCPOLEN_MPTCP_DSS_BASE		4
#define TCPOLEN_MPTCP_DSS_ACK32		4
#define TCPOLEN_MPTCP_DSS_ACK64		8
#define TCPOLEN_MPTCP_DSS_MAP32		10
#define TCPOLEN_MPTCP_DSS_MAP64		14
#define TCPOLEN_MPTCP_DSS_CHECKSUM	2
#define TCPOLEN_MPTCP_ADD_ADDR		16
#define TCPOLEN_MPTCP_ADD_ADDR_PORT	18
#define TCPOLEN_MPTCP_ADD_ADDR_BASE	8
#define TCPOLEN_MPTCP_ADD_ADDR_BASE_PORT	10
#define TCPOLEN_MPTCP_ADD_ADDR6		28
#define TCPOLEN_MPTCP_ADD_ADDR6_PORT	30
#define TCPOLEN_MPTCP_ADD_ADDR6_BASE	20
#define TCPOLEN_MPTCP_ADD_ADDR6_BASE_PORT	22
#define TCPOLEN_MPTCP_PORT_LEN		2
#define TCPOLEN_MPTCP_RM_ADDR_BASE	4

/* MPTCP MP_JOIN flags */
#define MPTCPOPT_BACKUP		BIT(0)
#define MPTCPOPT_HMAC_LEN	20
#define MPTCPOPT_THMAC_LEN	8

/* MPTCP MP_CAPABLE flags */
#define MPTCP_VERSION_MASK	(0x0F)
#define MPTCP_CAP_CHECKSUM_REQD	BIT(7)
#define MPTCP_CAP_EXTENSIBILITY	BIT(6)
#define MPTCP_CAP_HMAC_SHA256	BIT(0)
#define MPTCP_CAP_FLAG_MASK	(0x3F)

/* MPTCP DSS flags */
#define MPTCP_DSS_DATA_FIN	BIT(4)
#define MPTCP_DSS_DSN64		BIT(3)
#define MPTCP_DSS_HAS_MAP	BIT(2)
#define MPTCP_DSS_ACK64		BIT(1)
#define MPTCP_DSS_HAS_ACK	BIT(0)
#define MPTCP_DSS_FLAG_MASK	(0x1F)

/* MPTCP ADD_ADDR flags */
#define MPTCP_ADDR_ECHO		BIT(0)
#define MPTCP_ADDR_HMAC_LEN	20
#define MPTCP_ADDR_IPVERSION_4	4
#define MPTCP_ADDR_IPVERSION_6	6

/* MPTCP socket flags */
#define MPTCP_DATA_READY	0
#define MPTCP_SEND_SPACE	1
#define MPTCP_WORK_RTX		2
#define MPTCP_WORK_EOF		3

struct mptcp_options_received {
	u64	sndr_key;
	u64	rcvr_key;
	u64	data_ack;
	u64	data_seq;
	u32	subflow_seq;
	u16	data_len;
	u16	mp_capable : 1,
		mp_join : 1,
		dss : 1,
		add_addr : 1,
		rm_addr : 1,
		family : 4,
		echo : 1,
		backup : 1;
	u32	token;
	u32	nonce;
	u64	thmac;
	u8	hmac[20];
	u8	join_id;
	u8	use_map:1,
		dsn64:1,
		data_fin:1,
		use_ack:1,
		ack64:1,
		mpc_map:1,
		__unused:2;
	u8	addr_id;
	u8	rm_id;
	union {
		struct in_addr	addr;
#if IS_ENABLED(CONFIG_MPTCP_IPV6)
		struct in6_addr	addr6;
#endif
	};
	u64	ahmac;
	u16	port;
};

static inline __be32 mptcp_option(u8 subopt, u8 len, u8 nib, u8 field)
{
	return htonl((TCPOPT_MPTCP << 24) | (len << 16) | (subopt << 12) |
		     ((nib & 0xF) << 8) | field);
}

#define MPTCP_PM_MAX_ADDR	4

struct mptcp_addr_info {
	sa_family_t		family;
	__be16			port;
	u8			id;
	union {
		struct in_addr addr;
#if IS_ENABLED(CONFIG_MPTCP_IPV6)
		struct in6_addr addr6;
#endif
	};
};

enum mptcp_pm_status {
	MPTCP_PM_ADD_ADDR_RECEIVED,
	MPTCP_PM_ESTABLISHED,
	MPTCP_PM_SUBFLOW_ESTABLISHED,
};

struct mptcp_pm_data {
	struct mptcp_addr_info local;
	struct mptcp_addr_info remote;

	spinlock_t	lock;		/*protects the whole PM data */

	bool		addr_signal;
	bool		server_side;
	bool		work_pending;
	bool		accept_addr;
	bool		accept_subflow;
	u8		add_addr_signaled;
	u8		add_addr_accepted;
	u8		local_addr_used;
	u8		subflows;
	u8		add_addr_signal_max;
	u8		add_addr_accept_max;
	u8		local_addr_max;
	u8		subflows_max;
	u8		status;

	struct		work_struct work;
};

struct mptcp_data_frag {
	struct list_head list;
	u64 data_seq;
	int data_len;
	int offset;
	int overhead;
	struct page *page;
};

/* MPTCP connection sock */
struct mptcp_sock {
	/* inet_connection_sock must be the first member */
	struct inet_connection_sock sk;
	u64		local_key;
	u64		remote_key;
	u64		write_seq;
	u64		ack_seq;
	atomic64_t	snd_una;
	unsigned long	timer_ival;
	u32		token;
	unsigned long	flags;
	bool		can_ack;
	spinlock_t	join_list_lock;
	struct work_struct work;
	struct list_head conn_list;
	struct list_head rtx_queue;
	struct list_head join_list;
	struct skb_ext	*cached_ext;	/* for the next sendmsg */
	struct socket	*subflow; /* outgoing connect/listener/!mp_capable */
	struct sock	*first;
	struct mptcp_pm_data	pm;
};

#define mptcp_for_each_subflow(__msk, __subflow)			\
	list_for_each_entry(__subflow, &((__msk)->conn_list), node)

static inline struct mptcp_sock *mptcp_sk(const struct sock *sk)
{
	return (struct mptcp_sock *)sk;
}

static inline struct mptcp_data_frag *mptcp_rtx_tail(const struct sock *sk)
{
	struct mptcp_sock *msk = mptcp_sk(sk);

	if (list_empty(&msk->rtx_queue))
		return NULL;

	return list_last_entry(&msk->rtx_queue, struct mptcp_data_frag, list);
}

static inline struct mptcp_data_frag *mptcp_rtx_head(const struct sock *sk)
{
	struct mptcp_sock *msk = mptcp_sk(sk);

	if (list_empty(&msk->rtx_queue))
		return NULL;

	return list_first_entry(&msk->rtx_queue, struct mptcp_data_frag, list);
}

struct mptcp_subflow_request_sock {
	struct	tcp_request_sock sk;
	u16	mp_capable : 1,
		mp_join : 1,
		backup : 1;
	u8	local_id;
	u8	remote_id;
	u64	local_key;
	u64	idsn;
	u32	token;
	u32	ssn_offset;
	u64	thmac;
	u32	local_nonce;
	u32	remote_nonce;
};

static inline struct mptcp_subflow_request_sock *
mptcp_subflow_rsk(const struct request_sock *rsk)
{
	return (struct mptcp_subflow_request_sock *)rsk;
}

/* MPTCP subflow context */
struct mptcp_subflow_context {
	struct	list_head node;/* conn_list of subflows */
	u64	local_key;
	u64	remote_key;
	u64	idsn;
	u64	map_seq;
	u32	snd_isn;
	u32	token;
	u32	rel_write_seq;
	u32	map_subflow_seq;
	u32	ssn_offset;
	u32	map_data_len;
	u32	request_mptcp : 1,  /* send MP_CAPABLE */
		request_join : 1,   /* send MP_JOIN */
		request_bkup : 1,
		mp_capable : 1,	    /* remote is MPTCP capable */
		mp_join : 1,	    /* remote is JOINing */
		fully_established : 1,	    /* path validated */
		pm_notified : 1,    /* PM hook called for established status */
		conn_finished : 1,
		map_valid : 1,
		mpc_map : 1,
		backup : 1,
		data_avail : 1,
		rx_eof : 1,
		data_fin_tx_enable : 1,
		can_ack : 1;	    /* only after processing the remote a key */
	u64	data_fin_tx_seq;
	u32	remote_nonce;
	u64	thmac;
	u32	local_nonce;
	u32	remote_token;
	u8	hmac[MPTCPOPT_HMAC_LEN];
	u8	local_id;
	u8	remote_id;

	struct	sock *tcp_sock;	    /* tcp sk backpointer */
	struct	sock *conn;	    /* parent mptcp_sock */
	const	struct inet_connection_sock_af_ops *icsk_af_ops;
	void	(*tcp_data_ready)(struct sock *sk);
	void	(*tcp_state_change)(struct sock *sk);
	void	(*tcp_write_space)(struct sock *sk);

	struct	rcu_head rcu;
};

static inline struct mptcp_subflow_context *
mptcp_subflow_ctx(const struct sock *sk)
{
	struct inet_connection_sock *icsk = inet_csk(sk);

	/* Use RCU on icsk_ulp_data only for sock diag code */
	return (__force struct mptcp_subflow_context *)icsk->icsk_ulp_data;
}

static inline struct sock *
mptcp_subflow_tcp_sock(const struct mptcp_subflow_context *subflow)
{
	return subflow->tcp_sock;
}

static inline u64
mptcp_subflow_get_map_offset(const struct mptcp_subflow_context *subflow)
{
	return tcp_sk(mptcp_subflow_tcp_sock(subflow))->copied_seq -
		      subflow->ssn_offset -
		      subflow->map_subflow_seq;
}

static inline u64
mptcp_subflow_get_mapped_dsn(const struct mptcp_subflow_context *subflow)
{
	return subflow->map_seq + mptcp_subflow_get_map_offset(subflow);
}

int mptcp_is_enabled(struct net *net);
bool mptcp_subflow_data_available(struct sock *sk);
void mptcp_subflow_init(void);

/* called with sk socket lock held */
int __mptcp_subflow_connect(struct sock *sk, int ifindex,
			    const struct mptcp_addr_info *loc,
			    const struct mptcp_addr_info *remote);
int mptcp_subflow_create_socket(struct sock *sk, struct socket **new_sock);

static inline void mptcp_subflow_tcp_fallback(struct sock *sk,
					      struct mptcp_subflow_context *ctx)
{
	sk->sk_data_ready = ctx->tcp_data_ready;
	sk->sk_state_change = ctx->tcp_state_change;
	sk->sk_write_space = ctx->tcp_write_space;

	inet_csk(sk)->icsk_af_ops = ctx->icsk_af_ops;
}

extern const struct inet_connection_sock_af_ops ipv4_specific;
#if IS_ENABLED(CONFIG_MPTCP_IPV6)
extern const struct inet_connection_sock_af_ops ipv6_specific;
#endif

void mptcp_proto_init(void);
#if IS_ENABLED(CONFIG_MPTCP_IPV6)
int mptcp_proto_v6_init(void);
#endif

struct sock *mptcp_sk_clone(const struct sock *sk,
<<<<<<< HEAD
			    const struct tcp_options_received *opt_rx,
=======
			    const struct mptcp_options_received *mp_opt,
>>>>>>> 0cd08827
			    struct request_sock *req);
void mptcp_get_options(const struct sk_buff *skb,
		       struct mptcp_options_received *mp_opt);

void mptcp_finish_connect(struct sock *sk);
void mptcp_data_ready(struct sock *sk, struct sock *ssk);
bool mptcp_finish_join(struct sock *sk);
void mptcp_data_acked(struct sock *sk);
void mptcp_subflow_eof(struct sock *sk);

int mptcp_token_new_request(struct request_sock *req);
void mptcp_token_destroy_request(u32 token);
int mptcp_token_new_connect(struct sock *sk);
int mptcp_token_new_accept(u32 token, struct sock *conn);
struct mptcp_sock *mptcp_token_get_sock(u32 token);
void mptcp_token_destroy(u32 token);

void mptcp_crypto_key_sha(u64 key, u32 *token, u64 *idsn);
static inline void mptcp_crypto_key_gen_sha(u64 *key, u32 *token, u64 *idsn)
{
	/* we might consider a faster version that computes the key as a
	 * hash of some information available in the MPTCP socket. Use
	 * random data at the moment, as it's probably the safest option
	 * in case multiple sockets are opened in different namespaces at
	 * the same time.
	 */
	get_random_bytes(key, sizeof(u64));
	mptcp_crypto_key_sha(*key, token, idsn);
}

void mptcp_crypto_hmac_sha(u64 key1, u64 key2, u8 *msg, int len, void *hmac);

void mptcp_pm_init(void);
void mptcp_pm_data_init(struct mptcp_sock *msk);
void mptcp_pm_close(struct mptcp_sock *msk);
void mptcp_pm_new_connection(struct mptcp_sock *msk, int server_side);
void mptcp_pm_fully_established(struct mptcp_sock *msk);
bool mptcp_pm_allow_new_subflow(struct mptcp_sock *msk);
void mptcp_pm_connection_closed(struct mptcp_sock *msk);
void mptcp_pm_subflow_established(struct mptcp_sock *msk,
				  struct mptcp_subflow_context *subflow);
void mptcp_pm_subflow_closed(struct mptcp_sock *msk, u8 id);
void mptcp_pm_add_addr_received(struct mptcp_sock *msk,
				const struct mptcp_addr_info *addr);

int mptcp_pm_announce_addr(struct mptcp_sock *msk,
			   const struct mptcp_addr_info *addr);
int mptcp_pm_remove_addr(struct mptcp_sock *msk, u8 local_id);
int mptcp_pm_remove_subflow(struct mptcp_sock *msk, u8 remote_id);

static inline bool mptcp_pm_should_signal(struct mptcp_sock *msk)
{
	return READ_ONCE(msk->pm.addr_signal);
}

static inline unsigned int mptcp_add_addr_len(int family)
{
	if (family == AF_INET)
		return TCPOLEN_MPTCP_ADD_ADDR;
	return TCPOLEN_MPTCP_ADD_ADDR6;
}

bool mptcp_pm_addr_signal(struct mptcp_sock *msk, unsigned int remaining,
			  struct mptcp_addr_info *saddr);
int mptcp_pm_get_local_id(struct mptcp_sock *msk, struct sock_common *skc);

void mptcp_pm_nl_init(void);
void mptcp_pm_nl_data_init(struct mptcp_sock *msk);
void mptcp_pm_nl_fully_established(struct mptcp_sock *msk);
void mptcp_pm_nl_subflow_established(struct mptcp_sock *msk);
void mptcp_pm_nl_add_addr_received(struct mptcp_sock *msk);
int mptcp_pm_nl_get_local_id(struct mptcp_sock *msk, struct sock_common *skc);

static inline struct mptcp_ext *mptcp_get_ext(struct sk_buff *skb)
{
	return (struct mptcp_ext *)skb_ext_find(skb, SKB_EXT_MPTCP);
}

static inline bool before64(__u64 seq1, __u64 seq2)
{
	return (__s64)(seq1 - seq2) < 0;
}

#define after64(seq2, seq1)	before64(seq1, seq2)

void mptcp_diag_subflow_init(struct tcp_ulp_ops *ops);

#endif /* __MPTCP_PROTOCOL_H */<|MERGE_RESOLUTION|>--- conflicted
+++ resolved
@@ -370,11 +370,7 @@
 #endif
 
 struct sock *mptcp_sk_clone(const struct sock *sk,
-<<<<<<< HEAD
-			    const struct tcp_options_received *opt_rx,
-=======
 			    const struct mptcp_options_received *mp_opt,
->>>>>>> 0cd08827
 			    struct request_sock *req);
 void mptcp_get_options(const struct sk_buff *skb,
 		       struct mptcp_options_received *mp_opt);

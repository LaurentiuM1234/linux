// SPDX-License-Identifier: GPL-2.0
/* Multipath TCP
 *
 * Copyright (c) 2017 - 2019, Intel Corporation.
 */

#define pr_fmt(fmt) "MPTCP: " fmt

#include <linux/kernel.h>
#include <linux/module.h>
#include <linux/netdevice.h>
#include <linux/sched/signal.h>
#include <linux/atomic.h>
#include <linux/igmp.h>
#include <net/sock.h>
#include <net/inet_common.h>
#include <net/inet_hashtables.h>
#include <net/protocol.h>
#include <net/tcp.h>
#include <net/tcp_states.h>
#if IS_ENABLED(CONFIG_MPTCP_IPV6)
#include <net/transp_v6.h>
#include <net/addrconf.h>
#endif
#include <net/mptcp.h>
#include <net/xfrm.h>
#include "protocol.h"
#include "mib.h"

#if IS_ENABLED(CONFIG_MPTCP_IPV6)
struct mptcp6_sock {
	struct mptcp_sock msk;
	struct ipv6_pinfo np;
};
#endif

struct mptcp_skb_cb {
	u64 map_seq;
	u64 end_seq;
	u32 offset;
};

#define MPTCP_SKB_CB(__skb)	((struct mptcp_skb_cb *)&((__skb)->cb[0]))

static struct percpu_counter mptcp_sockets_allocated;

static void __mptcp_destroy_sock(struct sock *sk);
static void __mptcp_check_send_data_fin(struct sock *sk);

DEFINE_PER_CPU(struct mptcp_delegated_action, mptcp_delegated_actions);
static struct net_device mptcp_napi_dev;

/* If msk has an initial subflow socket, and the MP_CAPABLE handshake has not
 * completed yet or has failed, return the subflow socket.
 * Otherwise return NULL.
 */
struct socket *__mptcp_nmpc_socket(const struct mptcp_sock *msk)
{
	if (!msk->subflow || READ_ONCE(msk->can_ack))
		return NULL;

	return msk->subflow;
}

/* Returns end sequence number of the receiver's advertised window */
static u64 mptcp_wnd_end(const struct mptcp_sock *msk)
{
	return READ_ONCE(msk->wnd_end);
}

static bool mptcp_is_tcpsk(struct sock *sk)
{
	struct socket *sock = sk->sk_socket;

	if (unlikely(sk->sk_prot == &tcp_prot)) {
		/* we are being invoked after mptcp_accept() has
		 * accepted a non-mp-capable flow: sk is a tcp_sk,
		 * not an mptcp one.
		 *
		 * Hand the socket over to tcp so all further socket ops
		 * bypass mptcp.
		 */
		sock->ops = &inet_stream_ops;
		return true;
#if IS_ENABLED(CONFIG_MPTCP_IPV6)
	} else if (unlikely(sk->sk_prot == &tcpv6_prot)) {
		sock->ops = &inet6_stream_ops;
		return true;
#endif
	}

	return false;
}

static struct sock *__mptcp_tcp_fallback(struct mptcp_sock *msk)
{
	sock_owned_by_me((const struct sock *)msk);

	if (likely(!__mptcp_check_fallback(msk)))
		return NULL;

	return msk->first;
}

static int __mptcp_socket_create(struct mptcp_sock *msk)
{
	struct mptcp_subflow_context *subflow;
	struct sock *sk = (struct sock *)msk;
	struct socket *ssock;
	int err;

	err = mptcp_subflow_create_socket(sk, &ssock);
	if (err)
		return err;

	msk->first = ssock->sk;
	msk->subflow = ssock;
	subflow = mptcp_subflow_ctx(ssock->sk);
	list_add(&subflow->node, &msk->conn_list);
	sock_hold(ssock->sk);
	subflow->request_mptcp = 1;
	mptcp_sock_graft(msk->first, sk->sk_socket);

	return 0;
}

static void mptcp_drop(struct sock *sk, struct sk_buff *skb)
{
	sk_drops_add(sk, skb);
	__kfree_skb(skb);
}

static bool mptcp_try_coalesce(struct sock *sk, struct sk_buff *to,
			       struct sk_buff *from)
{
	bool fragstolen;
	int delta;

	if (MPTCP_SKB_CB(from)->offset ||
	    !skb_try_coalesce(to, from, &fragstolen, &delta))
		return false;

	pr_debug("colesced seq %llx into %llx new len %d new end seq %llx",
		 MPTCP_SKB_CB(from)->map_seq, MPTCP_SKB_CB(to)->map_seq,
		 to->len, MPTCP_SKB_CB(from)->end_seq);
	MPTCP_SKB_CB(to)->end_seq = MPTCP_SKB_CB(from)->end_seq;
	kfree_skb_partial(from, fragstolen);
	atomic_add(delta, &sk->sk_rmem_alloc);
	sk_mem_charge(sk, delta);
	return true;
}

static bool mptcp_ooo_try_coalesce(struct mptcp_sock *msk, struct sk_buff *to,
				   struct sk_buff *from)
{
	if (MPTCP_SKB_CB(from)->map_seq != MPTCP_SKB_CB(to)->end_seq)
		return false;

	return mptcp_try_coalesce((struct sock *)msk, to, from);
}

/* "inspired" by tcp_data_queue_ofo(), main differences:
 * - use mptcp seqs
 * - don't cope with sacks
 */
static void mptcp_data_queue_ofo(struct mptcp_sock *msk, struct sk_buff *skb)
{
	struct sock *sk = (struct sock *)msk;
	struct rb_node **p, *parent;
	u64 seq, end_seq, max_seq;
	struct sk_buff *skb1;

	seq = MPTCP_SKB_CB(skb)->map_seq;
	end_seq = MPTCP_SKB_CB(skb)->end_seq;
	max_seq = READ_ONCE(msk->rcv_wnd_sent);

	pr_debug("msk=%p seq=%llx limit=%llx empty=%d", msk, seq, max_seq,
		 RB_EMPTY_ROOT(&msk->out_of_order_queue));
	if (after64(end_seq, max_seq)) {
		/* out of window */
		mptcp_drop(sk, skb);
		pr_debug("oow by %lld, rcv_wnd_sent %llu\n",
			 (unsigned long long)end_seq - (unsigned long)max_seq,
			 (unsigned long long)msk->rcv_wnd_sent);
		MPTCP_INC_STATS(sock_net(sk), MPTCP_MIB_NODSSWINDOW);
		return;
	}

	p = &msk->out_of_order_queue.rb_node;
	MPTCP_INC_STATS(sock_net(sk), MPTCP_MIB_OFOQUEUE);
	if (RB_EMPTY_ROOT(&msk->out_of_order_queue)) {
		rb_link_node(&skb->rbnode, NULL, p);
		rb_insert_color(&skb->rbnode, &msk->out_of_order_queue);
		msk->ooo_last_skb = skb;
		goto end;
	}

	/* with 2 subflows, adding at end of ooo queue is quite likely
	 * Use of ooo_last_skb avoids the O(Log(N)) rbtree lookup.
	 */
	if (mptcp_ooo_try_coalesce(msk, msk->ooo_last_skb, skb)) {
		MPTCP_INC_STATS(sock_net(sk), MPTCP_MIB_OFOMERGE);
		MPTCP_INC_STATS(sock_net(sk), MPTCP_MIB_OFOQUEUETAIL);
		return;
	}

	/* Can avoid an rbtree lookup if we are adding skb after ooo_last_skb */
	if (!before64(seq, MPTCP_SKB_CB(msk->ooo_last_skb)->end_seq)) {
		MPTCP_INC_STATS(sock_net(sk), MPTCP_MIB_OFOQUEUETAIL);
		parent = &msk->ooo_last_skb->rbnode;
		p = &parent->rb_right;
		goto insert;
	}

	/* Find place to insert this segment. Handle overlaps on the way. */
	parent = NULL;
	while (*p) {
		parent = *p;
		skb1 = rb_to_skb(parent);
		if (before64(seq, MPTCP_SKB_CB(skb1)->map_seq)) {
			p = &parent->rb_left;
			continue;
		}
		if (before64(seq, MPTCP_SKB_CB(skb1)->end_seq)) {
			if (!after64(end_seq, MPTCP_SKB_CB(skb1)->end_seq)) {
				/* All the bits are present. Drop. */
				mptcp_drop(sk, skb);
				MPTCP_INC_STATS(sock_net(sk), MPTCP_MIB_DUPDATA);
				return;
			}
			if (after64(seq, MPTCP_SKB_CB(skb1)->map_seq)) {
				/* partial overlap:
				 *     |     skb      |
				 *  |     skb1    |
				 * continue traversing
				 */
			} else {
				/* skb's seq == skb1's seq and skb covers skb1.
				 * Replace skb1 with skb.
				 */
				rb_replace_node(&skb1->rbnode, &skb->rbnode,
						&msk->out_of_order_queue);
				mptcp_drop(sk, skb1);
				MPTCP_INC_STATS(sock_net(sk), MPTCP_MIB_DUPDATA);
				goto merge_right;
			}
		} else if (mptcp_ooo_try_coalesce(msk, skb1, skb)) {
			MPTCP_INC_STATS(sock_net(sk), MPTCP_MIB_OFOMERGE);
			return;
		}
		p = &parent->rb_right;
	}

insert:
	/* Insert segment into RB tree. */
	rb_link_node(&skb->rbnode, parent, p);
	rb_insert_color(&skb->rbnode, &msk->out_of_order_queue);

merge_right:
	/* Remove other segments covered by skb. */
	while ((skb1 = skb_rb_next(skb)) != NULL) {
		if (before64(end_seq, MPTCP_SKB_CB(skb1)->end_seq))
			break;
		rb_erase(&skb1->rbnode, &msk->out_of_order_queue);
		mptcp_drop(sk, skb1);
		MPTCP_INC_STATS(sock_net(sk), MPTCP_MIB_DUPDATA);
	}
	/* If there is no skb after us, we are the last_skb ! */
	if (!skb1)
		msk->ooo_last_skb = skb;

end:
	skb_condense(skb);
	skb_set_owner_r(skb, sk);
}

static bool __mptcp_move_skb(struct mptcp_sock *msk, struct sock *ssk,
			     struct sk_buff *skb, unsigned int offset,
			     size_t copy_len)
{
	struct mptcp_subflow_context *subflow = mptcp_subflow_ctx(ssk);
	struct sock *sk = (struct sock *)msk;
	struct sk_buff *tail;

	__skb_unlink(skb, &ssk->sk_receive_queue);

	skb_ext_reset(skb);
	skb_orphan(skb);

	/* try to fetch required memory from subflow */
	if (!sk_rmem_schedule(sk, skb, skb->truesize)) {
		if (ssk->sk_forward_alloc < skb->truesize)
			goto drop;
		__sk_mem_reclaim(ssk, skb->truesize);
		if (!sk_rmem_schedule(sk, skb, skb->truesize))
			goto drop;
	}

	/* the skb map_seq accounts for the skb offset:
	 * mptcp_subflow_get_mapped_dsn() is based on the current tp->copied_seq
	 * value
	 */
	MPTCP_SKB_CB(skb)->map_seq = mptcp_subflow_get_mapped_dsn(subflow);
	MPTCP_SKB_CB(skb)->end_seq = MPTCP_SKB_CB(skb)->map_seq + copy_len;
	MPTCP_SKB_CB(skb)->offset = offset;

	if (MPTCP_SKB_CB(skb)->map_seq == msk->ack_seq) {
		/* in sequence */
		WRITE_ONCE(msk->ack_seq, msk->ack_seq + copy_len);
		tail = skb_peek_tail(&sk->sk_receive_queue);
		if (tail && mptcp_try_coalesce(sk, tail, skb))
			return true;

		skb_set_owner_r(skb, sk);
		__skb_queue_tail(&sk->sk_receive_queue, skb);
		return true;
	} else if (after64(MPTCP_SKB_CB(skb)->map_seq, msk->ack_seq)) {
		mptcp_data_queue_ofo(msk, skb);
		return false;
	}

	/* old data, keep it simple and drop the whole pkt, sender
	 * will retransmit as needed, if needed.
	 */
	MPTCP_INC_STATS(sock_net(sk), MPTCP_MIB_DUPDATA);
drop:
	mptcp_drop(sk, skb);
	return false;
}

static void mptcp_stop_timer(struct sock *sk)
{
	struct inet_connection_sock *icsk = inet_csk(sk);

	sk_stop_timer(sk, &icsk->icsk_retransmit_timer);
	mptcp_sk(sk)->timer_ival = 0;
}

static void mptcp_close_wake_up(struct sock *sk)
{
	if (sock_flag(sk, SOCK_DEAD))
		return;

	sk->sk_state_change(sk);
	if (sk->sk_shutdown == SHUTDOWN_MASK ||
	    sk->sk_state == TCP_CLOSE)
		sk_wake_async(sk, SOCK_WAKE_WAITD, POLL_HUP);
	else
		sk_wake_async(sk, SOCK_WAKE_WAITD, POLL_IN);
}

static bool mptcp_pending_data_fin_ack(struct sock *sk)
{
	struct mptcp_sock *msk = mptcp_sk(sk);

	return !__mptcp_check_fallback(msk) &&
	       ((1 << sk->sk_state) &
		(TCPF_FIN_WAIT1 | TCPF_CLOSING | TCPF_LAST_ACK)) &&
	       msk->write_seq == READ_ONCE(msk->snd_una);
}

static void mptcp_check_data_fin_ack(struct sock *sk)
{
	struct mptcp_sock *msk = mptcp_sk(sk);

	/* Look for an acknowledged DATA_FIN */
	if (mptcp_pending_data_fin_ack(sk)) {
		WRITE_ONCE(msk->snd_data_fin_enable, 0);

		switch (sk->sk_state) {
		case TCP_FIN_WAIT1:
			inet_sk_state_store(sk, TCP_FIN_WAIT2);
			break;
		case TCP_CLOSING:
		case TCP_LAST_ACK:
			inet_sk_state_store(sk, TCP_CLOSE);
			break;
		}

		mptcp_close_wake_up(sk);
	}
}

static bool mptcp_pending_data_fin(struct sock *sk, u64 *seq)
{
	struct mptcp_sock *msk = mptcp_sk(sk);

	if (READ_ONCE(msk->rcv_data_fin) &&
	    ((1 << sk->sk_state) &
	     (TCPF_ESTABLISHED | TCPF_FIN_WAIT1 | TCPF_FIN_WAIT2))) {
		u64 rcv_data_fin_seq = READ_ONCE(msk->rcv_data_fin_seq);

		if (msk->ack_seq == rcv_data_fin_seq) {
			if (seq)
				*seq = rcv_data_fin_seq;

			return true;
		}
	}

	return false;
}

static void mptcp_set_timeout(const struct sock *sk, const struct sock *ssk)
{
	long tout = ssk && inet_csk(ssk)->icsk_pending ?
				      inet_csk(ssk)->icsk_timeout - jiffies : 0;

	if (tout <= 0)
		tout = mptcp_sk(sk)->timer_ival;
	mptcp_sk(sk)->timer_ival = tout > 0 ? tout : TCP_RTO_MIN;
}

static bool mptcp_subflow_active(struct mptcp_subflow_context *subflow)
{
	struct sock *ssk = mptcp_subflow_tcp_sock(subflow);

	/* can't send if JOIN hasn't completed yet (i.e. is usable for mptcp) */
	if (subflow->request_join && !subflow->fully_established)
		return false;

	/* only send if our side has not closed yet */
	return ((1 << ssk->sk_state) & (TCPF_ESTABLISHED | TCPF_CLOSE_WAIT));
}

static bool tcp_can_send_ack(const struct sock *ssk)
{
	return !((1 << inet_sk_state_load(ssk)) &
	       (TCPF_SYN_SENT | TCPF_SYN_RECV | TCPF_TIME_WAIT | TCPF_CLOSE | TCPF_LISTEN));
}

static void mptcp_send_ack(struct mptcp_sock *msk)
{
	struct mptcp_subflow_context *subflow;

	mptcp_for_each_subflow(msk, subflow) {
		struct sock *ssk = mptcp_subflow_tcp_sock(subflow);

		lock_sock(ssk);
		if (tcp_can_send_ack(ssk))
			tcp_send_ack(ssk);
		release_sock(ssk);
	}
}

static bool mptcp_subflow_cleanup_rbuf(struct sock *ssk)
{
	int ret;

	lock_sock(ssk);
	ret = tcp_can_send_ack(ssk);
	if (ret)
		tcp_cleanup_rbuf(ssk, 1);
	release_sock(ssk);
	return ret;
}

static void mptcp_cleanup_rbuf(struct mptcp_sock *msk)
{
	struct sock *ack_hint = READ_ONCE(msk->ack_hint);
	int old_space = READ_ONCE(msk->old_wspace);
	struct mptcp_subflow_context *subflow;
	struct sock *sk = (struct sock *)msk;
	bool cleanup;

	/* this is a simple superset of what tcp_cleanup_rbuf() implements
	 * so that we don't have to acquire the ssk socket lock most of the time
	 * to do actually nothing
	 */
	cleanup = __mptcp_space(sk) - old_space >= max(0, old_space);
	if (!cleanup)
		return;

	/* if the hinted ssk is still active, try to use it */
	if (likely(ack_hint)) {
		mptcp_for_each_subflow(msk, subflow) {
			struct sock *ssk = mptcp_subflow_tcp_sock(subflow);

			if (ack_hint == ssk && mptcp_subflow_cleanup_rbuf(ssk))
				return;
		}
	}

	/* otherwise pick the first active subflow */
	mptcp_for_each_subflow(msk, subflow)
		if (mptcp_subflow_cleanup_rbuf(mptcp_subflow_tcp_sock(subflow)))
			return;
}

static bool mptcp_check_data_fin(struct sock *sk)
{
	struct mptcp_sock *msk = mptcp_sk(sk);
	u64 rcv_data_fin_seq;
	bool ret = false;

	if (__mptcp_check_fallback(msk) || !msk->first)
		return ret;

	/* Need to ack a DATA_FIN received from a peer while this side
	 * of the connection is in ESTABLISHED, FIN_WAIT1, or FIN_WAIT2.
	 * msk->rcv_data_fin was set when parsing the incoming options
	 * at the subflow level and the msk lock was not held, so this
	 * is the first opportunity to act on the DATA_FIN and change
	 * the msk state.
	 *
	 * If we are caught up to the sequence number of the incoming
	 * DATA_FIN, send the DATA_ACK now and do state transition.  If
	 * not caught up, do nothing and let the recv code send DATA_ACK
	 * when catching up.
	 */

	if (mptcp_pending_data_fin(sk, &rcv_data_fin_seq)) {
		WRITE_ONCE(msk->ack_seq, msk->ack_seq + 1);
		WRITE_ONCE(msk->rcv_data_fin, 0);

		sk->sk_shutdown |= RCV_SHUTDOWN;
		smp_mb__before_atomic(); /* SHUTDOWN must be visible first */
		set_bit(MPTCP_DATA_READY, &msk->flags);

		switch (sk->sk_state) {
		case TCP_ESTABLISHED:
			inet_sk_state_store(sk, TCP_CLOSE_WAIT);
			break;
		case TCP_FIN_WAIT1:
			inet_sk_state_store(sk, TCP_CLOSING);
			break;
		case TCP_FIN_WAIT2:
			inet_sk_state_store(sk, TCP_CLOSE);
			break;
		default:
			/* Other states not expected */
			WARN_ON_ONCE(1);
			break;
		}

		ret = true;
		mptcp_set_timeout(sk, NULL);
		mptcp_send_ack(msk);
		mptcp_close_wake_up(sk);
	}
	return ret;
}

static bool __mptcp_move_skbs_from_subflow(struct mptcp_sock *msk,
					   struct sock *ssk,
					   unsigned int *bytes)
{
	struct mptcp_subflow_context *subflow = mptcp_subflow_ctx(ssk);
	struct sock *sk = (struct sock *)msk;
	unsigned int moved = 0;
	bool more_data_avail;
	struct tcp_sock *tp;
	bool done = false;
	int sk_rbuf;

	sk_rbuf = READ_ONCE(sk->sk_rcvbuf);

	if (!(sk->sk_userlocks & SOCK_RCVBUF_LOCK)) {
		int ssk_rbuf = READ_ONCE(ssk->sk_rcvbuf);

		if (unlikely(ssk_rbuf > sk_rbuf)) {
			WRITE_ONCE(sk->sk_rcvbuf, ssk_rbuf);
			sk_rbuf = ssk_rbuf;
		}
	}

	pr_debug("msk=%p ssk=%p", msk, ssk);
	tp = tcp_sk(ssk);
	do {
		u32 map_remaining, offset;
		u32 seq = tp->copied_seq;
		struct sk_buff *skb;
		bool fin;

		/* try to move as much data as available */
		map_remaining = subflow->map_data_len -
				mptcp_subflow_get_map_offset(subflow);

		skb = skb_peek(&ssk->sk_receive_queue);
		if (!skb) {
			/* if no data is found, a racing workqueue/recvmsg
			 * already processed the new data, stop here or we
			 * can enter an infinite loop
			 */
			if (!moved)
				done = true;
			break;
		}

		if (__mptcp_check_fallback(msk)) {
			/* if we are running under the workqueue, TCP could have
			 * collapsed skbs between dummy map creation and now
			 * be sure to adjust the size
			 */
			map_remaining = skb->len;
			subflow->map_data_len = skb->len;
		}

		offset = seq - TCP_SKB_CB(skb)->seq;
		fin = TCP_SKB_CB(skb)->tcp_flags & TCPHDR_FIN;
		if (fin) {
			done = true;
			seq++;
		}

		if (offset < skb->len) {
			size_t len = skb->len - offset;

			if (tp->urg_data)
				done = true;

			if (__mptcp_move_skb(msk, ssk, skb, offset, len))
				moved += len;
			seq += len;

			if (WARN_ON_ONCE(map_remaining < len))
				break;
		} else {
			WARN_ON_ONCE(!fin);
			sk_eat_skb(ssk, skb);
			done = true;
		}

		WRITE_ONCE(tp->copied_seq, seq);
		more_data_avail = mptcp_subflow_data_available(ssk);

		if (atomic_read(&sk->sk_rmem_alloc) > sk_rbuf) {
			done = true;
			break;
		}
	} while (more_data_avail);
	WRITE_ONCE(msk->ack_hint, ssk);

	*bytes += moved;
	return done;
}

static bool __mptcp_ofo_queue(struct mptcp_sock *msk)
{
	struct sock *sk = (struct sock *)msk;
	struct sk_buff *skb, *tail;
	bool moved = false;
	struct rb_node *p;
	u64 end_seq;

	p = rb_first(&msk->out_of_order_queue);
	pr_debug("msk=%p empty=%d", msk, RB_EMPTY_ROOT(&msk->out_of_order_queue));
	while (p) {
		skb = rb_to_skb(p);
		if (after64(MPTCP_SKB_CB(skb)->map_seq, msk->ack_seq))
			break;

		p = rb_next(p);
		rb_erase(&skb->rbnode, &msk->out_of_order_queue);

		if (unlikely(!after64(MPTCP_SKB_CB(skb)->end_seq,
				      msk->ack_seq))) {
			mptcp_drop(sk, skb);
			MPTCP_INC_STATS(sock_net(sk), MPTCP_MIB_DUPDATA);
			continue;
		}

		end_seq = MPTCP_SKB_CB(skb)->end_seq;
		tail = skb_peek_tail(&sk->sk_receive_queue);
		if (!tail || !mptcp_ooo_try_coalesce(msk, tail, skb)) {
			int delta = msk->ack_seq - MPTCP_SKB_CB(skb)->map_seq;

			/* skip overlapping data, if any */
			pr_debug("uncoalesced seq=%llx ack seq=%llx delta=%d",
				 MPTCP_SKB_CB(skb)->map_seq, msk->ack_seq,
				 delta);
			MPTCP_SKB_CB(skb)->offset += delta;
			__skb_queue_tail(&sk->sk_receive_queue, skb);
		}
		msk->ack_seq = end_seq;
		moved = true;
	}
	return moved;
}

/* In most cases we will be able to lock the mptcp socket.  If its already
 * owned, we need to defer to the work queue to avoid ABBA deadlock.
 */
static void move_skbs_to_msk(struct mptcp_sock *msk, struct sock *ssk)
{
	struct sock *sk = (struct sock *)msk;
	unsigned int moved = 0;

	if (inet_sk_state_load(sk) == TCP_CLOSE)
		return;

	mptcp_data_lock(sk);

	__mptcp_move_skbs_from_subflow(msk, ssk, &moved);
	__mptcp_ofo_queue(msk);

	/* If the moves have caught up with the DATA_FIN sequence number
	 * it's time to ack the DATA_FIN and change socket state, but
	 * this is not a good place to change state. Let the workqueue
	 * do it.
	 */
	if (mptcp_pending_data_fin(sk, NULL))
		mptcp_schedule_work(sk);
	mptcp_data_unlock(sk);
}

void mptcp_data_ready(struct sock *sk, struct sock *ssk)
{
	struct mptcp_subflow_context *subflow = mptcp_subflow_ctx(ssk);
	struct mptcp_sock *msk = mptcp_sk(sk);
	int sk_rbuf, ssk_rbuf;
	bool wake;

	/* The peer can send data while we are shutting down this
	 * subflow at msk destruction time, but we must avoid enqueuing
	 * more data to the msk receive queue
	 */
	if (unlikely(subflow->disposable))
		return;

	/* move_skbs_to_msk below can legitly clear the data_avail flag,
	 * but we will need later to properly woke the reader, cache its
	 * value
	 */
	wake = subflow->data_avail == MPTCP_SUBFLOW_DATA_AVAIL;
	if (wake)
		set_bit(MPTCP_DATA_READY, &msk->flags);

	ssk_rbuf = READ_ONCE(ssk->sk_rcvbuf);
	sk_rbuf = READ_ONCE(sk->sk_rcvbuf);
	if (unlikely(ssk_rbuf > sk_rbuf))
		sk_rbuf = ssk_rbuf;

	/* over limit? can't append more skbs to msk */
	if (atomic_read(&sk->sk_rmem_alloc) > sk_rbuf)
		goto wake;

	move_skbs_to_msk(msk, ssk);

wake:
	if (wake)
		sk->sk_data_ready(sk);
}

void __mptcp_flush_join_list(struct mptcp_sock *msk)
{
	struct mptcp_subflow_context *subflow;

	if (likely(list_empty(&msk->join_list)))
		return;

	spin_lock_bh(&msk->join_list_lock);
	list_for_each_entry(subflow, &msk->join_list, node)
		mptcp_propagate_sndbuf((struct sock *)msk, mptcp_subflow_tcp_sock(subflow));
	list_splice_tail_init(&msk->join_list, &msk->conn_list);
	spin_unlock_bh(&msk->join_list_lock);
}

static bool mptcp_timer_pending(struct sock *sk)
{
	return timer_pending(&inet_csk(sk)->icsk_retransmit_timer);
}

static void mptcp_reset_timer(struct sock *sk)
{
	struct inet_connection_sock *icsk = inet_csk(sk);
	unsigned long tout;

	/* prevent rescheduling on close */
	if (unlikely(inet_sk_state_load(sk) == TCP_CLOSE))
		return;

	/* should never be called with mptcp level timer cleared */
	tout = READ_ONCE(mptcp_sk(sk)->timer_ival);
	if (WARN_ON_ONCE(!tout))
		tout = TCP_RTO_MIN;
	sk_reset_timer(sk, &icsk->icsk_retransmit_timer, jiffies + tout);
}

bool mptcp_schedule_work(struct sock *sk)
{
	if (inet_sk_state_load(sk) != TCP_CLOSE &&
	    schedule_work(&mptcp_sk(sk)->work)) {
		/* each subflow already holds a reference to the sk, and the
		 * workqueue is invoked by a subflow, so sk can't go away here.
		 */
		sock_hold(sk);
		return true;
	}
	return false;
}

void mptcp_subflow_eof(struct sock *sk)
{
	if (!test_and_set_bit(MPTCP_WORK_EOF, &mptcp_sk(sk)->flags))
		mptcp_schedule_work(sk);
}

static void mptcp_check_for_eof(struct mptcp_sock *msk)
{
	struct mptcp_subflow_context *subflow;
	struct sock *sk = (struct sock *)msk;
	int receivers = 0;

	mptcp_for_each_subflow(msk, subflow)
		receivers += !subflow->rx_eof;
	if (receivers)
		return;

	if (!(sk->sk_shutdown & RCV_SHUTDOWN)) {
		/* hopefully temporary hack: propagate shutdown status
		 * to msk, when all subflows agree on it
		 */
		sk->sk_shutdown |= RCV_SHUTDOWN;

		smp_mb__before_atomic(); /* SHUTDOWN must be visible first */
		set_bit(MPTCP_DATA_READY, &msk->flags);
		sk->sk_data_ready(sk);
	}

	switch (sk->sk_state) {
	case TCP_ESTABLISHED:
		inet_sk_state_store(sk, TCP_CLOSE_WAIT);
		break;
	case TCP_FIN_WAIT1:
		inet_sk_state_store(sk, TCP_CLOSING);
		break;
	case TCP_FIN_WAIT2:
		inet_sk_state_store(sk, TCP_CLOSE);
		break;
	default:
		return;
	}
	mptcp_close_wake_up(sk);
}

static struct sock *mptcp_subflow_recv_lookup(const struct mptcp_sock *msk)
{
	struct mptcp_subflow_context *subflow;
	struct sock *sk = (struct sock *)msk;

	sock_owned_by_me(sk);

	mptcp_for_each_subflow(msk, subflow) {
		if (subflow->data_avail)
			return mptcp_subflow_tcp_sock(subflow);
	}

	return NULL;
}

static bool mptcp_skb_can_collapse_to(u64 write_seq,
				      const struct sk_buff *skb,
				      const struct mptcp_ext *mpext)
{
	if (!tcp_skb_can_collapse_to(skb))
		return false;

	/* can collapse only if MPTCP level sequence is in order and this
	 * mapping has not been xmitted yet
	 */
	return mpext && mpext->data_seq + mpext->data_len == write_seq &&
	       !mpext->frozen;
}

static bool mptcp_frag_can_collapse_to(const struct mptcp_sock *msk,
				       const struct page_frag *pfrag,
				       const struct mptcp_data_frag *df)
{
	return df && pfrag->page == df->page &&
		pfrag->size - pfrag->offset > 0 &&
		df->data_seq + df->data_len == msk->write_seq;
}

static int mptcp_wmem_with_overhead(struct sock *sk, int size)
{
	struct mptcp_sock *msk = mptcp_sk(sk);
	int ret, skbs;

	ret = size + ((sizeof(struct mptcp_data_frag) * size) >> PAGE_SHIFT);
	skbs = (msk->tx_pending_data + size) / msk->size_goal_cache;
	if (skbs < msk->skb_tx_cache.qlen)
		return ret;

	return ret + (skbs - msk->skb_tx_cache.qlen) * SKB_TRUESIZE(MAX_TCP_HEADER);
}

static void __mptcp_wmem_reserve(struct sock *sk, int size)
{
	int amount = mptcp_wmem_with_overhead(sk, size);
	struct mptcp_sock *msk = mptcp_sk(sk);

	WARN_ON_ONCE(msk->wmem_reserved);
	if (WARN_ON_ONCE(amount < 0))
		amount = 0;

	if (amount <= sk->sk_forward_alloc)
		goto reserve;

	/* under memory pressure try to reserve at most a single page
	 * otherwise try to reserve the full estimate and fallback
	 * to a single page before entering the error path
	 */
	if ((tcp_under_memory_pressure(sk) && amount > PAGE_SIZE) ||
	    !sk_wmem_schedule(sk, amount)) {
		if (amount <= PAGE_SIZE)
			goto nomem;

		amount = PAGE_SIZE;
		if (!sk_wmem_schedule(sk, amount))
			goto nomem;
	}

reserve:
	msk->wmem_reserved = amount;
	sk->sk_forward_alloc -= amount;
	return;

nomem:
	/* we will wait for memory on next allocation */
	msk->wmem_reserved = -1;
}

static void __mptcp_update_wmem(struct sock *sk)
{
	struct mptcp_sock *msk = mptcp_sk(sk);

	if (!msk->wmem_reserved)
		return;

	if (msk->wmem_reserved < 0)
		msk->wmem_reserved = 0;
	if (msk->wmem_reserved > 0) {
		sk->sk_forward_alloc += msk->wmem_reserved;
		msk->wmem_reserved = 0;
	}
}

static bool mptcp_wmem_alloc(struct sock *sk, int size)
{
	struct mptcp_sock *msk = mptcp_sk(sk);

	/* check for pre-existing error condition */
	if (msk->wmem_reserved < 0)
		return false;

	if (msk->wmem_reserved >= size)
		goto account;

	mptcp_data_lock(sk);
	if (!sk_wmem_schedule(sk, size)) {
		mptcp_data_unlock(sk);
		return false;
	}

	sk->sk_forward_alloc -= size;
	msk->wmem_reserved += size;
	mptcp_data_unlock(sk);

account:
	msk->wmem_reserved -= size;
	return true;
}

static void mptcp_wmem_uncharge(struct sock *sk, int size)
{
	struct mptcp_sock *msk = mptcp_sk(sk);

	if (msk->wmem_reserved < 0)
		msk->wmem_reserved = 0;
	msk->wmem_reserved += size;
}

static void mptcp_mem_reclaim_partial(struct sock *sk)
{
	struct mptcp_sock *msk = mptcp_sk(sk);

	/* if we are experiencing a transint allocation error,
	 * the forward allocation memory has been already
	 * released
	 */
	if (msk->wmem_reserved < 0)
		return;

	mptcp_data_lock(sk);
	sk->sk_forward_alloc += msk->wmem_reserved;
	sk_mem_reclaim_partial(sk);
	msk->wmem_reserved = sk->sk_forward_alloc;
	sk->sk_forward_alloc = 0;
	mptcp_data_unlock(sk);
}

static void dfrag_uncharge(struct sock *sk, int len)
{
	sk_mem_uncharge(sk, len);
	sk_wmem_queued_add(sk, -len);
}

static void dfrag_clear(struct sock *sk, struct mptcp_data_frag *dfrag)
{
	int len = dfrag->data_len + dfrag->overhead;

	list_del(&dfrag->list);
	dfrag_uncharge(sk, len);
	put_page(dfrag->page);
}

static void __mptcp_clean_una(struct sock *sk)
{
	struct mptcp_sock *msk = mptcp_sk(sk);
	struct mptcp_data_frag *dtmp, *dfrag;
	bool cleaned = false;
	u64 snd_una;

	/* on fallback we just need to ignore snd_una, as this is really
	 * plain TCP
	 */
	if (__mptcp_check_fallback(msk))
		msk->snd_una = READ_ONCE(msk->snd_nxt);

	snd_una = msk->snd_una;
	list_for_each_entry_safe(dfrag, dtmp, &msk->rtx_queue, list) {
		if (after64(dfrag->data_seq + dfrag->data_len, snd_una))
			break;

		if (WARN_ON_ONCE(dfrag == msk->first_pending))
			break;
		dfrag_clear(sk, dfrag);
		cleaned = true;
	}

	dfrag = mptcp_rtx_head(sk);
	if (dfrag && after64(snd_una, dfrag->data_seq)) {
		u64 delta = snd_una - dfrag->data_seq;

		if (WARN_ON_ONCE(delta > dfrag->already_sent))
			goto out;

		dfrag->data_seq += delta;
		dfrag->offset += delta;
		dfrag->data_len -= delta;
		dfrag->already_sent -= delta;

		dfrag_uncharge(sk, delta);
		cleaned = true;
	}

out:
	if (cleaned) {
		if (tcp_under_memory_pressure(sk)) {
			__mptcp_update_wmem(sk);
			sk_mem_reclaim_partial(sk);
		}
	}

	if (snd_una == READ_ONCE(msk->snd_nxt)) {
		if (msk->timer_ival)
			mptcp_stop_timer(sk);
	} else {
		mptcp_reset_timer(sk);
	}
}

static void mptcp_enter_memory_pressure(struct sock *sk)
{
	struct mptcp_subflow_context *subflow;
	struct mptcp_sock *msk = mptcp_sk(sk);
	bool first = true;

	sk_stream_moderate_sndbuf(sk);
	mptcp_for_each_subflow(msk, subflow) {
		struct sock *ssk = mptcp_subflow_tcp_sock(subflow);

		if (first)
			tcp_enter_memory_pressure(ssk);
		sk_stream_moderate_sndbuf(ssk);
		first = false;
	}
}

/* ensure we get enough memory for the frag hdr, beyond some minimal amount of
 * data
 */
static bool mptcp_page_frag_refill(struct sock *sk, struct page_frag *pfrag)
{
	if (likely(skb_page_frag_refill(32U + sizeof(struct mptcp_data_frag),
					pfrag, sk->sk_allocation)))
		return true;

	mptcp_enter_memory_pressure(sk);
	return false;
}

static struct mptcp_data_frag *
mptcp_carve_data_frag(const struct mptcp_sock *msk, struct page_frag *pfrag,
		      int orig_offset)
{
	int offset = ALIGN(orig_offset, sizeof(long));
	struct mptcp_data_frag *dfrag;

	dfrag = (struct mptcp_data_frag *)(page_to_virt(pfrag->page) + offset);
	dfrag->data_len = 0;
	dfrag->data_seq = msk->write_seq;
	dfrag->overhead = offset - orig_offset + sizeof(struct mptcp_data_frag);
	dfrag->offset = offset + sizeof(struct mptcp_data_frag);
	dfrag->already_sent = 0;
	dfrag->page = pfrag->page;

	return dfrag;
}

struct mptcp_sendmsg_info {
	int mss_now;
	int size_goal;
	u16 limit;
	u16 sent;
	unsigned int flags;
};

static int mptcp_check_allowed_size(struct mptcp_sock *msk, u64 data_seq,
				    int avail_size)
{
	u64 window_end = mptcp_wnd_end(msk);

	if (__mptcp_check_fallback(msk))
		return avail_size;

	if (!before64(data_seq + avail_size, window_end)) {
		u64 allowed_size = window_end - data_seq;

		return min_t(unsigned int, allowed_size, avail_size);
	}

	return avail_size;
}

static bool __mptcp_add_ext(struct sk_buff *skb, gfp_t gfp)
{
	struct skb_ext *mpext = __skb_ext_alloc(gfp);

	if (!mpext)
		return false;
	__skb_ext_set(skb, SKB_EXT_MPTCP, mpext);
	return true;
}

static struct sk_buff *__mptcp_do_alloc_tx_skb(struct sock *sk, gfp_t gfp)
{
	struct sk_buff *skb;

	skb = alloc_skb_fclone(MAX_TCP_HEADER, gfp);
	if (likely(skb)) {
		if (likely(__mptcp_add_ext(skb, gfp))) {
			skb_reserve(skb, MAX_TCP_HEADER);
			skb->reserved_tailroom = skb->end - skb->tail;
			return skb;
		}
		__kfree_skb(skb);
	} else {
		mptcp_enter_memory_pressure(sk);
	}
	return NULL;
}

static bool mptcp_tx_cache_refill(struct sock *sk, int size,
				  struct sk_buff_head *skbs, int *total_ts)
{
	struct mptcp_sock *msk = mptcp_sk(sk);
	struct sk_buff *skb;
	int space_needed;

	if (unlikely(tcp_under_memory_pressure(sk))) {
		mptcp_mem_reclaim_partial(sk);

		/* under pressure pre-allocate at most a single skb */
		if (msk->skb_tx_cache.qlen)
			return true;
		space_needed = msk->size_goal_cache;
	} else {
		space_needed = msk->tx_pending_data + size -
			       msk->skb_tx_cache.qlen * msk->size_goal_cache;
	}

	while (space_needed > 0) {
		skb = __mptcp_do_alloc_tx_skb(sk, sk->sk_allocation);
		if (unlikely(!skb)) {
			/* under memory pressure, try to pass the caller a
			 * single skb to allow forward progress
			 */
			while (skbs->qlen > 1) {
				skb = __skb_dequeue_tail(skbs);
				__kfree_skb(skb);
			}
			return skbs->qlen > 0;
		}

		*total_ts += skb->truesize;
		__skb_queue_tail(skbs, skb);
		space_needed -= msk->size_goal_cache;
	}
	return true;
}

static bool __mptcp_alloc_tx_skb(struct sock *sk, struct sock *ssk, gfp_t gfp)
{
	struct mptcp_sock *msk = mptcp_sk(sk);
	struct sk_buff *skb;

	if (ssk->sk_tx_skb_cache) {
		skb = ssk->sk_tx_skb_cache;
		if (unlikely(!skb_ext_find(skb, SKB_EXT_MPTCP) &&
			     !__mptcp_add_ext(skb, gfp)))
			return false;
		return true;
	}

	skb = skb_peek(&msk->skb_tx_cache);
	if (skb) {
		if (likely(sk_wmem_schedule(ssk, skb->truesize))) {
			skb = __skb_dequeue(&msk->skb_tx_cache);
			if (WARN_ON_ONCE(!skb))
				return false;

			mptcp_wmem_uncharge(sk, skb->truesize);
			ssk->sk_tx_skb_cache = skb;
			return true;
		}

		/* over memory limit, no point to try to allocate a new skb */
		return false;
	}

	skb = __mptcp_do_alloc_tx_skb(sk, gfp);
	if (!skb)
		return false;

	if (likely(sk_wmem_schedule(ssk, skb->truesize))) {
		ssk->sk_tx_skb_cache = skb;
		return true;
	}
	kfree_skb(skb);
	return false;
}

static bool mptcp_must_reclaim_memory(struct sock *sk, struct sock *ssk)
{
	return !ssk->sk_tx_skb_cache &&
	       !skb_peek(&mptcp_sk(sk)->skb_tx_cache) &&
	       tcp_under_memory_pressure(sk);
}

static bool mptcp_alloc_tx_skb(struct sock *sk, struct sock *ssk)
{
	if (unlikely(mptcp_must_reclaim_memory(sk, ssk)))
		mptcp_mem_reclaim_partial(sk);
	return __mptcp_alloc_tx_skb(sk, ssk, sk->sk_allocation);
}

static int mptcp_sendmsg_frag(struct sock *sk, struct sock *ssk,
			      struct mptcp_data_frag *dfrag,
			      struct mptcp_sendmsg_info *info)
{
	u64 data_seq = dfrag->data_seq + info->sent;
	struct mptcp_sock *msk = mptcp_sk(sk);
	bool zero_window_probe = false;
	struct mptcp_ext *mpext = NULL;
	struct sk_buff *skb, *tail;
	bool can_collapse = false;
	int size_bias = 0;
	int avail_size;
	size_t ret = 0;

	pr_debug("msk=%p ssk=%p sending dfrag at seq=%lld len=%d already sent=%d",
		 msk, ssk, dfrag->data_seq, dfrag->data_len, info->sent);

	/* compute send limit */
	info->mss_now = tcp_send_mss(ssk, &info->size_goal, info->flags);
	avail_size = info->size_goal;
	msk->size_goal_cache = info->size_goal;
	skb = tcp_write_queue_tail(ssk);
	if (skb) {
		/* Limit the write to the size available in the
		 * current skb, if any, so that we create at most a new skb.
		 * Explicitly tells TCP internals to avoid collapsing on later
		 * queue management operation, to avoid breaking the ext <->
		 * SSN association set here
		 */
		mpext = skb_ext_find(skb, SKB_EXT_MPTCP);
		can_collapse = (info->size_goal - skb->len > 0) &&
			 mptcp_skb_can_collapse_to(data_seq, skb, mpext);
		if (!can_collapse) {
			TCP_SKB_CB(skb)->eor = 1;
		} else {
			size_bias = skb->len;
			avail_size = info->size_goal - skb->len;
		}
	}

	/* Zero window and all data acked? Probe. */
	avail_size = mptcp_check_allowed_size(msk, data_seq, avail_size);
	if (avail_size == 0) {
		u64 snd_una = READ_ONCE(msk->snd_una);

		if (skb || snd_una != msk->snd_nxt)
			return 0;
		zero_window_probe = true;
		data_seq = snd_una - 1;
		avail_size = 1;
	}

	if (WARN_ON_ONCE(info->sent > info->limit ||
			 info->limit > dfrag->data_len))
		return 0;

	ret = info->limit - info->sent;
	tail = tcp_build_frag(ssk, avail_size + size_bias, info->flags,
			      dfrag->page, dfrag->offset + info->sent, &ret);
	if (!tail) {
		tcp_remove_empty_skb(sk, tcp_write_queue_tail(ssk));
		return -ENOMEM;
	}

	/* if the tail skb is still the cached one, collapsing really happened.
	 */
	if (skb == tail) {
		TCP_SKB_CB(tail)->tcp_flags &= ~TCPHDR_PSH;
		mpext->data_len += ret;
		WARN_ON_ONCE(!can_collapse);
		WARN_ON_ONCE(zero_window_probe);
		goto out;
	}

	mpext = skb_ext_find(tail, SKB_EXT_MPTCP);
	if (WARN_ON_ONCE(!mpext)) {
		/* should never reach here, stream corrupted */
		return -EINVAL;
	}

	memset(mpext, 0, sizeof(*mpext));
	mpext->data_seq = data_seq;
	mpext->subflow_seq = mptcp_subflow_ctx(ssk)->rel_write_seq;
	mpext->data_len = ret;
	mpext->use_map = 1;
	mpext->dsn64 = 1;

	pr_debug("data_seq=%llu subflow_seq=%u data_len=%u dsn64=%d",
		 mpext->data_seq, mpext->subflow_seq, mpext->data_len,
		 mpext->dsn64);

	if (zero_window_probe) {
		mptcp_subflow_ctx(ssk)->rel_write_seq += ret;
		mpext->frozen = 1;
		ret = 0;
		tcp_push_pending_frames(ssk);
	}
out:
	mptcp_subflow_ctx(ssk)->rel_write_seq += ret;
	return ret;
}

#define MPTCP_SEND_BURST_SIZE		((1 << 16) - \
					 sizeof(struct tcphdr) - \
					 MAX_TCP_OPTION_SPACE - \
					 sizeof(struct ipv6hdr) - \
					 sizeof(struct frag_hdr))

struct subflow_send_info {
	struct sock *ssk;
	u64 ratio;
};

static struct sock *mptcp_subflow_get_send(struct mptcp_sock *msk)
{
	struct subflow_send_info send_info[2];
	struct mptcp_subflow_context *subflow;
	int i, nr_active = 0;
	struct sock *ssk;
	u64 ratio;
	u32 pace;

	sock_owned_by_me((struct sock *)msk);

	if (__mptcp_check_fallback(msk)) {
		if (!msk->first)
			return NULL;
		return sk_stream_memory_free(msk->first) ? msk->first : NULL;
	}

	/* re-use last subflow, if the burst allow that */
	if (msk->last_snd && msk->snd_burst > 0 &&
	    sk_stream_memory_free(msk->last_snd) &&
	    mptcp_subflow_active(mptcp_subflow_ctx(msk->last_snd)))
		return msk->last_snd;

	/* pick the subflow with the lower wmem/wspace ratio */
	for (i = 0; i < 2; ++i) {
		send_info[i].ssk = NULL;
		send_info[i].ratio = -1;
	}
	mptcp_for_each_subflow(msk, subflow) {
		ssk =  mptcp_subflow_tcp_sock(subflow);
		if (!mptcp_subflow_active(subflow))
			continue;

		nr_active += !subflow->backup;
		if (!sk_stream_memory_free(subflow->tcp_sock) || !tcp_sk(ssk)->snd_wnd)
			continue;

		pace = READ_ONCE(ssk->sk_pacing_rate);
		if (!pace)
			continue;

		ratio = div_u64((u64)READ_ONCE(ssk->sk_wmem_queued) << 32,
				pace);
		if (ratio < send_info[subflow->backup].ratio) {
			send_info[subflow->backup].ssk = ssk;
			send_info[subflow->backup].ratio = ratio;
		}
	}

	pr_debug("msk=%p nr_active=%d ssk=%p:%lld backup=%p:%lld",
		 msk, nr_active, send_info[0].ssk, send_info[0].ratio,
		 send_info[1].ssk, send_info[1].ratio);

	/* pick the best backup if no other subflow is active */
	if (!nr_active)
		send_info[0].ssk = send_info[1].ssk;

	if (send_info[0].ssk) {
		msk->last_snd = send_info[0].ssk;
		msk->snd_burst = min_t(int, MPTCP_SEND_BURST_SIZE,
				       tcp_sk(msk->last_snd)->snd_wnd);
		return msk->last_snd;
	}

	return NULL;
}

static void mptcp_push_release(struct sock *sk, struct sock *ssk,
			       struct mptcp_sendmsg_info *info)
{
	mptcp_set_timeout(sk, ssk);
	tcp_push(ssk, 0, info->mss_now, tcp_sk(ssk)->nonagle, info->size_goal);
	release_sock(ssk);
}

static void mptcp_push_pending(struct sock *sk, unsigned int flags)
{
	struct sock *prev_ssk = NULL, *ssk = NULL;
	struct mptcp_sock *msk = mptcp_sk(sk);
	struct mptcp_sendmsg_info info = {
				.flags = flags,
	};
	struct mptcp_data_frag *dfrag;
	int len, copied = 0;

	while ((dfrag = mptcp_send_head(sk))) {
		info.sent = dfrag->already_sent;
		info.limit = dfrag->data_len;
		len = dfrag->data_len - dfrag->already_sent;
		while (len > 0) {
			int ret = 0;

			prev_ssk = ssk;
			__mptcp_flush_join_list(msk);
			ssk = mptcp_subflow_get_send(msk);

			/* try to keep the subflow socket lock across
			 * consecutive xmit on the same socket
			 */
			if (ssk != prev_ssk && prev_ssk)
				mptcp_push_release(sk, prev_ssk, &info);
			if (!ssk)
				goto out;

			if (ssk != prev_ssk || !prev_ssk)
				lock_sock(ssk);

			/* keep it simple and always provide a new skb for the
			 * subflow, even if we will not use it when collapsing
			 * on the pending one
			 */
			if (!mptcp_alloc_tx_skb(sk, ssk)) {
				mptcp_push_release(sk, ssk, &info);
				goto out;
			}

			ret = mptcp_sendmsg_frag(sk, ssk, dfrag, &info);
			if (ret <= 0) {
				mptcp_push_release(sk, ssk, &info);
				goto out;
			}

			info.sent += ret;
			dfrag->already_sent += ret;
			msk->snd_nxt += ret;
			msk->snd_burst -= ret;
			msk->tx_pending_data -= ret;
			copied += ret;
			len -= ret;
		}
		WRITE_ONCE(msk->first_pending, mptcp_send_next(sk));
	}

	/* at this point we held the socket lock for the last subflow we used */
	if (ssk)
		mptcp_push_release(sk, ssk, &info);

out:
	if (copied) {
		/* start the timer, if it's not pending */
		if (!mptcp_timer_pending(sk))
			mptcp_reset_timer(sk);
		__mptcp_check_send_data_fin(sk);
	}
}

static void __mptcp_subflow_push_pending(struct sock *sk, struct sock *ssk)
{
	struct mptcp_sock *msk = mptcp_sk(sk);
	struct mptcp_sendmsg_info info;
	struct mptcp_data_frag *dfrag;
	struct sock *xmit_ssk;
	int len, copied = 0;
	bool first = true;

	info.flags = 0;
	while ((dfrag = mptcp_send_head(sk))) {
		info.sent = dfrag->already_sent;
		info.limit = dfrag->data_len;
		len = dfrag->data_len - dfrag->already_sent;
		while (len > 0) {
			int ret = 0;

			/* the caller already invoked the packet scheduler,
			 * check for a different subflow usage only after
			 * spooling the first chunk of data
			 */
			xmit_ssk = first ? ssk : mptcp_subflow_get_send(mptcp_sk(sk));
			if (!xmit_ssk)
				goto out;
			if (xmit_ssk != ssk) {
				mptcp_subflow_delegate(mptcp_subflow_ctx(xmit_ssk));
				goto out;
			}

			if (unlikely(mptcp_must_reclaim_memory(sk, ssk))) {
				__mptcp_update_wmem(sk);
				sk_mem_reclaim_partial(sk);
			}
			if (!__mptcp_alloc_tx_skb(sk, ssk, GFP_ATOMIC))
				goto out;

			ret = mptcp_sendmsg_frag(sk, ssk, dfrag, &info);
			if (ret <= 0)
				goto out;

			info.sent += ret;
			dfrag->already_sent += ret;
			msk->snd_nxt += ret;
			msk->snd_burst -= ret;
			msk->tx_pending_data -= ret;
			copied += ret;
			len -= ret;
			first = false;
		}
		WRITE_ONCE(msk->first_pending, mptcp_send_next(sk));
	}

out:
	/* __mptcp_alloc_tx_skb could have released some wmem and we are
	 * not going to flush it via release_sock()
	 */
	__mptcp_update_wmem(sk);
	if (copied) {
		mptcp_set_timeout(sk, ssk);
		tcp_push(ssk, 0, info.mss_now, tcp_sk(ssk)->nonagle,
			 info.size_goal);
		if (!mptcp_timer_pending(sk))
			mptcp_reset_timer(sk);

		if (msk->snd_data_fin_enable &&
		    msk->snd_nxt + 1 == msk->write_seq)
			mptcp_schedule_work(sk);
	}
}

static void mptcp_set_nospace(struct sock *sk)
{
	/* enable autotune */
	set_bit(SOCK_NOSPACE, &sk->sk_socket->flags);

	/* will be cleared on avail space */
	set_bit(MPTCP_NOSPACE, &mptcp_sk(sk)->flags);
}

static int mptcp_sendmsg(struct sock *sk, struct msghdr *msg, size_t len)
{
	struct mptcp_sock *msk = mptcp_sk(sk);
	struct page_frag *pfrag;
	size_t copied = 0;
	int ret = 0;
	long timeo;

	if (msg->msg_flags & ~(MSG_MORE | MSG_DONTWAIT | MSG_NOSIGNAL))
		return -EOPNOTSUPP;

	mptcp_lock_sock(sk, __mptcp_wmem_reserve(sk, min_t(size_t, 1 << 20, len)));

	timeo = sock_sndtimeo(sk, msg->msg_flags & MSG_DONTWAIT);

	if ((1 << sk->sk_state) & ~(TCPF_ESTABLISHED | TCPF_CLOSE_WAIT)) {
		ret = sk_stream_wait_connect(sk, &timeo);
		if (ret)
			goto out;
	}

	pfrag = sk_page_frag(sk);

	while (msg_data_left(msg)) {
		int total_ts, frag_truesize = 0;
		struct mptcp_data_frag *dfrag;
		struct sk_buff_head skbs;
		bool dfrag_collapsed;
		size_t psize, offset;

		if (sk->sk_err || (sk->sk_shutdown & SEND_SHUTDOWN)) {
			ret = -EPIPE;
			goto out;
		}

		/* reuse tail pfrag, if possible, or carve a new one from the
		 * page allocator
		 */
		dfrag = mptcp_pending_tail(sk);
		dfrag_collapsed = mptcp_frag_can_collapse_to(msk, pfrag, dfrag);
		if (!dfrag_collapsed) {
			if (!sk_stream_memory_free(sk))
				goto wait_for_memory;

			if (!mptcp_page_frag_refill(sk, pfrag))
				goto wait_for_memory;

			dfrag = mptcp_carve_data_frag(msk, pfrag, pfrag->offset);
			frag_truesize = dfrag->overhead;
		}

		/* we do not bound vs wspace, to allow a single packet.
		 * memory accounting will prevent execessive memory usage
		 * anyway
		 */
		offset = dfrag->offset + dfrag->data_len;
		psize = pfrag->size - offset;
		psize = min_t(size_t, psize, msg_data_left(msg));
		total_ts = psize + frag_truesize;
		__skb_queue_head_init(&skbs);
		if (!mptcp_tx_cache_refill(sk, psize, &skbs, &total_ts))
			goto wait_for_memory;

		if (!mptcp_wmem_alloc(sk, total_ts)) {
			__skb_queue_purge(&skbs);
			goto wait_for_memory;
		}

		skb_queue_splice_tail(&skbs, &msk->skb_tx_cache);
		if (copy_page_from_iter(dfrag->page, offset, psize,
					&msg->msg_iter) != psize) {
			mptcp_wmem_uncharge(sk, psize + frag_truesize);
			ret = -EFAULT;
			goto out;
		}

		/* data successfully copied into the write queue */
		copied += psize;
		dfrag->data_len += psize;
		frag_truesize += psize;
		pfrag->offset += frag_truesize;
		WRITE_ONCE(msk->write_seq, msk->write_seq + psize);
		msk->tx_pending_data += psize;

		/* charge data on mptcp pending queue to the msk socket
		 * Note: we charge such data both to sk and ssk
		 */
		sk_wmem_queued_add(sk, frag_truesize);
		if (!dfrag_collapsed) {
			get_page(dfrag->page);
			list_add_tail(&dfrag->list, &msk->rtx_queue);
			if (!msk->first_pending)
				WRITE_ONCE(msk->first_pending, dfrag);
		}
		pr_debug("msk=%p dfrag at seq=%lld len=%d sent=%d new=%d", msk,
			 dfrag->data_seq, dfrag->data_len, dfrag->already_sent,
			 !dfrag_collapsed);

		continue;

wait_for_memory:
		mptcp_set_nospace(sk);
		mptcp_push_pending(sk, msg->msg_flags);
		ret = sk_stream_wait_memory(sk, &timeo);
		if (ret)
			goto out;
	}

	if (copied)
		mptcp_push_pending(sk, msg->msg_flags);

out:
	release_sock(sk);
	return copied ? : ret;
}

static void mptcp_wait_data(struct sock *sk, long *timeo)
{
	DEFINE_WAIT_FUNC(wait, woken_wake_function);
	struct mptcp_sock *msk = mptcp_sk(sk);

	add_wait_queue(sk_sleep(sk), &wait);
	sk_set_bit(SOCKWQ_ASYNC_WAITDATA, sk);

	sk_wait_event(sk, timeo,
		      test_and_clear_bit(MPTCP_DATA_READY, &msk->flags), &wait);

	sk_clear_bit(SOCKWQ_ASYNC_WAITDATA, sk);
	remove_wait_queue(sk_sleep(sk), &wait);
}

static int __mptcp_recvmsg_mskq(struct mptcp_sock *msk,
				struct msghdr *msg,
				size_t len)
{
	struct sk_buff *skb;
	int copied = 0;

	while ((skb = skb_peek(&msk->receive_queue)) != NULL) {
		u32 offset = MPTCP_SKB_CB(skb)->offset;
		u32 data_len = skb->len - offset;
		u32 count = min_t(size_t, len - copied, data_len);
		int err;

		err = skb_copy_datagram_msg(skb, offset, msg, count);
		if (unlikely(err < 0)) {
			if (!copied)
				return err;
			break;
		}

		copied += count;

		if (count < data_len) {
			MPTCP_SKB_CB(skb)->offset += count;
			break;
		}

		/* we will bulk release the skb memory later */
		skb->destructor = NULL;
		msk->rmem_released += skb->truesize;
		__skb_unlink(skb, &msk->receive_queue);
		__kfree_skb(skb);

		if (copied >= len)
			break;
	}

	return copied;
}

/* receive buffer autotuning.  See tcp_rcv_space_adjust for more information.
 *
 * Only difference: Use highest rtt estimate of the subflows in use.
 */
static void mptcp_rcv_space_adjust(struct mptcp_sock *msk, int copied)
{
	struct mptcp_subflow_context *subflow;
	struct sock *sk = (struct sock *)msk;
	u32 time, advmss = 1;
	u64 rtt_us, mstamp;

	sock_owned_by_me(sk);

	if (copied <= 0)
		return;

	msk->rcvq_space.copied += copied;

	mstamp = div_u64(tcp_clock_ns(), NSEC_PER_USEC);
	time = tcp_stamp_us_delta(mstamp, msk->rcvq_space.time);

	rtt_us = msk->rcvq_space.rtt_us;
	if (rtt_us && time < (rtt_us >> 3))
		return;

	rtt_us = 0;
	mptcp_for_each_subflow(msk, subflow) {
		const struct tcp_sock *tp;
		u64 sf_rtt_us;
		u32 sf_advmss;

		tp = tcp_sk(mptcp_subflow_tcp_sock(subflow));

		sf_rtt_us = READ_ONCE(tp->rcv_rtt_est.rtt_us);
		sf_advmss = READ_ONCE(tp->advmss);

		rtt_us = max(sf_rtt_us, rtt_us);
		advmss = max(sf_advmss, advmss);
	}

	msk->rcvq_space.rtt_us = rtt_us;
	if (time < (rtt_us >> 3) || rtt_us == 0)
		return;

	if (msk->rcvq_space.copied <= msk->rcvq_space.space)
		goto new_measure;

	if (sock_net(sk)->ipv4.sysctl_tcp_moderate_rcvbuf &&
	    !(sk->sk_userlocks & SOCK_RCVBUF_LOCK)) {
		int rcvmem, rcvbuf;
		u64 rcvwin, grow;

		rcvwin = ((u64)msk->rcvq_space.copied << 1) + 16 * advmss;

		grow = rcvwin * (msk->rcvq_space.copied - msk->rcvq_space.space);

		do_div(grow, msk->rcvq_space.space);
		rcvwin += (grow << 1);

		rcvmem = SKB_TRUESIZE(advmss + MAX_TCP_HEADER);
		while (tcp_win_from_space(sk, rcvmem) < advmss)
			rcvmem += 128;

		do_div(rcvwin, advmss);
		rcvbuf = min_t(u64, rcvwin * rcvmem,
			       sock_net(sk)->ipv4.sysctl_tcp_rmem[2]);

		if (rcvbuf > sk->sk_rcvbuf) {
			u32 window_clamp;

			window_clamp = tcp_win_from_space(sk, rcvbuf);
			WRITE_ONCE(sk->sk_rcvbuf, rcvbuf);

			/* Make subflows follow along.  If we do not do this, we
			 * get drops at subflow level if skbs can't be moved to
			 * the mptcp rx queue fast enough (announced rcv_win can
			 * exceed ssk->sk_rcvbuf).
			 */
			mptcp_for_each_subflow(msk, subflow) {
				struct sock *ssk;
				bool slow;

				ssk = mptcp_subflow_tcp_sock(subflow);
				slow = lock_sock_fast(ssk);
				WRITE_ONCE(ssk->sk_rcvbuf, rcvbuf);
				tcp_sk(ssk)->window_clamp = window_clamp;
				tcp_cleanup_rbuf(ssk, 1);
				unlock_sock_fast(ssk, slow);
			}
		}
	}

	msk->rcvq_space.space = msk->rcvq_space.copied;
new_measure:
	msk->rcvq_space.copied = 0;
	msk->rcvq_space.time = mstamp;
}

static void __mptcp_update_rmem(struct sock *sk)
{
	struct mptcp_sock *msk = mptcp_sk(sk);

	if (!msk->rmem_released)
		return;

	atomic_sub(msk->rmem_released, &sk->sk_rmem_alloc);
	sk_mem_uncharge(sk, msk->rmem_released);
	msk->rmem_released = 0;
}

static void __mptcp_splice_receive_queue(struct sock *sk)
{
	struct mptcp_sock *msk = mptcp_sk(sk);

	skb_queue_splice_tail_init(&sk->sk_receive_queue, &msk->receive_queue);
}

static bool __mptcp_move_skbs(struct mptcp_sock *msk)
{
	struct sock *sk = (struct sock *)msk;
	unsigned int moved = 0;
	bool ret, done;

	__mptcp_flush_join_list(msk);
	do {
		struct sock *ssk = mptcp_subflow_recv_lookup(msk);
		bool slowpath;

		/* we can have data pending in the subflows only if the msk
		 * receive buffer was full at subflow_data_ready() time,
		 * that is an unlikely slow path.
		 */
		if (likely(!ssk))
			break;

		slowpath = lock_sock_fast(ssk);
		mptcp_data_lock(sk);
		__mptcp_update_rmem(sk);
		done = __mptcp_move_skbs_from_subflow(msk, ssk, &moved);
		mptcp_data_unlock(sk);
		tcp_cleanup_rbuf(ssk, moved);
		unlock_sock_fast(ssk, slowpath);
	} while (!done);

	/* acquire the data lock only if some input data is pending */
	ret = moved > 0;
	if (!RB_EMPTY_ROOT(&msk->out_of_order_queue) ||
	    !skb_queue_empty_lockless(&sk->sk_receive_queue)) {
		mptcp_data_lock(sk);
		__mptcp_update_rmem(sk);
		ret |= __mptcp_ofo_queue(msk);
		__mptcp_splice_receive_queue(sk);
		mptcp_data_unlock(sk);
		mptcp_cleanup_rbuf(msk);
	}
	if (ret)
		mptcp_check_data_fin((struct sock *)msk);
	return !skb_queue_empty(&msk->receive_queue);
}

static int mptcp_recvmsg(struct sock *sk, struct msghdr *msg, size_t len,
			 int nonblock, int flags, int *addr_len)
{
	struct mptcp_sock *msk = mptcp_sk(sk);
	int copied = 0;
	int target;
	long timeo;

	if (msg->msg_flags & ~(MSG_WAITALL | MSG_DONTWAIT))
		return -EOPNOTSUPP;

	mptcp_lock_sock(sk, __mptcp_splice_receive_queue(sk));
	if (unlikely(sk->sk_state == TCP_LISTEN)) {
		copied = -ENOTCONN;
		goto out_err;
	}

	timeo = sock_rcvtimeo(sk, nonblock);

	len = min_t(size_t, len, INT_MAX);
	target = sock_rcvlowat(sk, flags & MSG_WAITALL, len);

	while (copied < len) {
		int bytes_read;

		bytes_read = __mptcp_recvmsg_mskq(msk, msg, len - copied);
		if (unlikely(bytes_read < 0)) {
			if (!copied)
				copied = bytes_read;
			goto out_err;
		}

		copied += bytes_read;

		/* be sure to advertise window change */
		mptcp_cleanup_rbuf(msk);

		if (skb_queue_empty(&msk->receive_queue) && __mptcp_move_skbs(msk))
			continue;

		/* only the master socket status is relevant here. The exit
		 * conditions mirror closely tcp_recvmsg()
		 */
		if (copied >= target)
			break;

		if (copied) {
			if (sk->sk_err ||
			    sk->sk_state == TCP_CLOSE ||
			    (sk->sk_shutdown & RCV_SHUTDOWN) ||
			    !timeo ||
			    signal_pending(current))
				break;
		} else {
			if (sk->sk_err) {
				copied = sock_error(sk);
				break;
			}

			if (test_and_clear_bit(MPTCP_WORK_EOF, &msk->flags))
				mptcp_check_for_eof(msk);

			if (sk->sk_shutdown & RCV_SHUTDOWN) {
				/* race breaker: the shutdown could be after the
				 * previous receive queue check
				 */
				if (__mptcp_move_skbs(msk))
					continue;
				break;
			}

			if (sk->sk_state == TCP_CLOSE) {
				copied = -ENOTCONN;
				break;
			}

			if (!timeo) {
				copied = -EAGAIN;
				break;
			}

			if (signal_pending(current)) {
				copied = sock_intr_errno(timeo);
				break;
			}
		}

		pr_debug("block timeout %ld", timeo);
		mptcp_wait_data(sk, &timeo);
	}

	if (skb_queue_empty_lockless(&sk->sk_receive_queue) &&
	    skb_queue_empty(&msk->receive_queue)) {
		/* entire backlog drained, clear DATA_READY. */
		clear_bit(MPTCP_DATA_READY, &msk->flags);

		/* .. race-breaker: ssk might have gotten new data
		 * after last __mptcp_move_skbs() returned false.
		 */
		if (unlikely(__mptcp_move_skbs(msk)))
			set_bit(MPTCP_DATA_READY, &msk->flags);
	} else if (unlikely(!test_bit(MPTCP_DATA_READY, &msk->flags))) {
		/* data to read but mptcp_wait_data() cleared DATA_READY */
		set_bit(MPTCP_DATA_READY, &msk->flags);
	}
out_err:
	pr_debug("msk=%p data_ready=%d rx queue empty=%d copied=%d",
		 msk, test_bit(MPTCP_DATA_READY, &msk->flags),
		 skb_queue_empty_lockless(&sk->sk_receive_queue), copied);
	mptcp_rcv_space_adjust(msk, copied);

	release_sock(sk);
	return copied;
}

static void mptcp_retransmit_handler(struct sock *sk)
{
	struct mptcp_sock *msk = mptcp_sk(sk);

	set_bit(MPTCP_WORK_RTX, &msk->flags);
	mptcp_schedule_work(sk);
}

static void mptcp_retransmit_timer(struct timer_list *t)
{
	struct inet_connection_sock *icsk = from_timer(icsk, t,
						       icsk_retransmit_timer);
	struct sock *sk = &icsk->icsk_inet.sk;

	bh_lock_sock(sk);
	if (!sock_owned_by_user(sk)) {
		mptcp_retransmit_handler(sk);
	} else {
		/* delegate our work to tcp_release_cb() */
		if (!test_and_set_bit(TCP_WRITE_TIMER_DEFERRED,
				      &sk->sk_tsq_flags))
			sock_hold(sk);
	}
	bh_unlock_sock(sk);
	sock_put(sk);
}

static void mptcp_timeout_timer(struct timer_list *t)
{
	struct sock *sk = from_timer(sk, t, sk_timer);

	mptcp_schedule_work(sk);
	sock_put(sk);
}

/* Find an idle subflow.  Return NULL if there is unacked data at tcp
 * level.
 *
 * A backup subflow is returned only if that is the only kind available.
 */
static struct sock *mptcp_subflow_get_retrans(const struct mptcp_sock *msk)
{
	struct mptcp_subflow_context *subflow;
	struct sock *backup = NULL;

	sock_owned_by_me((const struct sock *)msk);

	if (__mptcp_check_fallback(msk))
		return NULL;

	mptcp_for_each_subflow(msk, subflow) {
		struct sock *ssk = mptcp_subflow_tcp_sock(subflow);

		if (!mptcp_subflow_active(subflow))
			continue;

		/* still data outstanding at TCP level?  Don't retransmit. */
		if (!tcp_write_queue_empty(ssk)) {
			if (inet_csk(ssk)->icsk_ca_state >= TCP_CA_Loss)
				continue;
			return NULL;
		}

		if (subflow->backup) {
			if (!backup)
				backup = ssk;
			continue;
		}

		return ssk;
	}

	return backup;
}

/* subflow sockets can be either outgoing (connect) or incoming
 * (accept).
 *
 * Outgoing subflows use in-kernel sockets.
 * Incoming subflows do not have their own 'struct socket' allocated,
 * so we need to use tcp_close() after detaching them from the mptcp
 * parent socket.
 */
static void __mptcp_close_ssk(struct sock *sk, struct sock *ssk,
			      struct mptcp_subflow_context *subflow)
{
	list_del(&subflow->node);

	lock_sock_nested(ssk, SINGLE_DEPTH_NESTING);

	/* if we are invoked by the msk cleanup code, the subflow is
	 * already orphaned
	 */
	if (ssk->sk_socket)
		sock_orphan(ssk);

	subflow->disposable = 1;

	/* if ssk hit tcp_done(), tcp_cleanup_ulp() cleared the related ops
	 * the ssk has been already destroyed, we just need to release the
	 * reference owned by msk;
	 */
	if (!inet_csk(ssk)->icsk_ulp_ops) {
		kfree_rcu(subflow, rcu);
	} else {
		/* otherwise tcp will dispose of the ssk and subflow ctx */
		__tcp_close(ssk, 0);

		/* close acquired an extra ref */
		__sock_put(ssk);
	}
	release_sock(ssk);

	sock_put(ssk);
}

void mptcp_close_ssk(struct sock *sk, struct sock *ssk,
		     struct mptcp_subflow_context *subflow)
{
	if (sk->sk_state == TCP_ESTABLISHED)
		mptcp_event(MPTCP_EVENT_SUB_CLOSED, mptcp_sk(sk), ssk, GFP_KERNEL);
	__mptcp_close_ssk(sk, ssk, subflow);
}

static unsigned int mptcp_sync_mss(struct sock *sk, u32 pmtu)
{
	return 0;
}

static void __mptcp_close_subflow(struct mptcp_sock *msk)
{
	struct mptcp_subflow_context *subflow, *tmp;

	might_sleep();

	list_for_each_entry_safe(subflow, tmp, &msk->conn_list, node) {
		struct sock *ssk = mptcp_subflow_tcp_sock(subflow);

		if (inet_sk_state_load(ssk) != TCP_CLOSE)
			continue;

		/* 'subflow_data_ready' will re-sched once rx queue is empty */
		if (!skb_queue_empty_lockless(&ssk->sk_receive_queue))
			continue;

		mptcp_close_ssk((struct sock *)msk, ssk, subflow);
	}
}

static bool mptcp_check_close_timeout(const struct sock *sk)
{
	s32 delta = tcp_jiffies32 - inet_csk(sk)->icsk_mtup.probe_timestamp;
	struct mptcp_subflow_context *subflow;

	if (delta >= TCP_TIMEWAIT_LEN)
		return true;

	/* if all subflows are in closed status don't bother with additional
	 * timeout
	 */
	mptcp_for_each_subflow(mptcp_sk(sk), subflow) {
		if (inet_sk_state_load(mptcp_subflow_tcp_sock(subflow)) !=
		    TCP_CLOSE)
			return false;
	}
	return true;
}

static void mptcp_check_fastclose(struct mptcp_sock *msk)
{
	struct mptcp_subflow_context *subflow, *tmp;
	struct sock *sk = &msk->sk.icsk_inet.sk;

	if (likely(!READ_ONCE(msk->rcv_fastclose)))
		return;

	mptcp_token_destroy(msk);

	list_for_each_entry_safe(subflow, tmp, &msk->conn_list, node) {
		struct sock *tcp_sk = mptcp_subflow_tcp_sock(subflow);

		lock_sock(tcp_sk);
		if (tcp_sk->sk_state != TCP_CLOSE) {
			tcp_send_active_reset(tcp_sk, GFP_ATOMIC);
			tcp_set_state(tcp_sk, TCP_CLOSE);
		}
		release_sock(tcp_sk);
	}

	inet_sk_state_store(sk, TCP_CLOSE);
	sk->sk_shutdown = SHUTDOWN_MASK;
	smp_mb__before_atomic(); /* SHUTDOWN must be visible first */
	set_bit(MPTCP_DATA_READY, &msk->flags);
	set_bit(MPTCP_WORK_CLOSE_SUBFLOW, &msk->flags);

	mptcp_close_wake_up(sk);
}

static void mptcp_worker(struct work_struct *work)
{
	struct mptcp_sock *msk = container_of(work, struct mptcp_sock, work);
	struct sock *ssk, *sk = &msk->sk.icsk_inet.sk;
	struct mptcp_sendmsg_info info = {};
	struct mptcp_data_frag *dfrag;
	size_t copied = 0;
	int state, ret;

	lock_sock(sk);
	state = sk->sk_state;
	if (unlikely(state == TCP_CLOSE))
		goto unlock;

	mptcp_check_data_fin_ack(sk);
	__mptcp_flush_join_list(msk);

	mptcp_check_fastclose(msk);

	if (msk->pm.status)
		mptcp_pm_nl_work(msk);

	if (test_and_clear_bit(MPTCP_WORK_EOF, &msk->flags))
		mptcp_check_for_eof(msk);

	__mptcp_check_send_data_fin(sk);
	mptcp_check_data_fin(sk);

	/* There is no point in keeping around an orphaned sk timedout or
	 * closed, but we need the msk around to reply to incoming DATA_FIN,
	 * even if it is orphaned and in FIN_WAIT2 state
	 */
	if (sock_flag(sk, SOCK_DEAD) &&
	    (mptcp_check_close_timeout(sk) || sk->sk_state == TCP_CLOSE)) {
		inet_sk_state_store(sk, TCP_CLOSE);
		__mptcp_destroy_sock(sk);
		goto unlock;
	}

	if (test_and_clear_bit(MPTCP_WORK_CLOSE_SUBFLOW, &msk->flags))
		__mptcp_close_subflow(msk);

	if (!test_and_clear_bit(MPTCP_WORK_RTX, &msk->flags))
		goto unlock;

	__mptcp_clean_una(sk);
	dfrag = mptcp_rtx_head(sk);
	if (!dfrag)
		goto unlock;

	ssk = mptcp_subflow_get_retrans(msk);
	if (!ssk)
		goto reset_unlock;

	lock_sock(ssk);

	/* limit retransmission to the bytes already sent on some subflows */
	info.sent = 0;
	info.limit = dfrag->already_sent;
	while (info.sent < dfrag->already_sent) {
		if (!mptcp_alloc_tx_skb(sk, ssk))
			break;

		ret = mptcp_sendmsg_frag(sk, ssk, dfrag, &info);
		if (ret <= 0)
			break;

		MPTCP_INC_STATS(sock_net(sk), MPTCP_MIB_RETRANSSEGS);
		copied += ret;
		info.sent += ret;
	}
	if (copied)
		tcp_push(ssk, 0, info.mss_now, tcp_sk(ssk)->nonagle,
			 info.size_goal);

	mptcp_set_timeout(sk, ssk);
	release_sock(ssk);

reset_unlock:
	if (!mptcp_timer_pending(sk))
		mptcp_reset_timer(sk);

unlock:
	release_sock(sk);
	sock_put(sk);
}

static int __mptcp_init_sock(struct sock *sk)
{
	struct mptcp_sock *msk = mptcp_sk(sk);

	spin_lock_init(&msk->join_list_lock);

	INIT_LIST_HEAD(&msk->conn_list);
	INIT_LIST_HEAD(&msk->join_list);
	INIT_LIST_HEAD(&msk->rtx_queue);
	INIT_WORK(&msk->work, mptcp_worker);
	__skb_queue_head_init(&msk->receive_queue);
	__skb_queue_head_init(&msk->skb_tx_cache);
	msk->out_of_order_queue = RB_ROOT;
	msk->first_pending = NULL;
	msk->wmem_reserved = 0;
	msk->rmem_released = 0;
	msk->tx_pending_data = 0;
	msk->size_goal_cache = TCP_BASE_MSS;

	msk->ack_hint = NULL;
	msk->first = NULL;
	inet_csk(sk)->icsk_sync_mss = mptcp_sync_mss;

	mptcp_pm_data_init(msk);

	/* re-use the csk retrans timer for MPTCP-level retrans */
	timer_setup(&msk->sk.icsk_retransmit_timer, mptcp_retransmit_timer, 0);
	timer_setup(&sk->sk_timer, mptcp_timeout_timer, 0);
	return 0;
}

static int mptcp_init_sock(struct sock *sk)
{
	struct net *net = sock_net(sk);
	int ret;

	ret = __mptcp_init_sock(sk);
	if (ret)
		return ret;

	if (!mptcp_is_enabled(net))
		return -ENOPROTOOPT;

	if (unlikely(!net->mib.mptcp_statistics) && !mptcp_mib_alloc(net))
		return -ENOMEM;

	ret = __mptcp_socket_create(mptcp_sk(sk));
	if (ret)
		return ret;

	sk_sockets_allocated_inc(sk);
	sk->sk_rcvbuf = sock_net(sk)->ipv4.sysctl_tcp_rmem[1];
	sk->sk_sndbuf = sock_net(sk)->ipv4.sysctl_tcp_wmem[1];

	return 0;
}

static void __mptcp_clear_xmit(struct sock *sk)
{
	struct mptcp_sock *msk = mptcp_sk(sk);
	struct mptcp_data_frag *dtmp, *dfrag;
	struct sk_buff *skb;

	WRITE_ONCE(msk->first_pending, NULL);
	list_for_each_entry_safe(dfrag, dtmp, &msk->rtx_queue, list)
		dfrag_clear(sk, dfrag);
	while ((skb = __skb_dequeue(&msk->skb_tx_cache)) != NULL) {
		sk->sk_forward_alloc += skb->truesize;
		kfree_skb(skb);
	}
}

static void mptcp_cancel_work(struct sock *sk)
{
	struct mptcp_sock *msk = mptcp_sk(sk);

	if (cancel_work_sync(&msk->work))
		__sock_put(sk);
}

void mptcp_subflow_shutdown(struct sock *sk, struct sock *ssk, int how)
{
	lock_sock(ssk);

	switch (ssk->sk_state) {
	case TCP_LISTEN:
		if (!(how & RCV_SHUTDOWN))
			break;
		fallthrough;
	case TCP_SYN_SENT:
		tcp_disconnect(ssk, O_NONBLOCK);
		break;
	default:
		if (__mptcp_check_fallback(mptcp_sk(sk))) {
			pr_debug("Fallback");
			ssk->sk_shutdown |= how;
			tcp_shutdown(ssk, how);
		} else {
			pr_debug("Sending DATA_FIN on subflow %p", ssk);
			mptcp_set_timeout(sk, ssk);
			tcp_send_ack(ssk);
		}
		break;
	}

	release_sock(ssk);
}

static const unsigned char new_state[16] = {
	/* current state:     new state:      action:	*/
	[0 /* (Invalid) */] = TCP_CLOSE,
	[TCP_ESTABLISHED]   = TCP_FIN_WAIT1 | TCP_ACTION_FIN,
	[TCP_SYN_SENT]      = TCP_CLOSE,
	[TCP_SYN_RECV]      = TCP_FIN_WAIT1 | TCP_ACTION_FIN,
	[TCP_FIN_WAIT1]     = TCP_FIN_WAIT1,
	[TCP_FIN_WAIT2]     = TCP_FIN_WAIT2,
	[TCP_TIME_WAIT]     = TCP_CLOSE,	/* should not happen ! */
	[TCP_CLOSE]         = TCP_CLOSE,
	[TCP_CLOSE_WAIT]    = TCP_LAST_ACK  | TCP_ACTION_FIN,
	[TCP_LAST_ACK]      = TCP_LAST_ACK,
	[TCP_LISTEN]        = TCP_CLOSE,
	[TCP_CLOSING]       = TCP_CLOSING,
	[TCP_NEW_SYN_RECV]  = TCP_CLOSE,	/* should not happen ! */
};

static int mptcp_close_state(struct sock *sk)
{
	int next = (int)new_state[sk->sk_state];
	int ns = next & TCP_STATE_MASK;

	inet_sk_state_store(sk, ns);

	return next & TCP_ACTION_FIN;
}

static void __mptcp_check_send_data_fin(struct sock *sk)
{
	struct mptcp_subflow_context *subflow;
	struct mptcp_sock *msk = mptcp_sk(sk);

	pr_debug("msk=%p snd_data_fin_enable=%d pending=%d snd_nxt=%llu write_seq=%llu",
		 msk, msk->snd_data_fin_enable, !!mptcp_send_head(sk),
		 msk->snd_nxt, msk->write_seq);

	/* we still need to enqueue subflows or not really shutting down,
	 * skip this
	 */
	if (!msk->snd_data_fin_enable || msk->snd_nxt + 1 != msk->write_seq ||
	    mptcp_send_head(sk))
		return;

	WRITE_ONCE(msk->snd_nxt, msk->write_seq);

	/* fallback socket will not get data_fin/ack, can move to the next
	 * state now
	 */
	if (__mptcp_check_fallback(msk)) {
		if ((1 << sk->sk_state) & (TCPF_CLOSING | TCPF_LAST_ACK)) {
			inet_sk_state_store(sk, TCP_CLOSE);
			mptcp_close_wake_up(sk);
		} else if (sk->sk_state == TCP_FIN_WAIT1) {
			inet_sk_state_store(sk, TCP_FIN_WAIT2);
		}
	}

	__mptcp_flush_join_list(msk);
	mptcp_for_each_subflow(msk, subflow) {
		struct sock *tcp_sk = mptcp_subflow_tcp_sock(subflow);

		mptcp_subflow_shutdown(sk, tcp_sk, SEND_SHUTDOWN);
	}
}

static void __mptcp_wr_shutdown(struct sock *sk)
{
	struct mptcp_sock *msk = mptcp_sk(sk);

	pr_debug("msk=%p snd_data_fin_enable=%d shutdown=%x state=%d pending=%d",
		 msk, msk->snd_data_fin_enable, sk->sk_shutdown, sk->sk_state,
		 !!mptcp_send_head(sk));

	/* will be ignored by fallback sockets */
	WRITE_ONCE(msk->write_seq, msk->write_seq + 1);
	WRITE_ONCE(msk->snd_data_fin_enable, 1);

	__mptcp_check_send_data_fin(sk);
}

static void __mptcp_destroy_sock(struct sock *sk)
{
	struct mptcp_subflow_context *subflow, *tmp;
	struct mptcp_sock *msk = mptcp_sk(sk);
	LIST_HEAD(conn_list);

	pr_debug("msk=%p", msk);

	might_sleep();

	/* dispose the ancillatory tcp socket, if any */
	if (msk->subflow) {
		iput(SOCK_INODE(msk->subflow));
		msk->subflow = NULL;
	}

	/* be sure to always acquire the join list lock, to sync vs
	 * mptcp_finish_join().
	 */
	spin_lock_bh(&msk->join_list_lock);
	list_splice_tail_init(&msk->join_list, &msk->conn_list);
	spin_unlock_bh(&msk->join_list_lock);
	list_splice_init(&msk->conn_list, &conn_list);

	sk_stop_timer(sk, &msk->sk.icsk_retransmit_timer);
	sk_stop_timer(sk, &sk->sk_timer);
	msk->pm.status = 0;

	list_for_each_entry_safe(subflow, tmp, &conn_list, node) {
		struct sock *ssk = mptcp_subflow_tcp_sock(subflow);
		__mptcp_close_ssk(sk, ssk, subflow);
	}

	sk->sk_prot->destroy(sk);

	WARN_ON_ONCE(msk->wmem_reserved);
	WARN_ON_ONCE(msk->rmem_released);
	sk_stream_kill_queues(sk);
	xfrm_sk_free_policy(sk);
	sk_refcnt_debug_release(sk);
	sock_put(sk);
}

static void mptcp_close(struct sock *sk, long timeout)
{
	struct mptcp_subflow_context *subflow;
	bool do_cancel_work = false;

	lock_sock(sk);
	sk->sk_shutdown = SHUTDOWN_MASK;

	if ((1 << sk->sk_state) & (TCPF_LISTEN | TCPF_CLOSE)) {
		inet_sk_state_store(sk, TCP_CLOSE);
		goto cleanup;
	}

	if (mptcp_close_state(sk))
		__mptcp_wr_shutdown(sk);

	sk_stream_wait_close(sk, timeout);

cleanup:
	/* orphan all the subflows */
	inet_csk(sk)->icsk_mtup.probe_timestamp = tcp_jiffies32;
	list_for_each_entry(subflow, &mptcp_sk(sk)->conn_list, node) {
		struct sock *ssk = mptcp_subflow_tcp_sock(subflow);
		bool slow = lock_sock_fast(ssk);

		sock_orphan(ssk);
		unlock_sock_fast(ssk, slow);
	}
	sock_orphan(sk);

	sock_hold(sk);
	pr_debug("msk=%p state=%d", sk, sk->sk_state);
	if (sk->sk_state == TCP_CLOSE) {
		__mptcp_destroy_sock(sk);
		do_cancel_work = true;
	} else {
		sk_reset_timer(sk, &sk->sk_timer, jiffies + TCP_TIMEWAIT_LEN);
	}
	release_sock(sk);
	if (do_cancel_work)
		mptcp_cancel_work(sk);

	if (mptcp_sk(sk)->token)
		mptcp_event(MPTCP_EVENT_CLOSED, mptcp_sk(sk), NULL, GFP_KERNEL);

	sock_put(sk);
}

static void mptcp_copy_inaddrs(struct sock *msk, const struct sock *ssk)
{
#if IS_ENABLED(CONFIG_MPTCP_IPV6)
	const struct ipv6_pinfo *ssk6 = inet6_sk(ssk);
	struct ipv6_pinfo *msk6 = inet6_sk(msk);

	msk->sk_v6_daddr = ssk->sk_v6_daddr;
	msk->sk_v6_rcv_saddr = ssk->sk_v6_rcv_saddr;

	if (msk6 && ssk6) {
		msk6->saddr = ssk6->saddr;
		msk6->flow_label = ssk6->flow_label;
	}
#endif

	inet_sk(msk)->inet_num = inet_sk(ssk)->inet_num;
	inet_sk(msk)->inet_dport = inet_sk(ssk)->inet_dport;
	inet_sk(msk)->inet_sport = inet_sk(ssk)->inet_sport;
	inet_sk(msk)->inet_daddr = inet_sk(ssk)->inet_daddr;
	inet_sk(msk)->inet_saddr = inet_sk(ssk)->inet_saddr;
	inet_sk(msk)->inet_rcv_saddr = inet_sk(ssk)->inet_rcv_saddr;
}

static int mptcp_disconnect(struct sock *sk, int flags)
{
	struct mptcp_subflow_context *subflow;
	struct mptcp_sock *msk = mptcp_sk(sk);

	__mptcp_flush_join_list(msk);
	mptcp_for_each_subflow(msk, subflow) {
		struct sock *ssk = mptcp_subflow_tcp_sock(subflow);

		lock_sock(ssk);
		tcp_disconnect(ssk, flags);
		release_sock(ssk);
	}
	return 0;
}

#if IS_ENABLED(CONFIG_MPTCP_IPV6)
static struct ipv6_pinfo *mptcp_inet6_sk(const struct sock *sk)
{
	unsigned int offset = sizeof(struct mptcp6_sock) - sizeof(struct ipv6_pinfo);

	return (struct ipv6_pinfo *)(((u8 *)sk) + offset);
}
#endif

struct sock *mptcp_sk_clone(const struct sock *sk,
			    const struct mptcp_options_received *mp_opt,
			    struct request_sock *req)
{
	struct mptcp_subflow_request_sock *subflow_req = mptcp_subflow_rsk(req);
	struct sock *nsk = sk_clone_lock(sk, GFP_ATOMIC);
	struct mptcp_sock *msk;
	u64 ack_seq;

	if (!nsk)
		return NULL;

#if IS_ENABLED(CONFIG_MPTCP_IPV6)
	if (nsk->sk_family == AF_INET6)
		inet_sk(nsk)->pinet6 = mptcp_inet6_sk(nsk);
#endif

	__mptcp_init_sock(nsk);

	msk = mptcp_sk(nsk);
	msk->local_key = subflow_req->local_key;
	msk->token = subflow_req->token;
	msk->subflow = NULL;
	WRITE_ONCE(msk->fully_established, false);

	msk->write_seq = subflow_req->idsn + 1;
	msk->snd_nxt = msk->write_seq;
	msk->snd_una = msk->write_seq;
	msk->wnd_end = msk->snd_nxt + req->rsk_rcv_wnd;

	if (mp_opt->mp_capable) {
		msk->can_ack = true;
		msk->remote_key = mp_opt->sndr_key;
		mptcp_crypto_key_sha(msk->remote_key, NULL, &ack_seq);
		ack_seq++;
		WRITE_ONCE(msk->ack_seq, ack_seq);
		WRITE_ONCE(msk->rcv_wnd_sent, ack_seq);
	}

	sock_reset_flag(nsk, SOCK_RCU_FREE);
	/* will be fully established after successful MPC subflow creation */
	inet_sk_state_store(nsk, TCP_SYN_RECV);

	security_inet_csk_clone(nsk, req);
	bh_unlock_sock(nsk);

	/* keep a single reference */
	__sock_put(nsk);
	return nsk;
}

void mptcp_rcv_space_init(struct mptcp_sock *msk, const struct sock *ssk)
{
	const struct tcp_sock *tp = tcp_sk(ssk);

	msk->rcvq_space.copied = 0;
	msk->rcvq_space.rtt_us = 0;

	msk->rcvq_space.time = tp->tcp_mstamp;

	/* initial rcv_space offering made to peer */
	msk->rcvq_space.space = min_t(u32, tp->rcv_wnd,
				      TCP_INIT_CWND * tp->advmss);
	if (msk->rcvq_space.space == 0)
		msk->rcvq_space.space = TCP_INIT_CWND * TCP_MSS_DEFAULT;

	WRITE_ONCE(msk->wnd_end, msk->snd_nxt + tcp_sk(ssk)->snd_wnd);
}

static struct sock *mptcp_accept(struct sock *sk, int flags, int *err,
				 bool kern)
{
	struct mptcp_sock *msk = mptcp_sk(sk);
	struct socket *listener;
	struct sock *newsk;

	listener = __mptcp_nmpc_socket(msk);
	if (WARN_ON_ONCE(!listener)) {
		*err = -EINVAL;
		return NULL;
	}

	pr_debug("msk=%p, listener=%p", msk, mptcp_subflow_ctx(listener->sk));
	newsk = inet_csk_accept(listener->sk, flags, err, kern);
	if (!newsk)
		return NULL;

	pr_debug("msk=%p, subflow is mptcp=%d", msk, sk_is_mptcp(newsk));
	if (sk_is_mptcp(newsk)) {
		struct mptcp_subflow_context *subflow;
		struct sock *new_mptcp_sock;

		subflow = mptcp_subflow_ctx(newsk);
		new_mptcp_sock = subflow->conn;

		/* is_mptcp should be false if subflow->conn is missing, see
		 * subflow_syn_recv_sock()
		 */
		if (WARN_ON_ONCE(!new_mptcp_sock)) {
			tcp_sk(newsk)->is_mptcp = 0;
			return newsk;
		}

		/* acquire the 2nd reference for the owning socket */
		sock_hold(new_mptcp_sock);
		newsk = new_mptcp_sock;
		MPTCP_INC_STATS(sock_net(sk), MPTCP_MIB_MPCAPABLEPASSIVEACK);
	} else {
		MPTCP_INC_STATS(sock_net(sk),
				MPTCP_MIB_MPCAPABLEPASSIVEFALLBACK);
	}

	return newsk;
}

void mptcp_destroy_common(struct mptcp_sock *msk)
{
	struct sock *sk = (struct sock *)msk;

	__mptcp_clear_xmit(sk);

	/* move to sk_receive_queue, sk_stream_kill_queues will purge it */
	skb_queue_splice_tail_init(&msk->receive_queue, &sk->sk_receive_queue);

	skb_rbtree_purge(&msk->out_of_order_queue);
	mptcp_token_destroy(msk);
	mptcp_pm_free_anno_list(msk);
}

static void mptcp_destroy(struct sock *sk)
{
	struct mptcp_sock *msk = mptcp_sk(sk);

	mptcp_destroy_common(msk);
	sk_sockets_allocated_dec(sk);
}

static int mptcp_setsockopt_sol_socket(struct mptcp_sock *msk, int optname,
				       sockptr_t optval, unsigned int optlen)
{
	struct sock *sk = (struct sock *)msk;
	struct socket *ssock;
	int ret;

	switch (optname) {
	case SO_REUSEPORT:
	case SO_REUSEADDR:
		lock_sock(sk);
		ssock = __mptcp_nmpc_socket(msk);
		if (!ssock) {
			release_sock(sk);
			return -EINVAL;
		}

		ret = sock_setsockopt(ssock, SOL_SOCKET, optname, optval, optlen);
		if (ret == 0) {
			if (optname == SO_REUSEPORT)
				sk->sk_reuseport = ssock->sk->sk_reuseport;
			else if (optname == SO_REUSEADDR)
				sk->sk_reuse = ssock->sk->sk_reuse;
		}
		release_sock(sk);
		return ret;
	}

	return sock_setsockopt(sk->sk_socket, SOL_SOCKET, optname, optval, optlen);
}

static int mptcp_setsockopt_v6(struct mptcp_sock *msk, int optname,
			       sockptr_t optval, unsigned int optlen)
{
	struct sock *sk = (struct sock *)msk;
	int ret = -EOPNOTSUPP;
	struct socket *ssock;

	switch (optname) {
	case IPV6_V6ONLY:
		lock_sock(sk);
		ssock = __mptcp_nmpc_socket(msk);
		if (!ssock) {
			release_sock(sk);
			return -EINVAL;
		}

		ret = tcp_setsockopt(ssock->sk, SOL_IPV6, optname, optval, optlen);
		if (ret == 0)
			sk->sk_ipv6only = ssock->sk->sk_ipv6only;

		release_sock(sk);
		break;
	}

	return ret;
}

static int mptcp_setsockopt(struct sock *sk, int level, int optname,
			    sockptr_t optval, unsigned int optlen)
{
	struct mptcp_sock *msk = mptcp_sk(sk);
	struct sock *ssk;

	pr_debug("msk=%p", msk);

	if (level == SOL_SOCKET)
		return mptcp_setsockopt_sol_socket(msk, optname, optval, optlen);

	/* @@ the meaning of setsockopt() when the socket is connected and
	 * there are multiple subflows is not yet defined. It is up to the
	 * MPTCP-level socket to configure the subflows until the subflow
	 * is in TCP fallback, when TCP socket options are passed through
	 * to the one remaining subflow.
	 */
	lock_sock(sk);
	ssk = __mptcp_tcp_fallback(msk);
	release_sock(sk);
	if (ssk)
		return tcp_setsockopt(ssk, level, optname, optval, optlen);

	if (level == SOL_IPV6)
		return mptcp_setsockopt_v6(msk, optname, optval, optlen);

	return -EOPNOTSUPP;
}

static int mptcp_getsockopt(struct sock *sk, int level, int optname,
			    char __user *optval, int __user *option)
{
	struct mptcp_sock *msk = mptcp_sk(sk);
	struct sock *ssk;

	pr_debug("msk=%p", msk);

	/* @@ the meaning of setsockopt() when the socket is connected and
	 * there are multiple subflows is not yet defined. It is up to the
	 * MPTCP-level socket to configure the subflows until the subflow
	 * is in TCP fallback, when socket options are passed through
	 * to the one remaining subflow.
	 */
	lock_sock(sk);
	ssk = __mptcp_tcp_fallback(msk);
	release_sock(sk);
	if (ssk)
		return tcp_getsockopt(ssk, level, optname, optval, option);

	return -EOPNOTSUPP;
}

void __mptcp_data_acked(struct sock *sk)
{
	if (!sock_owned_by_user(sk))
		__mptcp_clean_una(sk);
	else
		set_bit(MPTCP_CLEAN_UNA, &mptcp_sk(sk)->flags);

	if (mptcp_pending_data_fin_ack(sk))
		mptcp_schedule_work(sk);
}

void __mptcp_check_push(struct sock *sk, struct sock *ssk)
{
	if (!mptcp_send_head(sk))
		return;

	if (!sock_owned_by_user(sk)) {
		struct sock *xmit_ssk = mptcp_subflow_get_send(mptcp_sk(sk));

		if (xmit_ssk == ssk)
			__mptcp_subflow_push_pending(sk, ssk);
		else if (xmit_ssk)
			mptcp_subflow_delegate(mptcp_subflow_ctx(xmit_ssk));
	} else {
		set_bit(MPTCP_PUSH_PENDING, &mptcp_sk(sk)->flags);
	}
}

#define MPTCP_DEFERRED_ALL (TCPF_WRITE_TIMER_DEFERRED)

/* processes deferred events and flush wmem */
static void mptcp_release_cb(struct sock *sk)
{
	unsigned long flags, nflags;

	/* push_pending may touch wmem_reserved, do it before the later
	 * cleanup
	 */
	if (test_and_clear_bit(MPTCP_CLEAN_UNA, &mptcp_sk(sk)->flags))
		__mptcp_clean_una(sk);
	if (test_and_clear_bit(MPTCP_PUSH_PENDING, &mptcp_sk(sk)->flags)) {
		/* mptcp_push_pending() acquires the subflow socket lock
		 *
		 * 1) can't be invoked in atomic scope
		 * 2) must avoid ABBA deadlock with msk socket spinlock: the RX
		 *    datapath acquires the msk socket spinlock while helding
		 *    the subflow socket lock
		 */

		spin_unlock_bh(&sk->sk_lock.slock);
		mptcp_push_pending(sk, 0);
		spin_lock_bh(&sk->sk_lock.slock);
	}
	if (test_and_clear_bit(MPTCP_ERROR_REPORT, &mptcp_sk(sk)->flags))
		__mptcp_error_report(sk);

	/* clear any wmem reservation and errors */
	__mptcp_update_wmem(sk);
	__mptcp_update_rmem(sk);

	do {
		flags = sk->sk_tsq_flags;
		if (!(flags & MPTCP_DEFERRED_ALL))
			return;
		nflags = flags & ~MPTCP_DEFERRED_ALL;
	} while (cmpxchg(&sk->sk_tsq_flags, flags, nflags) != flags);

	sock_release_ownership(sk);

	if (flags & TCPF_WRITE_TIMER_DEFERRED) {
		mptcp_retransmit_handler(sk);
		__sock_put(sk);
	}
}

void mptcp_subflow_process_delegated(struct sock *ssk)
{
	struct mptcp_subflow_context *subflow = mptcp_subflow_ctx(ssk);
	struct sock *sk = subflow->conn;

	mptcp_data_lock(sk);
	if (!sock_owned_by_user(sk))
		__mptcp_subflow_push_pending(sk, ssk);
	else
		set_bit(MPTCP_PUSH_PENDING, &mptcp_sk(sk)->flags);
	mptcp_data_unlock(sk);
	mptcp_subflow_delegated_done(subflow);
}

static int mptcp_hash(struct sock *sk)
{
	/* should never be called,
	 * we hash the TCP subflows not the master socket
	 */
	WARN_ON_ONCE(1);
	return 0;
}

static void mptcp_unhash(struct sock *sk)
{
	/* called from sk_common_release(), but nothing to do here */
}

static int mptcp_get_port(struct sock *sk, unsigned short snum)
{
	struct mptcp_sock *msk = mptcp_sk(sk);
	struct socket *ssock;

	ssock = __mptcp_nmpc_socket(msk);
	pr_debug("msk=%p, subflow=%p", msk, ssock);
	if (WARN_ON_ONCE(!ssock))
		return -EINVAL;

	return inet_csk_get_port(ssock->sk, snum);
}

void mptcp_finish_connect(struct sock *ssk)
{
	struct mptcp_subflow_context *subflow;
	struct mptcp_sock *msk;
	struct sock *sk;
	u64 ack_seq;

	subflow = mptcp_subflow_ctx(ssk);
	sk = subflow->conn;
	msk = mptcp_sk(sk);

	pr_debug("msk=%p, token=%u", sk, subflow->token);

	mptcp_crypto_key_sha(subflow->remote_key, NULL, &ack_seq);
	ack_seq++;
	subflow->map_seq = ack_seq;
	subflow->map_subflow_seq = 1;

	/* the socket is not connected yet, no msk/subflow ops can access/race
	 * accessing the field below
	 */
	WRITE_ONCE(msk->remote_key, subflow->remote_key);
	WRITE_ONCE(msk->local_key, subflow->local_key);
	WRITE_ONCE(msk->write_seq, subflow->idsn + 1);
	WRITE_ONCE(msk->snd_nxt, msk->write_seq);
	WRITE_ONCE(msk->ack_seq, ack_seq);
	WRITE_ONCE(msk->rcv_wnd_sent, ack_seq);
	WRITE_ONCE(msk->can_ack, 1);
	WRITE_ONCE(msk->snd_una, msk->write_seq);

	mptcp_pm_new_connection(msk, ssk, 0);

	mptcp_rcv_space_init(msk, ssk);
}

void mptcp_sock_graft(struct sock *sk, struct socket *parent)
{
	write_lock_bh(&sk->sk_callback_lock);
	rcu_assign_pointer(sk->sk_wq, &parent->wq);
	sk_set_socket(sk, parent);
	sk->sk_uid = SOCK_INODE(parent)->i_uid;
	write_unlock_bh(&sk->sk_callback_lock);
}

bool mptcp_finish_join(struct sock *ssk)
{
	struct mptcp_subflow_context *subflow = mptcp_subflow_ctx(ssk);
	struct mptcp_sock *msk = mptcp_sk(subflow->conn);
	struct sock *parent = (void *)msk;
	struct socket *parent_sock;
	bool ret;

	pr_debug("msk=%p, subflow=%p", msk, subflow);

	/* mptcp socket already closing? */
	if (!mptcp_is_fully_established(parent))
		return false;

	if (!msk->pm.server_side)
		goto out;

	if (!mptcp_pm_allow_new_subflow(msk))
		return false;

	/* active connections are already on conn_list, and we can't acquire
	 * msk lock here.
	 * use the join list lock as synchronization point and double-check
	 * msk status to avoid racing with __mptcp_destroy_sock()
	 */
	spin_lock_bh(&msk->join_list_lock);
	ret = inet_sk_state_load(parent) == TCP_ESTABLISHED;
	if (ret && !WARN_ON_ONCE(!list_empty(&subflow->node))) {
		list_add_tail(&subflow->node, &msk->join_list);
		sock_hold(ssk);
	}
	spin_unlock_bh(&msk->join_list_lock);
	if (!ret)
		return false;

	/* attach to msk socket only after we are sure he will deal with us
	 * at close time
	 */
	parent_sock = READ_ONCE(parent->sk_socket);
	if (parent_sock && !ssk->sk_socket)
		mptcp_sock_graft(ssk, parent_sock);
	subflow->map_seq = READ_ONCE(msk->ack_seq);
out:
	mptcp_event(MPTCP_EVENT_SUB_ESTABLISHED, msk, ssk, GFP_ATOMIC);
	return true;
}

static void mptcp_shutdown(struct sock *sk, int how)
{
	pr_debug("sk=%p, how=%d", sk, how);

	if ((how & SEND_SHUTDOWN) && mptcp_close_state(sk))
		__mptcp_wr_shutdown(sk);
}

static struct proto mptcp_prot = {
	.name		= "MPTCP",
	.owner		= THIS_MODULE,
	.init		= mptcp_init_sock,
	.disconnect	= mptcp_disconnect,
	.close		= mptcp_close,
	.accept		= mptcp_accept,
	.setsockopt	= mptcp_setsockopt,
	.getsockopt	= mptcp_getsockopt,
	.shutdown	= mptcp_shutdown,
	.destroy	= mptcp_destroy,
	.sendmsg	= mptcp_sendmsg,
	.recvmsg	= mptcp_recvmsg,
	.release_cb	= mptcp_release_cb,
	.hash		= mptcp_hash,
	.unhash		= mptcp_unhash,
	.get_port	= mptcp_get_port,
	.sockets_allocated	= &mptcp_sockets_allocated,
	.memory_allocated	= &tcp_memory_allocated,
	.memory_pressure	= &tcp_memory_pressure,
	.sysctl_wmem_offset	= offsetof(struct net, ipv4.sysctl_tcp_wmem),
	.sysctl_rmem_offset	= offsetof(struct net, ipv4.sysctl_tcp_rmem),
	.sysctl_mem	= sysctl_tcp_mem,
	.obj_size	= sizeof(struct mptcp_sock),
	.slab_flags	= SLAB_TYPESAFE_BY_RCU,
	.no_autobind	= true,
};

static int mptcp_bind(struct socket *sock, struct sockaddr *uaddr, int addr_len)
{
	struct mptcp_sock *msk = mptcp_sk(sock->sk);
	struct socket *ssock;
	int err;

	lock_sock(sock->sk);
	ssock = __mptcp_nmpc_socket(msk);
	if (!ssock) {
		err = -EINVAL;
		goto unlock;
	}

	err = ssock->ops->bind(ssock, uaddr, addr_len);
	if (!err)
		mptcp_copy_inaddrs(sock->sk, ssock->sk);

unlock:
	release_sock(sock->sk);
	return err;
}

static void mptcp_subflow_early_fallback(struct mptcp_sock *msk,
					 struct mptcp_subflow_context *subflow)
{
	subflow->request_mptcp = 0;
	__mptcp_do_fallback(msk);
}

static int mptcp_stream_connect(struct socket *sock, struct sockaddr *uaddr,
				int addr_len, int flags)
{
	struct mptcp_sock *msk = mptcp_sk(sock->sk);
	struct mptcp_subflow_context *subflow;
	struct socket *ssock;
	int err;

	lock_sock(sock->sk);
	if (sock->state != SS_UNCONNECTED && msk->subflow) {
		/* pending connection or invalid state, let existing subflow
		 * cope with that
		 */
		ssock = msk->subflow;
		goto do_connect;
	}

	ssock = __mptcp_nmpc_socket(msk);
	if (!ssock) {
		err = -EINVAL;
		goto unlock;
	}

	mptcp_token_destroy(msk);
	inet_sk_state_store(sock->sk, TCP_SYN_SENT);
	subflow = mptcp_subflow_ctx(ssock->sk);
#ifdef CONFIG_TCP_MD5SIG
	/* no MPTCP if MD5SIG is enabled on this socket or we may run out of
	 * TCP option space.
	 */
	if (rcu_access_pointer(tcp_sk(ssock->sk)->md5sig_info))
		mptcp_subflow_early_fallback(msk, subflow);
#endif
	if (subflow->request_mptcp && mptcp_token_new_connect(ssock->sk))
		mptcp_subflow_early_fallback(msk, subflow);

do_connect:
	err = ssock->ops->connect(ssock, uaddr, addr_len, flags);
	sock->state = ssock->state;

	/* on successful connect, the msk state will be moved to established by
	 * subflow_finish_connect()
	 */
	if (!err || err == -EINPROGRESS)
		mptcp_copy_inaddrs(sock->sk, ssock->sk);
	else
		inet_sk_state_store(sock->sk, inet_sk_state_load(ssock->sk));

unlock:
	release_sock(sock->sk);
	return err;
}

static int mptcp_listen(struct socket *sock, int backlog)
{
	struct mptcp_sock *msk = mptcp_sk(sock->sk);
	struct socket *ssock;
	int err;

	pr_debug("msk=%p", msk);

	lock_sock(sock->sk);
	ssock = __mptcp_nmpc_socket(msk);
	if (!ssock) {
		err = -EINVAL;
		goto unlock;
	}

	mptcp_token_destroy(msk);
	inet_sk_state_store(sock->sk, TCP_LISTEN);
	sock_set_flag(sock->sk, SOCK_RCU_FREE);

	err = ssock->ops->listen(ssock, backlog);
	inet_sk_state_store(sock->sk, inet_sk_state_load(ssock->sk));
	if (!err)
		mptcp_copy_inaddrs(sock->sk, ssock->sk);

unlock:
	release_sock(sock->sk);
	return err;
}

static int mptcp_stream_accept(struct socket *sock, struct socket *newsock,
			       int flags, bool kern)
{
	struct mptcp_sock *msk = mptcp_sk(sock->sk);
	struct socket *ssock;
	int err;

	pr_debug("msk=%p", msk);

	lock_sock(sock->sk);
	if (sock->sk->sk_state != TCP_LISTEN)
		goto unlock_fail;

	ssock = __mptcp_nmpc_socket(msk);
	if (!ssock)
		goto unlock_fail;

	clear_bit(MPTCP_DATA_READY, &msk->flags);
	sock_hold(ssock->sk);
	release_sock(sock->sk);

	err = ssock->ops->accept(sock, newsock, flags, kern);
	if (err == 0 && !mptcp_is_tcpsk(newsock->sk)) {
		struct mptcp_sock *msk = mptcp_sk(newsock->sk);
		struct mptcp_subflow_context *subflow;
		struct sock *newsk = newsock->sk;

		lock_sock(newsk);

		/* PM/worker can now acquire the first subflow socket
		 * lock without racing with listener queue cleanup,
		 * we can notify it, if needed.
		 */
		subflow = mptcp_subflow_ctx(msk->first);
		list_add(&subflow->node, &msk->conn_list);
		sock_hold(msk->first);
		if (mptcp_is_fully_established(newsk))
			mptcp_pm_fully_established(msk, msk->first, GFP_KERNEL);

		mptcp_copy_inaddrs(newsk, msk->first);
		mptcp_rcv_space_init(msk, msk->first);
		mptcp_propagate_sndbuf(newsk, msk->first);

		/* set ssk->sk_socket of accept()ed flows to mptcp socket.
		 * This is needed so NOSPACE flag can be set from tcp stack.
		 */
		__mptcp_flush_join_list(msk);
		mptcp_for_each_subflow(msk, subflow) {
			struct sock *ssk = mptcp_subflow_tcp_sock(subflow);

			if (!ssk->sk_socket)
				mptcp_sock_graft(ssk, newsock);
		}
		release_sock(newsk);
	}

	if (inet_csk_listen_poll(ssock->sk))
		set_bit(MPTCP_DATA_READY, &msk->flags);
	sock_put(ssock->sk);
	return err;

unlock_fail:
	release_sock(sock->sk);
	return -EINVAL;
}

static __poll_t mptcp_check_readable(struct mptcp_sock *msk)
{
	return test_bit(MPTCP_DATA_READY, &msk->flags) ? EPOLLIN | EPOLLRDNORM :
	       0;
}

static __poll_t mptcp_check_writeable(struct mptcp_sock *msk)
{
	struct sock *sk = (struct sock *)msk;

	if (unlikely(sk->sk_shutdown & SEND_SHUTDOWN))
		return EPOLLOUT | EPOLLWRNORM;

	if (sk_stream_is_writeable(sk))
		return EPOLLOUT | EPOLLWRNORM;

	mptcp_set_nospace(sk);
	smp_mb__after_atomic(); /* msk->flags is changed by write_space cb */
	if (sk_stream_is_writeable(sk))
		return EPOLLOUT | EPOLLWRNORM;

	return 0;
}

static __poll_t mptcp_poll(struct file *file, struct socket *sock,
			   struct poll_table_struct *wait)
{
	struct sock *sk = sock->sk;
	struct mptcp_sock *msk;
	__poll_t mask = 0;
	int state;

	msk = mptcp_sk(sk);
	sock_poll_wait(file, sock, wait);

	state = inet_sk_state_load(sk);
	pr_debug("msk=%p state=%d flags=%lx", msk, state, msk->flags);
	if (state == TCP_LISTEN)
		return mptcp_check_readable(msk);

	if (state != TCP_SYN_SENT && state != TCP_SYN_RECV) {
		mask |= mptcp_check_readable(msk);
		mask |= mptcp_check_writeable(msk);
	}
	if (sk->sk_shutdown == SHUTDOWN_MASK || state == TCP_CLOSE)
		mask |= EPOLLHUP;
	if (sk->sk_shutdown & RCV_SHUTDOWN)
		mask |= EPOLLIN | EPOLLRDNORM | EPOLLRDHUP;

	/* This barrier is coupled with smp_wmb() in tcp_reset() */
	smp_rmb();
	if (sk->sk_err)
		mask |= EPOLLERR;

	return mask;
}

<<<<<<< HEAD
=======
static int mptcp_release(struct socket *sock)
{
	struct mptcp_subflow_context *subflow;
	struct sock *sk = sock->sk;
	struct mptcp_sock *msk;

	if (!sk)
		return 0;

	lock_sock(sk);

	msk = mptcp_sk(sk);

	mptcp_for_each_subflow(msk, subflow) {
		struct sock *ssk = mptcp_subflow_tcp_sock(subflow);

		ip_mc_drop_socket(ssk);
	}

	release_sock(sk);

	return inet_release(sock);
}

>>>>>>> eb596e0f
static const struct proto_ops mptcp_stream_ops = {
	.family		   = PF_INET,
	.owner		   = THIS_MODULE,
	.release	   = mptcp_release,
	.bind		   = mptcp_bind,
	.connect	   = mptcp_stream_connect,
	.socketpair	   = sock_no_socketpair,
	.accept		   = mptcp_stream_accept,
	.getname	   = inet_getname,
	.poll		   = mptcp_poll,
	.ioctl		   = inet_ioctl,
	.gettstamp	   = sock_gettstamp,
	.listen		   = mptcp_listen,
	.shutdown	   = inet_shutdown,
	.setsockopt	   = sock_common_setsockopt,
	.getsockopt	   = sock_common_getsockopt,
	.sendmsg	   = inet_sendmsg,
	.recvmsg	   = inet_recvmsg,
	.mmap		   = sock_no_mmap,
	.sendpage	   = inet_sendpage,
};

static struct inet_protosw mptcp_protosw = {
	.type		= SOCK_STREAM,
	.protocol	= IPPROTO_MPTCP,
	.prot		= &mptcp_prot,
	.ops		= &mptcp_stream_ops,
	.flags		= INET_PROTOSW_ICSK,
};

static int mptcp_napi_poll(struct napi_struct *napi, int budget)
{
	struct mptcp_delegated_action *delegated;
	struct mptcp_subflow_context *subflow;
	int work_done = 0;

	delegated = container_of(napi, struct mptcp_delegated_action, napi);
	while ((subflow = mptcp_subflow_delegated_next(delegated)) != NULL) {
		struct sock *ssk = mptcp_subflow_tcp_sock(subflow);

		bh_lock_sock_nested(ssk);
		if (!sock_owned_by_user(ssk) &&
		    mptcp_subflow_has_delegated_action(subflow))
			mptcp_subflow_process_delegated(ssk);
		/* ... elsewhere tcp_release_cb_override already processed
		 * the action or will do at next release_sock().
		 * In both case must dequeue the subflow here - on the same
		 * CPU that scheduled it.
		 */
		bh_unlock_sock(ssk);
		sock_put(ssk);

		if (++work_done == budget)
			return budget;
	}

	/* always provide a 0 'work_done' argument, so that napi_complete_done
	 * will not try accessing the NULL napi->dev ptr
	 */
	napi_complete_done(napi, 0);
	return work_done;
}

void __init mptcp_proto_init(void)
{
	struct mptcp_delegated_action *delegated;
	int cpu;

	mptcp_prot.h.hashinfo = tcp_prot.h.hashinfo;

	if (percpu_counter_init(&mptcp_sockets_allocated, 0, GFP_KERNEL))
		panic("Failed to allocate MPTCP pcpu counter\n");

	init_dummy_netdev(&mptcp_napi_dev);
	for_each_possible_cpu(cpu) {
		delegated = per_cpu_ptr(&mptcp_delegated_actions, cpu);
		INIT_LIST_HEAD(&delegated->head);
		netif_tx_napi_add(&mptcp_napi_dev, &delegated->napi, mptcp_napi_poll,
				  NAPI_POLL_WEIGHT);
		napi_enable(&delegated->napi);
	}

	mptcp_subflow_init();
	mptcp_pm_init();
	mptcp_token_init();

	if (proto_register(&mptcp_prot, 1) != 0)
		panic("Failed to register MPTCP proto.\n");

	inet_register_protosw(&mptcp_protosw);

	BUILD_BUG_ON(sizeof(struct mptcp_skb_cb) > sizeof_field(struct sk_buff, cb));
}

#if IS_ENABLED(CONFIG_MPTCP_IPV6)
static int mptcp6_release(struct socket *sock)
{
	struct mptcp_subflow_context *subflow;
	struct mptcp_sock *msk;
	struct sock *sk = sock->sk;

	if (!sk)
		return 0;

	lock_sock(sk);

	msk = mptcp_sk(sk);

	mptcp_for_each_subflow(msk, subflow) {
		struct sock *ssk = mptcp_subflow_tcp_sock(subflow);

		ip_mc_drop_socket(ssk);
		ipv6_sock_mc_close(ssk);
		ipv6_sock_ac_close(ssk);
	}

	release_sock(sk);
	return inet6_release(sock);
}

static const struct proto_ops mptcp_v6_stream_ops = {
	.family		   = PF_INET6,
	.owner		   = THIS_MODULE,
	.release	   = mptcp6_release,
	.bind		   = mptcp_bind,
	.connect	   = mptcp_stream_connect,
	.socketpair	   = sock_no_socketpair,
	.accept		   = mptcp_stream_accept,
	.getname	   = inet6_getname,
	.poll		   = mptcp_poll,
	.ioctl		   = inet6_ioctl,
	.gettstamp	   = sock_gettstamp,
	.listen		   = mptcp_listen,
	.shutdown	   = inet_shutdown,
	.setsockopt	   = sock_common_setsockopt,
	.getsockopt	   = sock_common_getsockopt,
	.sendmsg	   = inet6_sendmsg,
	.recvmsg	   = inet6_recvmsg,
	.mmap		   = sock_no_mmap,
	.sendpage	   = inet_sendpage,
#ifdef CONFIG_COMPAT
	.compat_ioctl	   = inet6_compat_ioctl,
#endif
};

static struct proto mptcp_v6_prot;

static void mptcp_v6_destroy(struct sock *sk)
{
	mptcp_destroy(sk);
	inet6_destroy_sock(sk);
}

static struct inet_protosw mptcp_v6_protosw = {
	.type		= SOCK_STREAM,
	.protocol	= IPPROTO_MPTCP,
	.prot		= &mptcp_v6_prot,
	.ops		= &mptcp_v6_stream_ops,
	.flags		= INET_PROTOSW_ICSK,
};

int __init mptcp_proto_v6_init(void)
{
	int err;

	mptcp_v6_prot = mptcp_prot;
	strcpy(mptcp_v6_prot.name, "MPTCPv6");
	mptcp_v6_prot.slab = NULL;
	mptcp_v6_prot.destroy = mptcp_v6_destroy;
	mptcp_v6_prot.obj_size = sizeof(struct mptcp6_sock);

	err = proto_register(&mptcp_v6_prot, 1);
	if (err)
		return err;

	err = inet6_register_protosw(&mptcp_v6_protosw);
	if (err)
		proto_unregister(&mptcp_v6_prot);

	return err;
}
#endif<|MERGE_RESOLUTION|>--- conflicted
+++ resolved
@@ -3376,8 +3376,6 @@
 	return mask;
 }
 
-<<<<<<< HEAD
-=======
 static int mptcp_release(struct socket *sock)
 {
 	struct mptcp_subflow_context *subflow;
@@ -3402,7 +3400,6 @@
 	return inet_release(sock);
 }
 
->>>>>>> eb596e0f
 static const struct proto_ops mptcp_stream_ops = {
 	.family		   = PF_INET,
 	.owner		   = THIS_MODULE,

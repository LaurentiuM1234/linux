--- conflicted
+++ resolved
@@ -349,11 +349,7 @@
 				   struct nf_flow_rule *flow_rule)
 {
 	struct flow_action_entry *entry = flow_action_entry_next(flow_rule);
-<<<<<<< HEAD
-	u32 mask = ~htonl(0xffff0000), port;
-=======
 	u32 mask, port;
->>>>>>> 0d43ce17
 	u32 offset;
 
 	switch (dir) {
@@ -372,7 +368,7 @@
 	default:
 		return;
 	}
-	port = htonl(port << 16);
+
 	flow_offload_mangle(entry, flow_offload_l4proto(flow), offset,
 			    &port, &mask);
 }
@@ -383,23 +379,11 @@
 				   struct nf_flow_rule *flow_rule)
 {
 	struct flow_action_entry *entry = flow_action_entry_next(flow_rule);
-<<<<<<< HEAD
-	u32 mask = ~htonl(0xffff), port;
-=======
 	u32 mask, port;
->>>>>>> 0d43ce17
 	u32 offset;
 
 	switch (dir) {
 	case FLOW_OFFLOAD_DIR_ORIGINAL:
-<<<<<<< HEAD
-		port = ntohs(flow->tuplehash[FLOW_OFFLOAD_DIR_REPLY].tuple.dst_port);
-		offset = 0; /* offsetof(struct tcphdr, source); */
-		break;
-	case FLOW_OFFLOAD_DIR_REPLY:
-		port = ntohs(flow->tuplehash[FLOW_OFFLOAD_DIR_ORIGINAL].tuple.src_port);
-		offset = 0; /* offsetof(struct tcphdr, dest); */
-=======
 		port = ntohs(flow->tuplehash[FLOW_OFFLOAD_DIR_REPLY].tuple.src_port);
 		offset = 0; /* offsetof(struct tcphdr, dest); */
 		port = htonl(port);
@@ -410,12 +394,11 @@
 		offset = 0; /* offsetof(struct tcphdr, source); */
 		port = htonl(port << 16);
 		mask = ~htonl(0xffff0000);
->>>>>>> 0d43ce17
-		break;
-	default:
-		return;
-	}
-	port = htonl(port);
+		break;
+	default:
+		return;
+	}
+
 	flow_offload_mangle(entry, flow_offload_l4proto(flow), offset,
 			    &port, &mask);
 }

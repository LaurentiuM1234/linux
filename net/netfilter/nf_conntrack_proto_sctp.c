// SPDX-License-Identifier: GPL-2.0-only
/*
 * Connection tracking protocol helper module for SCTP.
 *
 * Copyright (c) 2004 Kiran Kumar Immidi <immidi_kiran@yahoo.com>
 * Copyright (c) 2004-2012 Patrick McHardy <kaber@trash.net>
 *
 * SCTP is defined in RFC 2960. References to various sections in this code
 * are to this RFC.
 */

#include <linux/types.h>
#include <linux/timer.h>
#include <linux/netfilter.h>
#include <linux/in.h>
#include <linux/ip.h>
#include <linux/sctp.h>
#include <linux/string.h>
#include <linux/seq_file.h>
#include <linux/spinlock.h>
#include <linux/interrupt.h>
#include <net/sctp/checksum.h>

#include <net/netfilter/nf_log.h>
#include <net/netfilter/nf_conntrack.h>
#include <net/netfilter/nf_conntrack_l4proto.h>
#include <net/netfilter/nf_conntrack_ecache.h>
#include <net/netfilter/nf_conntrack_timeout.h>

static const char *const sctp_conntrack_names[] = {
	[SCTP_CONNTRACK_NONE]			= "NONE",
	[SCTP_CONNTRACK_CLOSED]			= "CLOSED",
	[SCTP_CONNTRACK_COOKIE_WAIT]		= "COOKIE_WAIT",
	[SCTP_CONNTRACK_COOKIE_ECHOED]		= "COOKIE_ECHOED",
	[SCTP_CONNTRACK_ESTABLISHED]		= "ESTABLISHED",
	[SCTP_CONNTRACK_SHUTDOWN_SENT]		= "SHUTDOWN_SENT",
	[SCTP_CONNTRACK_SHUTDOWN_RECD]		= "SHUTDOWN_RECD",
	[SCTP_CONNTRACK_SHUTDOWN_ACK_SENT]	= "SHUTDOWN_ACK_SENT",
	[SCTP_CONNTRACK_HEARTBEAT_SENT]		= "HEARTBEAT_SENT",
};

#define SECS  * HZ
#define MINS  * 60 SECS
#define HOURS * 60 MINS
#define DAYS  * 24 HOURS

static const unsigned int sctp_timeouts[SCTP_CONNTRACK_MAX] = {
	[SCTP_CONNTRACK_CLOSED]			= 10 SECS,
	[SCTP_CONNTRACK_COOKIE_WAIT]		= 3 SECS,
	[SCTP_CONNTRACK_COOKIE_ECHOED]		= 3 SECS,
	[SCTP_CONNTRACK_ESTABLISHED]		= 210 SECS,
	[SCTP_CONNTRACK_SHUTDOWN_SENT]		= 300 SECS / 1000,
	[SCTP_CONNTRACK_SHUTDOWN_RECD]		= 300 SECS / 1000,
	[SCTP_CONNTRACK_SHUTDOWN_ACK_SENT]	= 3 SECS,
	[SCTP_CONNTRACK_HEARTBEAT_SENT]		= 30 SECS,
};

#define	SCTP_FLAG_HEARTBEAT_VTAG_FAILED	1

#define sNO SCTP_CONNTRACK_NONE
#define	sCL SCTP_CONNTRACK_CLOSED
#define	sCW SCTP_CONNTRACK_COOKIE_WAIT
#define	sCE SCTP_CONNTRACK_COOKIE_ECHOED
#define	sES SCTP_CONNTRACK_ESTABLISHED
#define	sSS SCTP_CONNTRACK_SHUTDOWN_SENT
#define	sSR SCTP_CONNTRACK_SHUTDOWN_RECD
#define	sSA SCTP_CONNTRACK_SHUTDOWN_ACK_SENT
#define	sHS SCTP_CONNTRACK_HEARTBEAT_SENT
#define	sIV SCTP_CONNTRACK_MAX

/*
	These are the descriptions of the states:

NOTE: These state names are tantalizingly similar to the states of an
SCTP endpoint. But the interpretation of the states is a little different,
considering that these are the states of the connection and not of an end
point. Please note the subtleties. -Kiran

NONE              - Nothing so far.
COOKIE WAIT       - We have seen an INIT chunk in the original direction, or also
		    an INIT_ACK chunk in the reply direction.
COOKIE ECHOED     - We have seen a COOKIE_ECHO chunk in the original direction.
ESTABLISHED       - We have seen a COOKIE_ACK in the reply direction.
SHUTDOWN_SENT     - We have seen a SHUTDOWN chunk in the original direction.
SHUTDOWN_RECD     - We have seen a SHUTDOWN chunk in the reply direction.
SHUTDOWN_ACK_SENT - We have seen a SHUTDOWN_ACK chunk in the direction opposite
		    to that of the SHUTDOWN chunk.
CLOSED            - We have seen a SHUTDOWN_COMPLETE chunk in the direction of
		    the SHUTDOWN chunk. Connection is closed.
HEARTBEAT_SENT    - We have seen a HEARTBEAT in a new flow.
*/

/* TODO
 - I have assumed that the first INIT is in the original direction.
 This messes things when an INIT comes in the reply direction in CLOSED
 state.
 - Check the error type in the reply dir before transitioning from
cookie echoed to closed.
 - Sec 5.2.4 of RFC 2960
 - Full Multi Homing support.
*/

/* SCTP conntrack state transitions */
static const u8 sctp_conntracks[2][11][SCTP_CONNTRACK_MAX] = {
	{
/*	ORIGINAL	*/
/*                  sNO, sCL, sCW, sCE, sES, sSS, sSR, sSA, sHS */
/* init         */ {sCL, sCL, sCW, sCE, sES, sSS, sSR, sSA, sCW},
/* init_ack     */ {sCL, sCL, sCW, sCE, sES, sSS, sSR, sSA, sCL},
/* abort        */ {sCL, sCL, sCL, sCL, sCL, sCL, sCL, sCL, sCL},
/* shutdown     */ {sCL, sCL, sCW, sCE, sSS, sSS, sSR, sSA, sCL},
/* shutdown_ack */ {sSA, sCL, sCW, sCE, sES, sSA, sSA, sSA, sSA},
/* error        */ {sCL, sCL, sCW, sCE, sES, sSS, sSR, sSA, sCL},/* Can't have Stale cookie*/
/* cookie_echo  */ {sCL, sCL, sCE, sCE, sES, sSS, sSR, sSA, sCL},/* 5.2.4 - Big TODO */
/* cookie_ack   */ {sCL, sCL, sCW, sCE, sES, sSS, sSR, sSA, sCL},/* Can't come in orig dir */
/* shutdown_comp*/ {sCL, sCL, sCW, sCE, sES, sSS, sSR, sCL, sCL},
/* heartbeat    */ {sHS, sCL, sCW, sCE, sES, sSS, sSR, sSA, sHS},
/* heartbeat_ack*/ {sCL, sCL, sCW, sCE, sES, sSS, sSR, sSA, sHS},
	},
	{
/*	REPLY	*/
/*                  sNO, sCL, sCW, sCE, sES, sSS, sSR, sSA, sHS */
/* init         */ {sIV, sCL, sCW, sCE, sES, sSS, sSR, sSA, sIV},/* INIT in sCL Big TODO */
/* init_ack     */ {sIV, sCW, sCW, sCE, sES, sSS, sSR, sSA, sIV},
/* abort        */ {sIV, sCL, sCL, sCL, sCL, sCL, sCL, sCL, sIV},
/* shutdown     */ {sIV, sCL, sCW, sCE, sSR, sSS, sSR, sSA, sIV},
/* shutdown_ack */ {sIV, sCL, sCW, sCE, sES, sSA, sSA, sSA, sIV},
/* error        */ {sIV, sCL, sCW, sCL, sES, sSS, sSR, sSA, sIV},
/* cookie_echo  */ {sIV, sCL, sCW, sCE, sES, sSS, sSR, sSA, sIV},/* Can't come in reply dir */
/* cookie_ack   */ {sIV, sCL, sCW, sES, sES, sSS, sSR, sSA, sIV},
/* shutdown_comp*/ {sIV, sCL, sCW, sCE, sES, sSS, sSR, sCL, sIV},
/* heartbeat    */ {sIV, sCL, sCW, sCE, sES, sSS, sSR, sSA, sHS},
/* heartbeat_ack*/ {sIV, sCL, sCW, sCE, sES, sSS, sSR, sSA, sES},
	}
};

#ifdef CONFIG_NF_CONNTRACK_PROCFS
/* Print out the private part of the conntrack. */
static void sctp_print_conntrack(struct seq_file *s, struct nf_conn *ct)
{
	seq_printf(s, "%s ", sctp_conntrack_names[ct->proto.sctp.state]);
}
#endif

/* do_basic_checks ensures sch->length > 0, do not use before */
#define for_each_sctp_chunk(skb, sch, _sch, offset, dataoff, count)	\
for ((offset) = (dataoff) + sizeof(struct sctphdr), (count) = 0;	\
	(offset) < (skb)->len &&					\
	((sch) = skb_header_pointer((skb), (offset), sizeof(_sch), &(_sch)));	\
	(offset) += (ntohs((sch)->length) + 3) & ~3, (count)++)

/* Some validity checks to make sure the chunks are fine */
static int do_basic_checks(struct nf_conn *ct,
			   const struct sk_buff *skb,
			   unsigned int dataoff,
			   unsigned long *map,
			   const struct nf_hook_state *state)
{
	u_int32_t offset, count;
	struct sctp_chunkhdr _sch, *sch;
	int flag;

	flag = 0;

	for_each_sctp_chunk (skb, sch, _sch, offset, dataoff, count) {
		if (sch->type == SCTP_CID_INIT ||
		    sch->type == SCTP_CID_INIT_ACK ||
		    sch->type == SCTP_CID_SHUTDOWN_COMPLETE)
			flag = 1;

		/*
		 * Cookie Ack/Echo chunks not the first OR
		 * Init / Init Ack / Shutdown compl chunks not the only chunks
		 * OR zero-length.
		 */
		if (((sch->type == SCTP_CID_COOKIE_ACK ||
		      sch->type == SCTP_CID_COOKIE_ECHO ||
		      flag) &&
		     count != 0) || !sch->length) {
			nf_ct_l4proto_log_invalid(skb, ct, state,
						  "%s failed. chunk num %d, type %d, len %d flag %d\n",
						  __func__, count, sch->type, sch->length, flag);
			return 1;
		}

		if (map)
			set_bit(sch->type, map);
	}

	return count == 0;
}

static int sctp_new_state(enum ip_conntrack_dir dir,
			  enum sctp_conntrack cur_state,
			  int chunk_type)
{
	int i;

	switch (chunk_type) {
	case SCTP_CID_INIT:
		i = 0;
		break;
	case SCTP_CID_INIT_ACK:
		i = 1;
		break;
	case SCTP_CID_ABORT:
		i = 2;
		break;
	case SCTP_CID_SHUTDOWN:
		i = 3;
		break;
	case SCTP_CID_SHUTDOWN_ACK:
		i = 4;
		break;
	case SCTP_CID_ERROR:
		i = 5;
		break;
	case SCTP_CID_COOKIE_ECHO:
		i = 6;
		break;
	case SCTP_CID_COOKIE_ACK:
		i = 7;
		break;
	case SCTP_CID_SHUTDOWN_COMPLETE:
		i = 8;
		break;
	case SCTP_CID_HEARTBEAT:
		i = 9;
		break;
	case SCTP_CID_HEARTBEAT_ACK:
		i = 10;
		break;
	default:
		/* Other chunks like DATA or SACK do not change the state */
		pr_debug("Unknown chunk type %d, Will stay in %s\n",
			 chunk_type, sctp_conntrack_names[cur_state]);
		return cur_state;
	}

	return sctp_conntracks[dir][i][cur_state];
}

/* Don't need lock here: this conntrack not in circulation yet */
static noinline bool
sctp_new(struct nf_conn *ct, const struct sk_buff *skb,
	 const struct sctphdr *sh, unsigned int dataoff)
{
	enum sctp_conntrack new_state;
	const struct sctp_chunkhdr *sch;
	struct sctp_chunkhdr _sch;
	u32 offset, count;

	memset(&ct->proto.sctp, 0, sizeof(ct->proto.sctp));
	new_state = SCTP_CONNTRACK_MAX;
	for_each_sctp_chunk(skb, sch, _sch, offset, dataoff, count) {
		new_state = sctp_new_state(IP_CT_DIR_ORIGINAL,
					   SCTP_CONNTRACK_NONE, sch->type);

		/* Invalid: delete conntrack */
		if (new_state == SCTP_CONNTRACK_NONE ||
		    new_state == SCTP_CONNTRACK_MAX) {
			pr_debug("nf_conntrack_sctp: invalid new deleting.\n");
			return false;
		}

		/* Copy the vtag into the state info */
		if (sch->type == SCTP_CID_INIT) {
			struct sctp_inithdr _inithdr, *ih;
			/* Sec 8.5.1 (A) */
			if (sh->vtag)
				return false;

			ih = skb_header_pointer(skb, offset + sizeof(_sch),
						sizeof(_inithdr), &_inithdr);
			if (!ih)
				return false;

			pr_debug("Setting vtag %x for new conn\n",
				 ih->init_tag);

			ct->proto.sctp.vtag[IP_CT_DIR_REPLY] = ih->init_tag;
		} else if (sch->type == SCTP_CID_HEARTBEAT) {
			pr_debug("Setting vtag %x for secondary conntrack\n",
				 sh->vtag);
			ct->proto.sctp.vtag[IP_CT_DIR_ORIGINAL] = sh->vtag;
		} else {
		/* If it is a shutdown ack OOTB packet, we expect a return
		   shutdown complete, otherwise an ABORT Sec 8.4 (5) and (8) */
			pr_debug("Setting vtag %x for new conn OOTB\n",
				 sh->vtag);
			ct->proto.sctp.vtag[IP_CT_DIR_REPLY] = sh->vtag;
		}

		ct->proto.sctp.state = SCTP_CONNTRACK_NONE;
	}

	return true;
}

static bool sctp_error(struct sk_buff *skb,
		       unsigned int dataoff,
		       const struct nf_hook_state *state)
{
	const struct sctphdr *sh;
	const char *logmsg;

	if (skb->len < dataoff + sizeof(struct sctphdr)) {
		logmsg = "nf_ct_sctp: short packet ";
		goto out_invalid;
	}
	if (state->hook == NF_INET_PRE_ROUTING &&
	    state->net->ct.sysctl_checksum &&
	    skb->ip_summed == CHECKSUM_NONE) {
		if (skb_ensure_writable(skb, dataoff + sizeof(*sh))) {
			logmsg = "nf_ct_sctp: failed to read header ";
			goto out_invalid;
		}
		sh = (const struct sctphdr *)(skb->data + dataoff);
		if (sh->checksum != sctp_compute_cksum(skb, dataoff)) {
			logmsg = "nf_ct_sctp: bad CRC ";
			goto out_invalid;
		}
		skb->ip_summed = CHECKSUM_UNNECESSARY;
	}
	return false;
out_invalid:
	nf_l4proto_log_invalid(skb, state, IPPROTO_SCTP, "%s", logmsg);
	return true;
}

/* Returns verdict for packet, or -NF_ACCEPT for invalid. */
int nf_conntrack_sctp_packet(struct nf_conn *ct,
			     struct sk_buff *skb,
			     unsigned int dataoff,
			     enum ip_conntrack_info ctinfo,
			     const struct nf_hook_state *state)
{
	enum sctp_conntrack new_state, old_state;
	enum ip_conntrack_dir dir = CTINFO2DIR(ctinfo);
	const struct sctphdr *sh;
	struct sctphdr _sctph;
	const struct sctp_chunkhdr *sch;
	struct sctp_chunkhdr _sch;
	u_int32_t offset, count;
	unsigned int *timeouts;
	unsigned long map[256 / sizeof(unsigned long)] = { 0 };
	bool ignore = false;

	if (sctp_error(skb, dataoff, state))
		return -NF_ACCEPT;

	sh = skb_header_pointer(skb, dataoff, sizeof(_sctph), &_sctph);
	if (sh == NULL)
		goto out;

	if (do_basic_checks(ct, skb, dataoff, map, state) != 0)
		goto out;

	if (!nf_ct_is_confirmed(ct)) {
		/* If an OOTB packet has any of these chunks discard (Sec 8.4) */
		if (test_bit(SCTP_CID_ABORT, map) ||
		    test_bit(SCTP_CID_SHUTDOWN_COMPLETE, map) ||
		    test_bit(SCTP_CID_COOKIE_ACK, map))
			return -NF_ACCEPT;

		if (!sctp_new(ct, skb, sh, dataoff))
			return -NF_ACCEPT;
	}

	/* Check the verification tag (Sec 8.5) */
	if (!test_bit(SCTP_CID_INIT, map) &&
	    !test_bit(SCTP_CID_SHUTDOWN_COMPLETE, map) &&
	    !test_bit(SCTP_CID_COOKIE_ECHO, map) &&
	    !test_bit(SCTP_CID_ABORT, map) &&
	    !test_bit(SCTP_CID_SHUTDOWN_ACK, map) &&
	    !test_bit(SCTP_CID_HEARTBEAT, map) &&
	    !test_bit(SCTP_CID_HEARTBEAT_ACK, map) &&
	    sh->vtag != ct->proto.sctp.vtag[dir]) {
<<<<<<< HEAD
		pr_debug("Verification tag check failed\n");
=======
		nf_ct_l4proto_log_invalid(skb, ct, state,
					  "verification tag check failed %x vs %x for dir %d",
					  sh->vtag, ct->proto.sctp.vtag[dir], dir);
>>>>>>> 282db109
		goto out;
	}

	old_state = new_state = SCTP_CONNTRACK_NONE;
	spin_lock_bh(&ct->lock);
	for_each_sctp_chunk (skb, sch, _sch, offset, dataoff, count) {
		/* Special cases of Verification tag check (Sec 8.5.1) */
		if (sch->type == SCTP_CID_INIT) {
			/* (A) vtag MUST be zero */
			if (sh->vtag != 0)
				goto out_unlock;
		} else if (sch->type == SCTP_CID_ABORT) {
			/* (B) vtag MUST match own vtag if T flag is unset OR
			 * MUST match peer's vtag if T flag is set
			 */
			if ((!(sch->flags & SCTP_CHUNK_FLAG_T) &&
			     sh->vtag != ct->proto.sctp.vtag[dir]) ||
			    ((sch->flags & SCTP_CHUNK_FLAG_T) &&
			     sh->vtag != ct->proto.sctp.vtag[!dir]))
				goto out_unlock;
		} else if (sch->type == SCTP_CID_SHUTDOWN_COMPLETE) {
			/* (C) vtag MUST match own vtag if T flag is unset OR
			 * MUST match peer's vtag if T flag is set
			 */
			if ((!(sch->flags & SCTP_CHUNK_FLAG_T) &&
			     sh->vtag != ct->proto.sctp.vtag[dir]) ||
			    ((sch->flags & SCTP_CHUNK_FLAG_T) &&
			     sh->vtag != ct->proto.sctp.vtag[!dir]))
				goto out_unlock;
		} else if (sch->type == SCTP_CID_COOKIE_ECHO) {
			/* (D) vtag must be same as init_vtag as found in INIT_ACK */
			if (sh->vtag != ct->proto.sctp.vtag[dir])
				goto out_unlock;
		} else if (sch->type == SCTP_CID_HEARTBEAT) {
			if (ct->proto.sctp.vtag[dir] == 0) {
				pr_debug("Setting %d vtag %x for dir %d\n", sch->type, sh->vtag, dir);
				ct->proto.sctp.vtag[dir] = sh->vtag;
			} else if (sh->vtag != ct->proto.sctp.vtag[dir]) {
				if (test_bit(SCTP_CID_DATA, map) || ignore)
					goto out_unlock;

				ct->proto.sctp.flags |= SCTP_FLAG_HEARTBEAT_VTAG_FAILED;
				ct->proto.sctp.last_dir = dir;
				ignore = true;
				continue;
			} else if (ct->proto.sctp.flags & SCTP_FLAG_HEARTBEAT_VTAG_FAILED) {
				ct->proto.sctp.flags &= ~SCTP_FLAG_HEARTBEAT_VTAG_FAILED;
			}
		} else if (sch->type == SCTP_CID_HEARTBEAT_ACK) {
			if (ct->proto.sctp.vtag[dir] == 0) {
				pr_debug("Setting vtag %x for dir %d\n",
					 sh->vtag, dir);
				ct->proto.sctp.vtag[dir] = sh->vtag;
			} else if (sh->vtag != ct->proto.sctp.vtag[dir]) {
				if (test_bit(SCTP_CID_DATA, map) || ignore)
					goto out_unlock;

				if ((ct->proto.sctp.flags & SCTP_FLAG_HEARTBEAT_VTAG_FAILED) == 0 ||
				    ct->proto.sctp.last_dir == dir)
					goto out_unlock;

				ct->proto.sctp.flags &= ~SCTP_FLAG_HEARTBEAT_VTAG_FAILED;
				ct->proto.sctp.vtag[dir] = sh->vtag;
				ct->proto.sctp.vtag[!dir] = 0;
			} else if (ct->proto.sctp.flags & SCTP_FLAG_HEARTBEAT_VTAG_FAILED) {
				ct->proto.sctp.flags &= ~SCTP_FLAG_HEARTBEAT_VTAG_FAILED;
			}
		}

		old_state = ct->proto.sctp.state;
		new_state = sctp_new_state(dir, old_state, sch->type);

		/* Invalid */
		if (new_state == SCTP_CONNTRACK_MAX) {
			nf_ct_l4proto_log_invalid(skb, ct, state,
						  "Invalid, old_state %d, dir %d, type %d",
						  old_state, dir, sch->type);

			goto out_unlock;
		}

		/* If it is an INIT or an INIT ACK note down the vtag */
		if (sch->type == SCTP_CID_INIT ||
		    sch->type == SCTP_CID_INIT_ACK) {
			struct sctp_inithdr _inithdr, *ih;

			ih = skb_header_pointer(skb, offset + sizeof(_sch),
						sizeof(_inithdr), &_inithdr);
			if (ih == NULL)
				goto out_unlock;
			pr_debug("Setting vtag %x for dir %d\n",
				 ih->init_tag, !dir);
			ct->proto.sctp.vtag[!dir] = ih->init_tag;

			/* don't renew timeout on init retransmit so
			 * port reuse by client or NAT middlebox cannot
			 * keep entry alive indefinitely (incl. nat info).
			 */
			if (new_state == SCTP_CONNTRACK_CLOSED &&
			    old_state == SCTP_CONNTRACK_CLOSED &&
			    nf_ct_is_confirmed(ct))
				ignore = true;
		}

		ct->proto.sctp.state = new_state;
		if (old_state != new_state) {
			nf_conntrack_event_cache(IPCT_PROTOINFO, ct);
			if (new_state == SCTP_CONNTRACK_ESTABLISHED &&
			    !test_and_set_bit(IPS_ASSURED_BIT, &ct->status))
				nf_conntrack_event_cache(IPCT_ASSURED, ct);
		}
	}
	spin_unlock_bh(&ct->lock);

	/* allow but do not refresh timeout */
	if (ignore)
		return NF_ACCEPT;

	timeouts = nf_ct_timeout_lookup(ct);
	if (!timeouts)
		timeouts = nf_sctp_pernet(nf_ct_net(ct))->timeouts;

	nf_ct_refresh_acct(ct, ctinfo, skb, timeouts[new_state]);

	return NF_ACCEPT;

out_unlock:
	spin_unlock_bh(&ct->lock);
out:
	return -NF_ACCEPT;
}

static bool sctp_can_early_drop(const struct nf_conn *ct)
{
	switch (ct->proto.sctp.state) {
	case SCTP_CONNTRACK_SHUTDOWN_SENT:
	case SCTP_CONNTRACK_SHUTDOWN_RECD:
	case SCTP_CONNTRACK_SHUTDOWN_ACK_SENT:
		return true;
	default:
		break;
	}

	return false;
}

#if IS_ENABLED(CONFIG_NF_CT_NETLINK)

#include <linux/netfilter/nfnetlink.h>
#include <linux/netfilter/nfnetlink_conntrack.h>

static int sctp_to_nlattr(struct sk_buff *skb, struct nlattr *nla,
			  struct nf_conn *ct, bool destroy)
{
	struct nlattr *nest_parms;

	spin_lock_bh(&ct->lock);
	nest_parms = nla_nest_start(skb, CTA_PROTOINFO_SCTP);
	if (!nest_parms)
		goto nla_put_failure;

	if (nla_put_u8(skb, CTA_PROTOINFO_SCTP_STATE, ct->proto.sctp.state))
		goto nla_put_failure;

	if (destroy)
		goto skip_state;

	if (nla_put_be32(skb, CTA_PROTOINFO_SCTP_VTAG_ORIGINAL,
			 ct->proto.sctp.vtag[IP_CT_DIR_ORIGINAL]) ||
	    nla_put_be32(skb, CTA_PROTOINFO_SCTP_VTAG_REPLY,
			 ct->proto.sctp.vtag[IP_CT_DIR_REPLY]))
		goto nla_put_failure;

skip_state:
	spin_unlock_bh(&ct->lock);
	nla_nest_end(skb, nest_parms);

	return 0;

nla_put_failure:
	spin_unlock_bh(&ct->lock);
	return -1;
}

static const struct nla_policy sctp_nla_policy[CTA_PROTOINFO_SCTP_MAX+1] = {
	[CTA_PROTOINFO_SCTP_STATE]	    = { .type = NLA_U8 },
	[CTA_PROTOINFO_SCTP_VTAG_ORIGINAL]  = { .type = NLA_U32 },
	[CTA_PROTOINFO_SCTP_VTAG_REPLY]     = { .type = NLA_U32 },
};

#define SCTP_NLATTR_SIZE ( \
		NLA_ALIGN(NLA_HDRLEN + 1) + \
		NLA_ALIGN(NLA_HDRLEN + 4) + \
		NLA_ALIGN(NLA_HDRLEN + 4))

static int nlattr_to_sctp(struct nlattr *cda[], struct nf_conn *ct)
{
	struct nlattr *attr = cda[CTA_PROTOINFO_SCTP];
	struct nlattr *tb[CTA_PROTOINFO_SCTP_MAX+1];
	int err;

	/* updates may not contain the internal protocol info, skip parsing */
	if (!attr)
		return 0;

	err = nla_parse_nested_deprecated(tb, CTA_PROTOINFO_SCTP_MAX, attr,
					  sctp_nla_policy, NULL);
	if (err < 0)
		return err;

	if (!tb[CTA_PROTOINFO_SCTP_STATE] ||
	    !tb[CTA_PROTOINFO_SCTP_VTAG_ORIGINAL] ||
	    !tb[CTA_PROTOINFO_SCTP_VTAG_REPLY])
		return -EINVAL;

	spin_lock_bh(&ct->lock);
	ct->proto.sctp.state = nla_get_u8(tb[CTA_PROTOINFO_SCTP_STATE]);
	ct->proto.sctp.vtag[IP_CT_DIR_ORIGINAL] =
		nla_get_be32(tb[CTA_PROTOINFO_SCTP_VTAG_ORIGINAL]);
	ct->proto.sctp.vtag[IP_CT_DIR_REPLY] =
		nla_get_be32(tb[CTA_PROTOINFO_SCTP_VTAG_REPLY]);
	spin_unlock_bh(&ct->lock);

	return 0;
}
#endif

#ifdef CONFIG_NF_CONNTRACK_TIMEOUT

#include <linux/netfilter/nfnetlink.h>
#include <linux/netfilter/nfnetlink_cttimeout.h>

static int sctp_timeout_nlattr_to_obj(struct nlattr *tb[],
				      struct net *net, void *data)
{
	unsigned int *timeouts = data;
	struct nf_sctp_net *sn = nf_sctp_pernet(net);
	int i;

	if (!timeouts)
		timeouts = sn->timeouts;

	/* set default SCTP timeouts. */
	for (i=0; i<SCTP_CONNTRACK_MAX; i++)
		timeouts[i] = sn->timeouts[i];

	/* there's a 1:1 mapping between attributes and protocol states. */
	for (i=CTA_TIMEOUT_SCTP_UNSPEC+1; i<CTA_TIMEOUT_SCTP_MAX+1; i++) {
		if (tb[i]) {
			timeouts[i] = ntohl(nla_get_be32(tb[i])) * HZ;
		}
	}

	timeouts[CTA_TIMEOUT_SCTP_UNSPEC] = timeouts[CTA_TIMEOUT_SCTP_CLOSED];
	return 0;
}

static int
sctp_timeout_obj_to_nlattr(struct sk_buff *skb, const void *data)
{
        const unsigned int *timeouts = data;
	int i;

	for (i=CTA_TIMEOUT_SCTP_UNSPEC+1; i<CTA_TIMEOUT_SCTP_MAX+1; i++) {
	        if (nla_put_be32(skb, i, htonl(timeouts[i] / HZ)))
			goto nla_put_failure;
	}
        return 0;

nla_put_failure:
        return -ENOSPC;
}

static const struct nla_policy
sctp_timeout_nla_policy[CTA_TIMEOUT_SCTP_MAX+1] = {
	[CTA_TIMEOUT_SCTP_CLOSED]		= { .type = NLA_U32 },
	[CTA_TIMEOUT_SCTP_COOKIE_WAIT]		= { .type = NLA_U32 },
	[CTA_TIMEOUT_SCTP_COOKIE_ECHOED]	= { .type = NLA_U32 },
	[CTA_TIMEOUT_SCTP_ESTABLISHED]		= { .type = NLA_U32 },
	[CTA_TIMEOUT_SCTP_SHUTDOWN_SENT]	= { .type = NLA_U32 },
	[CTA_TIMEOUT_SCTP_SHUTDOWN_RECD]	= { .type = NLA_U32 },
	[CTA_TIMEOUT_SCTP_SHUTDOWN_ACK_SENT]	= { .type = NLA_U32 },
	[CTA_TIMEOUT_SCTP_HEARTBEAT_SENT]	= { .type = NLA_U32 },
	[CTA_TIMEOUT_SCTP_HEARTBEAT_ACKED]	= { .type = NLA_U32 },
};
#endif /* CONFIG_NF_CONNTRACK_TIMEOUT */

void nf_conntrack_sctp_init_net(struct net *net)
{
	struct nf_sctp_net *sn = nf_sctp_pernet(net);
	int i;

	for (i = 0; i < SCTP_CONNTRACK_MAX; i++)
		sn->timeouts[i] = sctp_timeouts[i];

	/* timeouts[0] is unused, init it so ->timeouts[0] contains
	 * 'new' timeout, like udp or icmp.
	 */
	sn->timeouts[0] = sctp_timeouts[SCTP_CONNTRACK_CLOSED];
}

const struct nf_conntrack_l4proto nf_conntrack_l4proto_sctp = {
	.l4proto 		= IPPROTO_SCTP,
#ifdef CONFIG_NF_CONNTRACK_PROCFS
	.print_conntrack	= sctp_print_conntrack,
#endif
	.can_early_drop		= sctp_can_early_drop,
#if IS_ENABLED(CONFIG_NF_CT_NETLINK)
	.nlattr_size		= SCTP_NLATTR_SIZE,
	.to_nlattr		= sctp_to_nlattr,
	.from_nlattr		= nlattr_to_sctp,
	.tuple_to_nlattr	= nf_ct_port_tuple_to_nlattr,
	.nlattr_tuple_size	= nf_ct_port_nlattr_tuple_size,
	.nlattr_to_tuple	= nf_ct_port_nlattr_to_tuple,
	.nla_policy		= nf_ct_port_nla_policy,
#endif
#ifdef CONFIG_NF_CONNTRACK_TIMEOUT
	.ctnl_timeout		= {
		.nlattr_to_obj	= sctp_timeout_nlattr_to_obj,
		.obj_to_nlattr	= sctp_timeout_obj_to_nlattr,
		.nlattr_max	= CTA_TIMEOUT_SCTP_MAX,
		.obj_size	= sizeof(unsigned int) * SCTP_CONNTRACK_MAX,
		.nla_policy	= sctp_timeout_nla_policy,
	},
#endif /* CONFIG_NF_CONNTRACK_TIMEOUT */
};<|MERGE_RESOLUTION|>--- conflicted
+++ resolved
@@ -376,13 +376,9 @@
 	    !test_bit(SCTP_CID_HEARTBEAT, map) &&
 	    !test_bit(SCTP_CID_HEARTBEAT_ACK, map) &&
 	    sh->vtag != ct->proto.sctp.vtag[dir]) {
-<<<<<<< HEAD
-		pr_debug("Verification tag check failed\n");
-=======
 		nf_ct_l4proto_log_invalid(skb, ct, state,
 					  "verification tag check failed %x vs %x for dir %d",
 					  sh->vtag, ct->proto.sctp.vtag[dir], dir);
->>>>>>> 282db109
 		goto out;
 	}
 

// SPDX-License-Identifier: GPL-2.0-only
/*
 * Copyright (c) 2008-2014 Patrick McHardy <kaber@trash.net>
 *
 * Development of this code funded by Astaro AG (http://www.astaro.com/)
 */

#include <linux/kernel.h>
#include <linux/init.h>
#include <linux/module.h>
#include <linux/list.h>
#include <linux/log2.h>
#include <linux/jhash.h>
#include <linux/netlink.h>
#include <linux/workqueue.h>
#include <linux/rhashtable.h>
#include <linux/netfilter.h>
#include <linux/netfilter/nf_tables.h>
#include <net/netfilter/nf_tables_core.h>

/* We target a hash table size of 4, element hint is 75% of final size */
#define NFT_RHASH_ELEMENT_HINT 3

struct nft_rhash {
	struct rhashtable		ht;
	struct delayed_work		gc_work;
};

struct nft_rhash_elem {
	struct rhash_head		node;
	struct nft_set_ext		ext;
};

struct nft_rhash_cmp_arg {
	const struct nft_set		*set;
	const u32			*key;
	u8				genmask;
};

static inline u32 nft_rhash_key(const void *data, u32 len, u32 seed)
{
	const struct nft_rhash_cmp_arg *arg = data;

	return jhash(arg->key, len, seed);
}

static inline u32 nft_rhash_obj(const void *data, u32 len, u32 seed)
{
	const struct nft_rhash_elem *he = data;

	return jhash(nft_set_ext_key(&he->ext), len, seed);
}

static inline int nft_rhash_cmp(struct rhashtable_compare_arg *arg,
				const void *ptr)
{
	const struct nft_rhash_cmp_arg *x = arg->key;
	const struct nft_rhash_elem *he = ptr;

	if (memcmp(nft_set_ext_key(&he->ext), x->key, x->set->klen))
		return 1;
	if (nft_set_elem_is_dead(&he->ext))
		return 1;
	if (nft_set_elem_expired(&he->ext))
		return 1;
	if (!nft_set_elem_active(&he->ext, x->genmask))
		return 1;
	return 0;
}

static const struct rhashtable_params nft_rhash_params = {
	.head_offset		= offsetof(struct nft_rhash_elem, node),
	.hashfn			= nft_rhash_key,
	.obj_hashfn		= nft_rhash_obj,
	.obj_cmpfn		= nft_rhash_cmp,
	.automatic_shrinking	= true,
};

INDIRECT_CALLABLE_SCOPE
bool nft_rhash_lookup(const struct net *net, const struct nft_set *set,
		      const u32 *key, const struct nft_set_ext **ext)
{
	struct nft_rhash *priv = nft_set_priv(set);
	const struct nft_rhash_elem *he;
	struct nft_rhash_cmp_arg arg = {
		.genmask = nft_genmask_cur(net),
		.set	 = set,
		.key	 = key,
	};

	he = rhashtable_lookup(&priv->ht, &arg, nft_rhash_params);
	if (he != NULL)
		*ext = &he->ext;

	return !!he;
}

static void *nft_rhash_get(const struct net *net, const struct nft_set *set,
			   const struct nft_set_elem *elem, unsigned int flags)
{
	struct nft_rhash *priv = nft_set_priv(set);
	struct nft_rhash_elem *he;
	struct nft_rhash_cmp_arg arg = {
		.genmask = nft_genmask_cur(net),
		.set	 = set,
		.key	 = elem->key.val.data,
	};

	he = rhashtable_lookup(&priv->ht, &arg, nft_rhash_params);
	if (he != NULL)
		return he;

	return ERR_PTR(-ENOENT);
}

static bool nft_rhash_update(struct nft_set *set, const u32 *key,
			     void *(*new)(struct nft_set *,
					  const struct nft_expr *,
					  struct nft_regs *regs),
			     const struct nft_expr *expr,
			     struct nft_regs *regs,
			     const struct nft_set_ext **ext)
{
	struct nft_rhash *priv = nft_set_priv(set);
	struct nft_rhash_elem *he, *prev;
	struct nft_rhash_cmp_arg arg = {
		.genmask = NFT_GENMASK_ANY,
		.set	 = set,
		.key	 = key,
	};

	he = rhashtable_lookup(&priv->ht, &arg, nft_rhash_params);
	if (he != NULL)
		goto out;

	he = new(set, expr, regs);
	if (he == NULL)
		goto err1;

	prev = rhashtable_lookup_get_insert_key(&priv->ht, &arg, &he->node,
						nft_rhash_params);
	if (IS_ERR(prev))
		goto err2;

	/* Another cpu may race to insert the element with the same key */
	if (prev) {
		nft_set_elem_destroy(set, he, true);
		atomic_dec(&set->nelems);
		he = prev;
	}

out:
	*ext = &he->ext;
	return true;

err2:
	nft_set_elem_destroy(set, he, true);
	atomic_dec(&set->nelems);
err1:
	return false;
}

static int nft_rhash_insert(const struct net *net, const struct nft_set *set,
			    const struct nft_set_elem *elem,
			    struct nft_set_ext **ext)
{
	struct nft_rhash *priv = nft_set_priv(set);
	struct nft_rhash_elem *he = elem->priv;
	struct nft_rhash_cmp_arg arg = {
		.genmask = nft_genmask_next(net),
		.set	 = set,
		.key	 = elem->key.val.data,
	};
	struct nft_rhash_elem *prev;

	prev = rhashtable_lookup_get_insert_key(&priv->ht, &arg, &he->node,
						nft_rhash_params);
	if (IS_ERR(prev))
		return PTR_ERR(prev);
	if (prev) {
		*ext = &prev->ext;
		return -EEXIST;
	}
	return 0;
}

static void nft_rhash_activate(const struct net *net, const struct nft_set *set,
			       const struct nft_set_elem *elem)
{
	struct nft_rhash_elem *he = elem->priv;

	nft_set_elem_change_active(net, set, &he->ext);
}

static bool nft_rhash_flush(const struct net *net,
			    const struct nft_set *set, void *priv)
{
	struct nft_rhash_elem *he = priv;

	nft_set_elem_change_active(net, set, &he->ext);

	return true;
}

static void *nft_rhash_deactivate(const struct net *net,
				  const struct nft_set *set,
				  const struct nft_set_elem *elem)
{
	struct nft_rhash *priv = nft_set_priv(set);
	struct nft_rhash_elem *he;
	struct nft_rhash_cmp_arg arg = {
		.genmask = nft_genmask_next(net),
		.set	 = set,
		.key	 = elem->key.val.data,
	};

	rcu_read_lock();
	he = rhashtable_lookup(&priv->ht, &arg, nft_rhash_params);
	if (he)
		nft_set_elem_change_active(net, set, &he->ext);

	rcu_read_unlock();

	return he;
}

static void nft_rhash_remove(const struct net *net,
			     const struct nft_set *set,
			     const struct nft_set_elem *elem)
{
	struct nft_rhash *priv = nft_set_priv(set);
	struct nft_rhash_elem *he = elem->priv;

	rhashtable_remove_fast(&priv->ht, &he->node, nft_rhash_params);
}

static bool nft_rhash_delete(const struct nft_set *set,
			     const u32 *key)
{
	struct nft_rhash *priv = nft_set_priv(set);
	struct nft_rhash_cmp_arg arg = {
		.genmask = NFT_GENMASK_ANY,
		.set = set,
		.key = key,
	};
	struct nft_rhash_elem *he;

	he = rhashtable_lookup(&priv->ht, &arg, nft_rhash_params);
	if (he == NULL)
		return false;

	nft_set_elem_dead(&he->ext);

	return true;
}

static void nft_rhash_walk(const struct nft_ctx *ctx, struct nft_set *set,
			   struct nft_set_iter *iter)
{
	struct nft_rhash *priv = nft_set_priv(set);
	struct nft_rhash_elem *he;
	struct rhashtable_iter hti;
	struct nft_set_elem elem;

	rhashtable_walk_enter(&priv->ht, &hti);
	rhashtable_walk_start(&hti);

	while ((he = rhashtable_walk_next(&hti))) {
		if (IS_ERR(he)) {
			if (PTR_ERR(he) != -EAGAIN) {
				iter->err = PTR_ERR(he);
				break;
			}

			continue;
		}

		if (iter->count < iter->skip)
			goto cont;
		if (!nft_set_elem_active(&he->ext, iter->genmask))
			goto cont;

		elem.priv = he;

		iter->err = iter->fn(ctx, set, iter, &elem);
		if (iter->err < 0)
			break;

cont:
		iter->count++;
	}
	rhashtable_walk_stop(&hti);
	rhashtable_walk_exit(&hti);
}

static bool nft_rhash_expr_needs_gc_run(const struct nft_set *set,
					struct nft_set_ext *ext)
{
	struct nft_set_elem_expr *elem_expr = nft_set_ext_expr(ext);
	struct nft_expr *expr;
	u32 size;

	nft_setelem_expr_foreach(expr, elem_expr, size) {
		if (expr->ops->gc &&
		    expr->ops->gc(read_pnet(&set->net), expr))
			return true;
	}

	return false;
}

static void nft_rhash_gc(struct work_struct *work)
{
	struct nftables_pernet *nft_net;
	struct nft_set *set;
	struct nft_rhash_elem *he;
	struct nft_rhash *priv;
	struct rhashtable_iter hti;
	struct nft_trans_gc *gc;
	struct net *net;
	u32 gc_seq;

	priv = container_of(work, struct nft_rhash, gc_work.work);
	set  = nft_set_container_of(priv);
	net  = read_pnet(&set->net);
	nft_net = nft_pernet(net);
	gc_seq = READ_ONCE(nft_net->gc_seq);

<<<<<<< HEAD
=======
	if (nft_set_gc_is_pending(set))
		goto done;

>>>>>>> aad2c2fb
	gc = nft_trans_gc_alloc(set, gc_seq, GFP_KERNEL);
	if (!gc)
		goto done;

	rhashtable_walk_enter(&priv->ht, &hti);
	rhashtable_walk_start(&hti);

	while ((he = rhashtable_walk_next(&hti))) {
		if (IS_ERR(he)) {
			if (PTR_ERR(he) != -EAGAIN) {
				nft_trans_gc_destroy(gc);
				gc = NULL;
				goto try_later;
			}
			continue;
		}

		/* Ruleset has been updated, try later. */
		if (READ_ONCE(nft_net->gc_seq) != gc_seq) {
			nft_trans_gc_destroy(gc);
			gc = NULL;
			goto try_later;
		}

		if (nft_set_elem_is_dead(&he->ext))
			goto dead_elem;

		if (nft_set_ext_exists(&he->ext, NFT_SET_EXT_EXPRESSIONS) &&
		    nft_rhash_expr_needs_gc_run(set, &he->ext))
			goto needs_gc_run;

		if (!nft_set_elem_expired(&he->ext))
			continue;
needs_gc_run:
		nft_set_elem_dead(&he->ext);
dead_elem:
		gc = nft_trans_gc_queue_async(gc, gc_seq, GFP_ATOMIC);
		if (!gc)
			goto try_later;

		nft_trans_gc_elem_add(gc, he);
	}

	gc = nft_trans_gc_catchall(gc, gc_seq);

try_later:
	/* catchall list iteration requires rcu read side lock. */
	rhashtable_walk_stop(&hti);
	rhashtable_walk_exit(&hti);

	if (gc)
		nft_trans_gc_queue_async_done(gc);

done:
	queue_delayed_work(system_power_efficient_wq, &priv->gc_work,
			   nft_set_gc_interval(set));
}

static u64 nft_rhash_privsize(const struct nlattr * const nla[],
			      const struct nft_set_desc *desc)
{
	return sizeof(struct nft_rhash);
}

static void nft_rhash_gc_init(const struct nft_set *set)
{
	struct nft_rhash *priv = nft_set_priv(set);

	queue_delayed_work(system_power_efficient_wq, &priv->gc_work,
			   nft_set_gc_interval(set));
}

static int nft_rhash_init(const struct nft_set *set,
			  const struct nft_set_desc *desc,
			  const struct nlattr * const tb[])
{
	struct nft_rhash *priv = nft_set_priv(set);
	struct rhashtable_params params = nft_rhash_params;
	int err;

	params.nelem_hint = desc->size ?: NFT_RHASH_ELEMENT_HINT;
	params.key_len	  = set->klen;

	err = rhashtable_init(&priv->ht, &params);
	if (err < 0)
		return err;

	INIT_DEFERRABLE_WORK(&priv->gc_work, nft_rhash_gc);
	if (set->flags & (NFT_SET_TIMEOUT | NFT_SET_EVAL))
		nft_rhash_gc_init(set);

	return 0;
}

struct nft_rhash_ctx {
	const struct nft_ctx	ctx;
	const struct nft_set	*set;
};

static void nft_rhash_elem_destroy(void *ptr, void *arg)
{
	struct nft_rhash_ctx *rhash_ctx = arg;

	nf_tables_set_elem_destroy(&rhash_ctx->ctx, rhash_ctx->set, ptr);
}

static void nft_rhash_destroy(const struct nft_ctx *ctx,
			      const struct nft_set *set)
{
	struct nft_rhash *priv = nft_set_priv(set);
	struct nft_rhash_ctx rhash_ctx = {
		.ctx	= *ctx,
		.set	= set,
	};

	cancel_delayed_work_sync(&priv->gc_work);
	rhashtable_free_and_destroy(&priv->ht, nft_rhash_elem_destroy,
				    (void *)&rhash_ctx);
}

/* Number of buckets is stored in u32, so cap our result to 1U<<31 */
#define NFT_MAX_BUCKETS (1U << 31)

static u32 nft_hash_buckets(u32 size)
{
	u64 val = div_u64((u64)size * 4, 3);

	if (val >= NFT_MAX_BUCKETS)
		return NFT_MAX_BUCKETS;

	return roundup_pow_of_two(val);
}

static bool nft_rhash_estimate(const struct nft_set_desc *desc, u32 features,
			       struct nft_set_estimate *est)
{
	est->size   = ~0;
	est->lookup = NFT_SET_CLASS_O_1;
	est->space  = NFT_SET_CLASS_O_N;

	return true;
}

struct nft_hash {
	u32				seed;
	u32				buckets;
	struct hlist_head		table[];
};

struct nft_hash_elem {
	struct hlist_node		node;
	struct nft_set_ext		ext;
};

INDIRECT_CALLABLE_SCOPE
bool nft_hash_lookup(const struct net *net, const struct nft_set *set,
		     const u32 *key, const struct nft_set_ext **ext)
{
	struct nft_hash *priv = nft_set_priv(set);
	u8 genmask = nft_genmask_cur(net);
	const struct nft_hash_elem *he;
	u32 hash;

	hash = jhash(key, set->klen, priv->seed);
	hash = reciprocal_scale(hash, priv->buckets);
	hlist_for_each_entry_rcu(he, &priv->table[hash], node) {
		if (!memcmp(nft_set_ext_key(&he->ext), key, set->klen) &&
		    nft_set_elem_active(&he->ext, genmask)) {
			*ext = &he->ext;
			return true;
		}
	}
	return false;
}

static void *nft_hash_get(const struct net *net, const struct nft_set *set,
			  const struct nft_set_elem *elem, unsigned int flags)
{
	struct nft_hash *priv = nft_set_priv(set);
	u8 genmask = nft_genmask_cur(net);
	struct nft_hash_elem *he;
	u32 hash;

	hash = jhash(elem->key.val.data, set->klen, priv->seed);
	hash = reciprocal_scale(hash, priv->buckets);
	hlist_for_each_entry_rcu(he, &priv->table[hash], node) {
		if (!memcmp(nft_set_ext_key(&he->ext), elem->key.val.data, set->klen) &&
		    nft_set_elem_active(&he->ext, genmask))
			return he;
	}
	return ERR_PTR(-ENOENT);
}

INDIRECT_CALLABLE_SCOPE
bool nft_hash_lookup_fast(const struct net *net,
			  const struct nft_set *set,
			  const u32 *key, const struct nft_set_ext **ext)
{
	struct nft_hash *priv = nft_set_priv(set);
	u8 genmask = nft_genmask_cur(net);
	const struct nft_hash_elem *he;
	u32 hash, k1, k2;

	k1 = *key;
	hash = jhash_1word(k1, priv->seed);
	hash = reciprocal_scale(hash, priv->buckets);
	hlist_for_each_entry_rcu(he, &priv->table[hash], node) {
		k2 = *(u32 *)nft_set_ext_key(&he->ext)->data;
		if (k1 == k2 &&
		    nft_set_elem_active(&he->ext, genmask)) {
			*ext = &he->ext;
			return true;
		}
	}
	return false;
}

static u32 nft_jhash(const struct nft_set *set, const struct nft_hash *priv,
		     const struct nft_set_ext *ext)
{
	const struct nft_data *key = nft_set_ext_key(ext);
	u32 hash, k1;

	if (set->klen == 4) {
		k1 = *(u32 *)key;
		hash = jhash_1word(k1, priv->seed);
	} else {
		hash = jhash(key, set->klen, priv->seed);
	}
	hash = reciprocal_scale(hash, priv->buckets);

	return hash;
}

static int nft_hash_insert(const struct net *net, const struct nft_set *set,
			   const struct nft_set_elem *elem,
			   struct nft_set_ext **ext)
{
	struct nft_hash_elem *this = elem->priv, *he;
	struct nft_hash *priv = nft_set_priv(set);
	u8 genmask = nft_genmask_next(net);
	u32 hash;

	hash = nft_jhash(set, priv, &this->ext);
	hlist_for_each_entry(he, &priv->table[hash], node) {
		if (!memcmp(nft_set_ext_key(&this->ext),
			    nft_set_ext_key(&he->ext), set->klen) &&
		    nft_set_elem_active(&he->ext, genmask)) {
			*ext = &he->ext;
			return -EEXIST;
		}
	}
	hlist_add_head_rcu(&this->node, &priv->table[hash]);
	return 0;
}

static void nft_hash_activate(const struct net *net, const struct nft_set *set,
			      const struct nft_set_elem *elem)
{
	struct nft_hash_elem *he = elem->priv;

	nft_set_elem_change_active(net, set, &he->ext);
}

static bool nft_hash_flush(const struct net *net,
			   const struct nft_set *set, void *priv)
{
	struct nft_hash_elem *he = priv;

	nft_set_elem_change_active(net, set, &he->ext);
	return true;
}

static void *nft_hash_deactivate(const struct net *net,
				 const struct nft_set *set,
				 const struct nft_set_elem *elem)
{
	struct nft_hash *priv = nft_set_priv(set);
	struct nft_hash_elem *this = elem->priv, *he;
	u8 genmask = nft_genmask_next(net);
	u32 hash;

	hash = nft_jhash(set, priv, &this->ext);
	hlist_for_each_entry(he, &priv->table[hash], node) {
		if (!memcmp(nft_set_ext_key(&he->ext), &elem->key.val,
			    set->klen) &&
		    nft_set_elem_active(&he->ext, genmask)) {
			nft_set_elem_change_active(net, set, &he->ext);
			return he;
		}
	}
	return NULL;
}

static void nft_hash_remove(const struct net *net,
			    const struct nft_set *set,
			    const struct nft_set_elem *elem)
{
	struct nft_hash_elem *he = elem->priv;

	hlist_del_rcu(&he->node);
}

static void nft_hash_walk(const struct nft_ctx *ctx, struct nft_set *set,
			  struct nft_set_iter *iter)
{
	struct nft_hash *priv = nft_set_priv(set);
	struct nft_hash_elem *he;
	struct nft_set_elem elem;
	int i;

	for (i = 0; i < priv->buckets; i++) {
		hlist_for_each_entry_rcu(he, &priv->table[i], node) {
			if (iter->count < iter->skip)
				goto cont;
			if (!nft_set_elem_active(&he->ext, iter->genmask))
				goto cont;

			elem.priv = he;

			iter->err = iter->fn(ctx, set, iter, &elem);
			if (iter->err < 0)
				return;
cont:
			iter->count++;
		}
	}
}

static u64 nft_hash_privsize(const struct nlattr * const nla[],
			     const struct nft_set_desc *desc)
{
	return sizeof(struct nft_hash) +
	       (u64)nft_hash_buckets(desc->size) * sizeof(struct hlist_head);
}

static int nft_hash_init(const struct nft_set *set,
			 const struct nft_set_desc *desc,
			 const struct nlattr * const tb[])
{
	struct nft_hash *priv = nft_set_priv(set);

	priv->buckets = nft_hash_buckets(desc->size);
	get_random_bytes(&priv->seed, sizeof(priv->seed));

	return 0;
}

static void nft_hash_destroy(const struct nft_ctx *ctx,
			     const struct nft_set *set)
{
	struct nft_hash *priv = nft_set_priv(set);
	struct nft_hash_elem *he;
	struct hlist_node *next;
	int i;

	for (i = 0; i < priv->buckets; i++) {
		hlist_for_each_entry_safe(he, next, &priv->table[i], node) {
			hlist_del_rcu(&he->node);
			nf_tables_set_elem_destroy(ctx, set, he);
		}
	}
}

static bool nft_hash_estimate(const struct nft_set_desc *desc, u32 features,
			      struct nft_set_estimate *est)
{
	if (!desc->size)
		return false;

	if (desc->klen == 4)
		return false;

	est->size   = sizeof(struct nft_hash) +
		      (u64)nft_hash_buckets(desc->size) * sizeof(struct hlist_head) +
		      (u64)desc->size * sizeof(struct nft_hash_elem);
	est->lookup = NFT_SET_CLASS_O_1;
	est->space  = NFT_SET_CLASS_O_N;

	return true;
}

static bool nft_hash_fast_estimate(const struct nft_set_desc *desc, u32 features,
				   struct nft_set_estimate *est)
{
	if (!desc->size)
		return false;

	if (desc->klen != 4)
		return false;

	est->size   = sizeof(struct nft_hash) +
		      (u64)nft_hash_buckets(desc->size) * sizeof(struct hlist_head) +
		      (u64)desc->size * sizeof(struct nft_hash_elem);
	est->lookup = NFT_SET_CLASS_O_1;
	est->space  = NFT_SET_CLASS_O_N;

	return true;
}

const struct nft_set_type nft_set_rhash_type = {
	.features	= NFT_SET_MAP | NFT_SET_OBJECT |
			  NFT_SET_TIMEOUT | NFT_SET_EVAL,
	.ops		= {
		.privsize       = nft_rhash_privsize,
		.elemsize	= offsetof(struct nft_rhash_elem, ext),
		.estimate	= nft_rhash_estimate,
		.init		= nft_rhash_init,
		.gc_init	= nft_rhash_gc_init,
		.destroy	= nft_rhash_destroy,
		.insert		= nft_rhash_insert,
		.activate	= nft_rhash_activate,
		.deactivate	= nft_rhash_deactivate,
		.flush		= nft_rhash_flush,
		.remove		= nft_rhash_remove,
		.lookup		= nft_rhash_lookup,
		.update		= nft_rhash_update,
		.delete		= nft_rhash_delete,
		.walk		= nft_rhash_walk,
		.get		= nft_rhash_get,
	},
};

const struct nft_set_type nft_set_hash_type = {
	.features	= NFT_SET_MAP | NFT_SET_OBJECT,
	.ops		= {
		.privsize       = nft_hash_privsize,
		.elemsize	= offsetof(struct nft_hash_elem, ext),
		.estimate	= nft_hash_estimate,
		.init		= nft_hash_init,
		.destroy	= nft_hash_destroy,
		.insert		= nft_hash_insert,
		.activate	= nft_hash_activate,
		.deactivate	= nft_hash_deactivate,
		.flush		= nft_hash_flush,
		.remove		= nft_hash_remove,
		.lookup		= nft_hash_lookup,
		.walk		= nft_hash_walk,
		.get		= nft_hash_get,
	},
};

const struct nft_set_type nft_set_hash_fast_type = {
	.features	= NFT_SET_MAP | NFT_SET_OBJECT,
	.ops		= {
		.privsize       = nft_hash_privsize,
		.elemsize	= offsetof(struct nft_hash_elem, ext),
		.estimate	= nft_hash_fast_estimate,
		.init		= nft_hash_init,
		.destroy	= nft_hash_destroy,
		.insert		= nft_hash_insert,
		.activate	= nft_hash_activate,
		.deactivate	= nft_hash_deactivate,
		.flush		= nft_hash_flush,
		.remove		= nft_hash_remove,
		.lookup		= nft_hash_lookup_fast,
		.walk		= nft_hash_walk,
		.get		= nft_hash_get,
	},
};<|MERGE_RESOLUTION|>--- conflicted
+++ resolved
@@ -326,12 +326,9 @@
 	nft_net = nft_pernet(net);
 	gc_seq = READ_ONCE(nft_net->gc_seq);
 
-<<<<<<< HEAD
-=======
 	if (nft_set_gc_is_pending(set))
 		goto done;
 
->>>>>>> aad2c2fb
 	gc = nft_trans_gc_alloc(set, gc_seq, GFP_KERNEL);
 	if (!gc)
 		goto done;

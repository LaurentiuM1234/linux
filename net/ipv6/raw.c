--- conflicted
+++ resolved
@@ -772,11 +772,7 @@
 	fl6.flowi6_uid = sk->sk_uid;
 
 	ipcm6_init(&ipc6);
-<<<<<<< HEAD
-	ipc6.sockc.tsflags = sk->sk_tsflags;
-=======
 	ipc6.sockc.tsflags = READ_ONCE(sk->sk_tsflags);
->>>>>>> aad2c2fb
 	ipc6.sockc.mark = fl6.flowi6_mark;
 
 	if (sin6) {

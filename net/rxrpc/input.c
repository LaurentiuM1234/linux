--- conflicted
+++ resolved
@@ -212,11 +212,7 @@
 	list_for_each_entry_rcu(txb, &call->tx_buffer, call_link, false) {
 		if (before_eq(txb->seq, call->acks_hard_ack))
 			continue;
-<<<<<<< HEAD
-		if (test_bit(RXRPC_TXBUF_LAST, &txb->flags)) {
-=======
 		if (txb->flags & RXRPC_LAST_PACKET) {
->>>>>>> c50bf762
 			set_bit(RXRPC_CALL_TX_LAST, &call->flags);
 			rot_last = true;
 		}
@@ -256,12 +252,9 @@
 {
 	ASSERT(test_bit(RXRPC_CALL_TX_LAST, &call->flags));
 
-<<<<<<< HEAD
-=======
 	call->resend_at = KTIME_MAX;
 	trace_rxrpc_timer_can(call, rxrpc_timer_trace_resend);
 
->>>>>>> c50bf762
 	if (unlikely(call->cong_last_nack)) {
 		rxrpc_free_skb(call->cong_last_nack, rxrpc_skb_put_last_nack);
 		call->cong_last_nack = NULL;
@@ -717,22 +710,6 @@
 					      rxrpc_seq_t seq)
 {
 	struct sk_buff *skb = call->cong_last_nack;
-<<<<<<< HEAD
-	struct rxrpc_ackpacket ack;
-	struct rxrpc_skb_priv *sp = rxrpc_skb(skb);
-	unsigned int i, new_acks = 0, retained_nacks = 0;
-	rxrpc_seq_t old_seq = sp->first_ack;
-	u8 *acks = skb->data + sizeof(struct rxrpc_wire_header) + sizeof(ack);
-
-	if (after_eq(seq, old_seq + sp->nr_acks)) {
-		summary->nr_new_acks += sp->nr_nacks;
-		summary->nr_new_acks += seq - (old_seq + sp->nr_acks);
-		summary->nr_retained_nacks = 0;
-	} else if (seq == old_seq) {
-		summary->nr_retained_nacks = sp->nr_nacks;
-	} else {
-		for (i = 0; i < sp->nr_acks; i++) {
-=======
 	struct rxrpc_skb_priv *sp = rxrpc_skb(skb);
 	unsigned int i, new_acks = 0, retained_nacks = 0;
 	rxrpc_seq_t old_seq = sp->ack.first_ack;
@@ -746,7 +723,6 @@
 		summary->nr_retained_nacks = sp->ack.nr_nacks;
 	} else {
 		for (i = 0; i < sp->ack.nr_acks; i++) {
->>>>>>> c50bf762
 			if (acks[i] == RXRPC_ACK_TYPE_NACK) {
 				if (before(old_seq + i, seq))
 					new_acks++;
@@ -759,11 +735,7 @@
 		summary->nr_retained_nacks = retained_nacks;
 	}
 
-<<<<<<< HEAD
-	return old_seq + sp->nr_acks;
-=======
 	return old_seq + sp->ack.nr_acks;
->>>>>>> c50bf762
 }
 
 /*
@@ -783,17 +755,10 @@
 {
 	struct rxrpc_skb_priv *sp = rxrpc_skb(skb);
 	unsigned int i, old_nacks = 0;
-<<<<<<< HEAD
-	rxrpc_seq_t lowest_nak = seq + sp->nr_acks;
-	u8 *acks = skb->data + sizeof(struct rxrpc_wire_header) + sizeof(struct rxrpc_ackpacket);
-
-	for (i = 0; i < sp->nr_acks; i++) {
-=======
 	rxrpc_seq_t lowest_nak = seq + sp->ack.nr_acks;
 	u8 *acks = skb->data + sizeof(struct rxrpc_wire_header) + sizeof(struct rxrpc_ackpacket);
 
 	for (i = 0; i < sp->ack.nr_acks; i++) {
->>>>>>> c50bf762
 		if (acks[i] == RXRPC_ACK_TYPE_ACK) {
 			summary->nr_acks++;
 			if (after_eq(seq, since))
@@ -805,18 +770,13 @@
 				old_nacks++;
 			} else {
 				summary->nr_new_nacks++;
-<<<<<<< HEAD
-				sp->nr_nacks++;
-=======
 				sp->ack.nr_nacks++;
->>>>>>> c50bf762
 			}
 
 			if (before(seq, lowest_nak))
 				lowest_nak = seq;
 		}
 		seq++;
-<<<<<<< HEAD
 	}
 
 	if (lowest_nak != call->acks_lowest_nak) {
@@ -824,15 +784,6 @@
 		summary->new_low_nack = true;
 	}
 
-=======
-	}
-
-	if (lowest_nak != call->acks_lowest_nak) {
-		call->acks_lowest_nak = lowest_nak;
-		summary->new_low_nack = true;
-	}
-
->>>>>>> c50bf762
 	/* We *can* have more nacks than we did - the peer is permitted to drop
 	 * packets it has soft-acked and re-request them.  Further, it is
 	 * possible for the nack distribution to change whilst the number of
@@ -890,18 +841,6 @@
 
 	offset = sizeof(struct rxrpc_wire_header) + sizeof(struct rxrpc_ackpacket);
 
-<<<<<<< HEAD
-	ack_serial = sp->hdr.serial;
-	acked_serial = ntohl(ack.serial);
-	first_soft_ack = ntohl(ack.firstPacket);
-	prev_pkt = ntohl(ack.previousPacket);
-	hard_ack = first_soft_ack - 1;
-	nr_acks = ack.nAcks;
-	sp->first_ack = first_soft_ack;
-	sp->nr_acks = nr_acks;
-	summary.ack_reason = (ack.reason < RXRPC_ACK__INVALID ?
-			      ack.reason : RXRPC_ACK__INVALID);
-=======
 	ack_serial	= sp->hdr.serial;
 	acked_serial	= sp->ack.acked_serial;
 	first_soft_ack	= sp->ack.first_ack;
@@ -910,7 +849,6 @@
 	hard_ack	= first_soft_ack - 1;
 	summary.ack_reason = (sp->ack.reason < RXRPC_ACK__INVALID ?
 			      sp->ack.reason : RXRPC_ACK__INVALID);
->>>>>>> c50bf762
 
 	trace_rxrpc_rx_ack(call, ack_serial, acked_serial,
 			   first_soft_ack, prev_pkt,

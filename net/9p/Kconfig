--- conflicted
+++ resolved
@@ -41,13 +41,8 @@
 	  two Xen domains.
 
 config NET_9P_USBG
-<<<<<<< HEAD
-	bool "9P USB Gadget Transport"
-	depends on USB_GADGET=y || USB_GADGET=NET_9P
-=======
 	tristate "9P USB Gadget Transport"
 	depends on USB_GADGET
->>>>>>> 3bec0c29
 	select CONFIGFS_FS
 	select USB_LIBCOMPOSITE
 	help

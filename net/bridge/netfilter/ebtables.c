--- conflicted
+++ resolved
@@ -1259,36 +1259,6 @@
 }
 
 static struct ebt_table *__ebt_find_table(struct net *net, const char *name)
-<<<<<<< HEAD
-{
-	struct ebt_table *t;
-
-	mutex_lock(&ebt_mutex);
-
-	list_for_each_entry(t, &net->xt.tables[NFPROTO_BRIDGE], list) {
-		if (strcmp(t->name, name) == 0) {
-			mutex_unlock(&ebt_mutex);
-			return t;
-		}
-	}
-
-	mutex_unlock(&ebt_mutex);
-	return NULL;
-}
-
-void ebt_unregister_table_pre_exit(struct net *net, const char *name, const struct nf_hook_ops *ops)
-{
-	struct ebt_table *table = __ebt_find_table(net, name);
-
-	if (table)
-		nf_unregister_net_hooks(net, ops, hweight32(table->valid_hooks));
-}
-EXPORT_SYMBOL(ebt_unregister_table_pre_exit);
-
-void ebt_unregister_table(struct net *net, struct ebt_table *table)
-{
-	__ebt_unregister_table(net, table);
-=======
 {
 	struct ebt_pernet *ebt_net = net_generic(net, ebt_pernet_id);
 	struct ebt_table *t;
@@ -1321,7 +1291,6 @@
 
 	if (table)
 		__ebt_unregister_table(net, table);
->>>>>>> 7238353f
 }
 
 /* userspace just supplied us with counters */

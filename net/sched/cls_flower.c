--- conflicted
+++ resolved
@@ -1396,8 +1396,6 @@
 			return -EINVAL;
 		}
 		nla_opt_msk = nla_next(nla_opt_msk, &msk_depth);
-<<<<<<< HEAD
-=======
 	}
 
 	return 0;
@@ -1432,7 +1430,6 @@
 		NL_SET_ERR_MSG_ATTR(extack, tb,
 				    "new and rpl are mutually exclusive");
 		return -EINVAL;
->>>>>>> 04bd701d
 	}
 
 	return 0;

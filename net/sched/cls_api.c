// SPDX-License-Identifier: GPL-2.0-or-later
/*
 * net/sched/cls_api.c	Packet classifier API.
 *
 * Authors:	Alexey Kuznetsov, <kuznet@ms2.inr.ac.ru>
 *
 * Changes:
 *
 * Eduardo J. Blanco <ejbs@netlabs.com.uy> :990222: kmod support
 */

#include <linux/module.h>
#include <linux/types.h>
#include <linux/kernel.h>
#include <linux/string.h>
#include <linux/errno.h>
#include <linux/err.h>
#include <linux/skbuff.h>
#include <linux/init.h>
#include <linux/kmod.h>
#include <linux/slab.h>
#include <linux/idr.h>
#include <linux/rhashtable.h>
#include <linux/jhash.h>
#include <linux/rculist.h>
#include <net/net_namespace.h>
#include <net/sock.h>
#include <net/netlink.h>
#include <net/pkt_sched.h>
#include <net/pkt_cls.h>
#include <net/tc_act/tc_pedit.h>
#include <net/tc_act/tc_mirred.h>
#include <net/tc_act/tc_vlan.h>
#include <net/tc_act/tc_tunnel_key.h>
#include <net/tc_act/tc_csum.h>
#include <net/tc_act/tc_gact.h>
#include <net/tc_act/tc_police.h>
#include <net/tc_act/tc_sample.h>
#include <net/tc_act/tc_skbedit.h>
#include <net/tc_act/tc_ct.h>
#include <net/tc_act/tc_mpls.h>
#include <net/flow_offload.h>

extern const struct nla_policy rtm_tca_policy[TCA_MAX + 1];

/* The list of all installed classifier types */
static LIST_HEAD(tcf_proto_base);

/* Protects list of registered TC modules. It is pure SMP lock. */
static DEFINE_RWLOCK(cls_mod_lock);

static u32 destroy_obj_hashfn(const struct tcf_proto *tp)
{
	return jhash_3words(tp->chain->index, tp->prio,
			    (__force __u32)tp->protocol, 0);
}

static void tcf_proto_signal_destroying(struct tcf_chain *chain,
					struct tcf_proto *tp)
{
	struct tcf_block *block = chain->block;

	mutex_lock(&block->proto_destroy_lock);
	hash_add_rcu(block->proto_destroy_ht, &tp->destroy_ht_node,
		     destroy_obj_hashfn(tp));
	mutex_unlock(&block->proto_destroy_lock);
}

static bool tcf_proto_cmp(const struct tcf_proto *tp1,
			  const struct tcf_proto *tp2)
{
	return tp1->chain->index == tp2->chain->index &&
	       tp1->prio == tp2->prio &&
	       tp1->protocol == tp2->protocol;
}

static bool tcf_proto_exists_destroying(struct tcf_chain *chain,
					struct tcf_proto *tp)
{
	u32 hash = destroy_obj_hashfn(tp);
	struct tcf_proto *iter;
	bool found = false;

	rcu_read_lock();
	hash_for_each_possible_rcu(chain->block->proto_destroy_ht, iter,
				   destroy_ht_node, hash) {
		if (tcf_proto_cmp(tp, iter)) {
			found = true;
			break;
		}
	}
	rcu_read_unlock();

	return found;
}

static void
tcf_proto_signal_destroyed(struct tcf_chain *chain, struct tcf_proto *tp)
{
	struct tcf_block *block = chain->block;

	mutex_lock(&block->proto_destroy_lock);
	if (hash_hashed(&tp->destroy_ht_node))
		hash_del_rcu(&tp->destroy_ht_node);
	mutex_unlock(&block->proto_destroy_lock);
}

/* Find classifier type by string name */

static const struct tcf_proto_ops *__tcf_proto_lookup_ops(const char *kind)
{
	const struct tcf_proto_ops *t, *res = NULL;

	if (kind) {
		read_lock(&cls_mod_lock);
		list_for_each_entry(t, &tcf_proto_base, head) {
			if (strcmp(kind, t->kind) == 0) {
				if (try_module_get(t->owner))
					res = t;
				break;
			}
		}
		read_unlock(&cls_mod_lock);
	}
	return res;
}

static const struct tcf_proto_ops *
tcf_proto_lookup_ops(const char *kind, bool rtnl_held,
		     struct netlink_ext_ack *extack)
{
	const struct tcf_proto_ops *ops;

	ops = __tcf_proto_lookup_ops(kind);
	if (ops)
		return ops;
#ifdef CONFIG_MODULES
	if (rtnl_held)
		rtnl_unlock();
	request_module("cls_%s", kind);
	if (rtnl_held)
		rtnl_lock();
	ops = __tcf_proto_lookup_ops(kind);
	/* We dropped the RTNL semaphore in order to perform
	 * the module load. So, even if we succeeded in loading
	 * the module we have to replay the request. We indicate
	 * this using -EAGAIN.
	 */
	if (ops) {
		module_put(ops->owner);
		return ERR_PTR(-EAGAIN);
	}
#endif
	NL_SET_ERR_MSG(extack, "TC classifier not found");
	return ERR_PTR(-ENOENT);
}

/* Register(unregister) new classifier type */

int register_tcf_proto_ops(struct tcf_proto_ops *ops)
{
	struct tcf_proto_ops *t;
	int rc = -EEXIST;

	write_lock(&cls_mod_lock);
	list_for_each_entry(t, &tcf_proto_base, head)
		if (!strcmp(ops->kind, t->kind))
			goto out;

	list_add_tail(&ops->head, &tcf_proto_base);
	rc = 0;
out:
	write_unlock(&cls_mod_lock);
	return rc;
}
EXPORT_SYMBOL(register_tcf_proto_ops);

static struct workqueue_struct *tc_filter_wq;

int unregister_tcf_proto_ops(struct tcf_proto_ops *ops)
{
	struct tcf_proto_ops *t;
	int rc = -ENOENT;

	/* Wait for outstanding call_rcu()s, if any, from a
	 * tcf_proto_ops's destroy() handler.
	 */
	rcu_barrier();
	flush_workqueue(tc_filter_wq);

	write_lock(&cls_mod_lock);
	list_for_each_entry(t, &tcf_proto_base, head) {
		if (t == ops) {
			list_del(&t->head);
			rc = 0;
			break;
		}
	}
	write_unlock(&cls_mod_lock);
	return rc;
}
EXPORT_SYMBOL(unregister_tcf_proto_ops);

bool tcf_queue_work(struct rcu_work *rwork, work_func_t func)
{
	INIT_RCU_WORK(rwork, func);
	return queue_rcu_work(tc_filter_wq, rwork);
}
EXPORT_SYMBOL(tcf_queue_work);

/* Select new prio value from the range, managed by kernel. */

static inline u32 tcf_auto_prio(struct tcf_proto *tp)
{
	u32 first = TC_H_MAKE(0xC0000000U, 0U);

	if (tp)
		first = tp->prio - 1;

	return TC_H_MAJ(first);
}

static bool tcf_proto_check_kind(struct nlattr *kind, char *name)
{
	if (kind)
		return nla_strlcpy(name, kind, IFNAMSIZ) >= IFNAMSIZ;
	memset(name, 0, IFNAMSIZ);
	return false;
}

static bool tcf_proto_is_unlocked(const char *kind)
{
	const struct tcf_proto_ops *ops;
	bool ret;

	if (strlen(kind) == 0)
		return false;

	ops = tcf_proto_lookup_ops(kind, false, NULL);
	/* On error return false to take rtnl lock. Proto lookup/create
	 * functions will perform lookup again and properly handle errors.
	 */
	if (IS_ERR(ops))
		return false;

	ret = !!(ops->flags & TCF_PROTO_OPS_DOIT_UNLOCKED);
	module_put(ops->owner);
	return ret;
}

static struct tcf_proto *tcf_proto_create(const char *kind, u32 protocol,
					  u32 prio, struct tcf_chain *chain,
					  bool rtnl_held,
					  struct netlink_ext_ack *extack)
{
	struct tcf_proto *tp;
	int err;

	tp = kzalloc(sizeof(*tp), GFP_KERNEL);
	if (!tp)
		return ERR_PTR(-ENOBUFS);

	tp->ops = tcf_proto_lookup_ops(kind, rtnl_held, extack);
	if (IS_ERR(tp->ops)) {
		err = PTR_ERR(tp->ops);
		goto errout;
	}
	tp->classify = tp->ops->classify;
	tp->protocol = protocol;
	tp->prio = prio;
	tp->chain = chain;
	spin_lock_init(&tp->lock);
	refcount_set(&tp->refcnt, 1);

	err = tp->ops->init(tp);
	if (err) {
		module_put(tp->ops->owner);
		goto errout;
	}
	return tp;

errout:
	kfree(tp);
	return ERR_PTR(err);
}

static void tcf_proto_get(struct tcf_proto *tp)
{
	refcount_inc(&tp->refcnt);
}

static void tcf_chain_put(struct tcf_chain *chain);

static void tcf_proto_destroy(struct tcf_proto *tp, bool rtnl_held,
			      bool sig_destroy, struct netlink_ext_ack *extack)
{
	tp->ops->destroy(tp, rtnl_held, extack);
	if (sig_destroy)
		tcf_proto_signal_destroyed(tp->chain, tp);
	tcf_chain_put(tp->chain);
	module_put(tp->ops->owner);
	kfree_rcu(tp, rcu);
}

static void tcf_proto_put(struct tcf_proto *tp, bool rtnl_held,
			  struct netlink_ext_ack *extack)
{
	if (refcount_dec_and_test(&tp->refcnt))
		tcf_proto_destroy(tp, rtnl_held, true, extack);
}

static bool tcf_proto_check_delete(struct tcf_proto *tp)
{
	if (tp->ops->delete_empty)
		return tp->ops->delete_empty(tp);

	tp->deleting = true;
	return tp->deleting;
}

static void tcf_proto_mark_delete(struct tcf_proto *tp)
{
	spin_lock(&tp->lock);
	tp->deleting = true;
	spin_unlock(&tp->lock);
}

static bool tcf_proto_is_deleting(struct tcf_proto *tp)
{
	bool deleting;

	spin_lock(&tp->lock);
	deleting = tp->deleting;
	spin_unlock(&tp->lock);

	return deleting;
}

#define ASSERT_BLOCK_LOCKED(block)					\
	lockdep_assert_held(&(block)->lock)

struct tcf_filter_chain_list_item {
	struct list_head list;
	tcf_chain_head_change_t *chain_head_change;
	void *chain_head_change_priv;
};

static struct tcf_chain *tcf_chain_create(struct tcf_block *block,
					  u32 chain_index)
{
	struct tcf_chain *chain;

	ASSERT_BLOCK_LOCKED(block);

	chain = kzalloc(sizeof(*chain), GFP_KERNEL);
	if (!chain)
		return NULL;
	list_add_tail_rcu(&chain->list, &block->chain_list);
	mutex_init(&chain->filter_chain_lock);
	chain->block = block;
	chain->index = chain_index;
	chain->refcnt = 1;
	if (!chain->index)
		block->chain0.chain = chain;
	return chain;
}

static void tcf_chain_head_change_item(struct tcf_filter_chain_list_item *item,
				       struct tcf_proto *tp_head)
{
	if (item->chain_head_change)
		item->chain_head_change(tp_head, item->chain_head_change_priv);
}

static void tcf_chain0_head_change(struct tcf_chain *chain,
				   struct tcf_proto *tp_head)
{
	struct tcf_filter_chain_list_item *item;
	struct tcf_block *block = chain->block;

	if (chain->index)
		return;

	mutex_lock(&block->lock);
	list_for_each_entry(item, &block->chain0.filter_chain_list, list)
		tcf_chain_head_change_item(item, tp_head);
	mutex_unlock(&block->lock);
}

/* Returns true if block can be safely freed. */

static bool tcf_chain_detach(struct tcf_chain *chain)
{
	struct tcf_block *block = chain->block;

	ASSERT_BLOCK_LOCKED(block);

	list_del_rcu(&chain->list);
	if (!chain->index)
		block->chain0.chain = NULL;

	if (list_empty(&block->chain_list) &&
	    refcount_read(&block->refcnt) == 0)
		return true;

	return false;
}

static void tcf_block_destroy(struct tcf_block *block)
{
	mutex_destroy(&block->lock);
	mutex_destroy(&block->proto_destroy_lock);
	kfree_rcu(block, rcu);
}

static void tcf_chain_destroy(struct tcf_chain *chain, bool free_block)
{
	struct tcf_block *block = chain->block;

	mutex_destroy(&chain->filter_chain_lock);
	kfree_rcu(chain, rcu);
	if (free_block)
		tcf_block_destroy(block);
}

static void tcf_chain_hold(struct tcf_chain *chain)
{
	ASSERT_BLOCK_LOCKED(chain->block);

	++chain->refcnt;
}

static bool tcf_chain_held_by_acts_only(struct tcf_chain *chain)
{
	ASSERT_BLOCK_LOCKED(chain->block);

	/* In case all the references are action references, this
	 * chain should not be shown to the user.
	 */
	return chain->refcnt == chain->action_refcnt;
}

static struct tcf_chain *tcf_chain_lookup(struct tcf_block *block,
					  u32 chain_index)
{
	struct tcf_chain *chain;

	ASSERT_BLOCK_LOCKED(block);

	list_for_each_entry(chain, &block->chain_list, list) {
		if (chain->index == chain_index)
			return chain;
	}
	return NULL;
}

#if IS_ENABLED(CONFIG_NET_TC_SKB_EXT)
static struct tcf_chain *tcf_chain_lookup_rcu(const struct tcf_block *block,
					      u32 chain_index)
{
	struct tcf_chain *chain;

	list_for_each_entry_rcu(chain, &block->chain_list, list) {
		if (chain->index == chain_index)
			return chain;
	}
	return NULL;
}
#endif

static int tc_chain_notify(struct tcf_chain *chain, struct sk_buff *oskb,
			   u32 seq, u16 flags, int event, bool unicast);

static struct tcf_chain *__tcf_chain_get(struct tcf_block *block,
					 u32 chain_index, bool create,
					 bool by_act)
{
	struct tcf_chain *chain = NULL;
	bool is_first_reference;

	mutex_lock(&block->lock);
	chain = tcf_chain_lookup(block, chain_index);
	if (chain) {
		tcf_chain_hold(chain);
	} else {
		if (!create)
			goto errout;
		chain = tcf_chain_create(block, chain_index);
		if (!chain)
			goto errout;
	}

	if (by_act)
		++chain->action_refcnt;
	is_first_reference = chain->refcnt - chain->action_refcnt == 1;
	mutex_unlock(&block->lock);

	/* Send notification only in case we got the first
	 * non-action reference. Until then, the chain acts only as
	 * a placeholder for actions pointing to it and user ought
	 * not know about them.
	 */
	if (is_first_reference && !by_act)
		tc_chain_notify(chain, NULL, 0, NLM_F_CREATE | NLM_F_EXCL,
				RTM_NEWCHAIN, false);

	return chain;

errout:
	mutex_unlock(&block->lock);
	return chain;
}

static struct tcf_chain *tcf_chain_get(struct tcf_block *block, u32 chain_index,
				       bool create)
{
	return __tcf_chain_get(block, chain_index, create, false);
}

struct tcf_chain *tcf_chain_get_by_act(struct tcf_block *block, u32 chain_index)
{
	return __tcf_chain_get(block, chain_index, true, true);
}
EXPORT_SYMBOL(tcf_chain_get_by_act);

static void tc_chain_tmplt_del(const struct tcf_proto_ops *tmplt_ops,
			       void *tmplt_priv);
static int tc_chain_notify_delete(const struct tcf_proto_ops *tmplt_ops,
				  void *tmplt_priv, u32 chain_index,
				  struct tcf_block *block, struct sk_buff *oskb,
				  u32 seq, u16 flags, bool unicast);

static void __tcf_chain_put(struct tcf_chain *chain, bool by_act,
			    bool explicitly_created)
{
	struct tcf_block *block = chain->block;
	const struct tcf_proto_ops *tmplt_ops;
	bool free_block = false;
	unsigned int refcnt;
	void *tmplt_priv;

	mutex_lock(&block->lock);
	if (explicitly_created) {
		if (!chain->explicitly_created) {
			mutex_unlock(&block->lock);
			return;
		}
		chain->explicitly_created = false;
	}

	if (by_act)
		chain->action_refcnt--;

	/* tc_chain_notify_delete can't be called while holding block lock.
	 * However, when block is unlocked chain can be changed concurrently, so
	 * save these to temporary variables.
	 */
	refcnt = --chain->refcnt;
	tmplt_ops = chain->tmplt_ops;
	tmplt_priv = chain->tmplt_priv;

	/* The last dropped non-action reference will trigger notification. */
	if (refcnt - chain->action_refcnt == 0 && !by_act) {
		tc_chain_notify_delete(tmplt_ops, tmplt_priv, chain->index,
				       block, NULL, 0, 0, false);
		/* Last reference to chain, no need to lock. */
		chain->flushing = false;
	}

	if (refcnt == 0)
		free_block = tcf_chain_detach(chain);
	mutex_unlock(&block->lock);

	if (refcnt == 0) {
		tc_chain_tmplt_del(tmplt_ops, tmplt_priv);
		tcf_chain_destroy(chain, free_block);
	}
}

static void tcf_chain_put(struct tcf_chain *chain)
{
	__tcf_chain_put(chain, false, false);
}

void tcf_chain_put_by_act(struct tcf_chain *chain)
{
	__tcf_chain_put(chain, true, false);
}
EXPORT_SYMBOL(tcf_chain_put_by_act);

static void tcf_chain_put_explicitly_created(struct tcf_chain *chain)
{
	__tcf_chain_put(chain, false, true);
}

static void tcf_chain_flush(struct tcf_chain *chain, bool rtnl_held)
{
	struct tcf_proto *tp, *tp_next;

	mutex_lock(&chain->filter_chain_lock);
	tp = tcf_chain_dereference(chain->filter_chain, chain);
	while (tp) {
		tp_next = rcu_dereference_protected(tp->next, 1);
		tcf_proto_signal_destroying(chain, tp);
		tp = tp_next;
	}
	tp = tcf_chain_dereference(chain->filter_chain, chain);
	RCU_INIT_POINTER(chain->filter_chain, NULL);
	tcf_chain0_head_change(chain, NULL);
	chain->flushing = true;
	mutex_unlock(&chain->filter_chain_lock);

	while (tp) {
		tp_next = rcu_dereference_protected(tp->next, 1);
		tcf_proto_put(tp, rtnl_held, NULL);
		tp = tp_next;
	}
}

static int tcf_block_setup(struct tcf_block *block,
			   struct flow_block_offload *bo);

static void tc_indr_block_cmd(struct net_device *dev, struct tcf_block *block,
			      flow_indr_block_bind_cb_t *cb, void *cb_priv,
			      enum flow_block_command command, bool ingress)
{
	struct flow_block_offload bo = {
		.command	= command,
		.binder_type	= ingress ?
				  FLOW_BLOCK_BINDER_TYPE_CLSACT_INGRESS :
				  FLOW_BLOCK_BINDER_TYPE_CLSACT_EGRESS,
		.net		= dev_net(dev),
		.block_shared	= tcf_block_non_null_shared(block),
	};
	INIT_LIST_HEAD(&bo.cb_list);

	if (!block)
		return;

	bo.block = &block->flow_block;

	down_write(&block->cb_lock);
	cb(dev, cb_priv, TC_SETUP_BLOCK, &bo);

	tcf_block_setup(block, &bo);
	up_write(&block->cb_lock);
}

static struct tcf_block *tc_dev_block(struct net_device *dev, bool ingress)
{
	const struct Qdisc_class_ops *cops;
	const struct Qdisc_ops *ops;
	struct Qdisc *qdisc;

	if (!dev_ingress_queue(dev))
		return NULL;

	qdisc = dev_ingress_queue(dev)->qdisc_sleeping;
	if (!qdisc)
		return NULL;

	ops = qdisc->ops;
	if (!ops)
		return NULL;

	if (!ingress && !strcmp("ingress", ops->id))
		return NULL;

	cops = ops->cl_ops;
	if (!cops)
		return NULL;

	if (!cops->tcf_block)
		return NULL;

	return cops->tcf_block(qdisc,
			       ingress ? TC_H_MIN_INGRESS : TC_H_MIN_EGRESS,
			       NULL);
}

static void tc_indr_block_get_and_cmd(struct net_device *dev,
				      flow_indr_block_bind_cb_t *cb,
				      void *cb_priv,
				      enum flow_block_command command)
{
	struct tcf_block *block;

	block = tc_dev_block(dev, true);
	tc_indr_block_cmd(dev, block, cb, cb_priv, command, true);

	block = tc_dev_block(dev, false);
	tc_indr_block_cmd(dev, block, cb, cb_priv, command, false);
}

static void tc_indr_block_call(struct tcf_block *block,
			       struct net_device *dev,
			       struct tcf_block_ext_info *ei,
			       enum flow_block_command command,
			       struct netlink_ext_ack *extack)
{
	struct flow_block_offload bo = {
		.command	= command,
		.binder_type	= ei->binder_type,
		.net		= dev_net(dev),
		.block		= &block->flow_block,
		.block_shared	= tcf_block_shared(block),
		.extack		= extack,
	};
	INIT_LIST_HEAD(&bo.cb_list);

	flow_indr_block_call(dev, &bo, command, TC_SETUP_BLOCK);
	tcf_block_setup(block, &bo);
}

static bool tcf_block_offload_in_use(struct tcf_block *block)
{
	return atomic_read(&block->offloadcnt);
}

static int tcf_block_offload_cmd(struct tcf_block *block,
				 struct net_device *dev,
				 struct tcf_block_ext_info *ei,
				 enum flow_block_command command,
				 struct netlink_ext_ack *extack)
{
	struct flow_block_offload bo = {};
	int err;

	bo.net = dev_net(dev);
	bo.command = command;
	bo.binder_type = ei->binder_type;
	bo.block = &block->flow_block;
	bo.block_shared = tcf_block_shared(block);
	bo.extack = extack;
	INIT_LIST_HEAD(&bo.cb_list);

	err = dev->netdev_ops->ndo_setup_tc(dev, TC_SETUP_BLOCK, &bo);
	if (err < 0)
		return err;

	return tcf_block_setup(block, &bo);
}

static int tcf_block_offload_bind(struct tcf_block *block, struct Qdisc *q,
				  struct tcf_block_ext_info *ei,
				  struct netlink_ext_ack *extack)
{
	struct net_device *dev = q->dev_queue->dev;
	int err;

	down_write(&block->cb_lock);
	if (!dev->netdev_ops->ndo_setup_tc)
		goto no_offload_dev_inc;

	/* If tc offload feature is disabled and the block we try to bind
	 * to already has some offloaded filters, forbid to bind.
	 */
	if (!tc_can_offload(dev) && tcf_block_offload_in_use(block)) {
		NL_SET_ERR_MSG(extack, "Bind to offloaded block failed as dev has offload disabled");
		err = -EOPNOTSUPP;
		goto err_unlock;
	}

	err = tcf_block_offload_cmd(block, dev, ei, FLOW_BLOCK_BIND, extack);
	if (err == -EOPNOTSUPP)
		goto no_offload_dev_inc;
	if (err)
		goto err_unlock;

	tc_indr_block_call(block, dev, ei, FLOW_BLOCK_BIND, extack);
	up_write(&block->cb_lock);
	return 0;

no_offload_dev_inc:
	if (tcf_block_offload_in_use(block)) {
		err = -EOPNOTSUPP;
		goto err_unlock;
	}
	err = 0;
	block->nooffloaddevcnt++;
	tc_indr_block_call(block, dev, ei, FLOW_BLOCK_BIND, extack);
err_unlock:
	up_write(&block->cb_lock);
	return err;
}

static void tcf_block_offload_unbind(struct tcf_block *block, struct Qdisc *q,
				     struct tcf_block_ext_info *ei)
{
	struct net_device *dev = q->dev_queue->dev;
	int err;

	down_write(&block->cb_lock);
	tc_indr_block_call(block, dev, ei, FLOW_BLOCK_UNBIND, NULL);

	if (!dev->netdev_ops->ndo_setup_tc)
		goto no_offload_dev_dec;
	err = tcf_block_offload_cmd(block, dev, ei, FLOW_BLOCK_UNBIND, NULL);
	if (err == -EOPNOTSUPP)
		goto no_offload_dev_dec;
	up_write(&block->cb_lock);
	return;

no_offload_dev_dec:
	WARN_ON(block->nooffloaddevcnt-- == 0);
	up_write(&block->cb_lock);
}

static int
tcf_chain0_head_change_cb_add(struct tcf_block *block,
			      struct tcf_block_ext_info *ei,
			      struct netlink_ext_ack *extack)
{
	struct tcf_filter_chain_list_item *item;
	struct tcf_chain *chain0;

	item = kmalloc(sizeof(*item), GFP_KERNEL);
	if (!item) {
		NL_SET_ERR_MSG(extack, "Memory allocation for head change callback item failed");
		return -ENOMEM;
	}
	item->chain_head_change = ei->chain_head_change;
	item->chain_head_change_priv = ei->chain_head_change_priv;

	mutex_lock(&block->lock);
	chain0 = block->chain0.chain;
	if (chain0)
		tcf_chain_hold(chain0);
	else
		list_add(&item->list, &block->chain0.filter_chain_list);
	mutex_unlock(&block->lock);

	if (chain0) {
		struct tcf_proto *tp_head;

		mutex_lock(&chain0->filter_chain_lock);

		tp_head = tcf_chain_dereference(chain0->filter_chain, chain0);
		if (tp_head)
			tcf_chain_head_change_item(item, tp_head);

		mutex_lock(&block->lock);
		list_add(&item->list, &block->chain0.filter_chain_list);
		mutex_unlock(&block->lock);

		mutex_unlock(&chain0->filter_chain_lock);
		tcf_chain_put(chain0);
	}

	return 0;
}

static void
tcf_chain0_head_change_cb_del(struct tcf_block *block,
			      struct tcf_block_ext_info *ei)
{
	struct tcf_filter_chain_list_item *item;

	mutex_lock(&block->lock);
	list_for_each_entry(item, &block->chain0.filter_chain_list, list) {
		if ((!ei->chain_head_change && !ei->chain_head_change_priv) ||
		    (item->chain_head_change == ei->chain_head_change &&
		     item->chain_head_change_priv == ei->chain_head_change_priv)) {
			if (block->chain0.chain)
				tcf_chain_head_change_item(item, NULL);
			list_del(&item->list);
			mutex_unlock(&block->lock);

			kfree(item);
			return;
		}
	}
	mutex_unlock(&block->lock);
	WARN_ON(1);
}

struct tcf_net {
	spinlock_t idr_lock; /* Protects idr */
	struct idr idr;
};

static unsigned int tcf_net_id;

static int tcf_block_insert(struct tcf_block *block, struct net *net,
			    struct netlink_ext_ack *extack)
{
	struct tcf_net *tn = net_generic(net, tcf_net_id);
	int err;

	idr_preload(GFP_KERNEL);
	spin_lock(&tn->idr_lock);
	err = idr_alloc_u32(&tn->idr, block, &block->index, block->index,
			    GFP_NOWAIT);
	spin_unlock(&tn->idr_lock);
	idr_preload_end();

	return err;
}

static void tcf_block_remove(struct tcf_block *block, struct net *net)
{
	struct tcf_net *tn = net_generic(net, tcf_net_id);

	spin_lock(&tn->idr_lock);
	idr_remove(&tn->idr, block->index);
	spin_unlock(&tn->idr_lock);
}

static struct tcf_block *tcf_block_create(struct net *net, struct Qdisc *q,
					  u32 block_index,
					  struct netlink_ext_ack *extack)
{
	struct tcf_block *block;

	block = kzalloc(sizeof(*block), GFP_KERNEL);
	if (!block) {
		NL_SET_ERR_MSG(extack, "Memory allocation for block failed");
		return ERR_PTR(-ENOMEM);
	}
	mutex_init(&block->lock);
	mutex_init(&block->proto_destroy_lock);
	init_rwsem(&block->cb_lock);
	flow_block_init(&block->flow_block);
	INIT_LIST_HEAD(&block->chain_list);
	INIT_LIST_HEAD(&block->owner_list);
	INIT_LIST_HEAD(&block->chain0.filter_chain_list);

	refcount_set(&block->refcnt, 1);
	block->net = net;
	block->index = block_index;

	/* Don't store q pointer for blocks which are shared */
	if (!tcf_block_shared(block))
		block->q = q;
	return block;
}

static struct tcf_block *tcf_block_lookup(struct net *net, u32 block_index)
{
	struct tcf_net *tn = net_generic(net, tcf_net_id);

	return idr_find(&tn->idr, block_index);
}

static struct tcf_block *tcf_block_refcnt_get(struct net *net, u32 block_index)
{
	struct tcf_block *block;

	rcu_read_lock();
	block = tcf_block_lookup(net, block_index);
	if (block && !refcount_inc_not_zero(&block->refcnt))
		block = NULL;
	rcu_read_unlock();

	return block;
}

static struct tcf_chain *
__tcf_get_next_chain(struct tcf_block *block, struct tcf_chain *chain)
{
	mutex_lock(&block->lock);
	if (chain)
		chain = list_is_last(&chain->list, &block->chain_list) ?
			NULL : list_next_entry(chain, list);
	else
		chain = list_first_entry_or_null(&block->chain_list,
						 struct tcf_chain, list);

	/* skip all action-only chains */
	while (chain && tcf_chain_held_by_acts_only(chain))
		chain = list_is_last(&chain->list, &block->chain_list) ?
			NULL : list_next_entry(chain, list);

	if (chain)
		tcf_chain_hold(chain);
	mutex_unlock(&block->lock);

	return chain;
}

/* Function to be used by all clients that want to iterate over all chains on
 * block. It properly obtains block->lock and takes reference to chain before
 * returning it. Users of this function must be tolerant to concurrent chain
 * insertion/deletion or ensure that no concurrent chain modification is
 * possible. Note that all netlink dump callbacks cannot guarantee to provide
 * consistent dump because rtnl lock is released each time skb is filled with
 * data and sent to user-space.
 */

struct tcf_chain *
tcf_get_next_chain(struct tcf_block *block, struct tcf_chain *chain)
{
	struct tcf_chain *chain_next = __tcf_get_next_chain(block, chain);

	if (chain)
		tcf_chain_put(chain);

	return chain_next;
}
EXPORT_SYMBOL(tcf_get_next_chain);

static struct tcf_proto *
__tcf_get_next_proto(struct tcf_chain *chain, struct tcf_proto *tp)
{
	u32 prio = 0;

	ASSERT_RTNL();
	mutex_lock(&chain->filter_chain_lock);

	if (!tp) {
		tp = tcf_chain_dereference(chain->filter_chain, chain);
	} else if (tcf_proto_is_deleting(tp)) {
		/* 'deleting' flag is set and chain->filter_chain_lock was
		 * unlocked, which means next pointer could be invalid. Restart
		 * search.
		 */
		prio = tp->prio + 1;
		tp = tcf_chain_dereference(chain->filter_chain, chain);

		for (; tp; tp = tcf_chain_dereference(tp->next, chain))
			if (!tp->deleting && tp->prio >= prio)
				break;
	} else {
		tp = tcf_chain_dereference(tp->next, chain);
	}

	if (tp)
		tcf_proto_get(tp);

	mutex_unlock(&chain->filter_chain_lock);

	return tp;
}

/* Function to be used by all clients that want to iterate over all tp's on
 * chain. Users of this function must be tolerant to concurrent tp
 * insertion/deletion or ensure that no concurrent chain modification is
 * possible. Note that all netlink dump callbacks cannot guarantee to provide
 * consistent dump because rtnl lock is released each time skb is filled with
 * data and sent to user-space.
 */

struct tcf_proto *
tcf_get_next_proto(struct tcf_chain *chain, struct tcf_proto *tp,
		   bool rtnl_held)
{
	struct tcf_proto *tp_next = __tcf_get_next_proto(chain, tp);

	if (tp)
		tcf_proto_put(tp, rtnl_held, NULL);

	return tp_next;
}
EXPORT_SYMBOL(tcf_get_next_proto);

static void tcf_block_flush_all_chains(struct tcf_block *block, bool rtnl_held)
{
	struct tcf_chain *chain;

	/* Last reference to block. At this point chains cannot be added or
	 * removed concurrently.
	 */
	for (chain = tcf_get_next_chain(block, NULL);
	     chain;
	     chain = tcf_get_next_chain(block, chain)) {
		tcf_chain_put_explicitly_created(chain);
		tcf_chain_flush(chain, rtnl_held);
	}
}

/* Lookup Qdisc and increments its reference counter.
 * Set parent, if necessary.
 */

static int __tcf_qdisc_find(struct net *net, struct Qdisc **q,
			    u32 *parent, int ifindex, bool rtnl_held,
			    struct netlink_ext_ack *extack)
{
	const struct Qdisc_class_ops *cops;
	struct net_device *dev;
	int err = 0;

	if (ifindex == TCM_IFINDEX_MAGIC_BLOCK)
		return 0;

	rcu_read_lock();

	/* Find link */
	dev = dev_get_by_index_rcu(net, ifindex);
	if (!dev) {
		rcu_read_unlock();
		return -ENODEV;
	}

	/* Find qdisc */
	if (!*parent) {
		*q = dev->qdisc;
		*parent = (*q)->handle;
	} else {
		*q = qdisc_lookup_rcu(dev, TC_H_MAJ(*parent));
		if (!*q) {
			NL_SET_ERR_MSG(extack, "Parent Qdisc doesn't exists");
			err = -EINVAL;
			goto errout_rcu;
		}
	}

	*q = qdisc_refcount_inc_nz(*q);
	if (!*q) {
		NL_SET_ERR_MSG(extack, "Parent Qdisc doesn't exists");
		err = -EINVAL;
		goto errout_rcu;
	}

	/* Is it classful? */
	cops = (*q)->ops->cl_ops;
	if (!cops) {
		NL_SET_ERR_MSG(extack, "Qdisc not classful");
		err = -EINVAL;
		goto errout_qdisc;
	}

	if (!cops->tcf_block) {
		NL_SET_ERR_MSG(extack, "Class doesn't support blocks");
		err = -EOPNOTSUPP;
		goto errout_qdisc;
	}

errout_rcu:
	/* At this point we know that qdisc is not noop_qdisc,
	 * which means that qdisc holds a reference to net_device
	 * and we hold a reference to qdisc, so it is safe to release
	 * rcu read lock.
	 */
	rcu_read_unlock();
	return err;

errout_qdisc:
	rcu_read_unlock();

	if (rtnl_held)
		qdisc_put(*q);
	else
		qdisc_put_unlocked(*q);
	*q = NULL;

	return err;
}

static int __tcf_qdisc_cl_find(struct Qdisc *q, u32 parent, unsigned long *cl,
			       int ifindex, struct netlink_ext_ack *extack)
{
	if (ifindex == TCM_IFINDEX_MAGIC_BLOCK)
		return 0;

	/* Do we search for filter, attached to class? */
	if (TC_H_MIN(parent)) {
		const struct Qdisc_class_ops *cops = q->ops->cl_ops;

		*cl = cops->find(q, parent);
		if (*cl == 0) {
			NL_SET_ERR_MSG(extack, "Specified class doesn't exist");
			return -ENOENT;
		}
	}

	return 0;
}

static struct tcf_block *__tcf_block_find(struct net *net, struct Qdisc *q,
					  unsigned long cl, int ifindex,
					  u32 block_index,
					  struct netlink_ext_ack *extack)
{
	struct tcf_block *block;

	if (ifindex == TCM_IFINDEX_MAGIC_BLOCK) {
		block = tcf_block_refcnt_get(net, block_index);
		if (!block) {
			NL_SET_ERR_MSG(extack, "Block of given index was not found");
			return ERR_PTR(-EINVAL);
		}
	} else {
		const struct Qdisc_class_ops *cops = q->ops->cl_ops;

		block = cops->tcf_block(q, cl, extack);
		if (!block)
			return ERR_PTR(-EINVAL);

		if (tcf_block_shared(block)) {
			NL_SET_ERR_MSG(extack, "This filter block is shared. Please use the block index to manipulate the filters");
			return ERR_PTR(-EOPNOTSUPP);
		}

		/* Always take reference to block in order to support execution
		 * of rules update path of cls API without rtnl lock. Caller
		 * must release block when it is finished using it. 'if' block
		 * of this conditional obtain reference to block by calling
		 * tcf_block_refcnt_get().
		 */
		refcount_inc(&block->refcnt);
	}

	return block;
}

static void __tcf_block_put(struct tcf_block *block, struct Qdisc *q,
			    struct tcf_block_ext_info *ei, bool rtnl_held)
{
	if (refcount_dec_and_mutex_lock(&block->refcnt, &block->lock)) {
		/* Flushing/putting all chains will cause the block to be
		 * deallocated when last chain is freed. However, if chain_list
		 * is empty, block has to be manually deallocated. After block
		 * reference counter reached 0, it is no longer possible to
		 * increment it or add new chains to block.
		 */
		bool free_block = list_empty(&block->chain_list);

		mutex_unlock(&block->lock);
		if (tcf_block_shared(block))
			tcf_block_remove(block, block->net);

		if (q)
			tcf_block_offload_unbind(block, q, ei);

		if (free_block)
			tcf_block_destroy(block);
		else
			tcf_block_flush_all_chains(block, rtnl_held);
	} else if (q) {
		tcf_block_offload_unbind(block, q, ei);
	}
}

static void tcf_block_refcnt_put(struct tcf_block *block, bool rtnl_held)
{
	__tcf_block_put(block, NULL, NULL, rtnl_held);
}

/* Find tcf block.
 * Set q, parent, cl when appropriate.
 */

static struct tcf_block *tcf_block_find(struct net *net, struct Qdisc **q,
					u32 *parent, unsigned long *cl,
					int ifindex, u32 block_index,
					struct netlink_ext_ack *extack)
{
	struct tcf_block *block;
	int err = 0;

	ASSERT_RTNL();

	err = __tcf_qdisc_find(net, q, parent, ifindex, true, extack);
	if (err)
		goto errout;

	err = __tcf_qdisc_cl_find(*q, *parent, cl, ifindex, extack);
	if (err)
		goto errout_qdisc;

	block = __tcf_block_find(net, *q, *cl, ifindex, block_index, extack);
	if (IS_ERR(block)) {
		err = PTR_ERR(block);
		goto errout_qdisc;
	}

	return block;

errout_qdisc:
	if (*q)
		qdisc_put(*q);
errout:
	*q = NULL;
	return ERR_PTR(err);
}

static void tcf_block_release(struct Qdisc *q, struct tcf_block *block,
			      bool rtnl_held)
{
	if (!IS_ERR_OR_NULL(block))
		tcf_block_refcnt_put(block, rtnl_held);

	if (q) {
		if (rtnl_held)
			qdisc_put(q);
		else
			qdisc_put_unlocked(q);
	}
}

struct tcf_block_owner_item {
	struct list_head list;
	struct Qdisc *q;
	enum flow_block_binder_type binder_type;
};

static void
tcf_block_owner_netif_keep_dst(struct tcf_block *block,
			       struct Qdisc *q,
			       enum flow_block_binder_type binder_type)
{
	if (block->keep_dst &&
	    binder_type != FLOW_BLOCK_BINDER_TYPE_CLSACT_INGRESS &&
	    binder_type != FLOW_BLOCK_BINDER_TYPE_CLSACT_EGRESS)
		netif_keep_dst(qdisc_dev(q));
}

void tcf_block_netif_keep_dst(struct tcf_block *block)
{
	struct tcf_block_owner_item *item;

	block->keep_dst = true;
	list_for_each_entry(item, &block->owner_list, list)
		tcf_block_owner_netif_keep_dst(block, item->q,
					       item->binder_type);
}
EXPORT_SYMBOL(tcf_block_netif_keep_dst);

static int tcf_block_owner_add(struct tcf_block *block,
			       struct Qdisc *q,
			       enum flow_block_binder_type binder_type)
{
	struct tcf_block_owner_item *item;

	item = kmalloc(sizeof(*item), GFP_KERNEL);
	if (!item)
		return -ENOMEM;
	item->q = q;
	item->binder_type = binder_type;
	list_add(&item->list, &block->owner_list);
	return 0;
}

static void tcf_block_owner_del(struct tcf_block *block,
				struct Qdisc *q,
				enum flow_block_binder_type binder_type)
{
	struct tcf_block_owner_item *item;

	list_for_each_entry(item, &block->owner_list, list) {
		if (item->q == q && item->binder_type == binder_type) {
			list_del(&item->list);
			kfree(item);
			return;
		}
	}
	WARN_ON(1);
}

int tcf_block_get_ext(struct tcf_block **p_block, struct Qdisc *q,
		      struct tcf_block_ext_info *ei,
		      struct netlink_ext_ack *extack)
{
	struct net *net = qdisc_net(q);
	struct tcf_block *block = NULL;
	int err;

	if (ei->block_index)
		/* block_index not 0 means the shared block is requested */
		block = tcf_block_refcnt_get(net, ei->block_index);

	if (!block) {
		block = tcf_block_create(net, q, ei->block_index, extack);
		if (IS_ERR(block))
			return PTR_ERR(block);
		if (tcf_block_shared(block)) {
			err = tcf_block_insert(block, net, extack);
			if (err)
				goto err_block_insert;
		}
	}

	err = tcf_block_owner_add(block, q, ei->binder_type);
	if (err)
		goto err_block_owner_add;

	tcf_block_owner_netif_keep_dst(block, q, ei->binder_type);

	err = tcf_chain0_head_change_cb_add(block, ei, extack);
	if (err)
		goto err_chain0_head_change_cb_add;

	err = tcf_block_offload_bind(block, q, ei, extack);
	if (err)
		goto err_block_offload_bind;

	*p_block = block;
	return 0;

err_block_offload_bind:
	tcf_chain0_head_change_cb_del(block, ei);
err_chain0_head_change_cb_add:
	tcf_block_owner_del(block, q, ei->binder_type);
err_block_owner_add:
err_block_insert:
	tcf_block_refcnt_put(block, true);
	return err;
}
EXPORT_SYMBOL(tcf_block_get_ext);

static void tcf_chain_head_change_dflt(struct tcf_proto *tp_head, void *priv)
{
	struct tcf_proto __rcu **p_filter_chain = priv;

	rcu_assign_pointer(*p_filter_chain, tp_head);
}

int tcf_block_get(struct tcf_block **p_block,
		  struct tcf_proto __rcu **p_filter_chain, struct Qdisc *q,
		  struct netlink_ext_ack *extack)
{
	struct tcf_block_ext_info ei = {
		.chain_head_change = tcf_chain_head_change_dflt,
		.chain_head_change_priv = p_filter_chain,
	};

	WARN_ON(!p_filter_chain);
	return tcf_block_get_ext(p_block, q, &ei, extack);
}
EXPORT_SYMBOL(tcf_block_get);

/* XXX: Standalone actions are not allowed to jump to any chain, and bound
 * actions should be all removed after flushing.
 */
void tcf_block_put_ext(struct tcf_block *block, struct Qdisc *q,
		       struct tcf_block_ext_info *ei)
{
	if (!block)
		return;
	tcf_chain0_head_change_cb_del(block, ei);
	tcf_block_owner_del(block, q, ei->binder_type);

	__tcf_block_put(block, q, ei, true);
}
EXPORT_SYMBOL(tcf_block_put_ext);

void tcf_block_put(struct tcf_block *block)
{
	struct tcf_block_ext_info ei = {0, };

	if (!block)
		return;
	tcf_block_put_ext(block, block->q, &ei);
}

EXPORT_SYMBOL(tcf_block_put);

static int
tcf_block_playback_offloads(struct tcf_block *block, flow_setup_cb_t *cb,
			    void *cb_priv, bool add, bool offload_in_use,
			    struct netlink_ext_ack *extack)
{
	struct tcf_chain *chain, *chain_prev;
	struct tcf_proto *tp, *tp_prev;
	int err;

	lockdep_assert_held(&block->cb_lock);

	for (chain = __tcf_get_next_chain(block, NULL);
	     chain;
	     chain_prev = chain,
		     chain = __tcf_get_next_chain(block, chain),
		     tcf_chain_put(chain_prev)) {
		for (tp = __tcf_get_next_proto(chain, NULL); tp;
		     tp_prev = tp,
			     tp = __tcf_get_next_proto(chain, tp),
			     tcf_proto_put(tp_prev, true, NULL)) {
			if (tp->ops->reoffload) {
				err = tp->ops->reoffload(tp, add, cb, cb_priv,
							 extack);
				if (err && add)
					goto err_playback_remove;
			} else if (add && offload_in_use) {
				err = -EOPNOTSUPP;
				NL_SET_ERR_MSG(extack, "Filter HW offload failed - classifier without re-offloading support");
				goto err_playback_remove;
			}
		}
	}

	return 0;

err_playback_remove:
	tcf_proto_put(tp, true, NULL);
	tcf_chain_put(chain);
	tcf_block_playback_offloads(block, cb, cb_priv, false, offload_in_use,
				    extack);
	return err;
}

static int tcf_block_bind(struct tcf_block *block,
			  struct flow_block_offload *bo)
{
	struct flow_block_cb *block_cb, *next;
	int err, i = 0;

	lockdep_assert_held(&block->cb_lock);

	list_for_each_entry(block_cb, &bo->cb_list, list) {
		err = tcf_block_playback_offloads(block, block_cb->cb,
						  block_cb->cb_priv, true,
						  tcf_block_offload_in_use(block),
						  bo->extack);
		if (err)
			goto err_unroll;
		if (!bo->unlocked_driver_cb)
			block->lockeddevcnt++;

		i++;
	}
	list_splice(&bo->cb_list, &block->flow_block.cb_list);

	return 0;

err_unroll:
	list_for_each_entry_safe(block_cb, next, &bo->cb_list, list) {
		if (i-- > 0) {
			list_del(&block_cb->list);
			tcf_block_playback_offloads(block, block_cb->cb,
						    block_cb->cb_priv, false,
						    tcf_block_offload_in_use(block),
						    NULL);
			if (!bo->unlocked_driver_cb)
				block->lockeddevcnt--;
		}
		flow_block_cb_free(block_cb);
	}

	return err;
}

static void tcf_block_unbind(struct tcf_block *block,
			     struct flow_block_offload *bo)
{
	struct flow_block_cb *block_cb, *next;

	lockdep_assert_held(&block->cb_lock);

	list_for_each_entry_safe(block_cb, next, &bo->cb_list, list) {
		tcf_block_playback_offloads(block, block_cb->cb,
					    block_cb->cb_priv, false,
					    tcf_block_offload_in_use(block),
					    NULL);
		list_del(&block_cb->list);
		flow_block_cb_free(block_cb);
		if (!bo->unlocked_driver_cb)
			block->lockeddevcnt--;
	}
}

static int tcf_block_setup(struct tcf_block *block,
			   struct flow_block_offload *bo)
{
	int err;

	switch (bo->command) {
	case FLOW_BLOCK_BIND:
		err = tcf_block_bind(block, bo);
		break;
	case FLOW_BLOCK_UNBIND:
		err = 0;
		tcf_block_unbind(block, bo);
		break;
	default:
		WARN_ON_ONCE(1);
		err = -EOPNOTSUPP;
	}

	return err;
}

/* Main classifier routine: scans classifier chain attached
 * to this qdisc, (optionally) tests for protocol and asks
 * specific classifiers.
 */
static inline int __tcf_classify(struct sk_buff *skb,
				 const struct tcf_proto *tp,
				 const struct tcf_proto *orig_tp,
				 struct tcf_result *res,
				 bool compat_mode,
				 u32 *last_executed_chain)
{
#ifdef CONFIG_NET_CLS_ACT
	const int max_reclassify_loop = 4;
	const struct tcf_proto *first_tp;
	int limit = 0;

reclassify:
#endif
	for (; tp; tp = rcu_dereference_bh(tp->next)) {
		__be16 protocol = tc_skb_protocol(skb);
		int err;

		if (tp->protocol != protocol &&
		    tp->protocol != htons(ETH_P_ALL))
			continue;

		err = tp->classify(skb, tp, res);
#ifdef CONFIG_NET_CLS_ACT
		if (unlikely(err == TC_ACT_RECLASSIFY && !compat_mode)) {
			first_tp = orig_tp;
			*last_executed_chain = first_tp->chain->index;
			goto reset;
		} else if (unlikely(TC_ACT_EXT_CMP(err, TC_ACT_GOTO_CHAIN))) {
			first_tp = res->goto_tp;
			*last_executed_chain = err & TC_ACT_EXT_VAL_MASK;
			goto reset;
		}
#endif
		if (err >= 0)
			return err;
	}

	return TC_ACT_UNSPEC; /* signal: continue lookup */
#ifdef CONFIG_NET_CLS_ACT
reset:
	if (unlikely(limit++ >= max_reclassify_loop)) {
		net_notice_ratelimited("%u: reclassify loop, rule prio %u, protocol %02x\n",
				       tp->chain->block->index,
				       tp->prio & 0xffff,
				       ntohs(tp->protocol));
		return TC_ACT_SHOT;
	}

	tp = first_tp;
	goto reclassify;
#endif
}

int tcf_classify(struct sk_buff *skb, const struct tcf_proto *tp,
		 struct tcf_result *res, bool compat_mode)
{
	u32 last_executed_chain = 0;

	return __tcf_classify(skb, tp, tp, res, compat_mode,
			      &last_executed_chain);
}
EXPORT_SYMBOL(tcf_classify);

int tcf_classify_ingress(struct sk_buff *skb,
			 const struct tcf_block *ingress_block,
			 const struct tcf_proto *tp,
			 struct tcf_result *res, bool compat_mode)
{
#if !IS_ENABLED(CONFIG_NET_TC_SKB_EXT)
	u32 last_executed_chain = 0;

	return __tcf_classify(skb, tp, tp, res, compat_mode,
			      &last_executed_chain);
#else
	u32 last_executed_chain = tp ? tp->chain->index : 0;
	const struct tcf_proto *orig_tp = tp;
	struct tc_skb_ext *ext;
	int ret;

	ext = skb_ext_find(skb, TC_SKB_EXT);

	if (ext && ext->chain) {
		struct tcf_chain *fchain;

		fchain = tcf_chain_lookup_rcu(ingress_block, ext->chain);
		if (!fchain)
			return TC_ACT_SHOT;

		/* Consume, so cloned/redirect skbs won't inherit ext */
		skb_ext_del(skb, TC_SKB_EXT);

		tp = rcu_dereference_bh(fchain->filter_chain);
<<<<<<< HEAD
=======
		last_executed_chain = fchain->index;
>>>>>>> 0595b2d9
	}

	ret = __tcf_classify(skb, tp, orig_tp, res, compat_mode,
			     &last_executed_chain);

	/* If we missed on some chain */
	if (ret == TC_ACT_UNSPEC && last_executed_chain) {
		ext = skb_ext_add(skb, TC_SKB_EXT);
		if (WARN_ON_ONCE(!ext))
			return TC_ACT_SHOT;
		ext->chain = last_executed_chain;
	}

	return ret;
#endif
}
EXPORT_SYMBOL(tcf_classify_ingress);

struct tcf_chain_info {
	struct tcf_proto __rcu **pprev;
	struct tcf_proto __rcu *next;
};

static struct tcf_proto *tcf_chain_tp_prev(struct tcf_chain *chain,
					   struct tcf_chain_info *chain_info)
{
	return tcf_chain_dereference(*chain_info->pprev, chain);
}

static int tcf_chain_tp_insert(struct tcf_chain *chain,
			       struct tcf_chain_info *chain_info,
			       struct tcf_proto *tp)
{
	if (chain->flushing)
		return -EAGAIN;

	if (*chain_info->pprev == chain->filter_chain)
		tcf_chain0_head_change(chain, tp);
	tcf_proto_get(tp);
	RCU_INIT_POINTER(tp->next, tcf_chain_tp_prev(chain, chain_info));
	rcu_assign_pointer(*chain_info->pprev, tp);

	return 0;
}

static void tcf_chain_tp_remove(struct tcf_chain *chain,
				struct tcf_chain_info *chain_info,
				struct tcf_proto *tp)
{
	struct tcf_proto *next = tcf_chain_dereference(chain_info->next, chain);

	tcf_proto_mark_delete(tp);
	if (tp == chain->filter_chain)
		tcf_chain0_head_change(chain, next);
	RCU_INIT_POINTER(*chain_info->pprev, next);
}

static struct tcf_proto *tcf_chain_tp_find(struct tcf_chain *chain,
					   struct tcf_chain_info *chain_info,
					   u32 protocol, u32 prio,
					   bool prio_allocate);

/* Try to insert new proto.
 * If proto with specified priority already exists, free new proto
 * and return existing one.
 */

static struct tcf_proto *tcf_chain_tp_insert_unique(struct tcf_chain *chain,
						    struct tcf_proto *tp_new,
						    u32 protocol, u32 prio,
						    bool rtnl_held)
{
	struct tcf_chain_info chain_info;
	struct tcf_proto *tp;
	int err = 0;

	mutex_lock(&chain->filter_chain_lock);

	if (tcf_proto_exists_destroying(chain, tp_new)) {
		mutex_unlock(&chain->filter_chain_lock);
		tcf_proto_destroy(tp_new, rtnl_held, false, NULL);
		return ERR_PTR(-EAGAIN);
	}

	tp = tcf_chain_tp_find(chain, &chain_info,
			       protocol, prio, false);
	if (!tp)
		err = tcf_chain_tp_insert(chain, &chain_info, tp_new);
	mutex_unlock(&chain->filter_chain_lock);

	if (tp) {
		tcf_proto_destroy(tp_new, rtnl_held, false, NULL);
		tp_new = tp;
	} else if (err) {
		tcf_proto_destroy(tp_new, rtnl_held, false, NULL);
		tp_new = ERR_PTR(err);
	}

	return tp_new;
}

static void tcf_chain_tp_delete_empty(struct tcf_chain *chain,
				      struct tcf_proto *tp, bool rtnl_held,
				      struct netlink_ext_ack *extack)
{
	struct tcf_chain_info chain_info;
	struct tcf_proto *tp_iter;
	struct tcf_proto **pprev;
	struct tcf_proto *next;

	mutex_lock(&chain->filter_chain_lock);

	/* Atomically find and remove tp from chain. */
	for (pprev = &chain->filter_chain;
	     (tp_iter = tcf_chain_dereference(*pprev, chain));
	     pprev = &tp_iter->next) {
		if (tp_iter == tp) {
			chain_info.pprev = pprev;
			chain_info.next = tp_iter->next;
			WARN_ON(tp_iter->deleting);
			break;
		}
	}
	/* Verify that tp still exists and no new filters were inserted
	 * concurrently.
	 * Mark tp for deletion if it is empty.
	 */
	if (!tp_iter || !tcf_proto_check_delete(tp)) {
		mutex_unlock(&chain->filter_chain_lock);
		return;
	}

	tcf_proto_signal_destroying(chain, tp);
	next = tcf_chain_dereference(chain_info.next, chain);
	if (tp == chain->filter_chain)
		tcf_chain0_head_change(chain, next);
	RCU_INIT_POINTER(*chain_info.pprev, next);
	mutex_unlock(&chain->filter_chain_lock);

	tcf_proto_put(tp, rtnl_held, extack);
}

static struct tcf_proto *tcf_chain_tp_find(struct tcf_chain *chain,
					   struct tcf_chain_info *chain_info,
					   u32 protocol, u32 prio,
					   bool prio_allocate)
{
	struct tcf_proto **pprev;
	struct tcf_proto *tp;

	/* Check the chain for existence of proto-tcf with this priority */
	for (pprev = &chain->filter_chain;
	     (tp = tcf_chain_dereference(*pprev, chain));
	     pprev = &tp->next) {
		if (tp->prio >= prio) {
			if (tp->prio == prio) {
				if (prio_allocate ||
				    (tp->protocol != protocol && protocol))
					return ERR_PTR(-EINVAL);
			} else {
				tp = NULL;
			}
			break;
		}
	}
	chain_info->pprev = pprev;
	if (tp) {
		chain_info->next = tp->next;
		tcf_proto_get(tp);
	} else {
		chain_info->next = NULL;
	}
	return tp;
}

static int tcf_fill_node(struct net *net, struct sk_buff *skb,
			 struct tcf_proto *tp, struct tcf_block *block,
			 struct Qdisc *q, u32 parent, void *fh,
			 u32 portid, u32 seq, u16 flags, int event,
			 bool rtnl_held)
{
	struct tcmsg *tcm;
	struct nlmsghdr  *nlh;
	unsigned char *b = skb_tail_pointer(skb);

	nlh = nlmsg_put(skb, portid, seq, event, sizeof(*tcm), flags);
	if (!nlh)
		goto out_nlmsg_trim;
	tcm = nlmsg_data(nlh);
	tcm->tcm_family = AF_UNSPEC;
	tcm->tcm__pad1 = 0;
	tcm->tcm__pad2 = 0;
	if (q) {
		tcm->tcm_ifindex = qdisc_dev(q)->ifindex;
		tcm->tcm_parent = parent;
	} else {
		tcm->tcm_ifindex = TCM_IFINDEX_MAGIC_BLOCK;
		tcm->tcm_block_index = block->index;
	}
	tcm->tcm_info = TC_H_MAKE(tp->prio, tp->protocol);
	if (nla_put_string(skb, TCA_KIND, tp->ops->kind))
		goto nla_put_failure;
	if (nla_put_u32(skb, TCA_CHAIN, tp->chain->index))
		goto nla_put_failure;
	if (!fh) {
		tcm->tcm_handle = 0;
	} else {
		if (tp->ops->dump &&
		    tp->ops->dump(net, tp, fh, skb, tcm, rtnl_held) < 0)
			goto nla_put_failure;
	}
	nlh->nlmsg_len = skb_tail_pointer(skb) - b;
	return skb->len;

out_nlmsg_trim:
nla_put_failure:
	nlmsg_trim(skb, b);
	return -1;
}

static int tfilter_notify(struct net *net, struct sk_buff *oskb,
			  struct nlmsghdr *n, struct tcf_proto *tp,
			  struct tcf_block *block, struct Qdisc *q,
			  u32 parent, void *fh, int event, bool unicast,
			  bool rtnl_held)
{
	struct sk_buff *skb;
	u32 portid = oskb ? NETLINK_CB(oskb).portid : 0;
	int err = 0;

	skb = alloc_skb(NLMSG_GOODSIZE, GFP_KERNEL);
	if (!skb)
		return -ENOBUFS;

	if (tcf_fill_node(net, skb, tp, block, q, parent, fh, portid,
			  n->nlmsg_seq, n->nlmsg_flags, event,
			  rtnl_held) <= 0) {
		kfree_skb(skb);
		return -EINVAL;
	}

	if (unicast)
		err = netlink_unicast(net->rtnl, skb, portid, MSG_DONTWAIT);
	else
		err = rtnetlink_send(skb, net, portid, RTNLGRP_TC,
				     n->nlmsg_flags & NLM_F_ECHO);

	if (err > 0)
		err = 0;
	return err;
}

static int tfilter_del_notify(struct net *net, struct sk_buff *oskb,
			      struct nlmsghdr *n, struct tcf_proto *tp,
			      struct tcf_block *block, struct Qdisc *q,
			      u32 parent, void *fh, bool unicast, bool *last,
			      bool rtnl_held, struct netlink_ext_ack *extack)
{
	struct sk_buff *skb;
	u32 portid = oskb ? NETLINK_CB(oskb).portid : 0;
	int err;

	skb = alloc_skb(NLMSG_GOODSIZE, GFP_KERNEL);
	if (!skb)
		return -ENOBUFS;

	if (tcf_fill_node(net, skb, tp, block, q, parent, fh, portid,
			  n->nlmsg_seq, n->nlmsg_flags, RTM_DELTFILTER,
			  rtnl_held) <= 0) {
		NL_SET_ERR_MSG(extack, "Failed to build del event notification");
		kfree_skb(skb);
		return -EINVAL;
	}

	err = tp->ops->delete(tp, fh, last, rtnl_held, extack);
	if (err) {
		kfree_skb(skb);
		return err;
	}

	if (unicast)
		err = netlink_unicast(net->rtnl, skb, portid, MSG_DONTWAIT);
	else
		err = rtnetlink_send(skb, net, portid, RTNLGRP_TC,
				     n->nlmsg_flags & NLM_F_ECHO);
	if (err < 0)
		NL_SET_ERR_MSG(extack, "Failed to send filter delete notification");

	if (err > 0)
		err = 0;
	return err;
}

static void tfilter_notify_chain(struct net *net, struct sk_buff *oskb,
				 struct tcf_block *block, struct Qdisc *q,
				 u32 parent, struct nlmsghdr *n,
				 struct tcf_chain *chain, int event,
				 bool rtnl_held)
{
	struct tcf_proto *tp;

	for (tp = tcf_get_next_proto(chain, NULL, rtnl_held);
	     tp; tp = tcf_get_next_proto(chain, tp, rtnl_held))
		tfilter_notify(net, oskb, n, tp, block,
			       q, parent, NULL, event, false, rtnl_held);
}

static void tfilter_put(struct tcf_proto *tp, void *fh)
{
	if (tp->ops->put && fh)
		tp->ops->put(tp, fh);
}

static int tc_new_tfilter(struct sk_buff *skb, struct nlmsghdr *n,
			  struct netlink_ext_ack *extack)
{
	struct net *net = sock_net(skb->sk);
	struct nlattr *tca[TCA_MAX + 1];
	char name[IFNAMSIZ];
	struct tcmsg *t;
	u32 protocol;
	u32 prio;
	bool prio_allocate;
	u32 parent;
	u32 chain_index;
	struct Qdisc *q = NULL;
	struct tcf_chain_info chain_info;
	struct tcf_chain *chain = NULL;
	struct tcf_block *block;
	struct tcf_proto *tp;
	unsigned long cl;
	void *fh;
	int err;
	int tp_created;
	bool rtnl_held = false;

	if (!netlink_ns_capable(skb, net->user_ns, CAP_NET_ADMIN))
		return -EPERM;

replay:
	tp_created = 0;

	err = nlmsg_parse_deprecated(n, sizeof(*t), tca, TCA_MAX,
				     rtm_tca_policy, extack);
	if (err < 0)
		return err;

	t = nlmsg_data(n);
	protocol = TC_H_MIN(t->tcm_info);
	prio = TC_H_MAJ(t->tcm_info);
	prio_allocate = false;
	parent = t->tcm_parent;
	tp = NULL;
	cl = 0;
	block = NULL;

	if (prio == 0) {
		/* If no priority is provided by the user,
		 * we allocate one.
		 */
		if (n->nlmsg_flags & NLM_F_CREATE) {
			prio = TC_H_MAKE(0x80000000U, 0U);
			prio_allocate = true;
		} else {
			NL_SET_ERR_MSG(extack, "Invalid filter command with priority of zero");
			return -ENOENT;
		}
	}

	/* Find head of filter chain. */

	err = __tcf_qdisc_find(net, &q, &parent, t->tcm_ifindex, false, extack);
	if (err)
		return err;

	if (tcf_proto_check_kind(tca[TCA_KIND], name)) {
		NL_SET_ERR_MSG(extack, "Specified TC filter name too long");
		err = -EINVAL;
		goto errout;
	}

	/* Take rtnl mutex if rtnl_held was set to true on previous iteration,
	 * block is shared (no qdisc found), qdisc is not unlocked, classifier
	 * type is not specified, classifier is not unlocked.
	 */
	if (rtnl_held ||
	    (q && !(q->ops->cl_ops->flags & QDISC_CLASS_OPS_DOIT_UNLOCKED)) ||
	    !tcf_proto_is_unlocked(name)) {
		rtnl_held = true;
		rtnl_lock();
	}

	err = __tcf_qdisc_cl_find(q, parent, &cl, t->tcm_ifindex, extack);
	if (err)
		goto errout;

	block = __tcf_block_find(net, q, cl, t->tcm_ifindex, t->tcm_block_index,
				 extack);
	if (IS_ERR(block)) {
		err = PTR_ERR(block);
		goto errout;
	}

	chain_index = tca[TCA_CHAIN] ? nla_get_u32(tca[TCA_CHAIN]) : 0;
	if (chain_index > TC_ACT_EXT_VAL_MASK) {
		NL_SET_ERR_MSG(extack, "Specified chain index exceeds upper limit");
		err = -EINVAL;
		goto errout;
	}
	chain = tcf_chain_get(block, chain_index, true);
	if (!chain) {
		NL_SET_ERR_MSG(extack, "Cannot create specified filter chain");
		err = -ENOMEM;
		goto errout;
	}

	mutex_lock(&chain->filter_chain_lock);
	tp = tcf_chain_tp_find(chain, &chain_info, protocol,
			       prio, prio_allocate);
	if (IS_ERR(tp)) {
		NL_SET_ERR_MSG(extack, "Filter with specified priority/protocol not found");
		err = PTR_ERR(tp);
		goto errout_locked;
	}

	if (tp == NULL) {
		struct tcf_proto *tp_new = NULL;

		if (chain->flushing) {
			err = -EAGAIN;
			goto errout_locked;
		}

		/* Proto-tcf does not exist, create new one */

		if (tca[TCA_KIND] == NULL || !protocol) {
			NL_SET_ERR_MSG(extack, "Filter kind and protocol must be specified");
			err = -EINVAL;
			goto errout_locked;
		}

		if (!(n->nlmsg_flags & NLM_F_CREATE)) {
			NL_SET_ERR_MSG(extack, "Need both RTM_NEWTFILTER and NLM_F_CREATE to create a new filter");
			err = -ENOENT;
			goto errout_locked;
		}

		if (prio_allocate)
			prio = tcf_auto_prio(tcf_chain_tp_prev(chain,
							       &chain_info));

		mutex_unlock(&chain->filter_chain_lock);
		tp_new = tcf_proto_create(name, protocol, prio, chain,
					  rtnl_held, extack);
		if (IS_ERR(tp_new)) {
			err = PTR_ERR(tp_new);
			goto errout_tp;
		}

		tp_created = 1;
		tp = tcf_chain_tp_insert_unique(chain, tp_new, protocol, prio,
						rtnl_held);
		if (IS_ERR(tp)) {
			err = PTR_ERR(tp);
			goto errout_tp;
		}
	} else {
		mutex_unlock(&chain->filter_chain_lock);
	}

	if (tca[TCA_KIND] && nla_strcmp(tca[TCA_KIND], tp->ops->kind)) {
		NL_SET_ERR_MSG(extack, "Specified filter kind does not match existing one");
		err = -EINVAL;
		goto errout;
	}

	fh = tp->ops->get(tp, t->tcm_handle);

	if (!fh) {
		if (!(n->nlmsg_flags & NLM_F_CREATE)) {
			NL_SET_ERR_MSG(extack, "Need both RTM_NEWTFILTER and NLM_F_CREATE to create a new filter");
			err = -ENOENT;
			goto errout;
		}
	} else if (n->nlmsg_flags & NLM_F_EXCL) {
		tfilter_put(tp, fh);
		NL_SET_ERR_MSG(extack, "Filter already exists");
		err = -EEXIST;
		goto errout;
	}

	if (chain->tmplt_ops && chain->tmplt_ops != tp->ops) {
		NL_SET_ERR_MSG(extack, "Chain template is set to a different filter kind");
		err = -EINVAL;
		goto errout;
	}

	err = tp->ops->change(net, skb, tp, cl, t->tcm_handle, tca, &fh,
			      n->nlmsg_flags & NLM_F_CREATE ? TCA_ACT_NOREPLACE : TCA_ACT_REPLACE,
			      rtnl_held, extack);
	if (err == 0) {
		tfilter_notify(net, skb, n, tp, block, q, parent, fh,
			       RTM_NEWTFILTER, false, rtnl_held);
		tfilter_put(tp, fh);
		/* q pointer is NULL for shared blocks */
		if (q)
			q->flags &= ~TCQ_F_CAN_BYPASS;
	}

errout:
	if (err && tp_created)
		tcf_chain_tp_delete_empty(chain, tp, rtnl_held, NULL);
errout_tp:
	if (chain) {
		if (tp && !IS_ERR(tp))
			tcf_proto_put(tp, rtnl_held, NULL);
		if (!tp_created)
			tcf_chain_put(chain);
	}
	tcf_block_release(q, block, rtnl_held);

	if (rtnl_held)
		rtnl_unlock();

	if (err == -EAGAIN) {
		/* Take rtnl lock in case EAGAIN is caused by concurrent flush
		 * of target chain.
		 */
		rtnl_held = true;
		/* Replay the request. */
		goto replay;
	}
	return err;

errout_locked:
	mutex_unlock(&chain->filter_chain_lock);
	goto errout;
}

static int tc_del_tfilter(struct sk_buff *skb, struct nlmsghdr *n,
			  struct netlink_ext_ack *extack)
{
	struct net *net = sock_net(skb->sk);
	struct nlattr *tca[TCA_MAX + 1];
	char name[IFNAMSIZ];
	struct tcmsg *t;
	u32 protocol;
	u32 prio;
	u32 parent;
	u32 chain_index;
	struct Qdisc *q = NULL;
	struct tcf_chain_info chain_info;
	struct tcf_chain *chain = NULL;
	struct tcf_block *block = NULL;
	struct tcf_proto *tp = NULL;
	unsigned long cl = 0;
	void *fh = NULL;
	int err;
	bool rtnl_held = false;

	if (!netlink_ns_capable(skb, net->user_ns, CAP_NET_ADMIN))
		return -EPERM;

	err = nlmsg_parse_deprecated(n, sizeof(*t), tca, TCA_MAX,
				     rtm_tca_policy, extack);
	if (err < 0)
		return err;

	t = nlmsg_data(n);
	protocol = TC_H_MIN(t->tcm_info);
	prio = TC_H_MAJ(t->tcm_info);
	parent = t->tcm_parent;

	if (prio == 0 && (protocol || t->tcm_handle || tca[TCA_KIND])) {
		NL_SET_ERR_MSG(extack, "Cannot flush filters with protocol, handle or kind set");
		return -ENOENT;
	}

	/* Find head of filter chain. */

	err = __tcf_qdisc_find(net, &q, &parent, t->tcm_ifindex, false, extack);
	if (err)
		return err;

	if (tcf_proto_check_kind(tca[TCA_KIND], name)) {
		NL_SET_ERR_MSG(extack, "Specified TC filter name too long");
		err = -EINVAL;
		goto errout;
	}
	/* Take rtnl mutex if flushing whole chain, block is shared (no qdisc
	 * found), qdisc is not unlocked, classifier type is not specified,
	 * classifier is not unlocked.
	 */
	if (!prio ||
	    (q && !(q->ops->cl_ops->flags & QDISC_CLASS_OPS_DOIT_UNLOCKED)) ||
	    !tcf_proto_is_unlocked(name)) {
		rtnl_held = true;
		rtnl_lock();
	}

	err = __tcf_qdisc_cl_find(q, parent, &cl, t->tcm_ifindex, extack);
	if (err)
		goto errout;

	block = __tcf_block_find(net, q, cl, t->tcm_ifindex, t->tcm_block_index,
				 extack);
	if (IS_ERR(block)) {
		err = PTR_ERR(block);
		goto errout;
	}

	chain_index = tca[TCA_CHAIN] ? nla_get_u32(tca[TCA_CHAIN]) : 0;
	if (chain_index > TC_ACT_EXT_VAL_MASK) {
		NL_SET_ERR_MSG(extack, "Specified chain index exceeds upper limit");
		err = -EINVAL;
		goto errout;
	}
	chain = tcf_chain_get(block, chain_index, false);
	if (!chain) {
		/* User requested flush on non-existent chain. Nothing to do,
		 * so just return success.
		 */
		if (prio == 0) {
			err = 0;
			goto errout;
		}
		NL_SET_ERR_MSG(extack, "Cannot find specified filter chain");
		err = -ENOENT;
		goto errout;
	}

	if (prio == 0) {
		tfilter_notify_chain(net, skb, block, q, parent, n,
				     chain, RTM_DELTFILTER, rtnl_held);
		tcf_chain_flush(chain, rtnl_held);
		err = 0;
		goto errout;
	}

	mutex_lock(&chain->filter_chain_lock);
	tp = tcf_chain_tp_find(chain, &chain_info, protocol,
			       prio, false);
	if (!tp || IS_ERR(tp)) {
		NL_SET_ERR_MSG(extack, "Filter with specified priority/protocol not found");
		err = tp ? PTR_ERR(tp) : -ENOENT;
		goto errout_locked;
	} else if (tca[TCA_KIND] && nla_strcmp(tca[TCA_KIND], tp->ops->kind)) {
		NL_SET_ERR_MSG(extack, "Specified filter kind does not match existing one");
		err = -EINVAL;
		goto errout_locked;
	} else if (t->tcm_handle == 0) {
		tcf_proto_signal_destroying(chain, tp);
		tcf_chain_tp_remove(chain, &chain_info, tp);
		mutex_unlock(&chain->filter_chain_lock);

		tcf_proto_put(tp, rtnl_held, NULL);
		tfilter_notify(net, skb, n, tp, block, q, parent, fh,
			       RTM_DELTFILTER, false, rtnl_held);
		err = 0;
		goto errout;
	}
	mutex_unlock(&chain->filter_chain_lock);

	fh = tp->ops->get(tp, t->tcm_handle);

	if (!fh) {
		NL_SET_ERR_MSG(extack, "Specified filter handle not found");
		err = -ENOENT;
	} else {
		bool last;

		err = tfilter_del_notify(net, skb, n, tp, block,
					 q, parent, fh, false, &last,
					 rtnl_held, extack);

		if (err)
			goto errout;
		if (last)
			tcf_chain_tp_delete_empty(chain, tp, rtnl_held, extack);
	}

errout:
	if (chain) {
		if (tp && !IS_ERR(tp))
			tcf_proto_put(tp, rtnl_held, NULL);
		tcf_chain_put(chain);
	}
	tcf_block_release(q, block, rtnl_held);

	if (rtnl_held)
		rtnl_unlock();

	return err;

errout_locked:
	mutex_unlock(&chain->filter_chain_lock);
	goto errout;
}

static int tc_get_tfilter(struct sk_buff *skb, struct nlmsghdr *n,
			  struct netlink_ext_ack *extack)
{
	struct net *net = sock_net(skb->sk);
	struct nlattr *tca[TCA_MAX + 1];
	char name[IFNAMSIZ];
	struct tcmsg *t;
	u32 protocol;
	u32 prio;
	u32 parent;
	u32 chain_index;
	struct Qdisc *q = NULL;
	struct tcf_chain_info chain_info;
	struct tcf_chain *chain = NULL;
	struct tcf_block *block = NULL;
	struct tcf_proto *tp = NULL;
	unsigned long cl = 0;
	void *fh = NULL;
	int err;
	bool rtnl_held = false;

	err = nlmsg_parse_deprecated(n, sizeof(*t), tca, TCA_MAX,
				     rtm_tca_policy, extack);
	if (err < 0)
		return err;

	t = nlmsg_data(n);
	protocol = TC_H_MIN(t->tcm_info);
	prio = TC_H_MAJ(t->tcm_info);
	parent = t->tcm_parent;

	if (prio == 0) {
		NL_SET_ERR_MSG(extack, "Invalid filter command with priority of zero");
		return -ENOENT;
	}

	/* Find head of filter chain. */

	err = __tcf_qdisc_find(net, &q, &parent, t->tcm_ifindex, false, extack);
	if (err)
		return err;

	if (tcf_proto_check_kind(tca[TCA_KIND], name)) {
		NL_SET_ERR_MSG(extack, "Specified TC filter name too long");
		err = -EINVAL;
		goto errout;
	}
	/* Take rtnl mutex if block is shared (no qdisc found), qdisc is not
	 * unlocked, classifier type is not specified, classifier is not
	 * unlocked.
	 */
	if ((q && !(q->ops->cl_ops->flags & QDISC_CLASS_OPS_DOIT_UNLOCKED)) ||
	    !tcf_proto_is_unlocked(name)) {
		rtnl_held = true;
		rtnl_lock();
	}

	err = __tcf_qdisc_cl_find(q, parent, &cl, t->tcm_ifindex, extack);
	if (err)
		goto errout;

	block = __tcf_block_find(net, q, cl, t->tcm_ifindex, t->tcm_block_index,
				 extack);
	if (IS_ERR(block)) {
		err = PTR_ERR(block);
		goto errout;
	}

	chain_index = tca[TCA_CHAIN] ? nla_get_u32(tca[TCA_CHAIN]) : 0;
	if (chain_index > TC_ACT_EXT_VAL_MASK) {
		NL_SET_ERR_MSG(extack, "Specified chain index exceeds upper limit");
		err = -EINVAL;
		goto errout;
	}
	chain = tcf_chain_get(block, chain_index, false);
	if (!chain) {
		NL_SET_ERR_MSG(extack, "Cannot find specified filter chain");
		err = -EINVAL;
		goto errout;
	}

	mutex_lock(&chain->filter_chain_lock);
	tp = tcf_chain_tp_find(chain, &chain_info, protocol,
			       prio, false);
	mutex_unlock(&chain->filter_chain_lock);
	if (!tp || IS_ERR(tp)) {
		NL_SET_ERR_MSG(extack, "Filter with specified priority/protocol not found");
		err = tp ? PTR_ERR(tp) : -ENOENT;
		goto errout;
	} else if (tca[TCA_KIND] && nla_strcmp(tca[TCA_KIND], tp->ops->kind)) {
		NL_SET_ERR_MSG(extack, "Specified filter kind does not match existing one");
		err = -EINVAL;
		goto errout;
	}

	fh = tp->ops->get(tp, t->tcm_handle);

	if (!fh) {
		NL_SET_ERR_MSG(extack, "Specified filter handle not found");
		err = -ENOENT;
	} else {
		err = tfilter_notify(net, skb, n, tp, block, q, parent,
				     fh, RTM_NEWTFILTER, true, rtnl_held);
		if (err < 0)
			NL_SET_ERR_MSG(extack, "Failed to send filter notify message");
	}

	tfilter_put(tp, fh);
errout:
	if (chain) {
		if (tp && !IS_ERR(tp))
			tcf_proto_put(tp, rtnl_held, NULL);
		tcf_chain_put(chain);
	}
	tcf_block_release(q, block, rtnl_held);

	if (rtnl_held)
		rtnl_unlock();

	return err;
}

struct tcf_dump_args {
	struct tcf_walker w;
	struct sk_buff *skb;
	struct netlink_callback *cb;
	struct tcf_block *block;
	struct Qdisc *q;
	u32 parent;
};

static int tcf_node_dump(struct tcf_proto *tp, void *n, struct tcf_walker *arg)
{
	struct tcf_dump_args *a = (void *)arg;
	struct net *net = sock_net(a->skb->sk);

	return tcf_fill_node(net, a->skb, tp, a->block, a->q, a->parent,
			     n, NETLINK_CB(a->cb->skb).portid,
			     a->cb->nlh->nlmsg_seq, NLM_F_MULTI,
			     RTM_NEWTFILTER, true);
}

static bool tcf_chain_dump(struct tcf_chain *chain, struct Qdisc *q, u32 parent,
			   struct sk_buff *skb, struct netlink_callback *cb,
			   long index_start, long *p_index)
{
	struct net *net = sock_net(skb->sk);
	struct tcf_block *block = chain->block;
	struct tcmsg *tcm = nlmsg_data(cb->nlh);
	struct tcf_proto *tp, *tp_prev;
	struct tcf_dump_args arg;

	for (tp = __tcf_get_next_proto(chain, NULL);
	     tp;
	     tp_prev = tp,
		     tp = __tcf_get_next_proto(chain, tp),
		     tcf_proto_put(tp_prev, true, NULL),
		     (*p_index)++) {
		if (*p_index < index_start)
			continue;
		if (TC_H_MAJ(tcm->tcm_info) &&
		    TC_H_MAJ(tcm->tcm_info) != tp->prio)
			continue;
		if (TC_H_MIN(tcm->tcm_info) &&
		    TC_H_MIN(tcm->tcm_info) != tp->protocol)
			continue;
		if (*p_index > index_start)
			memset(&cb->args[1], 0,
			       sizeof(cb->args) - sizeof(cb->args[0]));
		if (cb->args[1] == 0) {
			if (tcf_fill_node(net, skb, tp, block, q, parent, NULL,
					  NETLINK_CB(cb->skb).portid,
					  cb->nlh->nlmsg_seq, NLM_F_MULTI,
					  RTM_NEWTFILTER, true) <= 0)
				goto errout;
			cb->args[1] = 1;
		}
		if (!tp->ops->walk)
			continue;
		arg.w.fn = tcf_node_dump;
		arg.skb = skb;
		arg.cb = cb;
		arg.block = block;
		arg.q = q;
		arg.parent = parent;
		arg.w.stop = 0;
		arg.w.skip = cb->args[1] - 1;
		arg.w.count = 0;
		arg.w.cookie = cb->args[2];
		tp->ops->walk(tp, &arg.w, true);
		cb->args[2] = arg.w.cookie;
		cb->args[1] = arg.w.count + 1;
		if (arg.w.stop)
			goto errout;
	}
	return true;

errout:
	tcf_proto_put(tp, true, NULL);
	return false;
}

/* called with RTNL */
static int tc_dump_tfilter(struct sk_buff *skb, struct netlink_callback *cb)
{
	struct tcf_chain *chain, *chain_prev;
	struct net *net = sock_net(skb->sk);
	struct nlattr *tca[TCA_MAX + 1];
	struct Qdisc *q = NULL;
	struct tcf_block *block;
	struct tcmsg *tcm = nlmsg_data(cb->nlh);
	long index_start;
	long index;
	u32 parent;
	int err;

	if (nlmsg_len(cb->nlh) < sizeof(*tcm))
		return skb->len;

	err = nlmsg_parse_deprecated(cb->nlh, sizeof(*tcm), tca, TCA_MAX,
				     NULL, cb->extack);
	if (err)
		return err;

	if (tcm->tcm_ifindex == TCM_IFINDEX_MAGIC_BLOCK) {
		block = tcf_block_refcnt_get(net, tcm->tcm_block_index);
		if (!block)
			goto out;
		/* If we work with block index, q is NULL and parent value
		 * will never be used in the following code. The check
		 * in tcf_fill_node prevents it. However, compiler does not
		 * see that far, so set parent to zero to silence the warning
		 * about parent being uninitialized.
		 */
		parent = 0;
	} else {
		const struct Qdisc_class_ops *cops;
		struct net_device *dev;
		unsigned long cl = 0;

		dev = __dev_get_by_index(net, tcm->tcm_ifindex);
		if (!dev)
			return skb->len;

		parent = tcm->tcm_parent;
		if (!parent) {
			q = dev->qdisc;
			parent = q->handle;
		} else {
			q = qdisc_lookup(dev, TC_H_MAJ(tcm->tcm_parent));
		}
		if (!q)
			goto out;
		cops = q->ops->cl_ops;
		if (!cops)
			goto out;
		if (!cops->tcf_block)
			goto out;
		if (TC_H_MIN(tcm->tcm_parent)) {
			cl = cops->find(q, tcm->tcm_parent);
			if (cl == 0)
				goto out;
		}
		block = cops->tcf_block(q, cl, NULL);
		if (!block)
			goto out;
		if (tcf_block_shared(block))
			q = NULL;
	}

	index_start = cb->args[0];
	index = 0;

	for (chain = __tcf_get_next_chain(block, NULL);
	     chain;
	     chain_prev = chain,
		     chain = __tcf_get_next_chain(block, chain),
		     tcf_chain_put(chain_prev)) {
		if (tca[TCA_CHAIN] &&
		    nla_get_u32(tca[TCA_CHAIN]) != chain->index)
			continue;
		if (!tcf_chain_dump(chain, q, parent, skb, cb,
				    index_start, &index)) {
			tcf_chain_put(chain);
			err = -EMSGSIZE;
			break;
		}
	}

	if (tcm->tcm_ifindex == TCM_IFINDEX_MAGIC_BLOCK)
		tcf_block_refcnt_put(block, true);
	cb->args[0] = index;

out:
	/* If we did no progress, the error (EMSGSIZE) is real */
	if (skb->len == 0 && err)
		return err;
	return skb->len;
}

static int tc_chain_fill_node(const struct tcf_proto_ops *tmplt_ops,
			      void *tmplt_priv, u32 chain_index,
			      struct net *net, struct sk_buff *skb,
			      struct tcf_block *block,
			      u32 portid, u32 seq, u16 flags, int event)
{
	unsigned char *b = skb_tail_pointer(skb);
	const struct tcf_proto_ops *ops;
	struct nlmsghdr *nlh;
	struct tcmsg *tcm;
	void *priv;

	ops = tmplt_ops;
	priv = tmplt_priv;

	nlh = nlmsg_put(skb, portid, seq, event, sizeof(*tcm), flags);
	if (!nlh)
		goto out_nlmsg_trim;
	tcm = nlmsg_data(nlh);
	tcm->tcm_family = AF_UNSPEC;
	tcm->tcm__pad1 = 0;
	tcm->tcm__pad2 = 0;
	tcm->tcm_handle = 0;
	if (block->q) {
		tcm->tcm_ifindex = qdisc_dev(block->q)->ifindex;
		tcm->tcm_parent = block->q->handle;
	} else {
		tcm->tcm_ifindex = TCM_IFINDEX_MAGIC_BLOCK;
		tcm->tcm_block_index = block->index;
	}

	if (nla_put_u32(skb, TCA_CHAIN, chain_index))
		goto nla_put_failure;

	if (ops) {
		if (nla_put_string(skb, TCA_KIND, ops->kind))
			goto nla_put_failure;
		if (ops->tmplt_dump(skb, net, priv) < 0)
			goto nla_put_failure;
	}

	nlh->nlmsg_len = skb_tail_pointer(skb) - b;
	return skb->len;

out_nlmsg_trim:
nla_put_failure:
	nlmsg_trim(skb, b);
	return -EMSGSIZE;
}

static int tc_chain_notify(struct tcf_chain *chain, struct sk_buff *oskb,
			   u32 seq, u16 flags, int event, bool unicast)
{
	u32 portid = oskb ? NETLINK_CB(oskb).portid : 0;
	struct tcf_block *block = chain->block;
	struct net *net = block->net;
	struct sk_buff *skb;
	int err = 0;

	skb = alloc_skb(NLMSG_GOODSIZE, GFP_KERNEL);
	if (!skb)
		return -ENOBUFS;

	if (tc_chain_fill_node(chain->tmplt_ops, chain->tmplt_priv,
			       chain->index, net, skb, block, portid,
			       seq, flags, event) <= 0) {
		kfree_skb(skb);
		return -EINVAL;
	}

	if (unicast)
		err = netlink_unicast(net->rtnl, skb, portid, MSG_DONTWAIT);
	else
		err = rtnetlink_send(skb, net, portid, RTNLGRP_TC,
				     flags & NLM_F_ECHO);

	if (err > 0)
		err = 0;
	return err;
}

static int tc_chain_notify_delete(const struct tcf_proto_ops *tmplt_ops,
				  void *tmplt_priv, u32 chain_index,
				  struct tcf_block *block, struct sk_buff *oskb,
				  u32 seq, u16 flags, bool unicast)
{
	u32 portid = oskb ? NETLINK_CB(oskb).portid : 0;
	struct net *net = block->net;
	struct sk_buff *skb;

	skb = alloc_skb(NLMSG_GOODSIZE, GFP_KERNEL);
	if (!skb)
		return -ENOBUFS;

	if (tc_chain_fill_node(tmplt_ops, tmplt_priv, chain_index, net, skb,
			       block, portid, seq, flags, RTM_DELCHAIN) <= 0) {
		kfree_skb(skb);
		return -EINVAL;
	}

	if (unicast)
		return netlink_unicast(net->rtnl, skb, portid, MSG_DONTWAIT);

	return rtnetlink_send(skb, net, portid, RTNLGRP_TC, flags & NLM_F_ECHO);
}

static int tc_chain_tmplt_add(struct tcf_chain *chain, struct net *net,
			      struct nlattr **tca,
			      struct netlink_ext_ack *extack)
{
	const struct tcf_proto_ops *ops;
	char name[IFNAMSIZ];
	void *tmplt_priv;

	/* If kind is not set, user did not specify template. */
	if (!tca[TCA_KIND])
		return 0;

	if (tcf_proto_check_kind(tca[TCA_KIND], name)) {
		NL_SET_ERR_MSG(extack, "Specified TC chain template name too long");
		return -EINVAL;
	}

	ops = tcf_proto_lookup_ops(name, true, extack);
	if (IS_ERR(ops))
		return PTR_ERR(ops);
	if (!ops->tmplt_create || !ops->tmplt_destroy || !ops->tmplt_dump) {
		NL_SET_ERR_MSG(extack, "Chain templates are not supported with specified classifier");
		return -EOPNOTSUPP;
	}

	tmplt_priv = ops->tmplt_create(net, chain, tca, extack);
	if (IS_ERR(tmplt_priv)) {
		module_put(ops->owner);
		return PTR_ERR(tmplt_priv);
	}
	chain->tmplt_ops = ops;
	chain->tmplt_priv = tmplt_priv;
	return 0;
}

static void tc_chain_tmplt_del(const struct tcf_proto_ops *tmplt_ops,
			       void *tmplt_priv)
{
	/* If template ops are set, no work to do for us. */
	if (!tmplt_ops)
		return;

	tmplt_ops->tmplt_destroy(tmplt_priv);
	module_put(tmplt_ops->owner);
}

/* Add/delete/get a chain */

static int tc_ctl_chain(struct sk_buff *skb, struct nlmsghdr *n,
			struct netlink_ext_ack *extack)
{
	struct net *net = sock_net(skb->sk);
	struct nlattr *tca[TCA_MAX + 1];
	struct tcmsg *t;
	u32 parent;
	u32 chain_index;
	struct Qdisc *q = NULL;
	struct tcf_chain *chain = NULL;
	struct tcf_block *block;
	unsigned long cl;
	int err;

	if (n->nlmsg_type != RTM_GETCHAIN &&
	    !netlink_ns_capable(skb, net->user_ns, CAP_NET_ADMIN))
		return -EPERM;

replay:
	err = nlmsg_parse_deprecated(n, sizeof(*t), tca, TCA_MAX,
				     rtm_tca_policy, extack);
	if (err < 0)
		return err;

	t = nlmsg_data(n);
	parent = t->tcm_parent;
	cl = 0;

	block = tcf_block_find(net, &q, &parent, &cl,
			       t->tcm_ifindex, t->tcm_block_index, extack);
	if (IS_ERR(block))
		return PTR_ERR(block);

	chain_index = tca[TCA_CHAIN] ? nla_get_u32(tca[TCA_CHAIN]) : 0;
	if (chain_index > TC_ACT_EXT_VAL_MASK) {
		NL_SET_ERR_MSG(extack, "Specified chain index exceeds upper limit");
		err = -EINVAL;
		goto errout_block;
	}

	mutex_lock(&block->lock);
	chain = tcf_chain_lookup(block, chain_index);
	if (n->nlmsg_type == RTM_NEWCHAIN) {
		if (chain) {
			if (tcf_chain_held_by_acts_only(chain)) {
				/* The chain exists only because there is
				 * some action referencing it.
				 */
				tcf_chain_hold(chain);
			} else {
				NL_SET_ERR_MSG(extack, "Filter chain already exists");
				err = -EEXIST;
				goto errout_block_locked;
			}
		} else {
			if (!(n->nlmsg_flags & NLM_F_CREATE)) {
				NL_SET_ERR_MSG(extack, "Need both RTM_NEWCHAIN and NLM_F_CREATE to create a new chain");
				err = -ENOENT;
				goto errout_block_locked;
			}
			chain = tcf_chain_create(block, chain_index);
			if (!chain) {
				NL_SET_ERR_MSG(extack, "Failed to create filter chain");
				err = -ENOMEM;
				goto errout_block_locked;
			}
		}
	} else {
		if (!chain || tcf_chain_held_by_acts_only(chain)) {
			NL_SET_ERR_MSG(extack, "Cannot find specified filter chain");
			err = -EINVAL;
			goto errout_block_locked;
		}
		tcf_chain_hold(chain);
	}

	if (n->nlmsg_type == RTM_NEWCHAIN) {
		/* Modifying chain requires holding parent block lock. In case
		 * the chain was successfully added, take a reference to the
		 * chain. This ensures that an empty chain does not disappear at
		 * the end of this function.
		 */
		tcf_chain_hold(chain);
		chain->explicitly_created = true;
	}
	mutex_unlock(&block->lock);

	switch (n->nlmsg_type) {
	case RTM_NEWCHAIN:
		err = tc_chain_tmplt_add(chain, net, tca, extack);
		if (err) {
			tcf_chain_put_explicitly_created(chain);
			goto errout;
		}

		tc_chain_notify(chain, NULL, 0, NLM_F_CREATE | NLM_F_EXCL,
				RTM_NEWCHAIN, false);
		break;
	case RTM_DELCHAIN:
		tfilter_notify_chain(net, skb, block, q, parent, n,
				     chain, RTM_DELTFILTER, true);
		/* Flush the chain first as the user requested chain removal. */
		tcf_chain_flush(chain, true);
		/* In case the chain was successfully deleted, put a reference
		 * to the chain previously taken during addition.
		 */
		tcf_chain_put_explicitly_created(chain);
		break;
	case RTM_GETCHAIN:
		err = tc_chain_notify(chain, skb, n->nlmsg_seq,
				      n->nlmsg_seq, n->nlmsg_type, true);
		if (err < 0)
			NL_SET_ERR_MSG(extack, "Failed to send chain notify message");
		break;
	default:
		err = -EOPNOTSUPP;
		NL_SET_ERR_MSG(extack, "Unsupported message type");
		goto errout;
	}

errout:
	tcf_chain_put(chain);
errout_block:
	tcf_block_release(q, block, true);
	if (err == -EAGAIN)
		/* Replay the request. */
		goto replay;
	return err;

errout_block_locked:
	mutex_unlock(&block->lock);
	goto errout_block;
}

/* called with RTNL */
static int tc_dump_chain(struct sk_buff *skb, struct netlink_callback *cb)
{
	struct net *net = sock_net(skb->sk);
	struct nlattr *tca[TCA_MAX + 1];
	struct Qdisc *q = NULL;
	struct tcf_block *block;
	struct tcmsg *tcm = nlmsg_data(cb->nlh);
	struct tcf_chain *chain;
	long index_start;
	long index;
	u32 parent;
	int err;

	if (nlmsg_len(cb->nlh) < sizeof(*tcm))
		return skb->len;

	err = nlmsg_parse_deprecated(cb->nlh, sizeof(*tcm), tca, TCA_MAX,
				     rtm_tca_policy, cb->extack);
	if (err)
		return err;

	if (tcm->tcm_ifindex == TCM_IFINDEX_MAGIC_BLOCK) {
		block = tcf_block_refcnt_get(net, tcm->tcm_block_index);
		if (!block)
			goto out;
		/* If we work with block index, q is NULL and parent value
		 * will never be used in the following code. The check
		 * in tcf_fill_node prevents it. However, compiler does not
		 * see that far, so set parent to zero to silence the warning
		 * about parent being uninitialized.
		 */
		parent = 0;
	} else {
		const struct Qdisc_class_ops *cops;
		struct net_device *dev;
		unsigned long cl = 0;

		dev = __dev_get_by_index(net, tcm->tcm_ifindex);
		if (!dev)
			return skb->len;

		parent = tcm->tcm_parent;
		if (!parent) {
			q = dev->qdisc;
			parent = q->handle;
		} else {
			q = qdisc_lookup(dev, TC_H_MAJ(tcm->tcm_parent));
		}
		if (!q)
			goto out;
		cops = q->ops->cl_ops;
		if (!cops)
			goto out;
		if (!cops->tcf_block)
			goto out;
		if (TC_H_MIN(tcm->tcm_parent)) {
			cl = cops->find(q, tcm->tcm_parent);
			if (cl == 0)
				goto out;
		}
		block = cops->tcf_block(q, cl, NULL);
		if (!block)
			goto out;
		if (tcf_block_shared(block))
			q = NULL;
	}

	index_start = cb->args[0];
	index = 0;

	mutex_lock(&block->lock);
	list_for_each_entry(chain, &block->chain_list, list) {
		if ((tca[TCA_CHAIN] &&
		     nla_get_u32(tca[TCA_CHAIN]) != chain->index))
			continue;
		if (index < index_start) {
			index++;
			continue;
		}
		if (tcf_chain_held_by_acts_only(chain))
			continue;
		err = tc_chain_fill_node(chain->tmplt_ops, chain->tmplt_priv,
					 chain->index, net, skb, block,
					 NETLINK_CB(cb->skb).portid,
					 cb->nlh->nlmsg_seq, NLM_F_MULTI,
					 RTM_NEWCHAIN);
		if (err <= 0)
			break;
		index++;
	}
	mutex_unlock(&block->lock);

	if (tcm->tcm_ifindex == TCM_IFINDEX_MAGIC_BLOCK)
		tcf_block_refcnt_put(block, true);
	cb->args[0] = index;

out:
	/* If we did no progress, the error (EMSGSIZE) is real */
	if (skb->len == 0 && err)
		return err;
	return skb->len;
}

void tcf_exts_destroy(struct tcf_exts *exts)
{
#ifdef CONFIG_NET_CLS_ACT
	if (exts->actions) {
		tcf_action_destroy(exts->actions, TCA_ACT_UNBIND);
		kfree(exts->actions);
	}
	exts->nr_actions = 0;
#endif
}
EXPORT_SYMBOL(tcf_exts_destroy);

int tcf_exts_validate(struct net *net, struct tcf_proto *tp, struct nlattr **tb,
		      struct nlattr *rate_tlv, struct tcf_exts *exts, bool ovr,
		      bool rtnl_held, struct netlink_ext_ack *extack)
{
#ifdef CONFIG_NET_CLS_ACT
	{
		struct tc_action *act;
		size_t attr_size = 0;

		if (exts->police && tb[exts->police]) {
			act = tcf_action_init_1(net, tp, tb[exts->police],
						rate_tlv, "police", ovr,
						TCA_ACT_BIND, rtnl_held,
						extack);
			if (IS_ERR(act))
				return PTR_ERR(act);

			act->type = exts->type = TCA_OLD_COMPAT;
			exts->actions[0] = act;
			exts->nr_actions = 1;
		} else if (exts->action && tb[exts->action]) {
			int err;

			err = tcf_action_init(net, tp, tb[exts->action],
					      rate_tlv, NULL, ovr, TCA_ACT_BIND,
					      exts->actions, &attr_size,
					      rtnl_held, extack);
			if (err < 0)
				return err;
			exts->nr_actions = err;
		}
	}
#else
	if ((exts->action && tb[exts->action]) ||
	    (exts->police && tb[exts->police])) {
		NL_SET_ERR_MSG(extack, "Classifier actions are not supported per compile options (CONFIG_NET_CLS_ACT)");
		return -EOPNOTSUPP;
	}
#endif

	return 0;
}
EXPORT_SYMBOL(tcf_exts_validate);

void tcf_exts_change(struct tcf_exts *dst, struct tcf_exts *src)
{
#ifdef CONFIG_NET_CLS_ACT
	struct tcf_exts old = *dst;

	*dst = *src;
	tcf_exts_destroy(&old);
#endif
}
EXPORT_SYMBOL(tcf_exts_change);

#ifdef CONFIG_NET_CLS_ACT
static struct tc_action *tcf_exts_first_act(struct tcf_exts *exts)
{
	if (exts->nr_actions == 0)
		return NULL;
	else
		return exts->actions[0];
}
#endif

int tcf_exts_dump(struct sk_buff *skb, struct tcf_exts *exts)
{
#ifdef CONFIG_NET_CLS_ACT
	struct nlattr *nest;

	if (exts->action && tcf_exts_has_actions(exts)) {
		/*
		 * again for backward compatible mode - we want
		 * to work with both old and new modes of entering
		 * tc data even if iproute2  was newer - jhs
		 */
		if (exts->type != TCA_OLD_COMPAT) {
			nest = nla_nest_start_noflag(skb, exts->action);
			if (nest == NULL)
				goto nla_put_failure;

			if (tcf_action_dump(skb, exts->actions, 0, 0) < 0)
				goto nla_put_failure;
			nla_nest_end(skb, nest);
		} else if (exts->police) {
			struct tc_action *act = tcf_exts_first_act(exts);
			nest = nla_nest_start_noflag(skb, exts->police);
			if (nest == NULL || !act)
				goto nla_put_failure;
			if (tcf_action_dump_old(skb, act, 0, 0) < 0)
				goto nla_put_failure;
			nla_nest_end(skb, nest);
		}
	}
	return 0;

nla_put_failure:
	nla_nest_cancel(skb, nest);
	return -1;
#else
	return 0;
#endif
}
EXPORT_SYMBOL(tcf_exts_dump);


int tcf_exts_dump_stats(struct sk_buff *skb, struct tcf_exts *exts)
{
#ifdef CONFIG_NET_CLS_ACT
	struct tc_action *a = tcf_exts_first_act(exts);
	if (a != NULL && tcf_action_copy_stats(skb, a, 1) < 0)
		return -1;
#endif
	return 0;
}
EXPORT_SYMBOL(tcf_exts_dump_stats);

static void tcf_block_offload_inc(struct tcf_block *block, u32 *flags)
{
	if (*flags & TCA_CLS_FLAGS_IN_HW)
		return;
	*flags |= TCA_CLS_FLAGS_IN_HW;
	atomic_inc(&block->offloadcnt);
}

static void tcf_block_offload_dec(struct tcf_block *block, u32 *flags)
{
	if (!(*flags & TCA_CLS_FLAGS_IN_HW))
		return;
	*flags &= ~TCA_CLS_FLAGS_IN_HW;
	atomic_dec(&block->offloadcnt);
}

static void tc_cls_offload_cnt_update(struct tcf_block *block,
				      struct tcf_proto *tp, u32 *cnt,
				      u32 *flags, u32 diff, bool add)
{
	lockdep_assert_held(&block->cb_lock);

	spin_lock(&tp->lock);
	if (add) {
		if (!*cnt)
			tcf_block_offload_inc(block, flags);
		*cnt += diff;
	} else {
		*cnt -= diff;
		if (!*cnt)
			tcf_block_offload_dec(block, flags);
	}
	spin_unlock(&tp->lock);
}

static void
tc_cls_offload_cnt_reset(struct tcf_block *block, struct tcf_proto *tp,
			 u32 *cnt, u32 *flags)
{
	lockdep_assert_held(&block->cb_lock);

	spin_lock(&tp->lock);
	tcf_block_offload_dec(block, flags);
	*cnt = 0;
	spin_unlock(&tp->lock);
}

static int
__tc_setup_cb_call(struct tcf_block *block, enum tc_setup_type type,
		   void *type_data, bool err_stop)
{
	struct flow_block_cb *block_cb;
	int ok_count = 0;
	int err;

	list_for_each_entry(block_cb, &block->flow_block.cb_list, list) {
		err = block_cb->cb(type, type_data, block_cb->cb_priv);
		if (err) {
			if (err_stop)
				return err;
		} else {
			ok_count++;
		}
	}
	return ok_count;
}

int tc_setup_cb_call(struct tcf_block *block, enum tc_setup_type type,
		     void *type_data, bool err_stop, bool rtnl_held)
{
	bool take_rtnl = READ_ONCE(block->lockeddevcnt) && !rtnl_held;
	int ok_count;

retry:
	if (take_rtnl)
		rtnl_lock();
	down_read(&block->cb_lock);
	/* Need to obtain rtnl lock if block is bound to devs that require it.
	 * In block bind code cb_lock is obtained while holding rtnl, so we must
	 * obtain the locks in same order here.
	 */
	if (!rtnl_held && !take_rtnl && block->lockeddevcnt) {
		up_read(&block->cb_lock);
		take_rtnl = true;
		goto retry;
	}

	ok_count = __tc_setup_cb_call(block, type, type_data, err_stop);

	up_read(&block->cb_lock);
	if (take_rtnl)
		rtnl_unlock();
	return ok_count;
}
EXPORT_SYMBOL(tc_setup_cb_call);

/* Non-destructive filter add. If filter that wasn't already in hardware is
 * successfully offloaded, increment block offloads counter. On failure,
 * previously offloaded filter is considered to be intact and offloads counter
 * is not decremented.
 */

int tc_setup_cb_add(struct tcf_block *block, struct tcf_proto *tp,
		    enum tc_setup_type type, void *type_data, bool err_stop,
		    u32 *flags, unsigned int *in_hw_count, bool rtnl_held)
{
	bool take_rtnl = READ_ONCE(block->lockeddevcnt) && !rtnl_held;
	int ok_count;

retry:
	if (take_rtnl)
		rtnl_lock();
	down_read(&block->cb_lock);
	/* Need to obtain rtnl lock if block is bound to devs that require it.
	 * In block bind code cb_lock is obtained while holding rtnl, so we must
	 * obtain the locks in same order here.
	 */
	if (!rtnl_held && !take_rtnl && block->lockeddevcnt) {
		up_read(&block->cb_lock);
		take_rtnl = true;
		goto retry;
	}

	/* Make sure all netdevs sharing this block are offload-capable. */
	if (block->nooffloaddevcnt && err_stop) {
		ok_count = -EOPNOTSUPP;
		goto err_unlock;
	}

	ok_count = __tc_setup_cb_call(block, type, type_data, err_stop);
	if (ok_count < 0)
		goto err_unlock;

	if (tp->ops->hw_add)
		tp->ops->hw_add(tp, type_data);
	if (ok_count > 0)
		tc_cls_offload_cnt_update(block, tp, in_hw_count, flags,
					  ok_count, true);
err_unlock:
	up_read(&block->cb_lock);
	if (take_rtnl)
		rtnl_unlock();
	return ok_count < 0 ? ok_count : 0;
}
EXPORT_SYMBOL(tc_setup_cb_add);

/* Destructive filter replace. If filter that wasn't already in hardware is
 * successfully offloaded, increment block offload counter. On failure,
 * previously offloaded filter is considered to be destroyed and offload counter
 * is decremented.
 */

int tc_setup_cb_replace(struct tcf_block *block, struct tcf_proto *tp,
			enum tc_setup_type type, void *type_data, bool err_stop,
			u32 *old_flags, unsigned int *old_in_hw_count,
			u32 *new_flags, unsigned int *new_in_hw_count,
			bool rtnl_held)
{
	bool take_rtnl = READ_ONCE(block->lockeddevcnt) && !rtnl_held;
	int ok_count;

retry:
	if (take_rtnl)
		rtnl_lock();
	down_read(&block->cb_lock);
	/* Need to obtain rtnl lock if block is bound to devs that require it.
	 * In block bind code cb_lock is obtained while holding rtnl, so we must
	 * obtain the locks in same order here.
	 */
	if (!rtnl_held && !take_rtnl && block->lockeddevcnt) {
		up_read(&block->cb_lock);
		take_rtnl = true;
		goto retry;
	}

	/* Make sure all netdevs sharing this block are offload-capable. */
	if (block->nooffloaddevcnt && err_stop) {
		ok_count = -EOPNOTSUPP;
		goto err_unlock;
	}

	tc_cls_offload_cnt_reset(block, tp, old_in_hw_count, old_flags);
	if (tp->ops->hw_del)
		tp->ops->hw_del(tp, type_data);

	ok_count = __tc_setup_cb_call(block, type, type_data, err_stop);
	if (ok_count < 0)
		goto err_unlock;

	if (tp->ops->hw_add)
		tp->ops->hw_add(tp, type_data);
	if (ok_count > 0)
		tc_cls_offload_cnt_update(block, tp, new_in_hw_count,
					  new_flags, ok_count, true);
err_unlock:
	up_read(&block->cb_lock);
	if (take_rtnl)
		rtnl_unlock();
	return ok_count < 0 ? ok_count : 0;
}
EXPORT_SYMBOL(tc_setup_cb_replace);

/* Destroy filter and decrement block offload counter, if filter was previously
 * offloaded.
 */

int tc_setup_cb_destroy(struct tcf_block *block, struct tcf_proto *tp,
			enum tc_setup_type type, void *type_data, bool err_stop,
			u32 *flags, unsigned int *in_hw_count, bool rtnl_held)
{
	bool take_rtnl = READ_ONCE(block->lockeddevcnt) && !rtnl_held;
	int ok_count;

retry:
	if (take_rtnl)
		rtnl_lock();
	down_read(&block->cb_lock);
	/* Need to obtain rtnl lock if block is bound to devs that require it.
	 * In block bind code cb_lock is obtained while holding rtnl, so we must
	 * obtain the locks in same order here.
	 */
	if (!rtnl_held && !take_rtnl && block->lockeddevcnt) {
		up_read(&block->cb_lock);
		take_rtnl = true;
		goto retry;
	}

	ok_count = __tc_setup_cb_call(block, type, type_data, err_stop);

	tc_cls_offload_cnt_reset(block, tp, in_hw_count, flags);
	if (tp->ops->hw_del)
		tp->ops->hw_del(tp, type_data);

	up_read(&block->cb_lock);
	if (take_rtnl)
		rtnl_unlock();
	return ok_count < 0 ? ok_count : 0;
}
EXPORT_SYMBOL(tc_setup_cb_destroy);

int tc_setup_cb_reoffload(struct tcf_block *block, struct tcf_proto *tp,
			  bool add, flow_setup_cb_t *cb,
			  enum tc_setup_type type, void *type_data,
			  void *cb_priv, u32 *flags, unsigned int *in_hw_count)
{
	int err = cb(type, type_data, cb_priv);

	if (err) {
		if (add && tc_skip_sw(*flags))
			return err;
	} else {
		tc_cls_offload_cnt_update(block, tp, in_hw_count, flags, 1,
					  add);
	}

	return 0;
}
EXPORT_SYMBOL(tc_setup_cb_reoffload);

static int tcf_act_get_cookie(struct flow_action_entry *entry,
			      const struct tc_action *act)
{
	struct tc_cookie *cookie;
	int err = 0;

	rcu_read_lock();
	cookie = rcu_dereference(act->act_cookie);
	if (cookie) {
		entry->cookie = flow_action_cookie_create(cookie->data,
							  cookie->len,
							  GFP_ATOMIC);
		if (!entry->cookie)
			err = -ENOMEM;
	}
	rcu_read_unlock();
	return err;
}

static void tcf_act_put_cookie(struct flow_action_entry *entry)
{
	flow_action_cookie_destroy(entry->cookie);
}

void tc_cleanup_flow_action(struct flow_action *flow_action)
{
	struct flow_action_entry *entry;
	int i;

	flow_action_for_each(i, entry, flow_action) {
		tcf_act_put_cookie(entry);
		if (entry->destructor)
			entry->destructor(entry->destructor_priv);
	}
}
EXPORT_SYMBOL(tc_cleanup_flow_action);

static void tcf_mirred_get_dev(struct flow_action_entry *entry,
			       const struct tc_action *act)
{
#ifdef CONFIG_NET_CLS_ACT
	entry->dev = act->ops->get_dev(act, &entry->destructor);
	if (!entry->dev)
		return;
	entry->destructor_priv = entry->dev;
#endif
}

static void tcf_tunnel_encap_put_tunnel(void *priv)
{
	struct ip_tunnel_info *tunnel = priv;

	kfree(tunnel);
}

static int tcf_tunnel_encap_get_tunnel(struct flow_action_entry *entry,
				       const struct tc_action *act)
{
	entry->tunnel = tcf_tunnel_info_copy(act);
	if (!entry->tunnel)
		return -ENOMEM;
	entry->destructor = tcf_tunnel_encap_put_tunnel;
	entry->destructor_priv = entry->tunnel;
	return 0;
}

static void tcf_sample_get_group(struct flow_action_entry *entry,
				 const struct tc_action *act)
{
#ifdef CONFIG_NET_CLS_ACT
	entry->sample.psample_group =
		act->ops->get_psample_group(act, &entry->destructor);
	entry->destructor_priv = entry->sample.psample_group;
#endif
}

int tc_setup_flow_action(struct flow_action *flow_action,
			 const struct tcf_exts *exts)
{
	struct tc_action *act;
	int i, j, k, err = 0;

	BUILD_BUG_ON(TCA_ACT_HW_STATS_ANY != FLOW_ACTION_HW_STATS_ANY);
	BUILD_BUG_ON(TCA_ACT_HW_STATS_IMMEDIATE != FLOW_ACTION_HW_STATS_IMMEDIATE);
	BUILD_BUG_ON(TCA_ACT_HW_STATS_DELAYED != FLOW_ACTION_HW_STATS_DELAYED);

	if (!exts)
		return 0;

	j = 0;
	tcf_exts_for_each_action(i, act, exts) {
		struct flow_action_entry *entry;

		entry = &flow_action->entries[j];
		spin_lock_bh(&act->tcfa_lock);
		err = tcf_act_get_cookie(entry, act);
		if (err)
			goto err_out_locked;

		entry->hw_stats = act->hw_stats;

		if (is_tcf_gact_ok(act)) {
			entry->id = FLOW_ACTION_ACCEPT;
		} else if (is_tcf_gact_shot(act)) {
			entry->id = FLOW_ACTION_DROP;
		} else if (is_tcf_gact_trap(act)) {
			entry->id = FLOW_ACTION_TRAP;
		} else if (is_tcf_gact_goto_chain(act)) {
			entry->id = FLOW_ACTION_GOTO;
			entry->chain_index = tcf_gact_goto_chain_index(act);
		} else if (is_tcf_mirred_egress_redirect(act)) {
			entry->id = FLOW_ACTION_REDIRECT;
			tcf_mirred_get_dev(entry, act);
		} else if (is_tcf_mirred_egress_mirror(act)) {
			entry->id = FLOW_ACTION_MIRRED;
			tcf_mirred_get_dev(entry, act);
		} else if (is_tcf_mirred_ingress_redirect(act)) {
			entry->id = FLOW_ACTION_REDIRECT_INGRESS;
			tcf_mirred_get_dev(entry, act);
		} else if (is_tcf_mirred_ingress_mirror(act)) {
			entry->id = FLOW_ACTION_MIRRED_INGRESS;
			tcf_mirred_get_dev(entry, act);
		} else if (is_tcf_vlan(act)) {
			switch (tcf_vlan_action(act)) {
			case TCA_VLAN_ACT_PUSH:
				entry->id = FLOW_ACTION_VLAN_PUSH;
				entry->vlan.vid = tcf_vlan_push_vid(act);
				entry->vlan.proto = tcf_vlan_push_proto(act);
				entry->vlan.prio = tcf_vlan_push_prio(act);
				break;
			case TCA_VLAN_ACT_POP:
				entry->id = FLOW_ACTION_VLAN_POP;
				break;
			case TCA_VLAN_ACT_MODIFY:
				entry->id = FLOW_ACTION_VLAN_MANGLE;
				entry->vlan.vid = tcf_vlan_push_vid(act);
				entry->vlan.proto = tcf_vlan_push_proto(act);
				entry->vlan.prio = tcf_vlan_push_prio(act);
				break;
			default:
				err = -EOPNOTSUPP;
				goto err_out_locked;
			}
		} else if (is_tcf_tunnel_set(act)) {
			entry->id = FLOW_ACTION_TUNNEL_ENCAP;
			err = tcf_tunnel_encap_get_tunnel(entry, act);
			if (err)
				goto err_out_locked;
		} else if (is_tcf_tunnel_release(act)) {
			entry->id = FLOW_ACTION_TUNNEL_DECAP;
		} else if (is_tcf_pedit(act)) {
			for (k = 0; k < tcf_pedit_nkeys(act); k++) {
				switch (tcf_pedit_cmd(act, k)) {
				case TCA_PEDIT_KEY_EX_CMD_SET:
					entry->id = FLOW_ACTION_MANGLE;
					break;
				case TCA_PEDIT_KEY_EX_CMD_ADD:
					entry->id = FLOW_ACTION_ADD;
					break;
				default:
					err = -EOPNOTSUPP;
					goto err_out_locked;
				}
				entry->mangle.htype = tcf_pedit_htype(act, k);
				entry->mangle.mask = tcf_pedit_mask(act, k);
				entry->mangle.val = tcf_pedit_val(act, k);
				entry->mangle.offset = tcf_pedit_offset(act, k);
				entry->hw_stats = act->hw_stats;
				entry = &flow_action->entries[++j];
			}
		} else if (is_tcf_csum(act)) {
			entry->id = FLOW_ACTION_CSUM;
			entry->csum_flags = tcf_csum_update_flags(act);
		} else if (is_tcf_skbedit_mark(act)) {
			entry->id = FLOW_ACTION_MARK;
			entry->mark = tcf_skbedit_mark(act);
		} else if (is_tcf_sample(act)) {
			entry->id = FLOW_ACTION_SAMPLE;
			entry->sample.trunc_size = tcf_sample_trunc_size(act);
			entry->sample.truncate = tcf_sample_truncate(act);
			entry->sample.rate = tcf_sample_rate(act);
			tcf_sample_get_group(entry, act);
		} else if (is_tcf_police(act)) {
			entry->id = FLOW_ACTION_POLICE;
			entry->police.burst = tcf_police_tcfp_burst(act);
			entry->police.rate_bytes_ps =
				tcf_police_rate_bytes_ps(act);
		} else if (is_tcf_ct(act)) {
			entry->id = FLOW_ACTION_CT;
			entry->ct.action = tcf_ct_action(act);
			entry->ct.zone = tcf_ct_zone(act);
			entry->ct.flow_table = tcf_ct_ft(act);
		} else if (is_tcf_mpls(act)) {
			switch (tcf_mpls_action(act)) {
			case TCA_MPLS_ACT_PUSH:
				entry->id = FLOW_ACTION_MPLS_PUSH;
				entry->mpls_push.proto = tcf_mpls_proto(act);
				entry->mpls_push.label = tcf_mpls_label(act);
				entry->mpls_push.tc = tcf_mpls_tc(act);
				entry->mpls_push.bos = tcf_mpls_bos(act);
				entry->mpls_push.ttl = tcf_mpls_ttl(act);
				break;
			case TCA_MPLS_ACT_POP:
				entry->id = FLOW_ACTION_MPLS_POP;
				entry->mpls_pop.proto = tcf_mpls_proto(act);
				break;
			case TCA_MPLS_ACT_MODIFY:
				entry->id = FLOW_ACTION_MPLS_MANGLE;
				entry->mpls_mangle.label = tcf_mpls_label(act);
				entry->mpls_mangle.tc = tcf_mpls_tc(act);
				entry->mpls_mangle.bos = tcf_mpls_bos(act);
				entry->mpls_mangle.ttl = tcf_mpls_ttl(act);
				break;
			default:
				goto err_out_locked;
			}
		} else if (is_tcf_skbedit_ptype(act)) {
			entry->id = FLOW_ACTION_PTYPE;
			entry->ptype = tcf_skbedit_ptype(act);
		} else if (is_tcf_skbedit_priority(act)) {
			entry->id = FLOW_ACTION_PRIORITY;
			entry->priority = tcf_skbedit_priority(act);
		} else {
			err = -EOPNOTSUPP;
			goto err_out_locked;
		}
		spin_unlock_bh(&act->tcfa_lock);

		if (!is_tcf_pedit(act))
			j++;
	}

err_out:
	if (err)
		tc_cleanup_flow_action(flow_action);

	return err;
err_out_locked:
	spin_unlock_bh(&act->tcfa_lock);
	goto err_out;
}
EXPORT_SYMBOL(tc_setup_flow_action);

unsigned int tcf_exts_num_actions(struct tcf_exts *exts)
{
	unsigned int num_acts = 0;
	struct tc_action *act;
	int i;

	tcf_exts_for_each_action(i, act, exts) {
		if (is_tcf_pedit(act))
			num_acts += tcf_pedit_nkeys(act);
		else
			num_acts++;
	}
	return num_acts;
}
EXPORT_SYMBOL(tcf_exts_num_actions);

static __net_init int tcf_net_init(struct net *net)
{
	struct tcf_net *tn = net_generic(net, tcf_net_id);

	spin_lock_init(&tn->idr_lock);
	idr_init(&tn->idr);
	return 0;
}

static void __net_exit tcf_net_exit(struct net *net)
{
	struct tcf_net *tn = net_generic(net, tcf_net_id);

	idr_destroy(&tn->idr);
}

static struct pernet_operations tcf_net_ops = {
	.init = tcf_net_init,
	.exit = tcf_net_exit,
	.id   = &tcf_net_id,
	.size = sizeof(struct tcf_net),
};

static struct flow_indr_block_entry block_entry = {
	.cb = tc_indr_block_get_and_cmd,
	.list = LIST_HEAD_INIT(block_entry.list),
};

static int __init tc_filter_init(void)
{
	int err;

	tc_filter_wq = alloc_ordered_workqueue("tc_filter_workqueue", 0);
	if (!tc_filter_wq)
		return -ENOMEM;

	err = register_pernet_subsys(&tcf_net_ops);
	if (err)
		goto err_register_pernet_subsys;

	flow_indr_add_block_cb(&block_entry);

	rtnl_register(PF_UNSPEC, RTM_NEWTFILTER, tc_new_tfilter, NULL,
		      RTNL_FLAG_DOIT_UNLOCKED);
	rtnl_register(PF_UNSPEC, RTM_DELTFILTER, tc_del_tfilter, NULL,
		      RTNL_FLAG_DOIT_UNLOCKED);
	rtnl_register(PF_UNSPEC, RTM_GETTFILTER, tc_get_tfilter,
		      tc_dump_tfilter, RTNL_FLAG_DOIT_UNLOCKED);
	rtnl_register(PF_UNSPEC, RTM_NEWCHAIN, tc_ctl_chain, NULL, 0);
	rtnl_register(PF_UNSPEC, RTM_DELCHAIN, tc_ctl_chain, NULL, 0);
	rtnl_register(PF_UNSPEC, RTM_GETCHAIN, tc_ctl_chain,
		      tc_dump_chain, 0);

	return 0;

err_register_pernet_subsys:
	destroy_workqueue(tc_filter_wq);
	return err;
}

subsys_initcall(tc_filter_init);<|MERGE_RESOLUTION|>--- conflicted
+++ resolved
@@ -1667,10 +1667,7 @@
 		skb_ext_del(skb, TC_SKB_EXT);
 
 		tp = rcu_dereference_bh(fchain->filter_chain);
-<<<<<<< HEAD
-=======
 		last_executed_chain = fchain->index;
->>>>>>> 0595b2d9
 	}
 
 	ret = __tcf_classify(skb, tp, orig_tp, res, compat_mode,

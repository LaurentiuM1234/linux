// SPDX-License-Identifier: GPL-2.0-only
/*
 * HT handling
 *
 * Copyright 2003, Jouni Malinen <jkmaline@cc.hut.fi>
 * Copyright 2002-2005, Instant802 Networks, Inc.
 * Copyright 2005-2006, Devicescape Software, Inc.
 * Copyright 2006-2007	Jiri Benc <jbenc@suse.cz>
 * Copyright 2007, Michael Wu <flamingice@sourmilk.net>
 * Copyright 2007-2010, Intel Corporation
 * Copyright 2017	Intel Deutschland GmbH
 * Copyright(c) 2020-2024 Intel Corporation
 */

#include <linux/ieee80211.h>
#include <linux/export.h>
#include <net/mac80211.h>
#include "ieee80211_i.h"
#include "rate.h"

static void __check_htcap_disable(struct ieee80211_ht_cap *ht_capa,
				  struct ieee80211_ht_cap *ht_capa_mask,
				  struct ieee80211_sta_ht_cap *ht_cap,
				  u16 flag)
{
	__le16 le_flag = cpu_to_le16(flag);
	if (ht_capa_mask->cap_info & le_flag) {
		if (!(ht_capa->cap_info & le_flag))
			ht_cap->cap &= ~flag;
	}
}

static void __check_htcap_enable(struct ieee80211_ht_cap *ht_capa,
				  struct ieee80211_ht_cap *ht_capa_mask,
				  struct ieee80211_sta_ht_cap *ht_cap,
				  u16 flag)
{
	__le16 le_flag = cpu_to_le16(flag);

	if ((ht_capa_mask->cap_info & le_flag) &&
	    (ht_capa->cap_info & le_flag))
		ht_cap->cap |= flag;
}

void ieee80211_apply_htcap_overrides(struct ieee80211_sub_if_data *sdata,
				     struct ieee80211_sta_ht_cap *ht_cap)
{
	struct ieee80211_ht_cap *ht_capa, *ht_capa_mask;
	u8 *scaps, *smask;
	int i;

	if (!ht_cap->ht_supported)
		return;

	switch (sdata->vif.type) {
	case NL80211_IFTYPE_STATION:
		ht_capa = &sdata->u.mgd.ht_capa;
		ht_capa_mask = &sdata->u.mgd.ht_capa_mask;
		break;
	case NL80211_IFTYPE_ADHOC:
		ht_capa = &sdata->u.ibss.ht_capa;
		ht_capa_mask = &sdata->u.ibss.ht_capa_mask;
		break;
	default:
		WARN_ON_ONCE(1);
		return;
	}

	scaps = (u8 *)(&ht_capa->mcs.rx_mask);
	smask = (u8 *)(&ht_capa_mask->mcs.rx_mask);

	/* NOTE:  If you add more over-rides here, update register_hw
	 * ht_capa_mod_mask logic in main.c as well.
	 * And, if this method can ever change ht_cap.ht_supported, fix
	 * the check in ieee80211_add_ht_ie.
	 */

	/* check for HT over-rides, MCS rates first. */
	for (i = 0; i < IEEE80211_HT_MCS_MASK_LEN; i++) {
		u8 m = smask[i];
		ht_cap->mcs.rx_mask[i] &= ~m; /* turn off all masked bits */
		/* Add back rates that are supported */
		ht_cap->mcs.rx_mask[i] |= (m & scaps[i]);
	}

	/* Force removal of HT-40 capabilities? */
	__check_htcap_disable(ht_capa, ht_capa_mask, ht_cap,
			      IEEE80211_HT_CAP_SUP_WIDTH_20_40);
	__check_htcap_disable(ht_capa, ht_capa_mask, ht_cap,
			      IEEE80211_HT_CAP_SGI_40);

	/* Allow user to disable SGI-20 (SGI-40 is handled above) */
	__check_htcap_disable(ht_capa, ht_capa_mask, ht_cap,
			      IEEE80211_HT_CAP_SGI_20);

	/* Allow user to disable the max-AMSDU bit. */
	__check_htcap_disable(ht_capa, ht_capa_mask, ht_cap,
			      IEEE80211_HT_CAP_MAX_AMSDU);

	/* Allow user to disable LDPC */
	__check_htcap_disable(ht_capa, ht_capa_mask, ht_cap,
			      IEEE80211_HT_CAP_LDPC_CODING);

	/* Allow user to enable 40 MHz intolerant bit. */
	__check_htcap_enable(ht_capa, ht_capa_mask, ht_cap,
			     IEEE80211_HT_CAP_40MHZ_INTOLERANT);

	/* Allow user to enable TX STBC bit  */
	__check_htcap_enable(ht_capa, ht_capa_mask, ht_cap,
			     IEEE80211_HT_CAP_TX_STBC);

	/* Allow user to configure RX STBC bits */
	if (ht_capa_mask->cap_info & cpu_to_le16(IEEE80211_HT_CAP_RX_STBC))
		ht_cap->cap |= le16_to_cpu(ht_capa->cap_info) &
					IEEE80211_HT_CAP_RX_STBC;

	/* Allow user to decrease AMPDU factor */
	if (ht_capa_mask->ampdu_params_info &
	    IEEE80211_HT_AMPDU_PARM_FACTOR) {
		u8 n = ht_capa->ampdu_params_info &
		       IEEE80211_HT_AMPDU_PARM_FACTOR;
		if (n < ht_cap->ampdu_factor)
			ht_cap->ampdu_factor = n;
	}

	/* Allow the user to increase AMPDU density. */
	if (ht_capa_mask->ampdu_params_info &
	    IEEE80211_HT_AMPDU_PARM_DENSITY) {
		u8 n = (ht_capa->ampdu_params_info &
			IEEE80211_HT_AMPDU_PARM_DENSITY)
			>> IEEE80211_HT_AMPDU_PARM_DENSITY_SHIFT;
		if (n > ht_cap->ampdu_density)
			ht_cap->ampdu_density = n;
	}
}


bool ieee80211_ht_cap_ie_to_sta_ht_cap(struct ieee80211_sub_if_data *sdata,
				       struct ieee80211_supported_band *sband,
				       const struct ieee80211_ht_cap *ht_cap_ie,
				       struct link_sta_info *link_sta)
{
	struct ieee80211_bss_conf *link_conf;
	struct sta_info *sta = link_sta->sta;
	struct ieee80211_sta_ht_cap ht_cap, own_cap;
	u8 ampdu_info, tx_mcs_set_cap;
	int i, max_tx_streams;
	bool changed;
	enum ieee80211_sta_rx_bandwidth bw;
	enum nl80211_chan_width width;

	memset(&ht_cap, 0, sizeof(ht_cap));

	if (!ht_cap_ie || !sband->ht_cap.ht_supported)
		goto apply;

	ht_cap.ht_supported = true;

	own_cap = sband->ht_cap;

	/*
	 * If user has specified capability over-rides, take care
	 * of that if the station we're setting up is the AP or TDLS peer that
	 * we advertised a restricted capability set to. Override
	 * our own capabilities and then use those below.
	 */
	if (sdata->vif.type == NL80211_IFTYPE_STATION ||
	    sdata->vif.type == NL80211_IFTYPE_ADHOC)
		ieee80211_apply_htcap_overrides(sdata, &own_cap);

	/*
	 * The bits listed in this expression should be
	 * the same for the peer and us, if the station
	 * advertises more then we can't use those thus
	 * we mask them out.
	 */
	ht_cap.cap = le16_to_cpu(ht_cap_ie->cap_info) &
		(own_cap.cap | ~(IEEE80211_HT_CAP_LDPC_CODING |
				 IEEE80211_HT_CAP_SUP_WIDTH_20_40 |
				 IEEE80211_HT_CAP_GRN_FLD |
				 IEEE80211_HT_CAP_SGI_20 |
				 IEEE80211_HT_CAP_SGI_40 |
				 IEEE80211_HT_CAP_DSSSCCK40));

	/*
	 * The STBC bits are asymmetric -- if we don't have
	 * TX then mask out the peer's RX and vice versa.
	 */
	if (!(own_cap.cap & IEEE80211_HT_CAP_TX_STBC))
		ht_cap.cap &= ~IEEE80211_HT_CAP_RX_STBC;
	if (!(own_cap.cap & IEEE80211_HT_CAP_RX_STBC))
		ht_cap.cap &= ~IEEE80211_HT_CAP_TX_STBC;

	ampdu_info = ht_cap_ie->ampdu_params_info;
	ht_cap.ampdu_factor =
		ampdu_info & IEEE80211_HT_AMPDU_PARM_FACTOR;
	ht_cap.ampdu_density =
		(ampdu_info & IEEE80211_HT_AMPDU_PARM_DENSITY) >> 2;

	/* own MCS TX capabilities */
	tx_mcs_set_cap = own_cap.mcs.tx_params;

	/* Copy peer MCS TX capabilities, the driver might need them. */
	ht_cap.mcs.tx_params = ht_cap_ie->mcs.tx_params;

	/* can we TX with MCS rates? */
	if (!(tx_mcs_set_cap & IEEE80211_HT_MCS_TX_DEFINED))
		goto apply;

	/* Counting from 0, therefore +1 */
	if (tx_mcs_set_cap & IEEE80211_HT_MCS_TX_RX_DIFF)
		max_tx_streams =
			((tx_mcs_set_cap & IEEE80211_HT_MCS_TX_MAX_STREAMS_MASK)
				>> IEEE80211_HT_MCS_TX_MAX_STREAMS_SHIFT) + 1;
	else
		max_tx_streams = IEEE80211_HT_MCS_TX_MAX_STREAMS;

	/*
	 * 802.11n-2009 20.3.5 / 20.6 says:
	 * - indices 0 to 7 and 32 are single spatial stream
	 * - 8 to 31 are multiple spatial streams using equal modulation
	 *   [8..15 for two streams, 16..23 for three and 24..31 for four]
	 * - remainder are multiple spatial streams using unequal modulation
	 */
	for (i = 0; i < max_tx_streams; i++)
		ht_cap.mcs.rx_mask[i] =
			own_cap.mcs.rx_mask[i] & ht_cap_ie->mcs.rx_mask[i];

	if (tx_mcs_set_cap & IEEE80211_HT_MCS_TX_UNEQUAL_MODULATION)
		for (i = IEEE80211_HT_MCS_UNEQUAL_MODULATION_START_BYTE;
		     i < IEEE80211_HT_MCS_MASK_LEN; i++)
			ht_cap.mcs.rx_mask[i] =
				own_cap.mcs.rx_mask[i] &
					ht_cap_ie->mcs.rx_mask[i];

	/* handle MCS rate 32 too */
	if (own_cap.mcs.rx_mask[32/8] & ht_cap_ie->mcs.rx_mask[32/8] & 1)
		ht_cap.mcs.rx_mask[32/8] |= 1;

	/* set Rx highest rate */
	ht_cap.mcs.rx_highest = ht_cap_ie->mcs.rx_highest;

	if (ht_cap.cap & IEEE80211_HT_CAP_MAX_AMSDU)
		link_sta->pub->agg.max_amsdu_len = IEEE80211_MAX_MPDU_LEN_HT_7935;
	else
		link_sta->pub->agg.max_amsdu_len = IEEE80211_MAX_MPDU_LEN_HT_3839;

	ieee80211_sta_recalc_aggregates(&sta->sta);

 apply:
	changed = memcmp(&link_sta->pub->ht_cap, &ht_cap, sizeof(ht_cap));

	memcpy(&link_sta->pub->ht_cap, &ht_cap, sizeof(ht_cap));

	rcu_read_lock();
	link_conf = rcu_dereference(sdata->vif.link_conf[link_sta->link_id]);
	if (WARN_ON(!link_conf))
		width = NL80211_CHAN_WIDTH_20_NOHT;
	else
		width = link_conf->chanreq.oper.width;

	switch (width) {
	default:
		WARN_ON_ONCE(1);
		fallthrough;
	case NL80211_CHAN_WIDTH_20_NOHT:
	case NL80211_CHAN_WIDTH_20:
		bw = IEEE80211_STA_RX_BW_20;
		break;
	case NL80211_CHAN_WIDTH_40:
	case NL80211_CHAN_WIDTH_80:
	case NL80211_CHAN_WIDTH_80P80:
	case NL80211_CHAN_WIDTH_160:
	case NL80211_CHAN_WIDTH_320:
		bw = ht_cap.cap & IEEE80211_HT_CAP_SUP_WIDTH_20_40 ?
				IEEE80211_STA_RX_BW_40 : IEEE80211_STA_RX_BW_20;
		break;
	}
	rcu_read_unlock();

	link_sta->pub->bandwidth = bw;

	link_sta->cur_max_bandwidth =
		ht_cap.cap & IEEE80211_HT_CAP_SUP_WIDTH_20_40 ?
				IEEE80211_STA_RX_BW_40 : IEEE80211_STA_RX_BW_20;

	if (sta->sdata->vif.type == NL80211_IFTYPE_AP ||
	    sta->sdata->vif.type == NL80211_IFTYPE_AP_VLAN) {
		enum ieee80211_smps_mode smps_mode;

		switch ((ht_cap.cap & IEEE80211_HT_CAP_SM_PS)
				>> IEEE80211_HT_CAP_SM_PS_SHIFT) {
		case WLAN_HT_CAP_SM_PS_INVALID:
		case WLAN_HT_CAP_SM_PS_STATIC:
			smps_mode = IEEE80211_SMPS_STATIC;
			break;
		case WLAN_HT_CAP_SM_PS_DYNAMIC:
			smps_mode = IEEE80211_SMPS_DYNAMIC;
			break;
		case WLAN_HT_CAP_SM_PS_DISABLED:
			smps_mode = IEEE80211_SMPS_OFF;
			break;
		}

		if (smps_mode != link_sta->pub->smps_mode)
			changed = true;
		link_sta->pub->smps_mode = smps_mode;
	} else {
		link_sta->pub->smps_mode = IEEE80211_SMPS_OFF;
	}

	return changed;
}

void ieee80211_sta_tear_down_BA_sessions(struct sta_info *sta,
					 enum ieee80211_agg_stop_reason reason)
{
	int i;

	lockdep_assert_wiphy(sta->local->hw.wiphy);

	for (i = 0; i <  IEEE80211_NUM_TIDS; i++)
		__ieee80211_stop_rx_ba_session(sta, i, WLAN_BACK_RECIPIENT,
					       WLAN_REASON_QSTA_LEAVE_QBSS,
					       reason != AGG_STOP_DESTROY_STA &&
					       reason != AGG_STOP_PEER_REQUEST);

	for (i = 0; i <  IEEE80211_NUM_TIDS; i++)
		__ieee80211_stop_tx_ba_session(sta, i, reason);

	/*
	 * In case the tear down is part of a reconfigure due to HW restart
	 * request, it is possible that the low level driver requested to stop
	 * the BA session, so handle it to properly clean tid_tx data.
	 */
	if(reason == AGG_STOP_DESTROY_STA) {
		wiphy_work_cancel(sta->local->hw.wiphy, &sta->ampdu_mlme.work);

		for (i = 0; i < IEEE80211_NUM_TIDS; i++) {
			struct tid_ampdu_tx *tid_tx =
				rcu_dereference_protected_tid_tx(sta, i);

			if (!tid_tx)
				continue;

			if (test_and_clear_bit(HT_AGG_STATE_STOP_CB, &tid_tx->state))
				ieee80211_stop_tx_ba_cb(sta, i, tid_tx);
		}
	}
}

void ieee80211_ba_session_work(struct wiphy *wiphy, struct wiphy_work *work)
{
	struct sta_info *sta =
		container_of(work, struct sta_info, ampdu_mlme.work);
	struct tid_ampdu_tx *tid_tx;
	bool blocked;
	int tid;

	lockdep_assert_wiphy(sta->local->hw.wiphy);

	/* When this flag is set, new sessions should be blocked. */
	blocked = test_sta_flag(sta, WLAN_STA_BLOCK_BA);

	for (tid = 0; tid < IEEE80211_NUM_TIDS; tid++) {
		if (test_and_clear_bit(tid, sta->ampdu_mlme.tid_rx_timer_expired))
			__ieee80211_stop_rx_ba_session(
				sta, tid, WLAN_BACK_RECIPIENT,
				WLAN_REASON_QSTA_TIMEOUT, true);

		if (test_and_clear_bit(tid,
				       sta->ampdu_mlme.tid_rx_stop_requested))
			__ieee80211_stop_rx_ba_session(
				sta, tid, WLAN_BACK_RECIPIENT,
				WLAN_REASON_UNSPECIFIED, true);

		if (!blocked &&
		    test_and_clear_bit(tid,
				       sta->ampdu_mlme.tid_rx_manage_offl))
			__ieee80211_start_rx_ba_session(sta, 0, 0, 0, 1, tid,
							IEEE80211_MAX_AMPDU_BUF_HT,
							false, true, NULL);

		if (test_and_clear_bit(tid + IEEE80211_NUM_TIDS,
				       sta->ampdu_mlme.tid_rx_manage_offl))
			__ieee80211_stop_rx_ba_session(
				sta, tid, WLAN_BACK_RECIPIENT,
				0, false);

		spin_lock_bh(&sta->lock);

		tid_tx = sta->ampdu_mlme.tid_start_tx[tid];
		if (!blocked && tid_tx) {
			struct txq_info *txqi = to_txq_info(sta->sta.txq[tid]);
			struct ieee80211_sub_if_data *sdata =
				vif_to_sdata(txqi->txq.vif);
			struct fq *fq = &sdata->local->fq;

			spin_lock_bh(&fq->lock);

			/* Allow only frags to be dequeued */
			set_bit(IEEE80211_TXQ_STOP, &txqi->flags);

			if (!skb_queue_empty(&txqi->frags)) {
				/* Fragmented Tx is ongoing, wait for it to
				 * finish. Reschedule worker to retry later.
				 */

				spin_unlock_bh(&fq->lock);
				spin_unlock_bh(&sta->lock);

				/* Give the task working on the txq a chance
				 * to send out the queued frags
				 */
				synchronize_net();

				wiphy_work_queue(sdata->local->hw.wiphy, work);
				return;
			}

			spin_unlock_bh(&fq->lock);

			/*
			 * Assign it over to the normal tid_tx array
			 * where it "goes live".
			 */

			sta->ampdu_mlme.tid_start_tx[tid] = NULL;
			/* could there be a race? */
			if (sta->ampdu_mlme.tid_tx[tid])
				kfree(tid_tx);
			else
				ieee80211_assign_tid_tx(sta, tid, tid_tx);
			spin_unlock_bh(&sta->lock);

			ieee80211_tx_ba_session_handle_start(sta, tid);
			continue;
		}
		spin_unlock_bh(&sta->lock);

		tid_tx = rcu_dereference_protected_tid_tx(sta, tid);
		if (!tid_tx)
			continue;

		if (!blocked &&
		    test_and_clear_bit(HT_AGG_STATE_START_CB, &tid_tx->state))
			ieee80211_start_tx_ba_cb(sta, tid, tid_tx);
		if (test_and_clear_bit(HT_AGG_STATE_WANT_STOP, &tid_tx->state))
			__ieee80211_stop_tx_ba_session(sta, tid,
						       AGG_STOP_LOCAL_REQUEST);
		if (test_and_clear_bit(HT_AGG_STATE_STOP_CB, &tid_tx->state))
			ieee80211_stop_tx_ba_cb(sta, tid, tid_tx);
	}
}

void ieee80211_send_delba(struct ieee80211_sub_if_data *sdata,
			  const u8 *da, u16 tid,
			  u16 initiator, u16 reason_code)
{
	struct ieee80211_local *local = sdata->local;
	struct sk_buff *skb;
	struct ieee80211_mgmt *mgmt;
	u16 params;

	skb = dev_alloc_skb(sizeof(*mgmt) + local->hw.extra_tx_headroom);
	if (!skb)
		return;

	skb_reserve(skb, local->hw.extra_tx_headroom);
	mgmt = skb_put_zero(skb, 24);
	memcpy(mgmt->da, da, ETH_ALEN);
	memcpy(mgmt->sa, sdata->vif.addr, ETH_ALEN);
	if (sdata->vif.type == NL80211_IFTYPE_AP ||
	    sdata->vif.type == NL80211_IFTYPE_AP_VLAN ||
	    sdata->vif.type == NL80211_IFTYPE_MESH_POINT)
		memcpy(mgmt->bssid, sdata->vif.addr, ETH_ALEN);
	else if (sdata->vif.type == NL80211_IFTYPE_STATION)
		memcpy(mgmt->bssid, sdata->deflink.u.mgd.bssid, ETH_ALEN);
	else if (sdata->vif.type == NL80211_IFTYPE_ADHOC)
		memcpy(mgmt->bssid, sdata->u.ibss.bssid, ETH_ALEN);

	mgmt->frame_control = cpu_to_le16(IEEE80211_FTYPE_MGMT |
					  IEEE80211_STYPE_ACTION);

	skb_put(skb, 1 + sizeof(mgmt->u.action.u.delba));

	mgmt->u.action.category = WLAN_CATEGORY_BACK;
	mgmt->u.action.u.delba.action_code = WLAN_ACTION_DELBA;
	params = (u16)(initiator << 11); 	/* bit 11 initiator */
	params |= (u16)(tid << 12); 		/* bit 15:12 TID number */

	mgmt->u.action.u.delba.params = cpu_to_le16(params);
	mgmt->u.action.u.delba.reason_code = cpu_to_le16(reason_code);

	ieee80211_tx_skb(sdata, skb);
}

void ieee80211_process_delba(struct ieee80211_sub_if_data *sdata,
			     struct sta_info *sta,
			     struct ieee80211_mgmt *mgmt, size_t len)
{
	u16 tid, params;
	u16 initiator;

	params = le16_to_cpu(mgmt->u.action.u.delba.params);
	tid = (params & IEEE80211_DELBA_PARAM_TID_MASK) >> 12;
	initiator = (params & IEEE80211_DELBA_PARAM_INITIATOR_MASK) >> 11;

	ht_dbg_ratelimited(sdata, "delba from %pM (%s) tid %d reason code %d\n",
			   mgmt->sa, initiator ? "initiator" : "recipient",
			   tid,
			   le16_to_cpu(mgmt->u.action.u.delba.reason_code));

	if (initiator == WLAN_BACK_INITIATOR)
		__ieee80211_stop_rx_ba_session(sta, tid, WLAN_BACK_INITIATOR, 0,
					       true);
	else
		__ieee80211_stop_tx_ba_session(sta, tid, AGG_STOP_PEER_REQUEST);
}

enum nl80211_smps_mode
ieee80211_smps_mode_to_smps_mode(enum ieee80211_smps_mode smps)
{
	switch (smps) {
	case IEEE80211_SMPS_OFF:
		return NL80211_SMPS_OFF;
	case IEEE80211_SMPS_STATIC:
		return NL80211_SMPS_STATIC;
	case IEEE80211_SMPS_DYNAMIC:
		return NL80211_SMPS_DYNAMIC;
	default:
		return NL80211_SMPS_OFF;
	}
}

int ieee80211_send_smps_action(struct ieee80211_sub_if_data *sdata,
			       enum ieee80211_smps_mode smps, const u8 *da,
			       const u8 *bssid, int link_id)
{
	struct ieee80211_local *local = sdata->local;
	struct sk_buff *skb;
	struct ieee80211_mgmt *action_frame;
	struct ieee80211_tx_info *info;
	u8 status_link_id = link_id < 0 ? 0 : link_id;

	/* 27 = header + category + action + smps mode */
	skb = dev_alloc_skb(27 + local->hw.extra_tx_headroom);
	if (!skb)
		return -ENOMEM;

	skb_reserve(skb, local->hw.extra_tx_headroom);
	action_frame = skb_put(skb, 27);
	memcpy(action_frame->da, da, ETH_ALEN);
	memcpy(action_frame->sa, sdata->dev->dev_addr, ETH_ALEN);
	memcpy(action_frame->bssid, bssid, ETH_ALEN);
	action_frame->frame_control = cpu_to_le16(IEEE80211_FTYPE_MGMT |
						  IEEE80211_STYPE_ACTION);
	action_frame->u.action.category = WLAN_CATEGORY_HT;
	action_frame->u.action.u.ht_smps.action = WLAN_HT_ACTION_SMPS;
	switch (smps) {
	case IEEE80211_SMPS_AUTOMATIC:
	case IEEE80211_SMPS_NUM_MODES:
		WARN_ON(1);
		smps = IEEE80211_SMPS_OFF;
		fallthrough;
	case IEEE80211_SMPS_OFF:
		action_frame->u.action.u.ht_smps.smps_control =
				WLAN_HT_SMPS_CONTROL_DISABLED;
		break;
	case IEEE80211_SMPS_STATIC:
		action_frame->u.action.u.ht_smps.smps_control =
				WLAN_HT_SMPS_CONTROL_STATIC;
		break;
	case IEEE80211_SMPS_DYNAMIC:
		action_frame->u.action.u.ht_smps.smps_control =
				WLAN_HT_SMPS_CONTROL_DYNAMIC;
		break;
	}

	/* we'll do more on status of this frame */
	info = IEEE80211_SKB_CB(skb);
	info->flags |= IEEE80211_TX_CTL_REQ_TX_STATUS;
<<<<<<< HEAD
	/* we have 12 bits, and need 6: link_id 4, smps 2 */
=======
	/* we have 13 bits, and need 6: link_id 4, smps 2 */
>>>>>>> 0c383648
	info->status_data = IEEE80211_STATUS_TYPE_SMPS |
			    u16_encode_bits(status_link_id << 2 | smps,
					    IEEE80211_STATUS_SUBDATA_MASK);
	ieee80211_tx_skb_tid(sdata, skb, 7, link_id);

	return 0;
}

void ieee80211_request_smps(struct ieee80211_vif *vif, unsigned int link_id,
			    enum ieee80211_smps_mode smps_mode)
{
	struct ieee80211_sub_if_data *sdata = vif_to_sdata(vif);
	struct ieee80211_link_data *link;

	if (WARN_ON_ONCE(vif->type != NL80211_IFTYPE_STATION))
		return;

	rcu_read_lock();
	link = rcu_dereference(sdata->link[link_id]);
	if (WARN_ON(!link))
		goto out;

	trace_api_request_smps(sdata->local, sdata, link, smps_mode);

	if (link->u.mgd.driver_smps_mode == smps_mode)
		goto out;

	link->u.mgd.driver_smps_mode = smps_mode;
	wiphy_work_queue(sdata->local->hw.wiphy,
			 &link->u.mgd.request_smps_work);
out:
	rcu_read_unlock();
}
/* this might change ... don't want non-open drivers using it */
EXPORT_SYMBOL_GPL(ieee80211_request_smps);<|MERGE_RESOLUTION|>--- conflicted
+++ resolved
@@ -580,11 +580,7 @@
 	/* we'll do more on status of this frame */
 	info = IEEE80211_SKB_CB(skb);
 	info->flags |= IEEE80211_TX_CTL_REQ_TX_STATUS;
-<<<<<<< HEAD
-	/* we have 12 bits, and need 6: link_id 4, smps 2 */
-=======
 	/* we have 13 bits, and need 6: link_id 4, smps 2 */
->>>>>>> 0c383648
 	info->status_data = IEEE80211_STATUS_TYPE_SMPS |
 			    u16_encode_bits(status_link_id << 2 | smps,
 					    IEEE80211_STATUS_SUBDATA_MASK);

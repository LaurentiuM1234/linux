--- conflicted
+++ resolved
@@ -4094,12 +4094,6 @@
 static bool
 ieee80211_rx_is_valid_sta_link_id(struct ieee80211_sta *sta, u8 link_id)
 {
-<<<<<<< HEAD
-	if (!sta->mlo)
-		return false;
-
-=======
->>>>>>> 282db109
 	return !!(sta->valid_links & BIT(link_id));
 }
 
@@ -4121,18 +4115,8 @@
 }
 
 static bool ieee80211_rx_data_set_sta(struct ieee80211_rx_data *rx,
-<<<<<<< HEAD
-				      struct ieee80211_sta *pubsta,
-				      int link_id)
-{
-	struct sta_info *sta;
-
-	sta = container_of(pubsta, struct sta_info, sta);
-
-=======
 				      struct sta_info *sta, int link_id)
 {
->>>>>>> 282db109
 	rx->link_id = link_id;
 	rx->sta = sta;
 
@@ -4141,11 +4125,8 @@
 		if (!rx->sdata)
 			rx->sdata = sta->sdata;
 		rx->link_sta = &sta->deflink;
-<<<<<<< HEAD
-=======
 	} else {
 		rx->link_sta = NULL;
->>>>>>> 282db109
 	}
 
 	if (link_id < 0)
@@ -4175,11 +4156,7 @@
 	if (sta->sta.valid_links)
 		link_id = ffs(sta->sta.valid_links) - 1;
 
-<<<<<<< HEAD
-	if (!ieee80211_rx_data_set_sta(&rx, &sta->sta, link_id))
-=======
 	if (!ieee80211_rx_data_set_sta(&rx, sta, link_id))
->>>>>>> 282db109
 		return;
 
 	tid_agg_rx = rcu_dereference(sta->ampdu_mlme.tid_rx[tid]);
@@ -4225,11 +4202,7 @@
 
 	sta = container_of(pubsta, struct sta_info, sta);
 
-<<<<<<< HEAD
-	if (!ieee80211_rx_data_set_sta(&rx, pubsta, -1))
-=======
 	if (!ieee80211_rx_data_set_sta(&rx, sta, -1))
->>>>>>> 282db109
 		return;
 
 	rcu_read_lock();
@@ -4907,12 +4880,8 @@
 		hdr = (struct ieee80211_hdr *)rx->skb->data;
 	}
 
-<<<<<<< HEAD
-	if (unlikely(rx->sta && rx->sta->sta.mlo)) {
-=======
 	if (unlikely(rx->sta && rx->sta->sta.mlo) &&
 	    is_unicast_ether_addr(hdr->addr1)) {
->>>>>>> 282db109
 		/* translate to MLD addresses */
 		if (ether_addr_equal(link->conf->addr, hdr->addr1))
 			ether_addr_copy(hdr->addr1, rx->sdata->vif.addr);
@@ -4942,10 +4911,7 @@
 	struct ieee80211_rx_status *status = IEEE80211_SKB_RXCB(skb);
 	struct ieee80211_fast_rx *fast_rx;
 	struct ieee80211_rx_data rx;
-<<<<<<< HEAD
-=======
 	struct sta_info *sta;
->>>>>>> 282db109
 	int link_id = -1;
 
 	memset(&rx, 0, sizeof(rx));
@@ -4973,12 +4939,8 @@
 	 * link_id is used only for stats purpose and updating the stats on
 	 * the deflink is fine?
 	 */
-<<<<<<< HEAD
-	if (!ieee80211_rx_data_set_sta(&rx, pubsta, link_id))
-=======
 	sta = container_of(pubsta, struct sta_info, sta);
 	if (!ieee80211_rx_data_set_sta(&rx, sta, link_id))
->>>>>>> 282db109
 		goto drop;
 
 	fast_rx = rcu_dereference(rx.sta->fast_rx);
@@ -5018,11 +4980,7 @@
 			link_id = status->link_id;
 	}
 
-<<<<<<< HEAD
-	if (!ieee80211_rx_data_set_sta(rx, &sta->sta, link_id))
-=======
 	if (!ieee80211_rx_data_set_sta(rx, sta, link_id))
->>>>>>> 282db109
 		return false;
 
 	return ieee80211_prepare_and_rx_handle(rx, skb, consume);
@@ -5089,12 +5047,8 @@
 			link_id = status->link_id;
 
 		if (pubsta) {
-<<<<<<< HEAD
-			if (!ieee80211_rx_data_set_sta(&rx, pubsta, link_id))
-=======
 			sta = container_of(pubsta, struct sta_info, sta);
 			if (!ieee80211_rx_data_set_sta(&rx, sta, link_id))
->>>>>>> 282db109
 				goto out;
 
 			/*
@@ -5131,12 +5085,7 @@
 			}
 
 			rx.sdata = prev_sta->sdata;
-<<<<<<< HEAD
-			if (!ieee80211_rx_data_set_sta(&rx, &prev_sta->sta,
-						       link_id))
-=======
 			if (!ieee80211_rx_data_set_sta(&rx, prev_sta, link_id))
->>>>>>> 282db109
 				goto out;
 
 			if (!status->link_valid && prev_sta->sta.mlo)
@@ -5149,12 +5098,7 @@
 
 		if (prev_sta) {
 			rx.sdata = prev_sta->sdata;
-<<<<<<< HEAD
-			if (!ieee80211_rx_data_set_sta(&rx, &prev_sta->sta,
-						       link_id))
-=======
 			if (!ieee80211_rx_data_set_sta(&rx, prev_sta, link_id))
->>>>>>> 282db109
 				goto out;
 
 			if (!status->link_valid && prev_sta->sta.mlo)

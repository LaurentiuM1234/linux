--- conflicted
+++ resolved
@@ -3218,11 +3218,7 @@
 			if (key) {
 				set_bit(HCI_CONN_ENCRYPT, &conn->flags);
 
-<<<<<<< HEAD
-				if (!(hdev->commands[20] & 0x10)) {
-=======
 				if (!read_key_size_capable(hdev)) {
->>>>>>> 55a275c5
 					conn->enc_key_size = HCI_LINK_KEY_SIZE;
 				} else {
 					cp.handle = cpu_to_le16(conn->handle);

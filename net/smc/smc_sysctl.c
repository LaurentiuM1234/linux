--- conflicted
+++ resolved
@@ -90,10 +90,6 @@
 		.extra1		= &conns_per_lgr_min,
 		.extra2		= &conns_per_lgr_max,
 	},
-<<<<<<< HEAD
-	{  }
-=======
->>>>>>> 0c383648
 };
 
 int __net_init smc_sysctl_net_init(struct net *net)
@@ -114,11 +110,7 @@
 	}
 
 	net->smc.smc_hdr = register_net_sysctl_sz(net, "net/smc", table,
-<<<<<<< HEAD
-						  ARRAY_SIZE(smc_table));
-=======
 						  table_size);
->>>>>>> 0c383648
 	if (!net->smc.smc_hdr)
 		goto err_reg;
 

// SPDX-License-Identifier: GPL-2.0-or-later
/*
 * Security plug functions
 *
 * Copyright (C) 2001 WireX Communications, Inc <chris@wirex.com>
 * Copyright (C) 2001-2002 Greg Kroah-Hartman <greg@kroah.com>
 * Copyright (C) 2001 Networks Associates Technology, Inc <ssmalley@nai.com>
 * Copyright (C) 2016 Mellanox Technologies
 * Copyright (C) 2023 Microsoft Corporation <paul@paul-moore.com>
 */

#define pr_fmt(fmt) "LSM: " fmt

#include <linux/bpf.h>
#include <linux/capability.h>
#include <linux/dcache.h>
#include <linux/export.h>
#include <linux/init.h>
#include <linux/kernel.h>
#include <linux/kernel_read_file.h>
#include <linux/lsm_hooks.h>
#include <linux/fsnotify.h>
#include <linux/mman.h>
#include <linux/mount.h>
#include <linux/personality.h>
#include <linux/backing-dev.h>
#include <linux/string.h>
#include <linux/xattr.h>
#include <linux/msg.h>
#include <linux/overflow.h>
#include <net/flow.h>

/* How many LSMs were built into the kernel? */
#define LSM_COUNT (__end_lsm_info - __start_lsm_info)

/*
 * How many LSMs are built into the kernel as determined at
 * build time. Used to determine fixed array sizes.
 * The capability module is accounted for by CONFIG_SECURITY
 */
#define LSM_CONFIG_COUNT ( \
	(IS_ENABLED(CONFIG_SECURITY) ? 1 : 0) + \
	(IS_ENABLED(CONFIG_SECURITY_SELINUX) ? 1 : 0) + \
	(IS_ENABLED(CONFIG_SECURITY_SMACK) ? 1 : 0) + \
	(IS_ENABLED(CONFIG_SECURITY_TOMOYO) ? 1 : 0) + \
	(IS_ENABLED(CONFIG_SECURITY_APPARMOR) ? 1 : 0) + \
	(IS_ENABLED(CONFIG_SECURITY_YAMA) ? 1 : 0) + \
	(IS_ENABLED(CONFIG_SECURITY_LOADPIN) ? 1 : 0) + \
	(IS_ENABLED(CONFIG_SECURITY_SAFESETID) ? 1 : 0) + \
	(IS_ENABLED(CONFIG_SECURITY_LOCKDOWN_LSM) ? 1 : 0) + \
	(IS_ENABLED(CONFIG_BPF_LSM) ? 1 : 0) + \
	(IS_ENABLED(CONFIG_SECURITY_LANDLOCK) ? 1 : 0) + \
	(IS_ENABLED(CONFIG_IMA) ? 1 : 0) + \
	(IS_ENABLED(CONFIG_EVM) ? 1 : 0))

/*
 * These are descriptions of the reasons that can be passed to the
 * security_locked_down() LSM hook. Placing this array here allows
 * all security modules to use the same descriptions for auditing
 * purposes.
 */
const char *const lockdown_reasons[LOCKDOWN_CONFIDENTIALITY_MAX + 1] = {
	[LOCKDOWN_NONE] = "none",
	[LOCKDOWN_MODULE_SIGNATURE] = "unsigned module loading",
	[LOCKDOWN_DEV_MEM] = "/dev/mem,kmem,port",
	[LOCKDOWN_EFI_TEST] = "/dev/efi_test access",
	[LOCKDOWN_KEXEC] = "kexec of unsigned images",
	[LOCKDOWN_HIBERNATION] = "hibernation",
	[LOCKDOWN_PCI_ACCESS] = "direct PCI access",
	[LOCKDOWN_IOPORT] = "raw io port access",
	[LOCKDOWN_MSR] = "raw MSR access",
	[LOCKDOWN_ACPI_TABLES] = "modifying ACPI tables",
	[LOCKDOWN_DEVICE_TREE] = "modifying device tree contents",
	[LOCKDOWN_PCMCIA_CIS] = "direct PCMCIA CIS storage",
	[LOCKDOWN_TIOCSSERIAL] = "reconfiguration of serial port IO",
	[LOCKDOWN_MODULE_PARAMETERS] = "unsafe module parameters",
	[LOCKDOWN_MMIOTRACE] = "unsafe mmio",
	[LOCKDOWN_DEBUGFS] = "debugfs access",
	[LOCKDOWN_XMON_WR] = "xmon write access",
	[LOCKDOWN_BPF_WRITE_USER] = "use of bpf to write user RAM",
	[LOCKDOWN_DBG_WRITE_KERNEL] = "use of kgdb/kdb to write kernel RAM",
	[LOCKDOWN_RTAS_ERROR_INJECTION] = "RTAS error injection",
	[LOCKDOWN_INTEGRITY_MAX] = "integrity",
	[LOCKDOWN_KCORE] = "/proc/kcore access",
	[LOCKDOWN_KPROBES] = "use of kprobes",
	[LOCKDOWN_BPF_READ_KERNEL] = "use of bpf to read kernel RAM",
	[LOCKDOWN_DBG_READ_KERNEL] = "use of kgdb/kdb to read kernel RAM",
	[LOCKDOWN_PERF] = "unsafe use of perf",
	[LOCKDOWN_TRACEFS] = "use of tracefs",
	[LOCKDOWN_XMON_RW] = "xmon read and write access",
	[LOCKDOWN_XFRM_SECRET] = "xfrm SA secret",
	[LOCKDOWN_CONFIDENTIALITY_MAX] = "confidentiality",
};

struct security_hook_heads security_hook_heads __ro_after_init;
static BLOCKING_NOTIFIER_HEAD(blocking_lsm_notifier_chain);

static struct kmem_cache *lsm_file_cache;
static struct kmem_cache *lsm_inode_cache;

char *lsm_names;
static struct lsm_blob_sizes blob_sizes __ro_after_init;

/* Boot-time LSM user choice */
static __initdata const char *chosen_lsm_order;
static __initdata const char *chosen_major_lsm;

static __initconst const char *const builtin_lsm_order = CONFIG_LSM;

/* Ordered list of LSMs to initialize. */
static __initdata struct lsm_info **ordered_lsms;
static __initdata struct lsm_info *exclusive;

static __initdata bool debug;
#define init_debug(...)						\
	do {							\
		if (debug)					\
			pr_info(__VA_ARGS__);			\
	} while (0)

static bool __init is_enabled(struct lsm_info *lsm)
{
	if (!lsm->enabled)
		return false;

	return *lsm->enabled;
}

/* Mark an LSM's enabled flag. */
static int lsm_enabled_true __initdata = 1;
static int lsm_enabled_false __initdata = 0;
static void __init set_enabled(struct lsm_info *lsm, bool enabled)
{
	/*
	 * When an LSM hasn't configured an enable variable, we can use
	 * a hard-coded location for storing the default enabled state.
	 */
	if (!lsm->enabled) {
		if (enabled)
			lsm->enabled = &lsm_enabled_true;
		else
			lsm->enabled = &lsm_enabled_false;
	} else if (lsm->enabled == &lsm_enabled_true) {
		if (!enabled)
			lsm->enabled = &lsm_enabled_false;
	} else if (lsm->enabled == &lsm_enabled_false) {
		if (enabled)
			lsm->enabled = &lsm_enabled_true;
	} else {
		*lsm->enabled = enabled;
	}
}

/* Is an LSM already listed in the ordered LSMs list? */
static bool __init exists_ordered_lsm(struct lsm_info *lsm)
{
	struct lsm_info **check;

	for (check = ordered_lsms; *check; check++)
		if (*check == lsm)
			return true;

	return false;
}

/* Append an LSM to the list of ordered LSMs to initialize. */
static int last_lsm __initdata;
static void __init append_ordered_lsm(struct lsm_info *lsm, const char *from)
{
	/* Ignore duplicate selections. */
	if (exists_ordered_lsm(lsm))
		return;

	if (WARN(last_lsm == LSM_COUNT, "%s: out of LSM slots!?\n", from))
		return;

	/* Enable this LSM, if it is not already set. */
	if (!lsm->enabled)
		lsm->enabled = &lsm_enabled_true;
	ordered_lsms[last_lsm++] = lsm;

	init_debug("%s ordered: %s (%s)\n", from, lsm->name,
		   is_enabled(lsm) ? "enabled" : "disabled");
}

/* Is an LSM allowed to be initialized? */
static bool __init lsm_allowed(struct lsm_info *lsm)
{
	/* Skip if the LSM is disabled. */
	if (!is_enabled(lsm))
		return false;

	/* Not allowed if another exclusive LSM already initialized. */
	if ((lsm->flags & LSM_FLAG_EXCLUSIVE) && exclusive) {
		init_debug("exclusive disabled: %s\n", lsm->name);
		return false;
	}

	return true;
}

static void __init lsm_set_blob_size(int *need, int *lbs)
{
	int offset;

	if (*need <= 0)
		return;

	offset = ALIGN(*lbs, sizeof(void *));
	*lbs = offset + *need;
	*need = offset;
}

static void __init lsm_set_blob_sizes(struct lsm_blob_sizes *needed)
{
	if (!needed)
		return;

	lsm_set_blob_size(&needed->lbs_cred, &blob_sizes.lbs_cred);
	lsm_set_blob_size(&needed->lbs_file, &blob_sizes.lbs_file);
	/*
	 * The inode blob gets an rcu_head in addition to
	 * what the modules might need.
	 */
	if (needed->lbs_inode && blob_sizes.lbs_inode == 0)
		blob_sizes.lbs_inode = sizeof(struct rcu_head);
	lsm_set_blob_size(&needed->lbs_inode, &blob_sizes.lbs_inode);
	lsm_set_blob_size(&needed->lbs_ipc, &blob_sizes.lbs_ipc);
	lsm_set_blob_size(&needed->lbs_msg_msg, &blob_sizes.lbs_msg_msg);
	lsm_set_blob_size(&needed->lbs_superblock, &blob_sizes.lbs_superblock);
	lsm_set_blob_size(&needed->lbs_task, &blob_sizes.lbs_task);
	lsm_set_blob_size(&needed->lbs_xattr_count,
			  &blob_sizes.lbs_xattr_count);
}

/* Prepare LSM for initialization. */
static void __init prepare_lsm(struct lsm_info *lsm)
{
	int enabled = lsm_allowed(lsm);

	/* Record enablement (to handle any following exclusive LSMs). */
	set_enabled(lsm, enabled);

	/* If enabled, do pre-initialization work. */
	if (enabled) {
		if ((lsm->flags & LSM_FLAG_EXCLUSIVE) && !exclusive) {
			exclusive = lsm;
			init_debug("exclusive chosen:   %s\n", lsm->name);
		}

		lsm_set_blob_sizes(lsm->blobs);
	}
}

/* Initialize a given LSM, if it is enabled. */
static void __init initialize_lsm(struct lsm_info *lsm)
{
	if (is_enabled(lsm)) {
		int ret;

		init_debug("initializing %s\n", lsm->name);
		ret = lsm->init();
		WARN(ret, "%s failed to initialize: %d\n", lsm->name, ret);
	}
}

/*
 * Current index to use while initializing the lsm id list.
 */
u32 lsm_active_cnt __ro_after_init;
const struct lsm_id *lsm_idlist[LSM_CONFIG_COUNT];

/* Populate ordered LSMs list from comma-separated LSM name list. */
static void __init ordered_lsm_parse(const char *order, const char *origin)
{
	struct lsm_info *lsm;
	char *sep, *name, *next;

	/* LSM_ORDER_FIRST is always first. */
	for (lsm = __start_lsm_info; lsm < __end_lsm_info; lsm++) {
		if (lsm->order == LSM_ORDER_FIRST)
			append_ordered_lsm(lsm, "  first");
	}

	/* Process "security=", if given. */
	if (chosen_major_lsm) {
		struct lsm_info *major;

		/*
		 * To match the original "security=" behavior, this
		 * explicitly does NOT fallback to another Legacy Major
		 * if the selected one was separately disabled: disable
		 * all non-matching Legacy Major LSMs.
		 */
		for (major = __start_lsm_info; major < __end_lsm_info;
		     major++) {
			if ((major->flags & LSM_FLAG_LEGACY_MAJOR) &&
			    strcmp(major->name, chosen_major_lsm) != 0) {
				set_enabled(major, false);
				init_debug("security=%s disabled: %s (only one legacy major LSM)\n",
					   chosen_major_lsm, major->name);
			}
		}
	}

	sep = kstrdup(order, GFP_KERNEL);
	next = sep;
	/* Walk the list, looking for matching LSMs. */
	while ((name = strsep(&next, ",")) != NULL) {
		bool found = false;

		for (lsm = __start_lsm_info; lsm < __end_lsm_info; lsm++) {
			if (strcmp(lsm->name, name) == 0) {
				if (lsm->order == LSM_ORDER_MUTABLE)
					append_ordered_lsm(lsm, origin);
				found = true;
			}
		}

		if (!found)
			init_debug("%s ignored: %s (not built into kernel)\n",
				   origin, name);
	}

	/* Process "security=", if given. */
	if (chosen_major_lsm) {
		for (lsm = __start_lsm_info; lsm < __end_lsm_info; lsm++) {
			if (exists_ordered_lsm(lsm))
				continue;
			if (strcmp(lsm->name, chosen_major_lsm) == 0)
				append_ordered_lsm(lsm, "security=");
		}
	}

	/* LSM_ORDER_LAST is always last. */
	for (lsm = __start_lsm_info; lsm < __end_lsm_info; lsm++) {
		if (lsm->order == LSM_ORDER_LAST)
			append_ordered_lsm(lsm, "   last");
	}

	/* Disable all LSMs not in the ordered list. */
	for (lsm = __start_lsm_info; lsm < __end_lsm_info; lsm++) {
		if (exists_ordered_lsm(lsm))
			continue;
		set_enabled(lsm, false);
		init_debug("%s skipped: %s (not in requested order)\n",
			   origin, lsm->name);
	}

	kfree(sep);
}

static void __init lsm_early_cred(struct cred *cred);
static void __init lsm_early_task(struct task_struct *task);

static int lsm_append(const char *new, char **result);

static void __init report_lsm_order(void)
{
	struct lsm_info **lsm, *early;
	int first = 0;

	pr_info("initializing lsm=");

	/* Report each enabled LSM name, comma separated. */
	for (early = __start_early_lsm_info;
	     early < __end_early_lsm_info; early++)
		if (is_enabled(early))
			pr_cont("%s%s", first++ == 0 ? "" : ",", early->name);
	for (lsm = ordered_lsms; *lsm; lsm++)
		if (is_enabled(*lsm))
			pr_cont("%s%s", first++ == 0 ? "" : ",", (*lsm)->name);

	pr_cont("\n");
}

static void __init ordered_lsm_init(void)
{
	struct lsm_info **lsm;

	ordered_lsms = kcalloc(LSM_COUNT + 1, sizeof(*ordered_lsms),
			       GFP_KERNEL);

	if (chosen_lsm_order) {
		if (chosen_major_lsm) {
			pr_warn("security=%s is ignored because it is superseded by lsm=%s\n",
				chosen_major_lsm, chosen_lsm_order);
			chosen_major_lsm = NULL;
		}
		ordered_lsm_parse(chosen_lsm_order, "cmdline");
	} else
		ordered_lsm_parse(builtin_lsm_order, "builtin");

	for (lsm = ordered_lsms; *lsm; lsm++)
		prepare_lsm(*lsm);

	report_lsm_order();

	init_debug("cred blob size       = %d\n", blob_sizes.lbs_cred);
	init_debug("file blob size       = %d\n", blob_sizes.lbs_file);
	init_debug("inode blob size      = %d\n", blob_sizes.lbs_inode);
	init_debug("ipc blob size        = %d\n", blob_sizes.lbs_ipc);
	init_debug("msg_msg blob size    = %d\n", blob_sizes.lbs_msg_msg);
	init_debug("superblock blob size = %d\n", blob_sizes.lbs_superblock);
	init_debug("task blob size       = %d\n", blob_sizes.lbs_task);
	init_debug("xattr slots          = %d\n", blob_sizes.lbs_xattr_count);

	/*
	 * Create any kmem_caches needed for blobs
	 */
	if (blob_sizes.lbs_file)
		lsm_file_cache = kmem_cache_create("lsm_file_cache",
						   blob_sizes.lbs_file, 0,
						   SLAB_PANIC, NULL);
	if (blob_sizes.lbs_inode)
		lsm_inode_cache = kmem_cache_create("lsm_inode_cache",
						    blob_sizes.lbs_inode, 0,
						    SLAB_PANIC, NULL);

	lsm_early_cred((struct cred *) current->cred);
	lsm_early_task(current);
	for (lsm = ordered_lsms; *lsm; lsm++)
		initialize_lsm(*lsm);

	kfree(ordered_lsms);
}

int __init early_security_init(void)
{
	struct lsm_info *lsm;

#define LSM_HOOK(RET, DEFAULT, NAME, ...) \
	INIT_HLIST_HEAD(&security_hook_heads.NAME);
#include "linux/lsm_hook_defs.h"
#undef LSM_HOOK

	for (lsm = __start_early_lsm_info; lsm < __end_early_lsm_info; lsm++) {
		if (!lsm->enabled)
			lsm->enabled = &lsm_enabled_true;
		prepare_lsm(lsm);
		initialize_lsm(lsm);
	}

	return 0;
}

/**
 * security_init - initializes the security framework
 *
 * This should be called early in the kernel initialization sequence.
 */
int __init security_init(void)
{
	struct lsm_info *lsm;

	init_debug("legacy security=%s\n", chosen_major_lsm ? : " *unspecified*");
	init_debug("  CONFIG_LSM=%s\n", builtin_lsm_order);
	init_debug("boot arg lsm=%s\n", chosen_lsm_order ? : " *unspecified*");

	/*
	 * Append the names of the early LSM modules now that kmalloc() is
	 * available
	 */
	for (lsm = __start_early_lsm_info; lsm < __end_early_lsm_info; lsm++) {
		init_debug("  early started: %s (%s)\n", lsm->name,
			   is_enabled(lsm) ? "enabled" : "disabled");
		if (lsm->enabled)
			lsm_append(lsm->name, &lsm_names);
	}

	/* Load LSMs in specified order. */
	ordered_lsm_init();

	return 0;
}

/* Save user chosen LSM */
static int __init choose_major_lsm(char *str)
{
	chosen_major_lsm = str;
	return 1;
}
__setup("security=", choose_major_lsm);

/* Explicitly choose LSM initialization order. */
static int __init choose_lsm_order(char *str)
{
	chosen_lsm_order = str;
	return 1;
}
__setup("lsm=", choose_lsm_order);

/* Enable LSM order debugging. */
static int __init enable_debug(char *str)
{
	debug = true;
	return 1;
}
__setup("lsm.debug", enable_debug);

static bool match_last_lsm(const char *list, const char *lsm)
{
	const char *last;

	if (WARN_ON(!list || !lsm))
		return false;
	last = strrchr(list, ',');
	if (last)
		/* Pass the comma, strcmp() will check for '\0' */
		last++;
	else
		last = list;
	return !strcmp(last, lsm);
}

static int lsm_append(const char *new, char **result)
{
	char *cp;

	if (*result == NULL) {
		*result = kstrdup(new, GFP_KERNEL);
		if (*result == NULL)
			return -ENOMEM;
	} else {
		/* Check if it is the last registered name */
		if (match_last_lsm(*result, new))
			return 0;
		cp = kasprintf(GFP_KERNEL, "%s,%s", *result, new);
		if (cp == NULL)
			return -ENOMEM;
		kfree(*result);
		*result = cp;
	}
	return 0;
}

/**
 * security_add_hooks - Add a modules hooks to the hook lists.
 * @hooks: the hooks to add
 * @count: the number of hooks to add
 * @lsmid: the identification information for the security module
 *
 * Each LSM has to register its hooks with the infrastructure.
 */
void __init security_add_hooks(struct security_hook_list *hooks, int count,
			       const struct lsm_id *lsmid)
{
	int i;

	/*
	 * A security module may call security_add_hooks() more
	 * than once during initialization, and LSM initialization
	 * is serialized. Landlock is one such case.
	 * Look at the previous entry, if there is one, for duplication.
	 */
	if (lsm_active_cnt == 0 || lsm_idlist[lsm_active_cnt - 1] != lsmid) {
		if (lsm_active_cnt >= LSM_CONFIG_COUNT)
			panic("%s Too many LSMs registered.\n", __func__);
		lsm_idlist[lsm_active_cnt++] = lsmid;
	}

	for (i = 0; i < count; i++) {
		hooks[i].lsmid = lsmid;
		hlist_add_tail_rcu(&hooks[i].list, hooks[i].head);
	}

	/*
	 * Don't try to append during early_security_init(), we'll come back
	 * and fix this up afterwards.
	 */
	if (slab_is_available()) {
		if (lsm_append(lsmid->name, &lsm_names) < 0)
			panic("%s - Cannot get early memory.\n", __func__);
	}
}

int call_blocking_lsm_notifier(enum lsm_event event, void *data)
{
	return blocking_notifier_call_chain(&blocking_lsm_notifier_chain,
					    event, data);
}
EXPORT_SYMBOL(call_blocking_lsm_notifier);

int register_blocking_lsm_notifier(struct notifier_block *nb)
{
	return blocking_notifier_chain_register(&blocking_lsm_notifier_chain,
						nb);
}
EXPORT_SYMBOL(register_blocking_lsm_notifier);

int unregister_blocking_lsm_notifier(struct notifier_block *nb)
{
	return blocking_notifier_chain_unregister(&blocking_lsm_notifier_chain,
						  nb);
}
EXPORT_SYMBOL(unregister_blocking_lsm_notifier);

/**
 * lsm_cred_alloc - allocate a composite cred blob
 * @cred: the cred that needs a blob
 * @gfp: allocation type
 *
 * Allocate the cred blob for all the modules
 *
 * Returns 0, or -ENOMEM if memory can't be allocated.
 */
static int lsm_cred_alloc(struct cred *cred, gfp_t gfp)
{
	if (blob_sizes.lbs_cred == 0) {
		cred->security = NULL;
		return 0;
	}

	cred->security = kzalloc(blob_sizes.lbs_cred, gfp);
	if (cred->security == NULL)
		return -ENOMEM;
	return 0;
}

/**
 * lsm_early_cred - during initialization allocate a composite cred blob
 * @cred: the cred that needs a blob
 *
 * Allocate the cred blob for all the modules
 */
static void __init lsm_early_cred(struct cred *cred)
{
	int rc = lsm_cred_alloc(cred, GFP_KERNEL);

	if (rc)
		panic("%s: Early cred alloc failed.\n", __func__);
}

/**
 * lsm_file_alloc - allocate a composite file blob
 * @file: the file that needs a blob
 *
 * Allocate the file blob for all the modules
 *
 * Returns 0, or -ENOMEM if memory can't be allocated.
 */
static int lsm_file_alloc(struct file *file)
{
	if (!lsm_file_cache) {
		file->f_security = NULL;
		return 0;
	}

	file->f_security = kmem_cache_zalloc(lsm_file_cache, GFP_KERNEL);
	if (file->f_security == NULL)
		return -ENOMEM;
	return 0;
}

/**
 * lsm_inode_alloc - allocate a composite inode blob
 * @inode: the inode that needs a blob
 *
 * Allocate the inode blob for all the modules
 *
 * Returns 0, or -ENOMEM if memory can't be allocated.
 */
int lsm_inode_alloc(struct inode *inode)
{
	if (!lsm_inode_cache) {
		inode->i_security = NULL;
		return 0;
	}

	inode->i_security = kmem_cache_zalloc(lsm_inode_cache, GFP_NOFS);
	if (inode->i_security == NULL)
		return -ENOMEM;
	return 0;
}

/**
 * lsm_task_alloc - allocate a composite task blob
 * @task: the task that needs a blob
 *
 * Allocate the task blob for all the modules
 *
 * Returns 0, or -ENOMEM if memory can't be allocated.
 */
static int lsm_task_alloc(struct task_struct *task)
{
	if (blob_sizes.lbs_task == 0) {
		task->security = NULL;
		return 0;
	}

	task->security = kzalloc(blob_sizes.lbs_task, GFP_KERNEL);
	if (task->security == NULL)
		return -ENOMEM;
	return 0;
}

/**
 * lsm_ipc_alloc - allocate a composite ipc blob
 * @kip: the ipc that needs a blob
 *
 * Allocate the ipc blob for all the modules
 *
 * Returns 0, or -ENOMEM if memory can't be allocated.
 */
static int lsm_ipc_alloc(struct kern_ipc_perm *kip)
{
	if (blob_sizes.lbs_ipc == 0) {
		kip->security = NULL;
		return 0;
	}

	kip->security = kzalloc(blob_sizes.lbs_ipc, GFP_KERNEL);
	if (kip->security == NULL)
		return -ENOMEM;
	return 0;
}

/**
 * lsm_msg_msg_alloc - allocate a composite msg_msg blob
 * @mp: the msg_msg that needs a blob
 *
 * Allocate the ipc blob for all the modules
 *
 * Returns 0, or -ENOMEM if memory can't be allocated.
 */
static int lsm_msg_msg_alloc(struct msg_msg *mp)
{
	if (blob_sizes.lbs_msg_msg == 0) {
		mp->security = NULL;
		return 0;
	}

	mp->security = kzalloc(blob_sizes.lbs_msg_msg, GFP_KERNEL);
	if (mp->security == NULL)
		return -ENOMEM;
	return 0;
}

/**
 * lsm_early_task - during initialization allocate a composite task blob
 * @task: the task that needs a blob
 *
 * Allocate the task blob for all the modules
 */
static void __init lsm_early_task(struct task_struct *task)
{
	int rc = lsm_task_alloc(task);

	if (rc)
		panic("%s: Early task alloc failed.\n", __func__);
}

/**
 * lsm_superblock_alloc - allocate a composite superblock blob
 * @sb: the superblock that needs a blob
 *
 * Allocate the superblock blob for all the modules
 *
 * Returns 0, or -ENOMEM if memory can't be allocated.
 */
static int lsm_superblock_alloc(struct super_block *sb)
{
	if (blob_sizes.lbs_superblock == 0) {
		sb->s_security = NULL;
		return 0;
	}

	sb->s_security = kzalloc(blob_sizes.lbs_superblock, GFP_KERNEL);
	if (sb->s_security == NULL)
		return -ENOMEM;
	return 0;
}

/**
 * lsm_fill_user_ctx - Fill a user space lsm_ctx structure
 * @uctx: a userspace LSM context to be filled
 * @uctx_len: available uctx size (input), used uctx size (output)
 * @val: the new LSM context value
 * @val_len: the size of the new LSM context value
 * @id: LSM id
 * @flags: LSM defined flags
 *
 * Fill all of the fields in a userspace lsm_ctx structure.  If @uctx is NULL
 * simply calculate the required size to output via @utc_len and return
 * success.
 *
 * Returns 0 on success, -E2BIG if userspace buffer is not large enough,
 * -EFAULT on a copyout error, -ENOMEM if memory can't be allocated.
 */
int lsm_fill_user_ctx(struct lsm_ctx __user *uctx, u32 *uctx_len,
		      void *val, size_t val_len,
		      u64 id, u64 flags)
{
	struct lsm_ctx *nctx = NULL;
	size_t nctx_len;
	int rc = 0;

	nctx_len = ALIGN(struct_size(nctx, ctx, val_len), sizeof(void *));
	if (nctx_len > *uctx_len) {
		rc = -E2BIG;
		goto out;
	}

	/* no buffer - return success/0 and set @uctx_len to the req size */
	if (!uctx)
		goto out;

	nctx = kzalloc(nctx_len, GFP_KERNEL);
	if (nctx == NULL) {
		rc = -ENOMEM;
		goto out;
	}
	nctx->id = id;
	nctx->flags = flags;
	nctx->len = nctx_len;
	nctx->ctx_len = val_len;
	memcpy(nctx->ctx, val, val_len);

	if (copy_to_user(uctx, nctx, nctx_len))
		rc = -EFAULT;

out:
	kfree(nctx);
	*uctx_len = nctx_len;
	return rc;
}

/*
 * The default value of the LSM hook is defined in linux/lsm_hook_defs.h and
 * can be accessed with:
 *
 *	LSM_RET_DEFAULT(<hook_name>)
 *
 * The macros below define static constants for the default value of each
 * LSM hook.
 */
#define LSM_RET_DEFAULT(NAME) (NAME##_default)
#define DECLARE_LSM_RET_DEFAULT_void(DEFAULT, NAME)
#define DECLARE_LSM_RET_DEFAULT_int(DEFAULT, NAME) \
	static const int __maybe_unused LSM_RET_DEFAULT(NAME) = (DEFAULT);
#define LSM_HOOK(RET, DEFAULT, NAME, ...) \
	DECLARE_LSM_RET_DEFAULT_##RET(DEFAULT, NAME)

#include <linux/lsm_hook_defs.h>
#undef LSM_HOOK

/*
 * Hook list operation macros.
 *
 * call_void_hook:
 *	This is a hook that does not return a value.
 *
 * call_int_hook:
 *	This is a hook that returns a value.
 */

#define call_void_hook(FUNC, ...)				\
	do {							\
		struct security_hook_list *P;			\
								\
		hlist_for_each_entry(P, &security_hook_heads.FUNC, list) \
			P->hook.FUNC(__VA_ARGS__);		\
	} while (0)

#define call_int_hook(FUNC, ...) ({				\
	int RC = LSM_RET_DEFAULT(FUNC);				\
	do {							\
		struct security_hook_list *P;			\
								\
		hlist_for_each_entry(P, &security_hook_heads.FUNC, list) { \
			RC = P->hook.FUNC(__VA_ARGS__);		\
			if (RC != LSM_RET_DEFAULT(FUNC))	\
				break;				\
		}						\
	} while (0);						\
	RC;							\
})

/* Security operations */

/**
 * security_binder_set_context_mgr() - Check if becoming binder ctx mgr is ok
 * @mgr: task credentials of current binder process
 *
 * Check whether @mgr is allowed to be the binder context manager.
 *
 * Return: Return 0 if permission is granted.
 */
int security_binder_set_context_mgr(const struct cred *mgr)
{
	return call_int_hook(binder_set_context_mgr, mgr);
}

/**
 * security_binder_transaction() - Check if a binder transaction is allowed
 * @from: sending process
 * @to: receiving process
 *
 * Check whether @from is allowed to invoke a binder transaction call to @to.
 *
 * Return: Returns 0 if permission is granted.
 */
int security_binder_transaction(const struct cred *from,
				const struct cred *to)
{
	return call_int_hook(binder_transaction, from, to);
}

/**
 * security_binder_transfer_binder() - Check if a binder transfer is allowed
 * @from: sending process
 * @to: receiving process
 *
 * Check whether @from is allowed to transfer a binder reference to @to.
 *
 * Return: Returns 0 if permission is granted.
 */
int security_binder_transfer_binder(const struct cred *from,
				    const struct cred *to)
{
	return call_int_hook(binder_transfer_binder, from, to);
}

/**
 * security_binder_transfer_file() - Check if a binder file xfer is allowed
 * @from: sending process
 * @to: receiving process
 * @file: file being transferred
 *
 * Check whether @from is allowed to transfer @file to @to.
 *
 * Return: Returns 0 if permission is granted.
 */
int security_binder_transfer_file(const struct cred *from,
				  const struct cred *to, const struct file *file)
{
	return call_int_hook(binder_transfer_file, from, to, file);
}

/**
 * security_ptrace_access_check() - Check if tracing is allowed
 * @child: target process
 * @mode: PTRACE_MODE flags
 *
 * Check permission before allowing the current process to trace the @child
 * process.  Security modules may also want to perform a process tracing check
 * during an execve in the set_security or apply_creds hooks of tracing check
 * during an execve in the bprm_set_creds hook of binprm_security_ops if the
 * process is being traced and its security attributes would be changed by the
 * execve.
 *
 * Return: Returns 0 if permission is granted.
 */
int security_ptrace_access_check(struct task_struct *child, unsigned int mode)
{
	return call_int_hook(ptrace_access_check, child, mode);
}

/**
 * security_ptrace_traceme() - Check if tracing is allowed
 * @parent: tracing process
 *
 * Check that the @parent process has sufficient permission to trace the
 * current process before allowing the current process to present itself to the
 * @parent process for tracing.
 *
 * Return: Returns 0 if permission is granted.
 */
int security_ptrace_traceme(struct task_struct *parent)
{
	return call_int_hook(ptrace_traceme, parent);
}

/**
 * security_capget() - Get the capability sets for a process
 * @target: target process
 * @effective: effective capability set
 * @inheritable: inheritable capability set
 * @permitted: permitted capability set
 *
 * Get the @effective, @inheritable, and @permitted capability sets for the
 * @target process.  The hook may also perform permission checking to determine
 * if the current process is allowed to see the capability sets of the @target
 * process.
 *
 * Return: Returns 0 if the capability sets were successfully obtained.
 */
int security_capget(const struct task_struct *target,
		    kernel_cap_t *effective,
		    kernel_cap_t *inheritable,
		    kernel_cap_t *permitted)
{
	return call_int_hook(capget, target, effective, inheritable, permitted);
}

/**
 * security_capset() - Set the capability sets for a process
 * @new: new credentials for the target process
 * @old: current credentials of the target process
 * @effective: effective capability set
 * @inheritable: inheritable capability set
 * @permitted: permitted capability set
 *
 * Set the @effective, @inheritable, and @permitted capability sets for the
 * current process.
 *
 * Return: Returns 0 and update @new if permission is granted.
 */
int security_capset(struct cred *new, const struct cred *old,
		    const kernel_cap_t *effective,
		    const kernel_cap_t *inheritable,
		    const kernel_cap_t *permitted)
{
	return call_int_hook(capset, new, old, effective, inheritable,
			     permitted);
}

/**
 * security_capable() - Check if a process has the necessary capability
 * @cred: credentials to examine
 * @ns: user namespace
 * @cap: capability requested
 * @opts: capability check options
 *
 * Check whether the @tsk process has the @cap capability in the indicated
 * credentials.  @cap contains the capability <include/linux/capability.h>.
 * @opts contains options for the capable check <include/linux/security.h>.
 *
 * Return: Returns 0 if the capability is granted.
 */
int security_capable(const struct cred *cred,
		     struct user_namespace *ns,
		     int cap,
		     unsigned int opts)
{
	return call_int_hook(capable, cred, ns, cap, opts);
}

/**
 * security_quotactl() - Check if a quotactl() syscall is allowed for this fs
 * @cmds: commands
 * @type: type
 * @id: id
 * @sb: filesystem
 *
 * Check whether the quotactl syscall is allowed for this @sb.
 *
 * Return: Returns 0 if permission is granted.
 */
int security_quotactl(int cmds, int type, int id, const struct super_block *sb)
{
	return call_int_hook(quotactl, cmds, type, id, sb);
}

/**
 * security_quota_on() - Check if QUOTAON is allowed for a dentry
 * @dentry: dentry
 *
 * Check whether QUOTAON is allowed for @dentry.
 *
 * Return: Returns 0 if permission is granted.
 */
int security_quota_on(struct dentry *dentry)
{
	return call_int_hook(quota_on, dentry);
}

/**
 * security_syslog() - Check if accessing the kernel message ring is allowed
 * @type: SYSLOG_ACTION_* type
 *
 * Check permission before accessing the kernel message ring or changing
 * logging to the console.  See the syslog(2) manual page for an explanation of
 * the @type values.
 *
 * Return: Return 0 if permission is granted.
 */
int security_syslog(int type)
{
	return call_int_hook(syslog, type);
}

/**
 * security_settime64() - Check if changing the system time is allowed
 * @ts: new time
 * @tz: timezone
 *
 * Check permission to change the system time, struct timespec64 is defined in
 * <include/linux/time64.h> and timezone is defined in <include/linux/time.h>.
 *
 * Return: Returns 0 if permission is granted.
 */
int security_settime64(const struct timespec64 *ts, const struct timezone *tz)
{
	return call_int_hook(settime, ts, tz);
}

/**
 * security_vm_enough_memory_mm() - Check if allocating a new mem map is allowed
 * @mm: mm struct
 * @pages: number of pages
 *
 * Check permissions for allocating a new virtual mapping.  If all LSMs return
 * a positive value, __vm_enough_memory() will be called with cap_sys_admin
 * set. If at least one LSM returns 0 or negative, __vm_enough_memory() will be
 * called with cap_sys_admin cleared.
 *
 * Return: Returns 0 if permission is granted by the LSM infrastructure to the
 *         caller.
 */
int security_vm_enough_memory_mm(struct mm_struct *mm, long pages)
{
	struct security_hook_list *hp;
	int cap_sys_admin = 1;
	int rc;

	/*
	 * The module will respond with a positive value if
	 * it thinks the __vm_enough_memory() call should be
	 * made with the cap_sys_admin set. If all of the modules
	 * agree that it should be set it will. If any module
	 * thinks it should not be set it won't.
	 */
	hlist_for_each_entry(hp, &security_hook_heads.vm_enough_memory, list) {
		rc = hp->hook.vm_enough_memory(mm, pages);
		if (rc <= 0) {
			cap_sys_admin = 0;
			break;
		}
	}
	return __vm_enough_memory(mm, pages, cap_sys_admin);
}

/**
 * security_bprm_creds_for_exec() - Prepare the credentials for exec()
 * @bprm: binary program information
 *
 * If the setup in prepare_exec_creds did not setup @bprm->cred->security
 * properly for executing @bprm->file, update the LSM's portion of
 * @bprm->cred->security to be what commit_creds needs to install for the new
 * program.  This hook may also optionally check permissions (e.g. for
 * transitions between security domains).  The hook must set @bprm->secureexec
 * to 1 if AT_SECURE should be set to request libc enable secure mode.  @bprm
 * contains the linux_binprm structure.
 *
 * Return: Returns 0 if the hook is successful and permission is granted.
 */
int security_bprm_creds_for_exec(struct linux_binprm *bprm)
{
	return call_int_hook(bprm_creds_for_exec, bprm);
}

/**
 * security_bprm_creds_from_file() - Update linux_binprm creds based on file
 * @bprm: binary program information
 * @file: associated file
 *
 * If @file is setpcap, suid, sgid or otherwise marked to change privilege upon
 * exec, update @bprm->cred to reflect that change. This is called after
 * finding the binary that will be executed without an interpreter.  This
 * ensures that the credentials will not be derived from a script that the
 * binary will need to reopen, which when reopend may end up being a completely
 * different file.  This hook may also optionally check permissions (e.g. for
 * transitions between security domains).  The hook must set @bprm->secureexec
 * to 1 if AT_SECURE should be set to request libc enable secure mode.  The
 * hook must add to @bprm->per_clear any personality flags that should be
 * cleared from current->personality.  @bprm contains the linux_binprm
 * structure.
 *
 * Return: Returns 0 if the hook is successful and permission is granted.
 */
int security_bprm_creds_from_file(struct linux_binprm *bprm, const struct file *file)
{
	return call_int_hook(bprm_creds_from_file, bprm, file);
}

/**
 * security_bprm_check() - Mediate binary handler search
 * @bprm: binary program information
 *
 * This hook mediates the point when a search for a binary handler will begin.
 * It allows a check against the @bprm->cred->security value which was set in
 * the preceding creds_for_exec call.  The argv list and envp list are reliably
 * available in @bprm.  This hook may be called multiple times during a single
 * execve.  @bprm contains the linux_binprm structure.
 *
 * Return: Returns 0 if the hook is successful and permission is granted.
 */
int security_bprm_check(struct linux_binprm *bprm)
{
	return call_int_hook(bprm_check_security, bprm);
}

/**
 * security_bprm_committing_creds() - Install creds for a process during exec()
 * @bprm: binary program information
 *
 * Prepare to install the new security attributes of a process being
 * transformed by an execve operation, based on the old credentials pointed to
 * by @current->cred and the information set in @bprm->cred by the
 * bprm_creds_for_exec hook.  @bprm points to the linux_binprm structure.  This
 * hook is a good place to perform state changes on the process such as closing
 * open file descriptors to which access will no longer be granted when the
 * attributes are changed.  This is called immediately before commit_creds().
 */
void security_bprm_committing_creds(const struct linux_binprm *bprm)
{
	call_void_hook(bprm_committing_creds, bprm);
}

/**
 * security_bprm_committed_creds() - Tidy up after cred install during exec()
 * @bprm: binary program information
 *
 * Tidy up after the installation of the new security attributes of a process
 * being transformed by an execve operation.  The new credentials have, by this
 * point, been set to @current->cred.  @bprm points to the linux_binprm
 * structure.  This hook is a good place to perform state changes on the
 * process such as clearing out non-inheritable signal state.  This is called
 * immediately after commit_creds().
 */
void security_bprm_committed_creds(const struct linux_binprm *bprm)
{
	call_void_hook(bprm_committed_creds, bprm);
}

/**
 * security_fs_context_submount() - Initialise fc->security
 * @fc: new filesystem context
 * @reference: dentry reference for submount/remount
 *
 * Fill out the ->security field for a new fs_context.
 *
 * Return: Returns 0 on success or negative error code on failure.
 */
int security_fs_context_submount(struct fs_context *fc, struct super_block *reference)
{
	return call_int_hook(fs_context_submount, fc, reference);
}

/**
 * security_fs_context_dup() - Duplicate a fs_context LSM blob
 * @fc: destination filesystem context
 * @src_fc: source filesystem context
 *
 * Allocate and attach a security structure to sc->security.  This pointer is
 * initialised to NULL by the caller.  @fc indicates the new filesystem context.
 * @src_fc indicates the original filesystem context.
 *
 * Return: Returns 0 on success or a negative error code on failure.
 */
int security_fs_context_dup(struct fs_context *fc, struct fs_context *src_fc)
{
	return call_int_hook(fs_context_dup, fc, src_fc);
}

/**
 * security_fs_context_parse_param() - Configure a filesystem context
 * @fc: filesystem context
 * @param: filesystem parameter
 *
 * Userspace provided a parameter to configure a superblock.  The LSM can
 * consume the parameter or return it to the caller for use elsewhere.
 *
 * Return: If the parameter is used by the LSM it should return 0, if it is
 *         returned to the caller -ENOPARAM is returned, otherwise a negative
 *         error code is returned.
 */
int security_fs_context_parse_param(struct fs_context *fc,
				    struct fs_parameter *param)
{
	struct security_hook_list *hp;
	int trc;
	int rc = -ENOPARAM;

	hlist_for_each_entry(hp, &security_hook_heads.fs_context_parse_param,
			     list) {
		trc = hp->hook.fs_context_parse_param(fc, param);
		if (trc == 0)
			rc = 0;
		else if (trc != -ENOPARAM)
			return trc;
	}
	return rc;
}

/**
 * security_sb_alloc() - Allocate a super_block LSM blob
 * @sb: filesystem superblock
 *
 * Allocate and attach a security structure to the sb->s_security field.  The
 * s_security field is initialized to NULL when the structure is allocated.
 * @sb contains the super_block structure to be modified.
 *
 * Return: Returns 0 if operation was successful.
 */
int security_sb_alloc(struct super_block *sb)
{
	int rc = lsm_superblock_alloc(sb);

	if (unlikely(rc))
		return rc;
	rc = call_int_hook(sb_alloc_security, sb);
	if (unlikely(rc))
		security_sb_free(sb);
	return rc;
}

/**
 * security_sb_delete() - Release super_block LSM associated objects
 * @sb: filesystem superblock
 *
 * Release objects tied to a superblock (e.g. inodes).  @sb contains the
 * super_block structure being released.
 */
void security_sb_delete(struct super_block *sb)
{
	call_void_hook(sb_delete, sb);
}

/**
 * security_sb_free() - Free a super_block LSM blob
 * @sb: filesystem superblock
 *
 * Deallocate and clear the sb->s_security field.  @sb contains the super_block
 * structure to be modified.
 */
void security_sb_free(struct super_block *sb)
{
	call_void_hook(sb_free_security, sb);
	kfree(sb->s_security);
	sb->s_security = NULL;
}

/**
 * security_free_mnt_opts() - Free memory associated with mount options
 * @mnt_opts: LSM processed mount options
 *
 * Free memory associated with @mnt_ops.
 */
void security_free_mnt_opts(void **mnt_opts)
{
	if (!*mnt_opts)
		return;
	call_void_hook(sb_free_mnt_opts, *mnt_opts);
	*mnt_opts = NULL;
}
EXPORT_SYMBOL(security_free_mnt_opts);

/**
 * security_sb_eat_lsm_opts() - Consume LSM mount options
 * @options: mount options
 * @mnt_opts: LSM processed mount options
 *
 * Eat (scan @options) and save them in @mnt_opts.
 *
 * Return: Returns 0 on success, negative values on failure.
 */
int security_sb_eat_lsm_opts(char *options, void **mnt_opts)
{
	return call_int_hook(sb_eat_lsm_opts, options, mnt_opts);
}
EXPORT_SYMBOL(security_sb_eat_lsm_opts);

/**
 * security_sb_mnt_opts_compat() - Check if new mount options are allowed
 * @sb: filesystem superblock
 * @mnt_opts: new mount options
 *
 * Determine if the new mount options in @mnt_opts are allowed given the
 * existing mounted filesystem at @sb.  @sb superblock being compared.
 *
 * Return: Returns 0 if options are compatible.
 */
int security_sb_mnt_opts_compat(struct super_block *sb,
				void *mnt_opts)
{
	return call_int_hook(sb_mnt_opts_compat, sb, mnt_opts);
}
EXPORT_SYMBOL(security_sb_mnt_opts_compat);

/**
 * security_sb_remount() - Verify no incompatible mount changes during remount
 * @sb: filesystem superblock
 * @mnt_opts: (re)mount options
 *
 * Extracts security system specific mount options and verifies no changes are
 * being made to those options.
 *
 * Return: Returns 0 if permission is granted.
 */
int security_sb_remount(struct super_block *sb,
			void *mnt_opts)
{
	return call_int_hook(sb_remount, sb, mnt_opts);
}
EXPORT_SYMBOL(security_sb_remount);

/**
 * security_sb_kern_mount() - Check if a kernel mount is allowed
 * @sb: filesystem superblock
 *
 * Mount this @sb if allowed by permissions.
 *
 * Return: Returns 0 if permission is granted.
 */
int security_sb_kern_mount(const struct super_block *sb)
{
	return call_int_hook(sb_kern_mount, sb);
}

/**
 * security_sb_show_options() - Output the mount options for a superblock
 * @m: output file
 * @sb: filesystem superblock
 *
 * Show (print on @m) mount options for this @sb.
 *
 * Return: Returns 0 on success, negative values on failure.
 */
int security_sb_show_options(struct seq_file *m, struct super_block *sb)
{
	return call_int_hook(sb_show_options, m, sb);
}

/**
 * security_sb_statfs() - Check if accessing fs stats is allowed
 * @dentry: superblock handle
 *
 * Check permission before obtaining filesystem statistics for the @mnt
 * mountpoint.  @dentry is a handle on the superblock for the filesystem.
 *
 * Return: Returns 0 if permission is granted.
 */
int security_sb_statfs(struct dentry *dentry)
{
	return call_int_hook(sb_statfs, dentry);
}

/**
 * security_sb_mount() - Check permission for mounting a filesystem
 * @dev_name: filesystem backing device
 * @path: mount point
 * @type: filesystem type
 * @flags: mount flags
 * @data: filesystem specific data
 *
 * Check permission before an object specified by @dev_name is mounted on the
 * mount point named by @nd.  For an ordinary mount, @dev_name identifies a
 * device if the file system type requires a device.  For a remount
 * (@flags & MS_REMOUNT), @dev_name is irrelevant.  For a loopback/bind mount
 * (@flags & MS_BIND), @dev_name identifies the	pathname of the object being
 * mounted.
 *
 * Return: Returns 0 if permission is granted.
 */
int security_sb_mount(const char *dev_name, const struct path *path,
		      const char *type, unsigned long flags, void *data)
{
	return call_int_hook(sb_mount, dev_name, path, type, flags, data);
}

/**
 * security_sb_umount() - Check permission for unmounting a filesystem
 * @mnt: mounted filesystem
 * @flags: unmount flags
 *
 * Check permission before the @mnt file system is unmounted.
 *
 * Return: Returns 0 if permission is granted.
 */
int security_sb_umount(struct vfsmount *mnt, int flags)
{
	return call_int_hook(sb_umount, mnt, flags);
}

/**
 * security_sb_pivotroot() - Check permissions for pivoting the rootfs
 * @old_path: new location for current rootfs
 * @new_path: location of the new rootfs
 *
 * Check permission before pivoting the root filesystem.
 *
 * Return: Returns 0 if permission is granted.
 */
int security_sb_pivotroot(const struct path *old_path,
			  const struct path *new_path)
{
	return call_int_hook(sb_pivotroot, old_path, new_path);
}

/**
 * security_sb_set_mnt_opts() - Set the mount options for a filesystem
 * @sb: filesystem superblock
 * @mnt_opts: binary mount options
 * @kern_flags: kernel flags (in)
 * @set_kern_flags: kernel flags (out)
 *
 * Set the security relevant mount options used for a superblock.
 *
 * Return: Returns 0 on success, error on failure.
 */
int security_sb_set_mnt_opts(struct super_block *sb,
			     void *mnt_opts,
			     unsigned long kern_flags,
			     unsigned long *set_kern_flags)
{
	struct security_hook_list *hp;
	int rc = mnt_opts ? -EOPNOTSUPP : LSM_RET_DEFAULT(sb_set_mnt_opts);

	hlist_for_each_entry(hp, &security_hook_heads.sb_set_mnt_opts,
			     list) {
		rc = hp->hook.sb_set_mnt_opts(sb, mnt_opts, kern_flags,
					      set_kern_flags);
		if (rc != LSM_RET_DEFAULT(sb_set_mnt_opts))
			break;
	}
	return rc;
}
EXPORT_SYMBOL(security_sb_set_mnt_opts);

/**
 * security_sb_clone_mnt_opts() - Duplicate superblock mount options
 * @oldsb: source superblock
 * @newsb: destination superblock
 * @kern_flags: kernel flags (in)
 * @set_kern_flags: kernel flags (out)
 *
 * Copy all security options from a given superblock to another.
 *
 * Return: Returns 0 on success, error on failure.
 */
int security_sb_clone_mnt_opts(const struct super_block *oldsb,
			       struct super_block *newsb,
			       unsigned long kern_flags,
			       unsigned long *set_kern_flags)
{
	return call_int_hook(sb_clone_mnt_opts, oldsb, newsb,
			     kern_flags, set_kern_flags);
}
EXPORT_SYMBOL(security_sb_clone_mnt_opts);

/**
 * security_move_mount() - Check permissions for moving a mount
 * @from_path: source mount point
 * @to_path: destination mount point
 *
 * Check permission before a mount is moved.
 *
 * Return: Returns 0 if permission is granted.
 */
int security_move_mount(const struct path *from_path,
			const struct path *to_path)
{
	return call_int_hook(move_mount, from_path, to_path);
}

/**
 * security_path_notify() - Check if setting a watch is allowed
 * @path: file path
 * @mask: event mask
 * @obj_type: file path type
 *
 * Check permissions before setting a watch on events as defined by @mask, on
 * an object at @path, whose type is defined by @obj_type.
 *
 * Return: Returns 0 if permission is granted.
 */
int security_path_notify(const struct path *path, u64 mask,
			 unsigned int obj_type)
{
	return call_int_hook(path_notify, path, mask, obj_type);
}

/**
 * security_inode_alloc() - Allocate an inode LSM blob
 * @inode: the inode
 *
 * Allocate and attach a security structure to @inode->i_security.  The
 * i_security field is initialized to NULL when the inode structure is
 * allocated.
 *
 * Return: Return 0 if operation was successful.
 */
int security_inode_alloc(struct inode *inode)
{
	int rc = lsm_inode_alloc(inode);

	if (unlikely(rc))
		return rc;
	rc = call_int_hook(inode_alloc_security, inode);
	if (unlikely(rc))
		security_inode_free(inode);
	return rc;
}

static void inode_free_by_rcu(struct rcu_head *head)
{
	/*
	 * The rcu head is at the start of the inode blob
	 */
	kmem_cache_free(lsm_inode_cache, head);
}

/**
 * security_inode_free() - Free an inode's LSM blob
 * @inode: the inode
 *
 * Deallocate the inode security structure and set @inode->i_security to NULL.
 */
void security_inode_free(struct inode *inode)
{
	call_void_hook(inode_free_security, inode);
	/*
	 * The inode may still be referenced in a path walk and
	 * a call to security_inode_permission() can be made
	 * after inode_free_security() is called. Ideally, the VFS
	 * wouldn't do this, but fixing that is a much harder
	 * job. For now, simply free the i_security via RCU, and
	 * leave the current inode->i_security pointer intact.
	 * The inode will be freed after the RCU grace period too.
	 */
	if (inode->i_security)
		call_rcu((struct rcu_head *)inode->i_security,
			 inode_free_by_rcu);
}

/**
 * security_dentry_init_security() - Perform dentry initialization
 * @dentry: the dentry to initialize
 * @mode: mode used to determine resource type
 * @name: name of the last path component
 * @xattr_name: name of the security/LSM xattr
 * @ctx: pointer to the resulting LSM context
 * @ctxlen: length of @ctx
 *
 * Compute a context for a dentry as the inode is not yet available since NFSv4
 * has no label backed by an EA anyway.  It is important to note that
 * @xattr_name does not need to be free'd by the caller, it is a static string.
 *
 * Return: Returns 0 on success, negative values on failure.
 */
int security_dentry_init_security(struct dentry *dentry, int mode,
				  const struct qstr *name,
				  const char **xattr_name, void **ctx,
				  u32 *ctxlen)
{
	return call_int_hook(dentry_init_security, dentry, mode, name,
			     xattr_name, ctx, ctxlen);
}
EXPORT_SYMBOL(security_dentry_init_security);

/**
 * security_dentry_create_files_as() - Perform dentry initialization
 * @dentry: the dentry to initialize
 * @mode: mode used to determine resource type
 * @name: name of the last path component
 * @old: creds to use for LSM context calculations
 * @new: creds to modify
 *
 * Compute a context for a dentry as the inode is not yet available and set
 * that context in passed in creds so that new files are created using that
 * context. Context is calculated using the passed in creds and not the creds
 * of the caller.
 *
 * Return: Returns 0 on success, error on failure.
 */
int security_dentry_create_files_as(struct dentry *dentry, int mode,
				    struct qstr *name,
				    const struct cred *old, struct cred *new)
{
	return call_int_hook(dentry_create_files_as, dentry, mode,
			     name, old, new);
}
EXPORT_SYMBOL(security_dentry_create_files_as);

/**
 * security_inode_init_security() - Initialize an inode's LSM context
 * @inode: the inode
 * @dir: parent directory
 * @qstr: last component of the pathname
 * @initxattrs: callback function to write xattrs
 * @fs_data: filesystem specific data
 *
 * Obtain the security attribute name suffix and value to set on a newly
 * created inode and set up the incore security field for the new inode.  This
 * hook is called by the fs code as part of the inode creation transaction and
 * provides for atomic labeling of the inode, unlike the post_create/mkdir/...
 * hooks called by the VFS.
 *
 * The hook function is expected to populate the xattrs array, by calling
 * lsm_get_xattr_slot() to retrieve the slots reserved by the security module
 * with the lbs_xattr_count field of the lsm_blob_sizes structure.  For each
 * slot, the hook function should set ->name to the attribute name suffix
 * (e.g. selinux), to allocate ->value (will be freed by the caller) and set it
 * to the attribute value, to set ->value_len to the length of the value.  If
 * the security module does not use security attributes or does not wish to put
 * a security attribute on this particular inode, then it should return
 * -EOPNOTSUPP to skip this processing.
 *
 * Return: Returns 0 if the LSM successfully initialized all of the inode
 *         security attributes that are required, negative values otherwise.
 */
int security_inode_init_security(struct inode *inode, struct inode *dir,
				 const struct qstr *qstr,
				 const initxattrs initxattrs, void *fs_data)
{
	struct security_hook_list *hp;
	struct xattr *new_xattrs = NULL;
	int ret = -EOPNOTSUPP, xattr_count = 0;

	if (unlikely(IS_PRIVATE(inode)))
		return 0;

	if (!blob_sizes.lbs_xattr_count)
		return 0;

	if (initxattrs) {
		/* Allocate +1 as terminator. */
		new_xattrs = kcalloc(blob_sizes.lbs_xattr_count + 1,
				     sizeof(*new_xattrs), GFP_NOFS);
		if (!new_xattrs)
			return -ENOMEM;
	}

	hlist_for_each_entry(hp, &security_hook_heads.inode_init_security,
			     list) {
		ret = hp->hook.inode_init_security(inode, dir, qstr, new_xattrs,
						  &xattr_count);
		if (ret && ret != -EOPNOTSUPP)
			goto out;
		/*
		 * As documented in lsm_hooks.h, -EOPNOTSUPP in this context
		 * means that the LSM is not willing to provide an xattr, not
		 * that it wants to signal an error. Thus, continue to invoke
		 * the remaining LSMs.
		 */
	}

	/* If initxattrs() is NULL, xattr_count is zero, skip the call. */
	if (!xattr_count)
		goto out;

	ret = initxattrs(inode, new_xattrs, fs_data);
out:
	for (; xattr_count > 0; xattr_count--)
		kfree(new_xattrs[xattr_count - 1].value);
	kfree(new_xattrs);
	return (ret == -EOPNOTSUPP) ? 0 : ret;
}
EXPORT_SYMBOL(security_inode_init_security);

/**
 * security_inode_init_security_anon() - Initialize an anonymous inode
 * @inode: the inode
 * @name: the anonymous inode class
 * @context_inode: an optional related inode
 *
 * Set up the incore security field for the new anonymous inode and return
 * whether the inode creation is permitted by the security module or not.
 *
 * Return: Returns 0 on success, -EACCES if the security module denies the
 * creation of this inode, or another -errno upon other errors.
 */
int security_inode_init_security_anon(struct inode *inode,
				      const struct qstr *name,
				      const struct inode *context_inode)
{
	return call_int_hook(inode_init_security_anon, inode, name,
			     context_inode);
}

#ifdef CONFIG_SECURITY_PATH
/**
 * security_path_mknod() - Check if creating a special file is allowed
 * @dir: parent directory
 * @dentry: new file
 * @mode: new file mode
 * @dev: device number
 *
 * Check permissions when creating a file. Note that this hook is called even
 * if mknod operation is being done for a regular file.
 *
 * Return: Returns 0 if permission is granted.
 */
int security_path_mknod(const struct path *dir, struct dentry *dentry,
			umode_t mode, unsigned int dev)
{
	if (unlikely(IS_PRIVATE(d_backing_inode(dir->dentry))))
		return 0;
	return call_int_hook(path_mknod, dir, dentry, mode, dev);
}
EXPORT_SYMBOL(security_path_mknod);

/**
 * security_path_post_mknod() - Update inode security field after file creation
 * @idmap: idmap of the mount
 * @dentry: new file
 *
 * Update inode security field after a file has been created.
 */
void security_path_post_mknod(struct mnt_idmap *idmap, struct dentry *dentry)
{
	if (unlikely(IS_PRIVATE(d_backing_inode(dentry))))
		return;
	call_void_hook(path_post_mknod, idmap, dentry);
}

/**
 * security_path_mkdir() - Check if creating a new directory is allowed
 * @dir: parent directory
 * @dentry: new directory
 * @mode: new directory mode
 *
 * Check permissions to create a new directory in the existing directory.
 *
 * Return: Returns 0 if permission is granted.
 */
int security_path_mkdir(const struct path *dir, struct dentry *dentry,
			umode_t mode)
{
	if (unlikely(IS_PRIVATE(d_backing_inode(dir->dentry))))
		return 0;
	return call_int_hook(path_mkdir, dir, dentry, mode);
}
EXPORT_SYMBOL(security_path_mkdir);

/**
 * security_path_rmdir() - Check if removing a directory is allowed
 * @dir: parent directory
 * @dentry: directory to remove
 *
 * Check the permission to remove a directory.
 *
 * Return: Returns 0 if permission is granted.
 */
int security_path_rmdir(const struct path *dir, struct dentry *dentry)
{
	if (unlikely(IS_PRIVATE(d_backing_inode(dir->dentry))))
		return 0;
	return call_int_hook(path_rmdir, dir, dentry);
}

/**
 * security_path_unlink() - Check if removing a hard link is allowed
 * @dir: parent directory
 * @dentry: file
 *
 * Check the permission to remove a hard link to a file.
 *
 * Return: Returns 0 if permission is granted.
 */
int security_path_unlink(const struct path *dir, struct dentry *dentry)
{
	if (unlikely(IS_PRIVATE(d_backing_inode(dir->dentry))))
		return 0;
	return call_int_hook(path_unlink, dir, dentry);
}
EXPORT_SYMBOL(security_path_unlink);

/**
 * security_path_symlink() - Check if creating a symbolic link is allowed
 * @dir: parent directory
 * @dentry: symbolic link
 * @old_name: file pathname
 *
 * Check the permission to create a symbolic link to a file.
 *
 * Return: Returns 0 if permission is granted.
 */
int security_path_symlink(const struct path *dir, struct dentry *dentry,
			  const char *old_name)
{
	if (unlikely(IS_PRIVATE(d_backing_inode(dir->dentry))))
		return 0;
	return call_int_hook(path_symlink, dir, dentry, old_name);
}

/**
 * security_path_link - Check if creating a hard link is allowed
 * @old_dentry: existing file
 * @new_dir: new parent directory
 * @new_dentry: new link
 *
 * Check permission before creating a new hard link to a file.
 *
 * Return: Returns 0 if permission is granted.
 */
int security_path_link(struct dentry *old_dentry, const struct path *new_dir,
		       struct dentry *new_dentry)
{
	if (unlikely(IS_PRIVATE(d_backing_inode(old_dentry))))
		return 0;
	return call_int_hook(path_link, old_dentry, new_dir, new_dentry);
}

/**
 * security_path_rename() - Check if renaming a file is allowed
 * @old_dir: parent directory of the old file
 * @old_dentry: the old file
 * @new_dir: parent directory of the new file
 * @new_dentry: the new file
 * @flags: flags
 *
 * Check for permission to rename a file or directory.
 *
 * Return: Returns 0 if permission is granted.
 */
int security_path_rename(const struct path *old_dir, struct dentry *old_dentry,
			 const struct path *new_dir, struct dentry *new_dentry,
			 unsigned int flags)
{
	if (unlikely(IS_PRIVATE(d_backing_inode(old_dentry)) ||
		     (d_is_positive(new_dentry) &&
		      IS_PRIVATE(d_backing_inode(new_dentry)))))
		return 0;

	return call_int_hook(path_rename, old_dir, old_dentry, new_dir,
			     new_dentry, flags);
}
EXPORT_SYMBOL(security_path_rename);

/**
 * security_path_truncate() - Check if truncating a file is allowed
 * @path: file
 *
 * Check permission before truncating the file indicated by path.  Note that
 * truncation permissions may also be checked based on already opened files,
 * using the security_file_truncate() hook.
 *
 * Return: Returns 0 if permission is granted.
 */
int security_path_truncate(const struct path *path)
{
	if (unlikely(IS_PRIVATE(d_backing_inode(path->dentry))))
		return 0;
	return call_int_hook(path_truncate, path);
}

/**
 * security_path_chmod() - Check if changing the file's mode is allowed
 * @path: file
 * @mode: new mode
 *
 * Check for permission to change a mode of the file @path. The new mode is
 * specified in @mode which is a bitmask of constants from
 * <include/uapi/linux/stat.h>.
 *
 * Return: Returns 0 if permission is granted.
 */
int security_path_chmod(const struct path *path, umode_t mode)
{
	if (unlikely(IS_PRIVATE(d_backing_inode(path->dentry))))
		return 0;
	return call_int_hook(path_chmod, path, mode);
}

/**
 * security_path_chown() - Check if changing the file's owner/group is allowed
 * @path: file
 * @uid: file owner
 * @gid: file group
 *
 * Check for permission to change owner/group of a file or directory.
 *
 * Return: Returns 0 if permission is granted.
 */
int security_path_chown(const struct path *path, kuid_t uid, kgid_t gid)
{
	if (unlikely(IS_PRIVATE(d_backing_inode(path->dentry))))
		return 0;
	return call_int_hook(path_chown, path, uid, gid);
}

/**
 * security_path_chroot() - Check if changing the root directory is allowed
 * @path: directory
 *
 * Check for permission to change root directory.
 *
 * Return: Returns 0 if permission is granted.
 */
int security_path_chroot(const struct path *path)
{
	return call_int_hook(path_chroot, path);
}
#endif /* CONFIG_SECURITY_PATH */

/**
 * security_inode_create() - Check if creating a file is allowed
 * @dir: the parent directory
 * @dentry: the file being created
 * @mode: requested file mode
 *
 * Check permission to create a regular file.
 *
 * Return: Returns 0 if permission is granted.
 */
int security_inode_create(struct inode *dir, struct dentry *dentry,
			  umode_t mode)
{
	if (unlikely(IS_PRIVATE(dir)))
		return 0;
	return call_int_hook(inode_create, dir, dentry, mode);
}
EXPORT_SYMBOL_GPL(security_inode_create);

/**
 * security_inode_post_create_tmpfile() - Update inode security of new tmpfile
 * @idmap: idmap of the mount
 * @inode: inode of the new tmpfile
 *
 * Update inode security data after a tmpfile has been created.
 */
void security_inode_post_create_tmpfile(struct mnt_idmap *idmap,
					struct inode *inode)
{
	if (unlikely(IS_PRIVATE(inode)))
		return;
	call_void_hook(inode_post_create_tmpfile, idmap, inode);
}

/**
 * security_inode_link() - Check if creating a hard link is allowed
 * @old_dentry: existing file
 * @dir: new parent directory
 * @new_dentry: new link
 *
 * Check permission before creating a new hard link to a file.
 *
 * Return: Returns 0 if permission is granted.
 */
int security_inode_link(struct dentry *old_dentry, struct inode *dir,
			struct dentry *new_dentry)
{
	if (unlikely(IS_PRIVATE(d_backing_inode(old_dentry))))
		return 0;
	return call_int_hook(inode_link, old_dentry, dir, new_dentry);
}

/**
 * security_inode_unlink() - Check if removing a hard link is allowed
 * @dir: parent directory
 * @dentry: file
 *
 * Check the permission to remove a hard link to a file.
 *
 * Return: Returns 0 if permission is granted.
 */
int security_inode_unlink(struct inode *dir, struct dentry *dentry)
{
	if (unlikely(IS_PRIVATE(d_backing_inode(dentry))))
		return 0;
	return call_int_hook(inode_unlink, dir, dentry);
}

/**
 * security_inode_symlink() - Check if creating a symbolic link is allowed
 * @dir: parent directory
 * @dentry: symbolic link
 * @old_name: existing filename
 *
 * Check the permission to create a symbolic link to a file.
 *
 * Return: Returns 0 if permission is granted.
 */
int security_inode_symlink(struct inode *dir, struct dentry *dentry,
			   const char *old_name)
{
	if (unlikely(IS_PRIVATE(dir)))
		return 0;
	return call_int_hook(inode_symlink, dir, dentry, old_name);
}

/**
 * security_inode_mkdir() - Check if creation a new director is allowed
 * @dir: parent directory
 * @dentry: new directory
 * @mode: new directory mode
 *
 * Check permissions to create a new directory in the existing directory
 * associated with inode structure @dir.
 *
 * Return: Returns 0 if permission is granted.
 */
int security_inode_mkdir(struct inode *dir, struct dentry *dentry, umode_t mode)
{
	if (unlikely(IS_PRIVATE(dir)))
		return 0;
	return call_int_hook(inode_mkdir, dir, dentry, mode);
}
EXPORT_SYMBOL_GPL(security_inode_mkdir);

/**
 * security_inode_rmdir() - Check if removing a directory is allowed
 * @dir: parent directory
 * @dentry: directory to be removed
 *
 * Check the permission to remove a directory.
 *
 * Return: Returns 0 if permission is granted.
 */
int security_inode_rmdir(struct inode *dir, struct dentry *dentry)
{
	if (unlikely(IS_PRIVATE(d_backing_inode(dentry))))
		return 0;
	return call_int_hook(inode_rmdir, dir, dentry);
}

/**
 * security_inode_mknod() - Check if creating a special file is allowed
 * @dir: parent directory
 * @dentry: new file
 * @mode: new file mode
 * @dev: device number
 *
 * Check permissions when creating a special file (or a socket or a fifo file
 * created via the mknod system call).  Note that if mknod operation is being
 * done for a regular file, then the create hook will be called and not this
 * hook.
 *
 * Return: Returns 0 if permission is granted.
 */
int security_inode_mknod(struct inode *dir, struct dentry *dentry,
			 umode_t mode, dev_t dev)
{
	if (unlikely(IS_PRIVATE(dir)))
		return 0;
	return call_int_hook(inode_mknod, dir, dentry, mode, dev);
}

/**
 * security_inode_rename() - Check if renaming a file is allowed
 * @old_dir: parent directory of the old file
 * @old_dentry: the old file
 * @new_dir: parent directory of the new file
 * @new_dentry: the new file
 * @flags: flags
 *
 * Check for permission to rename a file or directory.
 *
 * Return: Returns 0 if permission is granted.
 */
int security_inode_rename(struct inode *old_dir, struct dentry *old_dentry,
			  struct inode *new_dir, struct dentry *new_dentry,
			  unsigned int flags)
{
	if (unlikely(IS_PRIVATE(d_backing_inode(old_dentry)) ||
		     (d_is_positive(new_dentry) &&
		      IS_PRIVATE(d_backing_inode(new_dentry)))))
		return 0;

	if (flags & RENAME_EXCHANGE) {
		int err = call_int_hook(inode_rename, new_dir, new_dentry,
					old_dir, old_dentry);
		if (err)
			return err;
	}

	return call_int_hook(inode_rename, old_dir, old_dentry,
			     new_dir, new_dentry);
}

/**
 * security_inode_readlink() - Check if reading a symbolic link is allowed
 * @dentry: link
 *
 * Check the permission to read the symbolic link.
 *
 * Return: Returns 0 if permission is granted.
 */
int security_inode_readlink(struct dentry *dentry)
{
	if (unlikely(IS_PRIVATE(d_backing_inode(dentry))))
		return 0;
	return call_int_hook(inode_readlink, dentry);
}

/**
 * security_inode_follow_link() - Check if following a symbolic link is allowed
 * @dentry: link dentry
 * @inode: link inode
 * @rcu: true if in RCU-walk mode
 *
 * Check permission to follow a symbolic link when looking up a pathname.  If
 * @rcu is true, @inode is not stable.
 *
 * Return: Returns 0 if permission is granted.
 */
int security_inode_follow_link(struct dentry *dentry, struct inode *inode,
			       bool rcu)
{
	if (unlikely(IS_PRIVATE(inode)))
		return 0;
	return call_int_hook(inode_follow_link, dentry, inode, rcu);
}

/**
 * security_inode_permission() - Check if accessing an inode is allowed
 * @inode: inode
 * @mask: access mask
 *
 * Check permission before accessing an inode.  This hook is called by the
 * existing Linux permission function, so a security module can use it to
 * provide additional checking for existing Linux permission checks.  Notice
 * that this hook is called when a file is opened (as well as many other
 * operations), whereas the file_security_ops permission hook is called when
 * the actual read/write operations are performed.
 *
 * Return: Returns 0 if permission is granted.
 */
int security_inode_permission(struct inode *inode, int mask)
{
	if (unlikely(IS_PRIVATE(inode)))
		return 0;
	return call_int_hook(inode_permission, inode, mask);
}

/**
 * security_inode_setattr() - Check if setting file attributes is allowed
 * @idmap: idmap of the mount
 * @dentry: file
 * @attr: new attributes
 *
 * Check permission before setting file attributes.  Note that the kernel call
 * to notify_change is performed from several locations, whenever file
 * attributes change (such as when a file is truncated, chown/chmod operations,
 * transferring disk quotas, etc).
 *
 * Return: Returns 0 if permission is granted.
 */
int security_inode_setattr(struct mnt_idmap *idmap,
			   struct dentry *dentry, struct iattr *attr)
{
	if (unlikely(IS_PRIVATE(d_backing_inode(dentry))))
		return 0;
	return call_int_hook(inode_setattr, idmap, dentry, attr);
}
EXPORT_SYMBOL_GPL(security_inode_setattr);

/**
 * security_inode_post_setattr() - Update the inode after a setattr operation
 * @idmap: idmap of the mount
 * @dentry: file
 * @ia_valid: file attributes set
 *
 * Update inode security field after successful setting file attributes.
 */
void security_inode_post_setattr(struct mnt_idmap *idmap, struct dentry *dentry,
				 int ia_valid)
{
	if (unlikely(IS_PRIVATE(d_backing_inode(dentry))))
		return;
	call_void_hook(inode_post_setattr, idmap, dentry, ia_valid);
}

/**
 * security_inode_getattr() - Check if getting file attributes is allowed
 * @path: file
 *
 * Check permission before obtaining file attributes.
 *
 * Return: Returns 0 if permission is granted.
 */
int security_inode_getattr(const struct path *path)
{
	if (unlikely(IS_PRIVATE(d_backing_inode(path->dentry))))
		return 0;
	return call_int_hook(inode_getattr, path);
}

/**
 * security_inode_setxattr() - Check if setting file xattrs is allowed
 * @idmap: idmap of the mount
 * @dentry: file
 * @name: xattr name
 * @value: xattr value
 * @size: size of xattr value
 * @flags: flags
 *
 * Check permission before setting the extended attributes.
 *
 * Return: Returns 0 if permission is granted.
 */
int security_inode_setxattr(struct mnt_idmap *idmap,
			    struct dentry *dentry, const char *name,
			    const void *value, size_t size, int flags)
{
	int ret;

	if (unlikely(IS_PRIVATE(d_backing_inode(dentry))))
		return 0;
	/*
	 * SELinux and Smack integrate the cap call,
	 * so assume that all LSMs supplying this call do so.
	 */
	ret = call_int_hook(inode_setxattr, idmap, dentry, name, value, size,
			    flags);

	if (ret == 1)
		ret = cap_inode_setxattr(dentry, name, value, size, flags);
	return ret;
}

/**
 * security_inode_set_acl() - Check if setting posix acls is allowed
 * @idmap: idmap of the mount
 * @dentry: file
 * @acl_name: acl name
 * @kacl: acl struct
 *
 * Check permission before setting posix acls, the posix acls in @kacl are
 * identified by @acl_name.
 *
 * Return: Returns 0 if permission is granted.
 */
int security_inode_set_acl(struct mnt_idmap *idmap,
			   struct dentry *dentry, const char *acl_name,
			   struct posix_acl *kacl)
{
	if (unlikely(IS_PRIVATE(d_backing_inode(dentry))))
		return 0;
	return call_int_hook(inode_set_acl, idmap, dentry, acl_name, kacl);
}

/**
 * security_inode_post_set_acl() - Update inode security from posix acls set
 * @dentry: file
 * @acl_name: acl name
 * @kacl: acl struct
 *
 * Update inode security data after successfully setting posix acls on @dentry.
 * The posix acls in @kacl are identified by @acl_name.
 */
void security_inode_post_set_acl(struct dentry *dentry, const char *acl_name,
				 struct posix_acl *kacl)
{
	if (unlikely(IS_PRIVATE(d_backing_inode(dentry))))
		return;
	call_void_hook(inode_post_set_acl, dentry, acl_name, kacl);
}

/**
 * security_inode_get_acl() - Check if reading posix acls is allowed
 * @idmap: idmap of the mount
 * @dentry: file
 * @acl_name: acl name
 *
 * Check permission before getting osix acls, the posix acls are identified by
 * @acl_name.
 *
 * Return: Returns 0 if permission is granted.
 */
int security_inode_get_acl(struct mnt_idmap *idmap,
			   struct dentry *dentry, const char *acl_name)
{
	if (unlikely(IS_PRIVATE(d_backing_inode(dentry))))
		return 0;
	return call_int_hook(inode_get_acl, idmap, dentry, acl_name);
}

/**
 * security_inode_remove_acl() - Check if removing a posix acl is allowed
 * @idmap: idmap of the mount
 * @dentry: file
 * @acl_name: acl name
 *
 * Check permission before removing posix acls, the posix acls are identified
 * by @acl_name.
 *
 * Return: Returns 0 if permission is granted.
 */
int security_inode_remove_acl(struct mnt_idmap *idmap,
			      struct dentry *dentry, const char *acl_name)
{
	if (unlikely(IS_PRIVATE(d_backing_inode(dentry))))
		return 0;
	return call_int_hook(inode_remove_acl, idmap, dentry, acl_name);
}

/**
 * security_inode_post_remove_acl() - Update inode security after rm posix acls
 * @idmap: idmap of the mount
 * @dentry: file
 * @acl_name: acl name
 *
 * Update inode security data after successfully removing posix acls on
 * @dentry in @idmap. The posix acls are identified by @acl_name.
 */
void security_inode_post_remove_acl(struct mnt_idmap *idmap,
				    struct dentry *dentry, const char *acl_name)
{
	if (unlikely(IS_PRIVATE(d_backing_inode(dentry))))
		return;
	call_void_hook(inode_post_remove_acl, idmap, dentry, acl_name);
}

/**
 * security_inode_post_setxattr() - Update the inode after a setxattr operation
 * @dentry: file
 * @name: xattr name
 * @value: xattr value
 * @size: xattr value size
 * @flags: flags
 *
 * Update inode security field after successful setxattr operation.
 */
void security_inode_post_setxattr(struct dentry *dentry, const char *name,
				  const void *value, size_t size, int flags)
{
	if (unlikely(IS_PRIVATE(d_backing_inode(dentry))))
		return;
	call_void_hook(inode_post_setxattr, dentry, name, value, size, flags);
}

/**
 * security_inode_getxattr() - Check if xattr access is allowed
 * @dentry: file
 * @name: xattr name
 *
 * Check permission before obtaining the extended attributes identified by
 * @name for @dentry.
 *
 * Return: Returns 0 if permission is granted.
 */
int security_inode_getxattr(struct dentry *dentry, const char *name)
{
	if (unlikely(IS_PRIVATE(d_backing_inode(dentry))))
		return 0;
	return call_int_hook(inode_getxattr, dentry, name);
}

/**
 * security_inode_listxattr() - Check if listing xattrs is allowed
 * @dentry: file
 *
 * Check permission before obtaining the list of extended attribute names for
 * @dentry.
 *
 * Return: Returns 0 if permission is granted.
 */
int security_inode_listxattr(struct dentry *dentry)
{
	if (unlikely(IS_PRIVATE(d_backing_inode(dentry))))
		return 0;
	return call_int_hook(inode_listxattr, dentry);
}

/**
 * security_inode_removexattr() - Check if removing an xattr is allowed
 * @idmap: idmap of the mount
 * @dentry: file
 * @name: xattr name
 *
 * Check permission before removing the extended attribute identified by @name
 * for @dentry.
 *
 * Return: Returns 0 if permission is granted.
 */
int security_inode_removexattr(struct mnt_idmap *idmap,
			       struct dentry *dentry, const char *name)
{
	int ret;

	if (unlikely(IS_PRIVATE(d_backing_inode(dentry))))
		return 0;
	/*
	 * SELinux and Smack integrate the cap call,
	 * so assume that all LSMs supplying this call do so.
	 */
	ret = call_int_hook(inode_removexattr, idmap, dentry, name);
	if (ret == 1)
		ret = cap_inode_removexattr(idmap, dentry, name);
	return ret;
}

/**
 * security_inode_post_removexattr() - Update the inode after a removexattr op
 * @dentry: file
 * @name: xattr name
 *
 * Update the inode after a successful removexattr operation.
 */
void security_inode_post_removexattr(struct dentry *dentry, const char *name)
{
	if (unlikely(IS_PRIVATE(d_backing_inode(dentry))))
		return;
	call_void_hook(inode_post_removexattr, dentry, name);
}

/**
 * security_inode_need_killpriv() - Check if security_inode_killpriv() required
 * @dentry: associated dentry
 *
 * Called when an inode has been changed to determine if
 * security_inode_killpriv() should be called.
 *
 * Return: Return <0 on error to abort the inode change operation, return 0 if
 *         security_inode_killpriv() does not need to be called, return >0 if
 *         security_inode_killpriv() does need to be called.
 */
int security_inode_need_killpriv(struct dentry *dentry)
{
	return call_int_hook(inode_need_killpriv, dentry);
}

/**
 * security_inode_killpriv() - The setuid bit is removed, update LSM state
 * @idmap: idmap of the mount
 * @dentry: associated dentry
 *
 * The @dentry's setuid bit is being removed.  Remove similar security labels.
 * Called with the dentry->d_inode->i_mutex held.
 *
 * Return: Return 0 on success.  If error is returned, then the operation
 *         causing setuid bit removal is failed.
 */
int security_inode_killpriv(struct mnt_idmap *idmap,
			    struct dentry *dentry)
{
	return call_int_hook(inode_killpriv, idmap, dentry);
}

/**
 * security_inode_getsecurity() - Get the xattr security label of an inode
 * @idmap: idmap of the mount
 * @inode: inode
 * @name: xattr name
 * @buffer: security label buffer
 * @alloc: allocation flag
 *
 * Retrieve a copy of the extended attribute representation of the security
 * label associated with @name for @inode via @buffer.  Note that @name is the
 * remainder of the attribute name after the security prefix has been removed.
 * @alloc is used to specify if the call should return a value via the buffer
 * or just the value length.
 *
 * Return: Returns size of buffer on success.
 */
int security_inode_getsecurity(struct mnt_idmap *idmap,
			       struct inode *inode, const char *name,
			       void **buffer, bool alloc)
{
	if (unlikely(IS_PRIVATE(inode)))
		return LSM_RET_DEFAULT(inode_getsecurity);

	return call_int_hook(inode_getsecurity, idmap, inode, name, buffer,
			     alloc);
}

/**
 * security_inode_setsecurity() - Set the xattr security label of an inode
 * @inode: inode
 * @name: xattr name
 * @value: security label
 * @size: length of security label
 * @flags: flags
 *
 * Set the security label associated with @name for @inode from the extended
 * attribute value @value.  @size indicates the size of the @value in bytes.
 * @flags may be XATTR_CREATE, XATTR_REPLACE, or 0. Note that @name is the
 * remainder of the attribute name after the security. prefix has been removed.
 *
 * Return: Returns 0 on success.
 */
int security_inode_setsecurity(struct inode *inode, const char *name,
			       const void *value, size_t size, int flags)
{
	if (unlikely(IS_PRIVATE(inode)))
		return LSM_RET_DEFAULT(inode_setsecurity);

	return call_int_hook(inode_setsecurity, inode, name, value, size,
			     flags);
}

/**
 * security_inode_listsecurity() - List the xattr security label names
 * @inode: inode
 * @buffer: buffer
 * @buffer_size: size of buffer
 *
 * Copy the extended attribute names for the security labels associated with
 * @inode into @buffer.  The maximum size of @buffer is specified by
 * @buffer_size.  @buffer may be NULL to request the size of the buffer
 * required.
 *
 * Return: Returns number of bytes used/required on success.
 */
int security_inode_listsecurity(struct inode *inode,
				char *buffer, size_t buffer_size)
{
	if (unlikely(IS_PRIVATE(inode)))
		return 0;
	return call_int_hook(inode_listsecurity, inode, buffer, buffer_size);
}
EXPORT_SYMBOL(security_inode_listsecurity);

/**
 * security_inode_getsecid() - Get an inode's secid
 * @inode: inode
 * @secid: secid to return
 *
 * Get the secid associated with the node.  In case of failure, @secid will be
 * set to zero.
 */
void security_inode_getsecid(struct inode *inode, u32 *secid)
{
	call_void_hook(inode_getsecid, inode, secid);
}

/**
 * security_inode_copy_up() - Create new creds for an overlayfs copy-up op
 * @src: union dentry of copy-up file
 * @new: newly created creds
 *
 * A file is about to be copied up from lower layer to upper layer of overlay
 * filesystem. Security module can prepare a set of new creds and modify as
 * need be and return new creds. Caller will switch to new creds temporarily to
 * create new file and release newly allocated creds.
 *
 * Return: Returns 0 on success or a negative error code on error.
 */
int security_inode_copy_up(struct dentry *src, struct cred **new)
{
	return call_int_hook(inode_copy_up, src, new);
}
EXPORT_SYMBOL(security_inode_copy_up);

/**
 * security_inode_copy_up_xattr() - Filter xattrs in an overlayfs copy-up op
 * @name: xattr name
 *
 * Filter the xattrs being copied up when a unioned file is copied up from a
 * lower layer to the union/overlay layer.   The caller is responsible for
 * reading and writing the xattrs, this hook is merely a filter.
 *
 * Return: Returns 0 to accept the xattr, 1 to discard the xattr, -EOPNOTSUPP
 *         if the security module does not know about attribute, or a negative
 *         error code to abort the copy up.
 */
int security_inode_copy_up_xattr(const char *name)
{
	int rc;

	/*
	 * The implementation can return 0 (accept the xattr), 1 (discard the
	 * xattr), -EOPNOTSUPP if it does not know anything about the xattr or
	 * any other error code in case of an error.
	 */
	rc = call_int_hook(inode_copy_up_xattr, name);
	if (rc != LSM_RET_DEFAULT(inode_copy_up_xattr))
		return rc;

	return LSM_RET_DEFAULT(inode_copy_up_xattr);
}
EXPORT_SYMBOL(security_inode_copy_up_xattr);

/**
 * security_kernfs_init_security() - Init LSM context for a kernfs node
 * @kn_dir: parent kernfs node
 * @kn: the kernfs node to initialize
 *
 * Initialize the security context of a newly created kernfs node based on its
 * own and its parent's attributes.
 *
 * Return: Returns 0 if permission is granted.
 */
int security_kernfs_init_security(struct kernfs_node *kn_dir,
				  struct kernfs_node *kn)
{
	return call_int_hook(kernfs_init_security, kn_dir, kn);
}

/**
 * security_file_permission() - Check file permissions
 * @file: file
 * @mask: requested permissions
 *
 * Check file permissions before accessing an open file.  This hook is called
 * by various operations that read or write files.  A security module can use
 * this hook to perform additional checking on these operations, e.g. to
 * revalidate permissions on use to support privilege bracketing or policy
 * changes.  Notice that this hook is used when the actual read/write
 * operations are performed, whereas the inode_security_ops hook is called when
 * a file is opened (as well as many other operations).  Although this hook can
 * be used to revalidate permissions for various system call operations that
 * read or write files, it does not address the revalidation of permissions for
 * memory-mapped files.  Security modules must handle this separately if they
 * need such revalidation.
 *
 * Return: Returns 0 if permission is granted.
 */
int security_file_permission(struct file *file, int mask)
{
	return call_int_hook(file_permission, file, mask);
}

/**
 * security_file_alloc() - Allocate and init a file's LSM blob
 * @file: the file
 *
 * Allocate and attach a security structure to the file->f_security field.  The
 * security field is initialized to NULL when the structure is first created.
 *
 * Return: Return 0 if the hook is successful and permission is granted.
 */
int security_file_alloc(struct file *file)
{
	int rc = lsm_file_alloc(file);

	if (rc)
		return rc;
	rc = call_int_hook(file_alloc_security, file);
	if (unlikely(rc))
		security_file_free(file);
	return rc;
}

/**
 * security_file_release() - Perform actions before releasing the file ref
 * @file: the file
 *
 * Perform actions before releasing the last reference to a file.
 */
void security_file_release(struct file *file)
{
	call_void_hook(file_release, file);
}

/**
 * security_file_free() - Free a file's LSM blob
 * @file: the file
 *
 * Deallocate and free any security structures stored in file->f_security.
 */
void security_file_free(struct file *file)
{
	void *blob;

	call_void_hook(file_free_security, file);

	blob = file->f_security;
	if (blob) {
		file->f_security = NULL;
		kmem_cache_free(lsm_file_cache, blob);
	}
}

/**
 * security_file_ioctl() - Check if an ioctl is allowed
 * @file: associated file
 * @cmd: ioctl cmd
 * @arg: ioctl arguments
 *
 * Check permission for an ioctl operation on @file.  Note that @arg sometimes
 * represents a user space pointer; in other cases, it may be a simple integer
 * value.  When @arg represents a user space pointer, it should never be used
 * by the security module.
 *
 * Return: Returns 0 if permission is granted.
 */
int security_file_ioctl(struct file *file, unsigned int cmd, unsigned long arg)
{
	return call_int_hook(file_ioctl, file, cmd, arg);
}
EXPORT_SYMBOL_GPL(security_file_ioctl);

/**
 * security_file_ioctl_compat() - Check if an ioctl is allowed in compat mode
 * @file: associated file
 * @cmd: ioctl cmd
 * @arg: ioctl arguments
 *
 * Compat version of security_file_ioctl() that correctly handles 32-bit
 * processes running on 64-bit kernels.
 *
 * Return: Returns 0 if permission is granted.
 */
int security_file_ioctl_compat(struct file *file, unsigned int cmd,
			       unsigned long arg)
{
	return call_int_hook(file_ioctl_compat, file, cmd, arg);
}
EXPORT_SYMBOL_GPL(security_file_ioctl_compat);

static inline unsigned long mmap_prot(struct file *file, unsigned long prot)
{
	/*
	 * Does we have PROT_READ and does the application expect
	 * it to imply PROT_EXEC?  If not, nothing to talk about...
	 */
	if ((prot & (PROT_READ | PROT_EXEC)) != PROT_READ)
		return prot;
	if (!(current->personality & READ_IMPLIES_EXEC))
		return prot;
	/*
	 * if that's an anonymous mapping, let it.
	 */
	if (!file)
		return prot | PROT_EXEC;
	/*
	 * ditto if it's not on noexec mount, except that on !MMU we need
	 * NOMMU_MAP_EXEC (== VM_MAYEXEC) in this case
	 */
	if (!path_noexec(&file->f_path)) {
#ifndef CONFIG_MMU
		if (file->f_op->mmap_capabilities) {
			unsigned caps = file->f_op->mmap_capabilities(file);
			if (!(caps & NOMMU_MAP_EXEC))
				return prot;
		}
#endif
		return prot | PROT_EXEC;
	}
	/* anything on noexec mount won't get PROT_EXEC */
	return prot;
}

/**
 * security_mmap_file() - Check if mmap'ing a file is allowed
 * @file: file
 * @prot: protection applied by the kernel
 * @flags: flags
 *
 * Check permissions for a mmap operation.  The @file may be NULL, e.g. if
 * mapping anonymous memory.
 *
 * Return: Returns 0 if permission is granted.
 */
int security_mmap_file(struct file *file, unsigned long prot,
		       unsigned long flags)
{
	return call_int_hook(mmap_file, file, prot, mmap_prot(file, prot),
			     flags);
}

/**
 * security_mmap_addr() - Check if mmap'ing an address is allowed
 * @addr: address
 *
 * Check permissions for a mmap operation at @addr.
 *
 * Return: Returns 0 if permission is granted.
 */
int security_mmap_addr(unsigned long addr)
{
	return call_int_hook(mmap_addr, addr);
}

/**
 * security_file_mprotect() - Check if changing memory protections is allowed
 * @vma: memory region
 * @reqprot: application requested protection
 * @prot: protection applied by the kernel
 *
 * Check permissions before changing memory access permissions.
 *
 * Return: Returns 0 if permission is granted.
 */
int security_file_mprotect(struct vm_area_struct *vma, unsigned long reqprot,
			   unsigned long prot)
{
	return call_int_hook(file_mprotect, vma, reqprot, prot);
}

/**
 * security_file_lock() - Check if a file lock is allowed
 * @file: file
 * @cmd: lock operation (e.g. F_RDLCK, F_WRLCK)
 *
 * Check permission before performing file locking operations.  Note the hook
 * mediates both flock and fcntl style locks.
 *
 * Return: Returns 0 if permission is granted.
 */
int security_file_lock(struct file *file, unsigned int cmd)
{
	return call_int_hook(file_lock, file, cmd);
}

/**
 * security_file_fcntl() - Check if fcntl() op is allowed
 * @file: file
 * @cmd: fcntl command
 * @arg: command argument
 *
 * Check permission before allowing the file operation specified by @cmd from
 * being performed on the file @file.  Note that @arg sometimes represents a
 * user space pointer; in other cases, it may be a simple integer value.  When
 * @arg represents a user space pointer, it should never be used by the
 * security module.
 *
 * Return: Returns 0 if permission is granted.
 */
int security_file_fcntl(struct file *file, unsigned int cmd, unsigned long arg)
{
	return call_int_hook(file_fcntl, file, cmd, arg);
}

/**
 * security_file_set_fowner() - Set the file owner info in the LSM blob
 * @file: the file
 *
 * Save owner security information (typically from current->security) in
 * file->f_security for later use by the send_sigiotask hook.
 *
 * Return: Returns 0 on success.
 */
void security_file_set_fowner(struct file *file)
{
	call_void_hook(file_set_fowner, file);
}

/**
 * security_file_send_sigiotask() - Check if sending SIGIO/SIGURG is allowed
 * @tsk: target task
 * @fown: signal sender
 * @sig: signal to be sent, SIGIO is sent if 0
 *
 * Check permission for the file owner @fown to send SIGIO or SIGURG to the
 * process @tsk.  Note that this hook is sometimes called from interrupt.  Note
 * that the fown_struct, @fown, is never outside the context of a struct file,
 * so the file structure (and associated security information) can always be
 * obtained: container_of(fown, struct file, f_owner).
 *
 * Return: Returns 0 if permission is granted.
 */
int security_file_send_sigiotask(struct task_struct *tsk,
				 struct fown_struct *fown, int sig)
{
	return call_int_hook(file_send_sigiotask, tsk, fown, sig);
}

/**
 * security_file_receive() - Check if receiving a file via IPC is allowed
 * @file: file being received
 *
 * This hook allows security modules to control the ability of a process to
 * receive an open file descriptor via socket IPC.
 *
 * Return: Returns 0 if permission is granted.
 */
int security_file_receive(struct file *file)
{
	return call_int_hook(file_receive, file);
}

/**
 * security_file_open() - Save open() time state for late use by the LSM
 * @file:
 *
 * Save open-time permission checking state for later use upon file_permission,
 * and recheck access if anything has changed since inode_permission.
 *
 * Return: Returns 0 if permission is granted.
 */
int security_file_open(struct file *file)
{
	int ret;

	ret = call_int_hook(file_open, file);
	if (ret)
		return ret;

	return fsnotify_open_perm(file);
}

/**
 * security_file_post_open() - Evaluate a file after it has been opened
 * @file: the file
 * @mask: access mask
 *
 * Evaluate an opened file and the access mask requested with open(). The hook
 * is useful for LSMs that require the file content to be available in order to
 * make decisions.
 *
 * Return: Returns 0 if permission is granted.
 */
int security_file_post_open(struct file *file, int mask)
{
	return call_int_hook(file_post_open, file, mask);
}
EXPORT_SYMBOL_GPL(security_file_post_open);

/**
 * security_file_truncate() - Check if truncating a file is allowed
 * @file: file
 *
 * Check permission before truncating a file, i.e. using ftruncate.  Note that
 * truncation permission may also be checked based on the path, using the
 * @path_truncate hook.
 *
 * Return: Returns 0 if permission is granted.
 */
int security_file_truncate(struct file *file)
{
	return call_int_hook(file_truncate, file);
}

/**
 * security_task_alloc() - Allocate a task's LSM blob
 * @task: the task
 * @clone_flags: flags indicating what is being shared
 *
 * Handle allocation of task-related resources.
 *
 * Return: Returns a zero on success, negative values on failure.
 */
int security_task_alloc(struct task_struct *task, unsigned long clone_flags)
{
	int rc = lsm_task_alloc(task);

	if (rc)
		return rc;
	rc = call_int_hook(task_alloc, task, clone_flags);
	if (unlikely(rc))
		security_task_free(task);
	return rc;
}

/**
 * security_task_free() - Free a task's LSM blob and related resources
 * @task: task
 *
 * Handle release of task-related resources.  Note that this can be called from
 * interrupt context.
 */
void security_task_free(struct task_struct *task)
{
	call_void_hook(task_free, task);

	kfree(task->security);
	task->security = NULL;
}

/**
 * security_cred_alloc_blank() - Allocate the min memory to allow cred_transfer
 * @cred: credentials
 * @gfp: gfp flags
 *
 * Only allocate sufficient memory and attach to @cred such that
 * cred_transfer() will not get ENOMEM.
 *
 * Return: Returns 0 on success, negative values on failure.
 */
int security_cred_alloc_blank(struct cred *cred, gfp_t gfp)
{
	int rc = lsm_cred_alloc(cred, gfp);

	if (rc)
		return rc;

	rc = call_int_hook(cred_alloc_blank, cred, gfp);
	if (unlikely(rc))
		security_cred_free(cred);
	return rc;
}

/**
 * security_cred_free() - Free the cred's LSM blob and associated resources
 * @cred: credentials
 *
 * Deallocate and clear the cred->security field in a set of credentials.
 */
void security_cred_free(struct cred *cred)
{
	/*
	 * There is a failure case in prepare_creds() that
	 * may result in a call here with ->security being NULL.
	 */
	if (unlikely(cred->security == NULL))
		return;

	call_void_hook(cred_free, cred);

	kfree(cred->security);
	cred->security = NULL;
}

/**
 * security_prepare_creds() - Prepare a new set of credentials
 * @new: new credentials
 * @old: original credentials
 * @gfp: gfp flags
 *
 * Prepare a new set of credentials by copying the data from the old set.
 *
 * Return: Returns 0 on success, negative values on failure.
 */
int security_prepare_creds(struct cred *new, const struct cred *old, gfp_t gfp)
{
	int rc = lsm_cred_alloc(new, gfp);

	if (rc)
		return rc;

	rc = call_int_hook(cred_prepare, new, old, gfp);
	if (unlikely(rc))
		security_cred_free(new);
	return rc;
}

/**
 * security_transfer_creds() - Transfer creds
 * @new: target credentials
 * @old: original credentials
 *
 * Transfer data from original creds to new creds.
 */
void security_transfer_creds(struct cred *new, const struct cred *old)
{
	call_void_hook(cred_transfer, new, old);
}

/**
 * security_cred_getsecid() - Get the secid from a set of credentials
 * @c: credentials
 * @secid: secid value
 *
 * Retrieve the security identifier of the cred structure @c.  In case of
 * failure, @secid will be set to zero.
 */
void security_cred_getsecid(const struct cred *c, u32 *secid)
{
	*secid = 0;
	call_void_hook(cred_getsecid, c, secid);
}
EXPORT_SYMBOL(security_cred_getsecid);

/**
 * security_kernel_act_as() - Set the kernel credentials to act as secid
 * @new: credentials
 * @secid: secid
 *
 * Set the credentials for a kernel service to act as (subjective context).
 * The current task must be the one that nominated @secid.
 *
 * Return: Returns 0 if successful.
 */
int security_kernel_act_as(struct cred *new, u32 secid)
{
	return call_int_hook(kernel_act_as, new, secid);
}

/**
 * security_kernel_create_files_as() - Set file creation context using an inode
 * @new: target credentials
 * @inode: reference inode
 *
 * Set the file creation context in a set of credentials to be the same as the
 * objective context of the specified inode.  The current task must be the one
 * that nominated @inode.
 *
 * Return: Returns 0 if successful.
 */
int security_kernel_create_files_as(struct cred *new, struct inode *inode)
{
	return call_int_hook(kernel_create_files_as, new, inode);
}

/**
 * security_kernel_module_request() - Check if loading a module is allowed
 * @kmod_name: module name
 *
 * Ability to trigger the kernel to automatically upcall to userspace for
 * userspace to load a kernel module with the given name.
 *
 * Return: Returns 0 if successful.
 */
int security_kernel_module_request(char *kmod_name)
{
	return call_int_hook(kernel_module_request, kmod_name);
}

/**
 * security_kernel_read_file() - Read a file specified by userspace
 * @file: file
 * @id: file identifier
 * @contents: trust if security_kernel_post_read_file() will be called
 *
 * Read a file specified by userspace.
 *
 * Return: Returns 0 if permission is granted.
 */
int security_kernel_read_file(struct file *file, enum kernel_read_file_id id,
			      bool contents)
{
	return call_int_hook(kernel_read_file, file, id, contents);
}
EXPORT_SYMBOL_GPL(security_kernel_read_file);

/**
 * security_kernel_post_read_file() - Read a file specified by userspace
 * @file: file
 * @buf: file contents
 * @size: size of file contents
 * @id: file identifier
 *
 * Read a file specified by userspace.  This must be paired with a prior call
 * to security_kernel_read_file() call that indicated this hook would also be
 * called, see security_kernel_read_file() for more information.
 *
 * Return: Returns 0 if permission is granted.
 */
int security_kernel_post_read_file(struct file *file, char *buf, loff_t size,
				   enum kernel_read_file_id id)
{
	return call_int_hook(kernel_post_read_file, file, buf, size, id);
}
EXPORT_SYMBOL_GPL(security_kernel_post_read_file);

/**
 * security_kernel_load_data() - Load data provided by userspace
 * @id: data identifier
 * @contents: true if security_kernel_post_load_data() will be called
 *
 * Load data provided by userspace.
 *
 * Return: Returns 0 if permission is granted.
 */
int security_kernel_load_data(enum kernel_load_data_id id, bool contents)
{
	return call_int_hook(kernel_load_data, id, contents);
}
EXPORT_SYMBOL_GPL(security_kernel_load_data);

/**
 * security_kernel_post_load_data() - Load userspace data from a non-file source
 * @buf: data
 * @size: size of data
 * @id: data identifier
 * @description: text description of data, specific to the id value
 *
 * Load data provided by a non-file source (usually userspace buffer).  This
 * must be paired with a prior security_kernel_load_data() call that indicated
 * this hook would also be called, see security_kernel_load_data() for more
 * information.
 *
 * Return: Returns 0 if permission is granted.
 */
int security_kernel_post_load_data(char *buf, loff_t size,
				   enum kernel_load_data_id id,
				   char *description)
{
	return call_int_hook(kernel_post_load_data, buf, size, id, description);
}
EXPORT_SYMBOL_GPL(security_kernel_post_load_data);

/**
 * security_task_fix_setuid() - Update LSM with new user id attributes
 * @new: updated credentials
 * @old: credentials being replaced
 * @flags: LSM_SETID_* flag values
 *
 * Update the module's state after setting one or more of the user identity
 * attributes of the current process.  The @flags parameter indicates which of
 * the set*uid system calls invoked this hook.  If @new is the set of
 * credentials that will be installed.  Modifications should be made to this
 * rather than to @current->cred.
 *
 * Return: Returns 0 on success.
 */
int security_task_fix_setuid(struct cred *new, const struct cred *old,
			     int flags)
{
	return call_int_hook(task_fix_setuid, new, old, flags);
}

/**
 * security_task_fix_setgid() - Update LSM with new group id attributes
 * @new: updated credentials
 * @old: credentials being replaced
 * @flags: LSM_SETID_* flag value
 *
 * Update the module's state after setting one or more of the group identity
 * attributes of the current process.  The @flags parameter indicates which of
 * the set*gid system calls invoked this hook.  @new is the set of credentials
 * that will be installed.  Modifications should be made to this rather than to
 * @current->cred.
 *
 * Return: Returns 0 on success.
 */
int security_task_fix_setgid(struct cred *new, const struct cred *old,
			     int flags)
{
	return call_int_hook(task_fix_setgid, new, old, flags);
}

/**
 * security_task_fix_setgroups() - Update LSM with new supplementary groups
 * @new: updated credentials
 * @old: credentials being replaced
 *
 * Update the module's state after setting the supplementary group identity
 * attributes of the current process.  @new is the set of credentials that will
 * be installed.  Modifications should be made to this rather than to
 * @current->cred.
 *
 * Return: Returns 0 on success.
 */
int security_task_fix_setgroups(struct cred *new, const struct cred *old)
{
	return call_int_hook(task_fix_setgroups, new, old);
}

/**
 * security_task_setpgid() - Check if setting the pgid is allowed
 * @p: task being modified
 * @pgid: new pgid
 *
 * Check permission before setting the process group identifier of the process
 * @p to @pgid.
 *
 * Return: Returns 0 if permission is granted.
 */
int security_task_setpgid(struct task_struct *p, pid_t pgid)
{
	return call_int_hook(task_setpgid, p, pgid);
}

/**
 * security_task_getpgid() - Check if getting the pgid is allowed
 * @p: task
 *
 * Check permission before getting the process group identifier of the process
 * @p.
 *
 * Return: Returns 0 if permission is granted.
 */
int security_task_getpgid(struct task_struct *p)
{
	return call_int_hook(task_getpgid, p);
}

/**
 * security_task_getsid() - Check if getting the session id is allowed
 * @p: task
 *
 * Check permission before getting the session identifier of the process @p.
 *
 * Return: Returns 0 if permission is granted.
 */
int security_task_getsid(struct task_struct *p)
{
	return call_int_hook(task_getsid, p);
}

/**
 * security_current_getsecid_subj() - Get the current task's subjective secid
 * @secid: secid value
 *
 * Retrieve the subjective security identifier of the current task and return
 * it in @secid.  In case of failure, @secid will be set to zero.
 */
void security_current_getsecid_subj(u32 *secid)
{
	*secid = 0;
	call_void_hook(current_getsecid_subj, secid);
}
EXPORT_SYMBOL(security_current_getsecid_subj);

/**
 * security_task_getsecid_obj() - Get a task's objective secid
 * @p: target task
 * @secid: secid value
 *
 * Retrieve the objective security identifier of the task_struct in @p and
 * return it in @secid. In case of failure, @secid will be set to zero.
 */
void security_task_getsecid_obj(struct task_struct *p, u32 *secid)
{
	*secid = 0;
	call_void_hook(task_getsecid_obj, p, secid);
}
EXPORT_SYMBOL(security_task_getsecid_obj);

/**
 * security_task_setnice() - Check if setting a task's nice value is allowed
 * @p: target task
 * @nice: nice value
 *
 * Check permission before setting the nice value of @p to @nice.
 *
 * Return: Returns 0 if permission is granted.
 */
int security_task_setnice(struct task_struct *p, int nice)
{
	return call_int_hook(task_setnice, p, nice);
}

/**
 * security_task_setioprio() - Check if setting a task's ioprio is allowed
 * @p: target task
 * @ioprio: ioprio value
 *
 * Check permission before setting the ioprio value of @p to @ioprio.
 *
 * Return: Returns 0 if permission is granted.
 */
int security_task_setioprio(struct task_struct *p, int ioprio)
{
	return call_int_hook(task_setioprio, p, ioprio);
}

/**
 * security_task_getioprio() - Check if getting a task's ioprio is allowed
 * @p: task
 *
 * Check permission before getting the ioprio value of @p.
 *
 * Return: Returns 0 if permission is granted.
 */
int security_task_getioprio(struct task_struct *p)
{
	return call_int_hook(task_getioprio, p);
}

/**
 * security_task_prlimit() - Check if get/setting resources limits is allowed
 * @cred: current task credentials
 * @tcred: target task credentials
 * @flags: LSM_PRLIMIT_* flag bits indicating a get/set/both
 *
 * Check permission before getting and/or setting the resource limits of
 * another task.
 *
 * Return: Returns 0 if permission is granted.
 */
int security_task_prlimit(const struct cred *cred, const struct cred *tcred,
			  unsigned int flags)
{
	return call_int_hook(task_prlimit, cred, tcred, flags);
}

/**
 * security_task_setrlimit() - Check if setting a new rlimit value is allowed
 * @p: target task's group leader
 * @resource: resource whose limit is being set
 * @new_rlim: new resource limit
 *
 * Check permission before setting the resource limits of process @p for
 * @resource to @new_rlim.  The old resource limit values can be examined by
 * dereferencing (p->signal->rlim + resource).
 *
 * Return: Returns 0 if permission is granted.
 */
int security_task_setrlimit(struct task_struct *p, unsigned int resource,
			    struct rlimit *new_rlim)
{
	return call_int_hook(task_setrlimit, p, resource, new_rlim);
}

/**
 * security_task_setscheduler() - Check if setting sched policy/param is allowed
 * @p: target task
 *
 * Check permission before setting scheduling policy and/or parameters of
 * process @p.
 *
 * Return: Returns 0 if permission is granted.
 */
int security_task_setscheduler(struct task_struct *p)
{
	return call_int_hook(task_setscheduler, p);
}

/**
 * security_task_getscheduler() - Check if getting scheduling info is allowed
 * @p: target task
 *
 * Check permission before obtaining scheduling information for process @p.
 *
 * Return: Returns 0 if permission is granted.
 */
int security_task_getscheduler(struct task_struct *p)
{
	return call_int_hook(task_getscheduler, p);
}

/**
 * security_task_movememory() - Check if moving memory is allowed
 * @p: task
 *
 * Check permission before moving memory owned by process @p.
 *
 * Return: Returns 0 if permission is granted.
 */
int security_task_movememory(struct task_struct *p)
{
	return call_int_hook(task_movememory, p);
}

/**
 * security_task_kill() - Check if sending a signal is allowed
 * @p: target process
 * @info: signal information
 * @sig: signal value
 * @cred: credentials of the signal sender, NULL if @current
 *
 * Check permission before sending signal @sig to @p.  @info can be NULL, the
 * constant 1, or a pointer to a kernel_siginfo structure.  If @info is 1 or
 * SI_FROMKERNEL(info) is true, then the signal should be viewed as coming from
 * the kernel and should typically be permitted.  SIGIO signals are handled
 * separately by the send_sigiotask hook in file_security_ops.
 *
 * Return: Returns 0 if permission is granted.
 */
int security_task_kill(struct task_struct *p, struct kernel_siginfo *info,
		       int sig, const struct cred *cred)
{
	return call_int_hook(task_kill, p, info, sig, cred);
}

/**
 * security_task_prctl() - Check if a prctl op is allowed
 * @option: operation
 * @arg2: argument
 * @arg3: argument
 * @arg4: argument
 * @arg5: argument
 *
 * Check permission before performing a process control operation on the
 * current process.
 *
 * Return: Return -ENOSYS if no-one wanted to handle this op, any other value
 *         to cause prctl() to return immediately with that value.
 */
int security_task_prctl(int option, unsigned long arg2, unsigned long arg3,
			unsigned long arg4, unsigned long arg5)
{
	int thisrc;
	int rc = LSM_RET_DEFAULT(task_prctl);
	struct security_hook_list *hp;

	hlist_for_each_entry(hp, &security_hook_heads.task_prctl, list) {
		thisrc = hp->hook.task_prctl(option, arg2, arg3, arg4, arg5);
		if (thisrc != LSM_RET_DEFAULT(task_prctl)) {
			rc = thisrc;
			if (thisrc != 0)
				break;
		}
	}
	return rc;
}

/**
 * security_task_to_inode() - Set the security attributes of a task's inode
 * @p: task
 * @inode: inode
 *
 * Set the security attributes for an inode based on an associated task's
 * security attributes, e.g. for /proc/pid inodes.
 */
void security_task_to_inode(struct task_struct *p, struct inode *inode)
{
	call_void_hook(task_to_inode, p, inode);
}

/**
 * security_create_user_ns() - Check if creating a new userns is allowed
 * @cred: prepared creds
 *
 * Check permission prior to creating a new user namespace.
 *
 * Return: Returns 0 if successful, otherwise < 0 error code.
 */
int security_create_user_ns(const struct cred *cred)
{
	return call_int_hook(userns_create, cred);
}

/**
 * security_ipc_permission() - Check if sysv ipc access is allowed
 * @ipcp: ipc permission structure
 * @flag: requested permissions
 *
 * Check permissions for access to IPC.
 *
 * Return: Returns 0 if permission is granted.
 */
int security_ipc_permission(struct kern_ipc_perm *ipcp, short flag)
{
	return call_int_hook(ipc_permission, ipcp, flag);
}

/**
 * security_ipc_getsecid() - Get the sysv ipc object's secid
 * @ipcp: ipc permission structure
 * @secid: secid pointer
 *
 * Get the secid associated with the ipc object.  In case of failure, @secid
 * will be set to zero.
 */
void security_ipc_getsecid(struct kern_ipc_perm *ipcp, u32 *secid)
{
	*secid = 0;
	call_void_hook(ipc_getsecid, ipcp, secid);
}

/**
 * security_msg_msg_alloc() - Allocate a sysv ipc message LSM blob
 * @msg: message structure
 *
 * Allocate and attach a security structure to the msg->security field.  The
 * security field is initialized to NULL when the structure is first created.
 *
 * Return: Return 0 if operation was successful and permission is granted.
 */
int security_msg_msg_alloc(struct msg_msg *msg)
{
	int rc = lsm_msg_msg_alloc(msg);

	if (unlikely(rc))
		return rc;
	rc = call_int_hook(msg_msg_alloc_security, msg);
	if (unlikely(rc))
		security_msg_msg_free(msg);
	return rc;
}

/**
 * security_msg_msg_free() - Free a sysv ipc message LSM blob
 * @msg: message structure
 *
 * Deallocate the security structure for this message.
 */
void security_msg_msg_free(struct msg_msg *msg)
{
	call_void_hook(msg_msg_free_security, msg);
	kfree(msg->security);
	msg->security = NULL;
}

/**
 * security_msg_queue_alloc() - Allocate a sysv ipc msg queue LSM blob
 * @msq: sysv ipc permission structure
 *
 * Allocate and attach a security structure to @msg. The security field is
 * initialized to NULL when the structure is first created.
 *
 * Return: Returns 0 if operation was successful and permission is granted.
 */
int security_msg_queue_alloc(struct kern_ipc_perm *msq)
{
	int rc = lsm_ipc_alloc(msq);

	if (unlikely(rc))
		return rc;
	rc = call_int_hook(msg_queue_alloc_security, msq);
	if (unlikely(rc))
		security_msg_queue_free(msq);
	return rc;
}

/**
 * security_msg_queue_free() - Free a sysv ipc msg queue LSM blob
 * @msq: sysv ipc permission structure
 *
 * Deallocate security field @perm->security for the message queue.
 */
void security_msg_queue_free(struct kern_ipc_perm *msq)
{
	call_void_hook(msg_queue_free_security, msq);
	kfree(msq->security);
	msq->security = NULL;
}

/**
 * security_msg_queue_associate() - Check if a msg queue operation is allowed
 * @msq: sysv ipc permission structure
 * @msqflg: operation flags
 *
 * Check permission when a message queue is requested through the msgget system
 * call. This hook is only called when returning the message queue identifier
 * for an existing message queue, not when a new message queue is created.
 *
 * Return: Return 0 if permission is granted.
 */
int security_msg_queue_associate(struct kern_ipc_perm *msq, int msqflg)
{
	return call_int_hook(msg_queue_associate, msq, msqflg);
}

/**
 * security_msg_queue_msgctl() - Check if a msg queue operation is allowed
 * @msq: sysv ipc permission structure
 * @cmd: operation
 *
 * Check permission when a message control operation specified by @cmd is to be
 * performed on the message queue with permissions.
 *
 * Return: Returns 0 if permission is granted.
 */
int security_msg_queue_msgctl(struct kern_ipc_perm *msq, int cmd)
{
	return call_int_hook(msg_queue_msgctl, msq, cmd);
}

/**
 * security_msg_queue_msgsnd() - Check if sending a sysv ipc message is allowed
 * @msq: sysv ipc permission structure
 * @msg: message
 * @msqflg: operation flags
 *
 * Check permission before a message, @msg, is enqueued on the message queue
 * with permissions specified in @msq.
 *
 * Return: Returns 0 if permission is granted.
 */
int security_msg_queue_msgsnd(struct kern_ipc_perm *msq,
			      struct msg_msg *msg, int msqflg)
{
	return call_int_hook(msg_queue_msgsnd, msq, msg, msqflg);
}

/**
 * security_msg_queue_msgrcv() - Check if receiving a sysv ipc msg is allowed
 * @msq: sysv ipc permission structure
 * @msg: message
 * @target: target task
 * @type: type of message requested
 * @mode: operation flags
 *
 * Check permission before a message, @msg, is removed from the message	queue.
 * The @target task structure contains a pointer to the process that will be
 * receiving the message (not equal to the current process when inline receives
 * are being performed).
 *
 * Return: Returns 0 if permission is granted.
 */
int security_msg_queue_msgrcv(struct kern_ipc_perm *msq, struct msg_msg *msg,
			      struct task_struct *target, long type, int mode)
{
	return call_int_hook(msg_queue_msgrcv, msq, msg, target, type, mode);
}

/**
 * security_shm_alloc() - Allocate a sysv shm LSM blob
 * @shp: sysv ipc permission structure
 *
 * Allocate and attach a security structure to the @shp security field.  The
 * security field is initialized to NULL when the structure is first created.
 *
 * Return: Returns 0 if operation was successful and permission is granted.
 */
int security_shm_alloc(struct kern_ipc_perm *shp)
{
	int rc = lsm_ipc_alloc(shp);

	if (unlikely(rc))
		return rc;
	rc = call_int_hook(shm_alloc_security, shp);
	if (unlikely(rc))
		security_shm_free(shp);
	return rc;
}

/**
 * security_shm_free() - Free a sysv shm LSM blob
 * @shp: sysv ipc permission structure
 *
 * Deallocate the security structure @perm->security for the memory segment.
 */
void security_shm_free(struct kern_ipc_perm *shp)
{
	call_void_hook(shm_free_security, shp);
	kfree(shp->security);
	shp->security = NULL;
}

/**
 * security_shm_associate() - Check if a sysv shm operation is allowed
 * @shp: sysv ipc permission structure
 * @shmflg: operation flags
 *
 * Check permission when a shared memory region is requested through the shmget
 * system call. This hook is only called when returning the shared memory
 * region identifier for an existing region, not when a new shared memory
 * region is created.
 *
 * Return: Returns 0 if permission is granted.
 */
int security_shm_associate(struct kern_ipc_perm *shp, int shmflg)
{
	return call_int_hook(shm_associate, shp, shmflg);
}

/**
 * security_shm_shmctl() - Check if a sysv shm operation is allowed
 * @shp: sysv ipc permission structure
 * @cmd: operation
 *
 * Check permission when a shared memory control operation specified by @cmd is
 * to be performed on the shared memory region with permissions in @shp.
 *
 * Return: Return 0 if permission is granted.
 */
int security_shm_shmctl(struct kern_ipc_perm *shp, int cmd)
{
	return call_int_hook(shm_shmctl, shp, cmd);
}

/**
 * security_shm_shmat() - Check if a sysv shm attach operation is allowed
 * @shp: sysv ipc permission structure
 * @shmaddr: address of memory region to attach
 * @shmflg: operation flags
 *
 * Check permissions prior to allowing the shmat system call to attach the
 * shared memory segment with permissions @shp to the data segment of the
 * calling process. The attaching address is specified by @shmaddr.
 *
 * Return: Returns 0 if permission is granted.
 */
int security_shm_shmat(struct kern_ipc_perm *shp,
		       char __user *shmaddr, int shmflg)
{
	return call_int_hook(shm_shmat, shp, shmaddr, shmflg);
}

/**
 * security_sem_alloc() - Allocate a sysv semaphore LSM blob
 * @sma: sysv ipc permission structure
 *
 * Allocate and attach a security structure to the @sma security field. The
 * security field is initialized to NULL when the structure is first created.
 *
 * Return: Returns 0 if operation was successful and permission is granted.
 */
int security_sem_alloc(struct kern_ipc_perm *sma)
{
	int rc = lsm_ipc_alloc(sma);

	if (unlikely(rc))
		return rc;
	rc = call_int_hook(sem_alloc_security, sma);
	if (unlikely(rc))
		security_sem_free(sma);
	return rc;
}

/**
 * security_sem_free() - Free a sysv semaphore LSM blob
 * @sma: sysv ipc permission structure
 *
 * Deallocate security structure @sma->security for the semaphore.
 */
void security_sem_free(struct kern_ipc_perm *sma)
{
	call_void_hook(sem_free_security, sma);
	kfree(sma->security);
	sma->security = NULL;
}

/**
 * security_sem_associate() - Check if a sysv semaphore operation is allowed
 * @sma: sysv ipc permission structure
 * @semflg: operation flags
 *
 * Check permission when a semaphore is requested through the semget system
 * call. This hook is only called when returning the semaphore identifier for
 * an existing semaphore, not when a new one must be created.
 *
 * Return: Returns 0 if permission is granted.
 */
int security_sem_associate(struct kern_ipc_perm *sma, int semflg)
{
	return call_int_hook(sem_associate, sma, semflg);
}

/**
 * security_sem_semctl() - Check if a sysv semaphore operation is allowed
 * @sma: sysv ipc permission structure
 * @cmd: operation
 *
 * Check permission when a semaphore operation specified by @cmd is to be
 * performed on the semaphore.
 *
 * Return: Returns 0 if permission is granted.
 */
int security_sem_semctl(struct kern_ipc_perm *sma, int cmd)
{
	return call_int_hook(sem_semctl, sma, cmd);
}

/**
 * security_sem_semop() - Check if a sysv semaphore operation is allowed
 * @sma: sysv ipc permission structure
 * @sops: operations to perform
 * @nsops: number of operations
 * @alter: flag indicating changes will be made
 *
 * Check permissions before performing operations on members of the semaphore
 * set. If the @alter flag is nonzero, the semaphore set may be modified.
 *
 * Return: Returns 0 if permission is granted.
 */
int security_sem_semop(struct kern_ipc_perm *sma, struct sembuf *sops,
		       unsigned nsops, int alter)
{
	return call_int_hook(sem_semop, sma, sops, nsops, alter);
}

/**
 * security_d_instantiate() - Populate an inode's LSM state based on a dentry
 * @dentry: dentry
 * @inode: inode
 *
 * Fill in @inode security information for a @dentry if allowed.
 */
void security_d_instantiate(struct dentry *dentry, struct inode *inode)
{
	if (unlikely(inode && IS_PRIVATE(inode)))
		return;
	call_void_hook(d_instantiate, dentry, inode);
}
EXPORT_SYMBOL(security_d_instantiate);

/*
 * Please keep this in sync with it's counterpart in security/lsm_syscalls.c
 */

/**
 * security_getselfattr - Read an LSM attribute of the current process.
 * @attr: which attribute to return
 * @uctx: the user-space destination for the information, or NULL
 * @size: pointer to the size of space available to receive the data
 * @flags: special handling options. LSM_FLAG_SINGLE indicates that only
 * attributes associated with the LSM identified in the passed @ctx be
 * reported.
 *
 * A NULL value for @uctx can be used to get both the number of attributes
 * and the size of the data.
 *
 * Returns the number of attributes found on success, negative value
 * on error. @size is reset to the total size of the data.
 * If @size is insufficient to contain the data -E2BIG is returned.
 */
int security_getselfattr(unsigned int attr, struct lsm_ctx __user *uctx,
			 u32 __user *size, u32 flags)
{
	struct security_hook_list *hp;
	struct lsm_ctx lctx = { .id = LSM_ID_UNDEF, };
	u8 __user *base = (u8 __user *)uctx;
	u32 entrysize;
	u32 total = 0;
	u32 left;
	bool toobig = false;
	bool single = false;
	int count = 0;
	int rc;

	if (attr == LSM_ATTR_UNDEF)
		return -EINVAL;
	if (size == NULL)
		return -EINVAL;
	if (get_user(left, size))
		return -EFAULT;

	if (flags) {
		/*
		 * Only flag supported is LSM_FLAG_SINGLE
		 */
		if (flags != LSM_FLAG_SINGLE || !uctx)
			return -EINVAL;
		if (copy_from_user(&lctx, uctx, sizeof(lctx)))
			return -EFAULT;
		/*
		 * If the LSM ID isn't specified it is an error.
		 */
		if (lctx.id == LSM_ID_UNDEF)
			return -EINVAL;
		single = true;
	}

	/*
	 * In the usual case gather all the data from the LSMs.
	 * In the single case only get the data from the LSM specified.
	 */
	hlist_for_each_entry(hp, &security_hook_heads.getselfattr, list) {
		if (single && lctx.id != hp->lsmid->id)
			continue;
		entrysize = left;
		if (base)
			uctx = (struct lsm_ctx __user *)(base + total);
		rc = hp->hook.getselfattr(attr, uctx, &entrysize, flags);
		if (rc == -EOPNOTSUPP) {
			rc = 0;
			continue;
		}
		if (rc == -E2BIG) {
			rc = 0;
			left = 0;
			toobig = true;
		} else if (rc < 0)
			return rc;
		else
			left -= entrysize;

		total += entrysize;
		count += rc;
		if (single)
			break;
	}
	if (put_user(total, size))
		return -EFAULT;
	if (toobig)
		return -E2BIG;
	if (count == 0)
		return LSM_RET_DEFAULT(getselfattr);
	return count;
}

/*
 * Please keep this in sync with it's counterpart in security/lsm_syscalls.c
 */

/**
 * security_setselfattr - Set an LSM attribute on the current process.
 * @attr: which attribute to set
 * @uctx: the user-space source for the information
 * @size: the size of the data
 * @flags: reserved for future use, must be 0
 *
 * Set an LSM attribute for the current process. The LSM, attribute
 * and new value are included in @uctx.
 *
 * Returns 0 on success, -EINVAL if the input is inconsistent, -EFAULT
 * if the user buffer is inaccessible, E2BIG if size is too big, or an
 * LSM specific failure.
 */
int security_setselfattr(unsigned int attr, struct lsm_ctx __user *uctx,
			 u32 size, u32 flags)
{
	struct security_hook_list *hp;
	struct lsm_ctx *lctx;
	int rc = LSM_RET_DEFAULT(setselfattr);
	u64 required_len;

	if (flags)
		return -EINVAL;
	if (size < sizeof(*lctx))
		return -EINVAL;
	if (size > PAGE_SIZE)
		return -E2BIG;

	lctx = memdup_user(uctx, size);
	if (IS_ERR(lctx))
		return PTR_ERR(lctx);

	if (size < lctx->len ||
	    check_add_overflow(sizeof(*lctx), lctx->ctx_len, &required_len) ||
	    lctx->len < required_len) {
		rc = -EINVAL;
		goto free_out;
	}

	hlist_for_each_entry(hp, &security_hook_heads.setselfattr, list)
		if ((hp->lsmid->id) == lctx->id) {
			rc = hp->hook.setselfattr(attr, lctx, size, flags);
			break;
		}

free_out:
	kfree(lctx);
	return rc;
}

/**
 * security_getprocattr() - Read an attribute for a task
 * @p: the task
 * @lsmid: LSM identification
 * @name: attribute name
 * @value: attribute value
 *
 * Read attribute @name for task @p and store it into @value if allowed.
 *
 * Return: Returns the length of @value on success, a negative value otherwise.
 */
int security_getprocattr(struct task_struct *p, int lsmid, const char *name,
			 char **value)
{
	struct security_hook_list *hp;

	hlist_for_each_entry(hp, &security_hook_heads.getprocattr, list) {
		if (lsmid != 0 && lsmid != hp->lsmid->id)
			continue;
		return hp->hook.getprocattr(p, name, value);
	}
	return LSM_RET_DEFAULT(getprocattr);
}

/**
 * security_setprocattr() - Set an attribute for a task
 * @lsmid: LSM identification
 * @name: attribute name
 * @value: attribute value
 * @size: attribute value size
 *
 * Write (set) the current task's attribute @name to @value, size @size if
 * allowed.
 *
 * Return: Returns bytes written on success, a negative value otherwise.
 */
int security_setprocattr(int lsmid, const char *name, void *value, size_t size)
{
	struct security_hook_list *hp;

	hlist_for_each_entry(hp, &security_hook_heads.setprocattr, list) {
		if (lsmid != 0 && lsmid != hp->lsmid->id)
			continue;
		return hp->hook.setprocattr(name, value, size);
	}
	return LSM_RET_DEFAULT(setprocattr);
}

/**
 * security_netlink_send() - Save info and check if netlink sending is allowed
 * @sk: sending socket
 * @skb: netlink message
 *
 * Save security information for a netlink message so that permission checking
 * can be performed when the message is processed.  The security information
 * can be saved using the eff_cap field of the netlink_skb_parms structure.
 * Also may be used to provide fine grained control over message transmission.
 *
 * Return: Returns 0 if the information was successfully saved and message is
 *         allowed to be transmitted.
 */
int security_netlink_send(struct sock *sk, struct sk_buff *skb)
{
	return call_int_hook(netlink_send, sk, skb);
}

/**
 * security_ismaclabel() - Check if the named attribute is a MAC label
 * @name: full extended attribute name
 *
 * Check if the extended attribute specified by @name represents a MAC label.
 *
 * Return: Returns 1 if name is a MAC attribute otherwise returns 0.
 */
int security_ismaclabel(const char *name)
{
	return call_int_hook(ismaclabel, name);
}
EXPORT_SYMBOL(security_ismaclabel);

/**
 * security_secid_to_secctx() - Convert a secid to a secctx
 * @secid: secid
 * @secdata: secctx
 * @seclen: secctx length
 *
 * Convert secid to security context.  If @secdata is NULL the length of the
 * result will be returned in @seclen, but no @secdata will be returned.  This
 * does mean that the length could change between calls to check the length and
 * the next call which actually allocates and returns the @secdata.
 *
 * Return: Return 0 on success, error on failure.
 */
int security_secid_to_secctx(u32 secid, char **secdata, u32 *seclen)
{
	return call_int_hook(secid_to_secctx, secid, secdata, seclen);
}
EXPORT_SYMBOL(security_secid_to_secctx);

/**
 * security_secctx_to_secid() - Convert a secctx to a secid
 * @secdata: secctx
 * @seclen: length of secctx
 * @secid: secid
 *
 * Convert security context to secid.
 *
 * Return: Returns 0 on success, error on failure.
 */
int security_secctx_to_secid(const char *secdata, u32 seclen, u32 *secid)
{
	*secid = 0;
	return call_int_hook(secctx_to_secid, secdata, seclen, secid);
}
EXPORT_SYMBOL(security_secctx_to_secid);

/**
 * security_release_secctx() - Free a secctx buffer
 * @secdata: secctx
 * @seclen: length of secctx
 *
 * Release the security context.
 */
void security_release_secctx(char *secdata, u32 seclen)
{
	call_void_hook(release_secctx, secdata, seclen);
}
EXPORT_SYMBOL(security_release_secctx);

/**
 * security_inode_invalidate_secctx() - Invalidate an inode's security label
 * @inode: inode
 *
 * Notify the security module that it must revalidate the security context of
 * an inode.
 */
void security_inode_invalidate_secctx(struct inode *inode)
{
	call_void_hook(inode_invalidate_secctx, inode);
}
EXPORT_SYMBOL(security_inode_invalidate_secctx);

/**
 * security_inode_notifysecctx() - Notify the LSM of an inode's security label
 * @inode: inode
 * @ctx: secctx
 * @ctxlen: length of secctx
 *
 * Notify the security module of what the security context of an inode should
 * be.  Initializes the incore security context managed by the security module
 * for this inode.  Example usage: NFS client invokes this hook to initialize
 * the security context in its incore inode to the value provided by the server
 * for the file when the server returned the file's attributes to the client.
 * Must be called with inode->i_mutex locked.
 *
 * Return: Returns 0 on success, error on failure.
 */
int security_inode_notifysecctx(struct inode *inode, void *ctx, u32 ctxlen)
{
	return call_int_hook(inode_notifysecctx, inode, ctx, ctxlen);
}
EXPORT_SYMBOL(security_inode_notifysecctx);

/**
 * security_inode_setsecctx() - Change the security label of an inode
 * @dentry: inode
 * @ctx: secctx
 * @ctxlen: length of secctx
 *
 * Change the security context of an inode.  Updates the incore security
 * context managed by the security module and invokes the fs code as needed
 * (via __vfs_setxattr_noperm) to update any backing xattrs that represent the
 * context.  Example usage: NFS server invokes this hook to change the security
 * context in its incore inode and on the backing filesystem to a value
 * provided by the client on a SETATTR operation.  Must be called with
 * inode->i_mutex locked.
 *
 * Return: Returns 0 on success, error on failure.
 */
int security_inode_setsecctx(struct dentry *dentry, void *ctx, u32 ctxlen)
{
	return call_int_hook(inode_setsecctx, dentry, ctx, ctxlen);
}
EXPORT_SYMBOL(security_inode_setsecctx);

/**
 * security_inode_getsecctx() - Get the security label of an inode
 * @inode: inode
 * @ctx: secctx
 * @ctxlen: length of secctx
 *
 * On success, returns 0 and fills out @ctx and @ctxlen with the security
 * context for the given @inode.
 *
 * Return: Returns 0 on success, error on failure.
 */
int security_inode_getsecctx(struct inode *inode, void **ctx, u32 *ctxlen)
{
<<<<<<< HEAD
	struct security_hook_list *hp;
	int rc;

	/*
	 * Only one module will provide a security context.
	 */
	hlist_for_each_entry(hp, &security_hook_heads.inode_getsecctx, list) {
		rc = hp->hook.inode_getsecctx(inode, ctx, ctxlen);
		if (rc != LSM_RET_DEFAULT(inode_getsecctx))
			return rc;
	}

	return LSM_RET_DEFAULT(inode_getsecctx);
=======
	return call_int_hook(inode_getsecctx, inode, ctx, ctxlen);
>>>>>>> c50bf762
}
EXPORT_SYMBOL(security_inode_getsecctx);

#ifdef CONFIG_WATCH_QUEUE
/**
 * security_post_notification() - Check if a watch notification can be posted
 * @w_cred: credentials of the task that set the watch
 * @cred: credentials of the task which triggered the watch
 * @n: the notification
 *
 * Check to see if a watch notification can be posted to a particular queue.
 *
 * Return: Returns 0 if permission is granted.
 */
int security_post_notification(const struct cred *w_cred,
			       const struct cred *cred,
			       struct watch_notification *n)
{
	return call_int_hook(post_notification, w_cred, cred, n);
}
#endif /* CONFIG_WATCH_QUEUE */

#ifdef CONFIG_KEY_NOTIFICATIONS
/**
 * security_watch_key() - Check if a task is allowed to watch for key events
 * @key: the key to watch
 *
 * Check to see if a process is allowed to watch for event notifications from
 * a key or keyring.
 *
 * Return: Returns 0 if permission is granted.
 */
int security_watch_key(struct key *key)
{
	return call_int_hook(watch_key, key);
}
#endif /* CONFIG_KEY_NOTIFICATIONS */

#ifdef CONFIG_SECURITY_NETWORK
/**
 * security_unix_stream_connect() - Check if a AF_UNIX stream is allowed
 * @sock: originating sock
 * @other: peer sock
 * @newsk: new sock
 *
 * Check permissions before establishing a Unix domain stream connection
 * between @sock and @other.
 *
 * The @unix_stream_connect and @unix_may_send hooks were necessary because
 * Linux provides an alternative to the conventional file name space for Unix
 * domain sockets.  Whereas binding and connecting to sockets in the file name
 * space is mediated by the typical file permissions (and caught by the mknod
 * and permission hooks in inode_security_ops), binding and connecting to
 * sockets in the abstract name space is completely unmediated.  Sufficient
 * control of Unix domain sockets in the abstract name space isn't possible
 * using only the socket layer hooks, since we need to know the actual target
 * socket, which is not looked up until we are inside the af_unix code.
 *
 * Return: Returns 0 if permission is granted.
 */
int security_unix_stream_connect(struct sock *sock, struct sock *other,
				 struct sock *newsk)
{
	return call_int_hook(unix_stream_connect, sock, other, newsk);
}
EXPORT_SYMBOL(security_unix_stream_connect);

/**
 * security_unix_may_send() - Check if AF_UNIX socket can send datagrams
 * @sock: originating sock
 * @other: peer sock
 *
 * Check permissions before connecting or sending datagrams from @sock to
 * @other.
 *
 * The @unix_stream_connect and @unix_may_send hooks were necessary because
 * Linux provides an alternative to the conventional file name space for Unix
 * domain sockets.  Whereas binding and connecting to sockets in the file name
 * space is mediated by the typical file permissions (and caught by the mknod
 * and permission hooks in inode_security_ops), binding and connecting to
 * sockets in the abstract name space is completely unmediated.  Sufficient
 * control of Unix domain sockets in the abstract name space isn't possible
 * using only the socket layer hooks, since we need to know the actual target
 * socket, which is not looked up until we are inside the af_unix code.
 *
 * Return: Returns 0 if permission is granted.
 */
int security_unix_may_send(struct socket *sock,  struct socket *other)
{
	return call_int_hook(unix_may_send, sock, other);
}
EXPORT_SYMBOL(security_unix_may_send);

/**
 * security_socket_create() - Check if creating a new socket is allowed
 * @family: protocol family
 * @type: communications type
 * @protocol: requested protocol
 * @kern: set to 1 if a kernel socket is requested
 *
 * Check permissions prior to creating a new socket.
 *
 * Return: Returns 0 if permission is granted.
 */
int security_socket_create(int family, int type, int protocol, int kern)
{
	return call_int_hook(socket_create, family, type, protocol, kern);
}

/**
 * security_socket_post_create() - Initialize a newly created socket
 * @sock: socket
 * @family: protocol family
 * @type: communications type
 * @protocol: requested protocol
 * @kern: set to 1 if a kernel socket is requested
 *
 * This hook allows a module to update or allocate a per-socket security
 * structure. Note that the security field was not added directly to the socket
 * structure, but rather, the socket security information is stored in the
 * associated inode.  Typically, the inode alloc_security hook will allocate
 * and attach security information to SOCK_INODE(sock)->i_security.  This hook
 * may be used to update the SOCK_INODE(sock)->i_security field with additional
 * information that wasn't available when the inode was allocated.
 *
 * Return: Returns 0 if permission is granted.
 */
int security_socket_post_create(struct socket *sock, int family,
				int type, int protocol, int kern)
{
	return call_int_hook(socket_post_create, sock, family, type,
			     protocol, kern);
}

/**
 * security_socket_socketpair() - Check if creating a socketpair is allowed
 * @socka: first socket
 * @sockb: second socket
 *
 * Check permissions before creating a fresh pair of sockets.
 *
 * Return: Returns 0 if permission is granted and the connection was
 *         established.
 */
int security_socket_socketpair(struct socket *socka, struct socket *sockb)
{
	return call_int_hook(socket_socketpair, socka, sockb);
}
EXPORT_SYMBOL(security_socket_socketpair);

/**
 * security_socket_bind() - Check if a socket bind operation is allowed
 * @sock: socket
 * @address: requested bind address
 * @addrlen: length of address
 *
 * Check permission before socket protocol layer bind operation is performed
 * and the socket @sock is bound to the address specified in the @address
 * parameter.
 *
 * Return: Returns 0 if permission is granted.
 */
int security_socket_bind(struct socket *sock,
			 struct sockaddr *address, int addrlen)
{
	return call_int_hook(socket_bind, sock, address, addrlen);
}

/**
 * security_socket_connect() - Check if a socket connect operation is allowed
 * @sock: socket
 * @address: address of remote connection point
 * @addrlen: length of address
 *
 * Check permission before socket protocol layer connect operation attempts to
 * connect socket @sock to a remote address, @address.
 *
 * Return: Returns 0 if permission is granted.
 */
int security_socket_connect(struct socket *sock,
			    struct sockaddr *address, int addrlen)
{
	return call_int_hook(socket_connect, sock, address, addrlen);
}

/**
 * security_socket_listen() - Check if a socket is allowed to listen
 * @sock: socket
 * @backlog: connection queue size
 *
 * Check permission before socket protocol layer listen operation.
 *
 * Return: Returns 0 if permission is granted.
 */
int security_socket_listen(struct socket *sock, int backlog)
{
	return call_int_hook(socket_listen, sock, backlog);
}

/**
 * security_socket_accept() - Check if a socket is allowed to accept connections
 * @sock: listening socket
 * @newsock: newly creation connection socket
 *
 * Check permission before accepting a new connection.  Note that the new
 * socket, @newsock, has been created and some information copied to it, but
 * the accept operation has not actually been performed.
 *
 * Return: Returns 0 if permission is granted.
 */
int security_socket_accept(struct socket *sock, struct socket *newsock)
{
	return call_int_hook(socket_accept, sock, newsock);
}

/**
 * security_socket_sendmsg() - Check if sending a message is allowed
 * @sock: sending socket
 * @msg: message to send
 * @size: size of message
 *
 * Check permission before transmitting a message to another socket.
 *
 * Return: Returns 0 if permission is granted.
 */
int security_socket_sendmsg(struct socket *sock, struct msghdr *msg, int size)
{
	return call_int_hook(socket_sendmsg, sock, msg, size);
}

/**
 * security_socket_recvmsg() - Check if receiving a message is allowed
 * @sock: receiving socket
 * @msg: message to receive
 * @size: size of message
 * @flags: operational flags
 *
 * Check permission before receiving a message from a socket.
 *
 * Return: Returns 0 if permission is granted.
 */
int security_socket_recvmsg(struct socket *sock, struct msghdr *msg,
			    int size, int flags)
{
	return call_int_hook(socket_recvmsg, sock, msg, size, flags);
}

/**
 * security_socket_getsockname() - Check if reading the socket addr is allowed
 * @sock: socket
 *
 * Check permission before reading the local address (name) of the socket
 * object.
 *
 * Return: Returns 0 if permission is granted.
 */
int security_socket_getsockname(struct socket *sock)
{
	return call_int_hook(socket_getsockname, sock);
}

/**
 * security_socket_getpeername() - Check if reading the peer's addr is allowed
 * @sock: socket
 *
 * Check permission before the remote address (name) of a socket object.
 *
 * Return: Returns 0 if permission is granted.
 */
int security_socket_getpeername(struct socket *sock)
{
	return call_int_hook(socket_getpeername, sock);
}

/**
 * security_socket_getsockopt() - Check if reading a socket option is allowed
 * @sock: socket
 * @level: option's protocol level
 * @optname: option name
 *
 * Check permissions before retrieving the options associated with socket
 * @sock.
 *
 * Return: Returns 0 if permission is granted.
 */
int security_socket_getsockopt(struct socket *sock, int level, int optname)
{
	return call_int_hook(socket_getsockopt, sock, level, optname);
}

/**
 * security_socket_setsockopt() - Check if setting a socket option is allowed
 * @sock: socket
 * @level: option's protocol level
 * @optname: option name
 *
 * Check permissions before setting the options associated with socket @sock.
 *
 * Return: Returns 0 if permission is granted.
 */
int security_socket_setsockopt(struct socket *sock, int level, int optname)
{
	return call_int_hook(socket_setsockopt, sock, level, optname);
}

/**
 * security_socket_shutdown() - Checks if shutting down the socket is allowed
 * @sock: socket
 * @how: flag indicating how sends and receives are handled
 *
 * Checks permission before all or part of a connection on the socket @sock is
 * shut down.
 *
 * Return: Returns 0 if permission is granted.
 */
int security_socket_shutdown(struct socket *sock, int how)
{
	return call_int_hook(socket_shutdown, sock, how);
}

/**
 * security_sock_rcv_skb() - Check if an incoming network packet is allowed
 * @sk: destination sock
 * @skb: incoming packet
 *
 * Check permissions on incoming network packets.  This hook is distinct from
 * Netfilter's IP input hooks since it is the first time that the incoming
 * sk_buff @skb has been associated with a particular socket, @sk.  Must not
 * sleep inside this hook because some callers hold spinlocks.
 *
 * Return: Returns 0 if permission is granted.
 */
int security_sock_rcv_skb(struct sock *sk, struct sk_buff *skb)
{
	return call_int_hook(socket_sock_rcv_skb, sk, skb);
}
EXPORT_SYMBOL(security_sock_rcv_skb);

/**
 * security_socket_getpeersec_stream() - Get the remote peer label
 * @sock: socket
 * @optval: destination buffer
 * @optlen: size of peer label copied into the buffer
 * @len: maximum size of the destination buffer
 *
 * This hook allows the security module to provide peer socket security state
 * for unix or connected tcp sockets to userspace via getsockopt SO_GETPEERSEC.
 * For tcp sockets this can be meaningful if the socket is associated with an
 * ipsec SA.
 *
 * Return: Returns 0 if all is well, otherwise, typical getsockopt return
 *         values.
 */
int security_socket_getpeersec_stream(struct socket *sock, sockptr_t optval,
				      sockptr_t optlen, unsigned int len)
{
<<<<<<< HEAD
	struct security_hook_list *hp;
	int rc;

	/*
	 * Only one module will provide a security context.
	 */
	hlist_for_each_entry(hp, &security_hook_heads.socket_getpeersec_stream,
			     list) {
		rc = hp->hook.socket_getpeersec_stream(sock, optval, optlen,
						       len);
		if (rc != LSM_RET_DEFAULT(socket_getpeersec_stream))
			return rc;
	}
	return LSM_RET_DEFAULT(socket_getpeersec_stream);
=======
	return call_int_hook(socket_getpeersec_stream, sock, optval, optlen,
			     len);
>>>>>>> c50bf762
}

/**
 * security_socket_getpeersec_dgram() - Get the remote peer label
 * @sock: socket
 * @skb: datagram packet
 * @secid: remote peer label secid
 *
 * This hook allows the security module to provide peer socket security state
 * for udp sockets on a per-packet basis to userspace via getsockopt
 * SO_GETPEERSEC. The application must first have indicated the IP_PASSSEC
 * option via getsockopt. It can then retrieve the security state returned by
 * this hook for a packet via the SCM_SECURITY ancillary message type.
 *
 * Return: Returns 0 on success, error on failure.
 */
int security_socket_getpeersec_dgram(struct socket *sock,
				     struct sk_buff *skb, u32 *secid)
{
<<<<<<< HEAD
	struct security_hook_list *hp;
	int rc;

	/*
	 * Only one module will provide a security context.
	 */
	hlist_for_each_entry(hp, &security_hook_heads.socket_getpeersec_dgram,
			     list) {
		rc = hp->hook.socket_getpeersec_dgram(sock, skb, secid);
		if (rc != LSM_RET_DEFAULT(socket_getpeersec_dgram))
			return rc;
	}
	return LSM_RET_DEFAULT(socket_getpeersec_dgram);
=======
	return call_int_hook(socket_getpeersec_dgram, sock, skb, secid);
>>>>>>> c50bf762
}
EXPORT_SYMBOL(security_socket_getpeersec_dgram);

/**
 * security_sk_alloc() - Allocate and initialize a sock's LSM blob
 * @sk: sock
 * @family: protocol family
 * @priority: gfp flags
 *
 * Allocate and attach a security structure to the sk->sk_security field, which
 * is used to copy security attributes between local stream sockets.
 *
 * Return: Returns 0 on success, error on failure.
 */
int security_sk_alloc(struct sock *sk, int family, gfp_t priority)
{
	return call_int_hook(sk_alloc_security, sk, family, priority);
}

/**
 * security_sk_free() - Free the sock's LSM blob
 * @sk: sock
 *
 * Deallocate security structure.
 */
void security_sk_free(struct sock *sk)
{
	call_void_hook(sk_free_security, sk);
}

/**
 * security_sk_clone() - Clone a sock's LSM state
 * @sk: original sock
 * @newsk: target sock
 *
 * Clone/copy security structure.
 */
void security_sk_clone(const struct sock *sk, struct sock *newsk)
{
	call_void_hook(sk_clone_security, sk, newsk);
}
EXPORT_SYMBOL(security_sk_clone);

/**
 * security_sk_classify_flow() - Set a flow's secid based on socket
 * @sk: original socket
 * @flic: target flow
 *
 * Set the target flow's secid to socket's secid.
 */
void security_sk_classify_flow(const struct sock *sk, struct flowi_common *flic)
{
	call_void_hook(sk_getsecid, sk, &flic->flowic_secid);
}
EXPORT_SYMBOL(security_sk_classify_flow);

/**
 * security_req_classify_flow() - Set a flow's secid based on request_sock
 * @req: request_sock
 * @flic: target flow
 *
 * Sets @flic's secid to @req's secid.
 */
void security_req_classify_flow(const struct request_sock *req,
				struct flowi_common *flic)
{
	call_void_hook(req_classify_flow, req, flic);
}
EXPORT_SYMBOL(security_req_classify_flow);

/**
 * security_sock_graft() - Reconcile LSM state when grafting a sock on a socket
 * @sk: sock being grafted
 * @parent: target parent socket
 *
 * Sets @parent's inode secid to @sk's secid and update @sk with any necessary
 * LSM state from @parent.
 */
void security_sock_graft(struct sock *sk, struct socket *parent)
{
	call_void_hook(sock_graft, sk, parent);
}
EXPORT_SYMBOL(security_sock_graft);

/**
 * security_inet_conn_request() - Set request_sock state using incoming connect
 * @sk: parent listening sock
 * @skb: incoming connection
 * @req: new request_sock
 *
 * Initialize the @req LSM state based on @sk and the incoming connect in @skb.
 *
 * Return: Returns 0 if permission is granted.
 */
int security_inet_conn_request(const struct sock *sk,
			       struct sk_buff *skb, struct request_sock *req)
{
	return call_int_hook(inet_conn_request, sk, skb, req);
}
EXPORT_SYMBOL(security_inet_conn_request);

/**
 * security_inet_csk_clone() - Set new sock LSM state based on request_sock
 * @newsk: new sock
 * @req: connection request_sock
 *
 * Set that LSM state of @sock using the LSM state from @req.
 */
void security_inet_csk_clone(struct sock *newsk,
			     const struct request_sock *req)
{
	call_void_hook(inet_csk_clone, newsk, req);
}

/**
 * security_inet_conn_established() - Update sock's LSM state with connection
 * @sk: sock
 * @skb: connection packet
 *
 * Update @sock's LSM state to represent a new connection from @skb.
 */
void security_inet_conn_established(struct sock *sk,
				    struct sk_buff *skb)
{
	call_void_hook(inet_conn_established, sk, skb);
}
EXPORT_SYMBOL(security_inet_conn_established);

/**
 * security_secmark_relabel_packet() - Check if setting a secmark is allowed
 * @secid: new secmark value
 *
 * Check if the process should be allowed to relabel packets to @secid.
 *
 * Return: Returns 0 if permission is granted.
 */
int security_secmark_relabel_packet(u32 secid)
{
	return call_int_hook(secmark_relabel_packet, secid);
}
EXPORT_SYMBOL(security_secmark_relabel_packet);

/**
 * security_secmark_refcount_inc() - Increment the secmark labeling rule count
 *
 * Tells the LSM to increment the number of secmark labeling rules loaded.
 */
void security_secmark_refcount_inc(void)
{
	call_void_hook(secmark_refcount_inc);
}
EXPORT_SYMBOL(security_secmark_refcount_inc);

/**
 * security_secmark_refcount_dec() - Decrement the secmark labeling rule count
 *
 * Tells the LSM to decrement the number of secmark labeling rules loaded.
 */
void security_secmark_refcount_dec(void)
{
	call_void_hook(secmark_refcount_dec);
}
EXPORT_SYMBOL(security_secmark_refcount_dec);

/**
 * security_tun_dev_alloc_security() - Allocate a LSM blob for a TUN device
 * @security: pointer to the LSM blob
 *
 * This hook allows a module to allocate a security structure for a TUN	device,
 * returning the pointer in @security.
 *
 * Return: Returns a zero on success, negative values on failure.
 */
int security_tun_dev_alloc_security(void **security)
{
	return call_int_hook(tun_dev_alloc_security, security);
}
EXPORT_SYMBOL(security_tun_dev_alloc_security);

/**
 * security_tun_dev_free_security() - Free a TUN device LSM blob
 * @security: LSM blob
 *
 * This hook allows a module to free the security structure for a TUN device.
 */
void security_tun_dev_free_security(void *security)
{
	call_void_hook(tun_dev_free_security, security);
}
EXPORT_SYMBOL(security_tun_dev_free_security);

/**
 * security_tun_dev_create() - Check if creating a TUN device is allowed
 *
 * Check permissions prior to creating a new TUN device.
 *
 * Return: Returns 0 if permission is granted.
 */
int security_tun_dev_create(void)
{
	return call_int_hook(tun_dev_create);
}
EXPORT_SYMBOL(security_tun_dev_create);

/**
 * security_tun_dev_attach_queue() - Check if attaching a TUN queue is allowed
 * @security: TUN device LSM blob
 *
 * Check permissions prior to attaching to a TUN device queue.
 *
 * Return: Returns 0 if permission is granted.
 */
int security_tun_dev_attach_queue(void *security)
{
	return call_int_hook(tun_dev_attach_queue, security);
}
EXPORT_SYMBOL(security_tun_dev_attach_queue);

/**
 * security_tun_dev_attach() - Update TUN device LSM state on attach
 * @sk: associated sock
 * @security: TUN device LSM blob
 *
 * This hook can be used by the module to update any security state associated
 * with the TUN device's sock structure.
 *
 * Return: Returns 0 if permission is granted.
 */
int security_tun_dev_attach(struct sock *sk, void *security)
{
	return call_int_hook(tun_dev_attach, sk, security);
}
EXPORT_SYMBOL(security_tun_dev_attach);

/**
 * security_tun_dev_open() - Update TUN device LSM state on open
 * @security: TUN device LSM blob
 *
 * This hook can be used by the module to update any security state associated
 * with the TUN device's security structure.
 *
 * Return: Returns 0 if permission is granted.
 */
int security_tun_dev_open(void *security)
{
	return call_int_hook(tun_dev_open, security);
}
EXPORT_SYMBOL(security_tun_dev_open);

/**
 * security_sctp_assoc_request() - Update the LSM on a SCTP association req
 * @asoc: SCTP association
 * @skb: packet requesting the association
 *
 * Passes the @asoc and @chunk->skb of the association INIT packet to the LSM.
 *
 * Return: Returns 0 on success, error on failure.
 */
int security_sctp_assoc_request(struct sctp_association *asoc,
				struct sk_buff *skb)
{
	return call_int_hook(sctp_assoc_request, asoc, skb);
}
EXPORT_SYMBOL(security_sctp_assoc_request);

/**
 * security_sctp_bind_connect() - Validate a list of addrs for a SCTP option
 * @sk: socket
 * @optname: SCTP option to validate
 * @address: list of IP addresses to validate
 * @addrlen: length of the address list
 *
 * Validiate permissions required for each address associated with sock	@sk.
 * Depending on @optname, the addresses will be treated as either a connect or
 * bind service. The @addrlen is calculated on each IPv4 and IPv6 address using
 * sizeof(struct sockaddr_in) or sizeof(struct sockaddr_in6).
 *
 * Return: Returns 0 on success, error on failure.
 */
int security_sctp_bind_connect(struct sock *sk, int optname,
			       struct sockaddr *address, int addrlen)
{
	return call_int_hook(sctp_bind_connect, sk, optname, address, addrlen);
}
EXPORT_SYMBOL(security_sctp_bind_connect);

/**
 * security_sctp_sk_clone() - Clone a SCTP sock's LSM state
 * @asoc: SCTP association
 * @sk: original sock
 * @newsk: target sock
 *
 * Called whenever a new socket is created by accept(2) (i.e. a TCP style
 * socket) or when a socket is 'peeled off' e.g userspace calls
 * sctp_peeloff(3).
 */
void security_sctp_sk_clone(struct sctp_association *asoc, struct sock *sk,
			    struct sock *newsk)
{
	call_void_hook(sctp_sk_clone, asoc, sk, newsk);
}
EXPORT_SYMBOL(security_sctp_sk_clone);

/**
 * security_sctp_assoc_established() - Update LSM state when assoc established
 * @asoc: SCTP association
 * @skb: packet establishing the association
 *
 * Passes the @asoc and @chunk->skb of the association COOKIE_ACK packet to the
 * security module.
 *
 * Return: Returns 0 if permission is granted.
 */
int security_sctp_assoc_established(struct sctp_association *asoc,
				    struct sk_buff *skb)
{
	return call_int_hook(sctp_assoc_established, asoc, skb);
}
EXPORT_SYMBOL(security_sctp_assoc_established);

/**
 * security_mptcp_add_subflow() - Inherit the LSM label from the MPTCP socket
 * @sk: the owning MPTCP socket
 * @ssk: the new subflow
 *
 * Update the labeling for the given MPTCP subflow, to match the one of the
 * owning MPTCP socket. This hook has to be called after the socket creation and
 * initialization via the security_socket_create() and
 * security_socket_post_create() LSM hooks.
 *
 * Return: Returns 0 on success or a negative error code on failure.
 */
int security_mptcp_add_subflow(struct sock *sk, struct sock *ssk)
{
	return call_int_hook(mptcp_add_subflow, sk, ssk);
}

#endif	/* CONFIG_SECURITY_NETWORK */

#ifdef CONFIG_SECURITY_INFINIBAND
/**
 * security_ib_pkey_access() - Check if access to an IB pkey is allowed
 * @sec: LSM blob
 * @subnet_prefix: subnet prefix of the port
 * @pkey: IB pkey
 *
 * Check permission to access a pkey when modifying a QP.
 *
 * Return: Returns 0 if permission is granted.
 */
int security_ib_pkey_access(void *sec, u64 subnet_prefix, u16 pkey)
{
	return call_int_hook(ib_pkey_access, sec, subnet_prefix, pkey);
}
EXPORT_SYMBOL(security_ib_pkey_access);

/**
 * security_ib_endport_manage_subnet() - Check if SMPs traffic is allowed
 * @sec: LSM blob
 * @dev_name: IB device name
 * @port_num: port number
 *
 * Check permissions to send and receive SMPs on a end port.
 *
 * Return: Returns 0 if permission is granted.
 */
int security_ib_endport_manage_subnet(void *sec,
				      const char *dev_name, u8 port_num)
{
	return call_int_hook(ib_endport_manage_subnet, sec, dev_name, port_num);
}
EXPORT_SYMBOL(security_ib_endport_manage_subnet);

/**
 * security_ib_alloc_security() - Allocate an Infiniband LSM blob
 * @sec: LSM blob
 *
 * Allocate a security structure for Infiniband objects.
 *
 * Return: Returns 0 on success, non-zero on failure.
 */
int security_ib_alloc_security(void **sec)
{
	return call_int_hook(ib_alloc_security, sec);
}
EXPORT_SYMBOL(security_ib_alloc_security);

/**
 * security_ib_free_security() - Free an Infiniband LSM blob
 * @sec: LSM blob
 *
 * Deallocate an Infiniband security structure.
 */
void security_ib_free_security(void *sec)
{
	call_void_hook(ib_free_security, sec);
}
EXPORT_SYMBOL(security_ib_free_security);
#endif	/* CONFIG_SECURITY_INFINIBAND */

#ifdef CONFIG_SECURITY_NETWORK_XFRM
/**
 * security_xfrm_policy_alloc() - Allocate a xfrm policy LSM blob
 * @ctxp: xfrm security context being added to the SPD
 * @sec_ctx: security label provided by userspace
 * @gfp: gfp flags
 *
 * Allocate a security structure to the xp->security field; the security field
 * is initialized to NULL when the xfrm_policy is allocated.
 *
 * Return:  Return 0 if operation was successful.
 */
int security_xfrm_policy_alloc(struct xfrm_sec_ctx **ctxp,
			       struct xfrm_user_sec_ctx *sec_ctx,
			       gfp_t gfp)
{
	return call_int_hook(xfrm_policy_alloc_security, ctxp, sec_ctx, gfp);
}
EXPORT_SYMBOL(security_xfrm_policy_alloc);

/**
 * security_xfrm_policy_clone() - Clone xfrm policy LSM state
 * @old_ctx: xfrm security context
 * @new_ctxp: target xfrm security context
 *
 * Allocate a security structure in new_ctxp that contains the information from
 * the old_ctx structure.
 *
 * Return: Return 0 if operation was successful.
 */
int security_xfrm_policy_clone(struct xfrm_sec_ctx *old_ctx,
			       struct xfrm_sec_ctx **new_ctxp)
{
	return call_int_hook(xfrm_policy_clone_security, old_ctx, new_ctxp);
}

/**
 * security_xfrm_policy_free() - Free a xfrm security context
 * @ctx: xfrm security context
 *
 * Free LSM resources associated with @ctx.
 */
void security_xfrm_policy_free(struct xfrm_sec_ctx *ctx)
{
	call_void_hook(xfrm_policy_free_security, ctx);
}
EXPORT_SYMBOL(security_xfrm_policy_free);

/**
 * security_xfrm_policy_delete() - Check if deleting a xfrm policy is allowed
 * @ctx: xfrm security context
 *
 * Authorize deletion of a SPD entry.
 *
 * Return: Returns 0 if permission is granted.
 */
int security_xfrm_policy_delete(struct xfrm_sec_ctx *ctx)
{
	return call_int_hook(xfrm_policy_delete_security, ctx);
}

/**
 * security_xfrm_state_alloc() - Allocate a xfrm state LSM blob
 * @x: xfrm state being added to the SAD
 * @sec_ctx: security label provided by userspace
 *
 * Allocate a security structure to the @x->security field; the security field
 * is initialized to NULL when the xfrm_state is allocated. Set the context to
 * correspond to @sec_ctx.
 *
 * Return: Return 0 if operation was successful.
 */
int security_xfrm_state_alloc(struct xfrm_state *x,
			      struct xfrm_user_sec_ctx *sec_ctx)
{
	return call_int_hook(xfrm_state_alloc, x, sec_ctx);
}
EXPORT_SYMBOL(security_xfrm_state_alloc);

/**
 * security_xfrm_state_alloc_acquire() - Allocate a xfrm state LSM blob
 * @x: xfrm state being added to the SAD
 * @polsec: associated policy's security context
 * @secid: secid from the flow
 *
 * Allocate a security structure to the x->security field; the security field
 * is initialized to NULL when the xfrm_state is allocated.  Set the context to
 * correspond to secid.
 *
 * Return: Returns 0 if operation was successful.
 */
int security_xfrm_state_alloc_acquire(struct xfrm_state *x,
				      struct xfrm_sec_ctx *polsec, u32 secid)
{
	return call_int_hook(xfrm_state_alloc_acquire, x, polsec, secid);
}

/**
 * security_xfrm_state_delete() - Check if deleting a xfrm state is allowed
 * @x: xfrm state
 *
 * Authorize deletion of x->security.
 *
 * Return: Returns 0 if permission is granted.
 */
int security_xfrm_state_delete(struct xfrm_state *x)
{
	return call_int_hook(xfrm_state_delete_security, x);
}
EXPORT_SYMBOL(security_xfrm_state_delete);

/**
 * security_xfrm_state_free() - Free a xfrm state
 * @x: xfrm state
 *
 * Deallocate x->security.
 */
void security_xfrm_state_free(struct xfrm_state *x)
{
	call_void_hook(xfrm_state_free_security, x);
}

/**
 * security_xfrm_policy_lookup() - Check if using a xfrm policy is allowed
 * @ctx: target xfrm security context
 * @fl_secid: flow secid used to authorize access
 *
 * Check permission when a flow selects a xfrm_policy for processing XFRMs on a
 * packet.  The hook is called when selecting either a per-socket policy or a
 * generic xfrm policy.
 *
 * Return: Return 0 if permission is granted, -ESRCH otherwise, or -errno on
 *         other errors.
 */
int security_xfrm_policy_lookup(struct xfrm_sec_ctx *ctx, u32 fl_secid)
{
	return call_int_hook(xfrm_policy_lookup, ctx, fl_secid);
}

/**
 * security_xfrm_state_pol_flow_match() - Check for a xfrm match
 * @x: xfrm state to match
 * @xp: xfrm policy to check for a match
 * @flic: flow to check for a match.
 *
 * Check @xp and @flic for a match with @x.
 *
 * Return: Returns 1 if there is a match.
 */
int security_xfrm_state_pol_flow_match(struct xfrm_state *x,
				       struct xfrm_policy *xp,
				       const struct flowi_common *flic)
{
	struct security_hook_list *hp;
	int rc = LSM_RET_DEFAULT(xfrm_state_pol_flow_match);

	/*
	 * Since this function is expected to return 0 or 1, the judgment
	 * becomes difficult if multiple LSMs supply this call. Fortunately,
	 * we can use the first LSM's judgment because currently only SELinux
	 * supplies this call.
	 *
	 * For speed optimization, we explicitly break the loop rather than
	 * using the macro
	 */
	hlist_for_each_entry(hp, &security_hook_heads.xfrm_state_pol_flow_match,
			     list) {
		rc = hp->hook.xfrm_state_pol_flow_match(x, xp, flic);
		break;
	}
	return rc;
}

/**
 * security_xfrm_decode_session() - Determine the xfrm secid for a packet
 * @skb: xfrm packet
 * @secid: secid
 *
 * Decode the packet in @skb and return the security label in @secid.
 *
 * Return: Return 0 if all xfrms used have the same secid.
 */
int security_xfrm_decode_session(struct sk_buff *skb, u32 *secid)
{
	return call_int_hook(xfrm_decode_session, skb, secid, 1);
}

void security_skb_classify_flow(struct sk_buff *skb, struct flowi_common *flic)
{
	int rc = call_int_hook(xfrm_decode_session, skb, &flic->flowic_secid,
			       0);

	BUG_ON(rc);
}
EXPORT_SYMBOL(security_skb_classify_flow);
#endif	/* CONFIG_SECURITY_NETWORK_XFRM */

#ifdef CONFIG_KEYS
/**
 * security_key_alloc() - Allocate and initialize a kernel key LSM blob
 * @key: key
 * @cred: credentials
 * @flags: allocation flags
 *
 * Permit allocation of a key and assign security data. Note that key does not
 * have a serial number assigned at this point.
 *
 * Return: Return 0 if permission is granted, -ve error otherwise.
 */
int security_key_alloc(struct key *key, const struct cred *cred,
		       unsigned long flags)
{
	return call_int_hook(key_alloc, key, cred, flags);
}

/**
 * security_key_free() - Free a kernel key LSM blob
 * @key: key
 *
 * Notification of destruction; free security data.
 */
void security_key_free(struct key *key)
{
	call_void_hook(key_free, key);
}

/**
 * security_key_permission() - Check if a kernel key operation is allowed
 * @key_ref: key reference
 * @cred: credentials of actor requesting access
 * @need_perm: requested permissions
 *
 * See whether a specific operational right is granted to a process on a key.
 *
 * Return: Return 0 if permission is granted, -ve error otherwise.
 */
int security_key_permission(key_ref_t key_ref, const struct cred *cred,
			    enum key_need_perm need_perm)
{
	return call_int_hook(key_permission, key_ref, cred, need_perm);
}

/**
 * security_key_getsecurity() - Get the key's security label
 * @key: key
 * @buffer: security label buffer
 *
 * Get a textual representation of the security context attached to a key for
 * the purposes of honouring KEYCTL_GETSECURITY.  This function allocates the
 * storage for the NUL-terminated string and the caller should free it.
 *
 * Return: Returns the length of @buffer (including terminating NUL) or -ve if
 *         an error occurs.  May also return 0 (and a NULL buffer pointer) if
 *         there is no security label assigned to the key.
 */
int security_key_getsecurity(struct key *key, char **buffer)
{
	*buffer = NULL;
	return call_int_hook(key_getsecurity, key, buffer);
}

/**
 * security_key_post_create_or_update() - Notification of key create or update
 * @keyring: keyring to which the key is linked to
 * @key: created or updated key
 * @payload: data used to instantiate or update the key
 * @payload_len: length of payload
 * @flags: key flags
 * @create: flag indicating whether the key was created or updated
 *
 * Notify the caller of a key creation or update.
 */
void security_key_post_create_or_update(struct key *keyring, struct key *key,
					const void *payload, size_t payload_len,
					unsigned long flags, bool create)
{
	call_void_hook(key_post_create_or_update, keyring, key, payload,
		       payload_len, flags, create);
}
#endif	/* CONFIG_KEYS */

#ifdef CONFIG_AUDIT
/**
 * security_audit_rule_init() - Allocate and init an LSM audit rule struct
 * @field: audit action
 * @op: rule operator
 * @rulestr: rule context
 * @lsmrule: receive buffer for audit rule struct
 *
 * Allocate and initialize an LSM audit rule structure.
 *
 * Return: Return 0 if @lsmrule has been successfully set, -EINVAL in case of
 *         an invalid rule.
 */
int security_audit_rule_init(u32 field, u32 op, char *rulestr, void **lsmrule)
{
	return call_int_hook(audit_rule_init, field, op, rulestr, lsmrule);
}

/**
 * security_audit_rule_known() - Check if an audit rule contains LSM fields
 * @krule: audit rule
 *
 * Specifies whether given @krule contains any fields related to the current
 * LSM.
 *
 * Return: Returns 1 in case of relation found, 0 otherwise.
 */
int security_audit_rule_known(struct audit_krule *krule)
{
	return call_int_hook(audit_rule_known, krule);
}

/**
 * security_audit_rule_free() - Free an LSM audit rule struct
 * @lsmrule: audit rule struct
 *
 * Deallocate the LSM audit rule structure previously allocated by
 * audit_rule_init().
 */
void security_audit_rule_free(void *lsmrule)
{
	call_void_hook(audit_rule_free, lsmrule);
}

/**
 * security_audit_rule_match() - Check if a label matches an audit rule
 * @secid: security label
 * @field: LSM audit field
 * @op: matching operator
 * @lsmrule: audit rule
 *
 * Determine if given @secid matches a rule previously approved by
 * security_audit_rule_known().
 *
 * Return: Returns 1 if secid matches the rule, 0 if it does not, -ERRNO on
 *         failure.
 */
int security_audit_rule_match(u32 secid, u32 field, u32 op, void *lsmrule)
{
	return call_int_hook(audit_rule_match, secid, field, op, lsmrule);
}
#endif /* CONFIG_AUDIT */

#ifdef CONFIG_BPF_SYSCALL
/**
 * security_bpf() - Check if the bpf syscall operation is allowed
 * @cmd: command
 * @attr: bpf attribute
 * @size: size
 *
 * Do a initial check for all bpf syscalls after the attribute is copied into
 * the kernel. The actual security module can implement their own rules to
 * check the specific cmd they need.
 *
 * Return: Returns 0 if permission is granted.
 */
int security_bpf(int cmd, union bpf_attr *attr, unsigned int size)
{
	return call_int_hook(bpf, cmd, attr, size);
}

/**
 * security_bpf_map() - Check if access to a bpf map is allowed
 * @map: bpf map
 * @fmode: mode
 *
 * Do a check when the kernel generates and returns a file descriptor for eBPF
 * maps.
 *
 * Return: Returns 0 if permission is granted.
 */
int security_bpf_map(struct bpf_map *map, fmode_t fmode)
{
	return call_int_hook(bpf_map, map, fmode);
}

/**
 * security_bpf_prog() - Check if access to a bpf program is allowed
 * @prog: bpf program
 *
 * Do a check when the kernel generates and returns a file descriptor for eBPF
 * programs.
 *
 * Return: Returns 0 if permission is granted.
 */
int security_bpf_prog(struct bpf_prog *prog)
{
	return call_int_hook(bpf_prog, prog);
}

/**
 * security_bpf_map_create() - Check if BPF map creation is allowed
 * @map: BPF map object
 * @attr: BPF syscall attributes used to create BPF map
 * @token: BPF token used to grant user access
 *
 * Do a check when the kernel creates a new BPF map. This is also the
 * point where LSM blob is allocated for LSMs that need them.
 *
 * Return: Returns 0 on success, error on failure.
 */
int security_bpf_map_create(struct bpf_map *map, union bpf_attr *attr,
			    struct bpf_token *token)
{
	return call_int_hook(bpf_map_create, map, attr, token);
}

/**
 * security_bpf_prog_load() - Check if loading of BPF program is allowed
 * @prog: BPF program object
 * @attr: BPF syscall attributes used to create BPF program
 * @token: BPF token used to grant user access to BPF subsystem
 *
 * Perform an access control check when the kernel loads a BPF program and
 * allocates associated BPF program object. This hook is also responsible for
 * allocating any required LSM state for the BPF program.
 *
 * Return: Returns 0 on success, error on failure.
 */
int security_bpf_prog_load(struct bpf_prog *prog, union bpf_attr *attr,
			   struct bpf_token *token)
{
	return call_int_hook(bpf_prog_load, prog, attr, token);
}

/**
 * security_bpf_token_create() - Check if creating of BPF token is allowed
 * @token: BPF token object
 * @attr: BPF syscall attributes used to create BPF token
 * @path: path pointing to BPF FS mount point from which BPF token is created
 *
 * Do a check when the kernel instantiates a new BPF token object from BPF FS
 * instance. This is also the point where LSM blob can be allocated for LSMs.
 *
 * Return: Returns 0 on success, error on failure.
 */
int security_bpf_token_create(struct bpf_token *token, union bpf_attr *attr,
			      struct path *path)
{
	return call_int_hook(bpf_token_create, token, attr, path);
}

/**
 * security_bpf_token_cmd() - Check if BPF token is allowed to delegate
 * requested BPF syscall command
 * @token: BPF token object
 * @cmd: BPF syscall command requested to be delegated by BPF token
 *
 * Do a check when the kernel decides whether provided BPF token should allow
 * delegation of requested BPF syscall command.
 *
 * Return: Returns 0 on success, error on failure.
 */
int security_bpf_token_cmd(const struct bpf_token *token, enum bpf_cmd cmd)
{
	return call_int_hook(bpf_token_cmd, token, cmd);
}

/**
 * security_bpf_token_capable() - Check if BPF token is allowed to delegate
 * requested BPF-related capability
 * @token: BPF token object
 * @cap: capabilities requested to be delegated by BPF token
 *
 * Do a check when the kernel decides whether provided BPF token should allow
 * delegation of requested BPF-related capabilities.
 *
 * Return: Returns 0 on success, error on failure.
 */
int security_bpf_token_capable(const struct bpf_token *token, int cap)
{
	return call_int_hook(bpf_token_capable, token, cap);
}

/**
 * security_bpf_map_free() - Free a bpf map's LSM blob
 * @map: bpf map
 *
 * Clean up the security information stored inside bpf map.
 */
void security_bpf_map_free(struct bpf_map *map)
{
	call_void_hook(bpf_map_free, map);
}

/**
 * security_bpf_prog_free() - Free a BPF program's LSM blob
 * @prog: BPF program struct
 *
 * Clean up the security information stored inside BPF program.
 */
void security_bpf_prog_free(struct bpf_prog *prog)
{
	call_void_hook(bpf_prog_free, prog);
}

/**
 * security_bpf_token_free() - Free a BPF token's LSM blob
 * @token: BPF token struct
 *
 * Clean up the security information stored inside BPF token.
 */
void security_bpf_token_free(struct bpf_token *token)
{
	call_void_hook(bpf_token_free, token);
}
#endif /* CONFIG_BPF_SYSCALL */

/**
 * security_locked_down() - Check if a kernel feature is allowed
 * @what: requested kernel feature
 *
 * Determine whether a kernel feature that potentially enables arbitrary code
 * execution in kernel space should be permitted.
 *
 * Return: Returns 0 if permission is granted.
 */
int security_locked_down(enum lockdown_reason what)
{
	return call_int_hook(locked_down, what);
}
EXPORT_SYMBOL(security_locked_down);

#ifdef CONFIG_PERF_EVENTS
/**
 * security_perf_event_open() - Check if a perf event open is allowed
 * @attr: perf event attribute
 * @type: type of event
 *
 * Check whether the @type of perf_event_open syscall is allowed.
 *
 * Return: Returns 0 if permission is granted.
 */
int security_perf_event_open(struct perf_event_attr *attr, int type)
{
	return call_int_hook(perf_event_open, attr, type);
}

/**
 * security_perf_event_alloc() - Allocate a perf event LSM blob
 * @event: perf event
 *
 * Allocate and save perf_event security info.
 *
 * Return: Returns 0 on success, error on failure.
 */
int security_perf_event_alloc(struct perf_event *event)
{
	return call_int_hook(perf_event_alloc, event);
}

/**
 * security_perf_event_free() - Free a perf event LSM blob
 * @event: perf event
 *
 * Release (free) perf_event security info.
 */
void security_perf_event_free(struct perf_event *event)
{
	call_void_hook(perf_event_free, event);
}

/**
 * security_perf_event_read() - Check if reading a perf event label is allowed
 * @event: perf event
 *
 * Read perf_event security info if allowed.
 *
 * Return: Returns 0 if permission is granted.
 */
int security_perf_event_read(struct perf_event *event)
{
	return call_int_hook(perf_event_read, event);
}

/**
 * security_perf_event_write() - Check if writing a perf event label is allowed
 * @event: perf event
 *
 * Write perf_event security info if allowed.
 *
 * Return: Returns 0 if permission is granted.
 */
int security_perf_event_write(struct perf_event *event)
{
	return call_int_hook(perf_event_write, event);
}
#endif /* CONFIG_PERF_EVENTS */

#ifdef CONFIG_IO_URING
/**
 * security_uring_override_creds() - Check if overriding creds is allowed
 * @new: new credentials
 *
 * Check if the current task, executing an io_uring operation, is allowed to
 * override it's credentials with @new.
 *
 * Return: Returns 0 if permission is granted.
 */
int security_uring_override_creds(const struct cred *new)
{
	return call_int_hook(uring_override_creds, new);
}

/**
 * security_uring_sqpoll() - Check if IORING_SETUP_SQPOLL is allowed
 *
 * Check whether the current task is allowed to spawn a io_uring polling thread
 * (IORING_SETUP_SQPOLL).
 *
 * Return: Returns 0 if permission is granted.
 */
int security_uring_sqpoll(void)
{
	return call_int_hook(uring_sqpoll);
}

/**
 * security_uring_cmd() - Check if a io_uring passthrough command is allowed
 * @ioucmd: command
 *
 * Check whether the file_operations uring_cmd is allowed to run.
 *
 * Return: Returns 0 if permission is granted.
 */
int security_uring_cmd(struct io_uring_cmd *ioucmd)
{
	return call_int_hook(uring_cmd, ioucmd);
}
#endif /* CONFIG_IO_URING */<|MERGE_RESOLUTION|>--- conflicted
+++ resolved
@@ -4264,23 +4264,7 @@
  */
 int security_inode_getsecctx(struct inode *inode, void **ctx, u32 *ctxlen)
 {
-<<<<<<< HEAD
-	struct security_hook_list *hp;
-	int rc;
-
-	/*
-	 * Only one module will provide a security context.
-	 */
-	hlist_for_each_entry(hp, &security_hook_heads.inode_getsecctx, list) {
-		rc = hp->hook.inode_getsecctx(inode, ctx, ctxlen);
-		if (rc != LSM_RET_DEFAULT(inode_getsecctx))
-			return rc;
-	}
-
-	return LSM_RET_DEFAULT(inode_getsecctx);
-=======
 	return call_int_hook(inode_getsecctx, inode, ctx, ctxlen);
->>>>>>> c50bf762
 }
 EXPORT_SYMBOL(security_inode_getsecctx);
 
@@ -4637,25 +4621,8 @@
 int security_socket_getpeersec_stream(struct socket *sock, sockptr_t optval,
 				      sockptr_t optlen, unsigned int len)
 {
-<<<<<<< HEAD
-	struct security_hook_list *hp;
-	int rc;
-
-	/*
-	 * Only one module will provide a security context.
-	 */
-	hlist_for_each_entry(hp, &security_hook_heads.socket_getpeersec_stream,
-			     list) {
-		rc = hp->hook.socket_getpeersec_stream(sock, optval, optlen,
-						       len);
-		if (rc != LSM_RET_DEFAULT(socket_getpeersec_stream))
-			return rc;
-	}
-	return LSM_RET_DEFAULT(socket_getpeersec_stream);
-=======
 	return call_int_hook(socket_getpeersec_stream, sock, optval, optlen,
 			     len);
->>>>>>> c50bf762
 }
 
 /**
@@ -4675,23 +4642,7 @@
 int security_socket_getpeersec_dgram(struct socket *sock,
 				     struct sk_buff *skb, u32 *secid)
 {
-<<<<<<< HEAD
-	struct security_hook_list *hp;
-	int rc;
-
-	/*
-	 * Only one module will provide a security context.
-	 */
-	hlist_for_each_entry(hp, &security_hook_heads.socket_getpeersec_dgram,
-			     list) {
-		rc = hp->hook.socket_getpeersec_dgram(sock, skb, secid);
-		if (rc != LSM_RET_DEFAULT(socket_getpeersec_dgram))
-			return rc;
-	}
-	return LSM_RET_DEFAULT(socket_getpeersec_dgram);
-=======
 	return call_int_hook(socket_getpeersec_dgram, sock, skb, secid);
->>>>>>> c50bf762
 }
 EXPORT_SYMBOL(security_socket_getpeersec_dgram);
 

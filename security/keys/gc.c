/* Key garbage collector
 *
 * Copyright (C) 2009-2011 Red Hat, Inc. All Rights Reserved.
 * Written by David Howells (dhowells@redhat.com)
 *
 * This program is free software; you can redistribute it and/or
 * modify it under the terms of the GNU General Public Licence
 * as published by the Free Software Foundation; either version
 * 2 of the Licence, or (at your option) any later version.
 */

#include <linux/module.h>
#include <linux/slab.h>
#include <linux/security.h>
#include <keys/keyring-type.h>
#include "internal.h"

/*
 * Delay between key revocation/expiry in seconds
 */
unsigned key_gc_delay = 5 * 60;

/*
 * Reaper for unused keys.
 */
static void key_garbage_collector(struct work_struct *work);
DECLARE_WORK(key_gc_work, key_garbage_collector);

/*
 * Reaper for links from keyrings to dead keys.
 */
static void key_gc_timer_func(unsigned long);
static DEFINE_TIMER(key_gc_timer, key_gc_timer_func, 0, 0);

static time_t key_gc_next_run = LONG_MAX;
static struct key_type *key_gc_dead_keytype;

static unsigned long key_gc_flags;
#define KEY_GC_KEY_EXPIRED	0	/* A key expired and needs unlinking */
#define KEY_GC_REAP_KEYTYPE	1	/* A keytype is being unregistered */
#define KEY_GC_REAPING_KEYTYPE	2	/* Cleared when keytype reaped */


/*
 * Any key whose type gets unregistered will be re-typed to this if it can't be
 * immediately unlinked.
 */
struct key_type key_type_dead = {
	.name = "dead",
};

/*
 * Schedule a garbage collection run.
 * - time precision isn't particularly important
 */
void key_schedule_gc(time_t gc_at)
{
	unsigned long expires;
	time_t now = current_kernel_time().tv_sec;

	kenter("%ld", gc_at - now);

	if (gc_at <= now || test_bit(KEY_GC_REAP_KEYTYPE, &key_gc_flags)) {
		kdebug("IMMEDIATE");
		schedule_work(&key_gc_work);
	} else if (gc_at < key_gc_next_run) {
		kdebug("DEFERRED");
		key_gc_next_run = gc_at;
		expires = jiffies + (gc_at - now) * HZ;
		mod_timer(&key_gc_timer, expires);
	}
}

/*
 * Schedule a dead links collection run.
 */
void key_schedule_gc_links(void)
{
	set_bit(KEY_GC_KEY_EXPIRED, &key_gc_flags);
	schedule_work(&key_gc_work);
}

/*
 * Some key's cleanup time was met after it expired, so we need to get the
 * reaper to go through a cycle finding expired keys.
 */
static void key_gc_timer_func(unsigned long data)
{
	kenter("");
	key_gc_next_run = LONG_MAX;
	key_schedule_gc_links();
}

/*
 * Reap keys of dead type.
 *
 * We use three flags to make sure we see three complete cycles of the garbage
 * collector: the first to mark keys of that type as being dead, the second to
 * collect dead links and the third to clean up the dead keys.  We have to be
 * careful as there may already be a cycle in progress.
 *
 * The caller must be holding key_types_sem.
 */
void key_gc_keytype(struct key_type *ktype)
{
	kenter("%s", ktype->name);

	key_gc_dead_keytype = ktype;
	set_bit(KEY_GC_REAPING_KEYTYPE, &key_gc_flags);
	smp_mb();
	set_bit(KEY_GC_REAP_KEYTYPE, &key_gc_flags);

	kdebug("schedule");
	schedule_work(&key_gc_work);

	kdebug("sleep");
	wait_on_bit(&key_gc_flags, KEY_GC_REAPING_KEYTYPE,
		    TASK_UNINTERRUPTIBLE);

	key_gc_dead_keytype = NULL;
	kleave("");
}

/*
 * Garbage collect a list of unreferenced, detached keys
 */
static noinline void key_gc_unused_keys(struct list_head *keys)
{
	while (!list_empty(keys)) {
		struct key *key =
			list_entry(keys->next, struct key, graveyard_link);
		list_del(&key->graveyard_link);

		kdebug("- %u", key->serial);
		key_check(key);

		/* Throw away the key data if the key is instantiated */
		if (test_bit(KEY_FLAG_INSTANTIATED, &key->flags) &&
		    !test_bit(KEY_FLAG_NEGATIVE, &key->flags) &&
		    key->type->destroy)
			key->type->destroy(key);

		security_key_free(key);

		/* deal with the user's key tracking and quota */
		if (test_bit(KEY_FLAG_IN_QUOTA, &key->flags)) {
			spin_lock(&key->user->lock);
			key->user->qnkeys--;
			key->user->qnbytes -= key->quotalen;
			spin_unlock(&key->user->lock);
		}

		atomic_dec(&key->user->nkeys);
		if (test_bit(KEY_FLAG_INSTANTIATED, &key->flags))
			atomic_dec(&key->user->nikeys);

<<<<<<< HEAD
		/* now throw away the key memory if the key is instantiated */
		if (test_bit(KEY_FLAG_INSTANTIATED, &key->flags) &&
		    !test_bit(KEY_FLAG_NEGATIVE, &key->flags) &&
		    key->type->destroy)
			key->type->destroy(key);

=======
>>>>>>> 99c5a856
		key_user_put(key->user);

		kfree(key->description);

#ifdef KEY_DEBUGGING
		key->magic = KEY_DEBUG_MAGIC_X;
#endif
		kmem_cache_free(key_jar, key);
	}
}

/*
 * Garbage collector for unused keys.
 *
 * This is done in process context so that we don't have to disable interrupts
 * all over the place.  key_put() schedules this rather than trying to do the
 * cleanup itself, which means key_put() doesn't have to sleep.
 */
static void key_garbage_collector(struct work_struct *work)
{
	static LIST_HEAD(graveyard);
	static u8 gc_state;		/* Internal persistent state */
#define KEY_GC_REAP_AGAIN	0x01	/* - Need another cycle */
#define KEY_GC_REAPING_LINKS	0x02	/* - We need to reap links */
#define KEY_GC_SET_TIMER	0x04	/* - We need to restart the timer */
#define KEY_GC_REAPING_DEAD_1	0x10	/* - We need to mark dead keys */
#define KEY_GC_REAPING_DEAD_2	0x20	/* - We need to reap dead key links */
#define KEY_GC_REAPING_DEAD_3	0x40	/* - We need to reap dead keys */
#define KEY_GC_FOUND_DEAD_KEY	0x80	/* - We found at least one dead key */

	struct rb_node *cursor;
	struct key *key;
	time_t new_timer, limit;

	kenter("[%lx,%x]", key_gc_flags, gc_state);

	limit = current_kernel_time().tv_sec;
	if (limit > key_gc_delay)
		limit -= key_gc_delay;
	else
		limit = key_gc_delay;

	/* Work out what we're going to be doing in this pass */
	gc_state &= KEY_GC_REAPING_DEAD_1 | KEY_GC_REAPING_DEAD_2;
	gc_state <<= 1;
	if (test_and_clear_bit(KEY_GC_KEY_EXPIRED, &key_gc_flags))
		gc_state |= KEY_GC_REAPING_LINKS | KEY_GC_SET_TIMER;

	if (test_and_clear_bit(KEY_GC_REAP_KEYTYPE, &key_gc_flags))
		gc_state |= KEY_GC_REAPING_DEAD_1;
	kdebug("new pass %x", gc_state);

	new_timer = LONG_MAX;

	/* As only this function is permitted to remove things from the key
	 * serial tree, if cursor is non-NULL then it will always point to a
	 * valid node in the tree - even if lock got dropped.
	 */
	spin_lock(&key_serial_lock);
	cursor = rb_first(&key_serial_tree);

continue_scanning:
	while (cursor) {
		key = rb_entry(cursor, struct key, serial_node);
		cursor = rb_next(cursor);

		if (atomic_read(&key->usage) == 0)
			goto found_unreferenced_key;

		if (unlikely(gc_state & KEY_GC_REAPING_DEAD_1)) {
			if (key->type == key_gc_dead_keytype) {
				gc_state |= KEY_GC_FOUND_DEAD_KEY;
				set_bit(KEY_FLAG_DEAD, &key->flags);
				key->perm = 0;
				goto skip_dead_key;
			}
		}

		if (gc_state & KEY_GC_SET_TIMER) {
			if (key->expiry > limit && key->expiry < new_timer) {
				kdebug("will expire %x in %ld",
				       key_serial(key), key->expiry - limit);
				new_timer = key->expiry;
			}
		}

		if (unlikely(gc_state & KEY_GC_REAPING_DEAD_2))
			if (key->type == key_gc_dead_keytype)
				gc_state |= KEY_GC_FOUND_DEAD_KEY;

		if ((gc_state & KEY_GC_REAPING_LINKS) ||
		    unlikely(gc_state & KEY_GC_REAPING_DEAD_2)) {
			if (key->type == &key_type_keyring)
				goto found_keyring;
		}

		if (unlikely(gc_state & KEY_GC_REAPING_DEAD_3))
			if (key->type == key_gc_dead_keytype)
				goto destroy_dead_key;

	skip_dead_key:
		if (spin_is_contended(&key_serial_lock) || need_resched())
			goto contended;
	}

contended:
	spin_unlock(&key_serial_lock);

maybe_resched:
	if (cursor) {
		cond_resched();
		spin_lock(&key_serial_lock);
		goto continue_scanning;
	}

	/* We've completed the pass.  Set the timer if we need to and queue a
	 * new cycle if necessary.  We keep executing cycles until we find one
	 * where we didn't reap any keys.
	 */
	kdebug("pass complete");

	if (gc_state & KEY_GC_SET_TIMER && new_timer != (time_t)LONG_MAX) {
		new_timer += key_gc_delay;
		key_schedule_gc(new_timer);
	}

	if (unlikely(gc_state & KEY_GC_REAPING_DEAD_2) ||
	    !list_empty(&graveyard)) {
		/* Make sure that all pending keyring payload destructions are
		 * fulfilled and that people aren't now looking at dead or
		 * dying keys that they don't have a reference upon or a link
		 * to.
		 */
		kdebug("gc sync");
		synchronize_rcu();
	}

	if (!list_empty(&graveyard)) {
		kdebug("gc keys");
		key_gc_unused_keys(&graveyard);
	}

	if (unlikely(gc_state & (KEY_GC_REAPING_DEAD_1 |
				 KEY_GC_REAPING_DEAD_2))) {
		if (!(gc_state & KEY_GC_FOUND_DEAD_KEY)) {
			/* No remaining dead keys: short circuit the remaining
			 * keytype reap cycles.
			 */
			kdebug("dead short");
			gc_state &= ~(KEY_GC_REAPING_DEAD_1 | KEY_GC_REAPING_DEAD_2);
			gc_state |= KEY_GC_REAPING_DEAD_3;
		} else {
			gc_state |= KEY_GC_REAP_AGAIN;
		}
	}

	if (unlikely(gc_state & KEY_GC_REAPING_DEAD_3)) {
		kdebug("dead wake");
		smp_mb();
		clear_bit(KEY_GC_REAPING_KEYTYPE, &key_gc_flags);
		wake_up_bit(&key_gc_flags, KEY_GC_REAPING_KEYTYPE);
	}

	if (gc_state & KEY_GC_REAP_AGAIN)
		schedule_work(&key_gc_work);
	kleave(" [end %x]", gc_state);
	return;

	/* We found an unreferenced key - once we've removed it from the tree,
	 * we can safely drop the lock.
	 */
found_unreferenced_key:
	kdebug("unrefd key %d", key->serial);
	rb_erase(&key->serial_node, &key_serial_tree);
	spin_unlock(&key_serial_lock);

	list_add_tail(&key->graveyard_link, &graveyard);
	gc_state |= KEY_GC_REAP_AGAIN;
	goto maybe_resched;

	/* We found a keyring and we need to check the payload for links to
	 * dead or expired keys.  We don't flag another reap immediately as we
	 * have to wait for the old payload to be destroyed by RCU before we
	 * can reap the keys to which it refers.
	 */
found_keyring:
	spin_unlock(&key_serial_lock);
	keyring_gc(key, limit);
	goto maybe_resched;

	/* We found a dead key that is still referenced.  Reset its type and
	 * destroy its payload with its semaphore held.
	 */
destroy_dead_key:
	spin_unlock(&key_serial_lock);
	kdebug("destroy key %d", key->serial);
	down_write(&key->sem);
	key->type = &key_type_dead;
	if (key_gc_dead_keytype->destroy)
		key_gc_dead_keytype->destroy(key);
	memset(&key->payload, KEY_DESTROY, sizeof(key->payload));
	up_write(&key->sem);
	goto maybe_resched;
}<|MERGE_RESOLUTION|>--- conflicted
+++ resolved
@@ -154,15 +154,6 @@
 		if (test_bit(KEY_FLAG_INSTANTIATED, &key->flags))
 			atomic_dec(&key->user->nikeys);
 
-<<<<<<< HEAD
-		/* now throw away the key memory if the key is instantiated */
-		if (test_bit(KEY_FLAG_INSTANTIATED, &key->flags) &&
-		    !test_bit(KEY_FLAG_NEGATIVE, &key->flags) &&
-		    key->type->destroy)
-			key->type->destroy(key);
-
-=======
->>>>>>> 99c5a856
 		key_user_put(key->user);
 
 		kfree(key->description);

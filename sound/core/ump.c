// SPDX-License-Identifier: GPL-2.0-or-later
/*
 * Universal MIDI Packet (UMP) support
 */

#include <linux/list.h>
#include <linux/slab.h>
#include <linux/module.h>
#include <linux/export.h>
#include <linux/mm.h>
#include <sound/core.h>
#include <sound/rawmidi.h>
#include <sound/ump.h>
#include <sound/ump_convert.h>

#define ump_err(ump, fmt, args...)	dev_err((ump)->core.dev, fmt, ##args)
#define ump_warn(ump, fmt, args...)	dev_warn((ump)->core.dev, fmt, ##args)
#define ump_info(ump, fmt, args...)	dev_info((ump)->core.dev, fmt, ##args)
#define ump_dbg(ump, fmt, args...)	dev_dbg((ump)->core.dev, fmt, ##args)

static int snd_ump_dev_register(struct snd_rawmidi *rmidi);
static int snd_ump_dev_unregister(struct snd_rawmidi *rmidi);
static long snd_ump_ioctl(struct snd_rawmidi *rmidi, unsigned int cmd,
			  void __user *argp);
static void snd_ump_proc_read(struct snd_info_entry *entry,
			      struct snd_info_buffer *buffer);
static int snd_ump_rawmidi_open(struct snd_rawmidi_substream *substream);
static int snd_ump_rawmidi_close(struct snd_rawmidi_substream *substream);
static void snd_ump_rawmidi_trigger(struct snd_rawmidi_substream *substream,
				    int up);
static void snd_ump_rawmidi_drain(struct snd_rawmidi_substream *substream);

static void ump_handle_stream_msg(struct snd_ump_endpoint *ump,
				  const u32 *buf, int size);
#if IS_ENABLED(CONFIG_SND_UMP_LEGACY_RAWMIDI)
static int process_legacy_output(struct snd_ump_endpoint *ump,
				 u32 *buffer, int count);
static void process_legacy_input(struct snd_ump_endpoint *ump, const u32 *src,
				 int words);
#else
static inline int process_legacy_output(struct snd_ump_endpoint *ump,
					u32 *buffer, int count)
{
	return 0;
}
static inline void process_legacy_input(struct snd_ump_endpoint *ump,
					const u32 *src, int words)
{
}
#endif

static const struct snd_rawmidi_global_ops snd_ump_rawmidi_ops = {
	.dev_register = snd_ump_dev_register,
	.dev_unregister = snd_ump_dev_unregister,
	.ioctl = snd_ump_ioctl,
	.proc_read = snd_ump_proc_read,
};

static const struct snd_rawmidi_ops snd_ump_rawmidi_input_ops = {
	.open = snd_ump_rawmidi_open,
	.close = snd_ump_rawmidi_close,
	.trigger = snd_ump_rawmidi_trigger,
};

static const struct snd_rawmidi_ops snd_ump_rawmidi_output_ops = {
	.open = snd_ump_rawmidi_open,
	.close = snd_ump_rawmidi_close,
	.trigger = snd_ump_rawmidi_trigger,
	.drain = snd_ump_rawmidi_drain,
};

static void snd_ump_endpoint_free(struct snd_rawmidi *rmidi)
{
	struct snd_ump_endpoint *ump = rawmidi_to_ump(rmidi);
	struct snd_ump_block *fb;

	while (!list_empty(&ump->block_list)) {
		fb = list_first_entry(&ump->block_list, struct snd_ump_block,
				      list);
		list_del(&fb->list);
		if (fb->private_free)
			fb->private_free(fb);
		kfree(fb);
	}

	if (ump->private_free)
		ump->private_free(ump);

#if IS_ENABLED(CONFIG_SND_UMP_LEGACY_RAWMIDI)
	kfree(ump->out_cvts);
#endif
}

/**
 * snd_ump_endpoint_new - create a UMP Endpoint object
 * @card: the card instance
 * @id: the id string for rawmidi
 * @device: the device index for rawmidi
 * @output: 1 for enabling output
 * @input: 1 for enabling input
 * @ump_ret: the pointer to store the new UMP instance
 *
 * Creates a new UMP Endpoint object. A UMP Endpoint is tied with one rawmidi
 * instance with one input and/or one output rawmidi stream (either uni-
 * or bi-directional). A UMP Endpoint may contain one or multiple UMP Blocks
 * that consist of one or multiple UMP Groups.
 *
 * Use snd_rawmidi_set_ops() to set the operators to the new instance.
 * Unlike snd_rawmidi_new(), this function sets up the info_flags by itself
 * depending on the given @output and @input.
 *
 * The device has SNDRV_RAWMIDI_INFO_UMP flag set and a different device
 * file ("umpCxDx") than a standard MIDI 1.x device ("midiCxDx") is
 * created.
 *
 * Return: Zero if successful, or a negative error code on failure.
 */
int snd_ump_endpoint_new(struct snd_card *card, char *id, int device,
			 int output, int input,
			 struct snd_ump_endpoint **ump_ret)
{
	unsigned int info_flags = SNDRV_RAWMIDI_INFO_UMP;
	struct snd_ump_endpoint *ump;
	int err;

	if (input)
		info_flags |= SNDRV_RAWMIDI_INFO_INPUT;
	if (output)
		info_flags |= SNDRV_RAWMIDI_INFO_OUTPUT;
	if (input && output)
		info_flags |= SNDRV_RAWMIDI_INFO_DUPLEX;

	ump = kzalloc(sizeof(*ump), GFP_KERNEL);
	if (!ump)
		return -ENOMEM;
	INIT_LIST_HEAD(&ump->block_list);
	mutex_init(&ump->open_mutex);
	init_waitqueue_head(&ump->stream_wait);
#if IS_ENABLED(CONFIG_SND_UMP_LEGACY_RAWMIDI)
	spin_lock_init(&ump->legacy_locks[0]);
	spin_lock_init(&ump->legacy_locks[1]);
#endif
	err = snd_rawmidi_init(&ump->core, card, id, device,
			       output, input, info_flags);
	if (err < 0) {
		snd_rawmidi_free(&ump->core);
		return err;
	}

	ump->info.card = card->number;
	ump->info.device = device;

	ump->core.private_free = snd_ump_endpoint_free;
	ump->core.ops = &snd_ump_rawmidi_ops;
	if (input)
		snd_rawmidi_set_ops(&ump->core, SNDRV_RAWMIDI_STREAM_INPUT,
				    &snd_ump_rawmidi_input_ops);
	if (output)
		snd_rawmidi_set_ops(&ump->core, SNDRV_RAWMIDI_STREAM_OUTPUT,
				    &snd_ump_rawmidi_output_ops);

	ump_dbg(ump, "Created a UMP EP #%d (%s)\n", device, id);
	*ump_ret = ump;
	return 0;
}
EXPORT_SYMBOL_GPL(snd_ump_endpoint_new);

/*
 * Device register / unregister hooks;
 *  do nothing, placeholders for avoiding the default rawmidi handling
 */

#if IS_ENABLED(CONFIG_SND_SEQUENCER)
static void snd_ump_dev_seq_free(struct snd_seq_device *device)
{
	struct snd_ump_endpoint *ump = device->private_data;

	ump->seq_dev = NULL;
}
#endif

static int snd_ump_dev_register(struct snd_rawmidi *rmidi)
{
#if IS_ENABLED(CONFIG_SND_SEQUENCER)
	struct snd_ump_endpoint *ump = rawmidi_to_ump(rmidi);
	int err;

	err = snd_seq_device_new(ump->core.card, ump->core.device,
				 SNDRV_SEQ_DEV_ID_UMP, 0, &ump->seq_dev);
	if (err < 0)
		return err;
	ump->seq_dev->private_data = ump;
	ump->seq_dev->private_free = snd_ump_dev_seq_free;
	snd_device_register(ump->core.card, ump->seq_dev);
#endif
	return 0;
}

static int snd_ump_dev_unregister(struct snd_rawmidi *rmidi)
{
	return 0;
}

static struct snd_ump_block *
snd_ump_get_block(struct snd_ump_endpoint *ump, unsigned char id)
{
	struct snd_ump_block *fb;

	list_for_each_entry(fb, &ump->block_list, list) {
		if (fb->info.block_id == id)
			return fb;
	}
	return NULL;
}

/*
 * rawmidi ops for UMP endpoint
 */
static int snd_ump_rawmidi_open(struct snd_rawmidi_substream *substream)
{
	struct snd_ump_endpoint *ump = rawmidi_to_ump(substream->rmidi);
	int dir = substream->stream;
	int err;

	if (ump->substreams[dir])
		return -EBUSY;
	err = ump->ops->open(ump, dir);
	if (err < 0)
		return err;
	ump->substreams[dir] = substream;
	return 0;
}

static int snd_ump_rawmidi_close(struct snd_rawmidi_substream *substream)
{
	struct snd_ump_endpoint *ump = rawmidi_to_ump(substream->rmidi);
	int dir = substream->stream;

	ump->substreams[dir] = NULL;
	ump->ops->close(ump, dir);
	return 0;
}

static void snd_ump_rawmidi_trigger(struct snd_rawmidi_substream *substream,
				    int up)
{
	struct snd_ump_endpoint *ump = rawmidi_to_ump(substream->rmidi);
	int dir = substream->stream;

	ump->ops->trigger(ump, dir, up);
}

static void snd_ump_rawmidi_drain(struct snd_rawmidi_substream *substream)
{
	struct snd_ump_endpoint *ump = rawmidi_to_ump(substream->rmidi);

	if (ump->ops->drain)
		ump->ops->drain(ump, SNDRV_RAWMIDI_STREAM_OUTPUT);
}

/* number of 32bit words per message type */
static unsigned char ump_packet_words[0x10] = {
	1, 1, 1, 2, 2, 4, 1, 1, 2, 2, 2, 3, 3, 4, 4, 4
};

/**
 * snd_ump_receive_ump_val - parse the UMP packet data
 * @ump: UMP endpoint
 * @val: UMP packet data
 *
 * The data is copied onto ump->input_buf[].
 * When a full packet is completed, returns the number of words (from 1 to 4).
 * OTOH, if the packet is incomplete, returns 0.
 */
int snd_ump_receive_ump_val(struct snd_ump_endpoint *ump, u32 val)
{
	int words;

	if (!ump->input_pending)
		ump->input_pending = ump_packet_words[ump_message_type(val)];

	ump->input_buf[ump->input_buf_head++] = val;
	ump->input_pending--;
	if (!ump->input_pending) {
		words = ump->input_buf_head;
		ump->input_buf_head = 0;
		return words;
	}
	return 0;
}
EXPORT_SYMBOL_GPL(snd_ump_receive_ump_val);

/**
 * snd_ump_receive - transfer UMP packets from the device
 * @ump: the UMP endpoint
 * @buffer: the buffer pointer to transfer
 * @count: byte size to transfer
 *
 * Called from the driver to submit the received UMP packets from the device
 * to user-space.  It's essentially a wrapper of rawmidi_receive().
 * The data to receive is in CPU-native endianness.
 */
int snd_ump_receive(struct snd_ump_endpoint *ump, const u32 *buffer, int count)
{
	struct snd_rawmidi_substream *substream;
	const u32 *p = buffer;
	int n, words = count >> 2;

	while (words--) {
		n = snd_ump_receive_ump_val(ump, *p++);
		if (!n)
			continue;
		ump_handle_stream_msg(ump, ump->input_buf, n);
#if IS_ENABLED(CONFIG_SND_SEQUENCER)
		if (ump->seq_ops)
			ump->seq_ops->input_receive(ump, ump->input_buf, n);
#endif
		process_legacy_input(ump, ump->input_buf, n);
	}

	substream = ump->substreams[SNDRV_RAWMIDI_STREAM_INPUT];
	if (!substream)
		return 0;
	return snd_rawmidi_receive(substream, (const char *)buffer, count);
}
EXPORT_SYMBOL_GPL(snd_ump_receive);

/**
 * snd_ump_transmit - transmit UMP packets
 * @ump: the UMP endpoint
 * @buffer: the buffer pointer to transfer
 * @count: byte size to transfer
 *
 * Called from the driver to obtain the UMP packets from user-space to the
 * device.  It's essentially a wrapper of rawmidi_transmit().
 * The data to transmit is in CPU-native endianness.
 */
int snd_ump_transmit(struct snd_ump_endpoint *ump, u32 *buffer, int count)
{
	struct snd_rawmidi_substream *substream =
		ump->substreams[SNDRV_RAWMIDI_STREAM_OUTPUT];
	int err;

	if (!substream)
		return -ENODEV;
	err = snd_rawmidi_transmit(substream, (char *)buffer, count);
	/* received either data or an error? */
	if (err)
		return err;
	return process_legacy_output(ump, buffer, count);
}
EXPORT_SYMBOL_GPL(snd_ump_transmit);

/**
 * snd_ump_block_new - Create a UMP block
 * @ump: UMP object
 * @blk: block ID number to create
 * @direction: direction (in/out/bidirection)
 * @first_group: the first group ID (0-based)
 * @num_groups: the number of groups in this block
 * @blk_ret: the pointer to store the resultant block object
 */
int snd_ump_block_new(struct snd_ump_endpoint *ump, unsigned int blk,
		      unsigned int direction, unsigned int first_group,
		      unsigned int num_groups, struct snd_ump_block **blk_ret)
{
	struct snd_ump_block *fb, *p;

	if (blk < 0 || blk >= SNDRV_UMP_MAX_BLOCKS)
		return -EINVAL;

	if (snd_ump_get_block(ump, blk))
		return -EBUSY;

	fb = kzalloc(sizeof(*fb), GFP_KERNEL);
	if (!fb)
		return -ENOMEM;

	fb->ump = ump;
	fb->info.card = ump->info.card;
	fb->info.device = ump->info.device;
	fb->info.block_id = blk;
	if (blk >= ump->info.num_blocks)
		ump->info.num_blocks = blk + 1;
	fb->info.direction = direction;
	fb->info.active = 1;
	fb->info.first_group = first_group;
	fb->info.num_groups = num_groups;
	/* fill the default name, may be overwritten to a better name */
	snprintf(fb->info.name, sizeof(fb->info.name), "Group %d-%d",
		 first_group + 1, first_group + num_groups);

	/* put the entry in the ordered list */
	list_for_each_entry(p, &ump->block_list, list) {
		if (p->info.block_id > blk) {
			list_add_tail(&fb->list, &p->list);
			goto added;
		}
	}
	list_add_tail(&fb->list, &ump->block_list);

 added:
	ump_dbg(ump, "Created a UMP Block #%d (%s)\n", blk, fb->info.name);
	*blk_ret = fb;
	return 0;
}
EXPORT_SYMBOL_GPL(snd_ump_block_new);

static int snd_ump_ioctl_block(struct snd_ump_endpoint *ump,
			       struct snd_ump_block_info __user *argp)
{
	struct snd_ump_block *fb;
	unsigned char id;

	if (get_user(id, &argp->block_id))
		return -EFAULT;
	fb = snd_ump_get_block(ump, id);
	if (!fb)
		return -ENOENT;
	if (copy_to_user(argp, &fb->info, sizeof(fb->info)))
		return -EFAULT;
	return 0;
}

/*
 * Handle UMP-specific ioctls; called from snd_rawmidi_ioctl()
 */
static long snd_ump_ioctl(struct snd_rawmidi *rmidi, unsigned int cmd,
			  void __user *argp)
{
	struct snd_ump_endpoint *ump = rawmidi_to_ump(rmidi);

	switch (cmd) {
	case SNDRV_UMP_IOCTL_ENDPOINT_INFO:
		if (copy_to_user(argp, &ump->info, sizeof(ump->info)))
			return -EFAULT;
		return 0;
	case SNDRV_UMP_IOCTL_BLOCK_INFO:
		return snd_ump_ioctl_block(ump, argp);
	default:
		ump_dbg(ump, "rawmidi: unknown command = 0x%x\n", cmd);
		return -ENOTTY;
	}
}

static const char *ump_direction_string(int dir)
{
	switch (dir) {
	case SNDRV_UMP_DIR_INPUT:
		return "input";
	case SNDRV_UMP_DIR_OUTPUT:
		return "output";
	case SNDRV_UMP_DIR_BIDIRECTION:
		return "bidirection";
	default:
		return "unknown";
	}
}

static const char *ump_ui_hint_string(int dir)
{
	switch (dir) {
	case  SNDRV_UMP_BLOCK_UI_HINT_RECEIVER:
		return "receiver";
	case SNDRV_UMP_BLOCK_UI_HINT_SENDER:
		return "sender";
	case SNDRV_UMP_BLOCK_UI_HINT_BOTH:
		return "both";
	default:
		return "unknown";
	}
}

/* Additional proc file output */
static void snd_ump_proc_read(struct snd_info_entry *entry,
			      struct snd_info_buffer *buffer)
{
	struct snd_rawmidi *rmidi = entry->private_data;
	struct snd_ump_endpoint *ump = rawmidi_to_ump(rmidi);
	struct snd_ump_block *fb;

	snd_iprintf(buffer, "EP Name: %s\n", ump->info.name);
	snd_iprintf(buffer, "EP Product ID: %s\n", ump->info.product_id);
	snd_iprintf(buffer, "UMP Version: 0x%04x\n", ump->info.version);
	snd_iprintf(buffer, "Protocol Caps: 0x%08x\n", ump->info.protocol_caps);
	snd_iprintf(buffer, "Protocol: 0x%08x\n", ump->info.protocol);
	if (ump->info.version) {
		snd_iprintf(buffer, "Manufacturer ID: 0x%08x\n",
			    ump->info.manufacturer_id);
		snd_iprintf(buffer, "Family ID: 0x%04x\n", ump->info.family_id);
		snd_iprintf(buffer, "Model ID: 0x%04x\n", ump->info.model_id);
		snd_iprintf(buffer, "SW Revision: 0x%02x%02x%02x%02x\n",
			    ump->info.sw_revision[0],
			    ump->info.sw_revision[1],
			    ump->info.sw_revision[2],
			    ump->info.sw_revision[3]);
	}
	snd_iprintf(buffer, "Static Blocks: %s\n",
		    (ump->info.flags & SNDRV_UMP_EP_INFO_STATIC_BLOCKS) ? "Yes" : "No");
	snd_iprintf(buffer, "Num Blocks: %d\n\n", ump->info.num_blocks);

	list_for_each_entry(fb, &ump->block_list, list) {
		snd_iprintf(buffer, "Block %d (%s)\n", fb->info.block_id,
			    fb->info.name);
		snd_iprintf(buffer, "  Direction: %s\n",
			    ump_direction_string(fb->info.direction));
		snd_iprintf(buffer, "  Active: %s\n",
			    fb->info.active ? "Yes" : "No");
		snd_iprintf(buffer, "  Groups: %d-%d\n",
			    fb->info.first_group + 1,
			    fb->info.first_group + fb->info.num_groups);
		snd_iprintf(buffer, "  Is MIDI1: %s%s\n",
			    (fb->info.flags & SNDRV_UMP_BLOCK_IS_MIDI1) ? "Yes" : "No",
			    (fb->info.flags & SNDRV_UMP_BLOCK_IS_LOWSPEED) ? " (Low Speed)" : "");
		if (ump->info.version) {
			snd_iprintf(buffer, "  MIDI-CI Version: %d\n",
				    fb->info.midi_ci_version);
			snd_iprintf(buffer, "  Sysex8 Streams: %d\n",
				    fb->info.sysex8_streams);
			snd_iprintf(buffer, "  UI Hint: %s\n",
				    ump_ui_hint_string(fb->info.ui_hint));
		}
		snd_iprintf(buffer, "\n");
	}
}

/*
 * UMP endpoint and function block handling
 */

/* open / close UMP streams for the internal stream msg communication */
static int ump_request_open(struct snd_ump_endpoint *ump)
{
	return snd_rawmidi_kernel_open(&ump->core, 0,
				       SNDRV_RAWMIDI_LFLG_OUTPUT,
				       &ump->stream_rfile);
}

static void ump_request_close(struct snd_ump_endpoint *ump)
{
	snd_rawmidi_kernel_release(&ump->stream_rfile);
}

/* request a command and wait for the given response;
 * @req1 and @req2 are u32 commands
 * @reply is the expected UMP stream status
 */
static int ump_req_msg(struct snd_ump_endpoint *ump, u32 req1, u32 req2,
		       u32 reply)
{
	u32 buf[4];

	ump_dbg(ump, "%s: request %08x %08x, wait-for %08x\n",
		__func__, req1, req2, reply);
	memset(buf, 0, sizeof(buf));
	buf[0] = req1;
	buf[1] = req2;
	ump->stream_finished = 0;
	ump->stream_wait_for = reply;
	snd_rawmidi_kernel_write(ump->stream_rfile.output,
				 (unsigned char *)&buf, 16);
	wait_event_timeout(ump->stream_wait, ump->stream_finished,
			   msecs_to_jiffies(500));
	if (!READ_ONCE(ump->stream_finished)) {
		ump_dbg(ump, "%s: request timed out\n", __func__);
		return -ETIMEDOUT;
	}
	ump->stream_finished = 0;
	ump_dbg(ump, "%s: reply: %08x %08x %08x %08x\n",
		__func__, buf[0], buf[1], buf[2], buf[3]);
	return 0;
}

/* append the received letters via UMP packet to the given string buffer;
 * return 1 if the full string is received or 0 to continue
 */
static int ump_append_string(struct snd_ump_endpoint *ump, char *dest,
			     int maxsize, const u32 *buf, int offset)
{
	unsigned char format;
	int c;

	format = ump_stream_message_format(buf[0]);
	if (format == UMP_STREAM_MSG_FORMAT_SINGLE ||
	    format == UMP_STREAM_MSG_FORMAT_START) {
		c = 0;
	} else {
		c = strlen(dest);
		if (c >= maxsize - 1)
			return 1;
	}

	for (; offset < 16; offset++) {
		dest[c] = buf[offset / 4] >> (3 - (offset % 4)) * 8;
		if (!dest[c])
			break;
		if (++c >= maxsize - 1)
			break;
	}
	dest[c] = 0;
	return (format == UMP_STREAM_MSG_FORMAT_SINGLE ||
		format == UMP_STREAM_MSG_FORMAT_END);
}

/* handle EP info stream message; update the UMP attributes */
static int ump_handle_ep_info_msg(struct snd_ump_endpoint *ump,
				  const union snd_ump_stream_msg *buf)
{
	ump->info.version = (buf->ep_info.ump_version_major << 8) |
		buf->ep_info.ump_version_minor;
	ump->info.num_blocks = buf->ep_info.num_function_blocks;
	if (ump->info.num_blocks > SNDRV_UMP_MAX_BLOCKS) {
		ump_info(ump, "Invalid function blocks %d, fallback to 1\n",
			 ump->info.num_blocks);
		ump->info.num_blocks = 1;
	}

	if (buf->ep_info.static_function_block)
		ump->info.flags |= SNDRV_UMP_EP_INFO_STATIC_BLOCKS;

	ump->info.protocol_caps = (buf->ep_info.protocol << 8) |
		buf->ep_info.jrts;

	ump_dbg(ump, "EP info: version=%x, num_blocks=%x, proto_caps=%x\n",
		ump->info.version, ump->info.num_blocks, ump->info.protocol_caps);
	return 1; /* finished */
}

/* handle EP device info stream message; update the UMP attributes */
static int ump_handle_device_info_msg(struct snd_ump_endpoint *ump,
				      const union snd_ump_stream_msg *buf)
{
	ump->info.manufacturer_id = buf->device_info.manufacture_id & 0x7f7f7f;
	ump->info.family_id = (buf->device_info.family_msb << 8) |
		buf->device_info.family_lsb;
	ump->info.model_id = (buf->device_info.model_msb << 8) |
		buf->device_info.model_lsb;
	ump->info.sw_revision[0] = (buf->device_info.sw_revision >> 24) & 0x7f;
	ump->info.sw_revision[1] = (buf->device_info.sw_revision >> 16) & 0x7f;
	ump->info.sw_revision[2] = (buf->device_info.sw_revision >> 8) & 0x7f;
	ump->info.sw_revision[3] = buf->device_info.sw_revision & 0x7f;
	ump_dbg(ump, "EP devinfo: manid=%08x, family=%04x, model=%04x, sw=%02x%02x%02x%02x\n",
		ump->info.manufacturer_id,
		ump->info.family_id,
		ump->info.model_id,
		ump->info.sw_revision[0],
		ump->info.sw_revision[1],
		ump->info.sw_revision[2],
		ump->info.sw_revision[3]);
	return 1; /* finished */
}

/* handle EP name stream message; update the UMP name string */
static int ump_handle_ep_name_msg(struct snd_ump_endpoint *ump,
				  const union snd_ump_stream_msg *buf)
{
	return ump_append_string(ump, ump->info.name, sizeof(ump->info.name),
				 buf->raw, 2);
}

/* handle EP product id stream message; update the UMP product_id string */
static int ump_handle_product_id_msg(struct snd_ump_endpoint *ump,
				     const union snd_ump_stream_msg *buf)
{
	return ump_append_string(ump, ump->info.product_id,
				 sizeof(ump->info.product_id),
				 buf->raw, 2);
}

/* notify the protocol change to sequencer */
static void seq_notify_protocol(struct snd_ump_endpoint *ump)
{
#if IS_ENABLED(CONFIG_SND_SEQUENCER)
	if (ump->seq_ops && ump->seq_ops->switch_protocol)
		ump->seq_ops->switch_protocol(ump);
#endif /* CONFIG_SND_SEQUENCER */
}

/**
 * snd_ump_switch_protocol - switch MIDI protocol
 * @ump: UMP endpoint
 * @protocol: protocol to switch to
 *
 * Returns 1 if the protocol is actually switched, 0 if unchanged
 */
int snd_ump_switch_protocol(struct snd_ump_endpoint *ump, unsigned int protocol)
{
	protocol &= ump->info.protocol_caps;
	if (protocol == ump->info.protocol)
		return 0;

	ump->info.protocol = protocol;
	ump_dbg(ump, "New protocol = %x (caps = %x)\n",
		protocol, ump->info.protocol_caps);
	seq_notify_protocol(ump);
	return 1;
}
EXPORT_SYMBOL_GPL(snd_ump_switch_protocol);

/* handle EP stream config message; update the UMP protocol */
static int ump_handle_stream_cfg_msg(struct snd_ump_endpoint *ump,
				     const union snd_ump_stream_msg *buf)
{
	unsigned int protocol =
		(buf->stream_cfg.protocol << 8) | buf->stream_cfg.jrts;

	snd_ump_switch_protocol(ump, protocol);
	return 1; /* finished */
}

/* Extract Function Block info from UMP packet */
static void fill_fb_info(struct snd_ump_endpoint *ump,
			 struct snd_ump_block_info *info,
			 const union snd_ump_stream_msg *buf)
{
	info->direction = buf->fb_info.direction;
	info->ui_hint = buf->fb_info.ui_hint;
	info->first_group = buf->fb_info.first_group;
	info->num_groups = buf->fb_info.num_groups;
	info->flags = buf->fb_info.midi_10;
	info->active = buf->fb_info.active;
	info->midi_ci_version = buf->fb_info.midi_ci_version;
	info->sysex8_streams = buf->fb_info.sysex8_streams;

	ump_dbg(ump, "FB %d: dir=%d, active=%d, first_gp=%d, num_gp=%d, midici=%d, sysex8=%d, flags=0x%x\n",
		info->block_id, info->direction, info->active,
		info->first_group, info->num_groups, info->midi_ci_version,
		info->sysex8_streams, info->flags);
}

/* check whether the FB info gets updated by the current message */
static bool is_fb_info_updated(struct snd_ump_endpoint *ump,
			       struct snd_ump_block *fb,
			       const union snd_ump_stream_msg *buf)
{
	char tmpbuf[offsetof(struct snd_ump_block_info, name)];

	if (ump->info.flags & SNDRV_UMP_EP_INFO_STATIC_BLOCKS) {
		ump_info(ump, "Skipping static FB info update (blk#%d)\n",
			 fb->info.block_id);
		return 0;
	}

	memcpy(tmpbuf, &fb->info, sizeof(tmpbuf));
	fill_fb_info(ump, (struct snd_ump_block_info *)tmpbuf, buf);
	return memcmp(&fb->info, tmpbuf, sizeof(tmpbuf)) != 0;
}

/* notify the FB info/name change to sequencer */
static void seq_notify_fb_change(struct snd_ump_endpoint *ump,
				 struct snd_ump_block *fb)
{
#if IS_ENABLED(CONFIG_SND_SEQUENCER)
	if (ump->seq_ops && ump->seq_ops->notify_fb_change)
		ump->seq_ops->notify_fb_change(ump, fb);
#endif
}

/* handle FB info message; update FB info if the block is present */
static int ump_handle_fb_info_msg(struct snd_ump_endpoint *ump,
				  const union snd_ump_stream_msg *buf)
{
	unsigned char blk;
	struct snd_ump_block *fb;

	blk = buf->fb_info.function_block_id;
	fb = snd_ump_get_block(ump, blk);

	/* complain only if updated after parsing */
	if (!fb && ump->parsed) {
		ump_info(ump, "Function Block Info Update for non-existing block %d\n",
			 blk);
		return -ENODEV;
	}

	/* When updated after the initial parse, check the FB info update */
	if (ump->parsed && !is_fb_info_updated(ump, fb, buf))
		return 1; /* no content change */

	if (fb) {
		fill_fb_info(ump, &fb->info, buf);
		if (ump->parsed)
			seq_notify_fb_change(ump, fb);
	}

	return 1; /* finished */
}

/* handle FB name message; update the FB name string */
static int ump_handle_fb_name_msg(struct snd_ump_endpoint *ump,
				  const union snd_ump_stream_msg *buf)
{
	unsigned char blk;
	struct snd_ump_block *fb;
	int ret;

	blk = buf->fb_name.function_block_id;
	fb = snd_ump_get_block(ump, blk);
	if (!fb)
		return -ENODEV;

	ret = ump_append_string(ump, fb->info.name, sizeof(fb->info.name),
				buf->raw, 3);
	/* notify the FB name update to sequencer, too */
	if (ret > 0 && ump->parsed)
		seq_notify_fb_change(ump, fb);
	return ret;
}

static int create_block_from_fb_info(struct snd_ump_endpoint *ump, int blk)
{
	struct snd_ump_block *fb;
	unsigned char direction, first_group, num_groups;
	const union snd_ump_stream_msg *buf =
		(const union snd_ump_stream_msg *)ump->input_buf;
	u32 msg;
	int err;

	/* query the FB info once */
	msg = ump_stream_compose(UMP_STREAM_MSG_STATUS_FB_DISCOVERY, 0) |
		(blk << 8) | UMP_STREAM_MSG_REQUEST_FB_INFO;
	err = ump_req_msg(ump, msg, 0, UMP_STREAM_MSG_STATUS_FB_INFO);
	if (err < 0) {
		ump_dbg(ump, "Unable to get FB info for block %d\n", blk);
		return err;
	}

	/* the last input must be the FB info */
	if (buf->fb_info.status != UMP_STREAM_MSG_STATUS_FB_INFO) {
		ump_dbg(ump, "Inconsistent input: 0x%x\n", *buf->raw);
		return -EINVAL;
	}

	direction = buf->fb_info.direction;
	first_group = buf->fb_info.first_group;
	num_groups = buf->fb_info.num_groups;

	err = snd_ump_block_new(ump, blk, direction, first_group, num_groups,
				&fb);
	if (err < 0)
		return err;

	fill_fb_info(ump, &fb->info, buf);

	msg = ump_stream_compose(UMP_STREAM_MSG_STATUS_FB_DISCOVERY, 0) |
		(blk << 8) | UMP_STREAM_MSG_REQUEST_FB_NAME;
	err = ump_req_msg(ump, msg, 0, UMP_STREAM_MSG_STATUS_FB_NAME);
	if (err)
		ump_dbg(ump, "Unable to get UMP FB name string #%d\n", blk);

	return 0;
}

/* handle stream messages, called from snd_ump_receive() */
static void ump_handle_stream_msg(struct snd_ump_endpoint *ump,
				  const u32 *buf, int size)
{
	const union snd_ump_stream_msg *msg;
	unsigned int status;
	int ret;

	/* UMP stream message suppressed (for gadget UMP)? */
	if (ump->no_process_stream)
		return;

	BUILD_BUG_ON(sizeof(*msg) != 16);
	ump_dbg(ump, "Stream msg: %08x %08x %08x %08x\n",
		buf[0], buf[1], buf[2], buf[3]);

	if (size != 4 || ump_message_type(*buf) != UMP_MSG_TYPE_STREAM)
		return;

	msg = (const union snd_ump_stream_msg *)buf;
	status = ump_stream_message_status(*buf);
	switch (status) {
	case UMP_STREAM_MSG_STATUS_EP_INFO:
		ret = ump_handle_ep_info_msg(ump, msg);
		break;
	case UMP_STREAM_MSG_STATUS_DEVICE_INFO:
		ret = ump_handle_device_info_msg(ump, msg);
		break;
	case UMP_STREAM_MSG_STATUS_EP_NAME:
		ret = ump_handle_ep_name_msg(ump, msg);
		break;
	case UMP_STREAM_MSG_STATUS_PRODUCT_ID:
		ret = ump_handle_product_id_msg(ump, msg);
		break;
	case UMP_STREAM_MSG_STATUS_STREAM_CFG:
		ret = ump_handle_stream_cfg_msg(ump, msg);
		break;
	case UMP_STREAM_MSG_STATUS_FB_INFO:
		ret = ump_handle_fb_info_msg(ump, msg);
		break;
	case UMP_STREAM_MSG_STATUS_FB_NAME:
		ret = ump_handle_fb_name_msg(ump, msg);
		break;
	default:
		return;
	}

	/* when the message has been processed fully, wake up */
	if (ret > 0 && ump->stream_wait_for == status) {
		WRITE_ONCE(ump->stream_finished, 1);
		wake_up(&ump->stream_wait);
	}
}

/**
 * snd_ump_parse_endpoint - parse endpoint and create function blocks
 * @ump: UMP object
 *
 * Returns 0 for successful parse, -ENODEV if device doesn't respond
 * (or the query is unsupported), or other error code for serious errors.
 */
int snd_ump_parse_endpoint(struct snd_ump_endpoint *ump)
{
	int blk, err;
	u32 msg;

	if (!(ump->core.info_flags & SNDRV_RAWMIDI_INFO_DUPLEX))
		return -ENODEV;

	err = ump_request_open(ump);
	if (err < 0) {
		ump_dbg(ump, "Unable to open rawmidi device: %d\n", err);
		return err;
	}

	/* Check Endpoint Information */
	msg = ump_stream_compose(UMP_STREAM_MSG_STATUS_EP_DISCOVERY, 0) |
		0x0101; /* UMP version 1.1 */
	err = ump_req_msg(ump, msg, UMP_STREAM_MSG_REQUEST_EP_INFO,
			  UMP_STREAM_MSG_STATUS_EP_INFO);
	if (err < 0) {
		ump_dbg(ump, "Unable to get UMP EP info\n");
		goto error;
	}

	/* Request Endpoint Device Info */
	err = ump_req_msg(ump, msg, UMP_STREAM_MSG_REQUEST_DEVICE_INFO,
			  UMP_STREAM_MSG_STATUS_DEVICE_INFO);
	if (err < 0)
		ump_dbg(ump, "Unable to get UMP EP device info\n");

	/* Request Endpoint Name */
	err = ump_req_msg(ump, msg, UMP_STREAM_MSG_REQUEST_EP_NAME,
			  UMP_STREAM_MSG_STATUS_EP_NAME);
	if (err < 0)
		ump_dbg(ump, "Unable to get UMP EP name string\n");

	/* Request Endpoint Product ID */
	err = ump_req_msg(ump, msg, UMP_STREAM_MSG_REQUEST_PRODUCT_ID,
			  UMP_STREAM_MSG_STATUS_PRODUCT_ID);
	if (err < 0)
		ump_dbg(ump, "Unable to get UMP EP product ID string\n");

	/* Get the current stream configuration */
	err = ump_req_msg(ump, msg, UMP_STREAM_MSG_REQUEST_STREAM_CFG,
			  UMP_STREAM_MSG_STATUS_STREAM_CFG);
	if (err < 0)
		ump_dbg(ump, "Unable to get UMP EP stream config\n");

	/* Query and create blocks from Function Blocks */
	for (blk = 0; blk < ump->info.num_blocks; blk++) {
		err = create_block_from_fb_info(ump, blk);
		if (err < 0)
			continue;
	}

 error:
	ump->parsed = true;
	ump_request_close(ump);
	if (err == -ETIMEDOUT)
		err = -ENODEV;
	return err;
}
EXPORT_SYMBOL_GPL(snd_ump_parse_endpoint);

#if IS_ENABLED(CONFIG_SND_UMP_LEGACY_RAWMIDI)
/*
 * Legacy rawmidi support
 */
static int snd_ump_legacy_open(struct snd_rawmidi_substream *substream)
{
	struct snd_ump_endpoint *ump = substream->rmidi->private_data;
	int dir = substream->stream;
	int group = ump->legacy_mapping[substream->number];
	int err;

	mutex_lock(&ump->open_mutex);
	if (ump->legacy_substreams[dir][group]) {
		err = -EBUSY;
		goto unlock;
	}
	if (dir == SNDRV_RAWMIDI_STREAM_OUTPUT) {
		if (!ump->legacy_out_opens) {
			err = snd_rawmidi_kernel_open(&ump->core, 0,
						      SNDRV_RAWMIDI_LFLG_OUTPUT |
						      SNDRV_RAWMIDI_LFLG_APPEND,
						      &ump->legacy_out_rfile);
			if (err < 0)
				goto unlock;
		}
		ump->legacy_out_opens++;
		snd_ump_convert_reset(&ump->out_cvts[group]);
	}
	spin_lock_irq(&ump->legacy_locks[dir]);
	ump->legacy_substreams[dir][group] = substream;
	spin_unlock_irq(&ump->legacy_locks[dir]);
 unlock:
	mutex_unlock(&ump->open_mutex);
	return 0;
}

static int snd_ump_legacy_close(struct snd_rawmidi_substream *substream)
{
	struct snd_ump_endpoint *ump = substream->rmidi->private_data;
	int dir = substream->stream;
	int group = ump->legacy_mapping[substream->number];

	mutex_lock(&ump->open_mutex);
	spin_lock_irq(&ump->legacy_locks[dir]);
	ump->legacy_substreams[dir][group] = NULL;
	spin_unlock_irq(&ump->legacy_locks[dir]);
	if (dir == SNDRV_RAWMIDI_STREAM_OUTPUT) {
		if (!--ump->legacy_out_opens)
			snd_rawmidi_kernel_release(&ump->legacy_out_rfile);
	}
	mutex_unlock(&ump->open_mutex);
	return 0;
}

static void snd_ump_legacy_trigger(struct snd_rawmidi_substream *substream,
				   int up)
{
	struct snd_ump_endpoint *ump = substream->rmidi->private_data;
	int dir = substream->stream;

	ump->ops->trigger(ump, dir, up);
}

static void snd_ump_legacy_drain(struct snd_rawmidi_substream *substream)
{
	struct snd_ump_endpoint *ump = substream->rmidi->private_data;

	if (ump->ops->drain)
		ump->ops->drain(ump, SNDRV_RAWMIDI_STREAM_OUTPUT);
}

static int snd_ump_legacy_dev_register(struct snd_rawmidi *rmidi)
{
	/* dummy, just for avoiding create superfluous seq clients */
	return 0;
}

static const struct snd_rawmidi_ops snd_ump_legacy_input_ops = {
	.open = snd_ump_legacy_open,
	.close = snd_ump_legacy_close,
	.trigger = snd_ump_legacy_trigger,
};

static const struct snd_rawmidi_ops snd_ump_legacy_output_ops = {
	.open = snd_ump_legacy_open,
	.close = snd_ump_legacy_close,
	.trigger = snd_ump_legacy_trigger,
	.drain = snd_ump_legacy_drain,
};

static const struct snd_rawmidi_global_ops snd_ump_legacy_ops = {
	.dev_register = snd_ump_legacy_dev_register,
};

static int process_legacy_output(struct snd_ump_endpoint *ump,
				 u32 *buffer, int count)
{
	struct snd_rawmidi_substream *substream;
	struct ump_cvt_to_ump *ctx;
	const int dir = SNDRV_RAWMIDI_STREAM_OUTPUT;
	unsigned char c;
	int group, size = 0;
	unsigned long flags;

	if (!ump->out_cvts || !ump->legacy_out_opens)
		return 0;

	spin_lock_irqsave(&ump->legacy_locks[dir], flags);
	for (group = 0; group < SNDRV_UMP_MAX_GROUPS; group++) {
		substream = ump->legacy_substreams[dir][group];
		if (!substream)
			continue;
		ctx = &ump->out_cvts[group];
		while (!ctx->ump_bytes &&
		       snd_rawmidi_transmit(substream, &c, 1) > 0)
			snd_ump_convert_to_ump(ctx, group, ump->info.protocol, c);
		if (ctx->ump_bytes && ctx->ump_bytes <= count) {
			size = ctx->ump_bytes;
			memcpy(buffer, ctx->ump, size);
			ctx->ump_bytes = 0;
			break;
		}
	}
	spin_unlock_irqrestore(&ump->legacy_locks[dir], flags);
	return size;
}

static void process_legacy_input(struct snd_ump_endpoint *ump, const u32 *src,
				 int words)
{
	struct snd_rawmidi_substream *substream;
	unsigned char buf[16];
	unsigned char group;
	unsigned long flags;
	const int dir = SNDRV_RAWMIDI_STREAM_INPUT;
	int size;

	size = snd_ump_convert_from_ump(src, buf, &group);
	if (size <= 0)
		return;
	spin_lock_irqsave(&ump->legacy_locks[dir], flags);
	substream = ump->legacy_substreams[dir][group];
	if (substream)
		snd_rawmidi_receive(substream, buf, size);
	spin_unlock_irqrestore(&ump->legacy_locks[dir], flags);
}

/* Fill ump->legacy_mapping[] for groups to be used for legacy rawmidi */
static int fill_legacy_mapping(struct snd_ump_endpoint *ump)
{
	struct snd_ump_block *fb;
	unsigned int group_maps = 0;
	int i, num;

	if (ump->info.flags & SNDRV_UMP_EP_INFO_STATIC_BLOCKS) {
		list_for_each_entry(fb, &ump->block_list, list) {
			for (i = 0; i < fb->info.num_groups; i++)
				group_maps |= 1U << (fb->info.first_group + i);
		}
		if (!group_maps)
			ump_info(ump, "No UMP Group is found in FB\n");
	}

	/* use all groups for non-static case */
	if (!group_maps)
		group_maps = (1U << SNDRV_UMP_MAX_GROUPS) - 1;

	num = 0;
	for (i = 0; i < SNDRV_UMP_MAX_GROUPS; i++)
		if (group_maps & (1U << i))
			ump->legacy_mapping[num++] = i;

	return num;
}

static void fill_substream_names(struct snd_ump_endpoint *ump,
				 struct snd_rawmidi *rmidi, int dir)
{
	struct snd_rawmidi_substream *s;

	list_for_each_entry(s, &rmidi->streams[dir].substreams, list)
		snprintf(s->name, sizeof(s->name), "Group %d (%.16s)",
			 ump->legacy_mapping[s->number] + 1, ump->info.name);
}

int snd_ump_attach_legacy_rawmidi(struct snd_ump_endpoint *ump,
				  char *id, int device)
{
	struct snd_rawmidi *rmidi;
	bool input, output;
	int err, num;

	ump->out_cvts = kcalloc(SNDRV_UMP_MAX_GROUPS,
				sizeof(*ump->out_cvts), GFP_KERNEL);
	if (!ump->out_cvts)
		return -ENOMEM;

	num = fill_legacy_mapping(ump);

	input = ump->core.info_flags & SNDRV_RAWMIDI_INFO_INPUT;
	output = ump->core.info_flags & SNDRV_RAWMIDI_INFO_OUTPUT;
	err = snd_rawmidi_new(ump->core.card, id, device,
			      output ? num : 0, input ? num : 0,
			      &rmidi);
	if (err < 0) {
		kfree(ump->out_cvts);
		return err;
	}

	if (input)
		snd_rawmidi_set_ops(rmidi, SNDRV_RAWMIDI_STREAM_INPUT,
				    &snd_ump_legacy_input_ops);
	if (output)
		snd_rawmidi_set_ops(rmidi, SNDRV_RAWMIDI_STREAM_OUTPUT,
				    &snd_ump_legacy_output_ops);
<<<<<<< HEAD
	snprintf(rmidi->name, sizeof(rmidi->name), "%.69s (MIDI 1.0)",
=======
	snprintf(rmidi->name, sizeof(rmidi->name), "%.68s (MIDI 1.0)",
>>>>>>> aad2c2fb
		 ump->info.name);
	rmidi->info_flags = ump->core.info_flags & ~SNDRV_RAWMIDI_INFO_UMP;
	rmidi->ops = &snd_ump_legacy_ops;
	rmidi->private_data = ump;
	ump->legacy_rmidi = rmidi;
	if (input)
		fill_substream_names(ump, rmidi, SNDRV_RAWMIDI_STREAM_INPUT);
	if (output)
		fill_substream_names(ump, rmidi, SNDRV_RAWMIDI_STREAM_OUTPUT);

	ump_dbg(ump, "Created a legacy rawmidi #%d (%s)\n", device, id);
	return 0;
}
EXPORT_SYMBOL_GPL(snd_ump_attach_legacy_rawmidi);
#endif /* CONFIG_SND_UMP_LEGACY_RAWMIDI */

MODULE_DESCRIPTION("Universal MIDI Packet (UMP) Core Driver");
MODULE_LICENSE("GPL");<|MERGE_RESOLUTION|>--- conflicted
+++ resolved
@@ -1191,11 +1191,7 @@
 	if (output)
 		snd_rawmidi_set_ops(rmidi, SNDRV_RAWMIDI_STREAM_OUTPUT,
 				    &snd_ump_legacy_output_ops);
-<<<<<<< HEAD
-	snprintf(rmidi->name, sizeof(rmidi->name), "%.69s (MIDI 1.0)",
-=======
 	snprintf(rmidi->name, sizeof(rmidi->name), "%.68s (MIDI 1.0)",
->>>>>>> aad2c2fb
 		 ump->info.name);
 	rmidi->info_flags = ump->core.info_flags & ~SNDRV_RAWMIDI_INFO_UMP;
 	rmidi->ops = &snd_ump_legacy_ops;

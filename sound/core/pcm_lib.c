--- conflicted
+++ resolved
@@ -61,36 +61,13 @@
  *
  * when runtime->silence_size >= runtime->boundary - fill processed area with silence immediately
  */
-void snd_pcm_playback_silence(struct snd_pcm_substream *substream)
+void snd_pcm_playback_silence(struct snd_pcm_substream *substream, snd_pcm_uframes_t new_hw_ptr)
 {
 	struct snd_pcm_runtime *runtime = substream->runtime;
-	snd_pcm_uframes_t appl_ptr = READ_ONCE(runtime->control->appl_ptr);
-	snd_pcm_sframes_t added, hw_avail, frames;
-	snd_pcm_uframes_t noise_dist, ofs, transfer;
+	snd_pcm_uframes_t frames, ofs, transfer;
 	int err;
 
-	added = appl_ptr - runtime->silence_start;
-	if (added) {
-		if (added < 0)
-			added += runtime->boundary;
-		if (added < runtime->silence_filled)
-			runtime->silence_filled -= added;
-		else
-			runtime->silence_filled = 0;
-		runtime->silence_start = appl_ptr;
-	}
-
-	// This will "legitimately" turn negative on underrun, and will be mangled
-	// into a huge number by the boundary crossing handling. The initial state
-	// might also be not quite sane. The code below MUST account for these cases.
-	hw_avail = appl_ptr - runtime->status->hw_ptr;
-	if (hw_avail < 0)
-		hw_avail += runtime->boundary;
-
-	noise_dist = hw_avail + runtime->silence_filled;
 	if (runtime->silence_size < runtime->boundary) {
-<<<<<<< HEAD
-=======
 		snd_pcm_sframes_t noise_dist;
 		snd_pcm_uframes_t appl_ptr = READ_ONCE(runtime->control->appl_ptr);
 		update_silence_vars(runtime, runtime->silence_start, appl_ptr);
@@ -105,18 +82,10 @@
 		noise_dist += runtime->silence_filled;
 		if (noise_dist >= (snd_pcm_sframes_t) runtime->silence_threshold)
 			return;
->>>>>>> 2b90b6ac
 		frames = runtime->silence_threshold - noise_dist;
-		if (frames <= 0)
-			return;
 		if (frames > runtime->silence_size)
 			frames = runtime->silence_size;
 	} else {
-<<<<<<< HEAD
-		frames = runtime->buffer_size - noise_dist;
-		if (frames <= 0)
-			return;
-=======
 		/*
 		 * This filling mode aims at free-running mode (used for example by dmix),
 		 * which doesn't update the application pointer.
@@ -148,16 +117,11 @@
 		 * sample data from the user.
 		 */
 		frames = runtime->buffer_size - runtime->silence_filled;
->>>>>>> 2b90b6ac
-	}
-
+	}
 	if (snd_BUG_ON(frames > runtime->buffer_size))
 		return;
-<<<<<<< HEAD
-=======
 	if (frames == 0)
 		return;
->>>>>>> 2b90b6ac
 	ofs = (runtime->silence_start + runtime->silence_filled) % runtime->buffer_size;
 	do {
 		transfer = ofs + frames > runtime->buffer_size ? runtime->buffer_size - ofs : frames;
@@ -500,6 +464,10 @@
 		return 0;
 	}
 
+	if (substream->stream == SNDRV_PCM_STREAM_PLAYBACK &&
+	    runtime->silence_size > 0)
+		snd_pcm_playback_silence(substream, new_hw_ptr);
+
 	if (in_interrupt) {
 		delta = new_hw_ptr - runtime->hw_ptr_interrupt;
 		if (delta < 0)
@@ -516,10 +484,6 @@
 		snd_BUG_ON(crossed_boundary != 1);
 		runtime->hw_ptr_wrap += runtime->boundary;
 	}
-
-	if (substream->stream == SNDRV_PCM_STREAM_PLAYBACK &&
-	    runtime->silence_size > 0)
-		snd_pcm_playback_silence(substream);
 
 	update_audio_tstamp(substream, &curr_tstamp, &audio_tstamp);
 

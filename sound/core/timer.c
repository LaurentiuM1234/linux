// SPDX-License-Identifier: GPL-2.0-or-later
/*
 *  Timers abstract layer
 *  Copyright (c) by Jaroslav Kysela <perex@perex.cz>
 */

#include <linux/delay.h>
#include <linux/init.h>
#include <linux/slab.h>
#include <linux/time.h>
#include <linux/mutex.h>
#include <linux/device.h>
#include <linux/module.h>
#include <linux/string.h>
#include <linux/sched/signal.h>
#include <sound/core.h>
#include <sound/timer.h>
#include <sound/control.h>
#include <sound/info.h>
#include <sound/minors.h>
#include <sound/initval.h>
#include <linux/kmod.h>

/* internal flags */
#define SNDRV_TIMER_IFLG_PAUSED		0x00010000
#define SNDRV_TIMER_IFLG_DEAD		0x00020000

#if IS_ENABLED(CONFIG_SND_HRTIMER)
#define DEFAULT_TIMER_LIMIT 4
#else
#define DEFAULT_TIMER_LIMIT 1
#endif

static int timer_limit = DEFAULT_TIMER_LIMIT;
static int timer_tstamp_monotonic = 1;
MODULE_AUTHOR("Jaroslav Kysela <perex@perex.cz>, Takashi Iwai <tiwai@suse.de>");
MODULE_DESCRIPTION("ALSA timer interface");
MODULE_LICENSE("GPL");
module_param(timer_limit, int, 0444);
MODULE_PARM_DESC(timer_limit, "Maximum global timers in system.");
module_param(timer_tstamp_monotonic, int, 0444);
MODULE_PARM_DESC(timer_tstamp_monotonic, "Use posix monotonic clock source for timestamps (default).");

MODULE_ALIAS_CHARDEV(CONFIG_SND_MAJOR, SNDRV_MINOR_TIMER);
MODULE_ALIAS("devname:snd/timer");

enum timer_tread_format {
	TREAD_FORMAT_NONE = 0,
	TREAD_FORMAT_TIME64,
	TREAD_FORMAT_TIME32,
};

struct snd_timer_tread32 {
	int event;
	s32 tstamp_sec;
	s32 tstamp_nsec;
	unsigned int val;
};

struct snd_timer_tread64 {
	int event;
	u8 pad1[4];
	s64 tstamp_sec;
	s64 tstamp_nsec;
	unsigned int val;
	u8 pad2[4];
};

struct snd_timer_user {
	struct snd_timer_instance *timeri;
	int tread;		/* enhanced read with timestamps and events */
	unsigned long ticks;
	unsigned long overrun;
	int qhead;
	int qtail;
	int qused;
	int queue_size;
	bool disconnected;
	struct snd_timer_read *queue;
	struct snd_timer_tread64 *tqueue;
	spinlock_t qlock;
	unsigned long last_resolution;
	unsigned int filter;
	struct timespec64 tstamp;		/* trigger tstamp */
	wait_queue_head_t qchange_sleep;
	struct snd_fasync *fasync;
	struct mutex ioctl_lock;
};

struct snd_timer_status32 {
	s32 tstamp_sec;			/* Timestamp - last update */
	s32 tstamp_nsec;
	unsigned int resolution;	/* current period resolution in ns */
	unsigned int lost;		/* counter of master tick lost */
	unsigned int overrun;		/* count of read queue overruns */
	unsigned int queue;		/* used queue size */
	unsigned char reserved[64];	/* reserved */
};

#define SNDRV_TIMER_IOCTL_STATUS32	_IOR('T', 0x14, struct snd_timer_status32)

struct snd_timer_status64 {
	s64 tstamp_sec;			/* Timestamp - last update */
	s64 tstamp_nsec;
	unsigned int resolution;	/* current period resolution in ns */
	unsigned int lost;		/* counter of master tick lost */
	unsigned int overrun;		/* count of read queue overruns */
	unsigned int queue;		/* used queue size */
	unsigned char reserved[64];	/* reserved */
};

#define SNDRV_TIMER_IOCTL_STATUS64	_IOR('T', 0x14, struct snd_timer_status64)

/* list of timers */
static LIST_HEAD(snd_timer_list);

/* list of slave instances */
static LIST_HEAD(snd_timer_slave_list);

/* lock for slave active lists */
static DEFINE_SPINLOCK(slave_active_lock);

#define MAX_SLAVE_INSTANCES	1000
static int num_slaves;

static DEFINE_MUTEX(register_mutex);

static int snd_timer_free(struct snd_timer *timer);
static int snd_timer_dev_free(struct snd_device *device);
static int snd_timer_dev_register(struct snd_device *device);
static int snd_timer_dev_disconnect(struct snd_device *device);

static void snd_timer_reschedule(struct snd_timer * timer, unsigned long ticks_left);

/*
 * create a timer instance with the given owner string.
 */
struct snd_timer_instance *snd_timer_instance_new(const char *owner)
{
	struct snd_timer_instance *timeri;

	timeri = kzalloc(sizeof(*timeri), GFP_KERNEL);
	if (timeri == NULL)
		return NULL;
	timeri->owner = kstrdup(owner, GFP_KERNEL);
	if (! timeri->owner) {
		kfree(timeri);
		return NULL;
	}
	INIT_LIST_HEAD(&timeri->open_list);
	INIT_LIST_HEAD(&timeri->active_list);
	INIT_LIST_HEAD(&timeri->ack_list);
	INIT_LIST_HEAD(&timeri->slave_list_head);
	INIT_LIST_HEAD(&timeri->slave_active_head);

	return timeri;
}
EXPORT_SYMBOL(snd_timer_instance_new);

void snd_timer_instance_free(struct snd_timer_instance *timeri)
{
	if (timeri) {
		if (timeri->private_free)
			timeri->private_free(timeri);
		kfree(timeri->owner);
		kfree(timeri);
	}
}
EXPORT_SYMBOL(snd_timer_instance_free);

/*
 * find a timer instance from the given timer id
 */
static struct snd_timer *snd_timer_find(struct snd_timer_id *tid)
{
	struct snd_timer *timer;

	list_for_each_entry(timer, &snd_timer_list, device_list) {
		if (timer->tmr_class != tid->dev_class)
			continue;
		if ((timer->tmr_class == SNDRV_TIMER_CLASS_CARD ||
		     timer->tmr_class == SNDRV_TIMER_CLASS_PCM) &&
		    (timer->card == NULL ||
		     timer->card->number != tid->card))
			continue;
		if (timer->tmr_device != tid->device)
			continue;
		if (timer->tmr_subdevice != tid->subdevice)
			continue;
		return timer;
	}
	return NULL;
}

#ifdef CONFIG_MODULES

static void snd_timer_request(struct snd_timer_id *tid)
{
	switch (tid->dev_class) {
	case SNDRV_TIMER_CLASS_GLOBAL:
		if (tid->device < timer_limit)
			request_module("snd-timer-%i", tid->device);
		break;
	case SNDRV_TIMER_CLASS_CARD:
	case SNDRV_TIMER_CLASS_PCM:
		if (tid->card < snd_ecards_limit)
			request_module("snd-card-%i", tid->card);
		break;
	default:
		break;
	}
}

#endif

/* move the slave if it belongs to the master; return 1 if match */
static int check_matching_master_slave(struct snd_timer_instance *master,
				       struct snd_timer_instance *slave)
{
	if (slave->slave_class != master->slave_class ||
	    slave->slave_id != master->slave_id)
		return 0;
	if (master->timer->num_instances >= master->timer->max_instances)
		return -EBUSY;
	list_move_tail(&slave->open_list, &master->slave_list_head);
	master->timer->num_instances++;
	guard(spinlock_irq)(&slave_active_lock);
	guard(spinlock)(&master->timer->lock);
	slave->master = master;
	slave->timer = master->timer;
	if (slave->flags & SNDRV_TIMER_IFLG_RUNNING)
		list_add_tail(&slave->active_list, &master->slave_active_head);
	return 1;
}

/*
 * look for a master instance matching with the slave id of the given slave.
 * when found, relink the open_link of the slave.
 *
 * call this with register_mutex down.
 */
static int snd_timer_check_slave(struct snd_timer_instance *slave)
{
	struct snd_timer *timer;
	struct snd_timer_instance *master;
	int err = 0;

	/* FIXME: it's really dumb to look up all entries.. */
	list_for_each_entry(timer, &snd_timer_list, device_list) {
		list_for_each_entry(master, &timer->open_list_head, open_list) {
			err = check_matching_master_slave(master, slave);
			if (err != 0) /* match found or error */
				goto out;
		}
	}
 out:
	return err < 0 ? err : 0;
}

/*
 * look for slave instances matching with the slave id of the given master.
 * when found, relink the open_link of slaves.
 *
 * call this with register_mutex down.
 */
static int snd_timer_check_master(struct snd_timer_instance *master)
{
	struct snd_timer_instance *slave, *tmp;
	int err = 0;

	/* check all pending slaves */
	list_for_each_entry_safe(slave, tmp, &snd_timer_slave_list, open_list) {
		err = check_matching_master_slave(master, slave);
		if (err < 0)
			break;
	}
	return err < 0 ? err : 0;
}

static void snd_timer_close_locked(struct snd_timer_instance *timeri,
				   struct device **card_devp_to_put);

/*
 * open a timer instance
 * when opening a master, the slave id must be here given.
 */
int snd_timer_open(struct snd_timer_instance *timeri,
		   struct snd_timer_id *tid,
		   unsigned int slave_id)
{
	struct snd_timer *timer;
	struct device *card_dev_to_put = NULL;
	int err;

	mutex_lock(&register_mutex);
	if (tid->dev_class == SNDRV_TIMER_CLASS_SLAVE) {
		/* open a slave instance */
		if (tid->dev_sclass <= SNDRV_TIMER_SCLASS_NONE ||
		    tid->dev_sclass > SNDRV_TIMER_SCLASS_OSS_SEQUENCER) {
			pr_debug("ALSA: timer: invalid slave class %i\n",
				 tid->dev_sclass);
			err = -EINVAL;
			goto unlock;
		}
		if (num_slaves >= MAX_SLAVE_INSTANCES) {
			err = -EBUSY;
			goto unlock;
		}
		timeri->slave_class = tid->dev_sclass;
		timeri->slave_id = tid->device;
		timeri->flags |= SNDRV_TIMER_IFLG_SLAVE;
		list_add_tail(&timeri->open_list, &snd_timer_slave_list);
		num_slaves++;
		err = snd_timer_check_slave(timeri);
		goto list_added;
	}

	/* open a master instance */
	timer = snd_timer_find(tid);
#ifdef CONFIG_MODULES
	if (!timer) {
		mutex_unlock(&register_mutex);
		snd_timer_request(tid);
		mutex_lock(&register_mutex);
		timer = snd_timer_find(tid);
	}
#endif
	if (!timer) {
		err = -ENODEV;
		goto unlock;
	}
	if (!list_empty(&timer->open_list_head)) {
		struct snd_timer_instance *t =
			list_entry(timer->open_list_head.next,
				    struct snd_timer_instance, open_list);
		if (t->flags & SNDRV_TIMER_IFLG_EXCLUSIVE) {
			err = -EBUSY;
			goto unlock;
		}
	}
	if (timer->num_instances >= timer->max_instances) {
		err = -EBUSY;
		goto unlock;
	}
	if (!try_module_get(timer->module)) {
		err = -EBUSY;
		goto unlock;
	}
	/* take a card refcount for safe disconnection */
	if (timer->card) {
		get_device(&timer->card->card_dev);
		card_dev_to_put = &timer->card->card_dev;
	}

	if (list_empty(&timer->open_list_head) && timer->hw.open) {
		err = timer->hw.open(timer);
		if (err) {
			module_put(timer->module);
			goto unlock;
		}
	}

	timeri->timer = timer;
	timeri->slave_class = tid->dev_sclass;
	timeri->slave_id = slave_id;

	list_add_tail(&timeri->open_list, &timer->open_list_head);
	timer->num_instances++;
	err = snd_timer_check_master(timeri);
list_added:
	if (err < 0)
		snd_timer_close_locked(timeri, &card_dev_to_put);

 unlock:
	mutex_unlock(&register_mutex);
	/* put_device() is called after unlock for avoiding deadlock */
	if (err < 0 && card_dev_to_put)
		put_device(card_dev_to_put);
	return err;
}
EXPORT_SYMBOL(snd_timer_open);

/* remove slave links, called from snd_timer_close_locked() below */
static void remove_slave_links(struct snd_timer_instance *timeri,
			       struct snd_timer *timer)
{
	struct snd_timer_instance *slave, *tmp;

	guard(spinlock_irq)(&slave_active_lock);
	guard(spinlock)(&timer->lock);
	timeri->timer = NULL;
	list_for_each_entry_safe(slave, tmp, &timeri->slave_list_head, open_list) {
		list_move_tail(&slave->open_list, &snd_timer_slave_list);
		timer->num_instances--;
		slave->master = NULL;
		slave->timer = NULL;
		list_del_init(&slave->ack_list);
		list_del_init(&slave->active_list);
	}
}

/*
 * close a timer instance
 * call this with register_mutex down.
 */
static void snd_timer_close_locked(struct snd_timer_instance *timeri,
				   struct device **card_devp_to_put)
{
	struct snd_timer *timer = timeri->timer;

	if (timer) {
<<<<<<< HEAD
		guard(spinlock)(&timer->lock);
=======
		guard(spinlock_irq)(&timer->lock);
>>>>>>> c50bf762
		timeri->flags |= SNDRV_TIMER_IFLG_DEAD;
	}

	if (!list_empty(&timeri->open_list)) {
		list_del_init(&timeri->open_list);
		if (timeri->flags & SNDRV_TIMER_IFLG_SLAVE)
			num_slaves--;
	}

	/* force to stop the timer */
	snd_timer_stop(timeri);

	if (timer) {
		timer->num_instances--;
		/* wait, until the active callback is finished */
		spin_lock_irq(&timer->lock);
		while (timeri->flags & SNDRV_TIMER_IFLG_CALLBACK) {
			spin_unlock_irq(&timer->lock);
			udelay(10);
			spin_lock_irq(&timer->lock);
		}
		spin_unlock_irq(&timer->lock);

		remove_slave_links(timeri, timer);

		/* slave doesn't need to release timer resources below */
		if (timeri->flags & SNDRV_TIMER_IFLG_SLAVE)
			timer = NULL;
	}

	if (timer) {
		if (list_empty(&timer->open_list_head) && timer->hw.close)
			timer->hw.close(timer);
		/* release a card refcount for safe disconnection */
		if (timer->card)
			*card_devp_to_put = &timer->card->card_dev;
		module_put(timer->module);
	}
}

/*
 * close a timer instance
 */
void snd_timer_close(struct snd_timer_instance *timeri)
{
	struct device *card_dev_to_put = NULL;

	if (snd_BUG_ON(!timeri))
		return;

	scoped_guard(mutex, &register_mutex)
		snd_timer_close_locked(timeri, &card_dev_to_put);
	/* put_device() is called after unlock for avoiding deadlock */
	if (card_dev_to_put)
		put_device(card_dev_to_put);
}
EXPORT_SYMBOL(snd_timer_close);

static unsigned long snd_timer_hw_resolution(struct snd_timer *timer)
{
	if (timer->hw.c_resolution)
		return timer->hw.c_resolution(timer);
	else
		return timer->hw.resolution;
}

unsigned long snd_timer_resolution(struct snd_timer_instance *timeri)
{
	struct snd_timer * timer;
	unsigned long ret = 0;

	if (timeri == NULL)
		return 0;
	timer = timeri->timer;
	if (timer) {
		guard(spinlock_irqsave)(&timer->lock);
		ret = snd_timer_hw_resolution(timer);
	}
	return ret;
}
EXPORT_SYMBOL(snd_timer_resolution);

static void snd_timer_notify1(struct snd_timer_instance *ti, int event)
{
	struct snd_timer *timer = ti->timer;
	unsigned long resolution = 0;
	struct snd_timer_instance *ts;
	struct timespec64 tstamp;

	if (timer_tstamp_monotonic)
		ktime_get_ts64(&tstamp);
	else
		ktime_get_real_ts64(&tstamp);
	if (snd_BUG_ON(event < SNDRV_TIMER_EVENT_START ||
		       event > SNDRV_TIMER_EVENT_PAUSE))
		return;
	if (timer &&
	    (event == SNDRV_TIMER_EVENT_START ||
	     event == SNDRV_TIMER_EVENT_CONTINUE))
		resolution = snd_timer_hw_resolution(timer);
	if (ti->ccallback)
		ti->ccallback(ti, event, &tstamp, resolution);
	if (ti->flags & SNDRV_TIMER_IFLG_SLAVE)
		return;
	if (timer == NULL)
		return;
	if (timer->hw.flags & SNDRV_TIMER_HW_SLAVE)
		return;
	event += 10; /* convert to SNDRV_TIMER_EVENT_MXXX */
	list_for_each_entry(ts, &ti->slave_active_head, active_list)
		if (ts->ccallback)
			ts->ccallback(ts, event, &tstamp, resolution);
}

/* start/continue a master timer */
static int snd_timer_start1(struct snd_timer_instance *timeri,
			    bool start, unsigned long ticks)
{
	struct snd_timer *timer;
	int result;

	timer = timeri->timer;
	if (!timer)
		return -EINVAL;

	guard(spinlock_irqsave)(&timer->lock);
	if (timeri->flags & SNDRV_TIMER_IFLG_DEAD)
		return -EINVAL;
	if (timer->card && timer->card->shutdown)
		return -ENODEV;
	if (timeri->flags & (SNDRV_TIMER_IFLG_RUNNING |
			     SNDRV_TIMER_IFLG_START))
		return -EBUSY;

	if (start)
		timeri->ticks = timeri->cticks = ticks;
	else if (!timeri->cticks)
		timeri->cticks = 1;
	timeri->pticks = 0;

	list_move_tail(&timeri->active_list, &timer->active_list_head);
	if (timer->running) {
		if (timer->hw.flags & SNDRV_TIMER_HW_SLAVE)
			goto __start_now;
		timer->flags |= SNDRV_TIMER_FLG_RESCHED;
		timeri->flags |= SNDRV_TIMER_IFLG_START;
		result = 1; /* delayed start */
	} else {
		if (start)
			timer->sticks = ticks;
		timer->hw.start(timer);
	      __start_now:
		timer->running++;
		timeri->flags |= SNDRV_TIMER_IFLG_RUNNING;
		result = 0;
	}
	snd_timer_notify1(timeri, start ? SNDRV_TIMER_EVENT_START :
			  SNDRV_TIMER_EVENT_CONTINUE);
	return result;
}

/* start/continue a slave timer */
static int snd_timer_start_slave(struct snd_timer_instance *timeri,
				 bool start)
{
	guard(spinlock_irqsave)(&slave_active_lock);
	if (timeri->flags & SNDRV_TIMER_IFLG_DEAD)
		return -EINVAL;
	if (timeri->flags & SNDRV_TIMER_IFLG_RUNNING)
		return -EBUSY;
	timeri->flags |= SNDRV_TIMER_IFLG_RUNNING;
	if (timeri->master && timeri->timer) {
		guard(spinlock)(&timeri->timer->lock);
		list_add_tail(&timeri->active_list,
			      &timeri->master->slave_active_head);
		snd_timer_notify1(timeri, start ? SNDRV_TIMER_EVENT_START :
				  SNDRV_TIMER_EVENT_CONTINUE);
	}
	return 1; /* delayed start */
}

/* stop/pause a master timer */
static int snd_timer_stop1(struct snd_timer_instance *timeri, bool stop)
{
	struct snd_timer *timer;

	timer = timeri->timer;
	if (!timer)
		return -EINVAL;
	guard(spinlock_irqsave)(&timer->lock);
	list_del_init(&timeri->ack_list);
	list_del_init(&timeri->active_list);
	if (!(timeri->flags & (SNDRV_TIMER_IFLG_RUNNING |
			       SNDRV_TIMER_IFLG_START)))
		return -EBUSY;
	if (timer->card && timer->card->shutdown)
		return 0;
	if (stop) {
		timeri->cticks = timeri->ticks;
		timeri->pticks = 0;
	}
	if ((timeri->flags & SNDRV_TIMER_IFLG_RUNNING) &&
	    !(--timer->running)) {
		timer->hw.stop(timer);
		if (timer->flags & SNDRV_TIMER_FLG_RESCHED) {
			timer->flags &= ~SNDRV_TIMER_FLG_RESCHED;
			snd_timer_reschedule(timer, 0);
			if (timer->flags & SNDRV_TIMER_FLG_CHANGE) {
				timer->flags &= ~SNDRV_TIMER_FLG_CHANGE;
				timer->hw.start(timer);
			}
		}
	}
	timeri->flags &= ~(SNDRV_TIMER_IFLG_RUNNING | SNDRV_TIMER_IFLG_START);
	if (stop)
		timeri->flags &= ~SNDRV_TIMER_IFLG_PAUSED;
	else
		timeri->flags |= SNDRV_TIMER_IFLG_PAUSED;
	snd_timer_notify1(timeri, stop ? SNDRV_TIMER_EVENT_STOP :
			  SNDRV_TIMER_EVENT_PAUSE);
	return 0;
}

/* stop/pause a slave timer */
static int snd_timer_stop_slave(struct snd_timer_instance *timeri, bool stop)
{
	bool running;

	guard(spinlock_irqsave)(&slave_active_lock);
	running = timeri->flags & SNDRV_TIMER_IFLG_RUNNING;
	timeri->flags &= ~SNDRV_TIMER_IFLG_RUNNING;
	if (timeri->timer) {
		guard(spinlock)(&timeri->timer->lock);
		list_del_init(&timeri->ack_list);
		list_del_init(&timeri->active_list);
		if (running)
			snd_timer_notify1(timeri, stop ? SNDRV_TIMER_EVENT_STOP :
					  SNDRV_TIMER_EVENT_PAUSE);
	}
	return running ? 0 : -EBUSY;
}

/*
 *  start the timer instance
 */
int snd_timer_start(struct snd_timer_instance *timeri, unsigned int ticks)
{
	if (timeri == NULL || ticks < 1)
		return -EINVAL;
	if (timeri->flags & SNDRV_TIMER_IFLG_SLAVE)
		return snd_timer_start_slave(timeri, true);
	else
		return snd_timer_start1(timeri, true, ticks);
}
EXPORT_SYMBOL(snd_timer_start);

/*
 * stop the timer instance.
 *
 * do not call this from the timer callback!
 */
int snd_timer_stop(struct snd_timer_instance *timeri)
{
	if (timeri->flags & SNDRV_TIMER_IFLG_SLAVE)
		return snd_timer_stop_slave(timeri, true);
	else
		return snd_timer_stop1(timeri, true);
}
EXPORT_SYMBOL(snd_timer_stop);

/*
 * start again..  the tick is kept.
 */
int snd_timer_continue(struct snd_timer_instance *timeri)
{
	/* timer can continue only after pause */
	if (!(timeri->flags & SNDRV_TIMER_IFLG_PAUSED))
		return -EINVAL;

	if (timeri->flags & SNDRV_TIMER_IFLG_SLAVE)
		return snd_timer_start_slave(timeri, false);
	else
		return snd_timer_start1(timeri, false, 0);
}
EXPORT_SYMBOL(snd_timer_continue);

/*
 * pause.. remember the ticks left
 */
int snd_timer_pause(struct snd_timer_instance * timeri)
{
	if (timeri->flags & SNDRV_TIMER_IFLG_SLAVE)
		return snd_timer_stop_slave(timeri, false);
	else
		return snd_timer_stop1(timeri, false);
}
EXPORT_SYMBOL(snd_timer_pause);

/*
 * reschedule the timer
 *
 * start pending instances and check the scheduling ticks.
 * when the scheduling ticks is changed set CHANGE flag to reprogram the timer.
 */
static void snd_timer_reschedule(struct snd_timer * timer, unsigned long ticks_left)
{
	struct snd_timer_instance *ti;
	unsigned long ticks = ~0UL;

	list_for_each_entry(ti, &timer->active_list_head, active_list) {
		if (ti->flags & SNDRV_TIMER_IFLG_START) {
			ti->flags &= ~SNDRV_TIMER_IFLG_START;
			ti->flags |= SNDRV_TIMER_IFLG_RUNNING;
			timer->running++;
		}
		if (ti->flags & SNDRV_TIMER_IFLG_RUNNING) {
			if (ticks > ti->cticks)
				ticks = ti->cticks;
		}
	}
	if (ticks == ~0UL) {
		timer->flags &= ~SNDRV_TIMER_FLG_RESCHED;
		return;
	}
	if (ticks > timer->hw.ticks)
		ticks = timer->hw.ticks;
	if (ticks_left != ticks)
		timer->flags |= SNDRV_TIMER_FLG_CHANGE;
	timer->sticks = ticks;
}

/* call callbacks in timer ack list */
static void snd_timer_process_callbacks(struct snd_timer *timer,
					struct list_head *head)
{
	struct snd_timer_instance *ti;
	unsigned long resolution, ticks;

	while (!list_empty(head)) {
		ti = list_first_entry(head, struct snd_timer_instance,
				      ack_list);

		/* remove from ack_list and make empty */
		list_del_init(&ti->ack_list);

		if (!(ti->flags & SNDRV_TIMER_IFLG_DEAD)) {
			ticks = ti->pticks;
			ti->pticks = 0;
			resolution = ti->resolution;
			ti->flags |= SNDRV_TIMER_IFLG_CALLBACK;
			spin_unlock(&timer->lock);
			if (ti->callback)
				ti->callback(ti, resolution, ticks);
			spin_lock(&timer->lock);
			ti->flags &= ~SNDRV_TIMER_IFLG_CALLBACK;
		}
	}
}

/* clear pending instances from ack list */
static void snd_timer_clear_callbacks(struct snd_timer *timer,
				      struct list_head *head)
{
	guard(spinlock_irqsave)(&timer->lock);
	while (!list_empty(head))
		list_del_init(head->next);
}

/*
 * timer work
 *
 */
static void snd_timer_work(struct work_struct *work)
{
	struct snd_timer *timer = container_of(work, struct snd_timer, task_work);

	if (timer->card && timer->card->shutdown) {
		snd_timer_clear_callbacks(timer, &timer->sack_list_head);
		return;
	}

	guard(spinlock_irqsave)(&timer->lock);
	snd_timer_process_callbacks(timer, &timer->sack_list_head);
}

/*
 * timer interrupt
 *
 * ticks_left is usually equal to timer->sticks.
 *
 */
void snd_timer_interrupt(struct snd_timer * timer, unsigned long ticks_left)
{
	struct snd_timer_instance *ti, *ts, *tmp;
	unsigned long resolution;
	struct list_head *ack_list_head;

	if (timer == NULL)
		return;

	if (timer->card && timer->card->shutdown) {
		snd_timer_clear_callbacks(timer, &timer->ack_list_head);
		return;
	}

	guard(spinlock_irqsave)(&timer->lock);

	/* remember the current resolution */
	resolution = snd_timer_hw_resolution(timer);

	/* loop for all active instances
	 * Here we cannot use list_for_each_entry because the active_list of a
	 * processed instance is relinked to done_list_head before the callback
	 * is called.
	 */
	list_for_each_entry_safe(ti, tmp, &timer->active_list_head,
				 active_list) {
		if (ti->flags & SNDRV_TIMER_IFLG_DEAD)
			continue;
		if (!(ti->flags & SNDRV_TIMER_IFLG_RUNNING))
			continue;
		ti->pticks += ticks_left;
		ti->resolution = resolution;
		if (ti->cticks < ticks_left)
			ti->cticks = 0;
		else
			ti->cticks -= ticks_left;
		if (ti->cticks) /* not expired */
			continue;
		if (ti->flags & SNDRV_TIMER_IFLG_AUTO) {
			ti->cticks = ti->ticks;
		} else {
			ti->flags &= ~SNDRV_TIMER_IFLG_RUNNING;
			--timer->running;
			list_del_init(&ti->active_list);
		}
		if ((timer->hw.flags & SNDRV_TIMER_HW_WORK) ||
		    (ti->flags & SNDRV_TIMER_IFLG_FAST))
			ack_list_head = &timer->ack_list_head;
		else
			ack_list_head = &timer->sack_list_head;
		if (list_empty(&ti->ack_list))
			list_add_tail(&ti->ack_list, ack_list_head);
		list_for_each_entry(ts, &ti->slave_active_head, active_list) {
			ts->pticks = ti->pticks;
			ts->resolution = resolution;
			if (list_empty(&ts->ack_list))
				list_add_tail(&ts->ack_list, ack_list_head);
		}
	}
	if (timer->flags & SNDRV_TIMER_FLG_RESCHED)
		snd_timer_reschedule(timer, timer->sticks);
	if (timer->running) {
		if (timer->hw.flags & SNDRV_TIMER_HW_STOP) {
			timer->hw.stop(timer);
			timer->flags |= SNDRV_TIMER_FLG_CHANGE;
		}
		if (!(timer->hw.flags & SNDRV_TIMER_HW_AUTO) ||
		    (timer->flags & SNDRV_TIMER_FLG_CHANGE)) {
			/* restart timer */
			timer->flags &= ~SNDRV_TIMER_FLG_CHANGE;
			timer->hw.start(timer);
		}
	} else {
		timer->hw.stop(timer);
	}

	/* now process all fast callbacks */
	snd_timer_process_callbacks(timer, &timer->ack_list_head);

	/* do we have any slow callbacks? */
	if (!list_empty(&timer->sack_list_head))
		queue_work(system_highpri_wq, &timer->task_work);
}
EXPORT_SYMBOL(snd_timer_interrupt);

/*

 */

int snd_timer_new(struct snd_card *card, char *id, struct snd_timer_id *tid,
		  struct snd_timer **rtimer)
{
	struct snd_timer *timer;
	int err;
	static const struct snd_device_ops ops = {
		.dev_free = snd_timer_dev_free,
		.dev_register = snd_timer_dev_register,
		.dev_disconnect = snd_timer_dev_disconnect,
	};

	if (snd_BUG_ON(!tid))
		return -EINVAL;
	if (tid->dev_class == SNDRV_TIMER_CLASS_CARD ||
	    tid->dev_class == SNDRV_TIMER_CLASS_PCM) {
		if (WARN_ON(!card))
			return -EINVAL;
	}
	if (rtimer)
		*rtimer = NULL;
	timer = kzalloc(sizeof(*timer), GFP_KERNEL);
	if (!timer)
		return -ENOMEM;
	timer->tmr_class = tid->dev_class;
	timer->card = card;
	timer->tmr_device = tid->device;
	timer->tmr_subdevice = tid->subdevice;
	if (id)
		strscpy(timer->id, id, sizeof(timer->id));
	timer->sticks = 1;
	INIT_LIST_HEAD(&timer->device_list);
	INIT_LIST_HEAD(&timer->open_list_head);
	INIT_LIST_HEAD(&timer->active_list_head);
	INIT_LIST_HEAD(&timer->ack_list_head);
	INIT_LIST_HEAD(&timer->sack_list_head);
	spin_lock_init(&timer->lock);
	INIT_WORK(&timer->task_work, snd_timer_work);
	timer->max_instances = 1000; /* default limit per timer */
	if (card != NULL) {
		timer->module = card->module;
		err = snd_device_new(card, SNDRV_DEV_TIMER, timer, &ops);
		if (err < 0) {
			snd_timer_free(timer);
			return err;
		}
	}
	if (rtimer)
		*rtimer = timer;
	return 0;
}
EXPORT_SYMBOL(snd_timer_new);

static int snd_timer_free(struct snd_timer *timer)
{
	if (!timer)
		return 0;

	guard(mutex)(&register_mutex);
	if (! list_empty(&timer->open_list_head)) {
		struct list_head *p, *n;
		struct snd_timer_instance *ti;
		pr_warn("ALSA: timer %p is busy?\n", timer);
		list_for_each_safe(p, n, &timer->open_list_head) {
			list_del_init(p);
			ti = list_entry(p, struct snd_timer_instance, open_list);
			ti->timer = NULL;
		}
	}
	list_del(&timer->device_list);

	if (timer->private_free)
		timer->private_free(timer);
	kfree(timer);
	return 0;
}

static int snd_timer_dev_free(struct snd_device *device)
{
	struct snd_timer *timer = device->device_data;
	return snd_timer_free(timer);
}

static int snd_timer_dev_register(struct snd_device *dev)
{
	struct snd_timer *timer = dev->device_data;
	struct snd_timer *timer1;

	if (snd_BUG_ON(!timer || !timer->hw.start || !timer->hw.stop))
		return -ENXIO;
	if (!(timer->hw.flags & SNDRV_TIMER_HW_SLAVE) &&
	    !timer->hw.resolution && timer->hw.c_resolution == NULL)
	    	return -EINVAL;

	guard(mutex)(&register_mutex);
	list_for_each_entry(timer1, &snd_timer_list, device_list) {
		if (timer1->tmr_class > timer->tmr_class)
			break;
		if (timer1->tmr_class < timer->tmr_class)
			continue;
		if (timer1->card && timer->card) {
			if (timer1->card->number > timer->card->number)
				break;
			if (timer1->card->number < timer->card->number)
				continue;
		}
		if (timer1->tmr_device > timer->tmr_device)
			break;
		if (timer1->tmr_device < timer->tmr_device)
			continue;
		if (timer1->tmr_subdevice > timer->tmr_subdevice)
			break;
		if (timer1->tmr_subdevice < timer->tmr_subdevice)
			continue;
		/* conflicts.. */
		return -EBUSY;
	}
	list_add_tail(&timer->device_list, &timer1->device_list);
	return 0;
}

static int snd_timer_dev_disconnect(struct snd_device *device)
{
	struct snd_timer *timer = device->device_data;
	struct snd_timer_instance *ti;

	guard(mutex)(&register_mutex);
	list_del_init(&timer->device_list);
	/* wake up pending sleepers */
	list_for_each_entry(ti, &timer->open_list_head, open_list) {
		if (ti->disconnect)
			ti->disconnect(ti);
	}
	return 0;
}

void snd_timer_notify(struct snd_timer *timer, int event, struct timespec64 *tstamp)
{
	unsigned long resolution = 0;
	struct snd_timer_instance *ti, *ts;

	if (timer->card && timer->card->shutdown)
		return;
	if (! (timer->hw.flags & SNDRV_TIMER_HW_SLAVE))
		return;
	if (snd_BUG_ON(event < SNDRV_TIMER_EVENT_MSTART ||
		       event > SNDRV_TIMER_EVENT_MRESUME))
		return;
	guard(spinlock_irqsave)(&timer->lock);
	if (event == SNDRV_TIMER_EVENT_MSTART ||
	    event == SNDRV_TIMER_EVENT_MCONTINUE ||
	    event == SNDRV_TIMER_EVENT_MRESUME)
		resolution = snd_timer_hw_resolution(timer);
	list_for_each_entry(ti, &timer->active_list_head, active_list) {
		if (ti->ccallback)
			ti->ccallback(ti, event, tstamp, resolution);
		list_for_each_entry(ts, &ti->slave_active_head, active_list)
			if (ts->ccallback)
				ts->ccallback(ts, event, tstamp, resolution);
	}
}
EXPORT_SYMBOL(snd_timer_notify);

/*
 * exported functions for global timers
 */
int snd_timer_global_new(char *id, int device, struct snd_timer **rtimer)
{
	struct snd_timer_id tid;

	tid.dev_class = SNDRV_TIMER_CLASS_GLOBAL;
	tid.dev_sclass = SNDRV_TIMER_SCLASS_NONE;
	tid.card = -1;
	tid.device = device;
	tid.subdevice = 0;
	return snd_timer_new(NULL, id, &tid, rtimer);
}
EXPORT_SYMBOL(snd_timer_global_new);

int snd_timer_global_free(struct snd_timer *timer)
{
	return snd_timer_free(timer);
}
EXPORT_SYMBOL(snd_timer_global_free);

int snd_timer_global_register(struct snd_timer *timer)
{
	struct snd_device dev;

	memset(&dev, 0, sizeof(dev));
	dev.device_data = timer;
	return snd_timer_dev_register(&dev);
}
EXPORT_SYMBOL(snd_timer_global_register);

/*
 *  System timer
 */

struct snd_timer_system_private {
	struct timer_list tlist;
	struct snd_timer *snd_timer;
	unsigned long last_expires;
	unsigned long last_jiffies;
	unsigned long correction;
};

static void snd_timer_s_function(struct timer_list *t)
{
	struct snd_timer_system_private *priv = from_timer(priv, t,
								tlist);
	struct snd_timer *timer = priv->snd_timer;
	unsigned long jiff = jiffies;
	if (time_after(jiff, priv->last_expires))
		priv->correction += (long)jiff - (long)priv->last_expires;
	snd_timer_interrupt(timer, (long)jiff - (long)priv->last_jiffies);
}

static int snd_timer_s_start(struct snd_timer * timer)
{
	struct snd_timer_system_private *priv;
	unsigned long njiff;

	priv = (struct snd_timer_system_private *) timer->private_data;
	njiff = (priv->last_jiffies = jiffies);
	if (priv->correction > timer->sticks - 1) {
		priv->correction -= timer->sticks - 1;
		njiff++;
	} else {
		njiff += timer->sticks - priv->correction;
		priv->correction = 0;
	}
	priv->last_expires = njiff;
	mod_timer(&priv->tlist, njiff);
	return 0;
}

static int snd_timer_s_stop(struct snd_timer * timer)
{
	struct snd_timer_system_private *priv;
	unsigned long jiff;

	priv = (struct snd_timer_system_private *) timer->private_data;
	del_timer(&priv->tlist);
	jiff = jiffies;
	if (time_before(jiff, priv->last_expires))
		timer->sticks = priv->last_expires - jiff;
	else
		timer->sticks = 1;
	priv->correction = 0;
	return 0;
}

static int snd_timer_s_close(struct snd_timer *timer)
{
	struct snd_timer_system_private *priv;

	priv = (struct snd_timer_system_private *)timer->private_data;
	del_timer_sync(&priv->tlist);
	return 0;
}

static const struct snd_timer_hardware snd_timer_system =
{
	.flags =	SNDRV_TIMER_HW_FIRST | SNDRV_TIMER_HW_WORK,
	.resolution =	1000000000L / HZ,
	.ticks =	10000000L,
	.close =	snd_timer_s_close,
	.start =	snd_timer_s_start,
	.stop =		snd_timer_s_stop
};

static void snd_timer_free_system(struct snd_timer *timer)
{
	kfree(timer->private_data);
}

static int snd_timer_register_system(void)
{
	struct snd_timer *timer;
	struct snd_timer_system_private *priv;
	int err;

	err = snd_timer_global_new("system", SNDRV_TIMER_GLOBAL_SYSTEM, &timer);
	if (err < 0)
		return err;
	strcpy(timer->name, "system timer");
	timer->hw = snd_timer_system;
	priv = kzalloc(sizeof(*priv), GFP_KERNEL);
	if (priv == NULL) {
		snd_timer_free(timer);
		return -ENOMEM;
	}
	priv->snd_timer = timer;
	timer_setup(&priv->tlist, snd_timer_s_function, 0);
	timer->private_data = priv;
	timer->private_free = snd_timer_free_system;
	return snd_timer_global_register(timer);
}

#ifdef CONFIG_SND_PROC_FS
/*
 *  Info interface
 */

static void snd_timer_proc_read(struct snd_info_entry *entry,
				struct snd_info_buffer *buffer)
{
	struct snd_timer *timer;
	struct snd_timer_instance *ti;
	unsigned long resolution;

	guard(mutex)(&register_mutex);
	list_for_each_entry(timer, &snd_timer_list, device_list) {
		if (timer->card && timer->card->shutdown)
			continue;
		switch (timer->tmr_class) {
		case SNDRV_TIMER_CLASS_GLOBAL:
			snd_iprintf(buffer, "G%i: ", timer->tmr_device);
			break;
		case SNDRV_TIMER_CLASS_CARD:
			snd_iprintf(buffer, "C%i-%i: ",
				    timer->card->number, timer->tmr_device);
			break;
		case SNDRV_TIMER_CLASS_PCM:
			snd_iprintf(buffer, "P%i-%i-%i: ", timer->card->number,
				    timer->tmr_device, timer->tmr_subdevice);
			break;
		default:
			snd_iprintf(buffer, "?%i-%i-%i-%i: ", timer->tmr_class,
				    timer->card ? timer->card->number : -1,
				    timer->tmr_device, timer->tmr_subdevice);
		}
		snd_iprintf(buffer, "%s :", timer->name);
		scoped_guard(spinlock_irq, &timer->lock)
			resolution = snd_timer_hw_resolution(timer);
		if (resolution)
			snd_iprintf(buffer, " %lu.%03luus (%lu ticks)",
				    resolution / 1000,
				    resolution % 1000,
				    timer->hw.ticks);
		if (timer->hw.flags & SNDRV_TIMER_HW_SLAVE)
			snd_iprintf(buffer, " SLAVE");
		snd_iprintf(buffer, "\n");
		list_for_each_entry(ti, &timer->open_list_head, open_list)
			snd_iprintf(buffer, "  Client %s : %s\n",
				    ti->owner ? ti->owner : "unknown",
				    (ti->flags & (SNDRV_TIMER_IFLG_START |
						  SNDRV_TIMER_IFLG_RUNNING))
				    ? "running" : "stopped");
	}
}

static struct snd_info_entry *snd_timer_proc_entry;

static void __init snd_timer_proc_init(void)
{
	struct snd_info_entry *entry;

	entry = snd_info_create_module_entry(THIS_MODULE, "timers", NULL);
	if (entry != NULL) {
		entry->c.text.read = snd_timer_proc_read;
		if (snd_info_register(entry) < 0) {
			snd_info_free_entry(entry);
			entry = NULL;
		}
	}
	snd_timer_proc_entry = entry;
}

static void __exit snd_timer_proc_done(void)
{
	snd_info_free_entry(snd_timer_proc_entry);
}
#else /* !CONFIG_SND_PROC_FS */
#define snd_timer_proc_init()
#define snd_timer_proc_done()
#endif

/*
 *  USER SPACE interface
 */

static void snd_timer_user_interrupt(struct snd_timer_instance *timeri,
				     unsigned long resolution,
				     unsigned long ticks)
{
	struct snd_timer_user *tu = timeri->callback_data;
	struct snd_timer_read *r;
	int prev;

	guard(spinlock)(&tu->qlock);
	if (tu->qused > 0) {
		prev = tu->qtail == 0 ? tu->queue_size - 1 : tu->qtail - 1;
		r = &tu->queue[prev];
		if (r->resolution == resolution) {
			r->ticks += ticks;
			goto __wake;
		}
	}
	if (tu->qused >= tu->queue_size) {
		tu->overrun++;
	} else {
		r = &tu->queue[tu->qtail++];
		tu->qtail %= tu->queue_size;
		r->resolution = resolution;
		r->ticks = ticks;
		tu->qused++;
	}
      __wake:
	snd_kill_fasync(tu->fasync, SIGIO, POLL_IN);
	wake_up(&tu->qchange_sleep);
}

static void snd_timer_user_append_to_tqueue(struct snd_timer_user *tu,
					    struct snd_timer_tread64 *tread)
{
	if (tu->qused >= tu->queue_size) {
		tu->overrun++;
	} else {
		memcpy(&tu->tqueue[tu->qtail++], tread, sizeof(*tread));
		tu->qtail %= tu->queue_size;
		tu->qused++;
	}
}

static void snd_timer_user_ccallback(struct snd_timer_instance *timeri,
				     int event,
				     struct timespec64 *tstamp,
				     unsigned long resolution)
{
	struct snd_timer_user *tu = timeri->callback_data;
	struct snd_timer_tread64 r1;

	if (event >= SNDRV_TIMER_EVENT_START &&
	    event <= SNDRV_TIMER_EVENT_PAUSE)
		tu->tstamp = *tstamp;
	if ((tu->filter & (1 << event)) == 0 || !tu->tread)
		return;
	memset(&r1, 0, sizeof(r1));
	r1.event = event;
	r1.tstamp_sec = tstamp->tv_sec;
	r1.tstamp_nsec = tstamp->tv_nsec;
	r1.val = resolution;
	scoped_guard(spinlock_irqsave, &tu->qlock)
		snd_timer_user_append_to_tqueue(tu, &r1);
	snd_kill_fasync(tu->fasync, SIGIO, POLL_IN);
	wake_up(&tu->qchange_sleep);
}

static void snd_timer_user_disconnect(struct snd_timer_instance *timeri)
{
	struct snd_timer_user *tu = timeri->callback_data;

	tu->disconnected = true;
	wake_up(&tu->qchange_sleep);
}

static void snd_timer_user_tinterrupt(struct snd_timer_instance *timeri,
				      unsigned long resolution,
				      unsigned long ticks)
{
	struct snd_timer_user *tu = timeri->callback_data;
	struct snd_timer_tread64 *r, r1;
	struct timespec64 tstamp;
	int prev, append = 0;

	memset(&r1, 0, sizeof(r1));
	memset(&tstamp, 0, sizeof(tstamp));
	scoped_guard(spinlock, &tu->qlock) {
		if ((tu->filter & ((1 << SNDRV_TIMER_EVENT_RESOLUTION) |
				   (1 << SNDRV_TIMER_EVENT_TICK))) == 0)
			return;
		if (tu->last_resolution != resolution || ticks > 0) {
			if (timer_tstamp_monotonic)
				ktime_get_ts64(&tstamp);
			else
				ktime_get_real_ts64(&tstamp);
		}
		if ((tu->filter & (1 << SNDRV_TIMER_EVENT_RESOLUTION)) &&
		    tu->last_resolution != resolution) {
			r1.event = SNDRV_TIMER_EVENT_RESOLUTION;
			r1.tstamp_sec = tstamp.tv_sec;
			r1.tstamp_nsec = tstamp.tv_nsec;
			r1.val = resolution;
			snd_timer_user_append_to_tqueue(tu, &r1);
			tu->last_resolution = resolution;
			append++;
		}
		if ((tu->filter & (1 << SNDRV_TIMER_EVENT_TICK)) == 0)
			break;
		if (ticks == 0)
			break;
		if (tu->qused > 0) {
			prev = tu->qtail == 0 ? tu->queue_size - 1 : tu->qtail - 1;
			r = &tu->tqueue[prev];
			if (r->event == SNDRV_TIMER_EVENT_TICK) {
				r->tstamp_sec = tstamp.tv_sec;
				r->tstamp_nsec = tstamp.tv_nsec;
				r->val += ticks;
				append++;
				break;
			}
		}
		r1.event = SNDRV_TIMER_EVENT_TICK;
		r1.tstamp_sec = tstamp.tv_sec;
		r1.tstamp_nsec = tstamp.tv_nsec;
		r1.val = ticks;
		snd_timer_user_append_to_tqueue(tu, &r1);
		append++;
	}
	if (append == 0)
		return;
	snd_kill_fasync(tu->fasync, SIGIO, POLL_IN);
	wake_up(&tu->qchange_sleep);
}

static int realloc_user_queue(struct snd_timer_user *tu, int size)
{
	struct snd_timer_read *queue = NULL;
	struct snd_timer_tread64 *tqueue = NULL;

	if (tu->tread) {
		tqueue = kcalloc(size, sizeof(*tqueue), GFP_KERNEL);
		if (!tqueue)
			return -ENOMEM;
	} else {
		queue = kcalloc(size, sizeof(*queue), GFP_KERNEL);
		if (!queue)
			return -ENOMEM;
	}

	guard(spinlock_irq)(&tu->qlock);
	kfree(tu->queue);
	kfree(tu->tqueue);
	tu->queue_size = size;
	tu->queue = queue;
	tu->tqueue = tqueue;
	tu->qhead = tu->qtail = tu->qused = 0;

	return 0;
}

static int snd_timer_user_open(struct inode *inode, struct file *file)
{
	struct snd_timer_user *tu;
	int err;

	err = stream_open(inode, file);
	if (err < 0)
		return err;

	tu = kzalloc(sizeof(*tu), GFP_KERNEL);
	if (tu == NULL)
		return -ENOMEM;
	spin_lock_init(&tu->qlock);
	init_waitqueue_head(&tu->qchange_sleep);
	mutex_init(&tu->ioctl_lock);
	tu->ticks = 1;
	if (realloc_user_queue(tu, 128) < 0) {
		kfree(tu);
		return -ENOMEM;
	}
	file->private_data = tu;
	return 0;
}

static int snd_timer_user_release(struct inode *inode, struct file *file)
{
	struct snd_timer_user *tu;

	if (file->private_data) {
		tu = file->private_data;
		file->private_data = NULL;
		scoped_guard(mutex, &tu->ioctl_lock) {
			if (tu->timeri) {
				snd_timer_close(tu->timeri);
				snd_timer_instance_free(tu->timeri);
			}
		}
		snd_fasync_free(tu->fasync);
		kfree(tu->queue);
		kfree(tu->tqueue);
		kfree(tu);
	}
	return 0;
}

static void snd_timer_user_zero_id(struct snd_timer_id *id)
{
	id->dev_class = SNDRV_TIMER_CLASS_NONE;
	id->dev_sclass = SNDRV_TIMER_SCLASS_NONE;
	id->card = -1;
	id->device = -1;
	id->subdevice = -1;
}

static void snd_timer_user_copy_id(struct snd_timer_id *id, struct snd_timer *timer)
{
	id->dev_class = timer->tmr_class;
	id->dev_sclass = SNDRV_TIMER_SCLASS_NONE;
	id->card = timer->card ? timer->card->number : -1;
	id->device = timer->tmr_device;
	id->subdevice = timer->tmr_subdevice;
}

static int snd_timer_user_next_device(struct snd_timer_id __user *_tid)
{
	struct snd_timer_id id;
	struct snd_timer *timer;
	struct list_head *p;

	if (copy_from_user(&id, _tid, sizeof(id)))
		return -EFAULT;
	guard(mutex)(&register_mutex);
	if (id.dev_class < 0) {		/* first item */
		if (list_empty(&snd_timer_list))
			snd_timer_user_zero_id(&id);
		else {
			timer = list_entry(snd_timer_list.next,
					   struct snd_timer, device_list);
			snd_timer_user_copy_id(&id, timer);
		}
	} else {
		switch (id.dev_class) {
		case SNDRV_TIMER_CLASS_GLOBAL:
			id.device = id.device < 0 ? 0 : id.device + 1;
			list_for_each(p, &snd_timer_list) {
				timer = list_entry(p, struct snd_timer, device_list);
				if (timer->tmr_class > SNDRV_TIMER_CLASS_GLOBAL) {
					snd_timer_user_copy_id(&id, timer);
					break;
				}
				if (timer->tmr_device >= id.device) {
					snd_timer_user_copy_id(&id, timer);
					break;
				}
			}
			if (p == &snd_timer_list)
				snd_timer_user_zero_id(&id);
			break;
		case SNDRV_TIMER_CLASS_CARD:
		case SNDRV_TIMER_CLASS_PCM:
			if (id.card < 0) {
				id.card = 0;
			} else {
				if (id.device < 0) {
					id.device = 0;
				} else {
					if (id.subdevice < 0)
						id.subdevice = 0;
					else if (id.subdevice < INT_MAX)
						id.subdevice++;
				}
			}
			list_for_each(p, &snd_timer_list) {
				timer = list_entry(p, struct snd_timer, device_list);
				if (timer->tmr_class > id.dev_class) {
					snd_timer_user_copy_id(&id, timer);
					break;
				}
				if (timer->tmr_class < id.dev_class)
					continue;
				if (timer->card->number > id.card) {
					snd_timer_user_copy_id(&id, timer);
					break;
				}
				if (timer->card->number < id.card)
					continue;
				if (timer->tmr_device > id.device) {
					snd_timer_user_copy_id(&id, timer);
					break;
				}
				if (timer->tmr_device < id.device)
					continue;
				if (timer->tmr_subdevice > id.subdevice) {
					snd_timer_user_copy_id(&id, timer);
					break;
				}
				if (timer->tmr_subdevice < id.subdevice)
					continue;
				snd_timer_user_copy_id(&id, timer);
				break;
			}
			if (p == &snd_timer_list)
				snd_timer_user_zero_id(&id);
			break;
		default:
			snd_timer_user_zero_id(&id);
		}
	}
	if (copy_to_user(_tid, &id, sizeof(*_tid)))
		return -EFAULT;
	return 0;
}

static int snd_timer_user_ginfo(struct file *file,
				struct snd_timer_ginfo __user *_ginfo)
{
	struct snd_timer_ginfo *ginfo __free(kfree) = NULL;
	struct snd_timer_id tid;
	struct snd_timer *t;
	struct list_head *p;

	ginfo = memdup_user(_ginfo, sizeof(*ginfo));
	if (IS_ERR(ginfo))
		return PTR_ERR(no_free_ptr(ginfo));

	tid = ginfo->tid;
	memset(ginfo, 0, sizeof(*ginfo));
	ginfo->tid = tid;
	guard(mutex)(&register_mutex);
	t = snd_timer_find(&tid);
	if (!t)
		return -ENODEV;
	ginfo->card = t->card ? t->card->number : -1;
	if (t->hw.flags & SNDRV_TIMER_HW_SLAVE)
		ginfo->flags |= SNDRV_TIMER_FLG_SLAVE;
	strscpy(ginfo->id, t->id, sizeof(ginfo->id));
	strscpy(ginfo->name, t->name, sizeof(ginfo->name));
	scoped_guard(spinlock_irq, &t->lock)
		ginfo->resolution = snd_timer_hw_resolution(t);
	if (t->hw.resolution_min > 0) {
		ginfo->resolution_min = t->hw.resolution_min;
		ginfo->resolution_max = t->hw.resolution_max;
	}
	list_for_each(p, &t->open_list_head) {
		ginfo->clients++;
	}
	if (copy_to_user(_ginfo, ginfo, sizeof(*ginfo)))
		return -EFAULT;
	return 0;
}

static int timer_set_gparams(struct snd_timer_gparams *gparams)
{
	struct snd_timer *t;

	guard(mutex)(&register_mutex);
	t = snd_timer_find(&gparams->tid);
	if (!t)
		return -ENODEV;
	if (!list_empty(&t->open_list_head))
		return -EBUSY;
	if (!t->hw.set_period)
		return -ENOSYS;
	return t->hw.set_period(t, gparams->period_num, gparams->period_den);
}

static int snd_timer_user_gparams(struct file *file,
				  struct snd_timer_gparams __user *_gparams)
{
	struct snd_timer_gparams gparams;

	if (copy_from_user(&gparams, _gparams, sizeof(gparams)))
		return -EFAULT;
	return timer_set_gparams(&gparams);
}

static int snd_timer_user_gstatus(struct file *file,
				  struct snd_timer_gstatus __user *_gstatus)
{
	struct snd_timer_gstatus gstatus;
	struct snd_timer_id tid;
	struct snd_timer *t;
	int err = 0;

	if (copy_from_user(&gstatus, _gstatus, sizeof(gstatus)))
		return -EFAULT;
	tid = gstatus.tid;
	memset(&gstatus, 0, sizeof(gstatus));
	gstatus.tid = tid;
	guard(mutex)(&register_mutex);
	t = snd_timer_find(&tid);
	if (t != NULL) {
		guard(spinlock_irq)(&t->lock);
		gstatus.resolution = snd_timer_hw_resolution(t);
		if (t->hw.precise_resolution) {
			t->hw.precise_resolution(t, &gstatus.resolution_num,
						 &gstatus.resolution_den);
		} else {
			gstatus.resolution_num = gstatus.resolution;
			gstatus.resolution_den = 1000000000uL;
		}
	} else {
		err = -ENODEV;
	}
	if (err >= 0 && copy_to_user(_gstatus, &gstatus, sizeof(gstatus)))
		err = -EFAULT;
	return err;
}

static int snd_timer_user_tselect(struct file *file,
				  struct snd_timer_select __user *_tselect)
{
	struct snd_timer_user *tu;
	struct snd_timer_select tselect;
	char str[32];
	int err = 0;

	tu = file->private_data;
	if (tu->timeri) {
		snd_timer_close(tu->timeri);
		snd_timer_instance_free(tu->timeri);
		tu->timeri = NULL;
	}
	if (copy_from_user(&tselect, _tselect, sizeof(tselect))) {
		err = -EFAULT;
		goto __err;
	}
	sprintf(str, "application %i", current->pid);
	if (tselect.id.dev_class != SNDRV_TIMER_CLASS_SLAVE)
		tselect.id.dev_sclass = SNDRV_TIMER_SCLASS_APPLICATION;
	tu->timeri = snd_timer_instance_new(str);
	if (!tu->timeri) {
		err = -ENOMEM;
		goto __err;
	}

	tu->timeri->flags |= SNDRV_TIMER_IFLG_FAST;
	tu->timeri->callback = tu->tread
			? snd_timer_user_tinterrupt : snd_timer_user_interrupt;
	tu->timeri->ccallback = snd_timer_user_ccallback;
	tu->timeri->callback_data = (void *)tu;
	tu->timeri->disconnect = snd_timer_user_disconnect;

	err = snd_timer_open(tu->timeri, &tselect.id, current->pid);
	if (err < 0) {
		snd_timer_instance_free(tu->timeri);
		tu->timeri = NULL;
	}

      __err:
	return err;
}

static int snd_timer_user_info(struct file *file,
			       struct snd_timer_info __user *_info)
{
	struct snd_timer_user *tu;
	struct snd_timer_info *info __free(kfree) = NULL;
	struct snd_timer *t;

	tu = file->private_data;
	if (!tu->timeri)
		return -EBADFD;
	t = tu->timeri->timer;
	if (!t)
		return -EBADFD;

	info = kzalloc(sizeof(*info), GFP_KERNEL);
	if (! info)
		return -ENOMEM;
	info->card = t->card ? t->card->number : -1;
	if (t->hw.flags & SNDRV_TIMER_HW_SLAVE)
		info->flags |= SNDRV_TIMER_FLG_SLAVE;
	strscpy(info->id, t->id, sizeof(info->id));
	strscpy(info->name, t->name, sizeof(info->name));
	scoped_guard(spinlock_irq, &t->lock)
		info->resolution = snd_timer_hw_resolution(t);
	if (copy_to_user(_info, info, sizeof(*_info)))
		return -EFAULT;
	return 0;
}

static int snd_timer_user_params(struct file *file,
				 struct snd_timer_params __user *_params)
{
	struct snd_timer_user *tu;
	struct snd_timer_params params;
	struct snd_timer *t;
	int err;

	tu = file->private_data;
	if (!tu->timeri)
		return -EBADFD;
	t = tu->timeri->timer;
	if (!t)
		return -EBADFD;
	if (copy_from_user(&params, _params, sizeof(params)))
		return -EFAULT;
	if (!(t->hw.flags & SNDRV_TIMER_HW_SLAVE)) {
		u64 resolution;

		if (params.ticks < 1) {
			err = -EINVAL;
			goto _end;
		}

		/* Don't allow resolution less than 1ms */
		resolution = snd_timer_resolution(tu->timeri);
		resolution *= params.ticks;
		if (resolution < 1000000) {
			err = -EINVAL;
			goto _end;
		}
	}
	if (params.queue_size > 0 &&
	    (params.queue_size < 32 || params.queue_size > 1024)) {
		err = -EINVAL;
		goto _end;
	}
	if (params.filter & ~((1<<SNDRV_TIMER_EVENT_RESOLUTION)|
			      (1<<SNDRV_TIMER_EVENT_TICK)|
			      (1<<SNDRV_TIMER_EVENT_START)|
			      (1<<SNDRV_TIMER_EVENT_STOP)|
			      (1<<SNDRV_TIMER_EVENT_CONTINUE)|
			      (1<<SNDRV_TIMER_EVENT_PAUSE)|
			      (1<<SNDRV_TIMER_EVENT_SUSPEND)|
			      (1<<SNDRV_TIMER_EVENT_RESUME)|
			      (1<<SNDRV_TIMER_EVENT_MSTART)|
			      (1<<SNDRV_TIMER_EVENT_MSTOP)|
			      (1<<SNDRV_TIMER_EVENT_MCONTINUE)|
			      (1<<SNDRV_TIMER_EVENT_MPAUSE)|
			      (1<<SNDRV_TIMER_EVENT_MSUSPEND)|
			      (1<<SNDRV_TIMER_EVENT_MRESUME))) {
		err = -EINVAL;
		goto _end;
	}
	snd_timer_stop(tu->timeri);
	scoped_guard(spinlock_irq, &t->lock) {
		tu->timeri->flags &= ~(SNDRV_TIMER_IFLG_AUTO|
				       SNDRV_TIMER_IFLG_EXCLUSIVE|
				       SNDRV_TIMER_IFLG_EARLY_EVENT);
		if (params.flags & SNDRV_TIMER_PSFLG_AUTO)
			tu->timeri->flags |= SNDRV_TIMER_IFLG_AUTO;
		if (params.flags & SNDRV_TIMER_PSFLG_EXCLUSIVE)
			tu->timeri->flags |= SNDRV_TIMER_IFLG_EXCLUSIVE;
		if (params.flags & SNDRV_TIMER_PSFLG_EARLY_EVENT)
			tu->timeri->flags |= SNDRV_TIMER_IFLG_EARLY_EVENT;
	}
	if (params.queue_size > 0 &&
	    (unsigned int)tu->queue_size != params.queue_size) {
		err = realloc_user_queue(tu, params.queue_size);
		if (err < 0)
			goto _end;
	}
	scoped_guard(spinlock_irq, &tu->qlock) {
		tu->qhead = tu->qtail = tu->qused = 0;
		if (tu->timeri->flags & SNDRV_TIMER_IFLG_EARLY_EVENT) {
			if (tu->tread) {
				struct snd_timer_tread64 tread;

				memset(&tread, 0, sizeof(tread));
				tread.event = SNDRV_TIMER_EVENT_EARLY;
				tread.tstamp_sec = 0;
				tread.tstamp_nsec = 0;
				tread.val = 0;
				snd_timer_user_append_to_tqueue(tu, &tread);
			} else {
				struct snd_timer_read *r = &tu->queue[0];

				r->resolution = 0;
				r->ticks = 0;
				tu->qused++;
				tu->qtail++;
			}
		}
		tu->filter = params.filter;
		tu->ticks = params.ticks;
	}
	err = 0;
 _end:
	if (copy_to_user(_params, &params, sizeof(params)))
		return -EFAULT;
	return err;
}

static int snd_timer_user_status32(struct file *file,
				   struct snd_timer_status32 __user *_status)
 {
	struct snd_timer_user *tu;
	struct snd_timer_status32 status;

	tu = file->private_data;
	if (!tu->timeri)
		return -EBADFD;
	memset(&status, 0, sizeof(status));
	status.tstamp_sec = tu->tstamp.tv_sec;
	status.tstamp_nsec = tu->tstamp.tv_nsec;
	status.resolution = snd_timer_resolution(tu->timeri);
	status.lost = tu->timeri->lost;
	status.overrun = tu->overrun;
	scoped_guard(spinlock_irq, &tu->qlock)
		status.queue = tu->qused;
	if (copy_to_user(_status, &status, sizeof(status)))
		return -EFAULT;
	return 0;
}

static int snd_timer_user_status64(struct file *file,
				   struct snd_timer_status64 __user *_status)
{
	struct snd_timer_user *tu;
	struct snd_timer_status64 status;

	tu = file->private_data;
	if (!tu->timeri)
		return -EBADFD;
	memset(&status, 0, sizeof(status));
	status.tstamp_sec = tu->tstamp.tv_sec;
	status.tstamp_nsec = tu->tstamp.tv_nsec;
	status.resolution = snd_timer_resolution(tu->timeri);
	status.lost = tu->timeri->lost;
	status.overrun = tu->overrun;
	scoped_guard(spinlock_irq, &tu->qlock)
		status.queue = tu->qused;
	if (copy_to_user(_status, &status, sizeof(status)))
		return -EFAULT;
	return 0;
}

static int snd_timer_user_start(struct file *file)
{
	int err;
	struct snd_timer_user *tu;

	tu = file->private_data;
	if (!tu->timeri)
		return -EBADFD;
	snd_timer_stop(tu->timeri);
	tu->timeri->lost = 0;
	tu->last_resolution = 0;
	err = snd_timer_start(tu->timeri, tu->ticks);
	if (err < 0)
		return err;
	return 0;
}

static int snd_timer_user_stop(struct file *file)
{
	int err;
	struct snd_timer_user *tu;

	tu = file->private_data;
	if (!tu->timeri)
		return -EBADFD;
	err = snd_timer_stop(tu->timeri);
	if (err < 0)
		return err;
	return 0;
}

static int snd_timer_user_continue(struct file *file)
{
	int err;
	struct snd_timer_user *tu;

	tu = file->private_data;
	if (!tu->timeri)
		return -EBADFD;
	/* start timer instead of continue if it's not used before */
	if (!(tu->timeri->flags & SNDRV_TIMER_IFLG_PAUSED))
		return snd_timer_user_start(file);
	tu->timeri->lost = 0;
	err = snd_timer_continue(tu->timeri);
	if (err < 0)
		return err;
	return 0;
}

static int snd_timer_user_pause(struct file *file)
{
	int err;
	struct snd_timer_user *tu;

	tu = file->private_data;
	if (!tu->timeri)
		return -EBADFD;
	err = snd_timer_pause(tu->timeri);
	if (err < 0)
		return err;
	return 0;
}

static int snd_timer_user_tread(void __user *argp, struct snd_timer_user *tu,
				unsigned int cmd, bool compat)
{
	int __user *p = argp;
	int xarg, old_tread;

	if (tu->timeri)	/* too late */
		return -EBUSY;
	if (get_user(xarg, p))
		return -EFAULT;

	old_tread = tu->tread;

	if (!xarg)
		tu->tread = TREAD_FORMAT_NONE;
	else if (cmd == SNDRV_TIMER_IOCTL_TREAD64 ||
		 (IS_ENABLED(CONFIG_64BIT) && !compat))
		tu->tread = TREAD_FORMAT_TIME64;
	else
		tu->tread = TREAD_FORMAT_TIME32;

	if (tu->tread != old_tread &&
	    realloc_user_queue(tu, tu->queue_size) < 0) {
		tu->tread = old_tread;
		return -ENOMEM;
	}

	return 0;
}

enum {
	SNDRV_TIMER_IOCTL_START_OLD = _IO('T', 0x20),
	SNDRV_TIMER_IOCTL_STOP_OLD = _IO('T', 0x21),
	SNDRV_TIMER_IOCTL_CONTINUE_OLD = _IO('T', 0x22),
	SNDRV_TIMER_IOCTL_PAUSE_OLD = _IO('T', 0x23),
};

static long __snd_timer_user_ioctl(struct file *file, unsigned int cmd,
				 unsigned long arg, bool compat)
{
	struct snd_timer_user *tu;
	void __user *argp = (void __user *)arg;
	int __user *p = argp;

	tu = file->private_data;
	switch (cmd) {
	case SNDRV_TIMER_IOCTL_PVERSION:
		return put_user(SNDRV_TIMER_VERSION, p) ? -EFAULT : 0;
	case SNDRV_TIMER_IOCTL_NEXT_DEVICE:
		return snd_timer_user_next_device(argp);
	case SNDRV_TIMER_IOCTL_TREAD_OLD:
	case SNDRV_TIMER_IOCTL_TREAD64:
		return snd_timer_user_tread(argp, tu, cmd, compat);
	case SNDRV_TIMER_IOCTL_GINFO:
		return snd_timer_user_ginfo(file, argp);
	case SNDRV_TIMER_IOCTL_GPARAMS:
		return snd_timer_user_gparams(file, argp);
	case SNDRV_TIMER_IOCTL_GSTATUS:
		return snd_timer_user_gstatus(file, argp);
	case SNDRV_TIMER_IOCTL_SELECT:
		return snd_timer_user_tselect(file, argp);
	case SNDRV_TIMER_IOCTL_INFO:
		return snd_timer_user_info(file, argp);
	case SNDRV_TIMER_IOCTL_PARAMS:
		return snd_timer_user_params(file, argp);
	case SNDRV_TIMER_IOCTL_STATUS32:
		return snd_timer_user_status32(file, argp);
	case SNDRV_TIMER_IOCTL_STATUS64:
		return snd_timer_user_status64(file, argp);
	case SNDRV_TIMER_IOCTL_START:
	case SNDRV_TIMER_IOCTL_START_OLD:
		return snd_timer_user_start(file);
	case SNDRV_TIMER_IOCTL_STOP:
	case SNDRV_TIMER_IOCTL_STOP_OLD:
		return snd_timer_user_stop(file);
	case SNDRV_TIMER_IOCTL_CONTINUE:
	case SNDRV_TIMER_IOCTL_CONTINUE_OLD:
		return snd_timer_user_continue(file);
	case SNDRV_TIMER_IOCTL_PAUSE:
	case SNDRV_TIMER_IOCTL_PAUSE_OLD:
		return snd_timer_user_pause(file);
	}
	return -ENOTTY;
}

static long snd_timer_user_ioctl(struct file *file, unsigned int cmd,
				 unsigned long arg)
{
	struct snd_timer_user *tu = file->private_data;

	guard(mutex)(&tu->ioctl_lock);
	return __snd_timer_user_ioctl(file, cmd, arg, false);
}

static int snd_timer_user_fasync(int fd, struct file * file, int on)
{
	struct snd_timer_user *tu;

	tu = file->private_data;
	return snd_fasync_helper(fd, file, on, &tu->fasync);
}

static ssize_t snd_timer_user_read(struct file *file, char __user *buffer,
				   size_t count, loff_t *offset)
{
	struct snd_timer_tread64 *tread;
	struct snd_timer_tread32 tread32;
	struct snd_timer_user *tu;
	long result = 0, unit;
	int qhead;
	int err = 0;

	tu = file->private_data;
	switch (tu->tread) {
	case TREAD_FORMAT_TIME64:
		unit = sizeof(struct snd_timer_tread64);
		break;
	case TREAD_FORMAT_TIME32:
		unit = sizeof(struct snd_timer_tread32);
		break;
	case TREAD_FORMAT_NONE:
		unit = sizeof(struct snd_timer_read);
		break;
	default:
		WARN_ONCE(1, "Corrupt snd_timer_user\n");
		return -ENOTSUPP;
	}

	mutex_lock(&tu->ioctl_lock);
	spin_lock_irq(&tu->qlock);
	while ((long)count - result >= unit) {
		while (!tu->qused) {
			wait_queue_entry_t wait;

			if ((file->f_flags & O_NONBLOCK) != 0 || result > 0) {
				err = -EAGAIN;
				goto _error;
			}

			set_current_state(TASK_INTERRUPTIBLE);
			init_waitqueue_entry(&wait, current);
			add_wait_queue(&tu->qchange_sleep, &wait);

			spin_unlock_irq(&tu->qlock);
			mutex_unlock(&tu->ioctl_lock);
			schedule();
			mutex_lock(&tu->ioctl_lock);
			spin_lock_irq(&tu->qlock);

			remove_wait_queue(&tu->qchange_sleep, &wait);

			if (tu->disconnected) {
				err = -ENODEV;
				goto _error;
			}
			if (signal_pending(current)) {
				err = -ERESTARTSYS;
				goto _error;
			}
		}

		qhead = tu->qhead++;
		tu->qhead %= tu->queue_size;
		tu->qused--;
		spin_unlock_irq(&tu->qlock);

		tread = &tu->tqueue[qhead];

		switch (tu->tread) {
		case TREAD_FORMAT_TIME64:
			if (copy_to_user(buffer, tread,
					 sizeof(struct snd_timer_tread64)))
				err = -EFAULT;
			break;
		case TREAD_FORMAT_TIME32:
			memset(&tread32, 0, sizeof(tread32));
			tread32 = (struct snd_timer_tread32) {
				.event = tread->event,
				.tstamp_sec = tread->tstamp_sec,
				.tstamp_nsec = tread->tstamp_nsec,
				.val = tread->val,
			};

			if (copy_to_user(buffer, &tread32, sizeof(tread32)))
				err = -EFAULT;
			break;
		case TREAD_FORMAT_NONE:
			if (copy_to_user(buffer, &tu->queue[qhead],
					 sizeof(struct snd_timer_read)))
				err = -EFAULT;
			break;
		default:
			err = -ENOTSUPP;
			break;
		}

		spin_lock_irq(&tu->qlock);
		if (err < 0)
			goto _error;
		result += unit;
		buffer += unit;
	}
 _error:
	spin_unlock_irq(&tu->qlock);
	mutex_unlock(&tu->ioctl_lock);
	return result > 0 ? result : err;
}

static __poll_t snd_timer_user_poll(struct file *file, poll_table * wait)
{
        __poll_t mask;
        struct snd_timer_user *tu;

        tu = file->private_data;

        poll_wait(file, &tu->qchange_sleep, wait);

	mask = 0;
	guard(spinlock_irq)(&tu->qlock);
	if (tu->qused)
		mask |= EPOLLIN | EPOLLRDNORM;
	if (tu->disconnected)
		mask |= EPOLLERR;

	return mask;
}

#ifdef CONFIG_COMPAT
#include "timer_compat.c"
#else
#define snd_timer_user_ioctl_compat	NULL
#endif

static const struct file_operations snd_timer_f_ops =
{
	.owner =	THIS_MODULE,
	.read =		snd_timer_user_read,
	.open =		snd_timer_user_open,
	.release =	snd_timer_user_release,
	.llseek =	no_llseek,
	.poll =		snd_timer_user_poll,
	.unlocked_ioctl =	snd_timer_user_ioctl,
	.compat_ioctl =	snd_timer_user_ioctl_compat,
	.fasync = 	snd_timer_user_fasync,
};

/* unregister the system timer */
static void snd_timer_free_all(void)
{
	struct snd_timer *timer, *n;

	list_for_each_entry_safe(timer, n, &snd_timer_list, device_list)
		snd_timer_free(timer);
}

static struct device *timer_dev;

/*
 *  ENTRY functions
 */

static int __init alsa_timer_init(void)
{
	int err;

	err = snd_device_alloc(&timer_dev, NULL);
	if (err < 0)
		return err;
	dev_set_name(timer_dev, "timer");

#ifdef SNDRV_OSS_INFO_DEV_TIMERS
	snd_oss_info_register(SNDRV_OSS_INFO_DEV_TIMERS, SNDRV_CARDS - 1,
			      "system timer");
#endif

	err = snd_timer_register_system();
	if (err < 0) {
		pr_err("ALSA: unable to register system timer (%i)\n", err);
		goto put_timer;
	}

	err = snd_register_device(SNDRV_DEVICE_TYPE_TIMER, NULL, 0,
				  &snd_timer_f_ops, NULL, timer_dev);
	if (err < 0) {
		pr_err("ALSA: unable to register timer device (%i)\n", err);
		snd_timer_free_all();
		goto put_timer;
	}

	snd_timer_proc_init();
	return 0;

put_timer:
	put_device(timer_dev);
	return err;
}

static void __exit alsa_timer_exit(void)
{
	snd_unregister_device(timer_dev);
	snd_timer_free_all();
	put_device(timer_dev);
	snd_timer_proc_done();
#ifdef SNDRV_OSS_INFO_DEV_TIMERS
	snd_oss_info_unregister(SNDRV_OSS_INFO_DEV_TIMERS, SNDRV_CARDS - 1);
#endif
}

module_init(alsa_timer_init)
module_exit(alsa_timer_exit)<|MERGE_RESOLUTION|>--- conflicted
+++ resolved
@@ -409,11 +409,7 @@
 	struct snd_timer *timer = timeri->timer;
 
 	if (timer) {
-<<<<<<< HEAD
-		guard(spinlock)(&timer->lock);
-=======
 		guard(spinlock_irq)(&timer->lock);
->>>>>>> c50bf762
 		timeri->flags |= SNDRV_TIMER_IFLG_DEAD;
 	}
 

--- conflicted
+++ resolved
@@ -531,17 +531,10 @@
 
 static void snd_sc6000_free(struct snd_card *card)
 {
-<<<<<<< HEAD
-	char __iomem **vport = card->private_data;
-
-	if (*vport)
-		sc6000_setup_board(*vport, 0);
-=======
 	char __iomem *vport = (char __force __iomem *)card->private_data;
 
 	if (vport)
 		sc6000_setup_board(vport, 0);
->>>>>>> eb9c7406
 }
 
 static int snd_sc6000_probe(struct device *devptr, unsigned int dev)
@@ -557,14 +550,8 @@
 	char __iomem *vport;
 	char __iomem *vmss_port;
 
-<<<<<<< HEAD
-
-	err = snd_devm_card_new(devptr, index[dev], id[dev], THIS_MODULE,
-				sizeof(vport), &card);
-=======
 	err = snd_devm_card_new(devptr, index[dev], id[dev], THIS_MODULE,
 				0, &card);
->>>>>>> eb9c7406
 	if (err < 0)
 		return err;
 

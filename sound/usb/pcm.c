// SPDX-License-Identifier: GPL-2.0-or-later
/*
 */

#include <linux/init.h>
#include <linux/slab.h>
#include <linux/bitrev.h>
#include <linux/ratelimit.h>
#include <linux/usb.h>
#include <linux/usb/audio.h>
#include <linux/usb/audio-v2.h>

#include <sound/core.h>
#include <sound/pcm.h>
#include <sound/pcm_params.h>

#include "usbaudio.h"
#include "card.h"
#include "quirks.h"
#include "endpoint.h"
#include "helper.h"
#include "pcm.h"
#include "clock.h"
#include "power.h"
#include "media.h"
#include "implicit.h"

#define SUBSTREAM_FLAG_DATA_EP_STARTED	0
#define SUBSTREAM_FLAG_SYNC_EP_STARTED	1

/* return the estimated delay based on USB frame counters */
snd_pcm_uframes_t snd_usb_pcm_delay(struct snd_usb_substream *subs,
				    unsigned int rate)
{
	int current_frame_number;
	int frame_diff;
	int est_delay;

	if (!subs->last_delay)
		return 0; /* short path */

	current_frame_number = usb_get_current_frame_number(subs->dev);
	/*
	 * HCD implementations use different widths, use lower 8 bits.
	 * The delay will be managed up to 256ms, which is more than
	 * enough
	 */
	frame_diff = (current_frame_number - subs->last_frame_number) & 0xff;

	/* Approximation based on number of samples per USB frame (ms),
	   some truncation for 44.1 but the estimate is good enough */
	est_delay =  frame_diff * rate / 1000;
	if (subs->direction == SNDRV_PCM_STREAM_PLAYBACK)
		est_delay = subs->last_delay - est_delay;
	else
		est_delay = subs->last_delay + est_delay;

	if (est_delay < 0)
		est_delay = 0;
	return est_delay;
}

/*
 * return the current pcm pointer.  just based on the hwptr_done value.
 */
static snd_pcm_uframes_t snd_usb_pcm_pointer(struct snd_pcm_substream *substream)
{
	struct snd_usb_substream *subs = substream->runtime->private_data;
	unsigned int hwptr_done;

	if (atomic_read(&subs->stream->chip->shutdown))
		return SNDRV_PCM_POS_XRUN;
	spin_lock(&subs->lock);
	hwptr_done = subs->hwptr_done;
	substream->runtime->delay = snd_usb_pcm_delay(subs,
						substream->runtime->rate);
	spin_unlock(&subs->lock);
	return hwptr_done / (substream->runtime->frame_bits >> 3);
}

/*
 * find a matching audio format
 */
static const struct audioformat *
find_format(struct list_head *fmt_list_head, snd_pcm_format_t format,
	    unsigned int rate, unsigned int channels, bool strict_match,
	    struct snd_usb_substream *subs)
{
	const struct audioformat *fp;
	const struct audioformat *found = NULL;
	int cur_attr = 0, attr;

	list_for_each_entry(fp, fmt_list_head, list) {
		if (strict_match) {
			if (!(fp->formats & pcm_format_to_bits(format)))
				continue;
			if (fp->channels != channels)
				continue;
		}
		if (rate < fp->rate_min || rate > fp->rate_max)
			continue;
		if (!(fp->rates & SNDRV_PCM_RATE_CONTINUOUS)) {
			unsigned int i;
			for (i = 0; i < fp->nr_rates; i++)
				if (fp->rate_table[i] == rate)
					break;
			if (i >= fp->nr_rates)
				continue;
		}
		attr = fp->ep_attr & USB_ENDPOINT_SYNCTYPE;
		if (!found) {
			found = fp;
			cur_attr = attr;
			continue;
		}
		/* avoid async out and adaptive in if the other method
		 * supports the same format.
		 * this is a workaround for the case like
		 * M-audio audiophile USB.
		 */
		if (subs && attr != cur_attr) {
			if ((attr == USB_ENDPOINT_SYNC_ASYNC &&
			     subs->direction == SNDRV_PCM_STREAM_PLAYBACK) ||
			    (attr == USB_ENDPOINT_SYNC_ADAPTIVE &&
			     subs->direction == SNDRV_PCM_STREAM_CAPTURE))
				continue;
			if ((cur_attr == USB_ENDPOINT_SYNC_ASYNC &&
			     subs->direction == SNDRV_PCM_STREAM_PLAYBACK) ||
			    (cur_attr == USB_ENDPOINT_SYNC_ADAPTIVE &&
			     subs->direction == SNDRV_PCM_STREAM_CAPTURE)) {
				found = fp;
				cur_attr = attr;
				continue;
			}
		}
		/* find the format with the largest max. packet size */
		if (fp->maxpacksize > found->maxpacksize) {
			found = fp;
			cur_attr = attr;
		}
	}
	return found;
}

static const struct audioformat *
find_substream_format(struct snd_usb_substream *subs,
		      const struct snd_pcm_hw_params *params)
{
	return find_format(&subs->fmt_list, params_format(params),
			   params_rate(params), params_channels(params),
			   true, subs);
}

static int init_pitch_v1(struct snd_usb_audio *chip, int ep)
{
	struct usb_device *dev = chip->dev;
	unsigned char data[1];
	int err;

	data[0] = 1;
	err = snd_usb_ctl_msg(dev, usb_sndctrlpipe(dev, 0), UAC_SET_CUR,
			      USB_TYPE_CLASS|USB_RECIP_ENDPOINT|USB_DIR_OUT,
			      UAC_EP_CS_ATTR_PITCH_CONTROL << 8, ep,
			      data, sizeof(data));
	return err;
}

static int init_pitch_v2(struct snd_usb_audio *chip, int ep)
{
	struct usb_device *dev = chip->dev;
	unsigned char data[1];
	int err;

	data[0] = 1;
	err = snd_usb_ctl_msg(dev, usb_sndctrlpipe(dev, 0), UAC2_CS_CUR,
			      USB_TYPE_CLASS | USB_RECIP_ENDPOINT | USB_DIR_OUT,
			      UAC2_EP_CS_PITCH << 8, 0,
			      data, sizeof(data));
	return err;
}

/*
 * initialize the pitch control and sample rate
 */
int snd_usb_init_pitch(struct snd_usb_audio *chip,
		       const struct audioformat *fmt)
{
	int err;

	/* if endpoint doesn't have pitch control, bail out */
	if (!(fmt->attributes & UAC_EP_CS_ATTR_PITCH_CONTROL))
		return 0;

	usb_audio_dbg(chip, "enable PITCH for EP 0x%x\n", fmt->endpoint);

	switch (fmt->protocol) {
	case UAC_VERSION_1:
		err = init_pitch_v1(chip, fmt->endpoint);
		break;
	case UAC_VERSION_2:
		err = init_pitch_v2(chip, fmt->endpoint);
		break;
	default:
		return 0;
	}

	if (err < 0) {
		usb_audio_err(chip, "failed to enable PITCH for EP 0x%x\n",
			      fmt->endpoint);
		return err;
	}

	return 0;
}

static bool stop_endpoints(struct snd_usb_substream *subs)
{
	bool stopped = 0;

	if (test_and_clear_bit(SUBSTREAM_FLAG_SYNC_EP_STARTED, &subs->flags)) {
		snd_usb_endpoint_stop(subs->sync_endpoint);
		stopped = true;
	}
	if (test_and_clear_bit(SUBSTREAM_FLAG_DATA_EP_STARTED, &subs->flags)) {
		snd_usb_endpoint_stop(subs->data_endpoint);
		stopped = true;
	}
	return stopped;
}

static int start_endpoints(struct snd_usb_substream *subs)
{
	int err;

	if (!subs->data_endpoint)
		return -EINVAL;

	if (!test_and_set_bit(SUBSTREAM_FLAG_DATA_EP_STARTED, &subs->flags)) {
		err = snd_usb_endpoint_start(subs->data_endpoint);
		if (err < 0) {
			clear_bit(SUBSTREAM_FLAG_DATA_EP_STARTED, &subs->flags);
			goto error;
		}
	}

	if (subs->sync_endpoint &&
	    !test_and_set_bit(SUBSTREAM_FLAG_SYNC_EP_STARTED, &subs->flags)) {
		err = snd_usb_endpoint_start(subs->sync_endpoint);
		if (err < 0) {
			clear_bit(SUBSTREAM_FLAG_SYNC_EP_STARTED, &subs->flags);
			goto error;
		}
	}

	return 0;

 error:
	stop_endpoints(subs);
	return err;
}

static void sync_pending_stops(struct snd_usb_substream *subs)
{
	snd_usb_endpoint_sync_pending_stop(subs->sync_endpoint);
	snd_usb_endpoint_sync_pending_stop(subs->data_endpoint);
}

/* PCM sync_stop callback */
static int snd_usb_pcm_sync_stop(struct snd_pcm_substream *substream)
{
	struct snd_usb_substream *subs = substream->runtime->private_data;

	sync_pending_stops(subs);
	return 0;
}

/* Set up sync endpoint */
int snd_usb_audioformat_set_sync_ep(struct snd_usb_audio *chip,
				    struct audioformat *fmt)
{
	struct usb_device *dev = chip->dev;
	struct usb_host_interface *alts;
	struct usb_interface_descriptor *altsd;
	unsigned int ep, attr, sync_attr;
	bool is_playback;
	int err;

	alts = snd_usb_get_host_interface(chip, fmt->iface, fmt->altsetting);
	if (!alts)
		return 0;
	altsd = get_iface_desc(alts);

	err = snd_usb_parse_implicit_fb_quirk(chip, fmt, alts);
	if (err > 0)
		return 0; /* matched */

	/*
	 * Generic sync EP handling
	 */

	if (altsd->bNumEndpoints < 2)
		return 0;

	is_playback = !(get_endpoint(alts, 0)->bEndpointAddress & USB_DIR_IN);
	attr = fmt->ep_attr & USB_ENDPOINT_SYNCTYPE;
	if ((is_playback && (attr == USB_ENDPOINT_SYNC_SYNC ||
			     attr == USB_ENDPOINT_SYNC_ADAPTIVE)) ||
	    (!is_playback && attr != USB_ENDPOINT_SYNC_ADAPTIVE))
		return 0;

	sync_attr = get_endpoint(alts, 1)->bmAttributes;

	/*
	 * In case of illegal SYNC_NONE for OUT endpoint, we keep going to see
	 * if we don't find a sync endpoint, as on M-Audio Transit. In case of
	 * error fall back to SYNC mode and don't create sync endpoint
	 */

	/* check sync-pipe endpoint */
	/* ... and check descriptor size before accessing bSynchAddress
	   because there is a version of the SB Audigy 2 NX firmware lacking
	   the audio fields in the endpoint descriptors */
	if ((sync_attr & USB_ENDPOINT_XFERTYPE_MASK) != USB_ENDPOINT_XFER_ISOC ||
	    (get_endpoint(alts, 1)->bLength >= USB_DT_ENDPOINT_AUDIO_SIZE &&
	     get_endpoint(alts, 1)->bSynchAddress != 0)) {
		dev_err(&dev->dev,
			"%d:%d : invalid sync pipe. bmAttributes %02x, bLength %d, bSynchAddress %02x\n",
			   fmt->iface, fmt->altsetting,
			   get_endpoint(alts, 1)->bmAttributes,
			   get_endpoint(alts, 1)->bLength,
			   get_endpoint(alts, 1)->bSynchAddress);
		if (is_playback && attr == USB_ENDPOINT_SYNC_NONE)
			return 0;
		return -EINVAL;
	}
	ep = get_endpoint(alts, 1)->bEndpointAddress;
	if (get_endpoint(alts, 0)->bLength >= USB_DT_ENDPOINT_AUDIO_SIZE &&
	    get_endpoint(alts, 0)->bSynchAddress != 0 &&
	    ((is_playback && ep != (unsigned int)(get_endpoint(alts, 0)->bSynchAddress | USB_DIR_IN)) ||
	     (!is_playback && ep != (unsigned int)(get_endpoint(alts, 0)->bSynchAddress & ~USB_DIR_IN)))) {
		dev_err(&dev->dev,
			"%d:%d : invalid sync pipe. is_playback %d, ep %02x, bSynchAddress %02x\n",
			   fmt->iface, fmt->altsetting,
			   is_playback, ep, get_endpoint(alts, 0)->bSynchAddress);
		if (is_playback && attr == USB_ENDPOINT_SYNC_NONE)
			return 0;
		return -EINVAL;
	}

	fmt->sync_ep = ep;
	fmt->sync_iface = altsd->bInterfaceNumber;
	fmt->sync_altsetting = altsd->bAlternateSetting;
	fmt->sync_ep_idx = 1;
	if ((sync_attr & USB_ENDPOINT_USAGE_MASK) == USB_ENDPOINT_USAGE_IMPLICIT_FB)
		fmt->implicit_fb = 1;

	dev_dbg(&dev->dev, "%d:%d: found sync_ep=0x%x, iface=%d, alt=%d, implicit_fb=%d\n",
		fmt->iface, fmt->altsetting, fmt->sync_ep, fmt->sync_iface,
		fmt->sync_altsetting, fmt->implicit_fb);

	return 0;
}

static int snd_usb_pcm_change_state(struct snd_usb_substream *subs, int state)
{
	int ret;

	if (!subs->str_pd)
		return 0;

	ret = snd_usb_power_domain_set(subs->stream->chip, subs->str_pd, state);
	if (ret < 0) {
		dev_err(&subs->dev->dev,
			"Cannot change Power Domain ID: %d to state: %d. Err: %d\n",
			subs->str_pd->pd_id, state, ret);
		return ret;
	}

	return 0;
}

int snd_usb_pcm_suspend(struct snd_usb_stream *as)
{
	int ret;

	ret = snd_usb_pcm_change_state(&as->substream[0], UAC3_PD_STATE_D2);
	if (ret < 0)
		return ret;

	ret = snd_usb_pcm_change_state(&as->substream[1], UAC3_PD_STATE_D2);
	if (ret < 0)
		return ret;

	return 0;
}

int snd_usb_pcm_resume(struct snd_usb_stream *as)
{
	int ret;

	ret = snd_usb_pcm_change_state(&as->substream[0], UAC3_PD_STATE_D1);
	if (ret < 0)
		return ret;

	ret = snd_usb_pcm_change_state(&as->substream[1], UAC3_PD_STATE_D1);
	if (ret < 0)
		return ret;

	return 0;
}

static void close_endpoints(struct snd_usb_audio *chip,
			    struct snd_usb_substream *subs)
{
	if (subs->data_endpoint) {
		snd_usb_endpoint_set_sync(chip, subs->data_endpoint, NULL);
		snd_usb_endpoint_close(chip, subs->data_endpoint);
		subs->data_endpoint = NULL;
	}

	if (subs->sync_endpoint) {
		snd_usb_endpoint_close(chip, subs->sync_endpoint);
		subs->sync_endpoint = NULL;
	}
}

static int configure_endpoints(struct snd_usb_audio *chip,
			       struct snd_usb_substream *subs)
{
	int err;

	if (subs->data_endpoint->need_setup) {
		/* stop any running stream beforehand */
		if (stop_endpoints(subs))
			sync_pending_stops(subs);
		err = snd_usb_endpoint_configure(chip, subs->data_endpoint);
		if (err < 0)
			return err;
		snd_usb_set_format_quirk(subs, subs->cur_audiofmt);
	}

	if (subs->sync_endpoint) {
		err = snd_usb_endpoint_configure(chip, subs->sync_endpoint);
		if (err < 0)
			return err;
	}

	return 0;
}

/*
 * hw_params callback
 *
 * allocate a buffer and set the given audio format.
 *
 * so far we use a physically linear buffer although packetize transfer
 * doesn't need a continuous area.
 * if sg buffer is supported on the later version of alsa, we'll follow
 * that.
 */
static int snd_usb_hw_params(struct snd_pcm_substream *substream,
			     struct snd_pcm_hw_params *hw_params)
{
	struct snd_usb_substream *subs = substream->runtime->private_data;
	struct snd_usb_audio *chip = subs->stream->chip;
	const struct audioformat *fmt;
	const struct audioformat *sync_fmt;
	int ret;

	ret = snd_media_start_pipeline(subs);
	if (ret)
		return ret;

	fmt = find_substream_format(subs, hw_params);
	if (!fmt) {
		usb_audio_dbg(chip,
			      "cannot find format: format=%s, rate=%d, channels=%d\n",
			      snd_pcm_format_name(params_format(hw_params)),
			      params_rate(hw_params), params_channels(hw_params));
		ret = -EINVAL;
		goto stop_pipeline;
	}

	if (fmt->implicit_fb) {
		sync_fmt = snd_usb_find_implicit_fb_sync_format(chip, fmt,
								hw_params,
								!substream->stream);
		if (!sync_fmt) {
			usb_audio_dbg(chip,
				      "cannot find sync format: ep=0x%x, iface=%d:%d, format=%s, rate=%d, channels=%d\n",
				      fmt->sync_ep, fmt->sync_iface,
				      fmt->sync_altsetting,
				      snd_pcm_format_name(params_format(hw_params)),
				      params_rate(hw_params), params_channels(hw_params));
			ret = -EINVAL;
			goto stop_pipeline;
		}
	} else {
		sync_fmt = fmt;
	}

	ret = snd_usb_lock_shutdown(chip);
	if (ret < 0)
		goto stop_pipeline;

	ret = snd_usb_pcm_change_state(subs, UAC3_PD_STATE_D0);
	if (ret < 0)
		goto unlock;

	if (subs->data_endpoint) {
		if (snd_usb_endpoint_compatible(chip, subs->data_endpoint,
						fmt, hw_params))
			goto unlock;
		close_endpoints(chip, subs);
	}

	subs->data_endpoint = snd_usb_endpoint_open(chip, fmt, hw_params, false);
	if (!subs->data_endpoint) {
		ret = -EINVAL;
		goto unlock;
	}

	if (fmt->sync_ep) {
		subs->sync_endpoint = snd_usb_endpoint_open(chip, sync_fmt,
							    hw_params,
							    fmt == sync_fmt);
		if (!subs->sync_endpoint) {
			ret = -EINVAL;
			goto unlock;
		}

		snd_usb_endpoint_set_sync(chip, subs->data_endpoint,
					  subs->sync_endpoint);
	}

	mutex_lock(&chip->mutex);
	subs->cur_audiofmt = fmt;
	mutex_unlock(&chip->mutex);

	ret = configure_endpoints(chip, subs);

 unlock:
	if (ret < 0)
		close_endpoints(chip, subs);

	snd_usb_unlock_shutdown(chip);
 stop_pipeline:
	if (ret < 0)
		snd_media_stop_pipeline(subs);

	return ret;
}

/*
 * hw_free callback
 *
 * reset the audio format and release the buffer
 */
static int snd_usb_hw_free(struct snd_pcm_substream *substream)
{
	struct snd_usb_substream *subs = substream->runtime->private_data;
	struct snd_usb_audio *chip = subs->stream->chip;

	snd_media_stop_pipeline(subs);
	mutex_lock(&chip->mutex);
	subs->cur_audiofmt = NULL;
	mutex_unlock(&chip->mutex);
	if (!snd_usb_lock_shutdown(chip)) {
		if (stop_endpoints(subs))
			sync_pending_stops(subs);
		close_endpoints(chip, subs);
		snd_usb_unlock_shutdown(chip);
	}

	return 0;
}

/*
 * prepare callback
 *
 * only a few subtle things...
 */
static int snd_usb_pcm_prepare(struct snd_pcm_substream *substream)
{
	struct snd_pcm_runtime *runtime = substream->runtime;
	struct snd_usb_substream *subs = runtime->private_data;
	struct snd_usb_audio *chip = subs->stream->chip;
	int ret;

	ret = snd_usb_lock_shutdown(chip);
	if (ret < 0)
		return ret;
	if (snd_BUG_ON(!subs->data_endpoint)) {
		ret = -EIO;
		goto unlock;
	}

	ret = configure_endpoints(chip, subs);
	if (ret < 0)
		goto unlock;

	/* reset the pointer */
	subs->hwptr_done = 0;
	subs->transfer_done = 0;
	subs->last_delay = 0;
	subs->last_frame_number = 0;
	runtime->delay = 0;

	/* for playback, submit the URBs now; otherwise, the first hwptr_done
	 * updates for all URBs would happen at the same time when starting */
	if (subs->direction == SNDRV_PCM_STREAM_PLAYBACK)
		ret = start_endpoints(subs);

 unlock:
	snd_usb_unlock_shutdown(chip);
	return ret;
}

/*
 * h/w constraints
 */

#ifdef HW_CONST_DEBUG
#define hwc_debug(fmt, args...) pr_debug(fmt, ##args)
#else
#define hwc_debug(fmt, args...) do { } while(0)
#endif

static const struct snd_pcm_hardware snd_usb_hardware =
{
	.info =			SNDRV_PCM_INFO_MMAP |
				SNDRV_PCM_INFO_MMAP_VALID |
				SNDRV_PCM_INFO_BATCH |
				SNDRV_PCM_INFO_INTERLEAVED |
				SNDRV_PCM_INFO_BLOCK_TRANSFER |
				SNDRV_PCM_INFO_PAUSE,
	.channels_min =		1,
	.channels_max =		256,
	.buffer_bytes_max =	1024 * 1024,
	.period_bytes_min =	64,
	.period_bytes_max =	512 * 1024,
	.periods_min =		2,
	.periods_max =		1024,
};

static int hw_check_valid_format(struct snd_usb_substream *subs,
				 struct snd_pcm_hw_params *params,
				 const struct audioformat *fp)
{
	struct snd_interval *it = hw_param_interval(params, SNDRV_PCM_HW_PARAM_RATE);
	struct snd_interval *ct = hw_param_interval(params, SNDRV_PCM_HW_PARAM_CHANNELS);
	struct snd_mask *fmts = hw_param_mask(params, SNDRV_PCM_HW_PARAM_FORMAT);
	struct snd_interval *pt = hw_param_interval(params, SNDRV_PCM_HW_PARAM_PERIOD_TIME);
	struct snd_mask check_fmts;
	unsigned int ptime;

	/* check the format */
	snd_mask_none(&check_fmts);
	check_fmts.bits[0] = (u32)fp->formats;
	check_fmts.bits[1] = (u32)(fp->formats >> 32);
	snd_mask_intersect(&check_fmts, fmts);
	if (snd_mask_empty(&check_fmts)) {
		hwc_debug("   > check: no supported format 0x%llx\n", fp->formats);
		return 0;
	}
	/* check the channels */
	if (fp->channels < ct->min || fp->channels > ct->max) {
		hwc_debug("   > check: no valid channels %d (%d/%d)\n", fp->channels, ct->min, ct->max);
		return 0;
	}
	/* check the rate is within the range */
	if (fp->rate_min > it->max || (fp->rate_min == it->max && it->openmax)) {
		hwc_debug("   > check: rate_min %d > max %d\n", fp->rate_min, it->max);
		return 0;
	}
	if (fp->rate_max < it->min || (fp->rate_max == it->min && it->openmin)) {
		hwc_debug("   > check: rate_max %d < min %d\n", fp->rate_max, it->min);
		return 0;
	}
	/* check whether the period time is >= the data packet interval */
	if (subs->speed != USB_SPEED_FULL) {
		ptime = 125 * (1 << fp->datainterval);
		if (ptime > pt->max || (ptime == pt->max && pt->openmax)) {
			hwc_debug("   > check: ptime %u > max %u\n", ptime, pt->max);
			return 0;
		}
	}
	return 1;
}

static int apply_hw_params_minmax(struct snd_interval *it, unsigned int rmin,
				  unsigned int rmax)
{
	int changed;

	if (rmin > rmax) {
		hwc_debug("  --> get empty\n");
		it->empty = 1;
		return -EINVAL;
	}

	changed = 0;
	if (it->min < rmin) {
		it->min = rmin;
		it->openmin = 0;
		changed = 1;
	}
	if (it->max > rmax) {
		it->max = rmax;
		it->openmax = 0;
		changed = 1;
	}
	if (snd_interval_checkempty(it)) {
		it->empty = 1;
		return -EINVAL;
	}
	hwc_debug("  --> (%d, %d) (changed = %d)\n", it->min, it->max, changed);
	return changed;
}

static int hw_rule_rate(struct snd_pcm_hw_params *params,
			struct snd_pcm_hw_rule *rule)
{
	struct snd_usb_substream *subs = rule->private;
	const struct audioformat *fp;
	struct snd_interval *it = hw_param_interval(params, SNDRV_PCM_HW_PARAM_RATE);
	unsigned int rmin, rmax, r;
	int i;

	hwc_debug("hw_rule_rate: (%d,%d)\n", it->min, it->max);
	rmin = UINT_MAX;
	rmax = 0;
	list_for_each_entry(fp, &subs->fmt_list, list) {
		if (!hw_check_valid_format(subs, params, fp))
			continue;
		if (fp->rate_table && fp->nr_rates) {
			for (i = 0; i < fp->nr_rates; i++) {
				r = fp->rate_table[i];
				if (!snd_interval_test(it, r))
					continue;
				rmin = min(rmin, r);
				rmax = max(rmax, r);
			}
		} else {
			rmin = min(rmin, fp->rate_min);
			rmax = max(rmax, fp->rate_max);
		}
	}

	return apply_hw_params_minmax(it, rmin, rmax);
}


static int hw_rule_channels(struct snd_pcm_hw_params *params,
			    struct snd_pcm_hw_rule *rule)
{
	struct snd_usb_substream *subs = rule->private;
	const struct audioformat *fp;
	struct snd_interval *it = hw_param_interval(params, SNDRV_PCM_HW_PARAM_CHANNELS);
	unsigned int rmin, rmax;

	hwc_debug("hw_rule_channels: (%d,%d)\n", it->min, it->max);
	rmin = UINT_MAX;
	rmax = 0;
	list_for_each_entry(fp, &subs->fmt_list, list) {
		if (!hw_check_valid_format(subs, params, fp))
			continue;
		rmin = min(rmin, fp->channels);
		rmax = max(rmax, fp->channels);
	}

	return apply_hw_params_minmax(it, rmin, rmax);
}

static int apply_hw_params_format_bits(struct snd_mask *fmt, u64 fbits)
{
	u32 oldbits[2];
	int changed;

	oldbits[0] = fmt->bits[0];
	oldbits[1] = fmt->bits[1];
	fmt->bits[0] &= (u32)fbits;
	fmt->bits[1] &= (u32)(fbits >> 32);
	if (!fmt->bits[0] && !fmt->bits[1]) {
		hwc_debug("  --> get empty\n");
		return -EINVAL;
	}
	changed = (oldbits[0] != fmt->bits[0] || oldbits[1] != fmt->bits[1]);
	hwc_debug("  --> %x:%x (changed = %d)\n", fmt->bits[0], fmt->bits[1], changed);
	return changed;
}

static int hw_rule_format(struct snd_pcm_hw_params *params,
			  struct snd_pcm_hw_rule *rule)
{
	struct snd_usb_substream *subs = rule->private;
	const struct audioformat *fp;
	struct snd_mask *fmt = hw_param_mask(params, SNDRV_PCM_HW_PARAM_FORMAT);
	u64 fbits;

	hwc_debug("hw_rule_format: %x:%x\n", fmt->bits[0], fmt->bits[1]);
	fbits = 0;
	list_for_each_entry(fp, &subs->fmt_list, list) {
		if (!hw_check_valid_format(subs, params, fp))
			continue;
		fbits |= fp->formats;
	}
	return apply_hw_params_format_bits(fmt, fbits);
}

static int hw_rule_period_time(struct snd_pcm_hw_params *params,
			       struct snd_pcm_hw_rule *rule)
{
	struct snd_usb_substream *subs = rule->private;
	const struct audioformat *fp;
	struct snd_interval *it;
	unsigned char min_datainterval;
	unsigned int pmin;

	it = hw_param_interval(params, SNDRV_PCM_HW_PARAM_PERIOD_TIME);
	hwc_debug("hw_rule_period_time: (%u,%u)\n", it->min, it->max);
	min_datainterval = 0xff;
	list_for_each_entry(fp, &subs->fmt_list, list) {
		if (!hw_check_valid_format(subs, params, fp))
			continue;
		min_datainterval = min(min_datainterval, fp->datainterval);
	}
	if (min_datainterval == 0xff) {
		hwc_debug("  --> get empty\n");
		it->empty = 1;
		return -EINVAL;
	}
	pmin = 125 * (1 << min_datainterval);

	return apply_hw_params_minmax(it, pmin, UINT_MAX);
}

/* get the EP or the sync EP for implicit fb when it's already set up */
static const struct snd_usb_endpoint *
get_sync_ep_from_substream(struct snd_usb_substream *subs)
{
	struct snd_usb_audio *chip = subs->stream->chip;
	const struct audioformat *fp;
	const struct snd_usb_endpoint *ep;

	list_for_each_entry(fp, &subs->fmt_list, list) {
		ep = snd_usb_get_endpoint(chip, fp->endpoint);
<<<<<<< HEAD
		if (ep && ep->cur_rate)
			return ep;
=======
		if (ep && ep->cur_audiofmt) {
			/* if EP is already opened solely for this substream,
			 * we still allow us to change the parameter; otherwise
			 * this substream has to follow the existing parameter
			 */
			if (ep->cur_audiofmt != subs->cur_audiofmt || ep->opened > 1)
				return ep;
		}
>>>>>>> fcb9f08a
		if (!fp->implicit_fb)
			continue;
		/* for the implicit fb, check the sync ep as well */
		ep = snd_usb_get_endpoint(chip, fp->sync_ep);
<<<<<<< HEAD
		if (ep && ep->cur_rate)
=======
		if (ep && ep->cur_audiofmt)
>>>>>>> fcb9f08a
			return ep;
	}
	return NULL;
}

/* additional hw constraints for implicit feedback mode */
static int hw_rule_format_implicit_fb(struct snd_pcm_hw_params *params,
				      struct snd_pcm_hw_rule *rule)
{
	struct snd_usb_substream *subs = rule->private;
	const struct snd_usb_endpoint *ep;
	struct snd_mask *fmt = hw_param_mask(params, SNDRV_PCM_HW_PARAM_FORMAT);

	ep = get_sync_ep_from_substream(subs);
	if (!ep)
		return 0;

	hwc_debug("applying %s\n", __func__);
	return apply_hw_params_format_bits(fmt, pcm_format_to_bits(ep->cur_format));
}

static int hw_rule_rate_implicit_fb(struct snd_pcm_hw_params *params,
				    struct snd_pcm_hw_rule *rule)
{
	struct snd_usb_substream *subs = rule->private;
	const struct snd_usb_endpoint *ep;
	struct snd_interval *it;

	ep = get_sync_ep_from_substream(subs);
	if (!ep)
		return 0;

	hwc_debug("applying %s\n", __func__);
	it = hw_param_interval(params, SNDRV_PCM_HW_PARAM_RATE);
	return apply_hw_params_minmax(it, ep->cur_rate, ep->cur_rate);
}

static int hw_rule_period_size_implicit_fb(struct snd_pcm_hw_params *params,
					   struct snd_pcm_hw_rule *rule)
{
	struct snd_usb_substream *subs = rule->private;
	const struct snd_usb_endpoint *ep;
	struct snd_interval *it;

	ep = get_sync_ep_from_substream(subs);
	if (!ep)
		return 0;
<<<<<<< HEAD

	hwc_debug("applying %s\n", __func__);
	it = hw_param_interval(params, SNDRV_PCM_HW_PARAM_PERIOD_SIZE);
	return apply_hw_params_minmax(it, ep->cur_period_frames,
				      ep->cur_period_frames);
}

static int hw_rule_periods_implicit_fb(struct snd_pcm_hw_params *params,
				       struct snd_pcm_hw_rule *rule)
{
	struct snd_usb_substream *subs = rule->private;
	const struct snd_usb_endpoint *ep;
	struct snd_interval *it;

	ep = get_sync_ep_from_substream(subs);
	if (!ep)
		return 0;

	hwc_debug("applying %s\n", __func__);
=======

	hwc_debug("applying %s\n", __func__);
	it = hw_param_interval(params, SNDRV_PCM_HW_PARAM_PERIOD_SIZE);
	return apply_hw_params_minmax(it, ep->cur_period_frames,
				      ep->cur_period_frames);
}

static int hw_rule_periods_implicit_fb(struct snd_pcm_hw_params *params,
				       struct snd_pcm_hw_rule *rule)
{
	struct snd_usb_substream *subs = rule->private;
	const struct snd_usb_endpoint *ep;
	struct snd_interval *it;

	ep = get_sync_ep_from_substream(subs);
	if (!ep)
		return 0;

	hwc_debug("applying %s\n", __func__);
>>>>>>> fcb9f08a
	it = hw_param_interval(params, SNDRV_PCM_HW_PARAM_PERIODS);
	return apply_hw_params_minmax(it, ep->cur_buffer_periods,
				      ep->cur_buffer_periods);
}

/*
 * set up the runtime hardware information.
 */

static int setup_hw_info(struct snd_pcm_runtime *runtime, struct snd_usb_substream *subs)
{
	const struct audioformat *fp;
	unsigned int pt, ptmin;
	int param_period_time_if_needed = -1;
	int err;

	runtime->hw.formats = subs->formats;

	runtime->hw.rate_min = 0x7fffffff;
	runtime->hw.rate_max = 0;
	runtime->hw.channels_min = 256;
	runtime->hw.channels_max = 0;
	runtime->hw.rates = 0;
	ptmin = UINT_MAX;
	/* check min/max rates and channels */
	list_for_each_entry(fp, &subs->fmt_list, list) {
		runtime->hw.rates |= fp->rates;
		if (runtime->hw.rate_min > fp->rate_min)
			runtime->hw.rate_min = fp->rate_min;
		if (runtime->hw.rate_max < fp->rate_max)
			runtime->hw.rate_max = fp->rate_max;
		if (runtime->hw.channels_min > fp->channels)
			runtime->hw.channels_min = fp->channels;
		if (runtime->hw.channels_max < fp->channels)
			runtime->hw.channels_max = fp->channels;
		if (fp->fmt_type == UAC_FORMAT_TYPE_II && fp->frame_size > 0) {
			/* FIXME: there might be more than one audio formats... */
			runtime->hw.period_bytes_min = runtime->hw.period_bytes_max =
				fp->frame_size;
		}
		pt = 125 * (1 << fp->datainterval);
		ptmin = min(ptmin, pt);
	}

	param_period_time_if_needed = SNDRV_PCM_HW_PARAM_PERIOD_TIME;
	if (subs->speed == USB_SPEED_FULL)
		/* full speed devices have fixed data packet interval */
		ptmin = 1000;
	if (ptmin == 1000)
		/* if period time doesn't go below 1 ms, no rules needed */
		param_period_time_if_needed = -1;

	err = snd_pcm_hw_constraint_minmax(runtime,
					   SNDRV_PCM_HW_PARAM_PERIOD_TIME,
					   ptmin, UINT_MAX);
	if (err < 0)
		return err;

	err = snd_pcm_hw_rule_add(runtime, 0, SNDRV_PCM_HW_PARAM_RATE,
				  hw_rule_rate, subs,
				  SNDRV_PCM_HW_PARAM_RATE,
				  SNDRV_PCM_HW_PARAM_FORMAT,
				  SNDRV_PCM_HW_PARAM_CHANNELS,
				  param_period_time_if_needed,
				  -1);
	if (err < 0)
		return err;

	err = snd_pcm_hw_rule_add(runtime, 0, SNDRV_PCM_HW_PARAM_CHANNELS,
				  hw_rule_channels, subs,
				  SNDRV_PCM_HW_PARAM_CHANNELS,
				  SNDRV_PCM_HW_PARAM_FORMAT,
				  SNDRV_PCM_HW_PARAM_RATE,
				  param_period_time_if_needed,
				  -1);
	if (err < 0)
		return err;
	err = snd_pcm_hw_rule_add(runtime, 0, SNDRV_PCM_HW_PARAM_FORMAT,
				  hw_rule_format, subs,
				  SNDRV_PCM_HW_PARAM_FORMAT,
				  SNDRV_PCM_HW_PARAM_RATE,
				  SNDRV_PCM_HW_PARAM_CHANNELS,
				  param_period_time_if_needed,
				  -1);
	if (err < 0)
		return err;
	if (param_period_time_if_needed >= 0) {
		err = snd_pcm_hw_rule_add(runtime, 0,
					  SNDRV_PCM_HW_PARAM_PERIOD_TIME,
					  hw_rule_period_time, subs,
					  SNDRV_PCM_HW_PARAM_FORMAT,
					  SNDRV_PCM_HW_PARAM_CHANNELS,
					  SNDRV_PCM_HW_PARAM_RATE,
					  -1);
		if (err < 0)
			return err;
	}

	/* additional hw constraints for implicit fb */
	err = snd_pcm_hw_rule_add(runtime, 0, SNDRV_PCM_HW_PARAM_FORMAT,
				  hw_rule_format_implicit_fb, subs,
				  SNDRV_PCM_HW_PARAM_FORMAT, -1);
	if (err < 0)
		return err;
	err = snd_pcm_hw_rule_add(runtime, 0, SNDRV_PCM_HW_PARAM_RATE,
				  hw_rule_rate_implicit_fb, subs,
				  SNDRV_PCM_HW_PARAM_RATE, -1);
	if (err < 0)
		return err;
	err = snd_pcm_hw_rule_add(runtime, 0, SNDRV_PCM_HW_PARAM_PERIOD_SIZE,
				  hw_rule_period_size_implicit_fb, subs,
				  SNDRV_PCM_HW_PARAM_PERIOD_SIZE, -1);
	if (err < 0)
		return err;
	err = snd_pcm_hw_rule_add(runtime, 0, SNDRV_PCM_HW_PARAM_PERIODS,
				  hw_rule_periods_implicit_fb, subs,
				  SNDRV_PCM_HW_PARAM_PERIODS, -1);
	if (err < 0)
		return err;

	return 0;
}

static int snd_usb_pcm_open(struct snd_pcm_substream *substream)
{
	int direction = substream->stream;
	struct snd_usb_stream *as = snd_pcm_substream_chip(substream);
	struct snd_pcm_runtime *runtime = substream->runtime;
	struct snd_usb_substream *subs = &as->substream[direction];
	int ret;

	runtime->hw = snd_usb_hardware;
	runtime->private_data = subs;
	subs->pcm_substream = substream;
	/* runtime PM is also done there */

	/* initialize DSD/DOP context */
	subs->dsd_dop.byte_idx = 0;
	subs->dsd_dop.channel = 0;
	subs->dsd_dop.marker = 1;

	ret = setup_hw_info(runtime, subs);
	if (ret < 0)
		return ret;
	ret = snd_usb_autoresume(subs->stream->chip);
	if (ret < 0)
		return ret;
	ret = snd_media_stream_init(subs, as->pcm, direction);
	if (ret < 0)
		snd_usb_autosuspend(subs->stream->chip);
	return ret;
}

static int snd_usb_pcm_close(struct snd_pcm_substream *substream)
{
	int direction = substream->stream;
	struct snd_usb_stream *as = snd_pcm_substream_chip(substream);
	struct snd_usb_substream *subs = &as->substream[direction];
	int ret;

	snd_media_stop_pipeline(subs);

	if (!snd_usb_lock_shutdown(subs->stream->chip)) {
		ret = snd_usb_pcm_change_state(subs, UAC3_PD_STATE_D1);
		snd_usb_unlock_shutdown(subs->stream->chip);
		if (ret < 0)
			return ret;
	}

	subs->pcm_substream = NULL;
	snd_usb_autosuspend(subs->stream->chip);

	return 0;
}

/* Since a URB can handle only a single linear buffer, we must use double
 * buffering when the data to be transferred overflows the buffer boundary.
 * To avoid inconsistencies when updating hwptr_done, we use double buffering
 * for all URBs.
 */
static void retire_capture_urb(struct snd_usb_substream *subs,
			       struct urb *urb)
{
	struct snd_pcm_runtime *runtime = subs->pcm_substream->runtime;
	unsigned int stride, frames, bytes, oldptr;
	int i, period_elapsed = 0;
	unsigned long flags;
	unsigned char *cp;
	int current_frame_number;

	/* read frame number here, update pointer in critical section */
	current_frame_number = usb_get_current_frame_number(subs->dev);

	stride = runtime->frame_bits >> 3;

	for (i = 0; i < urb->number_of_packets; i++) {
		cp = (unsigned char *)urb->transfer_buffer + urb->iso_frame_desc[i].offset + subs->pkt_offset_adj;
		if (urb->iso_frame_desc[i].status && printk_ratelimit()) {
			dev_dbg(&subs->dev->dev, "frame %d active: %d\n",
				i, urb->iso_frame_desc[i].status);
			// continue;
		}
		bytes = urb->iso_frame_desc[i].actual_length;
		if (subs->stream_offset_adj > 0) {
			unsigned int adj = min(subs->stream_offset_adj, bytes);
			cp += adj;
			bytes -= adj;
			subs->stream_offset_adj -= adj;
		}
		frames = bytes / stride;
		if (!subs->txfr_quirk)
			bytes = frames * stride;
		if (bytes % (runtime->sample_bits >> 3) != 0) {
			int oldbytes = bytes;
			bytes = frames * stride;
			dev_warn_ratelimited(&subs->dev->dev,
				 "Corrected urb data len. %d->%d\n",
							oldbytes, bytes);
		}
		/* update the current pointer */
		spin_lock_irqsave(&subs->lock, flags);
		oldptr = subs->hwptr_done;
		subs->hwptr_done += bytes;
		if (subs->hwptr_done >= runtime->buffer_size * stride)
			subs->hwptr_done -= runtime->buffer_size * stride;
		frames = (bytes + (oldptr % stride)) / stride;
		subs->transfer_done += frames;
		if (subs->transfer_done >= runtime->period_size) {
			subs->transfer_done -= runtime->period_size;
			period_elapsed = 1;
		}
		/* capture delay is by construction limited to one URB,
		 * reset delays here
		 */
		runtime->delay = subs->last_delay = 0;

		/* realign last_frame_number */
		subs->last_frame_number = current_frame_number;
		subs->last_frame_number &= 0xFF; /* keep 8 LSBs */

		spin_unlock_irqrestore(&subs->lock, flags);
		/* copy a data chunk */
		if (oldptr + bytes > runtime->buffer_size * stride) {
			unsigned int bytes1 =
					runtime->buffer_size * stride - oldptr;
			memcpy(runtime->dma_area + oldptr, cp, bytes1);
			memcpy(runtime->dma_area, cp + bytes1, bytes - bytes1);
		} else {
			memcpy(runtime->dma_area + oldptr, cp, bytes);
		}
	}

	if (period_elapsed)
		snd_pcm_period_elapsed(subs->pcm_substream);
}

static inline void fill_playback_urb_dsd_dop(struct snd_usb_substream *subs,
					     struct urb *urb, unsigned int bytes)
{
	struct snd_pcm_runtime *runtime = subs->pcm_substream->runtime;
	unsigned int stride = runtime->frame_bits >> 3;
	unsigned int dst_idx = 0;
	unsigned int src_idx = subs->hwptr_done;
	unsigned int wrap = runtime->buffer_size * stride;
	u8 *dst = urb->transfer_buffer;
	u8 *src = runtime->dma_area;
	u8 marker[] = { 0x05, 0xfa };

	/*
	 * The DSP DOP format defines a way to transport DSD samples over
	 * normal PCM data endpoints. It requires stuffing of marker bytes
	 * (0x05 and 0xfa, alternating per sample frame), and then expects
	 * 2 additional bytes of actual payload. The whole frame is stored
	 * LSB.
	 *
	 * Hence, for a stereo transport, the buffer layout looks like this,
	 * where L refers to left channel samples and R to right.
	 *
	 *   L1 L2 0x05   R1 R2 0x05   L3 L4 0xfa  R3 R4 0xfa
	 *   L5 L6 0x05   R5 R6 0x05   L7 L8 0xfa  R7 R8 0xfa
	 *   .....
	 *
	 */

	while (bytes--) {
		if (++subs->dsd_dop.byte_idx == 3) {
			/* frame boundary? */
			dst[dst_idx++] = marker[subs->dsd_dop.marker];
			src_idx += 2;
			subs->dsd_dop.byte_idx = 0;

			if (++subs->dsd_dop.channel % runtime->channels == 0) {
				/* alternate the marker */
				subs->dsd_dop.marker++;
				subs->dsd_dop.marker %= ARRAY_SIZE(marker);
				subs->dsd_dop.channel = 0;
			}
		} else {
			/* stuff the DSD payload */
			int idx = (src_idx + subs->dsd_dop.byte_idx - 1) % wrap;

			if (subs->cur_audiofmt->dsd_bitrev)
				dst[dst_idx++] = bitrev8(src[idx]);
			else
				dst[dst_idx++] = src[idx];

			subs->hwptr_done++;
		}
	}
	if (subs->hwptr_done >= runtime->buffer_size * stride)
		subs->hwptr_done -= runtime->buffer_size * stride;
}

static void copy_to_urb(struct snd_usb_substream *subs, struct urb *urb,
			int offset, int stride, unsigned int bytes)
{
	struct snd_pcm_runtime *runtime = subs->pcm_substream->runtime;

	if (subs->hwptr_done + bytes > runtime->buffer_size * stride) {
		/* err, the transferred area goes over buffer boundary. */
		unsigned int bytes1 =
			runtime->buffer_size * stride - subs->hwptr_done;
		memcpy(urb->transfer_buffer + offset,
		       runtime->dma_area + subs->hwptr_done, bytes1);
		memcpy(urb->transfer_buffer + offset + bytes1,
		       runtime->dma_area, bytes - bytes1);
	} else {
		memcpy(urb->transfer_buffer + offset,
		       runtime->dma_area + subs->hwptr_done, bytes);
	}
	subs->hwptr_done += bytes;
	if (subs->hwptr_done >= runtime->buffer_size * stride)
		subs->hwptr_done -= runtime->buffer_size * stride;
}

static unsigned int copy_to_urb_quirk(struct snd_usb_substream *subs,
				      struct urb *urb, int stride,
				      unsigned int bytes)
{
	__le32 packet_length;
	int i;

	/* Put __le32 length descriptor at start of each packet. */
	for (i = 0; i < urb->number_of_packets; i++) {
		unsigned int length = urb->iso_frame_desc[i].length;
		unsigned int offset = urb->iso_frame_desc[i].offset;

		packet_length = cpu_to_le32(length);
		offset += i * sizeof(packet_length);
		urb->iso_frame_desc[i].offset = offset;
		urb->iso_frame_desc[i].length += sizeof(packet_length);
		memcpy(urb->transfer_buffer + offset,
		       &packet_length, sizeof(packet_length));
		copy_to_urb(subs, urb, offset + sizeof(packet_length),
			    stride, length);
	}
	/* Adjust transfer size accordingly. */
	bytes += urb->number_of_packets * sizeof(packet_length);
	return bytes;
}

static void prepare_playback_urb(struct snd_usb_substream *subs,
				 struct urb *urb)
{
	struct snd_pcm_runtime *runtime = subs->pcm_substream->runtime;
	struct snd_usb_endpoint *ep = subs->data_endpoint;
	struct snd_urb_ctx *ctx = urb->context;
	unsigned int counts, frames, bytes;
	int i, stride, period_elapsed = 0;
	unsigned long flags;

	stride = runtime->frame_bits >> 3;

	frames = 0;
	urb->number_of_packets = 0;
	spin_lock_irqsave(&subs->lock, flags);
	subs->frame_limit += ep->max_urb_frames;
	for (i = 0; i < ctx->packets; i++) {
		counts = snd_usb_endpoint_next_packet_size(ep, ctx, i);
		/* set up descriptor */
		urb->iso_frame_desc[i].offset = frames * ep->stride;
		urb->iso_frame_desc[i].length = counts * ep->stride;
		frames += counts;
		urb->number_of_packets++;
		subs->transfer_done += counts;
		if (subs->transfer_done >= runtime->period_size) {
			subs->transfer_done -= runtime->period_size;
			subs->frame_limit = 0;
			period_elapsed = 1;
			if (subs->fmt_type == UAC_FORMAT_TYPE_II) {
				if (subs->transfer_done > 0) {
					/* FIXME: fill-max mode is not
					 * supported yet */
					frames -= subs->transfer_done;
					counts -= subs->transfer_done;
					urb->iso_frame_desc[i].length =
						counts * ep->stride;
					subs->transfer_done = 0;
				}
				i++;
				if (i < ctx->packets) {
					/* add a transfer delimiter */
					urb->iso_frame_desc[i].offset =
						frames * ep->stride;
					urb->iso_frame_desc[i].length = 0;
					urb->number_of_packets++;
				}
				break;
			}
		}
		/* finish at the period boundary or after enough frames */
		if ((period_elapsed ||
				subs->transfer_done >= subs->frame_limit) &&
		    !snd_usb_endpoint_implicit_feedback_sink(ep))
			break;
	}
	bytes = frames * ep->stride;

	if (unlikely(ep->cur_format == SNDRV_PCM_FORMAT_DSD_U16_LE &&
		     subs->cur_audiofmt->dsd_dop)) {
		fill_playback_urb_dsd_dop(subs, urb, bytes);
	} else if (unlikely(ep->cur_format == SNDRV_PCM_FORMAT_DSD_U8 &&
			   subs->cur_audiofmt->dsd_bitrev)) {
		/* bit-reverse the bytes */
		u8 *buf = urb->transfer_buffer;
		for (i = 0; i < bytes; i++) {
			int idx = (subs->hwptr_done + i)
				% (runtime->buffer_size * stride);
			buf[i] = bitrev8(runtime->dma_area[idx]);
		}

		subs->hwptr_done += bytes;
		if (subs->hwptr_done >= runtime->buffer_size * stride)
			subs->hwptr_done -= runtime->buffer_size * stride;
	} else {
		/* usual PCM */
		if (!subs->tx_length_quirk)
			copy_to_urb(subs, urb, 0, stride, bytes);
		else
			bytes = copy_to_urb_quirk(subs, urb, stride, bytes);
			/* bytes is now amount of outgoing data */
	}

	/* update delay with exact number of samples queued */
	runtime->delay = subs->last_delay;
	runtime->delay += frames;
	subs->last_delay = runtime->delay;

	/* realign last_frame_number */
	subs->last_frame_number = usb_get_current_frame_number(subs->dev);
	subs->last_frame_number &= 0xFF; /* keep 8 LSBs */

	if (subs->trigger_tstamp_pending_update) {
		/* this is the first actual URB submitted,
		 * update trigger timestamp to reflect actual start time
		 */
		snd_pcm_gettime(runtime, &runtime->trigger_tstamp);
		subs->trigger_tstamp_pending_update = false;
	}

	spin_unlock_irqrestore(&subs->lock, flags);
	urb->transfer_buffer_length = bytes;
	if (period_elapsed)
		snd_pcm_period_elapsed(subs->pcm_substream);
}

/*
 * process after playback data complete
 * - decrease the delay count again
 */
static void retire_playback_urb(struct snd_usb_substream *subs,
			       struct urb *urb)
{
	unsigned long flags;
	struct snd_pcm_runtime *runtime = subs->pcm_substream->runtime;
	struct snd_usb_endpoint *ep = subs->data_endpoint;
	int processed = urb->transfer_buffer_length / ep->stride;
	int est_delay;

	/* ignore the delay accounting when processed=0 is given, i.e.
	 * silent payloads are processed before handling the actual data
	 */
	if (!processed)
		return;

	spin_lock_irqsave(&subs->lock, flags);
	if (!subs->last_delay)
		goto out; /* short path */

	est_delay = snd_usb_pcm_delay(subs, runtime->rate);
	/* update delay with exact number of samples played */
	if (processed > subs->last_delay)
		subs->last_delay = 0;
	else
		subs->last_delay -= processed;
	runtime->delay = subs->last_delay;

	/*
	 * Report when delay estimate is off by more than 2ms.
	 * The error should be lower than 2ms since the estimate relies
	 * on two reads of a counter updated every ms.
	 */
	if (abs(est_delay - subs->last_delay) * 1000 > runtime->rate * 2)
		dev_dbg_ratelimited(&subs->dev->dev,
			"delay: estimated %d, actual %d\n",
			est_delay, subs->last_delay);

	if (!subs->running) {
		/* update last_frame_number for delay counting here since
		 * prepare_playback_urb won't be called during pause
		 */
		subs->last_frame_number =
			usb_get_current_frame_number(subs->dev) & 0xff;
	}

 out:
	spin_unlock_irqrestore(&subs->lock, flags);
}

static int snd_usb_substream_playback_trigger(struct snd_pcm_substream *substream,
					      int cmd)
{
	struct snd_usb_substream *subs = substream->runtime->private_data;

	switch (cmd) {
	case SNDRV_PCM_TRIGGER_START:
		subs->trigger_tstamp_pending_update = true;
		fallthrough;
	case SNDRV_PCM_TRIGGER_PAUSE_RELEASE:
		snd_usb_endpoint_set_callback(subs->data_endpoint,
					      prepare_playback_urb,
					      retire_playback_urb,
					      subs);
		subs->running = 1;
		dev_dbg(&subs->dev->dev, "%d:%d Start Playback PCM\n",
			subs->cur_audiofmt->iface,
			subs->cur_audiofmt->altsetting);
		return 0;
	case SNDRV_PCM_TRIGGER_SUSPEND:
	case SNDRV_PCM_TRIGGER_STOP:
		stop_endpoints(subs);
		snd_usb_endpoint_set_callback(subs->data_endpoint,
					      NULL, NULL, NULL);
		subs->running = 0;
		dev_dbg(&subs->dev->dev, "%d:%d Stop Playback PCM\n",
			subs->cur_audiofmt->iface,
			subs->cur_audiofmt->altsetting);
		return 0;
	case SNDRV_PCM_TRIGGER_PAUSE_PUSH:
		/* keep retire_data_urb for delay calculation */
		snd_usb_endpoint_set_callback(subs->data_endpoint,
					      NULL,
					      retire_playback_urb,
					      subs);
		subs->running = 0;
		dev_dbg(&subs->dev->dev, "%d:%d Pause Playback PCM\n",
			subs->cur_audiofmt->iface,
			subs->cur_audiofmt->altsetting);
		return 0;
	}

	return -EINVAL;
}

static int snd_usb_substream_capture_trigger(struct snd_pcm_substream *substream,
					     int cmd)
{
	int err;
	struct snd_usb_substream *subs = substream->runtime->private_data;

	switch (cmd) {
	case SNDRV_PCM_TRIGGER_START:
		err = start_endpoints(subs);
		if (err < 0)
			return err;
		fallthrough;
	case SNDRV_PCM_TRIGGER_PAUSE_RELEASE:
		snd_usb_endpoint_set_callback(subs->data_endpoint,
					      NULL, retire_capture_urb,
					      subs);
		subs->running = 1;
		dev_dbg(&subs->dev->dev, "%d:%d Start Capture PCM\n",
			subs->cur_audiofmt->iface,
			subs->cur_audiofmt->altsetting);
		return 0;
	case SNDRV_PCM_TRIGGER_SUSPEND:
	case SNDRV_PCM_TRIGGER_STOP:
		stop_endpoints(subs);
		fallthrough;
	case SNDRV_PCM_TRIGGER_PAUSE_PUSH:
		snd_usb_endpoint_set_callback(subs->data_endpoint,
					      NULL, NULL, NULL);
		subs->running = 0;
		dev_dbg(&subs->dev->dev, "%d:%d Stop Capture PCM\n",
			subs->cur_audiofmt->iface,
			subs->cur_audiofmt->altsetting);
		return 0;
	}

	return -EINVAL;
}

static const struct snd_pcm_ops snd_usb_playback_ops = {
	.open =		snd_usb_pcm_open,
	.close =	snd_usb_pcm_close,
	.hw_params =	snd_usb_hw_params,
	.hw_free =	snd_usb_hw_free,
	.prepare =	snd_usb_pcm_prepare,
	.trigger =	snd_usb_substream_playback_trigger,
	.sync_stop =	snd_usb_pcm_sync_stop,
	.pointer =	snd_usb_pcm_pointer,
};

static const struct snd_pcm_ops snd_usb_capture_ops = {
	.open =		snd_usb_pcm_open,
	.close =	snd_usb_pcm_close,
	.hw_params =	snd_usb_hw_params,
	.hw_free =	snd_usb_hw_free,
	.prepare =	snd_usb_pcm_prepare,
	.trigger =	snd_usb_substream_capture_trigger,
	.sync_stop =	snd_usb_pcm_sync_stop,
	.pointer =	snd_usb_pcm_pointer,
};

void snd_usb_set_pcm_ops(struct snd_pcm *pcm, int stream)
{
	const struct snd_pcm_ops *ops;

	ops = stream == SNDRV_PCM_STREAM_PLAYBACK ?
			&snd_usb_playback_ops : &snd_usb_capture_ops;
	snd_pcm_set_ops(pcm, stream, ops);
}

void snd_usb_preallocate_buffer(struct snd_usb_substream *subs)
{
	struct snd_pcm *pcm = subs->stream->pcm;
	struct snd_pcm_substream *s = pcm->streams[subs->direction].substream;
	struct device *dev = subs->dev->bus->sysdev;

	if (snd_usb_use_vmalloc)
		snd_pcm_set_managed_buffer(s, SNDRV_DMA_TYPE_VMALLOC,
					   NULL, 0, 0);
	else
		snd_pcm_set_managed_buffer(s, SNDRV_DMA_TYPE_DEV_SG,
					   dev, 64*1024, 512*1024);
}<|MERGE_RESOLUTION|>--- conflicted
+++ resolved
@@ -845,10 +845,6 @@
 
 	list_for_each_entry(fp, &subs->fmt_list, list) {
 		ep = snd_usb_get_endpoint(chip, fp->endpoint);
-<<<<<<< HEAD
-		if (ep && ep->cur_rate)
-			return ep;
-=======
 		if (ep && ep->cur_audiofmt) {
 			/* if EP is already opened solely for this substream,
 			 * we still allow us to change the parameter; otherwise
@@ -857,16 +853,11 @@
 			if (ep->cur_audiofmt != subs->cur_audiofmt || ep->opened > 1)
 				return ep;
 		}
->>>>>>> fcb9f08a
 		if (!fp->implicit_fb)
 			continue;
 		/* for the implicit fb, check the sync ep as well */
 		ep = snd_usb_get_endpoint(chip, fp->sync_ep);
-<<<<<<< HEAD
-		if (ep && ep->cur_rate)
-=======
 		if (ep && ep->cur_audiofmt)
->>>>>>> fcb9f08a
 			return ep;
 	}
 	return NULL;
@@ -914,7 +905,6 @@
 	ep = get_sync_ep_from_substream(subs);
 	if (!ep)
 		return 0;
-<<<<<<< HEAD
 
 	hwc_debug("applying %s\n", __func__);
 	it = hw_param_interval(params, SNDRV_PCM_HW_PARAM_PERIOD_SIZE);
@@ -934,27 +924,6 @@
 		return 0;
 
 	hwc_debug("applying %s\n", __func__);
-=======
-
-	hwc_debug("applying %s\n", __func__);
-	it = hw_param_interval(params, SNDRV_PCM_HW_PARAM_PERIOD_SIZE);
-	return apply_hw_params_minmax(it, ep->cur_period_frames,
-				      ep->cur_period_frames);
-}
-
-static int hw_rule_periods_implicit_fb(struct snd_pcm_hw_params *params,
-				       struct snd_pcm_hw_rule *rule)
-{
-	struct snd_usb_substream *subs = rule->private;
-	const struct snd_usb_endpoint *ep;
-	struct snd_interval *it;
-
-	ep = get_sync_ep_from_substream(subs);
-	if (!ep)
-		return 0;
-
-	hwc_debug("applying %s\n", __func__);
->>>>>>> fcb9f08a
 	it = hw_param_interval(params, SNDRV_PCM_HW_PARAM_PERIODS);
 	return apply_hw_params_minmax(it, ep->cur_buffer_periods,
 				      ep->cur_buffer_periods);

// SPDX-License-Identifier: GPL-2.0
/*
 *   Focusrite Scarlett Gen 2/3 and Clarett USB/Clarett+ Driver for ALSA
 *
 *   Supported models:
 *   - 6i6/18i8/18i20 Gen 2
 *   - Solo/2i2/4i4/8i6/18i8/18i20 Gen 3
<<<<<<< HEAD
 *   - Clarett 8Pre USB
 *   - Clarett+ 8Pre
=======
 *   - Clarett 2Pre/4Pre/8Pre USB
 *   - Clarett+ 2Pre/4Pre/8Pre
>>>>>>> 858014d7
 *
 *   Copyright (c) 2018-2023 by Geoffrey D. Bennett <g at b4.vu>
 *   Copyright (c) 2020-2021 by Vladimir Sadovnikov <sadko4u@gmail.com>
 *   Copyright (c) 2022 by Christian Colglazier <christian@cacolglazier.com>
 *
 *   Based on the Scarlett (Gen 1) Driver for ALSA:
 *
 *   Copyright (c) 2013 by Tobias Hoffmann
 *   Copyright (c) 2013 by Robin Gareus <robin at gareus.org>
 *   Copyright (c) 2002 by Takashi Iwai <tiwai at suse.de>
 *   Copyright (c) 2014 by Chris J Arges <chris.j.arges at canonical.com>
 *
 *   Many codes borrowed from audio.c by
 *     Alan Cox (alan at lxorguk.ukuu.org.uk)
 *     Thomas Sailer (sailer at ife.ee.ethz.ch)
 *
 *   Code cleanup:
 *   David Henningsson <david.henningsson at canonical.com>
 */

/* The protocol was reverse engineered by looking at the communication
 * between Focusrite Control 2.3.4 and the Focusrite(R) Scarlett 18i20
 * (firmware 1083) using usbmon in July-August 2018.
 *
 * Scarlett 18i8 support added in April 2019.
 *
 * Scarlett 6i6 support added in June 2019 (thanks to Martin Wittmann
 * for providing usbmon output and testing).
 *
 * Scarlett 4i4/8i6 Gen 3 support added in May 2020 (thanks to Laurent
 * Debricon for donating a 4i4 and to Fredrik Unger for providing 8i6
 * usbmon output and testing).
 *
 * Scarlett 18i8/18i20 Gen 3 support added in June 2020 (thanks to
 * Darren Jaeckel, Alex Sedlack, and Clovis Lunel for providing usbmon
 * output, protocol traces and testing).
 *
 * Support for loading mixer volume and mux configuration from the
 * interface during driver initialisation added in May 2021 (thanks to
 * Vladimir Sadovnikov for figuring out how).
 *
 * Support for Solo/2i2 Gen 3 added in May 2021 (thanks to Alexander
 * Vorona for 2i2 protocol traces).
 *
 * Support for phantom power, direct monitoring, speaker switching,
 * and talkback added in May-June 2021.
 *
 * Support for Clarett+ 8Pre added in Aug 2022 by Christian
 * Colglazier.
 *
 * Support for Clarett 8Pre USB added in Sep 2023 (thanks to Philippe
 * Perrot for confirmation).
 *
<<<<<<< HEAD
=======
 * Support for Clarett+ 4Pre and 2Pre added in Sep 2023 (thanks to
 * Gregory Rozzo for donating a 4Pre, and David Sherwood and Patrice
 * Peterson for usbmon output).
 *
 * Support for Clarett 2Pre and 4Pre USB added in Oct 2023.
 *
>>>>>>> 858014d7
 * This ALSA mixer gives access to (model-dependent):
 *  - input, output, mixer-matrix muxes
 *  - mixer-matrix gain stages
 *  - gain/volume/mute controls
 *  - level meters
 *  - line/inst level, pad, and air controls
 *  - phantom power, direct monitor, speaker switching, and talkback
 *    controls
 *  - disable/enable MSD mode
 *  - disable/enable standalone mode
 *
 * <ditaa>
 *    /--------------\    18chn            20chn     /--------------\
 *    | Hardware  in +--+------\    /-------------+--+ ALSA PCM out |
 *    \--------------/  |      |    |             |  \--------------/
 *                      |      |    |    /-----\  |
 *                      |      |    |    |     |  |
 *                      |      v    v    v     |  |
 *                      |   +---------------+  |  |
 *                      |    \ Matrix  Mux /   |  |
 *                      |     +-----+-----+    |  |
 *                      |           |          |  |
 *                      |           |18chn     |  |
 *                      |           |          |  |
 *                      |           |     10chn|  |
 *                      |           v          |  |
 *                      |     +------------+   |  |
 *                      |     | Mixer      |   |  |
 *                      |     |     Matrix |   |  |
 *                      |     |            |   |  |
 *                      |     | 18x10 Gain |   |  |
 *                      |     |   stages   |   |  |
 *                      |     +-----+------+   |  |
 *                      |           |          |  |
 *                      |18chn      |10chn     |  |20chn
 *                      |           |          |  |
 *                      |           +----------/  |
 *                      |           |             |
 *                      v           v             v
 *                      ===========================
 *               +---------------+       +--—------------+
 *                \ Output  Mux /         \ Capture Mux /
 *                 +---+---+---+           +-----+-----+
 *                     |   |                     |
 *                10chn|   |                     |18chn
 *                     |   |                     |
 *  /--------------\   |   |                     |   /--------------\
 *  | S/PDIF, ADAT |<--/   |10chn                \-->| ALSA PCM in  |
 *  | Hardware out |       |                         \--------------/
 *  \--------------/       |
 *                         v
 *                  +-------------+    Software gain per channel.
 *                  | Master Gain |<-- 18i20 only: Switch per channel
 *                  +------+------+    to select HW or SW gain control.
 *                         |
 *                         |10chn
 *  /--------------\       |
 *  | Analogue     |<------/
 *  | Hardware out |
 *  \--------------/
 * </ditaa>
 *
 * Gen 3 devices have a Mass Storage Device (MSD) mode where a small
 * disk with registration and driver download information is presented
 * to the host. To access the full functionality of the device without
 * proprietary software, MSD mode can be disabled by:
 * - holding down the 48V button for five seconds while powering on
 *   the device, or
 * - using this driver and alsamixer to change the "MSD Mode" setting
 *   to Off and power-cycling the device
 */

#include <linux/slab.h>
#include <linux/usb.h>
#include <linux/moduleparam.h>

#include <sound/control.h>
#include <sound/tlv.h>

#include "usbaudio.h"
#include "mixer.h"
#include "helper.h"

#include "mixer_scarlett_gen2.h"

/* device_setup value to allow turning MSD mode back on */
#define SCARLETT2_MSD_ENABLE 0x02

/* device_setup value to disable this mixer driver */
#define SCARLETT2_DISABLE 0x04

/* some gui mixers can't handle negative ctl values */
#define SCARLETT2_VOLUME_BIAS 127

/* mixer range from -80dB to +6dB in 0.5dB steps */
#define SCARLETT2_MIXER_MIN_DB -80
#define SCARLETT2_MIXER_BIAS (-SCARLETT2_MIXER_MIN_DB * 2)
#define SCARLETT2_MIXER_MAX_DB 6
#define SCARLETT2_MIXER_MAX_VALUE \
	((SCARLETT2_MIXER_MAX_DB - SCARLETT2_MIXER_MIN_DB) * 2)
#define SCARLETT2_MIXER_VALUE_COUNT (SCARLETT2_MIXER_MAX_VALUE + 1)

/* map from (dB + 80) * 2 to mixer value
 * for dB in 0 .. 172: int(8192 * pow(10, ((dB - 160) / 2 / 20)))
 */
static const u16 scarlett2_mixer_values[SCARLETT2_MIXER_VALUE_COUNT] = {
	0, 0, 0, 0, 1, 1, 1, 1, 1, 1, 1, 1, 1, 1, 1, 1, 2, 2, 2, 2, 2,
	2, 2, 3, 3, 3, 3, 3, 4, 4, 4, 4, 5, 5, 5, 6, 6, 6, 7, 7, 8, 8,
	9, 9, 10, 10, 11, 12, 12, 13, 14, 15, 16, 17, 18, 19, 20, 21,
	23, 24, 25, 27, 29, 30, 32, 34, 36, 38, 41, 43, 46, 48, 51,
	54, 57, 61, 65, 68, 73, 77, 81, 86, 91, 97, 103, 109, 115,
	122, 129, 137, 145, 154, 163, 173, 183, 194, 205, 217, 230,
	244, 259, 274, 290, 307, 326, 345, 365, 387, 410, 434, 460,
	487, 516, 547, 579, 614, 650, 689, 730, 773, 819, 867, 919,
	973, 1031, 1092, 1157, 1225, 1298, 1375, 1456, 1543, 1634,
	1731, 1833, 1942, 2057, 2179, 2308, 2445, 2590, 2744, 2906,
	3078, 3261, 3454, 3659, 3876, 4105, 4349, 4606, 4879, 5168,
	5475, 5799, 6143, 6507, 6892, 7301, 7733, 8192, 8677, 9191,
	9736, 10313, 10924, 11571, 12257, 12983, 13752, 14567, 15430,
	16345
};

/* Maximum number of analogue outputs */
#define SCARLETT2_ANALOGUE_MAX 10

/* Maximum number of level and pad switches */
#define SCARLETT2_LEVEL_SWITCH_MAX 2
#define SCARLETT2_PAD_SWITCH_MAX 8
#define SCARLETT2_AIR_SWITCH_MAX 8
#define SCARLETT2_PHANTOM_SWITCH_MAX 2

/* Maximum number of inputs to the mixer */
#define SCARLETT2_INPUT_MIX_MAX 25

/* Maximum number of outputs from the mixer */
#define SCARLETT2_OUTPUT_MIX_MAX 12

/* Maximum size of the data in the USB mux assignment message:
 * 20 inputs, 20 outputs, 25 matrix inputs, 12 spare
 */
#define SCARLETT2_MUX_MAX 77

/* Maximum number of meters (sum of output port counts) */
#define SCARLETT2_MAX_METERS 65

/* There are three different sets of configuration parameters across
 * the devices
 */
enum {
	SCARLETT2_CONFIG_SET_NO_MIXER = 0,
	SCARLETT2_CONFIG_SET_GEN_2 = 1,
	SCARLETT2_CONFIG_SET_GEN_3 = 2,
	SCARLETT2_CONFIG_SET_CLARETT = 3,
	SCARLETT2_CONFIG_SET_COUNT = 4
};

/* Hardware port types:
 * - None (no input to mux)
 * - Analogue I/O
 * - S/PDIF I/O
 * - ADAT I/O
 * - Mixer I/O
 * - PCM I/O
 */
enum {
	SCARLETT2_PORT_TYPE_NONE     = 0,
	SCARLETT2_PORT_TYPE_ANALOGUE = 1,
	SCARLETT2_PORT_TYPE_SPDIF    = 2,
	SCARLETT2_PORT_TYPE_ADAT     = 3,
	SCARLETT2_PORT_TYPE_MIX      = 4,
	SCARLETT2_PORT_TYPE_PCM      = 5,
	SCARLETT2_PORT_TYPE_COUNT    = 6,
};

/* I/O count of each port type kept in struct scarlett2_ports */
enum {
	SCARLETT2_PORT_IN    = 0,
	SCARLETT2_PORT_OUT   = 1,
	SCARLETT2_PORT_DIRNS = 2,
};

/* Dim/Mute buttons on the 18i20 */
enum {
	SCARLETT2_BUTTON_MUTE    = 0,
	SCARLETT2_BUTTON_DIM     = 1,
	SCARLETT2_DIM_MUTE_COUNT = 2,
};

static const char *const scarlett2_dim_mute_names[SCARLETT2_DIM_MUTE_COUNT] = {
	"Mute Playback Switch", "Dim Playback Switch"
};

/* Description of each hardware port type:
 * - id: hardware ID of this port type
 * - src_descr: printf format string for mux input selections
 * - src_num_offset: added to channel number for the fprintf
 * - dst_descr: printf format string for mixer controls
 */
struct scarlett2_port {
	u16 id;
	const char * const src_descr;
	int src_num_offset;
	const char * const dst_descr;
};

static const struct scarlett2_port scarlett2_ports[SCARLETT2_PORT_TYPE_COUNT] = {
	[SCARLETT2_PORT_TYPE_NONE] = {
		.id = 0x000,
		.src_descr = "Off"
	},
	[SCARLETT2_PORT_TYPE_ANALOGUE] = {
		.id = 0x080,
		.src_descr = "Analogue %d",
		.src_num_offset = 1,
		.dst_descr = "Analogue Output %02d Playback"
	},
	[SCARLETT2_PORT_TYPE_SPDIF] = {
		.id = 0x180,
		.src_descr = "S/PDIF %d",
		.src_num_offset = 1,
		.dst_descr = "S/PDIF Output %d Playback"
	},
	[SCARLETT2_PORT_TYPE_ADAT] = {
		.id = 0x200,
		.src_descr = "ADAT %d",
		.src_num_offset = 1,
		.dst_descr = "ADAT Output %d Playback"
	},
	[SCARLETT2_PORT_TYPE_MIX] = {
		.id = 0x300,
		.src_descr = "Mix %c",
		.src_num_offset = 'A',
		.dst_descr = "Mixer Input %02d Capture"
	},
	[SCARLETT2_PORT_TYPE_PCM] = {
		.id = 0x600,
		.src_descr = "PCM %d",
		.src_num_offset = 1,
		.dst_descr = "PCM %02d Capture"
	},
};

/* Number of mux tables: one for each band of sample rates
 * (44.1/48kHz, 88.2/96kHz, and 176.4/176kHz)
 */
#define SCARLETT2_MUX_TABLES 3

/* Maximum number of entries in a mux table */
#define SCARLETT2_MAX_MUX_ENTRIES 10

/* One entry within mux_assignment defines the port type and range of
 * ports to add to the set_mux message. The end of the list is marked
 * with count == 0.
 */
struct scarlett2_mux_entry {
	u8 port_type;
	u8 start;
	u8 count;
};

struct scarlett2_device_info {
	/* Gen 3 devices have an internal MSD mode switch that needs
	 * to be disabled in order to access the full functionality of
	 * the device.
	 */
	u8 has_msd_mode;

	/* which set of configuration parameters the device uses */
	u8 config_set;

	/* line out hw volume is sw controlled */
	u8 line_out_hw_vol;

	/* support for main/alt speaker switching */
	u8 has_speaker_switching;

	/* support for talkback microphone */
	u8 has_talkback;

	/* the number of analogue inputs with a software switchable
	 * level control that can be set to line or instrument
	 */
	u8 level_input_count;

	/* the first input with a level control (0-based) */
	u8 level_input_first;

	/* the number of analogue inputs with a software switchable
	 * 10dB pad control
	 */
	u8 pad_input_count;

	/* the number of analogue inputs with a software switchable
	 * "air" control
	 */
	u8 air_input_count;

	/* the number of phantom (48V) software switchable controls */
	u8 phantom_count;

	/* the number of inputs each phantom switch controls */
	u8 inputs_per_phantom;

	/* the number of direct monitor options
	 * (0 = none, 1 = mono only, 2 = mono/stereo)
	 */
	u8 direct_monitor;

	/* remap analogue outputs; 18i8 Gen 3 has "line 3/4" connected
	 * internally to the analogue 7/8 outputs
	 */
	u8 line_out_remap_enable;
	u8 line_out_remap[SCARLETT2_ANALOGUE_MAX];

	/* additional description for the line out volume controls */
	const char * const line_out_descrs[SCARLETT2_ANALOGUE_MAX];

	/* number of sources/destinations of each port type */
	const int port_count[SCARLETT2_PORT_TYPE_COUNT][SCARLETT2_PORT_DIRNS];

	/* layout/order of the entries in the set_mux message */
	struct scarlett2_mux_entry mux_assignment[SCARLETT2_MUX_TABLES]
						 [SCARLETT2_MAX_MUX_ENTRIES];
};

struct scarlett2_data {
	struct usb_mixer_interface *mixer;
	struct mutex usb_mutex; /* prevent sending concurrent USB requests */
	struct mutex data_mutex; /* lock access to this data */
	struct delayed_work work;
	const struct scarlett2_device_info *info;
	const char *series_name;
	__u8 bInterfaceNumber;
	__u8 bEndpointAddress;
	__u16 wMaxPacketSize;
	__u8 bInterval;
	int num_mux_srcs;
	int num_mux_dsts;
	u16 scarlett2_seq;
	u8 sync_updated;
	u8 vol_updated;
	u8 input_other_updated;
	u8 monitor_other_updated;
	u8 mux_updated;
	u8 speaker_switching_switched;
	u8 sync;
	u8 master_vol;
	u8 vol[SCARLETT2_ANALOGUE_MAX];
	u8 vol_sw_hw_switch[SCARLETT2_ANALOGUE_MAX];
	u8 mute_switch[SCARLETT2_ANALOGUE_MAX];
	u8 level_switch[SCARLETT2_LEVEL_SWITCH_MAX];
	u8 pad_switch[SCARLETT2_PAD_SWITCH_MAX];
	u8 dim_mute[SCARLETT2_DIM_MUTE_COUNT];
	u8 air_switch[SCARLETT2_AIR_SWITCH_MAX];
	u8 phantom_switch[SCARLETT2_PHANTOM_SWITCH_MAX];
	u8 phantom_persistence;
	u8 direct_monitor_switch;
	u8 speaker_switching_switch;
	u8 talkback_switch;
	u8 talkback_map[SCARLETT2_OUTPUT_MIX_MAX];
	u8 msd_switch;
	u8 standalone_switch;
	struct snd_kcontrol *sync_ctl;
	struct snd_kcontrol *master_vol_ctl;
	struct snd_kcontrol *vol_ctls[SCARLETT2_ANALOGUE_MAX];
	struct snd_kcontrol *sw_hw_ctls[SCARLETT2_ANALOGUE_MAX];
	struct snd_kcontrol *mute_ctls[SCARLETT2_ANALOGUE_MAX];
	struct snd_kcontrol *dim_mute_ctls[SCARLETT2_DIM_MUTE_COUNT];
	struct snd_kcontrol *level_ctls[SCARLETT2_LEVEL_SWITCH_MAX];
	struct snd_kcontrol *pad_ctls[SCARLETT2_PAD_SWITCH_MAX];
	struct snd_kcontrol *air_ctls[SCARLETT2_AIR_SWITCH_MAX];
	struct snd_kcontrol *phantom_ctls[SCARLETT2_PHANTOM_SWITCH_MAX];
	struct snd_kcontrol *mux_ctls[SCARLETT2_MUX_MAX];
	struct snd_kcontrol *direct_monitor_ctl;
	struct snd_kcontrol *speaker_switching_ctl;
	struct snd_kcontrol *talkback_ctl;
	u8 mux[SCARLETT2_MUX_MAX];
	u8 mix[SCARLETT2_INPUT_MIX_MAX * SCARLETT2_OUTPUT_MIX_MAX];
};

/*** Model-specific data ***/

static const struct scarlett2_device_info s6i6_gen2_info = {
	.config_set = SCARLETT2_CONFIG_SET_GEN_2,
	.level_input_count = 2,
	.pad_input_count = 2,

	.line_out_descrs = {
		"Headphones 1 L",
		"Headphones 1 R",
		"Headphones 2 L",
		"Headphones 2 R",
	},

	.port_count = {
		[SCARLETT2_PORT_TYPE_NONE]     = {  1,  0 },
		[SCARLETT2_PORT_TYPE_ANALOGUE] = {  4,  4 },
		[SCARLETT2_PORT_TYPE_SPDIF]    = {  2,  2 },
		[SCARLETT2_PORT_TYPE_MIX]      = { 10, 18 },
		[SCARLETT2_PORT_TYPE_PCM]      = {  6,  6 },
	},

	.mux_assignment = { {
		{ SCARLETT2_PORT_TYPE_PCM,      0,  6 },
		{ SCARLETT2_PORT_TYPE_ANALOGUE, 0,  4 },
		{ SCARLETT2_PORT_TYPE_SPDIF,    0,  2 },
		{ SCARLETT2_PORT_TYPE_MIX,      0, 18 },
		{ SCARLETT2_PORT_TYPE_NONE,     0,  8 },
		{ 0,                            0,  0 },
	}, {
		{ SCARLETT2_PORT_TYPE_PCM,      0,  6 },
		{ SCARLETT2_PORT_TYPE_ANALOGUE, 0,  4 },
		{ SCARLETT2_PORT_TYPE_SPDIF,    0,  2 },
		{ SCARLETT2_PORT_TYPE_MIX,      0, 18 },
		{ SCARLETT2_PORT_TYPE_NONE,     0,  8 },
		{ 0,                            0,  0 },
	}, {
		{ SCARLETT2_PORT_TYPE_PCM,      0,  6 },
		{ SCARLETT2_PORT_TYPE_ANALOGUE, 0,  4 },
		{ SCARLETT2_PORT_TYPE_SPDIF,    0,  2 },
		{ SCARLETT2_PORT_TYPE_MIX,      0, 18 },
		{ SCARLETT2_PORT_TYPE_NONE,     0,  8 },
		{ 0,                            0,  0 },
	} },
};

static const struct scarlett2_device_info s18i8_gen2_info = {
	.config_set = SCARLETT2_CONFIG_SET_GEN_2,
	.level_input_count = 2,
	.pad_input_count = 4,

	.line_out_descrs = {
		"Monitor L",
		"Monitor R",
		"Headphones 1 L",
		"Headphones 1 R",
		"Headphones 2 L",
		"Headphones 2 R",
	},

	.port_count = {
		[SCARLETT2_PORT_TYPE_NONE]     = {  1,  0 },
		[SCARLETT2_PORT_TYPE_ANALOGUE] = {  8,  6 },
		[SCARLETT2_PORT_TYPE_SPDIF]    = {  2,  2 },
		[SCARLETT2_PORT_TYPE_ADAT]     = {  8,  0 },
		[SCARLETT2_PORT_TYPE_MIX]      = { 10, 18 },
		[SCARLETT2_PORT_TYPE_PCM]      = {  8, 18 },
	},

	.mux_assignment = { {
		{ SCARLETT2_PORT_TYPE_PCM,      0, 18 },
		{ SCARLETT2_PORT_TYPE_ANALOGUE, 0,  6 },
		{ SCARLETT2_PORT_TYPE_SPDIF,    0,  2 },
		{ SCARLETT2_PORT_TYPE_MIX,      0, 18 },
		{ SCARLETT2_PORT_TYPE_NONE,     0,  8 },
		{ 0,                            0,  0 },
	}, {
		{ SCARLETT2_PORT_TYPE_PCM,      0, 14 },
		{ SCARLETT2_PORT_TYPE_ANALOGUE, 0,  6 },
		{ SCARLETT2_PORT_TYPE_SPDIF,    0,  2 },
		{ SCARLETT2_PORT_TYPE_MIX,      0, 18 },
		{ SCARLETT2_PORT_TYPE_NONE,     0,  8 },
		{ 0,                            0,  0 },
	}, {
		{ SCARLETT2_PORT_TYPE_PCM,      0, 10 },
		{ SCARLETT2_PORT_TYPE_ANALOGUE, 0,  6 },
		{ SCARLETT2_PORT_TYPE_SPDIF,    0,  2 },
		{ SCARLETT2_PORT_TYPE_MIX,      0, 18 },
		{ SCARLETT2_PORT_TYPE_NONE,     0,  4 },
		{ 0,                            0,  0 },
	} },
};

static const struct scarlett2_device_info s18i20_gen2_info = {
	.config_set = SCARLETT2_CONFIG_SET_GEN_2,
	.line_out_hw_vol = 1,

	.line_out_descrs = {
		"Monitor L",
		"Monitor R",
		NULL,
		NULL,
		NULL,
		NULL,
		"Headphones 1 L",
		"Headphones 1 R",
		"Headphones 2 L",
		"Headphones 2 R",
	},

	.port_count = {
		[SCARLETT2_PORT_TYPE_NONE]     = {  1,  0 },
		[SCARLETT2_PORT_TYPE_ANALOGUE] = {  8, 10 },
		[SCARLETT2_PORT_TYPE_SPDIF]    = {  2,  2 },
		[SCARLETT2_PORT_TYPE_ADAT]     = {  8,  8 },
		[SCARLETT2_PORT_TYPE_MIX]      = { 10, 18 },
		[SCARLETT2_PORT_TYPE_PCM]      = { 20, 18 },
	},

	.mux_assignment = { {
		{ SCARLETT2_PORT_TYPE_PCM,      0, 18 },
		{ SCARLETT2_PORT_TYPE_ANALOGUE, 0, 10 },
		{ SCARLETT2_PORT_TYPE_SPDIF,    0,  2 },
		{ SCARLETT2_PORT_TYPE_ADAT,     0,  8 },
		{ SCARLETT2_PORT_TYPE_MIX,      0, 18 },
		{ SCARLETT2_PORT_TYPE_NONE,     0,  8 },
		{ 0,                            0,  0 },
	}, {
		{ SCARLETT2_PORT_TYPE_PCM,      0, 14 },
		{ SCARLETT2_PORT_TYPE_ANALOGUE, 0, 10 },
		{ SCARLETT2_PORT_TYPE_SPDIF,    0,  2 },
		{ SCARLETT2_PORT_TYPE_ADAT,     0,  4 },
		{ SCARLETT2_PORT_TYPE_MIX,      0, 18 },
		{ SCARLETT2_PORT_TYPE_NONE,     0,  8 },
		{ 0,                            0,  0 },
	}, {
		{ SCARLETT2_PORT_TYPE_PCM,      0, 10 },
		{ SCARLETT2_PORT_TYPE_ANALOGUE, 0, 10 },
		{ SCARLETT2_PORT_TYPE_SPDIF,    0,  2 },
		{ SCARLETT2_PORT_TYPE_MIX,      0, 18 },
		{ SCARLETT2_PORT_TYPE_NONE,     0,  6 },
		{ 0,                            0,  0 },
	} },
};

static const struct scarlett2_device_info solo_gen3_info = {
	.has_msd_mode = 1,
	.config_set = SCARLETT2_CONFIG_SET_NO_MIXER,
	.level_input_count = 1,
	.level_input_first = 1,
	.air_input_count = 1,
	.phantom_count = 1,
	.inputs_per_phantom = 1,
	.direct_monitor = 1,
};

static const struct scarlett2_device_info s2i2_gen3_info = {
	.has_msd_mode = 1,
	.config_set = SCARLETT2_CONFIG_SET_NO_MIXER,
	.level_input_count = 2,
	.air_input_count = 2,
	.phantom_count = 1,
	.inputs_per_phantom = 2,
	.direct_monitor = 2,
};

static const struct scarlett2_device_info s4i4_gen3_info = {
	.has_msd_mode = 1,
	.config_set = SCARLETT2_CONFIG_SET_GEN_3,
	.level_input_count = 2,
	.pad_input_count = 2,
	.air_input_count = 2,
	.phantom_count = 1,
	.inputs_per_phantom = 2,

	.line_out_descrs = {
		"Monitor L",
		"Monitor R",
		"Headphones L",
		"Headphones R",
	},

	.port_count = {
		[SCARLETT2_PORT_TYPE_NONE]     = { 1, 0 },
		[SCARLETT2_PORT_TYPE_ANALOGUE] = { 4, 4 },
		[SCARLETT2_PORT_TYPE_MIX]      = { 6, 8 },
		[SCARLETT2_PORT_TYPE_PCM]      = { 4, 6 },
	},

	.mux_assignment = { {
		{ SCARLETT2_PORT_TYPE_PCM,      0,  6 },
		{ SCARLETT2_PORT_TYPE_ANALOGUE, 0,  4 },
		{ SCARLETT2_PORT_TYPE_MIX,      0,  8 },
		{ SCARLETT2_PORT_TYPE_NONE,     0, 16 },
		{ 0,                            0,  0 },
	}, {
		{ SCARLETT2_PORT_TYPE_PCM,      0,  6 },
		{ SCARLETT2_PORT_TYPE_ANALOGUE, 0,  4 },
		{ SCARLETT2_PORT_TYPE_MIX,      0,  8 },
		{ SCARLETT2_PORT_TYPE_NONE,     0, 16 },
		{ 0,                            0,  0 },
	}, {
		{ SCARLETT2_PORT_TYPE_PCM,      0,  6 },
		{ SCARLETT2_PORT_TYPE_ANALOGUE, 0,  4 },
		{ SCARLETT2_PORT_TYPE_MIX,      0,  8 },
		{ SCARLETT2_PORT_TYPE_NONE,     0, 16 },
		{ 0,                            0,  0 },
	} },
};

static const struct scarlett2_device_info s8i6_gen3_info = {
	.has_msd_mode = 1,
	.config_set = SCARLETT2_CONFIG_SET_GEN_3,
	.level_input_count = 2,
	.pad_input_count = 2,
	.air_input_count = 2,
	.phantom_count = 1,
	.inputs_per_phantom = 2,

	.line_out_descrs = {
		"Headphones 1 L",
		"Headphones 1 R",
		"Headphones 2 L",
		"Headphones 2 R",
	},

	.port_count = {
		[SCARLETT2_PORT_TYPE_NONE]     = { 1,  0 },
		[SCARLETT2_PORT_TYPE_ANALOGUE] = { 6,  4 },
		[SCARLETT2_PORT_TYPE_SPDIF]    = { 2,  2 },
		[SCARLETT2_PORT_TYPE_MIX]      = { 8,  8 },
		[SCARLETT2_PORT_TYPE_PCM]      = { 6, 10 },
	},

	.mux_assignment = { {
		{ SCARLETT2_PORT_TYPE_PCM,      0,  8 },
		{ SCARLETT2_PORT_TYPE_ANALOGUE, 0,  4 },
		{ SCARLETT2_PORT_TYPE_SPDIF,    0,  2 },
		{ SCARLETT2_PORT_TYPE_PCM,      8,  2 },
		{ SCARLETT2_PORT_TYPE_MIX,      0,  8 },
		{ SCARLETT2_PORT_TYPE_NONE,     0, 18 },
		{ 0,                            0,  0 },
	}, {
		{ SCARLETT2_PORT_TYPE_PCM,      0,  8 },
		{ SCARLETT2_PORT_TYPE_ANALOGUE, 0,  4 },
		{ SCARLETT2_PORT_TYPE_SPDIF,    0,  2 },
		{ SCARLETT2_PORT_TYPE_PCM,      8,  2 },
		{ SCARLETT2_PORT_TYPE_MIX,      0,  8 },
		{ SCARLETT2_PORT_TYPE_NONE,     0, 18 },
		{ 0,                            0,  0 },
	}, {
		{ SCARLETT2_PORT_TYPE_PCM,      0,  8 },
		{ SCARLETT2_PORT_TYPE_ANALOGUE, 0,  4 },
		{ SCARLETT2_PORT_TYPE_SPDIF,    0,  2 },
		{ SCARLETT2_PORT_TYPE_PCM,      8,  2 },
		{ SCARLETT2_PORT_TYPE_MIX,      0,  8 },
		{ SCARLETT2_PORT_TYPE_NONE,     0, 18 },
		{ 0,                            0,  0 },
	} },
};

static const struct scarlett2_device_info s18i8_gen3_info = {
	.has_msd_mode = 1,
	.config_set = SCARLETT2_CONFIG_SET_GEN_3,
	.line_out_hw_vol = 1,
	.has_speaker_switching = 1,
	.level_input_count = 2,
	.pad_input_count = 4,
	.air_input_count = 4,
	.phantom_count = 2,
	.inputs_per_phantom = 2,

	.line_out_remap_enable = 1,
	.line_out_remap = { 0, 1, 6, 7, 2, 3, 4, 5 },

	.line_out_descrs = {
		"Monitor L",
		"Monitor R",
		"Alt Monitor L",
		"Alt Monitor R",
		"Headphones 1 L",
		"Headphones 1 R",
		"Headphones 2 L",
		"Headphones 2 R",
	},

	.port_count = {
		[SCARLETT2_PORT_TYPE_NONE]     = {  1,  0 },
		[SCARLETT2_PORT_TYPE_ANALOGUE] = {  8,  8 },
		[SCARLETT2_PORT_TYPE_SPDIF]    = {  2,  2 },
		[SCARLETT2_PORT_TYPE_ADAT]     = {  8,  0 },
		[SCARLETT2_PORT_TYPE_MIX]      = { 10, 20 },
		[SCARLETT2_PORT_TYPE_PCM]      = {  8, 20 },
	},

	.mux_assignment = { {
		{ SCARLETT2_PORT_TYPE_PCM,       0, 10 },
		{ SCARLETT2_PORT_TYPE_PCM,      12,  8 },
		{ SCARLETT2_PORT_TYPE_ANALOGUE,  0,  2 },
		{ SCARLETT2_PORT_TYPE_ANALOGUE,  6,  2 },
		{ SCARLETT2_PORT_TYPE_ANALOGUE,  2,  4 },
		{ SCARLETT2_PORT_TYPE_SPDIF,     0,  2 },
		{ SCARLETT2_PORT_TYPE_PCM,      10,  2 },
		{ SCARLETT2_PORT_TYPE_MIX,       0, 20 },
		{ SCARLETT2_PORT_TYPE_NONE,      0, 10 },
		{ 0,                             0,  0 },
	}, {
		{ SCARLETT2_PORT_TYPE_PCM,       0, 10 },
		{ SCARLETT2_PORT_TYPE_PCM,      12,  4 },
		{ SCARLETT2_PORT_TYPE_ANALOGUE,  0,  2 },
		{ SCARLETT2_PORT_TYPE_ANALOGUE,  6,  2 },
		{ SCARLETT2_PORT_TYPE_ANALOGUE,  2,  4 },
		{ SCARLETT2_PORT_TYPE_SPDIF,     0,  2 },
		{ SCARLETT2_PORT_TYPE_PCM,      10,  2 },
		{ SCARLETT2_PORT_TYPE_MIX,       0, 20 },
		{ SCARLETT2_PORT_TYPE_NONE,      0, 10 },
		{ 0,                             0,  0 },
	}, {
		{ SCARLETT2_PORT_TYPE_PCM,       0, 10 },
		{ SCARLETT2_PORT_TYPE_ANALOGUE,  0,  2 },
		{ SCARLETT2_PORT_TYPE_ANALOGUE,  6,  2 },
		{ SCARLETT2_PORT_TYPE_ANALOGUE,  2,  4 },
		{ SCARLETT2_PORT_TYPE_SPDIF,     0,  2 },
		{ SCARLETT2_PORT_TYPE_MIX,       0, 20 },
		{ SCARLETT2_PORT_TYPE_NONE,      0, 10 },
		{ 0,                             0,  0 },
	} },
};

static const struct scarlett2_device_info s18i20_gen3_info = {
	.has_msd_mode = 1,
	.config_set = SCARLETT2_CONFIG_SET_GEN_3,
	.line_out_hw_vol = 1,
	.has_speaker_switching = 1,
	.has_talkback = 1,
	.level_input_count = 2,
	.pad_input_count = 8,
	.air_input_count = 8,
	.phantom_count = 2,
	.inputs_per_phantom = 4,

	.line_out_descrs = {
		"Monitor 1 L",
		"Monitor 1 R",
		"Monitor 2 L",
		"Monitor 2 R",
		NULL,
		NULL,
		"Headphones 1 L",
		"Headphones 1 R",
		"Headphones 2 L",
		"Headphones 2 R",
	},

	.port_count = {
		[SCARLETT2_PORT_TYPE_NONE]     = {  1,  0 },
		[SCARLETT2_PORT_TYPE_ANALOGUE] = {  9, 10 },
		[SCARLETT2_PORT_TYPE_SPDIF]    = {  2,  2 },
		[SCARLETT2_PORT_TYPE_ADAT]     = {  8,  8 },
		[SCARLETT2_PORT_TYPE_MIX]      = { 12, 25 },
		[SCARLETT2_PORT_TYPE_PCM]      = { 20, 20 },
	},

	.mux_assignment = { {
		{ SCARLETT2_PORT_TYPE_PCM,       0,  8 },
		{ SCARLETT2_PORT_TYPE_PCM,      10, 10 },
		{ SCARLETT2_PORT_TYPE_ANALOGUE,  0, 10 },
		{ SCARLETT2_PORT_TYPE_SPDIF,     0,  2 },
		{ SCARLETT2_PORT_TYPE_ADAT,      0,  8 },
		{ SCARLETT2_PORT_TYPE_PCM,       8,  2 },
		{ SCARLETT2_PORT_TYPE_MIX,       0, 25 },
		{ SCARLETT2_PORT_TYPE_NONE,      0, 12 },
		{ 0,                             0,  0 },
	}, {
		{ SCARLETT2_PORT_TYPE_PCM,       0,  8 },
		{ SCARLETT2_PORT_TYPE_PCM,      10,  8 },
		{ SCARLETT2_PORT_TYPE_ANALOGUE,  0, 10 },
		{ SCARLETT2_PORT_TYPE_SPDIF,     0,  2 },
		{ SCARLETT2_PORT_TYPE_ADAT,      0,  8 },
		{ SCARLETT2_PORT_TYPE_PCM,       8,  2 },
		{ SCARLETT2_PORT_TYPE_MIX,       0, 25 },
		{ SCARLETT2_PORT_TYPE_NONE,      0, 10 },
		{ 0,                             0,  0 },
	}, {
		{ SCARLETT2_PORT_TYPE_PCM,       0, 10 },
		{ SCARLETT2_PORT_TYPE_ANALOGUE,  0, 10 },
		{ SCARLETT2_PORT_TYPE_SPDIF,     0,  2 },
		{ SCARLETT2_PORT_TYPE_NONE,      0, 24 },
		{ 0,                             0,  0 },
	} },
};

<<<<<<< HEAD
=======
static const struct scarlett2_device_info clarett_2pre_info = {
	.config_set = SCARLETT2_CONFIG_SET_CLARETT,
	.line_out_hw_vol = 1,
	.level_input_count = 2,
	.air_input_count = 2,

	.line_out_descrs = {
		"Monitor L",
		"Monitor R",
		"Headphones L",
		"Headphones R",
	},

	.port_count = {
		[SCARLETT2_PORT_TYPE_NONE]     = {  1,  0 },
		[SCARLETT2_PORT_TYPE_ANALOGUE] = {  2,  4 },
		[SCARLETT2_PORT_TYPE_SPDIF]    = {  2,  0 },
		[SCARLETT2_PORT_TYPE_ADAT]     = {  8,  0 },
		[SCARLETT2_PORT_TYPE_MIX]      = { 10, 18 },
		[SCARLETT2_PORT_TYPE_PCM]      = {  4, 12 },
	},

	.mux_assignment = { {
		{ SCARLETT2_PORT_TYPE_PCM,      0, 12 },
		{ SCARLETT2_PORT_TYPE_ANALOGUE, 0,  4 },
		{ SCARLETT2_PORT_TYPE_MIX,      0, 18 },
		{ SCARLETT2_PORT_TYPE_NONE,     0,  8 },
		{ 0,                            0,  0 },
	}, {
		{ SCARLETT2_PORT_TYPE_PCM,      0,  8 },
		{ SCARLETT2_PORT_TYPE_ANALOGUE, 0,  4 },
		{ SCARLETT2_PORT_TYPE_MIX,      0, 18 },
		{ SCARLETT2_PORT_TYPE_NONE,     0,  8 },
		{ 0,                            0,  0 },
	}, {
		{ SCARLETT2_PORT_TYPE_PCM,      0,  2 },
		{ SCARLETT2_PORT_TYPE_ANALOGUE, 0,  4 },
		{ SCARLETT2_PORT_TYPE_NONE,     0, 26 },
		{ 0,                            0,  0 },
	} },
};

static const struct scarlett2_device_info clarett_4pre_info = {
	.config_set = SCARLETT2_CONFIG_SET_CLARETT,
	.line_out_hw_vol = 1,
	.level_input_count = 2,
	.air_input_count = 4,

	.line_out_descrs = {
		"Monitor L",
		"Monitor R",
		"Headphones 1 L",
		"Headphones 1 R",
		"Headphones 2 L",
		"Headphones 2 R",
	},

	.port_count = {
		[SCARLETT2_PORT_TYPE_NONE]     = {  1,  0 },
		[SCARLETT2_PORT_TYPE_ANALOGUE] = {  8,  6 },
		[SCARLETT2_PORT_TYPE_SPDIF]    = {  2,  2 },
		[SCARLETT2_PORT_TYPE_ADAT]     = {  8,  0 },
		[SCARLETT2_PORT_TYPE_MIX]      = { 10, 18 },
		[SCARLETT2_PORT_TYPE_PCM]      = {  8, 18 },
	},

	.mux_assignment = { {
		{ SCARLETT2_PORT_TYPE_PCM,      0, 18 },
		{ SCARLETT2_PORT_TYPE_ANALOGUE, 0,  6 },
		{ SCARLETT2_PORT_TYPE_SPDIF,    0,  2 },
		{ SCARLETT2_PORT_TYPE_MIX,      0, 18 },
		{ SCARLETT2_PORT_TYPE_NONE,     0,  8 },
		{ 0,                            0,  0 },
	}, {
		{ SCARLETT2_PORT_TYPE_PCM,      0, 14 },
		{ SCARLETT2_PORT_TYPE_ANALOGUE, 0,  6 },
		{ SCARLETT2_PORT_TYPE_SPDIF,    0,  2 },
		{ SCARLETT2_PORT_TYPE_MIX,      0, 18 },
		{ SCARLETT2_PORT_TYPE_NONE,     0,  8 },
		{ 0,                            0,  0 },
	}, {
		{ SCARLETT2_PORT_TYPE_PCM,      0, 12 },
		{ SCARLETT2_PORT_TYPE_ANALOGUE, 0,  6 },
		{ SCARLETT2_PORT_TYPE_SPDIF,    0,  2 },
		{ SCARLETT2_PORT_TYPE_NONE,     0, 24 },
		{ 0,                            0,  0 },
	} },
};

>>>>>>> 858014d7
static const struct scarlett2_device_info clarett_8pre_info = {
	.config_set = SCARLETT2_CONFIG_SET_CLARETT,
	.line_out_hw_vol = 1,
	.level_input_count = 2,
	.air_input_count = 8,

	.line_out_descrs = {
		"Monitor L",
		"Monitor R",
		NULL,
		NULL,
		NULL,
		NULL,
		"Headphones 1 L",
		"Headphones 1 R",
		"Headphones 2 L",
		"Headphones 2 R",
	},

	.port_count = {
		[SCARLETT2_PORT_TYPE_NONE]     = {  1,  0 },
		[SCARLETT2_PORT_TYPE_ANALOGUE] = {  8, 10 },
		[SCARLETT2_PORT_TYPE_SPDIF]    = {  2,  2 },
		[SCARLETT2_PORT_TYPE_ADAT]     = {  8,  8 },
		[SCARLETT2_PORT_TYPE_MIX]      = { 10, 18 },
		[SCARLETT2_PORT_TYPE_PCM]      = { 20, 18 },
	},

	.mux_assignment = { {
		{ SCARLETT2_PORT_TYPE_PCM,      0, 18 },
		{ SCARLETT2_PORT_TYPE_ANALOGUE, 0, 10 },
		{ SCARLETT2_PORT_TYPE_SPDIF,    0,  2 },
		{ SCARLETT2_PORT_TYPE_ADAT,     0,  8 },
		{ SCARLETT2_PORT_TYPE_MIX,      0, 18 },
		{ SCARLETT2_PORT_TYPE_NONE,     0,  8 },
		{ 0,                            0,  0 },
	}, {
		{ SCARLETT2_PORT_TYPE_PCM,      0, 14 },
		{ SCARLETT2_PORT_TYPE_ANALOGUE, 0, 10 },
		{ SCARLETT2_PORT_TYPE_SPDIF,    0,  2 },
		{ SCARLETT2_PORT_TYPE_ADAT,     0,  4 },
		{ SCARLETT2_PORT_TYPE_MIX,      0, 18 },
		{ SCARLETT2_PORT_TYPE_NONE,     0,  8 },
		{ 0,                            0,  0 },
	}, {
		{ SCARLETT2_PORT_TYPE_PCM,      0, 12 },
		{ SCARLETT2_PORT_TYPE_ANALOGUE, 0, 10 },
		{ SCARLETT2_PORT_TYPE_SPDIF,    0,  2 },
		{ SCARLETT2_PORT_TYPE_NONE,     0, 22 },
		{ 0,                            0,  0 },
	} },
};

struct scarlett2_device_entry {
	const u32 usb_id; /* USB device identifier */
	const struct scarlett2_device_info *info;
	const char *series_name;
};

static const struct scarlett2_device_entry scarlett2_devices[] = {
	/* Supported Gen 2 devices */
	{ USB_ID(0x1235, 0x8203), &s6i6_gen2_info, "Scarlett Gen 2" },
	{ USB_ID(0x1235, 0x8204), &s18i8_gen2_info, "Scarlett Gen 2" },
	{ USB_ID(0x1235, 0x8201), &s18i20_gen2_info, "Scarlett Gen 2" },

	/* Supported Gen 3 devices */
	{ USB_ID(0x1235, 0x8211), &solo_gen3_info, "Scarlett Gen 3" },
	{ USB_ID(0x1235, 0x8210), &s2i2_gen3_info, "Scarlett Gen 3" },
	{ USB_ID(0x1235, 0x8212), &s4i4_gen3_info, "Scarlett Gen 3" },
	{ USB_ID(0x1235, 0x8213), &s8i6_gen3_info, "Scarlett Gen 3" },
	{ USB_ID(0x1235, 0x8214), &s18i8_gen3_info, "Scarlett Gen 3" },
	{ USB_ID(0x1235, 0x8215), &s18i20_gen3_info, "Scarlett Gen 3" },

	/* Supported Clarett USB/Clarett+ devices */
<<<<<<< HEAD
	{ USB_ID(0x1235, 0x8208), &clarett_8pre_info, "Clarett USB" },
=======
	{ USB_ID(0x1235, 0x8206), &clarett_2pre_info, "Clarett USB" },
	{ USB_ID(0x1235, 0x8207), &clarett_4pre_info, "Clarett USB" },
	{ USB_ID(0x1235, 0x8208), &clarett_8pre_info, "Clarett USB" },
	{ USB_ID(0x1235, 0x820a), &clarett_2pre_info, "Clarett+" },
	{ USB_ID(0x1235, 0x820b), &clarett_4pre_info, "Clarett+" },
>>>>>>> 858014d7
	{ USB_ID(0x1235, 0x820c), &clarett_8pre_info, "Clarett+" },

	/* End of list */
	{ 0, NULL },
};

/* get the starting port index number for a given port type/direction */
static int scarlett2_get_port_start_num(
	const int port_count[][SCARLETT2_PORT_DIRNS],
	int direction, int port_type)
{
	int i, num = 0;

	for (i = 0; i < port_type; i++)
		num += port_count[i][direction];

	return num;
}

/*** USB Interactions ***/

/* Notifications from the interface */
#define SCARLETT2_USB_NOTIFY_SYNC          0x00000008
#define SCARLETT2_USB_NOTIFY_DIM_MUTE      0x00200000
#define SCARLETT2_USB_NOTIFY_MONITOR       0x00400000
#define SCARLETT2_USB_NOTIFY_INPUT_OTHER   0x00800000
#define SCARLETT2_USB_NOTIFY_MONITOR_OTHER 0x01000000

/* Commands for sending/receiving requests/responses */
#define SCARLETT2_USB_CMD_INIT 0
#define SCARLETT2_USB_CMD_REQ  2
#define SCARLETT2_USB_CMD_RESP 3

#define SCARLETT2_USB_INIT_1    0x00000000
#define SCARLETT2_USB_INIT_2    0x00000002
#define SCARLETT2_USB_GET_METER 0x00001001
#define SCARLETT2_USB_GET_MIX   0x00002001
#define SCARLETT2_USB_SET_MIX   0x00002002
#define SCARLETT2_USB_GET_MUX   0x00003001
#define SCARLETT2_USB_SET_MUX   0x00003002
#define SCARLETT2_USB_GET_SYNC  0x00006004
#define SCARLETT2_USB_GET_DATA  0x00800000
#define SCARLETT2_USB_SET_DATA  0x00800001
#define SCARLETT2_USB_DATA_CMD  0x00800002

#define SCARLETT2_USB_CONFIG_SAVE 6

#define SCARLETT2_USB_VOLUME_STATUS_OFFSET 0x31
#define SCARLETT2_USB_METER_LEVELS_GET_MAGIC 1

/* volume status is read together (matches scarlett2_config_items[1]) */
struct scarlett2_usb_volume_status {
	/* dim/mute buttons */
	u8 dim_mute[SCARLETT2_DIM_MUTE_COUNT];

	u8 pad1;

	/* software volume setting */
	s16 sw_vol[SCARLETT2_ANALOGUE_MAX];

	/* actual volume of output inc. dim (-18dB) */
	s16 hw_vol[SCARLETT2_ANALOGUE_MAX];

	/* internal mute buttons */
	u8 mute_switch[SCARLETT2_ANALOGUE_MAX];

	/* sw (0) or hw (1) controlled */
	u8 sw_hw_switch[SCARLETT2_ANALOGUE_MAX];

	u8 pad3[6];

	/* front panel volume knob */
	s16 master_vol;
} __packed;

/* Configuration parameters that can be read and written */
enum {
	SCARLETT2_CONFIG_DIM_MUTE = 0,
	SCARLETT2_CONFIG_LINE_OUT_VOLUME = 1,
	SCARLETT2_CONFIG_MUTE_SWITCH = 2,
	SCARLETT2_CONFIG_SW_HW_SWITCH = 3,
	SCARLETT2_CONFIG_LEVEL_SWITCH = 4,
	SCARLETT2_CONFIG_PAD_SWITCH = 5,
	SCARLETT2_CONFIG_MSD_SWITCH = 6,
	SCARLETT2_CONFIG_AIR_SWITCH = 7,
	SCARLETT2_CONFIG_STANDALONE_SWITCH = 8,
	SCARLETT2_CONFIG_PHANTOM_SWITCH = 9,
	SCARLETT2_CONFIG_PHANTOM_PERSISTENCE = 10,
	SCARLETT2_CONFIG_DIRECT_MONITOR = 11,
	SCARLETT2_CONFIG_MONITOR_OTHER_SWITCH = 12,
	SCARLETT2_CONFIG_MONITOR_OTHER_ENABLE = 13,
	SCARLETT2_CONFIG_TALKBACK_MAP = 14,
	SCARLETT2_CONFIG_COUNT = 15
};

/* Location, size, and activation command number for the configuration
 * parameters. Size is in bits and may be 1, 8, or 16.
 */
struct scarlett2_config {
	u8 offset;
	u8 size;
	u8 activate;
};

static const struct scarlett2_config
	scarlett2_config_items[SCARLETT2_CONFIG_SET_COUNT]
			      [SCARLETT2_CONFIG_COUNT] =

/* Devices without a mixer (Gen 3 Solo and 2i2) */
{ {
	[SCARLETT2_CONFIG_MSD_SWITCH] = {
		.offset = 0x04, .size = 8, .activate = 6 },

	[SCARLETT2_CONFIG_PHANTOM_PERSISTENCE] = {
		.offset = 0x05, .size = 8, .activate = 6 },

	[SCARLETT2_CONFIG_PHANTOM_SWITCH] = {
		.offset = 0x06, .size = 8, .activate = 3 },

	[SCARLETT2_CONFIG_DIRECT_MONITOR] = {
		.offset = 0x07, .size = 8, .activate = 4 },

	[SCARLETT2_CONFIG_LEVEL_SWITCH] = {
		.offset = 0x08, .size = 1, .activate = 7 },

	[SCARLETT2_CONFIG_AIR_SWITCH] = {
		.offset = 0x09, .size = 1, .activate = 8 },

/* Gen 2 devices: 6i6, 18i8, 18i20 */
}, {
	[SCARLETT2_CONFIG_DIM_MUTE] = {
		.offset = 0x31, .size = 8, .activate = 2 },

	[SCARLETT2_CONFIG_LINE_OUT_VOLUME] = {
		.offset = 0x34, .size = 16, .activate = 1 },

	[SCARLETT2_CONFIG_MUTE_SWITCH] = {
		.offset = 0x5c, .size = 8, .activate = 1 },

	[SCARLETT2_CONFIG_SW_HW_SWITCH] = {
		.offset = 0x66, .size = 8, .activate = 3 },

	[SCARLETT2_CONFIG_LEVEL_SWITCH] = {
		.offset = 0x7c, .size = 8, .activate = 7 },

	[SCARLETT2_CONFIG_PAD_SWITCH] = {
		.offset = 0x84, .size = 8, .activate = 8 },

	[SCARLETT2_CONFIG_STANDALONE_SWITCH] = {
		.offset = 0x8d, .size = 8, .activate = 6 },

/* Gen 3 devices: 4i4, 8i6, 18i8, 18i20 */
}, {
	[SCARLETT2_CONFIG_DIM_MUTE] = {
		.offset = 0x31, .size = 8, .activate = 2 },

	[SCARLETT2_CONFIG_LINE_OUT_VOLUME] = {
		.offset = 0x34, .size = 16, .activate = 1 },

	[SCARLETT2_CONFIG_MUTE_SWITCH] = {
		.offset = 0x5c, .size = 8, .activate = 1 },

	[SCARLETT2_CONFIG_SW_HW_SWITCH] = {
		.offset = 0x66, .size = 8, .activate = 3 },

	[SCARLETT2_CONFIG_LEVEL_SWITCH] = {
		.offset = 0x7c, .size = 8, .activate = 7 },

	[SCARLETT2_CONFIG_PAD_SWITCH] = {
		.offset = 0x84, .size = 8, .activate = 8 },

	[SCARLETT2_CONFIG_AIR_SWITCH] = {
		.offset = 0x8c, .size = 8, .activate = 8 },

	[SCARLETT2_CONFIG_STANDALONE_SWITCH] = {
		.offset = 0x95, .size = 8, .activate = 6 },

	[SCARLETT2_CONFIG_PHANTOM_SWITCH] = {
		.offset = 0x9c, .size = 1, .activate = 8 },

	[SCARLETT2_CONFIG_MSD_SWITCH] = {
		.offset = 0x9d, .size = 8, .activate = 6 },

	[SCARLETT2_CONFIG_PHANTOM_PERSISTENCE] = {
		.offset = 0x9e, .size = 8, .activate = 6 },

	[SCARLETT2_CONFIG_MONITOR_OTHER_SWITCH] = {
		.offset = 0x9f, .size = 1, .activate = 10 },

	[SCARLETT2_CONFIG_MONITOR_OTHER_ENABLE] = {
		.offset = 0xa0, .size = 1, .activate = 10 },

	[SCARLETT2_CONFIG_TALKBACK_MAP] = {
		.offset = 0xb0, .size = 16, .activate = 10 },

/* Clarett USB and Clarett+ devices: 2Pre, 4Pre, 8Pre */
}, {
	[SCARLETT2_CONFIG_DIM_MUTE] = {
		.offset = 0x31, .size = 8, .activate = 2 },

	[SCARLETT2_CONFIG_LINE_OUT_VOLUME] = {
		.offset = 0x34, .size = 16, .activate = 1 },

	[SCARLETT2_CONFIG_MUTE_SWITCH] = {
		.offset = 0x5c, .size = 8, .activate = 1 },

	[SCARLETT2_CONFIG_SW_HW_SWITCH] = {
		.offset = 0x66, .size = 8, .activate = 3 },

	[SCARLETT2_CONFIG_LEVEL_SWITCH] = {
		.offset = 0x7c, .size = 8, .activate = 7 },

	[SCARLETT2_CONFIG_AIR_SWITCH] = {
		.offset = 0x95, .size = 8, .activate = 8 },

	[SCARLETT2_CONFIG_STANDALONE_SWITCH] = {
		.offset = 0x8d, .size = 8, .activate = 6 },
} };

/* proprietary request/response format */
struct scarlett2_usb_packet {
	__le32 cmd;
	__le16 size;
	__le16 seq;
	__le32 error;
	__le32 pad;
	u8 data[];
};

static void scarlett2_fill_request_header(struct scarlett2_data *private,
					  struct scarlett2_usb_packet *req,
					  u32 cmd, u16 req_size)
{
	/* sequence must go up by 1 for each request */
	u16 seq = private->scarlett2_seq++;

	req->cmd = cpu_to_le32(cmd);
	req->size = cpu_to_le16(req_size);
	req->seq = cpu_to_le16(seq);
	req->error = 0;
	req->pad = 0;
}

static int scarlett2_usb_tx(struct usb_device *dev, int interface,
			    void *buf, u16 size)
{
	return snd_usb_ctl_msg(dev, usb_sndctrlpipe(dev, 0),
			SCARLETT2_USB_CMD_REQ,
			USB_RECIP_INTERFACE | USB_TYPE_CLASS | USB_DIR_OUT,
			0, interface, buf, size);
}

static int scarlett2_usb_rx(struct usb_device *dev, int interface,
			    u32 usb_req, void *buf, u16 size)
{
	return snd_usb_ctl_msg(dev, usb_rcvctrlpipe(dev, 0),
			usb_req,
			USB_RECIP_INTERFACE | USB_TYPE_CLASS | USB_DIR_IN,
			0, interface, buf, size);
}

/* Send a proprietary format request to the Scarlett interface */
static int scarlett2_usb(
	struct usb_mixer_interface *mixer, u32 cmd,
	void *req_data, u16 req_size, void *resp_data, u16 resp_size)
{
	struct scarlett2_data *private = mixer->private_data;
	struct usb_device *dev = mixer->chip->dev;
	struct scarlett2_usb_packet *req, *resp = NULL;
	size_t req_buf_size = struct_size(req, data, req_size);
	size_t resp_buf_size = struct_size(resp, data, resp_size);
	int err;

	req = kmalloc(req_buf_size, GFP_KERNEL);
	if (!req) {
		err = -ENOMEM;
		goto error;
	}

	resp = kmalloc(resp_buf_size, GFP_KERNEL);
	if (!resp) {
		err = -ENOMEM;
		goto error;
	}

	mutex_lock(&private->usb_mutex);

	/* build request message and send it */

	scarlett2_fill_request_header(private, req, cmd, req_size);

	if (req_size)
		memcpy(req->data, req_data, req_size);

	err = scarlett2_usb_tx(dev, private->bInterfaceNumber,
			       req, req_buf_size);

	if (err != req_buf_size) {
		usb_audio_err(
			mixer->chip,
			"%s USB request result cmd %x was %d\n",
			private->series_name, cmd, err);
		err = -EINVAL;
		goto unlock;
	}

	/* send a second message to get the response */

	err = scarlett2_usb_rx(dev, private->bInterfaceNumber,
			       SCARLETT2_USB_CMD_RESP,
			       resp, resp_buf_size);

	/* validate the response */

	if (err != resp_buf_size) {
		usb_audio_err(
			mixer->chip,
			"%s USB response result cmd %x was %d expected %zu\n",
			private->series_name, cmd, err, resp_buf_size);
		err = -EINVAL;
		goto unlock;
	}

	/* cmd/seq/size should match except when initialising
	 * seq sent = 1, response = 0
	 */
	if (resp->cmd != req->cmd ||
	    (resp->seq != req->seq &&
		(le16_to_cpu(req->seq) != 1 || resp->seq != 0)) ||
	    resp_size != le16_to_cpu(resp->size) ||
	    resp->error ||
	    resp->pad) {
		usb_audio_err(
			mixer->chip,
			"%s USB invalid response; "
			   "cmd tx/rx %d/%d seq %d/%d size %d/%d "
			   "error %d pad %d\n",
			private->series_name,
			le32_to_cpu(req->cmd), le32_to_cpu(resp->cmd),
			le16_to_cpu(req->seq), le16_to_cpu(resp->seq),
			resp_size, le16_to_cpu(resp->size),
			le32_to_cpu(resp->error),
			le32_to_cpu(resp->pad));
		err = -EINVAL;
		goto unlock;
	}

	if (resp_data && resp_size > 0)
		memcpy(resp_data, resp->data, resp_size);

unlock:
	mutex_unlock(&private->usb_mutex);
error:
	kfree(req);
	kfree(resp);
	return err;
}

/* Send a USB message to get data; result placed in *buf */
static int scarlett2_usb_get(
	struct usb_mixer_interface *mixer,
	int offset, void *buf, int size)
{
	struct {
		__le32 offset;
		__le32 size;
	} __packed req;

	req.offset = cpu_to_le32(offset);
	req.size = cpu_to_le32(size);
	return scarlett2_usb(mixer, SCARLETT2_USB_GET_DATA,
			     &req, sizeof(req), buf, size);
}

/* Send a USB message to get configuration parameters; result placed in *buf */
static int scarlett2_usb_get_config(
	struct usb_mixer_interface *mixer,
	int config_item_num, int count, void *buf)
{
	struct scarlett2_data *private = mixer->private_data;
	const struct scarlett2_device_info *info = private->info;
	const struct scarlett2_config *config_item =
		&scarlett2_config_items[info->config_set][config_item_num];
	int size, err, i;
	u8 *buf_8;
	u8 value;

	/* For byte-sized parameters, retrieve directly into buf */
	if (config_item->size >= 8) {
		size = config_item->size / 8 * count;
		err = scarlett2_usb_get(mixer, config_item->offset, buf, size);
		if (err < 0)
			return err;
		if (size == 2) {
			u16 *buf_16 = buf;

			for (i = 0; i < count; i++, buf_16++)
				*buf_16 = le16_to_cpu(*(__le16 *)buf_16);
		}
		return 0;
	}

	/* For bit-sized parameters, retrieve into value */
	err = scarlett2_usb_get(mixer, config_item->offset, &value, 1);
	if (err < 0)
		return err;

	/* then unpack from value into buf[] */
	buf_8 = buf;
	for (i = 0; i < 8 && i < count; i++, value >>= 1)
		*buf_8++ = value & 1;

	return 0;
}

/* Send SCARLETT2_USB_DATA_CMD SCARLETT2_USB_CONFIG_SAVE */
static void scarlett2_config_save(struct usb_mixer_interface *mixer)
{
	__le32 req = cpu_to_le32(SCARLETT2_USB_CONFIG_SAVE);

	scarlett2_usb(mixer, SCARLETT2_USB_DATA_CMD,
		      &req, sizeof(u32),
		      NULL, 0);
}

/* Delayed work to save config */
static void scarlett2_config_save_work(struct work_struct *work)
{
	struct scarlett2_data *private =
		container_of(work, struct scarlett2_data, work.work);

	scarlett2_config_save(private->mixer);
}

/* Send a USB message to set a SCARLETT2_CONFIG_* parameter */
static int scarlett2_usb_set_config(
	struct usb_mixer_interface *mixer,
	int config_item_num, int index, int value)
{
	struct scarlett2_data *private = mixer->private_data;
	const struct scarlett2_device_info *info = private->info;
	const struct scarlett2_config *config_item =
	       &scarlett2_config_items[info->config_set][config_item_num];
	struct {
		__le32 offset;
		__le32 bytes;
		__le32 value;
	} __packed req;
	__le32 req2;
	int offset, size;
	int err;

	/* Cancel any pending NVRAM save */
	cancel_delayed_work_sync(&private->work);

	/* Convert config_item->size in bits to size in bytes and
	 * calculate offset
	 */
	if (config_item->size >= 8) {
		size = config_item->size / 8;
		offset = config_item->offset + index * size;

	/* If updating a bit, retrieve the old value, set/clear the
	 * bit as needed, and update value
	 */
	} else {
		u8 tmp;

		size = 1;
		offset = config_item->offset;

		scarlett2_usb_get(mixer, offset, &tmp, 1);
		if (value)
			tmp |= (1 << index);
		else
			tmp &= ~(1 << index);

		value = tmp;
	}

	/* Send the configuration parameter data */
	req.offset = cpu_to_le32(offset);
	req.bytes = cpu_to_le32(size);
	req.value = cpu_to_le32(value);
	err = scarlett2_usb(mixer, SCARLETT2_USB_SET_DATA,
			    &req, sizeof(u32) * 2 + size,
			    NULL, 0);
	if (err < 0)
		return err;

	/* Activate the change */
	req2 = cpu_to_le32(config_item->activate);
	err = scarlett2_usb(mixer, SCARLETT2_USB_DATA_CMD,
			    &req2, sizeof(req2), NULL, 0);
	if (err < 0)
		return err;

	/* Schedule the change to be written to NVRAM */
	if (config_item->activate != SCARLETT2_USB_CONFIG_SAVE)
		schedule_delayed_work(&private->work, msecs_to_jiffies(2000));

	return 0;
}

/* Send a USB message to get sync status; result placed in *sync */
static int scarlett2_usb_get_sync_status(
	struct usb_mixer_interface *mixer,
	u8 *sync)
{
	__le32 data;
	int err;

	err = scarlett2_usb(mixer, SCARLETT2_USB_GET_SYNC,
			    NULL, 0, &data, sizeof(data));
	if (err < 0)
		return err;

	*sync = !!data;
	return 0;
}

/* Send a USB message to get volume status; result placed in *buf */
static int scarlett2_usb_get_volume_status(
	struct usb_mixer_interface *mixer,
	struct scarlett2_usb_volume_status *buf)
{
	return scarlett2_usb_get(mixer, SCARLETT2_USB_VOLUME_STATUS_OFFSET,
				 buf, sizeof(*buf));
}

/* Send a USB message to get the volumes for all inputs of one mix
 * and put the values into private->mix[]
 */
static int scarlett2_usb_get_mix(struct usb_mixer_interface *mixer,
				 int mix_num)
{
	struct scarlett2_data *private = mixer->private_data;
	const struct scarlett2_device_info *info = private->info;

	int num_mixer_in =
		info->port_count[SCARLETT2_PORT_TYPE_MIX][SCARLETT2_PORT_OUT];
	int err, i, j, k;

	struct {
		__le16 mix_num;
		__le16 count;
	} __packed req;

	__le16 data[SCARLETT2_INPUT_MIX_MAX];

	req.mix_num = cpu_to_le16(mix_num);
	req.count = cpu_to_le16(num_mixer_in);

	err = scarlett2_usb(mixer, SCARLETT2_USB_GET_MIX,
			    &req, sizeof(req),
			    data, num_mixer_in * sizeof(u16));
	if (err < 0)
		return err;

	for (i = 0, j = mix_num * num_mixer_in; i < num_mixer_in; i++, j++) {
		u16 mixer_value = le16_to_cpu(data[i]);

		for (k = 0; k < SCARLETT2_MIXER_VALUE_COUNT; k++)
			if (scarlett2_mixer_values[k] >= mixer_value)
				break;
		if (k == SCARLETT2_MIXER_VALUE_COUNT)
			k = SCARLETT2_MIXER_MAX_VALUE;
		private->mix[j] = k;
	}

	return 0;
}

/* Send a USB message to set the volumes for all inputs of one mix
 * (values obtained from private->mix[])
 */
static int scarlett2_usb_set_mix(struct usb_mixer_interface *mixer,
				 int mix_num)
{
	struct scarlett2_data *private = mixer->private_data;
	const struct scarlett2_device_info *info = private->info;

	struct {
		__le16 mix_num;
		__le16 data[SCARLETT2_INPUT_MIX_MAX];
	} __packed req;

	int i, j;
	int num_mixer_in =
		info->port_count[SCARLETT2_PORT_TYPE_MIX][SCARLETT2_PORT_OUT];

	req.mix_num = cpu_to_le16(mix_num);

	for (i = 0, j = mix_num * num_mixer_in; i < num_mixer_in; i++, j++)
		req.data[i] = cpu_to_le16(
			scarlett2_mixer_values[private->mix[j]]
		);

	return scarlett2_usb(mixer, SCARLETT2_USB_SET_MIX,
			     &req, (num_mixer_in + 1) * sizeof(u16),
			     NULL, 0);
}

/* Convert a port number index (per info->port_count) to a hardware ID */
static u32 scarlett2_mux_src_num_to_id(
	const int port_count[][SCARLETT2_PORT_DIRNS], int num)
{
	int port_type;

	for (port_type = 0;
	     port_type < SCARLETT2_PORT_TYPE_COUNT;
	     port_type++) {
		if (num < port_count[port_type][SCARLETT2_PORT_IN])
			return scarlett2_ports[port_type].id | num;
		num -= port_count[port_type][SCARLETT2_PORT_IN];
	}

	/* Oops */
	return 0;
}

/* Convert a hardware ID to a port number index */
static u32 scarlett2_mux_id_to_num(
	const int port_count[][SCARLETT2_PORT_DIRNS], int direction, u32 id)
{
	int port_type;
	int port_num = 0;

	for (port_type = 0;
	     port_type < SCARLETT2_PORT_TYPE_COUNT;
	     port_type++) {
		int base = scarlett2_ports[port_type].id;
		int count = port_count[port_type][direction];

		if (id >= base && id < base + count)
			return port_num + id - base;
		port_num += count;
	}

	/* Oops */
	return -1;
}

/* Convert one mux entry from the interface and load into private->mux[] */
static void scarlett2_usb_populate_mux(struct scarlett2_data *private,
				       u32 mux_entry)
{
	const struct scarlett2_device_info *info = private->info;
	const int (*port_count)[SCARLETT2_PORT_DIRNS] = info->port_count;

	int dst_idx, src_idx;

	dst_idx = scarlett2_mux_id_to_num(port_count, SCARLETT2_PORT_OUT,
					  mux_entry & 0xFFF);
	if (dst_idx < 0)
		return;

	if (dst_idx >= private->num_mux_dsts) {
		usb_audio_err(private->mixer->chip,
			"BUG: scarlett2_mux_id_to_num(%06x, OUT): %d >= %d",
			mux_entry, dst_idx, private->num_mux_dsts);
		return;
	}

	src_idx = scarlett2_mux_id_to_num(port_count, SCARLETT2_PORT_IN,
					  mux_entry >> 12);
	if (src_idx < 0)
		return;

	if (src_idx >= private->num_mux_srcs) {
		usb_audio_err(private->mixer->chip,
			"BUG: scarlett2_mux_id_to_num(%06x, IN): %d >= %d",
			mux_entry, src_idx, private->num_mux_srcs);
		return;
	}

	private->mux[dst_idx] = src_idx;
}

/* Send USB message to get mux inputs and then populate private->mux[] */
static int scarlett2_usb_get_mux(struct usb_mixer_interface *mixer)
{
	struct scarlett2_data *private = mixer->private_data;
	int count = private->num_mux_dsts;
	int err, i;

	struct {
		__le16 num;
		__le16 count;
	} __packed req;

	__le32 data[SCARLETT2_MUX_MAX];

	private->mux_updated = 0;

	req.num = 0;
	req.count = cpu_to_le16(count);

	err = scarlett2_usb(mixer, SCARLETT2_USB_GET_MUX,
			    &req, sizeof(req),
			    data, count * sizeof(u32));
	if (err < 0)
		return err;

	for (i = 0; i < count; i++)
		scarlett2_usb_populate_mux(private, le32_to_cpu(data[i]));

	return 0;
}

/* Send USB messages to set mux inputs */
static int scarlett2_usb_set_mux(struct usb_mixer_interface *mixer)
{
	struct scarlett2_data *private = mixer->private_data;
	const struct scarlett2_device_info *info = private->info;
	const int (*port_count)[SCARLETT2_PORT_DIRNS] = info->port_count;
	int table;

	struct {
		__le16 pad;
		__le16 num;
		__le32 data[SCARLETT2_MUX_MAX];
	} __packed req;

	req.pad = 0;

	/* set mux settings for each rate */
	for (table = 0; table < SCARLETT2_MUX_TABLES; table++) {
		const struct scarlett2_mux_entry *entry;

		/* i counts over the output array */
		int i = 0, err;

		req.num = cpu_to_le16(table);

		/* loop through each entry */
		for (entry = info->mux_assignment[table];
		     entry->count;
		     entry++) {
			int j;
			int port_type = entry->port_type;
			int port_idx = entry->start;
			int mux_idx = scarlett2_get_port_start_num(port_count,
				SCARLETT2_PORT_OUT, port_type) + port_idx;
			int dst_id = scarlett2_ports[port_type].id + port_idx;

			/* Empty slots */
			if (!dst_id) {
				for (j = 0; j < entry->count; j++)
					req.data[i++] = 0;
				continue;
			}

			/* Non-empty mux slots use the lower 12 bits
			 * for the destination and next 12 bits for
			 * the source
			 */
			for (j = 0; j < entry->count; j++) {
				int src_id = scarlett2_mux_src_num_to_id(
					port_count, private->mux[mux_idx++]);
				req.data[i++] = cpu_to_le32(dst_id |
							    src_id << 12);
				dst_id++;
			}
		}

		err = scarlett2_usb(mixer, SCARLETT2_USB_SET_MUX,
				    &req, (i + 1) * sizeof(u32),
				    NULL, 0);
		if (err < 0)
			return err;
	}

	return 0;
}

/* Send USB message to get meter levels */
static int scarlett2_usb_get_meter_levels(struct usb_mixer_interface *mixer,
					  u16 num_meters, u16 *levels)
{
	struct {
		__le16 pad;
		__le16 num_meters;
		__le32 magic;
	} __packed req;
	u32 resp[SCARLETT2_MAX_METERS];
	int i, err;

	req.pad = 0;
	req.num_meters = cpu_to_le16(num_meters);
	req.magic = cpu_to_le32(SCARLETT2_USB_METER_LEVELS_GET_MAGIC);
	err = scarlett2_usb(mixer, SCARLETT2_USB_GET_METER,
			    &req, sizeof(req), resp, num_meters * sizeof(u32));
	if (err < 0)
		return err;

	/* copy, convert to u16 */
	for (i = 0; i < num_meters; i++)
		levels[i] = resp[i];

	return 0;
}

/*** Control Functions ***/

/* helper function to create a new control */
static int scarlett2_add_new_ctl(struct usb_mixer_interface *mixer,
				 const struct snd_kcontrol_new *ncontrol,
				 int index, int channels, const char *name,
				 struct snd_kcontrol **kctl_return)
{
	struct snd_kcontrol *kctl;
	struct usb_mixer_elem_info *elem;
	int err;

	elem = kzalloc(sizeof(*elem), GFP_KERNEL);
	if (!elem)
		return -ENOMEM;

	/* We set USB_MIXER_BESPOKEN type, so that the core USB mixer code
	 * ignores them for resume and other operations.
	 * Also, the head.id field is set to 0, as we don't use this field.
	 */
	elem->head.mixer = mixer;
	elem->control = index;
	elem->head.id = 0;
	elem->channels = channels;
	elem->val_type = USB_MIXER_BESPOKEN;

	kctl = snd_ctl_new1(ncontrol, elem);
	if (!kctl) {
		kfree(elem);
		return -ENOMEM;
	}
	kctl->private_free = snd_usb_mixer_elem_free;

	strscpy(kctl->id.name, name, sizeof(kctl->id.name));

	err = snd_usb_mixer_add_control(&elem->head, kctl);
	if (err < 0)
		return err;

	if (kctl_return)
		*kctl_return = kctl;

	return 0;
}

/*** Sync Control ***/

/* Update sync control after receiving notification that the status
 * has changed
 */
static int scarlett2_update_sync(struct usb_mixer_interface *mixer)
{
	struct scarlett2_data *private = mixer->private_data;

	private->sync_updated = 0;
	return scarlett2_usb_get_sync_status(mixer, &private->sync);
}

static int scarlett2_sync_ctl_info(struct snd_kcontrol *kctl,
				   struct snd_ctl_elem_info *uinfo)
{
	static const char *texts[2] = {
		"Unlocked", "Locked"
	};
	return snd_ctl_enum_info(uinfo, 1, 2, texts);
}

static int scarlett2_sync_ctl_get(struct snd_kcontrol *kctl,
				  struct snd_ctl_elem_value *ucontrol)
{
	struct usb_mixer_elem_info *elem = kctl->private_data;
	struct usb_mixer_interface *mixer = elem->head.mixer;
	struct scarlett2_data *private = mixer->private_data;

	mutex_lock(&private->data_mutex);
	if (private->sync_updated)
		scarlett2_update_sync(mixer);
	ucontrol->value.enumerated.item[0] = private->sync;
	mutex_unlock(&private->data_mutex);

	return 0;
}

static const struct snd_kcontrol_new scarlett2_sync_ctl = {
	.iface = SNDRV_CTL_ELEM_IFACE_MIXER,
	.access = SNDRV_CTL_ELEM_ACCESS_READ,
	.name = "",
	.info = scarlett2_sync_ctl_info,
	.get  = scarlett2_sync_ctl_get
};

static int scarlett2_add_sync_ctl(struct usb_mixer_interface *mixer)
{
	struct scarlett2_data *private = mixer->private_data;

	/* devices without a mixer also don't support reporting sync status */
	if (private->info->config_set == SCARLETT2_CONFIG_SET_NO_MIXER)
		return 0;

	return scarlett2_add_new_ctl(mixer, &scarlett2_sync_ctl,
				     0, 1, "Sync Status", &private->sync_ctl);
}

/*** Analogue Line Out Volume Controls ***/

/* Update hardware volume controls after receiving notification that
 * they have changed
 */
static int scarlett2_update_volumes(struct usb_mixer_interface *mixer)
{
	struct scarlett2_data *private = mixer->private_data;
	const struct scarlett2_device_info *info = private->info;
	const int (*port_count)[SCARLETT2_PORT_DIRNS] = info->port_count;
	struct scarlett2_usb_volume_status volume_status;
	int num_line_out =
		port_count[SCARLETT2_PORT_TYPE_ANALOGUE][SCARLETT2_PORT_OUT];
	int err, i;
	int mute;

	private->vol_updated = 0;

	err = scarlett2_usb_get_volume_status(mixer, &volume_status);
	if (err < 0)
		return err;

	private->master_vol = clamp(
		volume_status.master_vol + SCARLETT2_VOLUME_BIAS,
		0, SCARLETT2_VOLUME_BIAS);

	if (info->line_out_hw_vol)
		for (i = 0; i < SCARLETT2_DIM_MUTE_COUNT; i++)
			private->dim_mute[i] = !!volume_status.dim_mute[i];

	mute = private->dim_mute[SCARLETT2_BUTTON_MUTE];

	for (i = 0; i < num_line_out; i++)
		if (private->vol_sw_hw_switch[i]) {
			private->vol[i] = private->master_vol;
			private->mute_switch[i] = mute;
		}

	return 0;
}

static int scarlett2_volume_ctl_info(struct snd_kcontrol *kctl,
				     struct snd_ctl_elem_info *uinfo)
{
	struct usb_mixer_elem_info *elem = kctl->private_data;

	uinfo->type = SNDRV_CTL_ELEM_TYPE_INTEGER;
	uinfo->count = elem->channels;
	uinfo->value.integer.min = 0;
	uinfo->value.integer.max = SCARLETT2_VOLUME_BIAS;
	uinfo->value.integer.step = 1;
	return 0;
}

static int scarlett2_master_volume_ctl_get(struct snd_kcontrol *kctl,
					   struct snd_ctl_elem_value *ucontrol)
{
	struct usb_mixer_elem_info *elem = kctl->private_data;
	struct usb_mixer_interface *mixer = elem->head.mixer;
	struct scarlett2_data *private = mixer->private_data;

	mutex_lock(&private->data_mutex);
	if (private->vol_updated)
		scarlett2_update_volumes(mixer);
	mutex_unlock(&private->data_mutex);

	ucontrol->value.integer.value[0] = private->master_vol;
	return 0;
}

static int line_out_remap(struct scarlett2_data *private, int index)
{
	const struct scarlett2_device_info *info = private->info;

	if (!info->line_out_remap_enable)
		return index;
	return info->line_out_remap[index];
}

static int scarlett2_volume_ctl_get(struct snd_kcontrol *kctl,
				    struct snd_ctl_elem_value *ucontrol)
{
	struct usb_mixer_elem_info *elem = kctl->private_data;
	struct usb_mixer_interface *mixer = elem->head.mixer;
	struct scarlett2_data *private = mixer->private_data;
	int index = line_out_remap(private, elem->control);

	mutex_lock(&private->data_mutex);
	if (private->vol_updated)
		scarlett2_update_volumes(mixer);
	mutex_unlock(&private->data_mutex);

	ucontrol->value.integer.value[0] = private->vol[index];
	return 0;
}

static int scarlett2_volume_ctl_put(struct snd_kcontrol *kctl,
				    struct snd_ctl_elem_value *ucontrol)
{
	struct usb_mixer_elem_info *elem = kctl->private_data;
	struct usb_mixer_interface *mixer = elem->head.mixer;
	struct scarlett2_data *private = mixer->private_data;
	int index = line_out_remap(private, elem->control);
	int oval, val, err = 0;

	mutex_lock(&private->data_mutex);

	oval = private->vol[index];
	val = ucontrol->value.integer.value[0];

	if (oval == val)
		goto unlock;

	private->vol[index] = val;
	err = scarlett2_usb_set_config(mixer, SCARLETT2_CONFIG_LINE_OUT_VOLUME,
				       index, val - SCARLETT2_VOLUME_BIAS);
	if (err == 0)
		err = 1;

unlock:
	mutex_unlock(&private->data_mutex);
	return err;
}

static const DECLARE_TLV_DB_MINMAX(
	db_scale_scarlett2_gain, -SCARLETT2_VOLUME_BIAS * 100, 0
);

static const struct snd_kcontrol_new scarlett2_master_volume_ctl = {
	.iface = SNDRV_CTL_ELEM_IFACE_MIXER,
	.access = SNDRV_CTL_ELEM_ACCESS_READ |
		  SNDRV_CTL_ELEM_ACCESS_TLV_READ,
	.name = "",
	.info = scarlett2_volume_ctl_info,
	.get  = scarlett2_master_volume_ctl_get,
	.private_value = 0, /* max value */
	.tlv = { .p = db_scale_scarlett2_gain }
};

static const struct snd_kcontrol_new scarlett2_line_out_volume_ctl = {
	.iface = SNDRV_CTL_ELEM_IFACE_MIXER,
	.access = SNDRV_CTL_ELEM_ACCESS_READWRITE |
		  SNDRV_CTL_ELEM_ACCESS_TLV_READ,
	.name = "",
	.info = scarlett2_volume_ctl_info,
	.get  = scarlett2_volume_ctl_get,
	.put  = scarlett2_volume_ctl_put,
	.private_value = 0, /* max value */
	.tlv = { .p = db_scale_scarlett2_gain }
};

/*** Mute Switch Controls ***/

static int scarlett2_mute_ctl_get(struct snd_kcontrol *kctl,
					struct snd_ctl_elem_value *ucontrol)
{
	struct usb_mixer_elem_info *elem = kctl->private_data;
	struct usb_mixer_interface *mixer = elem->head.mixer;
	struct scarlett2_data *private = mixer->private_data;
	int index = line_out_remap(private, elem->control);

	mutex_lock(&private->data_mutex);
	if (private->vol_updated)
		scarlett2_update_volumes(mixer);
	mutex_unlock(&private->data_mutex);

	ucontrol->value.integer.value[0] = private->mute_switch[index];
	return 0;
}

static int scarlett2_mute_ctl_put(struct snd_kcontrol *kctl,
					struct snd_ctl_elem_value *ucontrol)
{
	struct usb_mixer_elem_info *elem = kctl->private_data;
	struct usb_mixer_interface *mixer = elem->head.mixer;
	struct scarlett2_data *private = mixer->private_data;
	int index = line_out_remap(private, elem->control);
	int oval, val, err = 0;

	mutex_lock(&private->data_mutex);

	oval = private->mute_switch[index];
	val = !!ucontrol->value.integer.value[0];

	if (oval == val)
		goto unlock;

	private->mute_switch[index] = val;

	/* Send mute change to the device */
	err = scarlett2_usb_set_config(mixer, SCARLETT2_CONFIG_MUTE_SWITCH,
				       index, val);
	if (err == 0)
		err = 1;

unlock:
	mutex_unlock(&private->data_mutex);
	return err;
}

static const struct snd_kcontrol_new scarlett2_mute_ctl = {
	.iface = SNDRV_CTL_ELEM_IFACE_MIXER,
	.name = "",
	.info = snd_ctl_boolean_mono_info,
	.get  = scarlett2_mute_ctl_get,
	.put  = scarlett2_mute_ctl_put,
};

/*** HW/SW Volume Switch Controls ***/

static void scarlett2_sw_hw_ctl_ro(struct scarlett2_data *private, int index)
{
	private->sw_hw_ctls[index]->vd[0].access &=
		~SNDRV_CTL_ELEM_ACCESS_WRITE;
}

static void scarlett2_sw_hw_ctl_rw(struct scarlett2_data *private, int index)
{
	private->sw_hw_ctls[index]->vd[0].access |=
		SNDRV_CTL_ELEM_ACCESS_WRITE;
}

static int scarlett2_sw_hw_enum_ctl_info(struct snd_kcontrol *kctl,
					 struct snd_ctl_elem_info *uinfo)
{
	static const char *const values[2] = {
		"SW", "HW"
	};

	return snd_ctl_enum_info(uinfo, 1, 2, values);
}

static int scarlett2_sw_hw_enum_ctl_get(struct snd_kcontrol *kctl,
					struct snd_ctl_elem_value *ucontrol)
{
	struct usb_mixer_elem_info *elem = kctl->private_data;
	struct scarlett2_data *private = elem->head.mixer->private_data;
	int index = line_out_remap(private, elem->control);

	ucontrol->value.enumerated.item[0] = private->vol_sw_hw_switch[index];
	return 0;
}

static void scarlett2_vol_ctl_set_writable(struct usb_mixer_interface *mixer,
					   int index, int value)
{
	struct scarlett2_data *private = mixer->private_data;
	struct snd_card *card = mixer->chip->card;

	/* Set/Clear write bits */
	if (value) {
		private->vol_ctls[index]->vd[0].access |=
			SNDRV_CTL_ELEM_ACCESS_WRITE;
		private->mute_ctls[index]->vd[0].access |=
			SNDRV_CTL_ELEM_ACCESS_WRITE;
	} else {
		private->vol_ctls[index]->vd[0].access &=
			~SNDRV_CTL_ELEM_ACCESS_WRITE;
		private->mute_ctls[index]->vd[0].access &=
			~SNDRV_CTL_ELEM_ACCESS_WRITE;
	}

	/* Notify of write bit and possible value change */
	snd_ctl_notify(card,
		       SNDRV_CTL_EVENT_MASK_VALUE | SNDRV_CTL_EVENT_MASK_INFO,
		       &private->vol_ctls[index]->id);
	snd_ctl_notify(card,
		       SNDRV_CTL_EVENT_MASK_VALUE | SNDRV_CTL_EVENT_MASK_INFO,
		       &private->mute_ctls[index]->id);
}

static int scarlett2_sw_hw_change(struct usb_mixer_interface *mixer,
				  int ctl_index, int val)
{
	struct scarlett2_data *private = mixer->private_data;
	int index = line_out_remap(private, ctl_index);
	int err;

	private->vol_sw_hw_switch[index] = val;

	/* Change access mode to RO (hardware controlled volume)
	 * or RW (software controlled volume)
	 */
	scarlett2_vol_ctl_set_writable(mixer, ctl_index, !val);

	/* Reset volume/mute to master volume/mute */
	private->vol[index] = private->master_vol;
	private->mute_switch[index] = private->dim_mute[SCARLETT2_BUTTON_MUTE];

	/* Set SW volume to current HW volume */
	err = scarlett2_usb_set_config(
		mixer, SCARLETT2_CONFIG_LINE_OUT_VOLUME,
		index, private->master_vol - SCARLETT2_VOLUME_BIAS);
	if (err < 0)
		return err;

	/* Set SW mute to current HW mute */
	err = scarlett2_usb_set_config(
		mixer, SCARLETT2_CONFIG_MUTE_SWITCH,
		index, private->dim_mute[SCARLETT2_BUTTON_MUTE]);
	if (err < 0)
		return err;

	/* Send SW/HW switch change to the device */
	return scarlett2_usb_set_config(mixer, SCARLETT2_CONFIG_SW_HW_SWITCH,
					index, val);
}

static int scarlett2_sw_hw_enum_ctl_put(struct snd_kcontrol *kctl,
					struct snd_ctl_elem_value *ucontrol)
{
	struct usb_mixer_elem_info *elem = kctl->private_data;
	struct usb_mixer_interface *mixer = elem->head.mixer;
	struct scarlett2_data *private = mixer->private_data;
	int ctl_index = elem->control;
	int index = line_out_remap(private, ctl_index);
	int oval, val, err = 0;

	mutex_lock(&private->data_mutex);

	oval = private->vol_sw_hw_switch[index];
	val = !!ucontrol->value.enumerated.item[0];

	if (oval == val)
		goto unlock;

	err = scarlett2_sw_hw_change(mixer, ctl_index, val);
	if (err == 0)
		err = 1;

unlock:
	mutex_unlock(&private->data_mutex);
	return err;
}

static const struct snd_kcontrol_new scarlett2_sw_hw_enum_ctl = {
	.iface = SNDRV_CTL_ELEM_IFACE_MIXER,
	.name = "",
	.info = scarlett2_sw_hw_enum_ctl_info,
	.get  = scarlett2_sw_hw_enum_ctl_get,
	.put  = scarlett2_sw_hw_enum_ctl_put,
};

/*** Line Level/Instrument Level Switch Controls ***/

static int scarlett2_update_input_other(struct usb_mixer_interface *mixer)
{
	struct scarlett2_data *private = mixer->private_data;
	const struct scarlett2_device_info *info = private->info;

	private->input_other_updated = 0;

	if (info->level_input_count) {
		int err = scarlett2_usb_get_config(
			mixer, SCARLETT2_CONFIG_LEVEL_SWITCH,
			info->level_input_count + info->level_input_first,
			private->level_switch);
		if (err < 0)
			return err;
	}

	if (info->pad_input_count) {
		int err = scarlett2_usb_get_config(
			mixer, SCARLETT2_CONFIG_PAD_SWITCH,
			info->pad_input_count, private->pad_switch);
		if (err < 0)
			return err;
	}

	if (info->air_input_count) {
		int err = scarlett2_usb_get_config(
			mixer, SCARLETT2_CONFIG_AIR_SWITCH,
			info->air_input_count, private->air_switch);
		if (err < 0)
			return err;
	}

	if (info->phantom_count) {
		int err = scarlett2_usb_get_config(
			mixer, SCARLETT2_CONFIG_PHANTOM_SWITCH,
			info->phantom_count, private->phantom_switch);
		if (err < 0)
			return err;

		err = scarlett2_usb_get_config(
			mixer, SCARLETT2_CONFIG_PHANTOM_PERSISTENCE,
			1, &private->phantom_persistence);
		if (err < 0)
			return err;
	}

	return 0;
}

static int scarlett2_level_enum_ctl_info(struct snd_kcontrol *kctl,
					 struct snd_ctl_elem_info *uinfo)
{
	static const char *const values[2] = {
		"Line", "Inst"
	};

	return snd_ctl_enum_info(uinfo, 1, 2, values);
}

static int scarlett2_level_enum_ctl_get(struct snd_kcontrol *kctl,
					struct snd_ctl_elem_value *ucontrol)
{
	struct usb_mixer_elem_info *elem = kctl->private_data;
	struct usb_mixer_interface *mixer = elem->head.mixer;
	struct scarlett2_data *private = mixer->private_data;
	const struct scarlett2_device_info *info = private->info;

	int index = elem->control + info->level_input_first;

	mutex_lock(&private->data_mutex);
	if (private->input_other_updated)
		scarlett2_update_input_other(mixer);
	ucontrol->value.enumerated.item[0] = private->level_switch[index];
	mutex_unlock(&private->data_mutex);

	return 0;
}

static int scarlett2_level_enum_ctl_put(struct snd_kcontrol *kctl,
					struct snd_ctl_elem_value *ucontrol)
{
	struct usb_mixer_elem_info *elem = kctl->private_data;
	struct usb_mixer_interface *mixer = elem->head.mixer;
	struct scarlett2_data *private = mixer->private_data;
	const struct scarlett2_device_info *info = private->info;

	int index = elem->control + info->level_input_first;
	int oval, val, err = 0;

	mutex_lock(&private->data_mutex);

	oval = private->level_switch[index];
	val = !!ucontrol->value.enumerated.item[0];

	if (oval == val)
		goto unlock;

	private->level_switch[index] = val;

	/* Send switch change to the device */
	err = scarlett2_usb_set_config(mixer, SCARLETT2_CONFIG_LEVEL_SWITCH,
				       index, val);
	if (err == 0)
		err = 1;

unlock:
	mutex_unlock(&private->data_mutex);
	return err;
}

static const struct snd_kcontrol_new scarlett2_level_enum_ctl = {
	.iface = SNDRV_CTL_ELEM_IFACE_MIXER,
	.name = "",
	.info = scarlett2_level_enum_ctl_info,
	.get  = scarlett2_level_enum_ctl_get,
	.put  = scarlett2_level_enum_ctl_put,
};

/*** Pad Switch Controls ***/

static int scarlett2_pad_ctl_get(struct snd_kcontrol *kctl,
				 struct snd_ctl_elem_value *ucontrol)
{
	struct usb_mixer_elem_info *elem = kctl->private_data;
	struct usb_mixer_interface *mixer = elem->head.mixer;
	struct scarlett2_data *private = mixer->private_data;

	mutex_lock(&private->data_mutex);
	if (private->input_other_updated)
		scarlett2_update_input_other(mixer);
	ucontrol->value.integer.value[0] =
		private->pad_switch[elem->control];
	mutex_unlock(&private->data_mutex);

	return 0;
}

static int scarlett2_pad_ctl_put(struct snd_kcontrol *kctl,
				 struct snd_ctl_elem_value *ucontrol)
{
	struct usb_mixer_elem_info *elem = kctl->private_data;
	struct usb_mixer_interface *mixer = elem->head.mixer;
	struct scarlett2_data *private = mixer->private_data;

	int index = elem->control;
	int oval, val, err = 0;

	mutex_lock(&private->data_mutex);

	oval = private->pad_switch[index];
	val = !!ucontrol->value.integer.value[0];

	if (oval == val)
		goto unlock;

	private->pad_switch[index] = val;

	/* Send switch change to the device */
	err = scarlett2_usb_set_config(mixer, SCARLETT2_CONFIG_PAD_SWITCH,
				       index, val);
	if (err == 0)
		err = 1;

unlock:
	mutex_unlock(&private->data_mutex);
	return err;
}

static const struct snd_kcontrol_new scarlett2_pad_ctl = {
	.iface = SNDRV_CTL_ELEM_IFACE_MIXER,
	.name = "",
	.info = snd_ctl_boolean_mono_info,
	.get  = scarlett2_pad_ctl_get,
	.put  = scarlett2_pad_ctl_put,
};

/*** Air Switch Controls ***/

static int scarlett2_air_ctl_get(struct snd_kcontrol *kctl,
				 struct snd_ctl_elem_value *ucontrol)
{
	struct usb_mixer_elem_info *elem = kctl->private_data;
	struct usb_mixer_interface *mixer = elem->head.mixer;
	struct scarlett2_data *private = mixer->private_data;

	mutex_lock(&private->data_mutex);
	if (private->input_other_updated)
		scarlett2_update_input_other(mixer);
	ucontrol->value.integer.value[0] = private->air_switch[elem->control];
	mutex_unlock(&private->data_mutex);

	return 0;
}

static int scarlett2_air_ctl_put(struct snd_kcontrol *kctl,
				 struct snd_ctl_elem_value *ucontrol)
{
	struct usb_mixer_elem_info *elem = kctl->private_data;
	struct usb_mixer_interface *mixer = elem->head.mixer;
	struct scarlett2_data *private = mixer->private_data;

	int index = elem->control;
	int oval, val, err = 0;

	mutex_lock(&private->data_mutex);

	oval = private->air_switch[index];
	val = !!ucontrol->value.integer.value[0];

	if (oval == val)
		goto unlock;

	private->air_switch[index] = val;

	/* Send switch change to the device */
	err = scarlett2_usb_set_config(mixer, SCARLETT2_CONFIG_AIR_SWITCH,
				       index, val);
	if (err == 0)
		err = 1;

unlock:
	mutex_unlock(&private->data_mutex);
	return err;
}

static const struct snd_kcontrol_new scarlett2_air_ctl = {
	.iface = SNDRV_CTL_ELEM_IFACE_MIXER,
	.name = "",
	.info = snd_ctl_boolean_mono_info,
	.get  = scarlett2_air_ctl_get,
	.put  = scarlett2_air_ctl_put,
};

/*** Phantom Switch Controls ***/

static int scarlett2_phantom_ctl_get(struct snd_kcontrol *kctl,
				     struct snd_ctl_elem_value *ucontrol)
{
	struct usb_mixer_elem_info *elem = kctl->private_data;
	struct usb_mixer_interface *mixer = elem->head.mixer;
	struct scarlett2_data *private = mixer->private_data;

	mutex_lock(&private->data_mutex);
	if (private->input_other_updated)
		scarlett2_update_input_other(mixer);
	ucontrol->value.integer.value[0] =
		private->phantom_switch[elem->control];
	mutex_unlock(&private->data_mutex);

	return 0;
}

static int scarlett2_phantom_ctl_put(struct snd_kcontrol *kctl,
				     struct snd_ctl_elem_value *ucontrol)
{
	struct usb_mixer_elem_info *elem = kctl->private_data;
	struct usb_mixer_interface *mixer = elem->head.mixer;
	struct scarlett2_data *private = mixer->private_data;

	int index = elem->control;
	int oval, val, err = 0;

	mutex_lock(&private->data_mutex);

	oval = private->phantom_switch[index];
	val = !!ucontrol->value.integer.value[0];

	if (oval == val)
		goto unlock;

	private->phantom_switch[index] = val;

	/* Send switch change to the device */
	err = scarlett2_usb_set_config(mixer, SCARLETT2_CONFIG_PHANTOM_SWITCH,
				       index, val);
	if (err == 0)
		err = 1;

unlock:
	mutex_unlock(&private->data_mutex);
	return err;
}

static const struct snd_kcontrol_new scarlett2_phantom_ctl = {
	.iface = SNDRV_CTL_ELEM_IFACE_MIXER,
	.name = "",
	.info = snd_ctl_boolean_mono_info,
	.get  = scarlett2_phantom_ctl_get,
	.put  = scarlett2_phantom_ctl_put,
};

/*** Phantom Persistence Control ***/

static int scarlett2_phantom_persistence_ctl_get(
	struct snd_kcontrol *kctl, struct snd_ctl_elem_value *ucontrol)
{
	struct usb_mixer_elem_info *elem = kctl->private_data;
	struct scarlett2_data *private = elem->head.mixer->private_data;

	ucontrol->value.integer.value[0] = private->phantom_persistence;
	return 0;
}

static int scarlett2_phantom_persistence_ctl_put(
	struct snd_kcontrol *kctl, struct snd_ctl_elem_value *ucontrol)
{
	struct usb_mixer_elem_info *elem = kctl->private_data;
	struct usb_mixer_interface *mixer = elem->head.mixer;
	struct scarlett2_data *private = mixer->private_data;

	int index = elem->control;
	int oval, val, err = 0;

	mutex_lock(&private->data_mutex);

	oval = private->phantom_persistence;
	val = !!ucontrol->value.integer.value[0];

	if (oval == val)
		goto unlock;

	private->phantom_persistence = val;

	/* Send switch change to the device */
	err = scarlett2_usb_set_config(
		mixer, SCARLETT2_CONFIG_PHANTOM_PERSISTENCE, index, val);
	if (err == 0)
		err = 1;

unlock:
	mutex_unlock(&private->data_mutex);
	return err;
}

static const struct snd_kcontrol_new scarlett2_phantom_persistence_ctl = {
	.iface = SNDRV_CTL_ELEM_IFACE_MIXER,
	.name = "",
	.info = snd_ctl_boolean_mono_info,
	.get  = scarlett2_phantom_persistence_ctl_get,
	.put  = scarlett2_phantom_persistence_ctl_put,
};

/*** Direct Monitor Control ***/

static int scarlett2_update_monitor_other(struct usb_mixer_interface *mixer)
{
	struct scarlett2_data *private = mixer->private_data;
	const struct scarlett2_device_info *info = private->info;
	int err;

	/* monitor_other_enable[0] enables speaker switching
	 * monitor_other_enable[1] enables talkback
	 */
	u8 monitor_other_enable[2];

	/* monitor_other_switch[0] activates the alternate speakers
	 * monitor_other_switch[1] activates talkback
	 */
	u8 monitor_other_switch[2];

	private->monitor_other_updated = 0;

	if (info->direct_monitor)
		return scarlett2_usb_get_config(
			mixer, SCARLETT2_CONFIG_DIRECT_MONITOR,
			1, &private->direct_monitor_switch);

	/* if it doesn't do speaker switching then it also doesn't do
	 * talkback
	 */
	if (!info->has_speaker_switching)
		return 0;

	err = scarlett2_usb_get_config(
		mixer, SCARLETT2_CONFIG_MONITOR_OTHER_ENABLE,
		2, monitor_other_enable);
	if (err < 0)
		return err;

	err = scarlett2_usb_get_config(
		mixer, SCARLETT2_CONFIG_MONITOR_OTHER_SWITCH,
		2, monitor_other_switch);
	if (err < 0)
		return err;

	if (!monitor_other_enable[0])
		private->speaker_switching_switch = 0;
	else
		private->speaker_switching_switch = monitor_other_switch[0] + 1;

	if (info->has_talkback) {
		const int (*port_count)[SCARLETT2_PORT_DIRNS] =
			info->port_count;
		int num_mixes =
			port_count[SCARLETT2_PORT_TYPE_MIX][SCARLETT2_PORT_IN];
		u16 bitmap;
		int i;

		if (!monitor_other_enable[1])
			private->talkback_switch = 0;
		else
			private->talkback_switch = monitor_other_switch[1] + 1;

		err = scarlett2_usb_get_config(mixer,
					       SCARLETT2_CONFIG_TALKBACK_MAP,
					       1, &bitmap);
		if (err < 0)
			return err;
		for (i = 0; i < num_mixes; i++, bitmap >>= 1)
			private->talkback_map[i] = bitmap & 1;
	}

	return 0;
}

static int scarlett2_direct_monitor_ctl_get(
	struct snd_kcontrol *kctl, struct snd_ctl_elem_value *ucontrol)
{
	struct usb_mixer_elem_info *elem = kctl->private_data;
	struct usb_mixer_interface *mixer = elem->head.mixer;
	struct scarlett2_data *private = elem->head.mixer->private_data;

	mutex_lock(&private->data_mutex);
	if (private->monitor_other_updated)
		scarlett2_update_monitor_other(mixer);
	ucontrol->value.enumerated.item[0] = private->direct_monitor_switch;
	mutex_unlock(&private->data_mutex);

	return 0;
}

static int scarlett2_direct_monitor_ctl_put(
	struct snd_kcontrol *kctl, struct snd_ctl_elem_value *ucontrol)
{
	struct usb_mixer_elem_info *elem = kctl->private_data;
	struct usb_mixer_interface *mixer = elem->head.mixer;
	struct scarlett2_data *private = mixer->private_data;

	int index = elem->control;
	int oval, val, err = 0;

	mutex_lock(&private->data_mutex);

	oval = private->direct_monitor_switch;
	val = min(ucontrol->value.enumerated.item[0], 2U);

	if (oval == val)
		goto unlock;

	private->direct_monitor_switch = val;

	/* Send switch change to the device */
	err = scarlett2_usb_set_config(
		mixer, SCARLETT2_CONFIG_DIRECT_MONITOR, index, val);
	if (err == 0)
		err = 1;

unlock:
	mutex_unlock(&private->data_mutex);
	return err;
}

static int scarlett2_direct_monitor_stereo_enum_ctl_info(
	struct snd_kcontrol *kctl, struct snd_ctl_elem_info *uinfo)
{
	static const char *const values[3] = {
		"Off", "Mono", "Stereo"
	};

	return snd_ctl_enum_info(uinfo, 1, 3, values);
}

/* Direct Monitor for Solo is mono-only and only needs a boolean control
 * Direct Monitor for 2i2 is selectable between Off/Mono/Stereo
 */
static const struct snd_kcontrol_new scarlett2_direct_monitor_ctl[2] = {
	{
		.iface = SNDRV_CTL_ELEM_IFACE_MIXER,
		.name = "",
		.info = snd_ctl_boolean_mono_info,
		.get  = scarlett2_direct_monitor_ctl_get,
		.put  = scarlett2_direct_monitor_ctl_put,
	},
	{
		.iface = SNDRV_CTL_ELEM_IFACE_MIXER,
		.name = "",
		.info = scarlett2_direct_monitor_stereo_enum_ctl_info,
		.get  = scarlett2_direct_monitor_ctl_get,
		.put  = scarlett2_direct_monitor_ctl_put,
	}
};

static int scarlett2_add_direct_monitor_ctl(struct usb_mixer_interface *mixer)
{
	struct scarlett2_data *private = mixer->private_data;
	const struct scarlett2_device_info *info = private->info;
	const char *s;

	if (!info->direct_monitor)
		return 0;

	s = info->direct_monitor == 1
	      ? "Direct Monitor Playback Switch"
	      : "Direct Monitor Playback Enum";

	return scarlett2_add_new_ctl(
		mixer, &scarlett2_direct_monitor_ctl[info->direct_monitor - 1],
		0, 1, s, &private->direct_monitor_ctl);
}

/*** Speaker Switching Control ***/

static int scarlett2_speaker_switch_enum_ctl_info(
	struct snd_kcontrol *kctl, struct snd_ctl_elem_info *uinfo)
{
	static const char *const values[3] = {
		"Off", "Main", "Alt"
	};

	return snd_ctl_enum_info(uinfo, 1, 3, values);
}

static int scarlett2_speaker_switch_enum_ctl_get(
	struct snd_kcontrol *kctl, struct snd_ctl_elem_value *ucontrol)
{
	struct usb_mixer_elem_info *elem = kctl->private_data;
	struct usb_mixer_interface *mixer = elem->head.mixer;
	struct scarlett2_data *private = mixer->private_data;

	mutex_lock(&private->data_mutex);
	if (private->monitor_other_updated)
		scarlett2_update_monitor_other(mixer);
	ucontrol->value.enumerated.item[0] = private->speaker_switching_switch;
	mutex_unlock(&private->data_mutex);

	return 0;
}

/* when speaker switching gets enabled, switch the main/alt speakers
 * to HW volume and disable those controls
 */
static int scarlett2_speaker_switch_enable(struct usb_mixer_interface *mixer)
{
	struct snd_card *card = mixer->chip->card;
	struct scarlett2_data *private = mixer->private_data;
	int i, err;

	for (i = 0; i < 4; i++) {
		int index = line_out_remap(private, i);

		/* switch the main/alt speakers to HW volume */
		if (!private->vol_sw_hw_switch[index]) {
			err = scarlett2_sw_hw_change(private->mixer, i, 1);
			if (err < 0)
				return err;
		}

		/* disable the line out SW/HW switch */
		scarlett2_sw_hw_ctl_ro(private, i);
		snd_ctl_notify(card,
			       SNDRV_CTL_EVENT_MASK_VALUE |
				 SNDRV_CTL_EVENT_MASK_INFO,
			       &private->sw_hw_ctls[i]->id);
	}

	/* when the next monitor-other notify comes in, update the mux
	 * configuration
	 */
	private->speaker_switching_switched = 1;

	return 0;
}

/* when speaker switching gets disabled, reenable the hw/sw controls
 * and invalidate the routing
 */
static void scarlett2_speaker_switch_disable(struct usb_mixer_interface *mixer)
{
	struct snd_card *card = mixer->chip->card;
	struct scarlett2_data *private = mixer->private_data;
	int i;

	/* enable the line out SW/HW switch */
	for (i = 0; i < 4; i++) {
		scarlett2_sw_hw_ctl_rw(private, i);
		snd_ctl_notify(card, SNDRV_CTL_EVENT_MASK_INFO,
			       &private->sw_hw_ctls[i]->id);
	}

	/* when the next monitor-other notify comes in, update the mux
	 * configuration
	 */
	private->speaker_switching_switched = 1;
}

static int scarlett2_speaker_switch_enum_ctl_put(
	struct snd_kcontrol *kctl, struct snd_ctl_elem_value *ucontrol)
{
	struct usb_mixer_elem_info *elem = kctl->private_data;
	struct usb_mixer_interface *mixer = elem->head.mixer;
	struct scarlett2_data *private = mixer->private_data;

	int oval, val, err = 0;

	mutex_lock(&private->data_mutex);

	oval = private->speaker_switching_switch;
	val = min(ucontrol->value.enumerated.item[0], 2U);

	if (oval == val)
		goto unlock;

	private->speaker_switching_switch = val;

	/* enable/disable speaker switching */
	err = scarlett2_usb_set_config(
		mixer, SCARLETT2_CONFIG_MONITOR_OTHER_ENABLE,
		0, !!val);
	if (err < 0)
		goto unlock;

	/* if speaker switching is enabled, select main or alt */
	err = scarlett2_usb_set_config(
		mixer, SCARLETT2_CONFIG_MONITOR_OTHER_SWITCH,
		0, val == 2);
	if (err < 0)
		goto unlock;

	/* update controls if speaker switching gets enabled or disabled */
	if (!oval && val)
		err = scarlett2_speaker_switch_enable(mixer);
	else if (oval && !val)
		scarlett2_speaker_switch_disable(mixer);

	if (err == 0)
		err = 1;

unlock:
	mutex_unlock(&private->data_mutex);
	return err;
}

static const struct snd_kcontrol_new scarlett2_speaker_switch_enum_ctl = {
	.iface = SNDRV_CTL_ELEM_IFACE_MIXER,
	.name = "",
	.info = scarlett2_speaker_switch_enum_ctl_info,
	.get  = scarlett2_speaker_switch_enum_ctl_get,
	.put  = scarlett2_speaker_switch_enum_ctl_put,
};

static int scarlett2_add_speaker_switch_ctl(
	struct usb_mixer_interface *mixer)
{
	struct scarlett2_data *private = mixer->private_data;
	const struct scarlett2_device_info *info = private->info;

	if (!info->has_speaker_switching)
		return 0;

	return scarlett2_add_new_ctl(
		mixer, &scarlett2_speaker_switch_enum_ctl,
		0, 1, "Speaker Switching Playback Enum",
		&private->speaker_switching_ctl);
}

/*** Talkback and Talkback Map Controls ***/

static int scarlett2_talkback_enum_ctl_info(
	struct snd_kcontrol *kctl, struct snd_ctl_elem_info *uinfo)
{
	static const char *const values[3] = {
		"Disabled", "Off", "On"
	};

	return snd_ctl_enum_info(uinfo, 1, 3, values);
}

static int scarlett2_talkback_enum_ctl_get(
	struct snd_kcontrol *kctl, struct snd_ctl_elem_value *ucontrol)
{
	struct usb_mixer_elem_info *elem = kctl->private_data;
	struct usb_mixer_interface *mixer = elem->head.mixer;
	struct scarlett2_data *private = mixer->private_data;

	mutex_lock(&private->data_mutex);
	if (private->monitor_other_updated)
		scarlett2_update_monitor_other(mixer);
	ucontrol->value.enumerated.item[0] = private->talkback_switch;
	mutex_unlock(&private->data_mutex);

	return 0;
}

static int scarlett2_talkback_enum_ctl_put(
	struct snd_kcontrol *kctl, struct snd_ctl_elem_value *ucontrol)
{
	struct usb_mixer_elem_info *elem = kctl->private_data;
	struct usb_mixer_interface *mixer = elem->head.mixer;
	struct scarlett2_data *private = mixer->private_data;

	int oval, val, err = 0;

	mutex_lock(&private->data_mutex);

	oval = private->talkback_switch;
	val = min(ucontrol->value.enumerated.item[0], 2U);

	if (oval == val)
		goto unlock;

	private->talkback_switch = val;

	/* enable/disable talkback */
	err = scarlett2_usb_set_config(
		mixer, SCARLETT2_CONFIG_MONITOR_OTHER_ENABLE,
		1, !!val);
	if (err < 0)
		goto unlock;

	/* if talkback is enabled, select main or alt */
	err = scarlett2_usb_set_config(
		mixer, SCARLETT2_CONFIG_MONITOR_OTHER_SWITCH,
		1, val == 2);
	if (err == 0)
		err = 1;

unlock:
	mutex_unlock(&private->data_mutex);
	return err;
}

static const struct snd_kcontrol_new scarlett2_talkback_enum_ctl = {
	.iface = SNDRV_CTL_ELEM_IFACE_MIXER,
	.name = "",
	.info = scarlett2_talkback_enum_ctl_info,
	.get  = scarlett2_talkback_enum_ctl_get,
	.put  = scarlett2_talkback_enum_ctl_put,
};

static int scarlett2_talkback_map_ctl_get(
	struct snd_kcontrol *kctl, struct snd_ctl_elem_value *ucontrol)
{
	struct usb_mixer_elem_info *elem = kctl->private_data;
	struct usb_mixer_interface *mixer = elem->head.mixer;
	struct scarlett2_data *private = mixer->private_data;
	int index = elem->control;

	ucontrol->value.integer.value[0] = private->talkback_map[index];

	return 0;
}

static int scarlett2_talkback_map_ctl_put(
	struct snd_kcontrol *kctl, struct snd_ctl_elem_value *ucontrol)
{
	struct usb_mixer_elem_info *elem = kctl->private_data;
	struct usb_mixer_interface *mixer = elem->head.mixer;
	struct scarlett2_data *private = mixer->private_data;
	const int (*port_count)[SCARLETT2_PORT_DIRNS] =
		private->info->port_count;
	int num_mixes = port_count[SCARLETT2_PORT_TYPE_MIX][SCARLETT2_PORT_IN];

	int index = elem->control;
	int oval, val, err = 0, i;
	u16 bitmap = 0;

	mutex_lock(&private->data_mutex);

	oval = private->talkback_map[index];
	val = !!ucontrol->value.integer.value[0];

	if (oval == val)
		goto unlock;

	private->talkback_map[index] = val;

	for (i = 0; i < num_mixes; i++)
		bitmap |= private->talkback_map[i] << i;

	/* Send updated bitmap to the device */
	err = scarlett2_usb_set_config(mixer, SCARLETT2_CONFIG_TALKBACK_MAP,
				       0, bitmap);
	if (err == 0)
		err = 1;

unlock:
	mutex_unlock(&private->data_mutex);
	return err;
}

static const struct snd_kcontrol_new scarlett2_talkback_map_ctl = {
	.iface = SNDRV_CTL_ELEM_IFACE_MIXER,
	.name = "",
	.info = snd_ctl_boolean_mono_info,
	.get  = scarlett2_talkback_map_ctl_get,
	.put  = scarlett2_talkback_map_ctl_put,
};

static int scarlett2_add_talkback_ctls(
	struct usb_mixer_interface *mixer)
{
	struct scarlett2_data *private = mixer->private_data;
	const struct scarlett2_device_info *info = private->info;
	const int (*port_count)[SCARLETT2_PORT_DIRNS] = info->port_count;
	int num_mixes = port_count[SCARLETT2_PORT_TYPE_MIX][SCARLETT2_PORT_IN];
	int err, i;
	char s[SNDRV_CTL_ELEM_ID_NAME_MAXLEN];

	if (!info->has_talkback)
		return 0;

	err = scarlett2_add_new_ctl(
		mixer, &scarlett2_talkback_enum_ctl,
		0, 1, "Talkback Playback Enum",
		&private->talkback_ctl);
	if (err < 0)
		return err;

	for (i = 0; i < num_mixes; i++) {
		snprintf(s, sizeof(s),
			 "Talkback Mix %c Playback Switch", i + 'A');
		err = scarlett2_add_new_ctl(mixer, &scarlett2_talkback_map_ctl,
					    i, 1, s, NULL);
		if (err < 0)
			return err;
	}

	return 0;
}

/*** Dim/Mute Controls ***/

static int scarlett2_dim_mute_ctl_get(struct snd_kcontrol *kctl,
				      struct snd_ctl_elem_value *ucontrol)
{
	struct usb_mixer_elem_info *elem = kctl->private_data;
	struct usb_mixer_interface *mixer = elem->head.mixer;
	struct scarlett2_data *private = mixer->private_data;

	mutex_lock(&private->data_mutex);
	if (private->vol_updated)
		scarlett2_update_volumes(mixer);
	mutex_unlock(&private->data_mutex);

	ucontrol->value.integer.value[0] = private->dim_mute[elem->control];
	return 0;
}

static int scarlett2_dim_mute_ctl_put(struct snd_kcontrol *kctl,
				      struct snd_ctl_elem_value *ucontrol)
{
	struct usb_mixer_elem_info *elem = kctl->private_data;
	struct usb_mixer_interface *mixer = elem->head.mixer;
	struct scarlett2_data *private = mixer->private_data;
	const struct scarlett2_device_info *info = private->info;
	const int (*port_count)[SCARLETT2_PORT_DIRNS] = info->port_count;
	int num_line_out =
		port_count[SCARLETT2_PORT_TYPE_ANALOGUE][SCARLETT2_PORT_OUT];

	int index = elem->control;
	int oval, val, err = 0, i;

	mutex_lock(&private->data_mutex);

	oval = private->dim_mute[index];
	val = !!ucontrol->value.integer.value[0];

	if (oval == val)
		goto unlock;

	private->dim_mute[index] = val;

	/* Send switch change to the device */
	err = scarlett2_usb_set_config(mixer, SCARLETT2_CONFIG_DIM_MUTE,
				       index, val);
	if (err == 0)
		err = 1;

	if (index == SCARLETT2_BUTTON_MUTE)
		for (i = 0; i < num_line_out; i++) {
			int line_index = line_out_remap(private, i);

			if (private->vol_sw_hw_switch[line_index]) {
				private->mute_switch[line_index] = val;
				snd_ctl_notify(mixer->chip->card,
					       SNDRV_CTL_EVENT_MASK_VALUE,
					       &private->mute_ctls[i]->id);
			}
		}

unlock:
	mutex_unlock(&private->data_mutex);
	return err;
}

static const struct snd_kcontrol_new scarlett2_dim_mute_ctl = {
	.iface = SNDRV_CTL_ELEM_IFACE_MIXER,
	.name = "",
	.info = snd_ctl_boolean_mono_info,
	.get  = scarlett2_dim_mute_ctl_get,
	.put  = scarlett2_dim_mute_ctl_put
};

/*** Create the analogue output controls ***/

static int scarlett2_add_line_out_ctls(struct usb_mixer_interface *mixer)
{
	struct scarlett2_data *private = mixer->private_data;
	const struct scarlett2_device_info *info = private->info;
	const int (*port_count)[SCARLETT2_PORT_DIRNS] = info->port_count;
	int num_line_out =
		port_count[SCARLETT2_PORT_TYPE_ANALOGUE][SCARLETT2_PORT_OUT];
	int err, i;
	char s[SNDRV_CTL_ELEM_ID_NAME_MAXLEN];

	/* Add R/O HW volume control */
	if (info->line_out_hw_vol) {
		snprintf(s, sizeof(s), "Master HW Playback Volume");
		err = scarlett2_add_new_ctl(mixer,
					    &scarlett2_master_volume_ctl,
					    0, 1, s, &private->master_vol_ctl);
		if (err < 0)
			return err;
	}

	/* Add volume controls */
	for (i = 0; i < num_line_out; i++) {
		int index = line_out_remap(private, i);

		/* Fader */
		if (info->line_out_descrs[i])
			snprintf(s, sizeof(s),
				 "Line %02d (%s) Playback Volume",
				 i + 1, info->line_out_descrs[i]);
		else
			snprintf(s, sizeof(s),
				 "Line %02d Playback Volume",
				 i + 1);
		err = scarlett2_add_new_ctl(mixer,
					    &scarlett2_line_out_volume_ctl,
					    i, 1, s, &private->vol_ctls[i]);
		if (err < 0)
			return err;

		/* Mute Switch */
		snprintf(s, sizeof(s),
			 "Line %02d Mute Playback Switch",
			 i + 1);
		err = scarlett2_add_new_ctl(mixer,
					    &scarlett2_mute_ctl,
					    i, 1, s,
					    &private->mute_ctls[i]);
		if (err < 0)
			return err;

		/* Make the fader and mute controls read-only if the
		 * SW/HW switch is set to HW
		 */
		if (private->vol_sw_hw_switch[index])
			scarlett2_vol_ctl_set_writable(mixer, i, 0);

		/* SW/HW Switch */
		if (info->line_out_hw_vol) {
			snprintf(s, sizeof(s),
				 "Line Out %02d Volume Control Playback Enum",
				 i + 1);
			err = scarlett2_add_new_ctl(mixer,
						    &scarlett2_sw_hw_enum_ctl,
						    i, 1, s,
						    &private->sw_hw_ctls[i]);
			if (err < 0)
				return err;

			/* Make the switch read-only if the line is
			 * involved in speaker switching
			 */
			if (private->speaker_switching_switch && i < 4)
				scarlett2_sw_hw_ctl_ro(private, i);
		}
	}

	/* Add dim/mute controls */
	if (info->line_out_hw_vol)
		for (i = 0; i < SCARLETT2_DIM_MUTE_COUNT; i++) {
			err = scarlett2_add_new_ctl(
				mixer, &scarlett2_dim_mute_ctl,
				i, 1, scarlett2_dim_mute_names[i],
				&private->dim_mute_ctls[i]);
			if (err < 0)
				return err;
		}

	return 0;
}

/*** Create the analogue input controls ***/

static int scarlett2_add_line_in_ctls(struct usb_mixer_interface *mixer)
{
	struct scarlett2_data *private = mixer->private_data;
	const struct scarlett2_device_info *info = private->info;
	int err, i;
	char s[SNDRV_CTL_ELEM_ID_NAME_MAXLEN];
	const char *fmt = "Line In %d %s Capture %s";
	const char *fmt2 = "Line In %d-%d %s Capture %s";

	/* Add input level (line/inst) controls */
	for (i = 0; i < info->level_input_count; i++) {
		snprintf(s, sizeof(s), fmt, i + 1 + info->level_input_first,
			 "Level", "Enum");
		err = scarlett2_add_new_ctl(mixer, &scarlett2_level_enum_ctl,
					    i, 1, s, &private->level_ctls[i]);
		if (err < 0)
			return err;
	}

	/* Add input pad controls */
	for (i = 0; i < info->pad_input_count; i++) {
		snprintf(s, sizeof(s), fmt, i + 1, "Pad", "Switch");
		err = scarlett2_add_new_ctl(mixer, &scarlett2_pad_ctl,
					    i, 1, s, &private->pad_ctls[i]);
		if (err < 0)
			return err;
	}

	/* Add input air controls */
	for (i = 0; i < info->air_input_count; i++) {
		snprintf(s, sizeof(s), fmt, i + 1, "Air", "Switch");
		err = scarlett2_add_new_ctl(mixer, &scarlett2_air_ctl,
					    i, 1, s, &private->air_ctls[i]);
		if (err < 0)
			return err;
	}

	/* Add input phantom controls */
	if (info->inputs_per_phantom == 1) {
		for (i = 0; i < info->phantom_count; i++) {
			scnprintf(s, sizeof(s), fmt, i + 1,
				  "Phantom Power", "Switch");
			err = scarlett2_add_new_ctl(
				mixer, &scarlett2_phantom_ctl,
				i, 1, s, &private->phantom_ctls[i]);
			if (err < 0)
				return err;
		}
	} else if (info->inputs_per_phantom > 1) {
		for (i = 0; i < info->phantom_count; i++) {
			int from = i * info->inputs_per_phantom + 1;
			int to = (i + 1) * info->inputs_per_phantom;

			scnprintf(s, sizeof(s), fmt2, from, to,
				  "Phantom Power", "Switch");
			err = scarlett2_add_new_ctl(
				mixer, &scarlett2_phantom_ctl,
				i, 1, s, &private->phantom_ctls[i]);
			if (err < 0)
				return err;
		}
	}
	if (info->phantom_count) {
		err = scarlett2_add_new_ctl(
			mixer, &scarlett2_phantom_persistence_ctl, 0, 1,
			"Phantom Power Persistence Capture Switch", NULL);
		if (err < 0)
			return err;
	}

	return 0;
}

/*** Mixer Volume Controls ***/

static int scarlett2_mixer_ctl_info(struct snd_kcontrol *kctl,
				    struct snd_ctl_elem_info *uinfo)
{
	struct usb_mixer_elem_info *elem = kctl->private_data;

	uinfo->type = SNDRV_CTL_ELEM_TYPE_INTEGER;
	uinfo->count = elem->channels;
	uinfo->value.integer.min = 0;
	uinfo->value.integer.max = SCARLETT2_MIXER_MAX_VALUE;
	uinfo->value.integer.step = 1;
	return 0;
}

static int scarlett2_mixer_ctl_get(struct snd_kcontrol *kctl,
				   struct snd_ctl_elem_value *ucontrol)
{
	struct usb_mixer_elem_info *elem = kctl->private_data;
	struct scarlett2_data *private = elem->head.mixer->private_data;

	ucontrol->value.integer.value[0] = private->mix[elem->control];
	return 0;
}

static int scarlett2_mixer_ctl_put(struct snd_kcontrol *kctl,
				   struct snd_ctl_elem_value *ucontrol)
{
	struct usb_mixer_elem_info *elem = kctl->private_data;
	struct usb_mixer_interface *mixer = elem->head.mixer;
	struct scarlett2_data *private = mixer->private_data;
	const struct scarlett2_device_info *info = private->info;
	const int (*port_count)[SCARLETT2_PORT_DIRNS] = info->port_count;
	int oval, val, num_mixer_in, mix_num, err = 0;
	int index = elem->control;

	mutex_lock(&private->data_mutex);

	oval = private->mix[index];
	val = ucontrol->value.integer.value[0];
	num_mixer_in = port_count[SCARLETT2_PORT_TYPE_MIX][SCARLETT2_PORT_OUT];
	mix_num = index / num_mixer_in;

	if (oval == val)
		goto unlock;

	private->mix[index] = val;
	err = scarlett2_usb_set_mix(mixer, mix_num);
	if (err == 0)
		err = 1;

unlock:
	mutex_unlock(&private->data_mutex);
	return err;
}

static const DECLARE_TLV_DB_MINMAX(
	db_scale_scarlett2_mixer,
	SCARLETT2_MIXER_MIN_DB * 100,
	SCARLETT2_MIXER_MAX_DB * 100
);

static const struct snd_kcontrol_new scarlett2_mixer_ctl = {
	.iface = SNDRV_CTL_ELEM_IFACE_MIXER,
	.access = SNDRV_CTL_ELEM_ACCESS_READWRITE |
		  SNDRV_CTL_ELEM_ACCESS_TLV_READ,
	.name = "",
	.info = scarlett2_mixer_ctl_info,
	.get  = scarlett2_mixer_ctl_get,
	.put  = scarlett2_mixer_ctl_put,
	.private_value = SCARLETT2_MIXER_MAX_DB, /* max value */
	.tlv = { .p = db_scale_scarlett2_mixer }
};

static int scarlett2_add_mixer_ctls(struct usb_mixer_interface *mixer)
{
	struct scarlett2_data *private = mixer->private_data;
	const struct scarlett2_device_info *info = private->info;
	const int (*port_count)[SCARLETT2_PORT_DIRNS] = info->port_count;
	int err, i, j;
	int index;
	char s[SNDRV_CTL_ELEM_ID_NAME_MAXLEN];

	int num_inputs =
		port_count[SCARLETT2_PORT_TYPE_MIX][SCARLETT2_PORT_OUT];
	int num_outputs =
		port_count[SCARLETT2_PORT_TYPE_MIX][SCARLETT2_PORT_IN];

	for (i = 0, index = 0; i < num_outputs; i++)
		for (j = 0; j < num_inputs; j++, index++) {
			snprintf(s, sizeof(s),
				 "Mix %c Input %02d Playback Volume",
				 'A' + i, j + 1);
			err = scarlett2_add_new_ctl(mixer, &scarlett2_mixer_ctl,
						    index, 1, s, NULL);
			if (err < 0)
				return err;
		}

	return 0;
}

/*** Mux Source Selection Controls ***/

static int scarlett2_mux_src_enum_ctl_info(struct snd_kcontrol *kctl,
					   struct snd_ctl_elem_info *uinfo)
{
	struct usb_mixer_elem_info *elem = kctl->private_data;
	struct scarlett2_data *private = elem->head.mixer->private_data;
	const struct scarlett2_device_info *info = private->info;
	const int (*port_count)[SCARLETT2_PORT_DIRNS] = info->port_count;
	unsigned int item = uinfo->value.enumerated.item;
	int items = private->num_mux_srcs;
	int port_type;

	uinfo->type = SNDRV_CTL_ELEM_TYPE_ENUMERATED;
	uinfo->count = elem->channels;
	uinfo->value.enumerated.items = items;

	if (item >= items)
		item = uinfo->value.enumerated.item = items - 1;

	for (port_type = 0;
	     port_type < SCARLETT2_PORT_TYPE_COUNT;
	     port_type++) {
		if (item < port_count[port_type][SCARLETT2_PORT_IN]) {
			const struct scarlett2_port *port =
				&scarlett2_ports[port_type];

			sprintf(uinfo->value.enumerated.name,
				port->src_descr, item + port->src_num_offset);
			return 0;
		}
		item -= port_count[port_type][SCARLETT2_PORT_IN];
	}

	return -EINVAL;
}

static int scarlett2_mux_src_enum_ctl_get(struct snd_kcontrol *kctl,
					  struct snd_ctl_elem_value *ucontrol)
{
	struct usb_mixer_elem_info *elem = kctl->private_data;
	struct usb_mixer_interface *mixer = elem->head.mixer;
	struct scarlett2_data *private = mixer->private_data;
	const struct scarlett2_device_info *info = private->info;
	const int (*port_count)[SCARLETT2_PORT_DIRNS] = info->port_count;
	int line_out_count =
		port_count[SCARLETT2_PORT_TYPE_ANALOGUE][SCARLETT2_PORT_OUT];
	int index = elem->control;

	if (index < line_out_count)
		index = line_out_remap(private, index);

	mutex_lock(&private->data_mutex);
	if (private->mux_updated)
		scarlett2_usb_get_mux(mixer);
	ucontrol->value.enumerated.item[0] = private->mux[index];
	mutex_unlock(&private->data_mutex);

	return 0;
}

static int scarlett2_mux_src_enum_ctl_put(struct snd_kcontrol *kctl,
					  struct snd_ctl_elem_value *ucontrol)
{
	struct usb_mixer_elem_info *elem = kctl->private_data;
	struct usb_mixer_interface *mixer = elem->head.mixer;
	struct scarlett2_data *private = mixer->private_data;
	const struct scarlett2_device_info *info = private->info;
	const int (*port_count)[SCARLETT2_PORT_DIRNS] = info->port_count;
	int line_out_count =
		port_count[SCARLETT2_PORT_TYPE_ANALOGUE][SCARLETT2_PORT_OUT];
	int index = elem->control;
	int oval, val, err = 0;

	if (index < line_out_count)
		index = line_out_remap(private, index);

	mutex_lock(&private->data_mutex);

	oval = private->mux[index];
	val = min(ucontrol->value.enumerated.item[0],
		  private->num_mux_srcs - 1U);

	if (oval == val)
		goto unlock;

	private->mux[index] = val;
	err = scarlett2_usb_set_mux(mixer);
	if (err == 0)
		err = 1;

unlock:
	mutex_unlock(&private->data_mutex);
	return err;
}

static const struct snd_kcontrol_new scarlett2_mux_src_enum_ctl = {
	.iface = SNDRV_CTL_ELEM_IFACE_MIXER,
	.name = "",
	.info = scarlett2_mux_src_enum_ctl_info,
	.get  = scarlett2_mux_src_enum_ctl_get,
	.put  = scarlett2_mux_src_enum_ctl_put,
};

static int scarlett2_add_mux_enums(struct usb_mixer_interface *mixer)
{
	struct scarlett2_data *private = mixer->private_data;
	const struct scarlett2_device_info *info = private->info;
	const int (*port_count)[SCARLETT2_PORT_DIRNS] = info->port_count;
	int port_type, channel, i;

	for (i = 0, port_type = 0;
	     port_type < SCARLETT2_PORT_TYPE_COUNT;
	     port_type++) {
		for (channel = 0;
		     channel < port_count[port_type][SCARLETT2_PORT_OUT];
		     channel++, i++) {
			int err;
			char s[SNDRV_CTL_ELEM_ID_NAME_MAXLEN];
			const char *const descr =
				scarlett2_ports[port_type].dst_descr;

			snprintf(s, sizeof(s) - 5, descr, channel + 1);
			strcat(s, " Enum");

			err = scarlett2_add_new_ctl(mixer,
						    &scarlett2_mux_src_enum_ctl,
						    i, 1, s,
						    &private->mux_ctls[i]);
			if (err < 0)
				return err;
		}
	}

	return 0;
}

/*** Meter Controls ***/

static int scarlett2_meter_ctl_info(struct snd_kcontrol *kctl,
				    struct snd_ctl_elem_info *uinfo)
{
	struct usb_mixer_elem_info *elem = kctl->private_data;

	uinfo->type = SNDRV_CTL_ELEM_TYPE_INTEGER;
	uinfo->count = elem->channels;
	uinfo->value.integer.min = 0;
	uinfo->value.integer.max = 4095;
	uinfo->value.integer.step = 1;
	return 0;
}

static int scarlett2_meter_ctl_get(struct snd_kcontrol *kctl,
				   struct snd_ctl_elem_value *ucontrol)
{
	struct usb_mixer_elem_info *elem = kctl->private_data;
	u16 meter_levels[SCARLETT2_MAX_METERS];
	int i, err;

	err = scarlett2_usb_get_meter_levels(elem->head.mixer, elem->channels,
					     meter_levels);
	if (err < 0)
		return err;

	for (i = 0; i < elem->channels; i++)
		ucontrol->value.integer.value[i] = meter_levels[i];

	return 0;
}

static const struct snd_kcontrol_new scarlett2_meter_ctl = {
	.iface = SNDRV_CTL_ELEM_IFACE_PCM,
	.access = SNDRV_CTL_ELEM_ACCESS_READ | SNDRV_CTL_ELEM_ACCESS_VOLATILE,
	.name = "",
	.info = scarlett2_meter_ctl_info,
	.get  = scarlett2_meter_ctl_get
};

static int scarlett2_add_meter_ctl(struct usb_mixer_interface *mixer)
{
	struct scarlett2_data *private = mixer->private_data;

	/* devices without a mixer also don't support reporting levels */
	if (private->info->config_set == SCARLETT2_CONFIG_SET_NO_MIXER)
		return 0;

	return scarlett2_add_new_ctl(mixer, &scarlett2_meter_ctl,
				     0, private->num_mux_dsts,
				     "Level Meter", NULL);
}

/*** MSD Controls ***/

static int scarlett2_msd_ctl_get(struct snd_kcontrol *kctl,
				 struct snd_ctl_elem_value *ucontrol)
{
	struct usb_mixer_elem_info *elem = kctl->private_data;
	struct scarlett2_data *private = elem->head.mixer->private_data;

	ucontrol->value.integer.value[0] = private->msd_switch;
	return 0;
}

static int scarlett2_msd_ctl_put(struct snd_kcontrol *kctl,
				 struct snd_ctl_elem_value *ucontrol)
{
	struct usb_mixer_elem_info *elem = kctl->private_data;
	struct usb_mixer_interface *mixer = elem->head.mixer;
	struct scarlett2_data *private = mixer->private_data;

	int oval, val, err = 0;

	mutex_lock(&private->data_mutex);

	oval = private->msd_switch;
	val = !!ucontrol->value.integer.value[0];

	if (oval == val)
		goto unlock;

	private->msd_switch = val;

	/* Send switch change to the device */
	err = scarlett2_usb_set_config(mixer, SCARLETT2_CONFIG_MSD_SWITCH,
				       0, val);
	if (err == 0)
		err = 1;

unlock:
	mutex_unlock(&private->data_mutex);
	return err;
}

static const struct snd_kcontrol_new scarlett2_msd_ctl = {
	.iface = SNDRV_CTL_ELEM_IFACE_MIXER,
	.name = "",
	.info = snd_ctl_boolean_mono_info,
	.get  = scarlett2_msd_ctl_get,
	.put  = scarlett2_msd_ctl_put,
};

static int scarlett2_add_msd_ctl(struct usb_mixer_interface *mixer)
{
	struct scarlett2_data *private = mixer->private_data;
	const struct scarlett2_device_info *info = private->info;

	if (!info->has_msd_mode)
		return 0;

	/* If MSD mode is off, hide the switch by default */
	if (!private->msd_switch && !(mixer->chip->setup & SCARLETT2_MSD_ENABLE))
		return 0;

	/* Add MSD control */
	return scarlett2_add_new_ctl(mixer, &scarlett2_msd_ctl,
				     0, 1, "MSD Mode Switch", NULL);
}

/*** Standalone Control ***/

static int scarlett2_standalone_ctl_get(struct snd_kcontrol *kctl,
					struct snd_ctl_elem_value *ucontrol)
{
	struct usb_mixer_elem_info *elem = kctl->private_data;
	struct scarlett2_data *private = elem->head.mixer->private_data;

	ucontrol->value.integer.value[0] = private->standalone_switch;
	return 0;
}

static int scarlett2_standalone_ctl_put(struct snd_kcontrol *kctl,
					struct snd_ctl_elem_value *ucontrol)
{
	struct usb_mixer_elem_info *elem = kctl->private_data;
	struct usb_mixer_interface *mixer = elem->head.mixer;
	struct scarlett2_data *private = mixer->private_data;

	int oval, val, err = 0;

	mutex_lock(&private->data_mutex);

	oval = private->standalone_switch;
	val = !!ucontrol->value.integer.value[0];

	if (oval == val)
		goto unlock;

	private->standalone_switch = val;

	/* Send switch change to the device */
	err = scarlett2_usb_set_config(mixer,
				       SCARLETT2_CONFIG_STANDALONE_SWITCH,
				       0, val);
	if (err == 0)
		err = 1;

unlock:
	mutex_unlock(&private->data_mutex);
	return err;
}

static const struct snd_kcontrol_new scarlett2_standalone_ctl = {
	.iface = SNDRV_CTL_ELEM_IFACE_MIXER,
	.name = "",
	.info = snd_ctl_boolean_mono_info,
	.get  = scarlett2_standalone_ctl_get,
	.put  = scarlett2_standalone_ctl_put,
};

static int scarlett2_add_standalone_ctl(struct usb_mixer_interface *mixer)
{
	struct scarlett2_data *private = mixer->private_data;

	if (private->info->config_set == SCARLETT2_CONFIG_SET_NO_MIXER)
		return 0;

	/* Add standalone control */
	return scarlett2_add_new_ctl(mixer, &scarlett2_standalone_ctl,
				     0, 1, "Standalone Switch", NULL);
}

/*** Cleanup/Suspend Callbacks ***/

static void scarlett2_private_free(struct usb_mixer_interface *mixer)
{
	struct scarlett2_data *private = mixer->private_data;

	cancel_delayed_work_sync(&private->work);
	kfree(private);
	mixer->private_data = NULL;
}

static void scarlett2_private_suspend(struct usb_mixer_interface *mixer)
{
	struct scarlett2_data *private = mixer->private_data;

	if (cancel_delayed_work_sync(&private->work))
		scarlett2_config_save(private->mixer);
}

/*** Initialisation ***/

static void scarlett2_count_mux_io(struct scarlett2_data *private)
{
	const struct scarlett2_device_info *info = private->info;
	const int (*port_count)[SCARLETT2_PORT_DIRNS] = info->port_count;
	int port_type, srcs = 0, dsts = 0;

	for (port_type = 0;
	     port_type < SCARLETT2_PORT_TYPE_COUNT;
	     port_type++) {
		srcs += port_count[port_type][SCARLETT2_PORT_IN];
		dsts += port_count[port_type][SCARLETT2_PORT_OUT];
	}

	private->num_mux_srcs = srcs;
	private->num_mux_dsts = dsts;
}

/* Look through the interface descriptors for the Focusrite Control
 * interface (bInterfaceClass = 255 Vendor Specific Class) and set
 * bInterfaceNumber, bEndpointAddress, wMaxPacketSize, and bInterval
 * in private
 */
static int scarlett2_find_fc_interface(struct usb_device *dev,
				       struct scarlett2_data *private)
{
	struct usb_host_config *config = dev->actconfig;
	int i;

	for (i = 0; i < config->desc.bNumInterfaces; i++) {
		struct usb_interface *intf = config->interface[i];
		struct usb_interface_descriptor *desc =
			&intf->altsetting[0].desc;
		struct usb_endpoint_descriptor *epd;

		if (desc->bInterfaceClass != 255)
			continue;

		epd = get_endpoint(intf->altsetting, 0);
		private->bInterfaceNumber = desc->bInterfaceNumber;
		private->bEndpointAddress = epd->bEndpointAddress &
			USB_ENDPOINT_NUMBER_MASK;
		private->wMaxPacketSize = le16_to_cpu(epd->wMaxPacketSize);
		private->bInterval = epd->bInterval;
		return 0;
	}

	return -EINVAL;
}

/* Initialise private data */
static int scarlett2_init_private(struct usb_mixer_interface *mixer,
				  const struct scarlett2_device_entry *entry)
{
	struct scarlett2_data *private =
		kzalloc(sizeof(struct scarlett2_data), GFP_KERNEL);

	if (!private)
		return -ENOMEM;

	mutex_init(&private->usb_mutex);
	mutex_init(&private->data_mutex);
	INIT_DELAYED_WORK(&private->work, scarlett2_config_save_work);

	mixer->private_data = private;
	mixer->private_free = scarlett2_private_free;
	mixer->private_suspend = scarlett2_private_suspend;

	private->info = entry->info;
	private->series_name = entry->series_name;
	scarlett2_count_mux_io(private);
	private->scarlett2_seq = 0;
	private->mixer = mixer;

	return scarlett2_find_fc_interface(mixer->chip->dev, private);
}

/* Cargo cult proprietary initialisation sequence */
static int scarlett2_usb_init(struct usb_mixer_interface *mixer)
{
	struct usb_device *dev = mixer->chip->dev;
	struct scarlett2_data *private = mixer->private_data;
	u8 buf[24];
	int err;

	if (usb_pipe_type_check(dev, usb_sndctrlpipe(dev, 0)))
		return -EINVAL;

	/* step 0 */
	err = scarlett2_usb_rx(dev, private->bInterfaceNumber,
			       SCARLETT2_USB_CMD_INIT, buf, sizeof(buf));
	if (err < 0)
		return err;

	/* step 1 */
	private->scarlett2_seq = 1;
	err = scarlett2_usb(mixer, SCARLETT2_USB_INIT_1, NULL, 0, NULL, 0);
	if (err < 0)
		return err;

	/* step 2 */
	private->scarlett2_seq = 1;
	return scarlett2_usb(mixer, SCARLETT2_USB_INIT_2, NULL, 0, NULL, 84);
}

/* Read configuration from the interface on start */
static int scarlett2_read_configs(struct usb_mixer_interface *mixer)
{
	struct scarlett2_data *private = mixer->private_data;
	const struct scarlett2_device_info *info = private->info;
	const int (*port_count)[SCARLETT2_PORT_DIRNS] = info->port_count;
	int num_line_out =
		port_count[SCARLETT2_PORT_TYPE_ANALOGUE][SCARLETT2_PORT_OUT];
	int num_mixer_out =
		port_count[SCARLETT2_PORT_TYPE_MIX][SCARLETT2_PORT_IN];
	struct scarlett2_usb_volume_status volume_status;
	int err, i;

	if (info->has_msd_mode) {
		err = scarlett2_usb_get_config(
			mixer, SCARLETT2_CONFIG_MSD_SWITCH,
			1, &private->msd_switch);
		if (err < 0)
			return err;

		/* no other controls are created if MSD mode is on */
		if (private->msd_switch)
			return 0;
	}

	err = scarlett2_update_input_other(mixer);
	if (err < 0)
		return err;

	err = scarlett2_update_monitor_other(mixer);
	if (err < 0)
		return err;

	/* the rest of the configuration is for devices with a mixer */
	if (info->config_set == SCARLETT2_CONFIG_SET_NO_MIXER)
		return 0;

	err = scarlett2_usb_get_config(
		mixer, SCARLETT2_CONFIG_STANDALONE_SWITCH,
		1, &private->standalone_switch);
	if (err < 0)
		return err;

	err = scarlett2_update_sync(mixer);
	if (err < 0)
		return err;

	err = scarlett2_usb_get_volume_status(mixer, &volume_status);
	if (err < 0)
		return err;

	if (info->line_out_hw_vol)
		for (i = 0; i < SCARLETT2_DIM_MUTE_COUNT; i++)
			private->dim_mute[i] = !!volume_status.dim_mute[i];

	private->master_vol = clamp(
		volume_status.master_vol + SCARLETT2_VOLUME_BIAS,
		0, SCARLETT2_VOLUME_BIAS);

	for (i = 0; i < num_line_out; i++) {
		int volume, mute;

		private->vol_sw_hw_switch[i] =
			info->line_out_hw_vol
				&& volume_status.sw_hw_switch[i];

		volume = private->vol_sw_hw_switch[i]
			   ? volume_status.master_vol
			   : volume_status.sw_vol[i];
		volume = clamp(volume + SCARLETT2_VOLUME_BIAS,
			       0, SCARLETT2_VOLUME_BIAS);
		private->vol[i] = volume;

		mute = private->vol_sw_hw_switch[i]
			 ? private->dim_mute[SCARLETT2_BUTTON_MUTE]
			 : volume_status.mute_switch[i];
		private->mute_switch[i] = mute;
	}

	for (i = 0; i < num_mixer_out; i++) {
		err = scarlett2_usb_get_mix(mixer, i);
		if (err < 0)
			return err;
	}

	return scarlett2_usb_get_mux(mixer);
}

/* Notify on sync change */
static void scarlett2_notify_sync(
	struct usb_mixer_interface *mixer)
{
	struct scarlett2_data *private = mixer->private_data;

	private->sync_updated = 1;

	snd_ctl_notify(mixer->chip->card, SNDRV_CTL_EVENT_MASK_VALUE,
		       &private->sync_ctl->id);
}

/* Notify on monitor change */
static void scarlett2_notify_monitor(
	struct usb_mixer_interface *mixer)
{
	struct snd_card *card = mixer->chip->card;
	struct scarlett2_data *private = mixer->private_data;
	const struct scarlett2_device_info *info = private->info;
	const int (*port_count)[SCARLETT2_PORT_DIRNS] = info->port_count;
	int num_line_out =
		port_count[SCARLETT2_PORT_TYPE_ANALOGUE][SCARLETT2_PORT_OUT];
	int i;

	/* if line_out_hw_vol is 0, there are no controls to update */
	if (!info->line_out_hw_vol)
		return;

	private->vol_updated = 1;

	snd_ctl_notify(mixer->chip->card, SNDRV_CTL_EVENT_MASK_VALUE,
		       &private->master_vol_ctl->id);

	for (i = 0; i < num_line_out; i++)
		if (private->vol_sw_hw_switch[line_out_remap(private, i)])
			snd_ctl_notify(card, SNDRV_CTL_EVENT_MASK_VALUE,
				       &private->vol_ctls[i]->id);
}

/* Notify on dim/mute change */
static void scarlett2_notify_dim_mute(
	struct usb_mixer_interface *mixer)
{
	struct snd_card *card = mixer->chip->card;
	struct scarlett2_data *private = mixer->private_data;
	const struct scarlett2_device_info *info = private->info;
	const int (*port_count)[SCARLETT2_PORT_DIRNS] = info->port_count;
	int num_line_out =
		port_count[SCARLETT2_PORT_TYPE_ANALOGUE][SCARLETT2_PORT_OUT];
	int i;

	private->vol_updated = 1;

	if (!info->line_out_hw_vol)
		return;

	for (i = 0; i < SCARLETT2_DIM_MUTE_COUNT; i++)
		snd_ctl_notify(card, SNDRV_CTL_EVENT_MASK_VALUE,
			       &private->dim_mute_ctls[i]->id);

	for (i = 0; i < num_line_out; i++)
		if (private->vol_sw_hw_switch[line_out_remap(private, i)])
			snd_ctl_notify(card, SNDRV_CTL_EVENT_MASK_VALUE,
				       &private->mute_ctls[i]->id);
}

/* Notify on "input other" change (level/pad/air) */
static void scarlett2_notify_input_other(
	struct usb_mixer_interface *mixer)
{
	struct snd_card *card = mixer->chip->card;
	struct scarlett2_data *private = mixer->private_data;
	const struct scarlett2_device_info *info = private->info;
	int i;

	private->input_other_updated = 1;

	for (i = 0; i < info->level_input_count; i++)
		snd_ctl_notify(card, SNDRV_CTL_EVENT_MASK_VALUE,
			       &private->level_ctls[i]->id);
	for (i = 0; i < info->pad_input_count; i++)
		snd_ctl_notify(card, SNDRV_CTL_EVENT_MASK_VALUE,
			       &private->pad_ctls[i]->id);
	for (i = 0; i < info->air_input_count; i++)
		snd_ctl_notify(card, SNDRV_CTL_EVENT_MASK_VALUE,
			       &private->air_ctls[i]->id);
	for (i = 0; i < info->phantom_count; i++)
		snd_ctl_notify(card, SNDRV_CTL_EVENT_MASK_VALUE,
			       &private->phantom_ctls[i]->id);
}

/* Notify on "monitor other" change (direct monitor, speaker
 * switching, talkback)
 */
static void scarlett2_notify_monitor_other(
	struct usb_mixer_interface *mixer)
{
	struct snd_card *card = mixer->chip->card;
	struct scarlett2_data *private = mixer->private_data;
	const struct scarlett2_device_info *info = private->info;

	private->monitor_other_updated = 1;

	if (info->direct_monitor) {
		snd_ctl_notify(card, SNDRV_CTL_EVENT_MASK_VALUE,
			       &private->direct_monitor_ctl->id);
		return;
	}

	if (info->has_speaker_switching)
		snd_ctl_notify(card, SNDRV_CTL_EVENT_MASK_VALUE,
			       &private->speaker_switching_ctl->id);

	if (info->has_talkback)
		snd_ctl_notify(card, SNDRV_CTL_EVENT_MASK_VALUE,
			       &private->talkback_ctl->id);

	/* if speaker switching was recently enabled or disabled,
	 * invalidate the dim/mute and mux enum controls
	 */
	if (private->speaker_switching_switched) {
		int i;

		scarlett2_notify_dim_mute(mixer);

		private->speaker_switching_switched = 0;
		private->mux_updated = 1;

		for (i = 0; i < private->num_mux_dsts; i++)
			snd_ctl_notify(card, SNDRV_CTL_EVENT_MASK_VALUE,
				       &private->mux_ctls[i]->id);
	}
}

/* Interrupt callback */
static void scarlett2_notify(struct urb *urb)
{
	struct usb_mixer_interface *mixer = urb->context;
	int len = urb->actual_length;
	int ustatus = urb->status;
	u32 data;

	if (ustatus != 0 || len != 8)
		goto requeue;

	data = le32_to_cpu(*(__le32 *)urb->transfer_buffer);
	if (data & SCARLETT2_USB_NOTIFY_SYNC)
		scarlett2_notify_sync(mixer);
	if (data & SCARLETT2_USB_NOTIFY_MONITOR)
		scarlett2_notify_monitor(mixer);
	if (data & SCARLETT2_USB_NOTIFY_DIM_MUTE)
		scarlett2_notify_dim_mute(mixer);
	if (data & SCARLETT2_USB_NOTIFY_INPUT_OTHER)
		scarlett2_notify_input_other(mixer);
	if (data & SCARLETT2_USB_NOTIFY_MONITOR_OTHER)
		scarlett2_notify_monitor_other(mixer);

requeue:
	if (ustatus != -ENOENT &&
	    ustatus != -ECONNRESET &&
	    ustatus != -ESHUTDOWN) {
		urb->dev = mixer->chip->dev;
		usb_submit_urb(urb, GFP_ATOMIC);
	}
}

static int scarlett2_init_notify(struct usb_mixer_interface *mixer)
{
	struct usb_device *dev = mixer->chip->dev;
	struct scarlett2_data *private = mixer->private_data;
	unsigned int pipe = usb_rcvintpipe(dev, private->bEndpointAddress);
	void *transfer_buffer;

	if (mixer->urb) {
		usb_audio_err(mixer->chip,
			      "%s: mixer urb already in use!\n", __func__);
		return 0;
	}

	if (usb_pipe_type_check(dev, pipe))
		return -EINVAL;

	mixer->urb = usb_alloc_urb(0, GFP_KERNEL);
	if (!mixer->urb)
		return -ENOMEM;

	transfer_buffer = kmalloc(private->wMaxPacketSize, GFP_KERNEL);
	if (!transfer_buffer)
		return -ENOMEM;

	usb_fill_int_urb(mixer->urb, dev, pipe,
			 transfer_buffer, private->wMaxPacketSize,
			 scarlett2_notify, mixer, private->bInterval);

	return usb_submit_urb(mixer->urb, GFP_KERNEL);
}

static const struct scarlett2_device_entry *get_scarlett2_device_entry(
	struct usb_mixer_interface *mixer)
{
	const struct scarlett2_device_entry *entry = scarlett2_devices;

	/* Find entry in scarlett2_devices */
	while (entry->usb_id && entry->usb_id != mixer->chip->usb_id)
		entry++;
	if (!entry->usb_id)
		return NULL;

	return entry;
}

static int snd_scarlett_gen2_controls_create(
	struct usb_mixer_interface *mixer,
	const struct scarlett2_device_entry *entry)
{
	int err;

	/* Initialise private data */
	err = scarlett2_init_private(mixer, entry);
	if (err < 0)
		return err;

	/* Send proprietary USB initialisation sequence */
	err = scarlett2_usb_init(mixer);
	if (err < 0)
		return err;

	/* Read volume levels and controls from the interface */
	err = scarlett2_read_configs(mixer);
	if (err < 0)
		return err;

	/* Create the MSD control */
	err = scarlett2_add_msd_ctl(mixer);
	if (err < 0)
		return err;

	/* If MSD mode is enabled, don't create any other controls */
	if (((struct scarlett2_data *)mixer->private_data)->msd_switch)
		return 0;

	/* Create the analogue output controls */
	err = scarlett2_add_line_out_ctls(mixer);
	if (err < 0)
		return err;

	/* Create the analogue input controls */
	err = scarlett2_add_line_in_ctls(mixer);
	if (err < 0)
		return err;

	/* Create the input, output, and mixer mux input selections */
	err = scarlett2_add_mux_enums(mixer);
	if (err < 0)
		return err;

	/* Create the matrix mixer controls */
	err = scarlett2_add_mixer_ctls(mixer);
	if (err < 0)
		return err;

	/* Create the level meter controls */
	err = scarlett2_add_meter_ctl(mixer);
	if (err < 0)
		return err;

	/* Create the sync control */
	err = scarlett2_add_sync_ctl(mixer);
	if (err < 0)
		return err;

	/* Create the direct monitor control */
	err = scarlett2_add_direct_monitor_ctl(mixer);
	if (err < 0)
		return err;

	/* Create the speaker switching control */
	err = scarlett2_add_speaker_switch_ctl(mixer);
	if (err < 0)
		return err;

	/* Create the talkback controls */
	err = scarlett2_add_talkback_ctls(mixer);
	if (err < 0)
		return err;

	/* Create the standalone control */
	err = scarlett2_add_standalone_ctl(mixer);
	if (err < 0)
		return err;

	/* Set up the interrupt polling */
	err = scarlett2_init_notify(mixer);
	if (err < 0)
		return err;

	return 0;
}

int snd_scarlett_gen2_init(struct usb_mixer_interface *mixer)
{
	struct snd_usb_audio *chip = mixer->chip;
	const struct scarlett2_device_entry *entry;
	int err;

	/* only use UAC_VERSION_2 */
	if (!mixer->protocol)
		return 0;

	/* find entry in scarlett2_devices */
	entry = get_scarlett2_device_entry(mixer);
	if (!entry) {
		usb_audio_err(mixer->chip,
			      "%s: missing device entry for %04x:%04x\n",
			      __func__,
			      USB_ID_VENDOR(chip->usb_id),
			      USB_ID_PRODUCT(chip->usb_id));
		return 0;
	}

	if (chip->setup & SCARLETT2_DISABLE) {
		usb_audio_info(chip,
			"Focusrite %s Mixer Driver disabled "
			"by modprobe options (snd_usb_audio "
			"vid=0x%04x pid=0x%04x device_setup=%d)\n",
			entry->series_name,
			USB_ID_VENDOR(chip->usb_id),
			USB_ID_PRODUCT(chip->usb_id),
			SCARLETT2_DISABLE);
		return 0;
	}

	usb_audio_info(chip,
		"Focusrite %s Mixer Driver enabled (pid=0x%04x); "
		"report any issues to g@b4.vu",
		entry->series_name,
		USB_ID_PRODUCT(chip->usb_id));

	err = snd_scarlett_gen2_controls_create(mixer, entry);
	if (err < 0)
		usb_audio_err(mixer->chip,
			      "Error initialising %s Mixer Driver: %d",
			      entry->series_name,
			      err);

	return err;
}<|MERGE_RESOLUTION|>--- conflicted
+++ resolved
@@ -5,13 +5,8 @@
  *   Supported models:
  *   - 6i6/18i8/18i20 Gen 2
  *   - Solo/2i2/4i4/8i6/18i8/18i20 Gen 3
-<<<<<<< HEAD
- *   - Clarett 8Pre USB
- *   - Clarett+ 8Pre
-=======
  *   - Clarett 2Pre/4Pre/8Pre USB
  *   - Clarett+ 2Pre/4Pre/8Pre
->>>>>>> 858014d7
  *
  *   Copyright (c) 2018-2023 by Geoffrey D. Bennett <g at b4.vu>
  *   Copyright (c) 2020-2021 by Vladimir Sadovnikov <sadko4u@gmail.com>
@@ -65,15 +60,12 @@
  * Support for Clarett 8Pre USB added in Sep 2023 (thanks to Philippe
  * Perrot for confirmation).
  *
-<<<<<<< HEAD
-=======
  * Support for Clarett+ 4Pre and 2Pre added in Sep 2023 (thanks to
  * Gregory Rozzo for donating a 4Pre, and David Sherwood and Patrice
  * Peterson for usbmon output).
  *
  * Support for Clarett 2Pre and 4Pre USB added in Oct 2023.
  *
->>>>>>> 858014d7
  * This ALSA mixer gives access to (model-dependent):
  *  - input, output, mixer-matrix muxes
  *  - mixer-matrix gain stages
@@ -846,8 +838,6 @@
 	} },
 };
 
-<<<<<<< HEAD
-=======
 static const struct scarlett2_device_info clarett_2pre_info = {
 	.config_set = SCARLETT2_CONFIG_SET_CLARETT,
 	.line_out_hw_vol = 1,
@@ -937,7 +927,6 @@
 	} },
 };
 
->>>>>>> 858014d7
 static const struct scarlett2_device_info clarett_8pre_info = {
 	.config_set = SCARLETT2_CONFIG_SET_CLARETT,
 	.line_out_hw_vol = 1,
@@ -1012,15 +1001,11 @@
 	{ USB_ID(0x1235, 0x8215), &s18i20_gen3_info, "Scarlett Gen 3" },
 
 	/* Supported Clarett USB/Clarett+ devices */
-<<<<<<< HEAD
-	{ USB_ID(0x1235, 0x8208), &clarett_8pre_info, "Clarett USB" },
-=======
 	{ USB_ID(0x1235, 0x8206), &clarett_2pre_info, "Clarett USB" },
 	{ USB_ID(0x1235, 0x8207), &clarett_4pre_info, "Clarett USB" },
 	{ USB_ID(0x1235, 0x8208), &clarett_8pre_info, "Clarett USB" },
 	{ USB_ID(0x1235, 0x820a), &clarett_2pre_info, "Clarett+" },
 	{ USB_ID(0x1235, 0x820b), &clarett_4pre_info, "Clarett+" },
->>>>>>> 858014d7
 	{ USB_ID(0x1235, 0x820c), &clarett_8pre_info, "Clarett+" },
 
 	/* End of list */

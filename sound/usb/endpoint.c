// SPDX-License-Identifier: GPL-2.0-or-later
/*
 */

#include <linux/gfp.h>
#include <linux/init.h>
#include <linux/ratelimit.h>
#include <linux/usb.h>
#include <linux/usb/audio.h>
#include <linux/slab.h>

#include <sound/core.h>
#include <sound/pcm.h>
#include <sound/pcm_params.h>

#include "usbaudio.h"
#include "helper.h"
#include "card.h"
#include "endpoint.h"
#include "pcm.h"
#include "clock.h"
#include "quirks.h"

enum {
	EP_STATE_STOPPED,
	EP_STATE_RUNNING,
	EP_STATE_STOPPING,
};

/* interface refcounting */
struct snd_usb_iface_ref {
	unsigned char iface;
	bool need_setup;
	int opened;
	int altset;
	struct list_head list;
};

/* clock refcounting */
struct snd_usb_clock_ref {
	unsigned char clock;
	atomic_t locked;
	int opened;
	int rate;
	bool need_setup;
	struct list_head list;
};

/*
 * snd_usb_endpoint is a model that abstracts everything related to an
 * USB endpoint and its streaming.
 *
 * There are functions to activate and deactivate the streaming URBs and
 * optional callbacks to let the pcm logic handle the actual content of the
 * packets for playback and record. Thus, the bus streaming and the audio
 * handlers are fully decoupled.
 *
 * There are two different types of endpoints in audio applications.
 *
 * SND_USB_ENDPOINT_TYPE_DATA handles full audio data payload for both
 * inbound and outbound traffic.
 *
 * SND_USB_ENDPOINT_TYPE_SYNC endpoints are for inbound traffic only and
 * expect the payload to carry Q10.14 / Q16.16 formatted sync information
 * (3 or 4 bytes).
 *
 * Each endpoint has to be configured prior to being used by calling
 * snd_usb_endpoint_set_params().
 *
 * The model incorporates a reference counting, so that multiple users
 * can call snd_usb_endpoint_start() and snd_usb_endpoint_stop(), and
 * only the first user will effectively start the URBs, and only the last
 * one to stop it will tear the URBs down again.
 */

/*
 * convert a sampling rate into our full speed format (fs/1000 in Q16.16)
 * this will overflow at approx 524 kHz
 */
static inline unsigned get_usb_full_speed_rate(unsigned int rate)
{
	return ((rate << 13) + 62) / 125;
}

/*
 * convert a sampling rate into USB high speed format (fs/8000 in Q16.16)
 * this will overflow at approx 4 MHz
 */
static inline unsigned get_usb_high_speed_rate(unsigned int rate)
{
	return ((rate << 10) + 62) / 125;
}

/*
 * release a urb data
 */
static void release_urb_ctx(struct snd_urb_ctx *u)
{
	if (u->urb && u->buffer_size)
		usb_free_coherent(u->ep->chip->dev, u->buffer_size,
				  u->urb->transfer_buffer,
				  u->urb->transfer_dma);
	usb_free_urb(u->urb);
	u->urb = NULL;
	u->buffer_size = 0;
}

static const char *usb_error_string(int err)
{
	switch (err) {
	case -ENODEV:
		return "no device";
	case -ENOENT:
		return "endpoint not enabled";
	case -EPIPE:
		return "endpoint stalled";
	case -ENOSPC:
		return "not enough bandwidth";
	case -ESHUTDOWN:
		return "device disabled";
	case -EHOSTUNREACH:
		return "device suspended";
	case -EINVAL:
	case -EAGAIN:
	case -EFBIG:
	case -EMSGSIZE:
		return "internal error";
	default:
		return "unknown error";
	}
}

static inline bool ep_state_running(struct snd_usb_endpoint *ep)
{
	return atomic_read(&ep->state) == EP_STATE_RUNNING;
}

static inline bool ep_state_update(struct snd_usb_endpoint *ep, int old, int new)
{
	return atomic_try_cmpxchg(&ep->state, &old, new);
}

/**
 * snd_usb_endpoint_implicit_feedback_sink: Report endpoint usage type
 *
 * @ep: The snd_usb_endpoint
 *
 * Determine whether an endpoint is driven by an implicit feedback
 * data endpoint source.
 */
int snd_usb_endpoint_implicit_feedback_sink(struct snd_usb_endpoint *ep)
{
	return  ep->implicit_fb_sync && usb_pipeout(ep->pipe);
}

/*
 * Return the number of samples to be sent in the next packet
 * for streaming based on information derived from sync endpoints
 *
 * This won't be used for implicit feedback which takes the packet size
 * returned from the sync source
 */
static int slave_next_packet_size(struct snd_usb_endpoint *ep,
				  unsigned int avail)
{
	unsigned long flags;
	unsigned int phase;
	int ret;

	if (ep->fill_max)
		return ep->maxframesize;

	spin_lock_irqsave(&ep->lock, flags);
	phase = (ep->phase & 0xffff) + (ep->freqm << ep->datainterval);
	ret = min(phase >> 16, ep->maxframesize);
	if (avail && ret >= avail)
		ret = -EAGAIN;
	else
		ep->phase = phase;
	spin_unlock_irqrestore(&ep->lock, flags);

	return ret;
}

/*
 * Return the number of samples to be sent in the next packet
 * for adaptive and synchronous endpoints
 */
static int next_packet_size(struct snd_usb_endpoint *ep, unsigned int avail)
{
	unsigned int sample_accum;
	int ret;

	if (ep->fill_max)
		return ep->maxframesize;

	sample_accum = ep->sample_accum + ep->sample_rem;
	if (sample_accum >= ep->pps) {
		sample_accum -= ep->pps;
		ret = ep->packsize[1];
	} else {
		ret = ep->packsize[0];
	}
	if (avail && ret >= avail)
		ret = -EAGAIN;
	else
		ep->sample_accum = sample_accum;

	return ret;
}

/*
 * snd_usb_endpoint_next_packet_size: Return the number of samples to be sent
 * in the next packet
 *
 * If the size is equal or exceeds @avail, don't proceed but return -EAGAIN
 * Exception: @avail = 0 for skipping the check.
 */
int snd_usb_endpoint_next_packet_size(struct snd_usb_endpoint *ep,
				      struct snd_urb_ctx *ctx, int idx,
				      unsigned int avail)
{
	unsigned int packet;

	packet = ctx->packet_size[idx];
	if (packet) {
		if (avail && packet >= avail)
			return -EAGAIN;
		return packet;
	}

	if (ep->sync_source)
		return slave_next_packet_size(ep, avail);
	else
		return next_packet_size(ep, avail);
}

static void call_retire_callback(struct snd_usb_endpoint *ep,
				 struct urb *urb)
{
	struct snd_usb_substream *data_subs;

	data_subs = READ_ONCE(ep->data_subs);
	if (data_subs && ep->retire_data_urb)
		ep->retire_data_urb(data_subs, urb);
}

static void retire_outbound_urb(struct snd_usb_endpoint *ep,
				struct snd_urb_ctx *urb_ctx)
{
	call_retire_callback(ep, urb_ctx->urb);
}

static void snd_usb_handle_sync_urb(struct snd_usb_endpoint *ep,
				    struct snd_usb_endpoint *sender,
				    const struct urb *urb);

static void retire_inbound_urb(struct snd_usb_endpoint *ep,
			       struct snd_urb_ctx *urb_ctx)
{
	struct urb *urb = urb_ctx->urb;
	struct snd_usb_endpoint *sync_sink;

	if (unlikely(ep->skip_packets > 0)) {
		ep->skip_packets--;
		return;
	}

	sync_sink = READ_ONCE(ep->sync_sink);
	if (sync_sink)
		snd_usb_handle_sync_urb(sync_sink, ep, urb);

	call_retire_callback(ep, urb);
}

static inline bool has_tx_length_quirk(struct snd_usb_audio *chip)
{
	return chip->quirk_flags & QUIRK_FLAG_TX_LENGTH;
}

static void prepare_silent_urb(struct snd_usb_endpoint *ep,
			       struct snd_urb_ctx *ctx)
{
	struct urb *urb = ctx->urb;
	unsigned int offs = 0;
	unsigned int extra = 0;
	__le32 packet_length;
	int i;

	/* For tx_length_quirk, put packet length at start of packet */
	if (has_tx_length_quirk(ep->chip))
		extra = sizeof(packet_length);

	for (i = 0; i < ctx->packets; ++i) {
		unsigned int offset;
		unsigned int length;
		int counts;

		counts = snd_usb_endpoint_next_packet_size(ep, ctx, i, 0);
		length = counts * ep->stride; /* number of silent bytes */
		offset = offs * ep->stride + extra * i;
		urb->iso_frame_desc[i].offset = offset;
		urb->iso_frame_desc[i].length = length + extra;
		if (extra) {
			packet_length = cpu_to_le32(length);
			memcpy(urb->transfer_buffer + offset,
			       &packet_length, sizeof(packet_length));
		}
		memset(urb->transfer_buffer + offset + extra,
		       ep->silence_value, length);
		offs += counts;
	}

	urb->number_of_packets = ctx->packets;
	urb->transfer_buffer_length = offs * ep->stride + ctx->packets * extra;
	ctx->queued = 0;
}

/*
 * Prepare a PLAYBACK urb for submission to the bus.
 */
static int prepare_outbound_urb(struct snd_usb_endpoint *ep,
				struct snd_urb_ctx *ctx,
				bool in_stream_lock)
{
	struct urb *urb = ctx->urb;
	unsigned char *cp = urb->transfer_buffer;
	struct snd_usb_substream *data_subs;

	urb->dev = ep->chip->dev; /* we need to set this at each time */

	switch (ep->type) {
	case SND_USB_ENDPOINT_TYPE_DATA:
		data_subs = READ_ONCE(ep->data_subs);
		if (data_subs && ep->prepare_data_urb)
			return ep->prepare_data_urb(data_subs, urb, in_stream_lock);
		/* no data provider, so send silence */
		prepare_silent_urb(ep, ctx);
		break;

	case SND_USB_ENDPOINT_TYPE_SYNC:
		if (snd_usb_get_speed(ep->chip->dev) >= USB_SPEED_HIGH) {
			/*
			 * fill the length and offset of each urb descriptor.
			 * the fixed 12.13 frequency is passed as 16.16 through the pipe.
			 */
			urb->iso_frame_desc[0].length = 4;
			urb->iso_frame_desc[0].offset = 0;
			cp[0] = ep->freqn;
			cp[1] = ep->freqn >> 8;
			cp[2] = ep->freqn >> 16;
			cp[3] = ep->freqn >> 24;
		} else {
			/*
			 * fill the length and offset of each urb descriptor.
			 * the fixed 10.14 frequency is passed through the pipe.
			 */
			urb->iso_frame_desc[0].length = 3;
			urb->iso_frame_desc[0].offset = 0;
			cp[0] = ep->freqn >> 2;
			cp[1] = ep->freqn >> 10;
			cp[2] = ep->freqn >> 18;
		}

		break;
	}
	return 0;
}

/*
 * Prepare a CAPTURE or SYNC urb for submission to the bus.
 */
static int prepare_inbound_urb(struct snd_usb_endpoint *ep,
			       struct snd_urb_ctx *urb_ctx)
{
	int i, offs;
	struct urb *urb = urb_ctx->urb;

	urb->dev = ep->chip->dev; /* we need to set this at each time */

	switch (ep->type) {
	case SND_USB_ENDPOINT_TYPE_DATA:
		offs = 0;
		for (i = 0; i < urb_ctx->packets; i++) {
			urb->iso_frame_desc[i].offset = offs;
			urb->iso_frame_desc[i].length = ep->curpacksize;
			offs += ep->curpacksize;
		}

		urb->transfer_buffer_length = offs;
		urb->number_of_packets = urb_ctx->packets;
		break;

	case SND_USB_ENDPOINT_TYPE_SYNC:
		urb->iso_frame_desc[0].length = min(4u, ep->syncmaxsize);
		urb->iso_frame_desc[0].offset = 0;
		break;
	}
	return 0;
}

/* notify an error as XRUN to the assigned PCM data substream */
static void notify_xrun(struct snd_usb_endpoint *ep)
{
	struct snd_usb_substream *data_subs;

	data_subs = READ_ONCE(ep->data_subs);
	if (data_subs && data_subs->pcm_substream)
		snd_pcm_stop_xrun(data_subs->pcm_substream);
}

static struct snd_usb_packet_info *
next_packet_fifo_enqueue(struct snd_usb_endpoint *ep)
{
	struct snd_usb_packet_info *p;

	p = ep->next_packet + (ep->next_packet_head + ep->next_packet_queued) %
		ARRAY_SIZE(ep->next_packet);
	ep->next_packet_queued++;
	return p;
}

static struct snd_usb_packet_info *
next_packet_fifo_dequeue(struct snd_usb_endpoint *ep)
{
	struct snd_usb_packet_info *p;

	p = ep->next_packet + ep->next_packet_head;
	ep->next_packet_head++;
	ep->next_packet_head %= ARRAY_SIZE(ep->next_packet);
	ep->next_packet_queued--;
	return p;
}

static void push_back_to_ready_list(struct snd_usb_endpoint *ep,
				    struct snd_urb_ctx *ctx)
{
	unsigned long flags;

	spin_lock_irqsave(&ep->lock, flags);
	list_add_tail(&ctx->ready_list, &ep->ready_playback_urbs);
	spin_unlock_irqrestore(&ep->lock, flags);
}

/*
 * Send output urbs that have been prepared previously. URBs are dequeued
 * from ep->ready_playback_urbs and in case there aren't any available
 * or there are no packets that have been prepared, this function does
 * nothing.
 *
 * The reason why the functionality of sending and preparing URBs is separated
 * is that host controllers don't guarantee the order in which they return
 * inbound and outbound packets to their submitters.
 *
 * This function is used both for implicit feedback endpoints and in low-
 * latency playback mode.
 */
void snd_usb_queue_pending_output_urbs(struct snd_usb_endpoint *ep,
				       bool in_stream_lock)
{
	bool implicit_fb = snd_usb_endpoint_implicit_feedback_sink(ep);

	while (ep_state_running(ep)) {

		unsigned long flags;
		struct snd_usb_packet_info *packet;
		struct snd_urb_ctx *ctx = NULL;
		int err, i;

		spin_lock_irqsave(&ep->lock, flags);
		if ((!implicit_fb || ep->next_packet_queued > 0) &&
		    !list_empty(&ep->ready_playback_urbs)) {
			/* take URB out of FIFO */
			ctx = list_first_entry(&ep->ready_playback_urbs,
					       struct snd_urb_ctx, ready_list);
			list_del_init(&ctx->ready_list);
			if (implicit_fb)
				packet = next_packet_fifo_dequeue(ep);
		}
		spin_unlock_irqrestore(&ep->lock, flags);

		if (ctx == NULL)
			return;

		/* copy over the length information */
		if (implicit_fb) {
			for (i = 0; i < packet->packets; i++)
				ctx->packet_size[i] = packet->packet_size[i];
		}

		/* call the data handler to fill in playback data */
		err = prepare_outbound_urb(ep, ctx, in_stream_lock);
		/* can be stopped during prepare callback */
		if (unlikely(!ep_state_running(ep)))
			break;
		if (err < 0) {
			/* push back to ready list again for -EAGAIN */
			if (err == -EAGAIN)
				push_back_to_ready_list(ep, ctx);
			else
				notify_xrun(ep);
			return;
		}

		err = usb_submit_urb(ctx->urb, GFP_ATOMIC);
		if (err < 0) {
			usb_audio_err(ep->chip,
				      "Unable to submit urb #%d: %d at %s\n",
				      ctx->index, err, __func__);
			notify_xrun(ep);
			return;
		}

		set_bit(ctx->index, &ep->active_mask);
		atomic_inc(&ep->submitted_urbs);
	}
}

/*
 * complete callback for urbs
 */
static void snd_complete_urb(struct urb *urb)
{
	struct snd_urb_ctx *ctx = urb->context;
	struct snd_usb_endpoint *ep = ctx->ep;
	int err;

	if (unlikely(urb->status == -ENOENT ||		/* unlinked */
		     urb->status == -ENODEV ||		/* device removed */
		     urb->status == -ECONNRESET ||	/* unlinked */
		     urb->status == -ESHUTDOWN))	/* device disabled */
		goto exit_clear;
	/* device disconnected */
	if (unlikely(atomic_read(&ep->chip->shutdown)))
		goto exit_clear;

	if (unlikely(!ep_state_running(ep)))
		goto exit_clear;

	if (usb_pipeout(ep->pipe)) {
		retire_outbound_urb(ep, ctx);
		/* can be stopped during retire callback */
		if (unlikely(!ep_state_running(ep)))
			goto exit_clear;

		/* in low-latency and implicit-feedback modes, push back the
		 * URB to ready list at first, then process as much as possible
		 */
		if (ep->lowlatency_playback ||
		     snd_usb_endpoint_implicit_feedback_sink(ep)) {
			push_back_to_ready_list(ep, ctx);
			clear_bit(ctx->index, &ep->active_mask);
			snd_usb_queue_pending_output_urbs(ep, false);
			atomic_dec(&ep->submitted_urbs); /* decrement at last */
			return;
		}

		/* in non-lowlatency mode, no error handling for prepare */
		prepare_outbound_urb(ep, ctx, false);
		/* can be stopped during prepare callback */
		if (unlikely(!ep_state_running(ep)))
			goto exit_clear;
	} else {
		retire_inbound_urb(ep, ctx);
		/* can be stopped during retire callback */
		if (unlikely(!ep_state_running(ep)))
			goto exit_clear;

		prepare_inbound_urb(ep, ctx);
	}

	err = usb_submit_urb(urb, GFP_ATOMIC);
	if (err == 0)
		return;

	usb_audio_err(ep->chip, "cannot submit urb (err = %d)\n", err);
	notify_xrun(ep);

exit_clear:
	clear_bit(ctx->index, &ep->active_mask);
	atomic_dec(&ep->submitted_urbs);
}

/*
 * Find or create a refcount object for the given interface
 *
 * The objects are released altogether in snd_usb_endpoint_free_all()
 */
static struct snd_usb_iface_ref *
iface_ref_find(struct snd_usb_audio *chip, int iface)
{
	struct snd_usb_iface_ref *ip;

	list_for_each_entry(ip, &chip->iface_ref_list, list)
		if (ip->iface == iface)
			return ip;

	ip = kzalloc(sizeof(*ip), GFP_KERNEL);
	if (!ip)
		return NULL;
	ip->iface = iface;
	list_add_tail(&ip->list, &chip->iface_ref_list);
	return ip;
}

/* Similarly, a refcount object for clock */
static struct snd_usb_clock_ref *
clock_ref_find(struct snd_usb_audio *chip, int clock)
{
	struct snd_usb_clock_ref *ref;

	list_for_each_entry(ref, &chip->clock_ref_list, list)
		if (ref->clock == clock)
			return ref;

	ref = kzalloc(sizeof(*ref), GFP_KERNEL);
	if (!ref)
		return NULL;
	ref->clock = clock;
	atomic_set(&ref->locked, 0);
	list_add_tail(&ref->list, &chip->clock_ref_list);
	return ref;
}

/*
 * Get the existing endpoint object corresponding EP
 * Returns NULL if not present.
 */
struct snd_usb_endpoint *
snd_usb_get_endpoint(struct snd_usb_audio *chip, int ep_num)
{
	struct snd_usb_endpoint *ep;

	list_for_each_entry(ep, &chip->ep_list, list) {
		if (ep->ep_num == ep_num)
			return ep;
	}

	return NULL;
}

#define ep_type_name(type) \
	(type == SND_USB_ENDPOINT_TYPE_DATA ? "data" : "sync")

/**
 * snd_usb_add_endpoint: Add an endpoint to an USB audio chip
 *
 * @chip: The chip
 * @ep_num: The number of the endpoint to use
 * @type: SND_USB_ENDPOINT_TYPE_DATA or SND_USB_ENDPOINT_TYPE_SYNC
 *
 * If the requested endpoint has not been added to the given chip before,
 * a new instance is created.
 *
 * Returns zero on success or a negative error code.
 *
 * New endpoints will be added to chip->ep_list and freed by
 * calling snd_usb_endpoint_free_all().
 *
 * For SND_USB_ENDPOINT_TYPE_SYNC, the caller needs to guarantee that
 * bNumEndpoints > 1 beforehand.
 */
int snd_usb_add_endpoint(struct snd_usb_audio *chip, int ep_num, int type)
{
	struct snd_usb_endpoint *ep;
	bool is_playback;

	ep = snd_usb_get_endpoint(chip, ep_num);
	if (ep)
		return 0;

	usb_audio_dbg(chip, "Creating new %s endpoint #%x\n",
		      ep_type_name(type),
		      ep_num);
	ep = kzalloc(sizeof(*ep), GFP_KERNEL);
	if (!ep)
		return -ENOMEM;

	ep->chip = chip;
	spin_lock_init(&ep->lock);
	ep->type = type;
	ep->ep_num = ep_num;
	INIT_LIST_HEAD(&ep->ready_playback_urbs);
	atomic_set(&ep->submitted_urbs, 0);

	is_playback = ((ep_num & USB_ENDPOINT_DIR_MASK) == USB_DIR_OUT);
	ep_num &= USB_ENDPOINT_NUMBER_MASK;
	if (is_playback)
		ep->pipe = usb_sndisocpipe(chip->dev, ep_num);
	else
		ep->pipe = usb_rcvisocpipe(chip->dev, ep_num);

	list_add_tail(&ep->list, &chip->ep_list);
	return 0;
}

/* Set up syncinterval and maxsyncsize for a sync EP */
static void endpoint_set_syncinterval(struct snd_usb_audio *chip,
				      struct snd_usb_endpoint *ep)
{
	struct usb_host_interface *alts;
	struct usb_endpoint_descriptor *desc;

	alts = snd_usb_get_host_interface(chip, ep->iface, ep->altsetting);
	if (!alts)
		return;

	desc = get_endpoint(alts, ep->ep_idx);
	if (desc->bLength >= USB_DT_ENDPOINT_AUDIO_SIZE &&
	    desc->bRefresh >= 1 && desc->bRefresh <= 9)
		ep->syncinterval = desc->bRefresh;
	else if (snd_usb_get_speed(chip->dev) == USB_SPEED_FULL)
		ep->syncinterval = 1;
	else if (desc->bInterval >= 1 && desc->bInterval <= 16)
		ep->syncinterval = desc->bInterval - 1;
	else
		ep->syncinterval = 3;

	ep->syncmaxsize = le16_to_cpu(desc->wMaxPacketSize);
}

static bool endpoint_compatible(struct snd_usb_endpoint *ep,
				const struct audioformat *fp,
				const struct snd_pcm_hw_params *params)
{
	if (!ep->opened)
		return false;
	if (ep->cur_audiofmt != fp)
		return false;
	if (ep->cur_rate != params_rate(params) ||
	    ep->cur_format != params_format(params) ||
	    ep->cur_period_frames != params_period_size(params) ||
	    ep->cur_buffer_periods != params_periods(params))
		return false;
	return true;
}

/*
 * Check whether the given fp and hw params are compatible with the current
 * setup of the target EP for implicit feedback sync
 */
bool snd_usb_endpoint_compatible(struct snd_usb_audio *chip,
				 struct snd_usb_endpoint *ep,
				 const struct audioformat *fp,
				 const struct snd_pcm_hw_params *params)
{
	bool ret;

	mutex_lock(&chip->mutex);
	ret = endpoint_compatible(ep, fp, params);
	mutex_unlock(&chip->mutex);
	return ret;
}

/*
 * snd_usb_endpoint_open: Open the endpoint
 *
 * Called from hw_params to assign the endpoint to the substream.
 * It's reference-counted, and only the first opener is allowed to set up
 * arbitrary parameters.  The later opener must be compatible with the
 * former opened parameters.
 * The endpoint needs to be closed via snd_usb_endpoint_close() later.
 *
 * Note that this function doesn't configure the endpoint.  The substream
 * needs to set it up later via snd_usb_endpoint_set_params() and
 * snd_usb_endpoint_prepare().
 */
struct snd_usb_endpoint *
snd_usb_endpoint_open(struct snd_usb_audio *chip,
		      const struct audioformat *fp,
		      const struct snd_pcm_hw_params *params,
		      bool is_sync_ep)
{
	struct snd_usb_endpoint *ep;
	int ep_num = is_sync_ep ? fp->sync_ep : fp->endpoint;

	mutex_lock(&chip->mutex);
	ep = snd_usb_get_endpoint(chip, ep_num);
	if (!ep) {
		usb_audio_err(chip, "Cannot find EP 0x%x to open\n", ep_num);
		goto unlock;
	}

	if (!ep->opened) {
		if (is_sync_ep) {
			ep->iface = fp->sync_iface;
			ep->altsetting = fp->sync_altsetting;
			ep->ep_idx = fp->sync_ep_idx;
		} else {
			ep->iface = fp->iface;
			ep->altsetting = fp->altsetting;
			ep->ep_idx = fp->ep_idx;
		}
		usb_audio_dbg(chip, "Open EP 0x%x, iface=%d:%d, idx=%d\n",
			      ep_num, ep->iface, ep->altsetting, ep->ep_idx);

		ep->iface_ref = iface_ref_find(chip, ep->iface);
		if (!ep->iface_ref) {
			ep = NULL;
			goto unlock;
		}

		if (fp->protocol != UAC_VERSION_1) {
			ep->clock_ref = clock_ref_find(chip, fp->clock);
			if (!ep->clock_ref) {
				ep = NULL;
				goto unlock;
			}
			ep->clock_ref->opened++;
		}

		ep->cur_audiofmt = fp;
		ep->cur_channels = fp->channels;
		ep->cur_rate = params_rate(params);
		ep->cur_format = params_format(params);
		ep->cur_frame_bytes = snd_pcm_format_physical_width(ep->cur_format) *
			ep->cur_channels / 8;
		ep->cur_period_frames = params_period_size(params);
		ep->cur_period_bytes = ep->cur_period_frames * ep->cur_frame_bytes;
		ep->cur_buffer_periods = params_periods(params);

		if (ep->type == SND_USB_ENDPOINT_TYPE_SYNC)
			endpoint_set_syncinterval(chip, ep);

		ep->implicit_fb_sync = fp->implicit_fb;
		ep->need_setup = true;
		ep->need_prepare = true;

		usb_audio_dbg(chip, "  channels=%d, rate=%d, format=%s, period_bytes=%d, periods=%d, implicit_fb=%d\n",
			      ep->cur_channels, ep->cur_rate,
			      snd_pcm_format_name(ep->cur_format),
			      ep->cur_period_bytes, ep->cur_buffer_periods,
			      ep->implicit_fb_sync);

	} else {
		if (WARN_ON(!ep->iface_ref)) {
			ep = NULL;
			goto unlock;
		}

		if (!endpoint_compatible(ep, fp, params)) {
			usb_audio_err(chip, "Incompatible EP setup for 0x%x\n",
				      ep_num);
			ep = NULL;
			goto unlock;
		}

		usb_audio_dbg(chip, "Reopened EP 0x%x (count %d)\n",
			      ep_num, ep->opened);
	}

	if (!ep->iface_ref->opened++)
		ep->iface_ref->need_setup = true;

	ep->opened++;

 unlock:
	mutex_unlock(&chip->mutex);
	return ep;
}

/*
 * snd_usb_endpoint_set_sync: Link data and sync endpoints
 *
 * Pass NULL to sync_ep to unlink again
 */
void snd_usb_endpoint_set_sync(struct snd_usb_audio *chip,
			       struct snd_usb_endpoint *data_ep,
			       struct snd_usb_endpoint *sync_ep)
{
	data_ep->sync_source = sync_ep;
}

/*
 * Set data endpoint callbacks and the assigned data stream
 *
 * Called at PCM trigger and cleanups.
 * Pass NULL to deactivate each callback.
 */
void snd_usb_endpoint_set_callback(struct snd_usb_endpoint *ep,
				   int (*prepare)(struct snd_usb_substream *subs,
						  struct urb *urb,
						  bool in_stream_lock),
				   void (*retire)(struct snd_usb_substream *subs,
						  struct urb *urb),
				   struct snd_usb_substream *data_subs)
{
	ep->prepare_data_urb = prepare;
	ep->retire_data_urb = retire;
	if (data_subs)
		ep->lowlatency_playback = data_subs->lowlatency_playback;
	else
		ep->lowlatency_playback = false;
	WRITE_ONCE(ep->data_subs, data_subs);
}

static int endpoint_set_interface(struct snd_usb_audio *chip,
				  struct snd_usb_endpoint *ep,
				  bool set)
{
	int altset = set ? ep->altsetting : 0;
	int err;

	if (ep->iface_ref->altset == altset)
		return 0;

	usb_audio_dbg(chip, "Setting usb interface %d:%d for EP 0x%x\n",
		      ep->iface, altset, ep->ep_num);
	err = usb_set_interface(chip->dev, ep->iface, altset);
	if (err < 0) {
		usb_audio_err(chip, "%d:%d: usb_set_interface failed (%d)\n",
			      ep->iface, altset, err);
		return err;
	}

	if (chip->quirk_flags & QUIRK_FLAG_IFACE_DELAY)
		msleep(50);
	ep->iface_ref->altset = altset;
	return 0;
}

/*
 * snd_usb_endpoint_close: Close the endpoint
 *
 * Unreference the already opened endpoint via snd_usb_endpoint_open().
 */
void snd_usb_endpoint_close(struct snd_usb_audio *chip,
			    struct snd_usb_endpoint *ep)
{
	mutex_lock(&chip->mutex);
	usb_audio_dbg(chip, "Closing EP 0x%x (count %d)\n",
		      ep->ep_num, ep->opened);

	if (!--ep->iface_ref->opened)
		endpoint_set_interface(chip, ep, false);

	if (!--ep->opened) {
		if (ep->clock_ref) {
			if (!--ep->clock_ref->opened)
				ep->clock_ref->rate = 0;
		}
		ep->iface = 0;
		ep->altsetting = 0;
		ep->cur_audiofmt = NULL;
		ep->cur_rate = 0;
		ep->iface_ref = NULL;
		ep->clock_ref = NULL;
		usb_audio_dbg(chip, "EP 0x%x closed\n", ep->ep_num);
	}
	mutex_unlock(&chip->mutex);
}

/* Prepare for suspening EP, called from the main suspend handler */
void snd_usb_endpoint_suspend(struct snd_usb_endpoint *ep)
{
	ep->need_prepare = true;
	if (ep->iface_ref)
		ep->iface_ref->need_setup = true;
	if (ep->clock_ref)
		ep->clock_ref->rate = 0;
}

/*
 *  wait until all urbs are processed.
 */
static int wait_clear_urbs(struct snd_usb_endpoint *ep)
{
	unsigned long end_time = jiffies + msecs_to_jiffies(1000);
	int alive;

	if (atomic_read(&ep->state) != EP_STATE_STOPPING)
		return 0;

	do {
		alive = atomic_read(&ep->submitted_urbs);
		if (!alive)
			break;

		schedule_timeout_uninterruptible(1);
	} while (time_before(jiffies, end_time));

	if (alive)
		usb_audio_err(ep->chip,
			"timeout: still %d active urbs on EP #%x\n",
			alive, ep->ep_num);

	if (ep_state_update(ep, EP_STATE_STOPPING, EP_STATE_STOPPED)) {
		ep->sync_sink = NULL;
		snd_usb_endpoint_set_callback(ep, NULL, NULL, NULL);
	}

	return 0;
}

/* sync the pending stop operation;
 * this function itself doesn't trigger the stop operation
 */
void snd_usb_endpoint_sync_pending_stop(struct snd_usb_endpoint *ep)
{
	if (ep)
		wait_clear_urbs(ep);
}

/*
 * Stop active urbs
 *
 * This function moves the EP to STOPPING state if it's being RUNNING.
 */
static int stop_urbs(struct snd_usb_endpoint *ep, bool force, bool keep_pending)
{
	unsigned int i;
	unsigned long flags;

	if (!force && atomic_read(&ep->running))
		return -EBUSY;

	if (!ep_state_update(ep, EP_STATE_RUNNING, EP_STATE_STOPPING))
		return 0;

	spin_lock_irqsave(&ep->lock, flags);
	INIT_LIST_HEAD(&ep->ready_playback_urbs);
	ep->next_packet_head = 0;
	ep->next_packet_queued = 0;
	spin_unlock_irqrestore(&ep->lock, flags);

	if (keep_pending)
		return 0;

	for (i = 0; i < ep->nurbs; i++) {
		if (test_bit(i, &ep->active_mask)) {
			if (!test_and_set_bit(i, &ep->unlink_mask)) {
				struct urb *u = ep->urb[i].urb;
				usb_unlink_urb(u);
			}
		}
	}

	return 0;
}

/*
 * release an endpoint's urbs
 */
static int release_urbs(struct snd_usb_endpoint *ep, bool force)
{
	int i, err;

	/* route incoming urbs to nirvana */
	snd_usb_endpoint_set_callback(ep, NULL, NULL, NULL);

	/* stop and unlink urbs */
	err = stop_urbs(ep, force, false);
	if (err)
		return err;

	wait_clear_urbs(ep);

	for (i = 0; i < ep->nurbs; i++)
		release_urb_ctx(&ep->urb[i]);

	usb_free_coherent(ep->chip->dev, SYNC_URBS * 4,
			  ep->syncbuf, ep->sync_dma);

	ep->syncbuf = NULL;
	ep->nurbs = 0;
	return 0;
}

/*
 * configure a data endpoint
 */
static int data_ep_set_params(struct snd_usb_endpoint *ep)
{
	struct snd_usb_audio *chip = ep->chip;
	unsigned int maxsize, minsize, packs_per_ms, max_packs_per_urb;
	unsigned int max_packs_per_period, urbs_per_period, urb_packs;
	unsigned int max_urbs, i;
	const struct audioformat *fmt = ep->cur_audiofmt;
	int frame_bits = ep->cur_frame_bytes * 8;
	int tx_length_quirk = (has_tx_length_quirk(chip) &&
			       usb_pipeout(ep->pipe));

	usb_audio_dbg(chip, "Setting params for data EP 0x%x, pipe 0x%x\n",
		      ep->ep_num, ep->pipe);

	if (ep->cur_format == SNDRV_PCM_FORMAT_DSD_U16_LE && fmt->dsd_dop) {
		/*
		 * When operating in DSD DOP mode, the size of a sample frame
		 * in hardware differs from the actual physical format width
		 * because we need to make room for the DOP markers.
		 */
		frame_bits += ep->cur_channels << 3;
	}

	ep->datainterval = fmt->datainterval;
	ep->stride = frame_bits >> 3;

	switch (ep->cur_format) {
	case SNDRV_PCM_FORMAT_U8:
		ep->silence_value = 0x80;
		break;
	case SNDRV_PCM_FORMAT_DSD_U8:
	case SNDRV_PCM_FORMAT_DSD_U16_LE:
	case SNDRV_PCM_FORMAT_DSD_U32_LE:
	case SNDRV_PCM_FORMAT_DSD_U16_BE:
	case SNDRV_PCM_FORMAT_DSD_U32_BE:
		ep->silence_value = 0x69;
		break;
	default:
		ep->silence_value = 0;
	}

	/* assume max. frequency is 50% higher than nominal */
	ep->freqmax = ep->freqn + (ep->freqn >> 1);
	/* Round up freqmax to nearest integer in order to calculate maximum
	 * packet size, which must represent a whole number of frames.
	 * This is accomplished by adding 0x0.ffff before converting the
	 * Q16.16 format into integer.
	 * In order to accurately calculate the maximum packet size when
	 * the data interval is more than 1 (i.e. ep->datainterval > 0),
	 * multiply by the data interval prior to rounding. For instance,
	 * a freqmax of 41 kHz will result in a max packet size of 6 (5.125)
	 * frames with a data interval of 1, but 11 (10.25) frames with a
	 * data interval of 2.
	 * (ep->freqmax << ep->datainterval overflows at 8.192 MHz for the
	 * maximum datainterval value of 3, at USB full speed, higher for
	 * USB high speed, noting that ep->freqmax is in units of
	 * frames per packet in Q16.16 format.)
	 */
	maxsize = (((ep->freqmax << ep->datainterval) + 0xffff) >> 16) *
			 (frame_bits >> 3);
	if (tx_length_quirk)
		maxsize += sizeof(__le32); /* Space for length descriptor */
	/* but wMaxPacketSize might reduce this */
	if (ep->maxpacksize && ep->maxpacksize < maxsize) {
		/* whatever fits into a max. size packet */
		unsigned int data_maxsize = maxsize = ep->maxpacksize;

		if (tx_length_quirk)
			/* Need to remove the length descriptor to calc freq */
			data_maxsize -= sizeof(__le32);
		ep->freqmax = (data_maxsize / (frame_bits >> 3))
				<< (16 - ep->datainterval);
	}

	if (ep->fill_max)
		ep->curpacksize = ep->maxpacksize;
	else
		ep->curpacksize = maxsize;

	if (snd_usb_get_speed(chip->dev) != USB_SPEED_FULL) {
		packs_per_ms = 8 >> ep->datainterval;
		max_packs_per_urb = MAX_PACKS_HS;
	} else {
		packs_per_ms = 1;
		max_packs_per_urb = MAX_PACKS;
	}
	if (ep->sync_source && !ep->implicit_fb_sync)
		max_packs_per_urb = min(max_packs_per_urb,
					1U << ep->sync_source->syncinterval);
	max_packs_per_urb = max(1u, max_packs_per_urb >> ep->datainterval);

	/*
	 * Capture endpoints need to use small URBs because there's no way
	 * to tell in advance where the next period will end, and we don't
	 * want the next URB to complete much after the period ends.
	 *
	 * Playback endpoints with implicit sync much use the same parameters
	 * as their corresponding capture endpoint.
	 */
	if (usb_pipein(ep->pipe) || ep->implicit_fb_sync) {

		urb_packs = packs_per_ms;
		/*
		 * Wireless devices can poll at a max rate of once per 4ms.
		 * For dataintervals less than 5, increase the packet count to
		 * allow the host controller to use bursting to fill in the
		 * gaps.
		 */
		if (snd_usb_get_speed(chip->dev) == USB_SPEED_WIRELESS) {
			int interval = ep->datainterval;
			while (interval < 5) {
				urb_packs <<= 1;
				++interval;
			}
		}
		/* make capture URBs <= 1 ms and smaller than a period */
		urb_packs = min(max_packs_per_urb, urb_packs);
		while (urb_packs > 1 && urb_packs * maxsize >= ep->cur_period_bytes)
			urb_packs >>= 1;
		ep->nurbs = MAX_URBS;

	/*
	 * Playback endpoints without implicit sync are adjusted so that
	 * a period fits as evenly as possible in the smallest number of
	 * URBs.  The total number of URBs is adjusted to the size of the
	 * ALSA buffer, subject to the MAX_URBS and MAX_QUEUE limits.
	 */
	} else {
		/* determine how small a packet can be */
		minsize = (ep->freqn >> (16 - ep->datainterval)) *
				(frame_bits >> 3);
		/* with sync from device, assume it can be 12% lower */
		if (ep->sync_source)
			minsize -= minsize >> 3;
		minsize = max(minsize, 1u);

		/* how many packets will contain an entire ALSA period? */
		max_packs_per_period = DIV_ROUND_UP(ep->cur_period_bytes, minsize);

		/* how many URBs will contain a period? */
		urbs_per_period = DIV_ROUND_UP(max_packs_per_period,
				max_packs_per_urb);
		/* how many packets are needed in each URB? */
		urb_packs = DIV_ROUND_UP(max_packs_per_period, urbs_per_period);

		/* limit the number of frames in a single URB */
		ep->max_urb_frames = DIV_ROUND_UP(ep->cur_period_frames,
						  urbs_per_period);

		/* try to use enough URBs to contain an entire ALSA buffer */
		max_urbs = min((unsigned) MAX_URBS,
				MAX_QUEUE * packs_per_ms / urb_packs);
		ep->nurbs = min(max_urbs, urbs_per_period * ep->cur_buffer_periods);
	}

	/* allocate and initialize data urbs */
	for (i = 0; i < ep->nurbs; i++) {
		struct snd_urb_ctx *u = &ep->urb[i];
		u->index = i;
		u->ep = ep;
		u->packets = urb_packs;
		u->buffer_size = maxsize * u->packets;

		if (fmt->fmt_type == UAC_FORMAT_TYPE_II)
			u->packets++; /* for transfer delimiter */
		u->urb = usb_alloc_urb(u->packets, GFP_KERNEL);
		if (!u->urb)
			goto out_of_memory;

		u->urb->transfer_buffer =
			usb_alloc_coherent(chip->dev, u->buffer_size,
					   GFP_KERNEL, &u->urb->transfer_dma);
		if (!u->urb->transfer_buffer)
			goto out_of_memory;
		u->urb->pipe = ep->pipe;
		u->urb->transfer_flags = URB_NO_TRANSFER_DMA_MAP;
		u->urb->interval = 1 << ep->datainterval;
		u->urb->context = u;
		u->urb->complete = snd_complete_urb;
		INIT_LIST_HEAD(&u->ready_list);
	}

	return 0;

out_of_memory:
	release_urbs(ep, false);
	return -ENOMEM;
}

/*
 * configure a sync endpoint
 */
static int sync_ep_set_params(struct snd_usb_endpoint *ep)
{
	struct snd_usb_audio *chip = ep->chip;
	int i;

	usb_audio_dbg(chip, "Setting params for sync EP 0x%x, pipe 0x%x\n",
		      ep->ep_num, ep->pipe);

	ep->syncbuf = usb_alloc_coherent(chip->dev, SYNC_URBS * 4,
					 GFP_KERNEL, &ep->sync_dma);
	if (!ep->syncbuf)
		return -ENOMEM;

	ep->nurbs = SYNC_URBS;
	for (i = 0; i < SYNC_URBS; i++) {
		struct snd_urb_ctx *u = &ep->urb[i];
		u->index = i;
		u->ep = ep;
		u->packets = 1;
		u->urb = usb_alloc_urb(1, GFP_KERNEL);
		if (!u->urb)
			goto out_of_memory;
		u->urb->transfer_buffer = ep->syncbuf + i * 4;
		u->urb->transfer_dma = ep->sync_dma + i * 4;
		u->urb->transfer_buffer_length = 4;
		u->urb->pipe = ep->pipe;
		u->urb->transfer_flags = URB_NO_TRANSFER_DMA_MAP;
		u->urb->number_of_packets = 1;
		u->urb->interval = 1 << ep->syncinterval;
		u->urb->context = u;
		u->urb->complete = snd_complete_urb;
	}

	return 0;

out_of_memory:
	release_urbs(ep, false);
	return -ENOMEM;
}

/* update the rate of the referred clock; return the actual rate */
static int update_clock_ref_rate(struct snd_usb_audio *chip,
				 struct snd_usb_endpoint *ep)
{
	struct snd_usb_clock_ref *clock = ep->clock_ref;
	int rate = ep->cur_rate;

	if (!clock || clock->rate == rate)
		return rate;
	if (clock->rate) {
		if (atomic_read(&clock->locked))
			return clock->rate;
		if (clock->rate != rate) {
			usb_audio_err(chip, "Mismatched sample rate %d vs %d for EP 0x%x\n",
				      clock->rate, rate, ep->ep_num);
			return clock->rate;
		}
	}
	clock->rate = rate;
	clock->need_setup = true;
	return rate;
}

/*
 * snd_usb_endpoint_set_params: configure an snd_usb_endpoint
 *
 * It's called either from hw_params callback.
 * Determine the number of URBs to be used on this endpoint.
 * An endpoint must be configured before it can be started.
 * An endpoint that is already running can not be reconfigured.
 */
int snd_usb_endpoint_set_params(struct snd_usb_audio *chip,
				struct snd_usb_endpoint *ep)
{
	const struct audioformat *fmt = ep->cur_audiofmt;
	int err = 0;

	mutex_lock(&chip->mutex);
	if (!ep->need_setup)
		goto unlock;

	/* release old buffers, if any */
	err = release_urbs(ep, false);
	if (err < 0)
		goto unlock;

	ep->datainterval = fmt->datainterval;
	ep->maxpacksize = fmt->maxpacksize;
	ep->fill_max = !!(fmt->attributes & UAC_EP_CS_ATTR_FILL_MAX);

	if (snd_usb_get_speed(chip->dev) == USB_SPEED_FULL) {
		ep->freqn = get_usb_full_speed_rate(ep->cur_rate);
		ep->pps = 1000 >> ep->datainterval;
	} else {
		ep->freqn = get_usb_high_speed_rate(ep->cur_rate);
		ep->pps = 8000 >> ep->datainterval;
	}

	ep->sample_rem = ep->cur_rate % ep->pps;
	ep->packsize[0] = ep->cur_rate / ep->pps;
	ep->packsize[1] = (ep->cur_rate + (ep->pps - 1)) / ep->pps;

	/* calculate the frequency in 16.16 format */
	ep->freqm = ep->freqn;
	ep->freqshift = INT_MIN;

	ep->phase = 0;

	switch (ep->type) {
	case  SND_USB_ENDPOINT_TYPE_DATA:
		err = data_ep_set_params(ep);
		break;
	case  SND_USB_ENDPOINT_TYPE_SYNC:
		err = sync_ep_set_params(ep);
		break;
	default:
		err = -EINVAL;
	}

	usb_audio_dbg(chip, "Set up %d URBS, ret=%d\n", ep->nurbs, err);

	if (err < 0)
		goto unlock;

	/* some unit conversions in runtime */
	ep->maxframesize = ep->maxpacksize / ep->cur_frame_bytes;
	ep->curframesize = ep->curpacksize / ep->cur_frame_bytes;

<<<<<<< HEAD
	return update_clock_ref_rate(chip, ep);
=======
	err = update_clock_ref_rate(chip, ep);
	if (err >= 0) {
		ep->need_setup = false;
		err = 0;
	}

 unlock:
	mutex_unlock(&chip->mutex);
	return err;
>>>>>>> 7f534267
}

static int init_sample_rate(struct snd_usb_audio *chip,
			    struct snd_usb_endpoint *ep)
{
	struct snd_usb_clock_ref *clock = ep->clock_ref;
	int rate, err;

	rate = update_clock_ref_rate(chip, ep);
	if (rate < 0)
		return rate;
	if (clock && !clock->need_setup)
		return 0;

	err = snd_usb_init_sample_rate(chip, ep->cur_audiofmt, rate);
	if (err < 0) {
		if (clock)
			clock->rate = 0; /* reset rate */
		return err;
	}

	if (clock)
		clock->need_setup = false;
	return 0;
}

/*
 * snd_usb_endpoint_prepare: Prepare the endpoint
 *
 * This function sets up the EP to be fully usable state.
 * It's called either from prepare callback.
 * The function checks need_setup flag, and performs nothing unless needed,
 * so it's safe to call this multiple times.
 *
 * This returns zero if unchanged, 1 if the configuration has changed,
 * or a negative error code.
 */
int snd_usb_endpoint_prepare(struct snd_usb_audio *chip,
			     struct snd_usb_endpoint *ep)
{
	bool iface_first;
	int err = 0;

	mutex_lock(&chip->mutex);
	if (WARN_ON(!ep->iface_ref))
		goto unlock;
	if (!ep->need_prepare)
		goto unlock;

	/* If the interface has been already set up, just set EP parameters */
	if (!ep->iface_ref->need_setup) {
		/* sample rate setup of UAC1 is per endpoint, and we need
		 * to update at each EP configuration
		 */
		if (ep->cur_audiofmt->protocol == UAC_VERSION_1) {
			err = init_sample_rate(chip, ep);
			if (err < 0)
				goto unlock;
		}
		goto done;
	}

	/* Need to deselect altsetting at first */
	endpoint_set_interface(chip, ep, false);

	/* Some UAC1 devices (e.g. Yamaha THR10) need the host interface
	 * to be set up before parameter setups
	 */
	iface_first = ep->cur_audiofmt->protocol == UAC_VERSION_1;
	/* Workaround for devices that require the interface setup at first like UAC1 */
	if (chip->quirk_flags & QUIRK_FLAG_SET_IFACE_FIRST)
		iface_first = true;
	if (iface_first) {
		err = endpoint_set_interface(chip, ep, true);
		if (err < 0)
			goto unlock;
	}

	err = snd_usb_init_pitch(chip, ep->cur_audiofmt);
	if (err < 0)
		goto unlock;

	err = init_sample_rate(chip, ep);
	if (err < 0)
		goto unlock;

	err = snd_usb_select_mode_quirk(chip, ep->cur_audiofmt);
	if (err < 0)
		goto unlock;

	/* for UAC2/3, enable the interface altset here at last */
	if (!iface_first) {
		err = endpoint_set_interface(chip, ep, true);
		if (err < 0)
			goto unlock;
	}

	ep->iface_ref->need_setup = false;

 done:
	ep->need_prepare = false;
	err = 1;

unlock:
	mutex_unlock(&chip->mutex);
	return err;
}

/* get the current rate set to the given clock by any endpoint */
int snd_usb_endpoint_get_clock_rate(struct snd_usb_audio *chip, int clock)
{
	struct snd_usb_clock_ref *ref;
	int rate = 0;

	if (!clock)
		return 0;
	mutex_lock(&chip->mutex);
	list_for_each_entry(ref, &chip->clock_ref_list, list) {
		if (ref->clock == clock) {
			rate = ref->rate;
			break;
		}
	}
	mutex_unlock(&chip->mutex);
	return rate;
}

/**
 * snd_usb_endpoint_start: start an snd_usb_endpoint
 *
 * @ep: the endpoint to start
 *
 * A call to this function will increment the running count of the endpoint.
 * In case it is not already running, the URBs for this endpoint will be
 * submitted. Otherwise, this function does nothing.
 *
 * Must be balanced to calls of snd_usb_endpoint_stop().
 *
 * Returns an error if the URB submission failed, 0 in all other cases.
 */
int snd_usb_endpoint_start(struct snd_usb_endpoint *ep)
{
	bool is_playback = usb_pipeout(ep->pipe);
	int err;
	unsigned int i;

	if (atomic_read(&ep->chip->shutdown))
		return -EBADFD;

	if (ep->sync_source)
		WRITE_ONCE(ep->sync_source->sync_sink, ep);

	usb_audio_dbg(ep->chip, "Starting %s EP 0x%x (running %d)\n",
		      ep_type_name(ep->type), ep->ep_num,
		      atomic_read(&ep->running));

	/* already running? */
	if (atomic_inc_return(&ep->running) != 1)
		return 0;

	if (ep->clock_ref)
		atomic_inc(&ep->clock_ref->locked);

	ep->active_mask = 0;
	ep->unlink_mask = 0;
	ep->phase = 0;
	ep->sample_accum = 0;

	snd_usb_endpoint_start_quirk(ep);

	/*
	 * If this endpoint has a data endpoint as implicit feedback source,
	 * don't start the urbs here. Instead, mark them all as available,
	 * wait for the record urbs to return and queue the playback urbs
	 * from that context.
	 */

	if (!ep_state_update(ep, EP_STATE_STOPPED, EP_STATE_RUNNING))
		goto __error;

	if (snd_usb_endpoint_implicit_feedback_sink(ep) &&
	    !(ep->chip->quirk_flags & QUIRK_FLAG_PLAYBACK_FIRST)) {
		usb_audio_dbg(ep->chip, "No URB submission due to implicit fb sync\n");
		i = 0;
		goto fill_rest;
	}

	for (i = 0; i < ep->nurbs; i++) {
		struct urb *urb = ep->urb[i].urb;

		if (snd_BUG_ON(!urb))
			goto __error;

		if (is_playback)
			err = prepare_outbound_urb(ep, urb->context, true);
		else
			err = prepare_inbound_urb(ep, urb->context);
		if (err < 0) {
			/* stop filling at applptr */
			if (err == -EAGAIN)
				break;
			usb_audio_dbg(ep->chip,
				      "EP 0x%x: failed to prepare urb: %d\n",
				      ep->ep_num, err);
			goto __error;
		}

		err = usb_submit_urb(urb, GFP_ATOMIC);
		if (err < 0) {
			usb_audio_err(ep->chip,
				"cannot submit urb %d, error %d: %s\n",
				i, err, usb_error_string(err));
			goto __error;
		}
		set_bit(i, &ep->active_mask);
		atomic_inc(&ep->submitted_urbs);
	}

	if (!i) {
		usb_audio_dbg(ep->chip, "XRUN at starting EP 0x%x\n",
			      ep->ep_num);
		goto __error;
	}

	usb_audio_dbg(ep->chip, "%d URBs submitted for EP 0x%x\n",
		      i, ep->ep_num);

 fill_rest:
	/* put the remaining URBs to ready list */
	if (is_playback) {
		for (; i < ep->nurbs; i++)
			push_back_to_ready_list(ep, ep->urb + i);
	}

	return 0;

__error:
	snd_usb_endpoint_stop(ep, false);
	return -EPIPE;
}

/**
 * snd_usb_endpoint_stop: stop an snd_usb_endpoint
 *
 * @ep: the endpoint to stop (may be NULL)
 * @keep_pending: keep in-flight URBs
 *
 * A call to this function will decrement the running count of the endpoint.
 * In case the last user has requested the endpoint stop, the URBs will
 * actually be deactivated.
 *
 * Must be balanced to calls of snd_usb_endpoint_start().
 *
 * The caller needs to synchronize the pending stop operation via
 * snd_usb_endpoint_sync_pending_stop().
 */
void snd_usb_endpoint_stop(struct snd_usb_endpoint *ep, bool keep_pending)
{
	if (!ep)
		return;

	usb_audio_dbg(ep->chip, "Stopping %s EP 0x%x (running %d)\n",
		      ep_type_name(ep->type), ep->ep_num,
		      atomic_read(&ep->running));

	if (snd_BUG_ON(!atomic_read(&ep->running)))
		return;

	if (!atomic_dec_return(&ep->running)) {
		if (ep->sync_source)
			WRITE_ONCE(ep->sync_source->sync_sink, NULL);
		stop_urbs(ep, false, keep_pending);
		if (ep->clock_ref)
			atomic_dec(&ep->clock_ref->locked);
	}
}

/**
 * snd_usb_endpoint_release: Tear down an snd_usb_endpoint
 *
 * @ep: the endpoint to release
 *
 * This function does not care for the endpoint's running count but will tear
 * down all the streaming URBs immediately.
 */
void snd_usb_endpoint_release(struct snd_usb_endpoint *ep)
{
	release_urbs(ep, true);
}

/**
 * snd_usb_endpoint_free_all: Free the resources of an snd_usb_endpoint
 * @chip: The chip
 *
 * This free all endpoints and those resources
 */
void snd_usb_endpoint_free_all(struct snd_usb_audio *chip)
{
	struct snd_usb_endpoint *ep, *en;
	struct snd_usb_iface_ref *ip, *in;
	struct snd_usb_clock_ref *cp, *cn;

	list_for_each_entry_safe(ep, en, &chip->ep_list, list)
		kfree(ep);

	list_for_each_entry_safe(ip, in, &chip->iface_ref_list, list)
		kfree(ip);

	list_for_each_entry_safe(cp, cn, &chip->clock_ref_list, list)
		kfree(cp);
}

/*
 * snd_usb_handle_sync_urb: parse an USB sync packet
 *
 * @ep: the endpoint to handle the packet
 * @sender: the sending endpoint
 * @urb: the received packet
 *
 * This function is called from the context of an endpoint that received
 * the packet and is used to let another endpoint object handle the payload.
 */
static void snd_usb_handle_sync_urb(struct snd_usb_endpoint *ep,
				    struct snd_usb_endpoint *sender,
				    const struct urb *urb)
{
	int shift;
	unsigned int f;
	unsigned long flags;

	snd_BUG_ON(ep == sender);

	/*
	 * In case the endpoint is operating in implicit feedback mode, prepare
	 * a new outbound URB that has the same layout as the received packet
	 * and add it to the list of pending urbs. queue_pending_output_urbs()
	 * will take care of them later.
	 */
	if (snd_usb_endpoint_implicit_feedback_sink(ep) &&
	    atomic_read(&ep->running)) {

		/* implicit feedback case */
		int i, bytes = 0;
		struct snd_urb_ctx *in_ctx;
		struct snd_usb_packet_info *out_packet;

		in_ctx = urb->context;

		/* Count overall packet size */
		for (i = 0; i < in_ctx->packets; i++)
			if (urb->iso_frame_desc[i].status == 0)
				bytes += urb->iso_frame_desc[i].actual_length;

		/*
		 * skip empty packets. At least M-Audio's Fast Track Ultra stops
		 * streaming once it received a 0-byte OUT URB
		 */
		if (bytes == 0)
			return;

		spin_lock_irqsave(&ep->lock, flags);
		if (ep->next_packet_queued >= ARRAY_SIZE(ep->next_packet)) {
			spin_unlock_irqrestore(&ep->lock, flags);
			usb_audio_err(ep->chip,
				      "next package FIFO overflow EP 0x%x\n",
				      ep->ep_num);
			notify_xrun(ep);
			return;
		}

		out_packet = next_packet_fifo_enqueue(ep);

		/*
		 * Iterate through the inbound packet and prepare the lengths
		 * for the output packet. The OUT packet we are about to send
		 * will have the same amount of payload bytes per stride as the
		 * IN packet we just received. Since the actual size is scaled
		 * by the stride, use the sender stride to calculate the length
		 * in case the number of channels differ between the implicitly
		 * fed-back endpoint and the synchronizing endpoint.
		 */

		out_packet->packets = in_ctx->packets;
		for (i = 0; i < in_ctx->packets; i++) {
			if (urb->iso_frame_desc[i].status == 0)
				out_packet->packet_size[i] =
					urb->iso_frame_desc[i].actual_length / sender->stride;
			else
				out_packet->packet_size[i] = 0;
		}

		spin_unlock_irqrestore(&ep->lock, flags);
		snd_usb_queue_pending_output_urbs(ep, false);

		return;
	}

	/*
	 * process after playback sync complete
	 *
	 * Full speed devices report feedback values in 10.14 format as samples
	 * per frame, high speed devices in 16.16 format as samples per
	 * microframe.
	 *
	 * Because the Audio Class 1 spec was written before USB 2.0, many high
	 * speed devices use a wrong interpretation, some others use an
	 * entirely different format.
	 *
	 * Therefore, we cannot predict what format any particular device uses
	 * and must detect it automatically.
	 */

	if (urb->iso_frame_desc[0].status != 0 ||
	    urb->iso_frame_desc[0].actual_length < 3)
		return;

	f = le32_to_cpup(urb->transfer_buffer);
	if (urb->iso_frame_desc[0].actual_length == 3)
		f &= 0x00ffffff;
	else
		f &= 0x0fffffff;

	if (f == 0)
		return;

	if (unlikely(sender->tenor_fb_quirk)) {
		/*
		 * Devices based on Tenor 8802 chipsets (TEAC UD-H01
		 * and others) sometimes change the feedback value
		 * by +/- 0x1.0000.
		 */
		if (f < ep->freqn - 0x8000)
			f += 0xf000;
		else if (f > ep->freqn + 0x8000)
			f -= 0xf000;
	} else if (unlikely(ep->freqshift == INT_MIN)) {
		/*
		 * The first time we see a feedback value, determine its format
		 * by shifting it left or right until it matches the nominal
		 * frequency value.  This assumes that the feedback does not
		 * differ from the nominal value more than +50% or -25%.
		 */
		shift = 0;
		while (f < ep->freqn - ep->freqn / 4) {
			f <<= 1;
			shift++;
		}
		while (f > ep->freqn + ep->freqn / 2) {
			f >>= 1;
			shift--;
		}
		ep->freqshift = shift;
	} else if (ep->freqshift >= 0)
		f <<= ep->freqshift;
	else
		f >>= -ep->freqshift;

	if (likely(f >= ep->freqn - ep->freqn / 8 && f <= ep->freqmax)) {
		/*
		 * If the frequency looks valid, set it.
		 * This value is referred to in prepare_playback_urb().
		 */
		spin_lock_irqsave(&ep->lock, flags);
		ep->freqm = f;
		spin_unlock_irqrestore(&ep->lock, flags);
	} else {
		/*
		 * Out of range; maybe the shift value is wrong.
		 * Reset it so that we autodetect again the next time.
		 */
		ep->freqshift = INT_MIN;
	}
}
<|MERGE_RESOLUTION|>--- conflicted
+++ resolved
@@ -1389,9 +1389,6 @@
 	ep->maxframesize = ep->maxpacksize / ep->cur_frame_bytes;
 	ep->curframesize = ep->curpacksize / ep->cur_frame_bytes;
 
-<<<<<<< HEAD
-	return update_clock_ref_rate(chip, ep);
-=======
 	err = update_clock_ref_rate(chip, ep);
 	if (err >= 0) {
 		ep->need_setup = false;
@@ -1401,7 +1398,6 @@
  unlock:
 	mutex_unlock(&chip->mutex);
 	return err;
->>>>>>> 7f534267
 }
 
 static int init_sample_rate(struct snd_usb_audio *chip,

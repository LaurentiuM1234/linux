// SPDX-License-Identifier: GPL-2.0-or-later
/*
 */

#include <linux/init.h>
#include <linux/slab.h>
#include <linux/usb.h>
#include <linux/usb/audio.h>
#include <linux/usb/midi.h>
#include <linux/bits.h>

#include <sound/control.h>
#include <sound/core.h>
#include <sound/info.h>
#include <sound/pcm.h>

#include "usbaudio.h"
#include "card.h"
#include "mixer.h"
#include "mixer_quirks.h"
#include "midi.h"
#include "quirks.h"
#include "helper.h"
#include "endpoint.h"
#include "pcm.h"
#include "clock.h"
#include "stream.h"

/*
 * handle the quirks for the contained interfaces
 */
static int create_composite_quirk(struct snd_usb_audio *chip,
				  struct usb_interface *iface,
				  struct usb_driver *driver,
				  const struct snd_usb_audio_quirk *quirk_comp)
{
	int probed_ifnum = get_iface_desc(iface->altsetting)->bInterfaceNumber;
	const struct snd_usb_audio_quirk *quirk;
	int err;

	for (quirk = quirk_comp->data; quirk->ifnum >= 0; ++quirk) {
		iface = usb_ifnum_to_if(chip->dev, quirk->ifnum);
		if (!iface)
			continue;
		if (quirk->ifnum != probed_ifnum &&
		    usb_interface_claimed(iface))
			continue;
		err = snd_usb_create_quirk(chip, iface, driver, quirk);
		if (err < 0)
			return err;
	}

	for (quirk = quirk_comp->data; quirk->ifnum >= 0; ++quirk) {
		iface = usb_ifnum_to_if(chip->dev, quirk->ifnum);
		if (!iface)
			continue;
		if (quirk->ifnum != probed_ifnum &&
		    !usb_interface_claimed(iface))
			usb_driver_claim_interface(driver, iface, (void *)-1L);
	}

	return 0;
}

static int ignore_interface_quirk(struct snd_usb_audio *chip,
				  struct usb_interface *iface,
				  struct usb_driver *driver,
				  const struct snd_usb_audio_quirk *quirk)
{
	return 0;
}


/*
 * Allow alignment on audio sub-slot (channel samples) rather than
 * on audio slots (audio frames)
 */
static int create_align_transfer_quirk(struct snd_usb_audio *chip,
				       struct usb_interface *iface,
				       struct usb_driver *driver,
				       const struct snd_usb_audio_quirk *quirk)
{
	chip->txfr_quirk = 1;
	return 1;	/* Continue with creating streams and mixer */
}

static int create_any_midi_quirk(struct snd_usb_audio *chip,
				 struct usb_interface *intf,
				 struct usb_driver *driver,
				 const struct snd_usb_audio_quirk *quirk)
{
	return snd_usbmidi_create(chip->card, intf, &chip->midi_list, quirk);
}

/*
 * create a stream for an interface with proper descriptors
 */
static int create_standard_audio_quirk(struct snd_usb_audio *chip,
				       struct usb_interface *iface,
				       struct usb_driver *driver,
				       const struct snd_usb_audio_quirk *quirk)
{
	struct usb_host_interface *alts;
	struct usb_interface_descriptor *altsd;
	int err;

	if (chip->usb_id == USB_ID(0x1686, 0x00dd)) /* Zoom R16/24 */
		chip->tx_length_quirk = 1;

	alts = &iface->altsetting[0];
	altsd = get_iface_desc(alts);
	err = snd_usb_parse_audio_interface(chip, altsd->bInterfaceNumber);
	if (err < 0) {
		usb_audio_err(chip, "cannot setup if %d: error %d\n",
			   altsd->bInterfaceNumber, err);
		return err;
	}
	/* reset the current interface */
	usb_set_interface(chip->dev, altsd->bInterfaceNumber, 0);
	return 0;
}

/*
 * create a stream for an endpoint/altsetting without proper descriptors
 */
static int create_fixed_stream_quirk(struct snd_usb_audio *chip,
				     struct usb_interface *iface,
				     struct usb_driver *driver,
				     const struct snd_usb_audio_quirk *quirk)
{
	struct audioformat *fp;
	struct usb_host_interface *alts;
	struct usb_interface_descriptor *altsd;
	int stream, err;
	unsigned *rate_table = NULL;

	fp = kmemdup(quirk->data, sizeof(*fp), GFP_KERNEL);
	if (!fp)
		return -ENOMEM;

	INIT_LIST_HEAD(&fp->list);
	if (fp->nr_rates > MAX_NR_RATES) {
		kfree(fp);
		return -EINVAL;
	}
	if (fp->nr_rates > 0) {
		rate_table = kmemdup(fp->rate_table,
				     sizeof(int) * fp->nr_rates, GFP_KERNEL);
		if (!rate_table) {
			kfree(fp);
			return -ENOMEM;
		}
		fp->rate_table = rate_table;
	}

	stream = (fp->endpoint & USB_DIR_IN)
		? SNDRV_PCM_STREAM_CAPTURE : SNDRV_PCM_STREAM_PLAYBACK;
	err = snd_usb_add_audio_stream(chip, stream, fp);
	if (err < 0)
		goto error;
	if (fp->iface != get_iface_desc(&iface->altsetting[0])->bInterfaceNumber ||
	    fp->altset_idx >= iface->num_altsetting) {
		err = -EINVAL;
		goto error;
	}
	alts = &iface->altsetting[fp->altset_idx];
	altsd = get_iface_desc(alts);
	if (altsd->bNumEndpoints < 1) {
		err = -EINVAL;
		goto error;
	}

	fp->protocol = altsd->bInterfaceProtocol;

	if (fp->datainterval == 0)
		fp->datainterval = snd_usb_parse_datainterval(chip, alts);
	if (fp->maxpacksize == 0)
		fp->maxpacksize = le16_to_cpu(get_endpoint(alts, 0)->wMaxPacketSize);
	usb_set_interface(chip->dev, fp->iface, 0);
	snd_usb_init_pitch(chip, fp->iface, alts, fp);
	snd_usb_init_sample_rate(chip, fp->iface, alts, fp, fp->rate_max);
	return 0;

 error:
	list_del(&fp->list); /* unlink for avoiding double-free */
	kfree(fp);
	kfree(rate_table);
	return err;
}

static int create_auto_pcm_quirk(struct snd_usb_audio *chip,
				 struct usb_interface *iface,
				 struct usb_driver *driver)
{
	struct usb_host_interface *alts;
	struct usb_interface_descriptor *altsd;
	struct usb_endpoint_descriptor *epd;
	struct uac1_as_header_descriptor *ashd;
	struct uac_format_type_i_discrete_descriptor *fmtd;

	/*
	 * Most Roland/Yamaha audio streaming interfaces have more or less
	 * standard descriptors, but older devices might lack descriptors, and
	 * future ones might change, so ensure that we fail silently if the
	 * interface doesn't look exactly right.
	 */

	/* must have a non-zero altsetting for streaming */
	if (iface->num_altsetting < 2)
		return -ENODEV;
	alts = &iface->altsetting[1];
	altsd = get_iface_desc(alts);

	/* must have an isochronous endpoint for streaming */
	if (altsd->bNumEndpoints < 1)
		return -ENODEV;
	epd = get_endpoint(alts, 0);
	if (!usb_endpoint_xfer_isoc(epd))
		return -ENODEV;

	/* must have format descriptors */
	ashd = snd_usb_find_csint_desc(alts->extra, alts->extralen, NULL,
				       UAC_AS_GENERAL);
	fmtd = snd_usb_find_csint_desc(alts->extra, alts->extralen, NULL,
				       UAC_FORMAT_TYPE);
	if (!ashd || ashd->bLength < 7 ||
	    !fmtd || fmtd->bLength < 8)
		return -ENODEV;

	return create_standard_audio_quirk(chip, iface, driver, NULL);
}

static int create_yamaha_midi_quirk(struct snd_usb_audio *chip,
				    struct usb_interface *iface,
				    struct usb_driver *driver,
				    struct usb_host_interface *alts)
{
	static const struct snd_usb_audio_quirk yamaha_midi_quirk = {
		.type = QUIRK_MIDI_YAMAHA
	};
	struct usb_midi_in_jack_descriptor *injd;
	struct usb_midi_out_jack_descriptor *outjd;

	/* must have some valid jack descriptors */
	injd = snd_usb_find_csint_desc(alts->extra, alts->extralen,
				       NULL, USB_MS_MIDI_IN_JACK);
	outjd = snd_usb_find_csint_desc(alts->extra, alts->extralen,
					NULL, USB_MS_MIDI_OUT_JACK);
	if (!injd && !outjd)
		return -ENODEV;
	if ((injd && !snd_usb_validate_midi_desc(injd)) ||
	    (outjd && !snd_usb_validate_midi_desc(outjd)))
		return -ENODEV;
	if (injd && (injd->bLength < 5 ||
		     (injd->bJackType != USB_MS_EMBEDDED &&
		      injd->bJackType != USB_MS_EXTERNAL)))
		return -ENODEV;
	if (outjd && (outjd->bLength < 6 ||
		      (outjd->bJackType != USB_MS_EMBEDDED &&
		       outjd->bJackType != USB_MS_EXTERNAL)))
		return -ENODEV;
	return create_any_midi_quirk(chip, iface, driver, &yamaha_midi_quirk);
}

static int create_roland_midi_quirk(struct snd_usb_audio *chip,
				    struct usb_interface *iface,
				    struct usb_driver *driver,
				    struct usb_host_interface *alts)
{
	static const struct snd_usb_audio_quirk roland_midi_quirk = {
		.type = QUIRK_MIDI_ROLAND
	};
	u8 *roland_desc = NULL;

	/* might have a vendor-specific descriptor <06 24 F1 02 ...> */
	for (;;) {
		roland_desc = snd_usb_find_csint_desc(alts->extra,
						      alts->extralen,
						      roland_desc, 0xf1);
		if (!roland_desc)
			return -ENODEV;
		if (roland_desc[0] < 6 || roland_desc[3] != 2)
			continue;
		return create_any_midi_quirk(chip, iface, driver,
					     &roland_midi_quirk);
	}
}

static int create_std_midi_quirk(struct snd_usb_audio *chip,
				 struct usb_interface *iface,
				 struct usb_driver *driver,
				 struct usb_host_interface *alts)
{
	struct usb_ms_header_descriptor *mshd;
	struct usb_ms_endpoint_descriptor *msepd;

	/* must have the MIDIStreaming interface header descriptor*/
	mshd = (struct usb_ms_header_descriptor *)alts->extra;
	if (alts->extralen < 7 ||
	    mshd->bLength < 7 ||
	    mshd->bDescriptorType != USB_DT_CS_INTERFACE ||
	    mshd->bDescriptorSubtype != USB_MS_HEADER)
		return -ENODEV;
	/* must have the MIDIStreaming endpoint descriptor*/
	msepd = (struct usb_ms_endpoint_descriptor *)alts->endpoint[0].extra;
	if (alts->endpoint[0].extralen < 4 ||
	    msepd->bLength < 4 ||
	    msepd->bDescriptorType != USB_DT_CS_ENDPOINT ||
	    msepd->bDescriptorSubtype != UAC_MS_GENERAL ||
	    msepd->bNumEmbMIDIJack < 1 ||
	    msepd->bNumEmbMIDIJack > 16)
		return -ENODEV;

	return create_any_midi_quirk(chip, iface, driver, NULL);
}

static int create_auto_midi_quirk(struct snd_usb_audio *chip,
				  struct usb_interface *iface,
				  struct usb_driver *driver)
{
	struct usb_host_interface *alts;
	struct usb_interface_descriptor *altsd;
	struct usb_endpoint_descriptor *epd;
	int err;

	alts = &iface->altsetting[0];
	altsd = get_iface_desc(alts);

	/* must have at least one bulk/interrupt endpoint for streaming */
	if (altsd->bNumEndpoints < 1)
		return -ENODEV;
	epd = get_endpoint(alts, 0);
	if (!usb_endpoint_xfer_bulk(epd) &&
	    !usb_endpoint_xfer_int(epd))
		return -ENODEV;

	switch (USB_ID_VENDOR(chip->usb_id)) {
	case 0x0499: /* Yamaha */
		err = create_yamaha_midi_quirk(chip, iface, driver, alts);
		if (err != -ENODEV)
			return err;
		break;
	case 0x0582: /* Roland */
		err = create_roland_midi_quirk(chip, iface, driver, alts);
		if (err != -ENODEV)
			return err;
		break;
	}

	return create_std_midi_quirk(chip, iface, driver, alts);
}

static int create_autodetect_quirk(struct snd_usb_audio *chip,
				   struct usb_interface *iface,
				   struct usb_driver *driver)
{
	int err;

	err = create_auto_pcm_quirk(chip, iface, driver);
	if (err == -ENODEV)
		err = create_auto_midi_quirk(chip, iface, driver);
	return err;
}

static int create_autodetect_quirks(struct snd_usb_audio *chip,
				    struct usb_interface *iface,
				    struct usb_driver *driver,
				    const struct snd_usb_audio_quirk *quirk)
{
	int probed_ifnum = get_iface_desc(iface->altsetting)->bInterfaceNumber;
	int ifcount, ifnum, err;

	err = create_autodetect_quirk(chip, iface, driver);
	if (err < 0)
		return err;

	/*
	 * ALSA PCM playback/capture devices cannot be registered in two steps,
	 * so we have to claim the other corresponding interface here.
	 */
	ifcount = chip->dev->actconfig->desc.bNumInterfaces;
	for (ifnum = 0; ifnum < ifcount; ifnum++) {
		if (ifnum == probed_ifnum || quirk->ifnum >= 0)
			continue;
		iface = usb_ifnum_to_if(chip->dev, ifnum);
		if (!iface ||
		    usb_interface_claimed(iface) ||
		    get_iface_desc(iface->altsetting)->bInterfaceClass !=
							USB_CLASS_VENDOR_SPEC)
			continue;

		err = create_autodetect_quirk(chip, iface, driver);
		if (err >= 0)
			usb_driver_claim_interface(driver, iface, (void *)-1L);
	}

	return 0;
}

/*
 * Create a stream for an Edirol UA-700/UA-25/UA-4FX interface.  
 * The only way to detect the sample rate is by looking at wMaxPacketSize.
 */
static int create_uaxx_quirk(struct snd_usb_audio *chip,
			     struct usb_interface *iface,
			     struct usb_driver *driver,
			     const struct snd_usb_audio_quirk *quirk)
{
	static const struct audioformat ua_format = {
		.formats = SNDRV_PCM_FMTBIT_S24_3LE,
		.channels = 2,
		.fmt_type = UAC_FORMAT_TYPE_I,
		.altsetting = 1,
		.altset_idx = 1,
		.rates = SNDRV_PCM_RATE_CONTINUOUS,
	};
	struct usb_host_interface *alts;
	struct usb_interface_descriptor *altsd;
	struct audioformat *fp;
	int stream, err;

	/* both PCM and MIDI interfaces have 2 or more altsettings */
	if (iface->num_altsetting < 2)
		return -ENXIO;
	alts = &iface->altsetting[1];
	altsd = get_iface_desc(alts);

	if (altsd->bNumEndpoints == 2) {
		static const struct snd_usb_midi_endpoint_info ua700_ep = {
			.out_cables = 0x0003,
			.in_cables  = 0x0003
		};
		static const struct snd_usb_audio_quirk ua700_quirk = {
			.type = QUIRK_MIDI_FIXED_ENDPOINT,
			.data = &ua700_ep
		};
		static const struct snd_usb_midi_endpoint_info uaxx_ep = {
			.out_cables = 0x0001,
			.in_cables  = 0x0001
		};
		static const struct snd_usb_audio_quirk uaxx_quirk = {
			.type = QUIRK_MIDI_FIXED_ENDPOINT,
			.data = &uaxx_ep
		};
		const struct snd_usb_audio_quirk *quirk =
			chip->usb_id == USB_ID(0x0582, 0x002b)
			? &ua700_quirk : &uaxx_quirk;
		return __snd_usbmidi_create(chip->card, iface,
					  &chip->midi_list, quirk,
					  chip->usb_id);
	}

	if (altsd->bNumEndpoints != 1)
		return -ENXIO;

	fp = kmemdup(&ua_format, sizeof(*fp), GFP_KERNEL);
	if (!fp)
		return -ENOMEM;

	fp->iface = altsd->bInterfaceNumber;
	fp->endpoint = get_endpoint(alts, 0)->bEndpointAddress;
	fp->ep_attr = get_endpoint(alts, 0)->bmAttributes;
	fp->datainterval = 0;
	fp->maxpacksize = le16_to_cpu(get_endpoint(alts, 0)->wMaxPacketSize);
	INIT_LIST_HEAD(&fp->list);

	switch (fp->maxpacksize) {
	case 0x120:
		fp->rate_max = fp->rate_min = 44100;
		break;
	case 0x138:
	case 0x140:
		fp->rate_max = fp->rate_min = 48000;
		break;
	case 0x258:
	case 0x260:
		fp->rate_max = fp->rate_min = 96000;
		break;
	default:
		usb_audio_err(chip, "unknown sample rate\n");
		kfree(fp);
		return -ENXIO;
	}

	stream = (fp->endpoint & USB_DIR_IN)
		? SNDRV_PCM_STREAM_CAPTURE : SNDRV_PCM_STREAM_PLAYBACK;
	err = snd_usb_add_audio_stream(chip, stream, fp);
	if (err < 0) {
		list_del(&fp->list); /* unlink for avoiding double-free */
		kfree(fp);
		return err;
	}
	usb_set_interface(chip->dev, fp->iface, 0);
	return 0;
}

/*
 * Create a standard mixer for the specified interface.
 */
static int create_standard_mixer_quirk(struct snd_usb_audio *chip,
				       struct usb_interface *iface,
				       struct usb_driver *driver,
				       const struct snd_usb_audio_quirk *quirk)
{
	if (quirk->ifnum < 0)
		return 0;

	return snd_usb_create_mixer(chip, quirk->ifnum, 0);
}


static int setup_fmt_after_resume_quirk(struct snd_usb_audio *chip,
				       struct usb_interface *iface,
				       struct usb_driver *driver,
				       const struct snd_usb_audio_quirk *quirk)
{
	chip->setup_fmt_after_resume_quirk = 1;
	return 1;	/* Continue with creating streams and mixer */
}

/*
 * audio-interface quirks
 *
 * returns zero if no standard audio/MIDI parsing is needed.
 * returns a positive value if standard audio/midi interfaces are parsed
 * after this.
 * returns a negative value at error.
 */
int snd_usb_create_quirk(struct snd_usb_audio *chip,
			 struct usb_interface *iface,
			 struct usb_driver *driver,
			 const struct snd_usb_audio_quirk *quirk)
{
	typedef int (*quirk_func_t)(struct snd_usb_audio *,
				    struct usb_interface *,
				    struct usb_driver *,
				    const struct snd_usb_audio_quirk *);
	static const quirk_func_t quirk_funcs[] = {
		[QUIRK_IGNORE_INTERFACE] = ignore_interface_quirk,
		[QUIRK_COMPOSITE] = create_composite_quirk,
		[QUIRK_AUTODETECT] = create_autodetect_quirks,
		[QUIRK_MIDI_STANDARD_INTERFACE] = create_any_midi_quirk,
		[QUIRK_MIDI_FIXED_ENDPOINT] = create_any_midi_quirk,
		[QUIRK_MIDI_YAMAHA] = create_any_midi_quirk,
		[QUIRK_MIDI_ROLAND] = create_any_midi_quirk,
		[QUIRK_MIDI_MIDIMAN] = create_any_midi_quirk,
		[QUIRK_MIDI_NOVATION] = create_any_midi_quirk,
		[QUIRK_MIDI_RAW_BYTES] = create_any_midi_quirk,
		[QUIRK_MIDI_EMAGIC] = create_any_midi_quirk,
		[QUIRK_MIDI_CME] = create_any_midi_quirk,
		[QUIRK_MIDI_AKAI] = create_any_midi_quirk,
		[QUIRK_MIDI_FTDI] = create_any_midi_quirk,
		[QUIRK_MIDI_CH345] = create_any_midi_quirk,
		[QUIRK_AUDIO_STANDARD_INTERFACE] = create_standard_audio_quirk,
		[QUIRK_AUDIO_FIXED_ENDPOINT] = create_fixed_stream_quirk,
		[QUIRK_AUDIO_EDIROL_UAXX] = create_uaxx_quirk,
		[QUIRK_AUDIO_ALIGN_TRANSFER] = create_align_transfer_quirk,
		[QUIRK_AUDIO_STANDARD_MIXER] = create_standard_mixer_quirk,
		[QUIRK_SETUP_FMT_AFTER_RESUME] = setup_fmt_after_resume_quirk,
	};

	if (quirk->type < QUIRK_TYPE_COUNT) {
		return quirk_funcs[quirk->type](chip, iface, driver, quirk);
	} else {
		usb_audio_err(chip, "invalid quirk type %d\n", quirk->type);
		return -ENXIO;
	}
}

/*
 * boot quirks
 */

#define EXTIGY_FIRMWARE_SIZE_OLD 794
#define EXTIGY_FIRMWARE_SIZE_NEW 483

static int snd_usb_extigy_boot_quirk(struct usb_device *dev, struct usb_interface *intf)
{
	struct usb_host_config *config = dev->actconfig;
	int err;

	if (le16_to_cpu(get_cfg_desc(config)->wTotalLength) == EXTIGY_FIRMWARE_SIZE_OLD ||
	    le16_to_cpu(get_cfg_desc(config)->wTotalLength) == EXTIGY_FIRMWARE_SIZE_NEW) {
		dev_dbg(&dev->dev, "sending Extigy boot sequence...\n");
		/* Send message to force it to reconnect with full interface. */
		err = snd_usb_ctl_msg(dev, usb_sndctrlpipe(dev,0),
				      0x10, 0x43, 0x0001, 0x000a, NULL, 0);
		if (err < 0)
			dev_dbg(&dev->dev, "error sending boot message: %d\n", err);
		err = usb_get_descriptor(dev, USB_DT_DEVICE, 0,
				&dev->descriptor, sizeof(dev->descriptor));
		config = dev->actconfig;
		if (err < 0)
			dev_dbg(&dev->dev, "error usb_get_descriptor: %d\n", err);
		err = usb_reset_configuration(dev);
		if (err < 0)
			dev_dbg(&dev->dev, "error usb_reset_configuration: %d\n", err);
		dev_dbg(&dev->dev, "extigy_boot: new boot length = %d\n",
			    le16_to_cpu(get_cfg_desc(config)->wTotalLength));
		return -ENODEV; /* quit this anyway */
	}
	return 0;
}

static int snd_usb_audigy2nx_boot_quirk(struct usb_device *dev)
{
	u8 buf = 1;

	snd_usb_ctl_msg(dev, usb_rcvctrlpipe(dev, 0), 0x2a,
			USB_DIR_IN | USB_TYPE_VENDOR | USB_RECIP_OTHER,
			0, 0, &buf, 1);
	if (buf == 0) {
		snd_usb_ctl_msg(dev, usb_sndctrlpipe(dev, 0), 0x29,
				USB_DIR_OUT | USB_TYPE_VENDOR | USB_RECIP_OTHER,
				1, 2000, NULL, 0);
		return -ENODEV;
	}
	return 0;
}

static int snd_usb_fasttrackpro_boot_quirk(struct usb_device *dev)
{
	int err;

	if (dev->actconfig->desc.bConfigurationValue == 1) {
		dev_info(&dev->dev,
			   "Fast Track Pro switching to config #2\n");
		/* This function has to be available by the usb core module.
		 * if it is not avialable the boot quirk has to be left out
		 * and the configuration has to be set by udev or hotplug
		 * rules
		 */
		err = usb_driver_set_configuration(dev, 2);
		if (err < 0)
			dev_dbg(&dev->dev,
				"error usb_driver_set_configuration: %d\n",
				err);
		/* Always return an error, so that we stop creating a device
		   that will just be destroyed and recreated with a new
		   configuration */
		return -ENODEV;
	} else
		dev_info(&dev->dev, "Fast Track Pro config OK\n");

	return 0;
}

/*
 * C-Media CM106/CM106+ have four 16-bit internal registers that are nicely
 * documented in the device's data sheet.
 */
static int snd_usb_cm106_write_int_reg(struct usb_device *dev, int reg, u16 value)
{
	u8 buf[4];
	buf[0] = 0x20;
	buf[1] = value & 0xff;
	buf[2] = (value >> 8) & 0xff;
	buf[3] = reg;
	return snd_usb_ctl_msg(dev, usb_sndctrlpipe(dev, 0), USB_REQ_SET_CONFIGURATION,
			       USB_DIR_OUT | USB_TYPE_CLASS | USB_RECIP_ENDPOINT,
			       0, 0, &buf, 4);
}

static int snd_usb_cm106_boot_quirk(struct usb_device *dev)
{
	/*
	 * Enable line-out driver mode, set headphone source to front
	 * channels, enable stereo mic.
	 */
	return snd_usb_cm106_write_int_reg(dev, 2, 0x8004);
}

/*
 * CM6206 registers from the CM6206 datasheet rev 2.1
 */
#define CM6206_REG0_DMA_MASTER BIT(15)
#define CM6206_REG0_SPDIFO_RATE_48K (2 << 12)
#define CM6206_REG0_SPDIFO_RATE_96K (7 << 12)
/* Bit 4 thru 11 is the S/PDIF category code */
#define CM6206_REG0_SPDIFO_CAT_CODE_GENERAL (0 << 4)
#define CM6206_REG0_SPDIFO_EMPHASIS_CD BIT(3)
#define CM6206_REG0_SPDIFO_COPYRIGHT_NA BIT(2)
#define CM6206_REG0_SPDIFO_NON_AUDIO BIT(1)
#define CM6206_REG0_SPDIFO_PRO_FORMAT BIT(0)

#define CM6206_REG1_TEST_SEL_CLK BIT(14)
#define CM6206_REG1_PLLBIN_EN BIT(13)
#define CM6206_REG1_SOFT_MUTE_EN BIT(12)
#define CM6206_REG1_GPIO4_OUT BIT(11)
#define CM6206_REG1_GPIO4_OE BIT(10)
#define CM6206_REG1_GPIO3_OUT BIT(9)
#define CM6206_REG1_GPIO3_OE BIT(8)
#define CM6206_REG1_GPIO2_OUT BIT(7)
#define CM6206_REG1_GPIO2_OE BIT(6)
#define CM6206_REG1_GPIO1_OUT BIT(5)
#define CM6206_REG1_GPIO1_OE BIT(4)
#define CM6206_REG1_SPDIFO_INVALID BIT(3)
#define CM6206_REG1_SPDIF_LOOP_EN BIT(2)
#define CM6206_REG1_SPDIFO_DIS BIT(1)
#define CM6206_REG1_SPDIFI_MIX BIT(0)

#define CM6206_REG2_DRIVER_ON BIT(15)
#define CM6206_REG2_HEADP_SEL_SIDE_CHANNELS (0 << 13)
#define CM6206_REG2_HEADP_SEL_SURROUND_CHANNELS (1 << 13)
#define CM6206_REG2_HEADP_SEL_CENTER_SUBW (2 << 13)
#define CM6206_REG2_HEADP_SEL_FRONT_CHANNELS (3 << 13)
#define CM6206_REG2_MUTE_HEADPHONE_RIGHT BIT(12)
#define CM6206_REG2_MUTE_HEADPHONE_LEFT BIT(11)
#define CM6206_REG2_MUTE_REAR_SURROUND_RIGHT BIT(10)
#define CM6206_REG2_MUTE_REAR_SURROUND_LEFT BIT(9)
#define CM6206_REG2_MUTE_SIDE_SURROUND_RIGHT BIT(8)
#define CM6206_REG2_MUTE_SIDE_SURROUND_LEFT BIT(7)
#define CM6206_REG2_MUTE_SUBWOOFER BIT(6)
#define CM6206_REG2_MUTE_CENTER BIT(5)
#define CM6206_REG2_MUTE_RIGHT_FRONT BIT(3)
#define CM6206_REG2_MUTE_LEFT_FRONT BIT(3)
#define CM6206_REG2_EN_BTL BIT(2)
#define CM6206_REG2_MCUCLKSEL_1_5_MHZ (0)
#define CM6206_REG2_MCUCLKSEL_3_MHZ (1)
#define CM6206_REG2_MCUCLKSEL_6_MHZ (2)
#define CM6206_REG2_MCUCLKSEL_12_MHZ (3)

/* Bit 11..13 sets the sensitivity to FLY tuner volume control VP/VD signal */
#define CM6206_REG3_FLYSPEED_DEFAULT (2 << 11)
#define CM6206_REG3_VRAP25EN BIT(10)
#define CM6206_REG3_MSEL1 BIT(9)
#define CM6206_REG3_SPDIFI_RATE_44_1K BIT(0 << 7)
#define CM6206_REG3_SPDIFI_RATE_48K BIT(2 << 7)
#define CM6206_REG3_SPDIFI_RATE_32K BIT(3 << 7)
#define CM6206_REG3_PINSEL BIT(6)
#define CM6206_REG3_FOE BIT(5)
#define CM6206_REG3_ROE BIT(4)
#define CM6206_REG3_CBOE BIT(3)
#define CM6206_REG3_LOSE BIT(2)
#define CM6206_REG3_HPOE BIT(1)
#define CM6206_REG3_SPDIFI_CANREC BIT(0)

#define CM6206_REG5_DA_RSTN BIT(13)
#define CM6206_REG5_AD_RSTN BIT(12)
#define CM6206_REG5_SPDIFO_AD2SPDO BIT(12)
#define CM6206_REG5_SPDIFO_SEL_FRONT (0 << 9)
#define CM6206_REG5_SPDIFO_SEL_SIDE_SUR (1 << 9)
#define CM6206_REG5_SPDIFO_SEL_CEN_LFE (2 << 9)
#define CM6206_REG5_SPDIFO_SEL_REAR_SUR (3 << 9)
#define CM6206_REG5_CODECM BIT(8)
#define CM6206_REG5_EN_HPF BIT(7)
#define CM6206_REG5_T_SEL_DSDA4 BIT(6)
#define CM6206_REG5_T_SEL_DSDA3 BIT(5)
#define CM6206_REG5_T_SEL_DSDA2 BIT(4)
#define CM6206_REG5_T_SEL_DSDA1 BIT(3)
#define CM6206_REG5_T_SEL_DSDAD_NORMAL 0
#define CM6206_REG5_T_SEL_DSDAD_FRONT 4
#define CM6206_REG5_T_SEL_DSDAD_S_SURROUND 5
#define CM6206_REG5_T_SEL_DSDAD_CEN_LFE 6
#define CM6206_REG5_T_SEL_DSDAD_R_SURROUND 7

static int snd_usb_cm6206_boot_quirk(struct usb_device *dev)
{
	int err  = 0, reg;
	int val[] = {
		/*
		 * Values here are chosen based on sniffing USB traffic
		 * under Windows.
		 *
		 * REG0: DAC is master, sample rate 48kHz, no copyright
		 */
		CM6206_REG0_SPDIFO_RATE_48K |
		CM6206_REG0_SPDIFO_COPYRIGHT_NA,
		/*
		 * REG1: PLL binary search enable, soft mute enable.
		 */
		CM6206_REG1_PLLBIN_EN |
		CM6206_REG1_SOFT_MUTE_EN,
		/*
		 * REG2: enable output drivers,
		 * select front channels to the headphone output,
		 * then mute the headphone channels, run the MCU
		 * at 1.5 MHz.
		 */
		CM6206_REG2_DRIVER_ON |
		CM6206_REG2_HEADP_SEL_FRONT_CHANNELS |
		CM6206_REG2_MUTE_HEADPHONE_RIGHT |
		CM6206_REG2_MUTE_HEADPHONE_LEFT,
		/*
		 * REG3: default flyspeed, set 2.5V mic bias
		 * enable all line out ports and enable SPDIF
		 */
		CM6206_REG3_FLYSPEED_DEFAULT |
		CM6206_REG3_VRAP25EN |
		CM6206_REG3_FOE |
		CM6206_REG3_ROE |
		CM6206_REG3_CBOE |
		CM6206_REG3_LOSE |
		CM6206_REG3_HPOE |
		CM6206_REG3_SPDIFI_CANREC,
		/* REG4 is just a bunch of GPIO lines */
		0x0000,
		/* REG5: de-assert AD/DA reset signals */
		CM6206_REG5_DA_RSTN |
		CM6206_REG5_AD_RSTN };

	for (reg = 0; reg < ARRAY_SIZE(val); reg++) {
		err = snd_usb_cm106_write_int_reg(dev, reg, val[reg]);
		if (err < 0)
			return err;
	}

	return err;
}

/* quirk for Plantronics GameCom 780 with CM6302 chip */
static int snd_usb_gamecon780_boot_quirk(struct usb_device *dev)
{
	/* set the initial volume and don't change; other values are either
	 * too loud or silent due to firmware bug (bko#65251)
	 */
	u8 buf[2] = { 0x74, 0xe3 };
	return snd_usb_ctl_msg(dev, usb_sndctrlpipe(dev, 0), UAC_SET_CUR,
			USB_RECIP_INTERFACE | USB_TYPE_CLASS | USB_DIR_OUT,
			UAC_FU_VOLUME << 8, 9 << 8, buf, 2);
}

/*
 * Novation Twitch DJ controller
 * Focusrite Novation Saffire 6 USB audio card
 */
static int snd_usb_novation_boot_quirk(struct usb_device *dev)
{
	/* preemptively set up the device because otherwise the
	 * raw MIDI endpoints are not active */
	usb_set_interface(dev, 0, 1);
	return 0;
}

/*
 * This call will put the synth in "USB send" mode, i.e it will send MIDI
 * messages through USB (this is disabled at startup). The synth will
 * acknowledge by sending a sysex on endpoint 0x85 and by displaying a USB
 * sign on its LCD. Values here are chosen based on sniffing USB traffic
 * under Windows.
 */
static int snd_usb_accessmusic_boot_quirk(struct usb_device *dev)
{
	int err, actual_length;
	/* "midi send" enable */
	static const u8 seq[] = { 0x4e, 0x73, 0x52, 0x01 };
	void *buf;

	if (snd_usb_pipe_sanity_check(dev, usb_sndintpipe(dev, 0x05)))
		return -EINVAL;
	buf = kmemdup(seq, ARRAY_SIZE(seq), GFP_KERNEL);
	if (!buf)
		return -ENOMEM;
	err = usb_interrupt_msg(dev, usb_sndintpipe(dev, 0x05), buf,
			ARRAY_SIZE(seq), &actual_length, 1000);
	kfree(buf);
	if (err < 0)
		return err;

	return 0;
}

/*
 * Some sound cards from Native Instruments are in fact compliant to the USB
 * audio standard of version 2 and other approved USB standards, even though
 * they come up as vendor-specific device when first connected.
 *
 * However, they can be told to come up with a new set of descriptors
 * upon their next enumeration, and the interfaces announced by the new
 * descriptors will then be handled by the kernel's class drivers. As the
 * product ID will also change, no further checks are required.
 */

static int snd_usb_nativeinstruments_boot_quirk(struct usb_device *dev)
{
	int ret;

	if (snd_usb_pipe_sanity_check(dev, usb_sndctrlpipe(dev, 0)))
		return -EINVAL;
	ret = usb_control_msg(dev, usb_sndctrlpipe(dev, 0),
				  0xaf, USB_TYPE_VENDOR | USB_RECIP_DEVICE,
				  1, 0, NULL, 0, 1000);

	if (ret < 0)
		return ret;

	usb_reset_device(dev);

	/* return -EAGAIN, so the creation of an audio interface for this
	 * temporary device is aborted. The device will reconnect with a
	 * new product ID */
	return -EAGAIN;
}

static void mbox2_setup_48_24_magic(struct usb_device *dev)
{
	u8 srate[3];
	u8 temp[12];

	/* Choose 48000Hz permanently */
	srate[0] = 0x80;
	srate[1] = 0xbb;
	srate[2] = 0x00;

	/* Send the magic! */
	snd_usb_ctl_msg(dev, usb_rcvctrlpipe(dev, 0),
		0x01, 0x22, 0x0100, 0x0085, &temp, 0x0003);
	snd_usb_ctl_msg(dev, usb_sndctrlpipe(dev, 0),
		0x81, 0xa2, 0x0100, 0x0085, &srate, 0x0003);
	snd_usb_ctl_msg(dev, usb_sndctrlpipe(dev, 0),
		0x81, 0xa2, 0x0100, 0x0086, &srate, 0x0003);
	snd_usb_ctl_msg(dev, usb_sndctrlpipe(dev, 0),
		0x81, 0xa2, 0x0100, 0x0003, &srate, 0x0003);
	return;
}

/* Digidesign Mbox 2 needs to load firmware onboard
 * and driver must wait a few seconds for initialisation.
 */

#define MBOX2_FIRMWARE_SIZE    646
#define MBOX2_BOOT_LOADING     0x01 /* Hard coded into the device */
#define MBOX2_BOOT_READY       0x02 /* Hard coded into the device */

static int snd_usb_mbox2_boot_quirk(struct usb_device *dev)
{
	struct usb_host_config *config = dev->actconfig;
	int err;
	u8 bootresponse[0x12];
	int fwsize;
	int count;

	fwsize = le16_to_cpu(get_cfg_desc(config)->wTotalLength);

	if (fwsize != MBOX2_FIRMWARE_SIZE) {
		dev_err(&dev->dev, "Invalid firmware size=%d.\n", fwsize);
		return -ENODEV;
	}

	dev_dbg(&dev->dev, "Sending Digidesign Mbox 2 boot sequence...\n");

	count = 0;
	bootresponse[0] = MBOX2_BOOT_LOADING;
	while ((bootresponse[0] == MBOX2_BOOT_LOADING) && (count < 10)) {
		msleep(500); /* 0.5 second delay */
		snd_usb_ctl_msg(dev, usb_rcvctrlpipe(dev, 0),
			/* Control magic - load onboard firmware */
			0x85, 0xc0, 0x0001, 0x0000, &bootresponse, 0x0012);
		if (bootresponse[0] == MBOX2_BOOT_READY)
			break;
		dev_dbg(&dev->dev, "device not ready, resending boot sequence...\n");
		count++;
	}

	if (bootresponse[0] != MBOX2_BOOT_READY) {
		dev_err(&dev->dev, "Unknown bootresponse=%d, or timed out, ignoring device.\n", bootresponse[0]);
		return -ENODEV;
	}

	dev_dbg(&dev->dev, "device initialised!\n");

	err = usb_get_descriptor(dev, USB_DT_DEVICE, 0,
		&dev->descriptor, sizeof(dev->descriptor));
	config = dev->actconfig;
	if (err < 0)
		dev_dbg(&dev->dev, "error usb_get_descriptor: %d\n", err);

	err = usb_reset_configuration(dev);
	if (err < 0)
		dev_dbg(&dev->dev, "error usb_reset_configuration: %d\n", err);
	dev_dbg(&dev->dev, "mbox2_boot: new boot length = %d\n",
		le16_to_cpu(get_cfg_desc(config)->wTotalLength));

	mbox2_setup_48_24_magic(dev);

	dev_info(&dev->dev, "Digidesign Mbox 2: 24bit 48kHz");

	return 0; /* Successful boot */
}

static int snd_usb_axefx3_boot_quirk(struct usb_device *dev)
{
	int err;

	dev_dbg(&dev->dev, "Waiting for Axe-Fx III to boot up...\n");

	if (snd_usb_pipe_sanity_check(dev, usb_sndctrlpipe(dev, 0)))
		return -EINVAL;
	/* If the Axe-Fx III has not fully booted, it will timeout when trying
	 * to enable the audio streaming interface. A more generous timeout is
	 * used here to detect when the Axe-Fx III has finished booting as the
	 * set interface message will be acked once it has
	 */
	err = usb_control_msg(dev, usb_sndctrlpipe(dev, 0),
				USB_REQ_SET_INTERFACE, USB_RECIP_INTERFACE,
				1, 1, NULL, 0, 120000);
	if (err < 0) {
		dev_err(&dev->dev,
			"failed waiting for Axe-Fx III to boot: %d\n", err);
		return err;
	}

	dev_dbg(&dev->dev, "Axe-Fx III is now ready\n");

	err = usb_set_interface(dev, 1, 0);
	if (err < 0)
		dev_dbg(&dev->dev,
			"error stopping Axe-Fx III interface: %d\n", err);

	return 0;
}


#define MICROBOOK_BUF_SIZE 128

static int snd_usb_motu_microbookii_communicate(struct usb_device *dev, u8 *buf,
						int buf_size, int *length)
{
	int err, actual_length;

	if (snd_usb_pipe_sanity_check(dev, usb_sndintpipe(dev, 0x01)))
		return -EINVAL;
	err = usb_interrupt_msg(dev, usb_sndintpipe(dev, 0x01), buf, *length,
				&actual_length, 1000);
	if (err < 0)
		return err;

	print_hex_dump(KERN_DEBUG, "MicroBookII snd: ", DUMP_PREFIX_NONE, 16, 1,
		       buf, actual_length, false);

	memset(buf, 0, buf_size);

	if (snd_usb_pipe_sanity_check(dev, usb_rcvintpipe(dev, 0x82)))
		return -EINVAL;
	err = usb_interrupt_msg(dev, usb_rcvintpipe(dev, 0x82), buf, buf_size,
				&actual_length, 1000);
	if (err < 0)
		return err;

	print_hex_dump(KERN_DEBUG, "MicroBookII rcv: ", DUMP_PREFIX_NONE, 16, 1,
		       buf, actual_length, false);

	*length = actual_length;
	return 0;
}

static int snd_usb_motu_microbookii_boot_quirk(struct usb_device *dev)
{
	int err, actual_length, poll_attempts = 0;
	static const u8 set_samplerate_seq[] = { 0x00, 0x00, 0x00, 0x00,
						 0x00, 0x00, 0x0b, 0x14,
						 0x00, 0x00, 0x00, 0x01 };
	static const u8 poll_ready_seq[] = { 0x00, 0x04, 0x00, 0x00,
					     0x00, 0x00, 0x0b, 0x18 };
	u8 *buf = kzalloc(MICROBOOK_BUF_SIZE, GFP_KERNEL);

	if (!buf)
		return -ENOMEM;

	dev_info(&dev->dev, "Waiting for MOTU Microbook II to boot up...\n");

	/* First we tell the device which sample rate to use. */
	memcpy(buf, set_samplerate_seq, sizeof(set_samplerate_seq));
	actual_length = sizeof(set_samplerate_seq);
	err = snd_usb_motu_microbookii_communicate(dev, buf, MICROBOOK_BUF_SIZE,
						   &actual_length);

	if (err < 0) {
		dev_err(&dev->dev,
			"failed setting the sample rate for Motu MicroBook II: %d\n",
			err);
		goto free_buf;
	}

	/* Then we poll every 100 ms until the device informs of its readiness. */
	while (true) {
		if (++poll_attempts > 100) {
			dev_err(&dev->dev,
				"failed booting Motu MicroBook II: timeout\n");
			err = -ENODEV;
			goto free_buf;
		}

		memset(buf, 0, MICROBOOK_BUF_SIZE);
		memcpy(buf, poll_ready_seq, sizeof(poll_ready_seq));

		actual_length = sizeof(poll_ready_seq);
		err = snd_usb_motu_microbookii_communicate(
			dev, buf, MICROBOOK_BUF_SIZE, &actual_length);
		if (err < 0) {
			dev_err(&dev->dev,
				"failed booting Motu MicroBook II: communication error %d\n",
				err);
			goto free_buf;
		}

		/* the device signals its readiness through a message of the
		 * form
		 *           XX 06 00 00 00 00 0b 18  00 00 00 01
		 * If the device is not yet ready to accept audio data, the
		 * last byte of that sequence is 00.
		 */
		if (actual_length == 12 && buf[actual_length - 1] == 1)
			break;

		msleep(100);
	}

	dev_info(&dev->dev, "MOTU MicroBook II ready\n");

free_buf:
	kfree(buf);
	return err;
}

static int snd_usb_motu_m_series_boot_quirk(struct usb_device *dev)
{
	int ret;

	if (snd_usb_pipe_sanity_check(dev, usb_sndctrlpipe(dev, 0)))
		return -EINVAL;
	ret = usb_control_msg(dev, usb_sndctrlpipe(dev, 0),
			      1, USB_TYPE_VENDOR | USB_RECIP_DEVICE,
			      0x0, 0, NULL, 0, 1000);

	if (ret < 0)
		return ret;

	msleep(2000);

	ret = usb_control_msg(dev, usb_sndctrlpipe(dev, 0),
			      1, USB_TYPE_VENDOR | USB_RECIP_DEVICE,
			      0x20, 0, NULL, 0, 1000);

	if (ret < 0)
		return ret;

	return 0;
}

/*
 * Setup quirks
 */
#define MAUDIO_SET		0x01 /* parse device_setup */
#define MAUDIO_SET_COMPATIBLE	0x80 /* use only "win-compatible" interfaces */
#define MAUDIO_SET_DTS		0x02 /* enable DTS Digital Output */
#define MAUDIO_SET_96K		0x04 /* 48-96KHz rate if set, 8-48KHz otherwise */
#define MAUDIO_SET_24B		0x08 /* 24bits sample if set, 16bits otherwise */
#define MAUDIO_SET_DI		0x10 /* enable Digital Input */
#define MAUDIO_SET_MASK		0x1f /* bit mask for setup value */
#define MAUDIO_SET_24B_48K_DI	 0x19 /* 24bits+48KHz+Digital Input */
#define MAUDIO_SET_24B_48K_NOTDI 0x09 /* 24bits+48KHz+No Digital Input */
#define MAUDIO_SET_16B_48K_DI	 0x11 /* 16bits+48KHz+Digital Input */
#define MAUDIO_SET_16B_48K_NOTDI 0x01 /* 16bits+48KHz+No Digital Input */

static int quattro_skip_setting_quirk(struct snd_usb_audio *chip,
				      int iface, int altno)
{
	/* Reset ALL ifaces to 0 altsetting.
	 * Call it for every possible altsetting of every interface.
	 */
	usb_set_interface(chip->dev, iface, 0);
	if (chip->setup & MAUDIO_SET) {
		if (chip->setup & MAUDIO_SET_COMPATIBLE) {
			if (iface != 1 && iface != 2)
				return 1; /* skip all interfaces but 1 and 2 */
		} else {
			unsigned int mask;
			if (iface == 1 || iface == 2)
				return 1; /* skip interfaces 1 and 2 */
			if ((chip->setup & MAUDIO_SET_96K) && altno != 1)
				return 1; /* skip this altsetting */
			mask = chip->setup & MAUDIO_SET_MASK;
			if (mask == MAUDIO_SET_24B_48K_DI && altno != 2)
				return 1; /* skip this altsetting */
			if (mask == MAUDIO_SET_24B_48K_NOTDI && altno != 3)
				return 1; /* skip this altsetting */
			if (mask == MAUDIO_SET_16B_48K_NOTDI && altno != 4)
				return 1; /* skip this altsetting */
		}
	}
	usb_audio_dbg(chip,
		    "using altsetting %d for interface %d config %d\n",
		    altno, iface, chip->setup);
	return 0; /* keep this altsetting */
}

static int audiophile_skip_setting_quirk(struct snd_usb_audio *chip,
					 int iface,
					 int altno)
{
	/* Reset ALL ifaces to 0 altsetting.
	 * Call it for every possible altsetting of every interface.
	 */
	usb_set_interface(chip->dev, iface, 0);

	if (chip->setup & MAUDIO_SET) {
		unsigned int mask;
		if ((chip->setup & MAUDIO_SET_DTS) && altno != 6)
			return 1; /* skip this altsetting */
		if ((chip->setup & MAUDIO_SET_96K) && altno != 1)
			return 1; /* skip this altsetting */
		mask = chip->setup & MAUDIO_SET_MASK;
		if (mask == MAUDIO_SET_24B_48K_DI && altno != 2)
			return 1; /* skip this altsetting */
		if (mask == MAUDIO_SET_24B_48K_NOTDI && altno != 3)
			return 1; /* skip this altsetting */
		if (mask == MAUDIO_SET_16B_48K_DI && altno != 4)
			return 1; /* skip this altsetting */
		if (mask == MAUDIO_SET_16B_48K_NOTDI && altno != 5)
			return 1; /* skip this altsetting */
	}

	return 0; /* keep this altsetting */
}

static int fasttrackpro_skip_setting_quirk(struct snd_usb_audio *chip,
					   int iface, int altno)
{
	/* Reset ALL ifaces to 0 altsetting.
	 * Call it for every possible altsetting of every interface.
	 */
	usb_set_interface(chip->dev, iface, 0);

	/* possible configuration where both inputs and only one output is
	 *used is not supported by the current setup
	 */
	if (chip->setup & (MAUDIO_SET | MAUDIO_SET_24B)) {
		if (chip->setup & MAUDIO_SET_96K) {
			if (altno != 3 && altno != 6)
				return 1;
		} else if (chip->setup & MAUDIO_SET_DI) {
			if (iface == 4)
				return 1; /* no analog input */
			if (altno != 2 && altno != 5)
				return 1; /* enable only altsets 2 and 5 */
		} else {
			if (iface == 5)
				return 1; /* disable digialt input */
			if (altno != 2 && altno != 5)
				return 1; /* enalbe only altsets 2 and 5 */
		}
	} else {
		/* keep only 16-Bit mode */
		if (altno != 1)
			return 1;
	}

	usb_audio_dbg(chip,
		    "using altsetting %d for interface %d config %d\n",
		    altno, iface, chip->setup);
	return 0; /* keep this altsetting */
}

static int s1810c_skip_setting_quirk(struct snd_usb_audio *chip,
					   int iface, int altno)
{
	/*
	 * Altno settings:
	 *
	 * Playback (Interface 1):
	 * 1: 6 Analog + 2 S/PDIF
	 * 2: 6 Analog + 2 S/PDIF
	 * 3: 6 Analog
	 *
	 * Capture (Interface 2):
	 * 1: 8 Analog + 2 S/PDIF + 8 ADAT
	 * 2: 8 Analog + 2 S/PDIF + 4 ADAT
	 * 3: 8 Analog
	 */

	/*
	 * I'll leave 2 as the default one and
	 * use device_setup to switch to the
	 * other two.
	 */
	if ((chip->setup == 0 || chip->setup > 2) && altno != 2)
		return 1;
	else if (chip->setup == 1 && altno != 1)
		return 1;
	else if (chip->setup == 2 && altno != 3)
		return 1;

	return 0;
}

int snd_usb_apply_interface_quirk(struct snd_usb_audio *chip,
				  int iface,
				  int altno)
{
	/* audiophile usb: skip altsets incompatible with device_setup */
	if (chip->usb_id == USB_ID(0x0763, 0x2003))
		return audiophile_skip_setting_quirk(chip, iface, altno);
	/* quattro usb: skip altsets incompatible with device_setup */
	if (chip->usb_id == USB_ID(0x0763, 0x2001))
		return quattro_skip_setting_quirk(chip, iface, altno);
	/* fasttrackpro usb: skip altsets incompatible with device_setup */
	if (chip->usb_id == USB_ID(0x0763, 0x2012))
		return fasttrackpro_skip_setting_quirk(chip, iface, altno);
	/* presonus studio 1810c: skip altsets incompatible with device_setup */
	if (chip->usb_id == USB_ID(0x0194f, 0x010c))
		return s1810c_skip_setting_quirk(chip, iface, altno);


	return 0;
}

int snd_usb_apply_boot_quirk(struct usb_device *dev,
			     struct usb_interface *intf,
			     const struct snd_usb_audio_quirk *quirk,
			     unsigned int id)
{
	switch (id) {
	case USB_ID(0x041e, 0x3000):
		/* SB Extigy needs special boot-up sequence */
		/* if more models come, this will go to the quirk list. */
		return snd_usb_extigy_boot_quirk(dev, intf);

	case USB_ID(0x041e, 0x3020):
		/* SB Audigy 2 NX needs its own boot-up magic, too */
		return snd_usb_audigy2nx_boot_quirk(dev);

	case USB_ID(0x10f5, 0x0200):
		/* C-Media CM106 / Turtle Beach Audio Advantage Roadie */
		return snd_usb_cm106_boot_quirk(dev);

	case USB_ID(0x0d8c, 0x0102):
		/* C-Media CM6206 / CM106-Like Sound Device */
	case USB_ID(0x0ccd, 0x00b1): /* Terratec Aureon 7.1 USB */
		return snd_usb_cm6206_boot_quirk(dev);

	case USB_ID(0x0dba, 0x3000):
		/* Digidesign Mbox 2 */
		return snd_usb_mbox2_boot_quirk(dev);

	case USB_ID(0x1235, 0x0010): /* Focusrite Novation Saffire 6 USB */
	case USB_ID(0x1235, 0x0018): /* Focusrite Novation Twitch */
		return snd_usb_novation_boot_quirk(dev);

	case USB_ID(0x133e, 0x0815):
		/* Access Music VirusTI Desktop */
		return snd_usb_accessmusic_boot_quirk(dev);

	case USB_ID(0x17cc, 0x1000): /* Komplete Audio 6 */
	case USB_ID(0x17cc, 0x1010): /* Traktor Audio 6 */
	case USB_ID(0x17cc, 0x1020): /* Traktor Audio 10 */
		return snd_usb_nativeinstruments_boot_quirk(dev);
	case USB_ID(0x0763, 0x2012):  /* M-Audio Fast Track Pro USB */
		return snd_usb_fasttrackpro_boot_quirk(dev);
	case USB_ID(0x047f, 0xc010): /* Plantronics Gamecom 780 */
		return snd_usb_gamecon780_boot_quirk(dev);
	case USB_ID(0x2466, 0x8010): /* Fractal Audio Axe-Fx 3 */
		return snd_usb_axefx3_boot_quirk(dev);
	case USB_ID(0x07fd, 0x0004): /* MOTU MicroBook II */
		/*
		 * For some reason interface 3 with vendor-spec class is
		 * detected on MicroBook IIc.
		 */
		if (get_iface_desc(intf->altsetting)->bInterfaceClass ==
		    USB_CLASS_VENDOR_SPEC &&
		    get_iface_desc(intf->altsetting)->bInterfaceNumber < 3)
			return snd_usb_motu_microbookii_boot_quirk(dev);
		break;
	}

	return 0;
}

int snd_usb_apply_boot_quirk_once(struct usb_device *dev,
				  struct usb_interface *intf,
				  const struct snd_usb_audio_quirk *quirk,
				  unsigned int id)
{
	switch (id) {
	case USB_ID(0x07fd, 0x0008): /* MOTU M Series */
		return snd_usb_motu_m_series_boot_quirk(dev);
	}

	return 0;
}

/*
 * check if the device uses big-endian samples
 */
int snd_usb_is_big_endian_format(struct snd_usb_audio *chip, struct audioformat *fp)
{
	/* it depends on altsetting whether the device is big-endian or not */
	switch (chip->usb_id) {
	case USB_ID(0x0763, 0x2001): /* M-Audio Quattro: captured data only */
		if (fp->altsetting == 2 || fp->altsetting == 3 ||
			fp->altsetting == 5 || fp->altsetting == 6)
			return 1;
		break;
	case USB_ID(0x0763, 0x2003): /* M-Audio Audiophile USB */
		if (chip->setup == 0x00 ||
			fp->altsetting == 1 || fp->altsetting == 2 ||
			fp->altsetting == 3)
			return 1;
		break;
	case USB_ID(0x0763, 0x2012): /* M-Audio Fast Track Pro */
		if (fp->altsetting == 2 || fp->altsetting == 3 ||
			fp->altsetting == 5 || fp->altsetting == 6)
			return 1;
		break;
	}
	return 0;
}

/*
 * For E-Mu 0404USB/0202USB/TrackerPre/0204 sample rate should be set for device,
 * not for interface.
 */

enum {
	EMU_QUIRK_SR_44100HZ = 0,
	EMU_QUIRK_SR_48000HZ,
	EMU_QUIRK_SR_88200HZ,
	EMU_QUIRK_SR_96000HZ,
	EMU_QUIRK_SR_176400HZ,
	EMU_QUIRK_SR_192000HZ
};

static void set_format_emu_quirk(struct snd_usb_substream *subs,
				 struct audioformat *fmt)
{
	unsigned char emu_samplerate_id = 0;

	/* When capture is active
	 * sample rate shouldn't be changed
	 * by playback substream
	 */
	if (subs->direction == SNDRV_PCM_STREAM_PLAYBACK) {
		if (subs->stream->substream[SNDRV_PCM_STREAM_CAPTURE].interface != -1)
			return;
	}

	switch (fmt->rate_min) {
	case 48000:
		emu_samplerate_id = EMU_QUIRK_SR_48000HZ;
		break;
	case 88200:
		emu_samplerate_id = EMU_QUIRK_SR_88200HZ;
		break;
	case 96000:
		emu_samplerate_id = EMU_QUIRK_SR_96000HZ;
		break;
	case 176400:
		emu_samplerate_id = EMU_QUIRK_SR_176400HZ;
		break;
	case 192000:
		emu_samplerate_id = EMU_QUIRK_SR_192000HZ;
		break;
	default:
		emu_samplerate_id = EMU_QUIRK_SR_44100HZ;
		break;
	}
	snd_emuusb_set_samplerate(subs->stream->chip, emu_samplerate_id);
	subs->pkt_offset_adj = (emu_samplerate_id >= EMU_QUIRK_SR_176400HZ) ? 4 : 0;
}

void snd_usb_set_format_quirk(struct snd_usb_substream *subs,
			      struct audioformat *fmt)
{
	switch (subs->stream->chip->usb_id) {
	case USB_ID(0x041e, 0x3f02): /* E-Mu 0202 USB */
	case USB_ID(0x041e, 0x3f04): /* E-Mu 0404 USB */
	case USB_ID(0x041e, 0x3f0a): /* E-Mu Tracker Pre */
	case USB_ID(0x041e, 0x3f19): /* E-Mu 0204 USB */
		set_format_emu_quirk(subs, fmt);
		break;
	}
}

bool snd_usb_get_sample_rate_quirk(struct snd_usb_audio *chip)
{
	/* devices which do not support reading the sample rate. */
	switch (chip->usb_id) {
	case USB_ID(0x041e, 0x4080): /* Creative Live Cam VF0610 */
	case USB_ID(0x04d8, 0xfeea): /* Benchmark DAC1 Pre */
	case USB_ID(0x0556, 0x0014): /* Phoenix Audio TMX320VC */
	case USB_ID(0x05a3, 0x9420): /* ELP HD USB Camera */
	case USB_ID(0x05a7, 0x1020): /* Bose Companion 5 */
	case USB_ID(0x074d, 0x3553): /* Outlaw RR2150 (Micronas UAC3553B) */
	case USB_ID(0x1395, 0x740a): /* Sennheiser DECT */
	case USB_ID(0x1901, 0x0191): /* GE B850V3 CP2114 audio interface */
	case USB_ID(0x21b4, 0x0081): /* AudioQuest DragonFly */
	case USB_ID(0x2912, 0x30c8): /* Audioengine D1 */
		return true;
	}

	/* devices of these vendors don't support reading rate, either */
	switch (USB_ID_VENDOR(chip->usb_id)) {
	case 0x045e: /* MS Lifecam */
	case 0x047f: /* Plantronics */
	case 0x1de7: /* Phoenix Audio */
		return true;
	}

	return false;
}

/* ITF-USB DSD based DACs need a vendor cmd to switch
 * between PCM and native DSD mode
 */
static bool is_itf_usb_dsd_dac(unsigned int id)
{
	switch (id) {
	case USB_ID(0x154e, 0x1003): /* Denon DA-300USB */
	case USB_ID(0x154e, 0x3005): /* Marantz HD-DAC1 */
	case USB_ID(0x154e, 0x3006): /* Marantz SA-14S1 */
	case USB_ID(0x1852, 0x5065): /* Luxman DA-06 */
	case USB_ID(0x0644, 0x8043): /* TEAC UD-501/UD-501V2/UD-503/NT-503 */
	case USB_ID(0x0644, 0x8044): /* Esoteric D-05X */
	case USB_ID(0x0644, 0x804a): /* TEAC UD-301 */
		return true;
	}
	return false;
}

int snd_usb_select_mode_quirk(struct snd_usb_substream *subs,
			      struct audioformat *fmt)
{
	struct usb_device *dev = subs->dev;
	int err;

	if (is_itf_usb_dsd_dac(subs->stream->chip->usb_id)) {
		/* First switch to alt set 0, otherwise the mode switch cmd
		 * will not be accepted by the DAC
		 */
		err = usb_set_interface(dev, fmt->iface, 0);
		if (err < 0)
			return err;

		msleep(20); /* Delay needed after setting the interface */

		/* Vendor mode switch cmd is required. */
		if (fmt->formats & SNDRV_PCM_FMTBIT_DSD_U32_BE) {
			/* DSD mode (DSD_U32) requested */
			err = snd_usb_ctl_msg(dev, usb_sndctrlpipe(dev, 0), 0,
					      USB_DIR_OUT|USB_TYPE_VENDOR|USB_RECIP_INTERFACE,
					      1, 1, NULL, 0);
			if (err < 0)
				return err;

		} else {
			/* PCM or DOP mode (S32) requested */
			/* PCM mode (S16) requested */
			err = snd_usb_ctl_msg(dev, usb_sndctrlpipe(dev, 0), 0,
					      USB_DIR_OUT|USB_TYPE_VENDOR|USB_RECIP_INTERFACE,
					      0, 1, NULL, 0);
			if (err < 0)
				return err;

		}
		msleep(20);
	}
	return 0;
}

void snd_usb_endpoint_start_quirk(struct snd_usb_endpoint *ep)
{
	/*
	 * "Playback Design" products send bogus feedback data at the start
	 * of the stream. Ignore them.
	 */
	if (USB_ID_VENDOR(ep->chip->usb_id) == 0x23ba &&
	    ep->type == SND_USB_ENDPOINT_TYPE_SYNC)
		ep->skip_packets = 4;

	/*
	 * M-Audio Fast Track C400/C600 - when packets are not skipped, real
	 * world latency varies by approx. +/- 50 frames (at 96KHz) each time
	 * the stream is (re)started. When skipping packets 16 at endpoint
	 * start up, the real world latency is stable within +/- 1 frame (also
	 * across power cycles).
	 */
	if ((ep->chip->usb_id == USB_ID(0x0763, 0x2030) ||
	     ep->chip->usb_id == USB_ID(0x0763, 0x2031)) &&
	    ep->type == SND_USB_ENDPOINT_TYPE_DATA)
		ep->skip_packets = 16;

	/* Work around devices that report unreasonable feedback data */
	if ((ep->chip->usb_id == USB_ID(0x0644, 0x8038) ||  /* TEAC UD-H01 */
	     ep->chip->usb_id == USB_ID(0x1852, 0x5034)) && /* T+A Dac8 */
	    ep->syncmaxsize == 4)
		ep->tenor_fb_quirk = 1;
}

void snd_usb_set_interface_quirk(struct usb_device *dev)
{
	struct snd_usb_audio *chip = dev_get_drvdata(&dev->dev);

	if (!chip)
		return;
	/*
	 * "Playback Design" products need a 50ms delay after setting the
	 * USB interface.
	 */
	switch (USB_ID_VENDOR(chip->usb_id)) {
	case 0x23ba: /* Playback Design */
	case 0x0644: /* TEAC Corp. */
		msleep(50);
		break;
	}
}

/* quirk applied after snd_usb_ctl_msg(); not applied during boot quirks */
void snd_usb_ctl_msg_quirk(struct usb_device *dev, unsigned int pipe,
			   __u8 request, __u8 requesttype, __u16 value,
			   __u16 index, void *data, __u16 size)
{
	struct snd_usb_audio *chip = dev_get_drvdata(&dev->dev);

	if (!chip)
		return;
	/*
	 * "Playback Design" products need a 20ms delay after each
	 * class compliant request
	 */
	if (USB_ID_VENDOR(chip->usb_id) == 0x23ba &&
	    (requesttype & USB_TYPE_MASK) == USB_TYPE_CLASS)
		msleep(20);

	/*
	 * "TEAC Corp." products need a 20ms delay after each
	 * class compliant request
	 */
	if (USB_ID_VENDOR(chip->usb_id) == 0x0644 &&
	    (requesttype & USB_TYPE_MASK) == USB_TYPE_CLASS)
		msleep(20);

	/* ITF-USB DSD based DACs functionality need a delay
	 * after each class compliant request
	 */
	if (is_itf_usb_dsd_dac(chip->usb_id)
	    && (requesttype & USB_TYPE_MASK) == USB_TYPE_CLASS)
		msleep(20);

	/* Zoom R16/24, Logitech H650e, Jabra 550a needs a tiny delay here,
	 * otherwise requests like get/set frequency return as failed despite
	 * actually succeeding.
	 */
	if ((chip->usb_id == USB_ID(0x1686, 0x00dd) ||
	     chip->usb_id == USB_ID(0x046d, 0x0a46) ||
	     chip->usb_id == USB_ID(0x0b0e, 0x0349)) &&
	    (requesttype & USB_TYPE_MASK) == USB_TYPE_CLASS)
		usleep_range(1000, 2000);
}

/*
 * snd_usb_interface_dsd_format_quirks() is called from format.c to
 * augment the PCM format bit-field for DSD types. The UAC standards
 * don't have a designated bit field to denote DSD-capable interfaces,
 * hence all hardware that is known to support this format has to be
 * listed here.
 */
u64 snd_usb_interface_dsd_format_quirks(struct snd_usb_audio *chip,
					struct audioformat *fp,
					unsigned int sample_bytes)
{
	struct usb_interface *iface;

	/* Playback Designs */
	if (USB_ID_VENDOR(chip->usb_id) == 0x23ba &&
	    USB_ID_PRODUCT(chip->usb_id) < 0x0110) {
		switch (fp->altsetting) {
		case 1:
			fp->dsd_dop = true;
			return SNDRV_PCM_FMTBIT_DSD_U16_LE;
		case 2:
			fp->dsd_bitrev = true;
			return SNDRV_PCM_FMTBIT_DSD_U8;
		case 3:
			fp->dsd_bitrev = true;
			return SNDRV_PCM_FMTBIT_DSD_U16_LE;
		}
	}

	/* XMOS based USB DACs */
	switch (chip->usb_id) {
	case USB_ID(0x1511, 0x0037): /* AURALiC VEGA */
	case USB_ID(0x2522, 0x0012): /* LH Labs VI DAC Infinity */
	case USB_ID(0x2772, 0x0230): /* Pro-Ject Pre Box S2 Digital */
		if (fp->altsetting == 2)
			return SNDRV_PCM_FMTBIT_DSD_U32_BE;
		break;

	case USB_ID(0x0d8c, 0x0316): /* Hegel HD12 DSD */
	case USB_ID(0x10cb, 0x0103): /* The Bit Opus #3; with fp->dsd_raw */
	case USB_ID(0x16b0, 0x06b2): /* NuPrime DAC-10 */
	case USB_ID(0x16d0, 0x09dd): /* Encore mDSD */
	case USB_ID(0x16d0, 0x0733): /* Furutech ADL Stratos */
	case USB_ID(0x16d0, 0x09db): /* NuPrime Audio DAC-9 */
	case USB_ID(0x1db5, 0x0003): /* Bryston BDA3 */
	case USB_ID(0x22e1, 0xca01): /* HDTA Serenade DSD */
	case USB_ID(0x249c, 0x9326): /* M2Tech Young MkIII */
	case USB_ID(0x2616, 0x0106): /* PS Audio NuWave DAC */
	case USB_ID(0x2622, 0x0041): /* Audiolab M-DAC+ */
	case USB_ID(0x27f7, 0x3002): /* W4S DAC-2v2SE */
	case USB_ID(0x29a2, 0x0086): /* Mutec MC3+ USB */
	case USB_ID(0x6b42, 0x0042): /* MSB Technology */
		if (fp->altsetting == 3)
			return SNDRV_PCM_FMTBIT_DSD_U32_BE;
		break;

	/* Amanero Combo384 USB based DACs with native DSD support */
	case USB_ID(0x16d0, 0x071a):  /* Amanero - Combo384 */
	case USB_ID(0x2ab6, 0x0004):  /* T+A DAC8DSD-V2.0, MP1000E-V2.0, MP2000R-V2.0, MP2500R-V2.0, MP3100HV-V2.0 */
	case USB_ID(0x2ab6, 0x0005):  /* T+A USB HD Audio 1 */
	case USB_ID(0x2ab6, 0x0006):  /* T+A USB HD Audio 2 */
		if (fp->altsetting == 2) {
			switch (le16_to_cpu(chip->dev->descriptor.bcdDevice)) {
			case 0x199:
				return SNDRV_PCM_FMTBIT_DSD_U32_LE;
			case 0x19b:
			case 0x203:
				return SNDRV_PCM_FMTBIT_DSD_U32_BE;
			default:
				break;
			}
		}
		break;
	case USB_ID(0x16d0, 0x0a23):
		if (fp->altsetting == 2)
			return SNDRV_PCM_FMTBIT_DSD_U32_BE;
		break;

	default:
		break;
	}

	/* ITF-USB DSD based DACs */
	if (is_itf_usb_dsd_dac(chip->usb_id)) {
		iface = usb_ifnum_to_if(chip->dev, fp->iface);

		/* Altsetting 2 support native DSD if the num of altsets is
		 * three (0-2),
		 * Altsetting 3 support native DSD if the num of altsets is
		 * four (0-3).
		 */
		if (fp->altsetting == iface->num_altsetting - 1)
			return SNDRV_PCM_FMTBIT_DSD_U32_BE;
	}

	/* Mostly generic method to detect many DSD-capable implementations -
	 * from XMOS/Thesycon
	 */
	switch (USB_ID_VENDOR(chip->usb_id)) {
	case 0x152a:  /* Thesycon devices */
	case 0x20b1:  /* XMOS based devices */
	case 0x22d9:  /* Oppo */
	case 0x23ba:  /* Playback Designs */
	case 0x25ce:  /* Mytek devices */
	case 0x278b:  /* Rotel? */
	case 0x292b:  /* Gustard/Ess based devices */
	case 0x2ab6:  /* T+A devices */
	case 0x3842:  /* EVGA */
	case 0xc502:  /* HiBy devices */
		if (fp->dsd_raw)
			return SNDRV_PCM_FMTBIT_DSD_U32_BE;
		break;
	default:
		break;

	}

	return 0;
}

void snd_usb_audioformat_attributes_quirk(struct snd_usb_audio *chip,
					  struct audioformat *fp,
					  int stream)
{
	switch (chip->usb_id) {
	case USB_ID(0x0a92, 0x0053): /* AudioTrak Optoplay */
		/* Optoplay sets the sample rate attribute although
		 * it seems not supporting it in fact.
		 */
		fp->attributes &= ~UAC_EP_CS_ATTR_SAMPLE_RATE;
		break;
	case USB_ID(0x041e, 0x3020): /* Creative SB Audigy 2 NX */
	case USB_ID(0x0763, 0x2003): /* M-Audio Audiophile USB */
		/* doesn't set the sample rate attribute, but supports it */
		fp->attributes |= UAC_EP_CS_ATTR_SAMPLE_RATE;
		break;
	case USB_ID(0x0763, 0x2001):  /* M-Audio Quattro USB */
	case USB_ID(0x0763, 0x2012):  /* M-Audio Fast Track Pro USB */
	case USB_ID(0x047f, 0x0ca1): /* plantronics headset */
	case USB_ID(0x077d, 0x07af): /* Griffin iMic (note that there is
					an older model 77d:223) */
	/*
	 * plantronics headset and Griffin iMic have set adaptive-in
	 * although it's really not...
	 */
		fp->ep_attr &= ~USB_ENDPOINT_SYNCTYPE;
		if (stream == SNDRV_PCM_STREAM_PLAYBACK)
			fp->ep_attr |= USB_ENDPOINT_SYNC_ADAPTIVE;
		else
			fp->ep_attr |= USB_ENDPOINT_SYNC_SYNC;
		break;
	case USB_ID(0x07fd, 0x0004):  /* MOTU MicroBook IIc */
		/*
		 * MaxPacketsOnly attribute is erroneously set in endpoint
		 * descriptors. As a result this card produces noise with
		 * all sample rates other than 96 KHz.
		 */
		fp->attributes &= ~UAC_EP_CS_ATTR_FILL_MAX;
		break;
<<<<<<< HEAD
	}
}

int snd_usb_registration_quirk(struct snd_usb_audio *chip,
			       int iface)
{
	switch (chip->usb_id) {
	case USB_ID(0x0951, 0x16d8): /* Kingston HyperX AMP */
		/* Register only when we reach interface 2 so that streams can
		 * merge correctly into PCMs from interface 0
		 */
		return (iface != 2);
	}
	/* Register as normal */
	return 0;
=======
	}
}

/*
 * registration quirk:
 * the registration is skipped if a device matches with the given ID,
 * unless the interface reaches to the defined one.  This is for delaying
 * the registration until the last known interface, so that the card and
 * devices appear at the same time.
 */

struct registration_quirk {
	unsigned int usb_id;	/* composed via USB_ID() */
	unsigned int interface;	/* the interface to trigger register */
};

#define REG_QUIRK_ENTRY(vendor, product, iface) \
	{ .usb_id = USB_ID(vendor, product), .interface = (iface) }

static const struct registration_quirk registration_quirks[] = {
	REG_QUIRK_ENTRY(0x0951, 0x16d8, 2),	/* Kingston HyperX AMP */
	REG_QUIRK_ENTRY(0x0951, 0x16ed, 2),	/* Kingston HyperX Cloud Alpha S */
	{ 0 }					/* terminator */
};

/* return true if skipping registration */
bool snd_usb_registration_quirk(struct snd_usb_audio *chip, int iface)
{
	const struct registration_quirk *q;

	for (q = registration_quirks; q->usb_id; q++)
		if (chip->usb_id == q->usb_id)
			return iface != q->interface;

	/* Register as normal */
	return false;
>>>>>>> bb0ca5fe
}<|MERGE_RESOLUTION|>--- conflicted
+++ resolved
@@ -1806,23 +1806,6 @@
 		 */
 		fp->attributes &= ~UAC_EP_CS_ATTR_FILL_MAX;
 		break;
-<<<<<<< HEAD
-	}
-}
-
-int snd_usb_registration_quirk(struct snd_usb_audio *chip,
-			       int iface)
-{
-	switch (chip->usb_id) {
-	case USB_ID(0x0951, 0x16d8): /* Kingston HyperX AMP */
-		/* Register only when we reach interface 2 so that streams can
-		 * merge correctly into PCMs from interface 0
-		 */
-		return (iface != 2);
-	}
-	/* Register as normal */
-	return 0;
-=======
 	}
 }
 
@@ -1859,5 +1842,4 @@
 
 	/* Register as normal */
 	return false;
->>>>>>> bb0ca5fe
 }
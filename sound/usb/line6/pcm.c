--- conflicted
+++ resolved
@@ -494,13 +494,8 @@
 	snd_pcm_set_ops(pcm, SNDRV_PCM_STREAM_CAPTURE, &snd_line6_capture_ops);
 
 	/* pre-allocation of buffers */
-<<<<<<< HEAD
-	snd_pcm_lib_preallocate_pages_for_all(pcm, SNDRV_DMA_TYPE_CONTINUOUS,
-					      NULL, 64 * 1024, 128 * 1024);
-=======
 	snd_pcm_set_managed_buffer_all(pcm, SNDRV_DMA_TYPE_CONTINUOUS,
 				       NULL, 64 * 1024, 128 * 1024);
->>>>>>> bfea224d
 	return 0;
 }
 

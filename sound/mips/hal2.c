// SPDX-License-Identifier: GPL-2.0-only
/*
 *  Driver for A2 audio system used in SGI machines
 *  Copyright (c) 2008 Thomas Bogendoerfer <tsbogend@alpha.fanken.de>
 *
 *  Based on OSS code from Ladislav Michl <ladis@linux-mips.org>, which
 *  was based on code from Ulf Carlsson
 */
#include <linux/kernel.h>
#include <linux/init.h>
#include <linux/interrupt.h>
#include <linux/dma-mapping.h>
#include <linux/platform_device.h>
#include <linux/io.h>
#include <linux/slab.h>
#include <linux/module.h>

#include <asm/sgi/hpc3.h>
#include <asm/sgi/ip22.h>

#include <sound/core.h>
#include <sound/control.h>
#include <sound/pcm.h>
#include <sound/pcm-indirect.h>
#include <sound/initval.h>

#include "hal2.h"

static int index = SNDRV_DEFAULT_IDX1;  /* Index 0-MAX */
static char *id = SNDRV_DEFAULT_STR1;   /* ID for this card */

module_param(index, int, 0444);
MODULE_PARM_DESC(index, "Index value for SGI HAL2 soundcard.");
module_param(id, charp, 0444);
MODULE_PARM_DESC(id, "ID string for SGI HAL2 soundcard.");
MODULE_DESCRIPTION("ALSA driver for SGI HAL2 audio");
MODULE_AUTHOR("Thomas Bogendoerfer");
MODULE_LICENSE("GPL");


#define H2_BLOCK_SIZE	1024
#define H2_BUF_SIZE	16384

struct hal2_pbus {
	struct hpc3_pbus_dmacregs *pbus;
	int pbusnr;
	unsigned int ctrl;		/* Current state of pbus->pbdma_ctrl */
};

struct hal2_desc {
	struct hpc_dma_desc desc;
	u32 pad;			/* padding */
};

struct hal2_codec {
	struct snd_pcm_indirect pcm_indirect;
	struct snd_pcm_substream *substream;

	unsigned char *buffer;
	dma_addr_t buffer_dma;
	struct hal2_desc *desc;
	dma_addr_t desc_dma;
	int desc_count;
	struct hal2_pbus pbus;
	int voices;			/* mono/stereo */
	unsigned int sample_rate;
	unsigned int master;		/* Master frequency */
	unsigned short mod;		/* MOD value */
	unsigned short inc;		/* INC value */
};

#define H2_MIX_OUTPUT_ATT	0
#define H2_MIX_INPUT_GAIN	1

struct snd_hal2 {
	struct snd_card *card;

	struct hal2_ctl_regs *ctl_regs;	/* HAL2 ctl registers */
	struct hal2_aes_regs *aes_regs;	/* HAL2 aes registers */
	struct hal2_vol_regs *vol_regs;	/* HAL2 vol registers */
	struct hal2_syn_regs *syn_regs;	/* HAL2 syn registers */

	struct hal2_codec dac;
	struct hal2_codec adc;
};

#define H2_INDIRECT_WAIT(regs)	while (hal2_read(&regs->isr) & H2_ISR_TSTATUS);

#define H2_READ_ADDR(addr)	(addr | (1<<7))
#define H2_WRITE_ADDR(addr)	(addr)

static inline u32 hal2_read(u32 *reg)
{
	return __raw_readl(reg);
}

static inline void hal2_write(u32 val, u32 *reg)
{
	__raw_writel(val, reg);
}


static u32 hal2_i_read32(struct snd_hal2 *hal2, u16 addr)
{
	u32 ret;
	struct hal2_ctl_regs *regs = hal2->ctl_regs;

	hal2_write(H2_READ_ADDR(addr), &regs->iar);
	H2_INDIRECT_WAIT(regs);
	ret = hal2_read(&regs->idr0) & 0xffff;
	hal2_write(H2_READ_ADDR(addr) | 0x1, &regs->iar);
	H2_INDIRECT_WAIT(regs);
	ret |= (hal2_read(&regs->idr0) & 0xffff) << 16;
	return ret;
}

static void hal2_i_write16(struct snd_hal2 *hal2, u16 addr, u16 val)
{
	struct hal2_ctl_regs *regs = hal2->ctl_regs;

	hal2_write(val, &regs->idr0);
	hal2_write(0, &regs->idr1);
	hal2_write(0, &regs->idr2);
	hal2_write(0, &regs->idr3);
	hal2_write(H2_WRITE_ADDR(addr), &regs->iar);
	H2_INDIRECT_WAIT(regs);
}

static void hal2_i_write32(struct snd_hal2 *hal2, u16 addr, u32 val)
{
	struct hal2_ctl_regs *regs = hal2->ctl_regs;

	hal2_write(val & 0xffff, &regs->idr0);
	hal2_write(val >> 16, &regs->idr1);
	hal2_write(0, &regs->idr2);
	hal2_write(0, &regs->idr3);
	hal2_write(H2_WRITE_ADDR(addr), &regs->iar);
	H2_INDIRECT_WAIT(regs);
}

static void hal2_i_setbit16(struct snd_hal2 *hal2, u16 addr, u16 bit)
{
	struct hal2_ctl_regs *regs = hal2->ctl_regs;

	hal2_write(H2_READ_ADDR(addr), &regs->iar);
	H2_INDIRECT_WAIT(regs);
	hal2_write((hal2_read(&regs->idr0) & 0xffff) | bit, &regs->idr0);
	hal2_write(0, &regs->idr1);
	hal2_write(0, &regs->idr2);
	hal2_write(0, &regs->idr3);
	hal2_write(H2_WRITE_ADDR(addr), &regs->iar);
	H2_INDIRECT_WAIT(regs);
}

static void hal2_i_clearbit16(struct snd_hal2 *hal2, u16 addr, u16 bit)
{
	struct hal2_ctl_regs *regs = hal2->ctl_regs;

	hal2_write(H2_READ_ADDR(addr), &regs->iar);
	H2_INDIRECT_WAIT(regs);
	hal2_write((hal2_read(&regs->idr0) & 0xffff) & ~bit, &regs->idr0);
	hal2_write(0, &regs->idr1);
	hal2_write(0, &regs->idr2);
	hal2_write(0, &regs->idr3);
	hal2_write(H2_WRITE_ADDR(addr), &regs->iar);
	H2_INDIRECT_WAIT(regs);
}

static int hal2_gain_info(struct snd_kcontrol *kcontrol,
			       struct snd_ctl_elem_info *uinfo)
{
	uinfo->type = SNDRV_CTL_ELEM_TYPE_INTEGER;
	uinfo->count = 2;
	uinfo->value.integer.min = 0;
	switch ((int)kcontrol->private_value) {
	case H2_MIX_OUTPUT_ATT:
		uinfo->value.integer.max = 31;
		break;
	case H2_MIX_INPUT_GAIN:
		uinfo->value.integer.max = 15;
		break;
	}
	return 0;
}

static int hal2_gain_get(struct snd_kcontrol *kcontrol,
			       struct snd_ctl_elem_value *ucontrol)
{
	struct snd_hal2 *hal2 = snd_kcontrol_chip(kcontrol);
	u32 tmp;
	int l, r;

	switch ((int)kcontrol->private_value) {
	case H2_MIX_OUTPUT_ATT:
		tmp = hal2_i_read32(hal2, H2I_DAC_C2);
		if (tmp & H2I_C2_MUTE) {
			l = 0;
			r = 0;
		} else {
			l = 31 - ((tmp >> H2I_C2_L_ATT_SHIFT) & 31);
			r = 31 - ((tmp >> H2I_C2_R_ATT_SHIFT) & 31);
		}
		break;
	case H2_MIX_INPUT_GAIN:
		tmp = hal2_i_read32(hal2, H2I_ADC_C2);
		l = (tmp >> H2I_C2_L_GAIN_SHIFT) & 15;
		r = (tmp >> H2I_C2_R_GAIN_SHIFT) & 15;
		break;
	default:
		return -EINVAL;
	}
	ucontrol->value.integer.value[0] = l;
	ucontrol->value.integer.value[1] = r;

	return 0;
}

static int hal2_gain_put(struct snd_kcontrol *kcontrol,
			 struct snd_ctl_elem_value *ucontrol)
{
	struct snd_hal2 *hal2 = snd_kcontrol_chip(kcontrol);
	u32 old, new;
	int l, r;

	l = ucontrol->value.integer.value[0];
	r = ucontrol->value.integer.value[1];

	switch ((int)kcontrol->private_value) {
	case H2_MIX_OUTPUT_ATT:
		old = hal2_i_read32(hal2, H2I_DAC_C2);
		new = old & ~(H2I_C2_L_ATT_M | H2I_C2_R_ATT_M | H2I_C2_MUTE);
		if (l | r) {
			l = 31 - l;
			r = 31 - r;
			new |= (l << H2I_C2_L_ATT_SHIFT);
			new |= (r << H2I_C2_R_ATT_SHIFT);
		} else
			new |= H2I_C2_L_ATT_M | H2I_C2_R_ATT_M | H2I_C2_MUTE;
		hal2_i_write32(hal2, H2I_DAC_C2, new);
		break;
	case H2_MIX_INPUT_GAIN:
		old = hal2_i_read32(hal2, H2I_ADC_C2);
		new = old & ~(H2I_C2_L_GAIN_M | H2I_C2_R_GAIN_M);
		new |= (l << H2I_C2_L_GAIN_SHIFT);
		new |= (r << H2I_C2_R_GAIN_SHIFT);
		hal2_i_write32(hal2, H2I_ADC_C2, new);
		break;
	default:
		return -EINVAL;
	}
	return old != new;
}

static const struct snd_kcontrol_new hal2_ctrl_headphone = {
	.iface          = SNDRV_CTL_ELEM_IFACE_MIXER,
	.name           = "Headphone Playback Volume",
	.access         = SNDRV_CTL_ELEM_ACCESS_READWRITE,
	.private_value  = H2_MIX_OUTPUT_ATT,
	.info           = hal2_gain_info,
	.get            = hal2_gain_get,
	.put            = hal2_gain_put,
};

static const struct snd_kcontrol_new hal2_ctrl_mic = {
	.iface          = SNDRV_CTL_ELEM_IFACE_MIXER,
	.name           = "Mic Capture Volume",
	.access         = SNDRV_CTL_ELEM_ACCESS_READWRITE,
	.private_value  = H2_MIX_INPUT_GAIN,
	.info           = hal2_gain_info,
	.get            = hal2_gain_get,
	.put            = hal2_gain_put,
};

static int hal2_mixer_create(struct snd_hal2 *hal2)
{
	int err;

	/* mute DAC */
	hal2_i_write32(hal2, H2I_DAC_C2,
		       H2I_C2_L_ATT_M | H2I_C2_R_ATT_M | H2I_C2_MUTE);
	/* mute ADC */
	hal2_i_write32(hal2, H2I_ADC_C2, 0);

	err = snd_ctl_add(hal2->card,
			  snd_ctl_new1(&hal2_ctrl_headphone, hal2));
	if (err < 0)
		return err;

	err = snd_ctl_add(hal2->card,
			  snd_ctl_new1(&hal2_ctrl_mic, hal2));
	if (err < 0)
		return err;

	return 0;
}

static irqreturn_t hal2_interrupt(int irq, void *dev_id)
{
	struct snd_hal2 *hal2 = dev_id;
	irqreturn_t ret = IRQ_NONE;

	/* decide what caused this interrupt */
	if (hal2->dac.pbus.pbus->pbdma_ctrl & HPC3_PDMACTRL_INT) {
		snd_pcm_period_elapsed(hal2->dac.substream);
		ret = IRQ_HANDLED;
	}
	if (hal2->adc.pbus.pbus->pbdma_ctrl & HPC3_PDMACTRL_INT) {
		snd_pcm_period_elapsed(hal2->adc.substream);
		ret = IRQ_HANDLED;
	}
	return ret;
}

static int hal2_compute_rate(struct hal2_codec *codec, unsigned int rate)
{
	unsigned short mod;

	if (44100 % rate < 48000 % rate) {
		mod = 4 * 44100 / rate;
		codec->master = 44100;
	} else {
		mod = 4 * 48000 / rate;
		codec->master = 48000;
	}

	codec->inc = 4;
	codec->mod = mod;
	rate = 4 * codec->master / mod;

	return rate;
}

static void hal2_set_dac_rate(struct snd_hal2 *hal2)
{
	unsigned int master = hal2->dac.master;
	int inc = hal2->dac.inc;
	int mod = hal2->dac.mod;

	hal2_i_write16(hal2, H2I_BRES1_C1, (master == 44100) ? 1 : 0);
	hal2_i_write32(hal2, H2I_BRES1_C2,
		       ((0xffff & (inc - mod - 1)) << 16) | inc);
}

static void hal2_set_adc_rate(struct snd_hal2 *hal2)
{
	unsigned int master = hal2->adc.master;
	int inc = hal2->adc.inc;
	int mod = hal2->adc.mod;

	hal2_i_write16(hal2, H2I_BRES2_C1, (master == 44100) ? 1 : 0);
	hal2_i_write32(hal2, H2I_BRES2_C2,
		       ((0xffff & (inc - mod - 1)) << 16) | inc);
}

static void hal2_setup_dac(struct snd_hal2 *hal2)
{
	unsigned int fifobeg, fifoend, highwater, sample_size;
	struct hal2_pbus *pbus = &hal2->dac.pbus;

	/* Now we set up some PBUS information. The PBUS needs information about
	 * what portion of the fifo it will use. If it's receiving or
	 * transmitting, and finally whether the stream is little endian or big
	 * endian. The information is written later, on the start call.
	 */
	sample_size = 2 * hal2->dac.voices;
	/* Fifo should be set to hold exactly four samples. Highwater mark
	 * should be set to two samples. */
	highwater = (sample_size * 2) >> 1;	/* halfwords */
	fifobeg = 0;				/* playback is first */
	fifoend = (sample_size * 4) >> 3;	/* doublewords */
	pbus->ctrl = HPC3_PDMACTRL_RT | HPC3_PDMACTRL_LD |
		     (highwater << 8) | (fifobeg << 16) | (fifoend << 24);
	/* We disable everything before we do anything at all */
	pbus->pbus->pbdma_ctrl = HPC3_PDMACTRL_LD;
	hal2_i_clearbit16(hal2, H2I_DMA_PORT_EN, H2I_DMA_PORT_EN_CODECTX);
	/* Setup the HAL2 for playback */
	hal2_set_dac_rate(hal2);
	/* Set endianess */
	hal2_i_clearbit16(hal2, H2I_DMA_END, H2I_DMA_END_CODECTX);
	/* Set DMA bus */
	hal2_i_setbit16(hal2, H2I_DMA_DRV, (1 << pbus->pbusnr));
	/* We are using 1st Bresenham clock generator for playback */
	hal2_i_write16(hal2, H2I_DAC_C1, (pbus->pbusnr << H2I_C1_DMA_SHIFT)
			| (1 << H2I_C1_CLKID_SHIFT)
			| (hal2->dac.voices << H2I_C1_DATAT_SHIFT));
}

static void hal2_setup_adc(struct snd_hal2 *hal2)
{
	unsigned int fifobeg, fifoend, highwater, sample_size;
	struct hal2_pbus *pbus = &hal2->adc.pbus;

	sample_size = 2 * hal2->adc.voices;
	highwater = (sample_size * 2) >> 1;		/* halfwords */
	fifobeg = (4 * 4) >> 3;				/* record is second */
	fifoend = (4 * 4 + sample_size * 4) >> 3;	/* doublewords */
	pbus->ctrl = HPC3_PDMACTRL_RT | HPC3_PDMACTRL_RCV | HPC3_PDMACTRL_LD |
		     (highwater << 8) | (fifobeg << 16) | (fifoend << 24);
	pbus->pbus->pbdma_ctrl = HPC3_PDMACTRL_LD;
	hal2_i_clearbit16(hal2, H2I_DMA_PORT_EN, H2I_DMA_PORT_EN_CODECR);
	/* Setup the HAL2 for record */
	hal2_set_adc_rate(hal2);
	/* Set endianess */
	hal2_i_clearbit16(hal2, H2I_DMA_END, H2I_DMA_END_CODECR);
	/* Set DMA bus */
	hal2_i_setbit16(hal2, H2I_DMA_DRV, (1 << pbus->pbusnr));
	/* We are using 2nd Bresenham clock generator for record */
	hal2_i_write16(hal2, H2I_ADC_C1, (pbus->pbusnr << H2I_C1_DMA_SHIFT)
			| (2 << H2I_C1_CLKID_SHIFT)
			| (hal2->adc.voices << H2I_C1_DATAT_SHIFT));
}

static void hal2_start_dac(struct snd_hal2 *hal2)
{
	struct hal2_pbus *pbus = &hal2->dac.pbus;

	pbus->pbus->pbdma_dptr = hal2->dac.desc_dma;
	pbus->pbus->pbdma_ctrl = pbus->ctrl | HPC3_PDMACTRL_ACT;
	/* enable DAC */
	hal2_i_setbit16(hal2, H2I_DMA_PORT_EN, H2I_DMA_PORT_EN_CODECTX);
}

static void hal2_start_adc(struct snd_hal2 *hal2)
{
	struct hal2_pbus *pbus = &hal2->adc.pbus;

	pbus->pbus->pbdma_dptr = hal2->adc.desc_dma;
	pbus->pbus->pbdma_ctrl = pbus->ctrl | HPC3_PDMACTRL_ACT;
	/* enable ADC */
	hal2_i_setbit16(hal2, H2I_DMA_PORT_EN, H2I_DMA_PORT_EN_CODECR);
}

static inline void hal2_stop_dac(struct snd_hal2 *hal2)
{
	hal2->dac.pbus.pbus->pbdma_ctrl = HPC3_PDMACTRL_LD;
	/* The HAL2 itself may remain enabled safely */
}

static inline void hal2_stop_adc(struct snd_hal2 *hal2)
{
	hal2->adc.pbus.pbus->pbdma_ctrl = HPC3_PDMACTRL_LD;
}

static int hal2_alloc_dmabuf(struct snd_hal2 *hal2, struct hal2_codec *codec)
{
	struct device *dev = hal2->card->dev;
	struct hal2_desc *desc;
	dma_addr_t desc_dma, buffer_dma;
	int count = H2_BUF_SIZE / H2_BLOCK_SIZE;
	int i;

	codec->buffer = dma_alloc_attrs(dev, H2_BUF_SIZE, &buffer_dma,
					GFP_KERNEL, DMA_ATTR_NON_CONSISTENT);
	if (!codec->buffer)
		return -ENOMEM;
	desc = dma_alloc_attrs(dev, count * sizeof(struct hal2_desc),
			       &desc_dma, GFP_KERNEL, DMA_ATTR_NON_CONSISTENT);
	if (!desc) {
		dma_free_attrs(dev, H2_BUF_SIZE, codec->buffer, buffer_dma,
			       DMA_ATTR_NON_CONSISTENT);
		return -ENOMEM;
	}
	codec->buffer_dma = buffer_dma;
	codec->desc_dma = desc_dma;
	codec->desc = desc;
	for (i = 0; i < count; i++) {
		desc->desc.pbuf = buffer_dma + i * H2_BLOCK_SIZE;
		desc->desc.cntinfo = HPCDMA_XIE | H2_BLOCK_SIZE;
		desc->desc.pnext = (i == count - 1) ?
		      desc_dma : desc_dma + (i + 1) * sizeof(struct hal2_desc);
		desc++;
	}
	dma_cache_sync(dev, codec->desc, count * sizeof(struct hal2_desc),
		       DMA_TO_DEVICE);
	codec->desc_count = count;
	return 0;
}

static void hal2_free_dmabuf(struct snd_hal2 *hal2, struct hal2_codec *codec)
{
	struct device *dev = hal2->card->dev;

	dma_free_attrs(dev, codec->desc_count * sizeof(struct hal2_desc),
		       codec->desc, codec->desc_dma, DMA_ATTR_NON_CONSISTENT);
	dma_free_attrs(dev, H2_BUF_SIZE, codec->buffer, codec->buffer_dma,
		       DMA_ATTR_NON_CONSISTENT);
}

static const struct snd_pcm_hardware hal2_pcm_hw = {
	.info = (SNDRV_PCM_INFO_MMAP |
		 SNDRV_PCM_INFO_MMAP_VALID |
		 SNDRV_PCM_INFO_INTERLEAVED |
		 SNDRV_PCM_INFO_BLOCK_TRANSFER |
		 SNDRV_PCM_INFO_SYNC_APPLPTR),
	.formats =          SNDRV_PCM_FMTBIT_S16_BE,
	.rates =            SNDRV_PCM_RATE_8000_48000,
	.rate_min =         8000,
	.rate_max =         48000,
	.channels_min =     2,
	.channels_max =     2,
	.buffer_bytes_max = 65536,
	.period_bytes_min = 1024,
	.period_bytes_max = 65536,
	.periods_min =      2,
	.periods_max =      1024,
};

static int hal2_playback_open(struct snd_pcm_substream *substream)
{
	struct snd_pcm_runtime *runtime = substream->runtime;
	struct snd_hal2 *hal2 = snd_pcm_substream_chip(substream);
	int err;

	runtime->hw = hal2_pcm_hw;

	err = hal2_alloc_dmabuf(hal2, &hal2->dac);
	if (err)
		return err;
	return 0;
}

static int hal2_playback_close(struct snd_pcm_substream *substream)
{
	struct snd_hal2 *hal2 = snd_pcm_substream_chip(substream);

	hal2_free_dmabuf(hal2, &hal2->dac);
	return 0;
}

static int hal2_playback_prepare(struct snd_pcm_substream *substream)
{
	struct snd_hal2 *hal2 = snd_pcm_substream_chip(substream);
	struct snd_pcm_runtime *runtime = substream->runtime;
	struct hal2_codec *dac = &hal2->dac;

	dac->voices = runtime->channels;
	dac->sample_rate = hal2_compute_rate(dac, runtime->rate);
	memset(&dac->pcm_indirect, 0, sizeof(dac->pcm_indirect));
	dac->pcm_indirect.hw_buffer_size = H2_BUF_SIZE;
	dac->pcm_indirect.hw_queue_size = H2_BUF_SIZE / 2;
	dac->pcm_indirect.hw_io = dac->buffer_dma;
	dac->pcm_indirect.sw_buffer_size = snd_pcm_lib_buffer_bytes(substream);
	dac->substream = substream;
	hal2_setup_dac(hal2);
	return 0;
}

static int hal2_playback_trigger(struct snd_pcm_substream *substream, int cmd)
{
	struct snd_hal2 *hal2 = snd_pcm_substream_chip(substream);

	switch (cmd) {
	case SNDRV_PCM_TRIGGER_START:
		hal2_start_dac(hal2);
		break;
	case SNDRV_PCM_TRIGGER_STOP:
		hal2_stop_dac(hal2);
		break;
	default:
		return -EINVAL;
	}
	return 0;
}

static snd_pcm_uframes_t
hal2_playback_pointer(struct snd_pcm_substream *substream)
{
	struct snd_hal2 *hal2 = snd_pcm_substream_chip(substream);
	struct hal2_codec *dac = &hal2->dac;

	return snd_pcm_indirect_playback_pointer(substream, &dac->pcm_indirect,
						 dac->pbus.pbus->pbdma_bptr);
}

static void hal2_playback_transfer(struct snd_pcm_substream *substream,
				   struct snd_pcm_indirect *rec, size_t bytes)
{
	struct snd_hal2 *hal2 = snd_pcm_substream_chip(substream);
	unsigned char *buf = hal2->dac.buffer + rec->hw_data;

	memcpy(buf, substream->runtime->dma_area + rec->sw_data, bytes);
	dma_cache_sync(hal2->card->dev, buf, bytes, DMA_TO_DEVICE);

}

static int hal2_playback_ack(struct snd_pcm_substream *substream)
{
	struct snd_hal2 *hal2 = snd_pcm_substream_chip(substream);
	struct hal2_codec *dac = &hal2->dac;

	return snd_pcm_indirect_playback_transfer(substream,
						  &dac->pcm_indirect,
						  hal2_playback_transfer);
}

static int hal2_capture_open(struct snd_pcm_substream *substream)
{
	struct snd_pcm_runtime *runtime = substream->runtime;
	struct snd_hal2 *hal2 = snd_pcm_substream_chip(substream);
	struct hal2_codec *adc = &hal2->adc;
	int err;

	runtime->hw = hal2_pcm_hw;

	err = hal2_alloc_dmabuf(hal2, adc);
	if (err)
		return err;
	return 0;
}

static int hal2_capture_close(struct snd_pcm_substream *substream)
{
	struct snd_hal2 *hal2 = snd_pcm_substream_chip(substream);

	hal2_free_dmabuf(hal2, &hal2->adc);
	return 0;
}

static int hal2_capture_prepare(struct snd_pcm_substream *substream)
{
	struct snd_hal2 *hal2 = snd_pcm_substream_chip(substream);
	struct snd_pcm_runtime *runtime = substream->runtime;
	struct hal2_codec *adc = &hal2->adc;

	adc->voices = runtime->channels;
	adc->sample_rate = hal2_compute_rate(adc, runtime->rate);
	memset(&adc->pcm_indirect, 0, sizeof(adc->pcm_indirect));
	adc->pcm_indirect.hw_buffer_size = H2_BUF_SIZE;
	adc->pcm_indirect.hw_queue_size = H2_BUF_SIZE / 2;
	adc->pcm_indirect.hw_io = adc->buffer_dma;
	adc->pcm_indirect.sw_buffer_size = snd_pcm_lib_buffer_bytes(substream);
	adc->substream = substream;
	hal2_setup_adc(hal2);
	return 0;
}

static int hal2_capture_trigger(struct snd_pcm_substream *substream, int cmd)
{
	struct snd_hal2 *hal2 = snd_pcm_substream_chip(substream);

	switch (cmd) {
	case SNDRV_PCM_TRIGGER_START:
		hal2_start_adc(hal2);
		break;
	case SNDRV_PCM_TRIGGER_STOP:
		hal2_stop_adc(hal2);
		break;
	default:
		return -EINVAL;
	}
	return 0;
}

static snd_pcm_uframes_t
hal2_capture_pointer(struct snd_pcm_substream *substream)
{
	struct snd_hal2 *hal2 = snd_pcm_substream_chip(substream);
	struct hal2_codec *adc = &hal2->adc;

	return snd_pcm_indirect_capture_pointer(substream, &adc->pcm_indirect,
						adc->pbus.pbus->pbdma_bptr);
}

static void hal2_capture_transfer(struct snd_pcm_substream *substream,
				  struct snd_pcm_indirect *rec, size_t bytes)
{
	struct snd_hal2 *hal2 = snd_pcm_substream_chip(substream);
	unsigned char *buf = hal2->adc.buffer + rec->hw_data;

	dma_cache_sync(hal2->card->dev, buf, bytes, DMA_FROM_DEVICE);
	memcpy(substream->runtime->dma_area + rec->sw_data, buf, bytes);
}

static int hal2_capture_ack(struct snd_pcm_substream *substream)
{
	struct snd_hal2 *hal2 = snd_pcm_substream_chip(substream);
	struct hal2_codec *adc = &hal2->adc;

	return snd_pcm_indirect_capture_transfer(substream,
						 &adc->pcm_indirect,
						 hal2_capture_transfer);
}

static const struct snd_pcm_ops hal2_playback_ops = {
	.open =        hal2_playback_open,
	.close =       hal2_playback_close,
	.prepare =     hal2_playback_prepare,
	.trigger =     hal2_playback_trigger,
	.pointer =     hal2_playback_pointer,
	.ack =         hal2_playback_ack,
};

static const struct snd_pcm_ops hal2_capture_ops = {
	.open =        hal2_capture_open,
	.close =       hal2_capture_close,
	.prepare =     hal2_capture_prepare,
	.trigger =     hal2_capture_trigger,
	.pointer =     hal2_capture_pointer,
	.ack =         hal2_capture_ack,
};

static int hal2_pcm_create(struct snd_hal2 *hal2)
{
	struct snd_pcm *pcm;
	int err;

	/* create first pcm device with one outputs and one input */
	err = snd_pcm_new(hal2->card, "SGI HAL2 Audio", 0, 1, 1, &pcm);
	if (err < 0)
		return err;

	pcm->private_data = hal2;
	strcpy(pcm->name, "SGI HAL2");

	/* set operators */
	snd_pcm_set_ops(pcm, SNDRV_PCM_STREAM_PLAYBACK,
			&hal2_playback_ops);
	snd_pcm_set_ops(pcm, SNDRV_PCM_STREAM_CAPTURE,
			&hal2_capture_ops);
<<<<<<< HEAD
	snd_pcm_lib_preallocate_pages_for_all(pcm, SNDRV_DMA_TYPE_CONTINUOUS,
					   NULL, 0, 1024 * 1024);
=======
	snd_pcm_set_managed_buffer_all(pcm, SNDRV_DMA_TYPE_CONTINUOUS,
				       NULL, 0, 1024 * 1024);
>>>>>>> bfea224d

	return 0;
}

static int hal2_dev_free(struct snd_device *device)
{
	struct snd_hal2 *hal2 = device->device_data;

	free_irq(SGI_HPCDMA_IRQ, hal2);
	kfree(hal2);
	return 0;
}

static struct snd_device_ops hal2_ops = {
	.dev_free = hal2_dev_free,
};

static void hal2_init_codec(struct hal2_codec *codec, struct hpc3_regs *hpc3,
			    int index)
{
	codec->pbus.pbusnr = index;
	codec->pbus.pbus = &hpc3->pbdma[index];
}

static int hal2_detect(struct snd_hal2 *hal2)
{
	unsigned short board, major, minor;
	unsigned short rev;

	/* reset HAL2 */
	hal2_write(0, &hal2->ctl_regs->isr);

	/* release reset */
	hal2_write(H2_ISR_GLOBAL_RESET_N | H2_ISR_CODEC_RESET_N,
		   &hal2->ctl_regs->isr);


	hal2_i_write16(hal2, H2I_RELAY_C, H2I_RELAY_C_STATE);
	rev = hal2_read(&hal2->ctl_regs->rev);
	if (rev & H2_REV_AUDIO_PRESENT)
		return -ENODEV;

	board = (rev & H2_REV_BOARD_M) >> 12;
	major = (rev & H2_REV_MAJOR_CHIP_M) >> 4;
	minor = (rev & H2_REV_MINOR_CHIP_M);

	printk(KERN_INFO "SGI HAL2 revision %i.%i.%i\n",
	       board, major, minor);

	return 0;
}

static int hal2_create(struct snd_card *card, struct snd_hal2 **rchip)
{
	struct snd_hal2 *hal2;
	struct hpc3_regs *hpc3 = hpc3c0;
	int err;

	hal2 = kzalloc(sizeof(*hal2), GFP_KERNEL);
	if (!hal2)
		return -ENOMEM;

	hal2->card = card;

	if (request_irq(SGI_HPCDMA_IRQ, hal2_interrupt, IRQF_SHARED,
			"SGI HAL2", hal2)) {
		printk(KERN_ERR "HAL2: Can't get irq %d\n", SGI_HPCDMA_IRQ);
		kfree(hal2);
		return -EAGAIN;
	}

	hal2->ctl_regs = (struct hal2_ctl_regs *)hpc3->pbus_extregs[0];
	hal2->aes_regs = (struct hal2_aes_regs *)hpc3->pbus_extregs[1];
	hal2->vol_regs = (struct hal2_vol_regs *)hpc3->pbus_extregs[2];
	hal2->syn_regs = (struct hal2_syn_regs *)hpc3->pbus_extregs[3];

	if (hal2_detect(hal2) < 0) {
		kfree(hal2);
		return -ENODEV;
	}

	hal2_init_codec(&hal2->dac, hpc3, 0);
	hal2_init_codec(&hal2->adc, hpc3, 1);

	/*
	 * All DMA channel interfaces in HAL2 are designed to operate with
	 * PBUS programmed for 2 cycles in D3, 2 cycles in D4 and 2 cycles
	 * in D5. HAL2 is a 16-bit device which can accept both big and little
	 * endian format. It assumes that even address bytes are on high
	 * portion of PBUS (15:8) and assumes that HPC3 is programmed to
	 * accept a live (unsynchronized) version of P_DREQ_N from HAL2.
	 */
#define HAL2_PBUS_DMACFG ((0 << HPC3_DMACFG_D3R_SHIFT) | \
			  (2 << HPC3_DMACFG_D4R_SHIFT) | \
			  (2 << HPC3_DMACFG_D5R_SHIFT) | \
			  (0 << HPC3_DMACFG_D3W_SHIFT) | \
			  (2 << HPC3_DMACFG_D4W_SHIFT) | \
			  (2 << HPC3_DMACFG_D5W_SHIFT) | \
				HPC3_DMACFG_DS16 | \
				HPC3_DMACFG_EVENHI | \
				HPC3_DMACFG_RTIME | \
			  (8 << HPC3_DMACFG_BURST_SHIFT) | \
				HPC3_DMACFG_DRQLIVE)
	/*
	 * Ignore what's mentioned in the specification and write value which
	 * works in The Real World (TM)
	 */
	hpc3->pbus_dmacfg[hal2->dac.pbus.pbusnr][0] = 0x8208844;
	hpc3->pbus_dmacfg[hal2->adc.pbus.pbusnr][0] = 0x8208844;

	err = snd_device_new(card, SNDRV_DEV_LOWLEVEL, hal2, &hal2_ops);
	if (err < 0) {
		free_irq(SGI_HPCDMA_IRQ, hal2);
		kfree(hal2);
		return err;
	}
	*rchip = hal2;
	return 0;
}

static int hal2_probe(struct platform_device *pdev)
{
	struct snd_card *card;
	struct snd_hal2 *chip;
	int err;

	err = snd_card_new(&pdev->dev, index, id, THIS_MODULE, 0, &card);
	if (err < 0)
		return err;

	err = hal2_create(card, &chip);
	if (err < 0) {
		snd_card_free(card);
		return err;
	}

	err = hal2_pcm_create(chip);
	if (err < 0) {
		snd_card_free(card);
		return err;
	}
	err = hal2_mixer_create(chip);
	if (err < 0) {
		snd_card_free(card);
		return err;
	}

	strcpy(card->driver, "SGI HAL2 Audio");
	strcpy(card->shortname, "SGI HAL2 Audio");
	sprintf(card->longname, "%s irq %i",
		card->shortname,
		SGI_HPCDMA_IRQ);

	err = snd_card_register(card);
	if (err < 0) {
		snd_card_free(card);
		return err;
	}
	platform_set_drvdata(pdev, card);
	return 0;
}

static int hal2_remove(struct platform_device *pdev)
{
	struct snd_card *card = platform_get_drvdata(pdev);

	snd_card_free(card);
	return 0;
}

static struct platform_driver hal2_driver = {
	.probe	= hal2_probe,
	.remove	= hal2_remove,
	.driver = {
		.name	= "sgihal2",
	}
};

module_platform_driver(hal2_driver);<|MERGE_RESOLUTION|>--- conflicted
+++ resolved
@@ -717,13 +717,8 @@
 			&hal2_playback_ops);
 	snd_pcm_set_ops(pcm, SNDRV_PCM_STREAM_CAPTURE,
 			&hal2_capture_ops);
-<<<<<<< HEAD
-	snd_pcm_lib_preallocate_pages_for_all(pcm, SNDRV_DMA_TYPE_CONTINUOUS,
-					   NULL, 0, 1024 * 1024);
-=======
 	snd_pcm_set_managed_buffer_all(pcm, SNDRV_DMA_TYPE_CONTINUOUS,
 				       NULL, 0, 1024 * 1024);
->>>>>>> bfea224d
 
 	return 0;
 }

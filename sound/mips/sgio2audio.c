// SPDX-License-Identifier: GPL-2.0-or-later
/*
 *   Sound driver for Silicon Graphics O2 Workstations A/V board audio.
 *
 *   Copyright 2003 Vivien Chappelier <vivien.chappelier@linux-mips.org>
 *   Copyright 2008 Thomas Bogendoerfer <tsbogend@alpha.franken.de>
 *   Mxier part taken from mace_audio.c:
 *   Copyright 2007 Thorben Jändling <tj.trevelyan@gmail.com>
 */

#include <linux/init.h>
#include <linux/delay.h>
#include <linux/spinlock.h>
#include <linux/interrupt.h>
#include <linux/dma-mapping.h>
#include <linux/platform_device.h>
#include <linux/io.h>
#include <linux/slab.h>
#include <linux/module.h>

#include <asm/ip32/ip32_ints.h>
#include <asm/ip32/mace.h>

#include <sound/core.h>
#include <sound/control.h>
#include <sound/pcm.h>
#define SNDRV_GET_ID
#include <sound/initval.h>
#include <sound/ad1843.h>


MODULE_AUTHOR("Vivien Chappelier <vivien.chappelier@linux-mips.org>");
MODULE_DESCRIPTION("SGI O2 Audio");
MODULE_LICENSE("GPL");
MODULE_SUPPORTED_DEVICE("{{Silicon Graphics, O2 Audio}}");

static int index = SNDRV_DEFAULT_IDX1;  /* Index 0-MAX */
static char *id = SNDRV_DEFAULT_STR1;   /* ID for this card */

module_param(index, int, 0444);
MODULE_PARM_DESC(index, "Index value for SGI O2 soundcard.");
module_param(id, charp, 0444);
MODULE_PARM_DESC(id, "ID string for SGI O2 soundcard.");


#define AUDIO_CONTROL_RESET              BIT(0) /* 1: reset audio interface */
#define AUDIO_CONTROL_CODEC_PRESENT      BIT(1) /* 1: codec detected */

#define CODEC_CONTROL_WORD_SHIFT        0
#define CODEC_CONTROL_READ              BIT(16)
#define CODEC_CONTROL_ADDRESS_SHIFT     17

#define CHANNEL_CONTROL_RESET           BIT(10) /* 1: reset channel */
#define CHANNEL_DMA_ENABLE              BIT(9)  /* 1: enable DMA transfer */
#define CHANNEL_INT_THRESHOLD_DISABLED  (0 << 5) /* interrupt disabled */
#define CHANNEL_INT_THRESHOLD_25        (1 << 5) /* int on buffer >25% full */
#define CHANNEL_INT_THRESHOLD_50        (2 << 5) /* int on buffer >50% full */
#define CHANNEL_INT_THRESHOLD_75        (3 << 5) /* int on buffer >75% full */
#define CHANNEL_INT_THRESHOLD_EMPTY     (4 << 5) /* int on buffer empty */
#define CHANNEL_INT_THRESHOLD_NOT_EMPTY (5 << 5) /* int on buffer !empty */
#define CHANNEL_INT_THRESHOLD_FULL      (6 << 5) /* int on buffer empty */
#define CHANNEL_INT_THRESHOLD_NOT_FULL  (7 << 5) /* int on buffer !empty */

#define CHANNEL_RING_SHIFT              12
#define CHANNEL_RING_SIZE               (1 << CHANNEL_RING_SHIFT)
#define CHANNEL_RING_MASK               (CHANNEL_RING_SIZE - 1)

#define CHANNEL_LEFT_SHIFT 40
#define CHANNEL_RIGHT_SHIFT 8

struct snd_sgio2audio_chan {
	int idx;
	struct snd_pcm_substream *substream;
	int pos;
	snd_pcm_uframes_t size;
	spinlock_t lock;
};

/* definition of the chip-specific record */
struct snd_sgio2audio {
	struct snd_card *card;

	/* codec */
	struct snd_ad1843 ad1843;
	spinlock_t ad1843_lock;

	/* channels */
	struct snd_sgio2audio_chan channel[3];

	/* resources */
	void *ring_base;
	dma_addr_t ring_base_dma;
};

/* AD1843 access */

/*
 * read_ad1843_reg returns the current contents of a 16 bit AD1843 register.
 *
 * Returns unsigned register value on success, -errno on failure.
 */
static int read_ad1843_reg(void *priv, int reg)
{
	struct snd_sgio2audio *chip = priv;
	int val;
	unsigned long flags;

	spin_lock_irqsave(&chip->ad1843_lock, flags);

	writeq((reg << CODEC_CONTROL_ADDRESS_SHIFT) |
	       CODEC_CONTROL_READ, &mace->perif.audio.codec_control);
	wmb();
	val = readq(&mace->perif.audio.codec_control); /* flush bus */
	udelay(200);

	val = readq(&mace->perif.audio.codec_read);

	spin_unlock_irqrestore(&chip->ad1843_lock, flags);
	return val;
}

/*
 * write_ad1843_reg writes the specified value to a 16 bit AD1843 register.
 */
static int write_ad1843_reg(void *priv, int reg, int word)
{
	struct snd_sgio2audio *chip = priv;
	int val;
	unsigned long flags;

	spin_lock_irqsave(&chip->ad1843_lock, flags);

	writeq((reg << CODEC_CONTROL_ADDRESS_SHIFT) |
	       (word << CODEC_CONTROL_WORD_SHIFT),
	       &mace->perif.audio.codec_control);
	wmb();
	val = readq(&mace->perif.audio.codec_control); /* flush bus */
	udelay(200);

	spin_unlock_irqrestore(&chip->ad1843_lock, flags);
	return 0;
}

static int sgio2audio_gain_info(struct snd_kcontrol *kcontrol,
			       struct snd_ctl_elem_info *uinfo)
{
	struct snd_sgio2audio *chip = snd_kcontrol_chip(kcontrol);

	uinfo->type = SNDRV_CTL_ELEM_TYPE_INTEGER;
	uinfo->count = 2;
	uinfo->value.integer.min = 0;
	uinfo->value.integer.max = ad1843_get_gain_max(&chip->ad1843,
					     (int)kcontrol->private_value);
	return 0;
}

static int sgio2audio_gain_get(struct snd_kcontrol *kcontrol,
			       struct snd_ctl_elem_value *ucontrol)
{
	struct snd_sgio2audio *chip = snd_kcontrol_chip(kcontrol);
	int vol;

	vol = ad1843_get_gain(&chip->ad1843, (int)kcontrol->private_value);

	ucontrol->value.integer.value[0] = (vol >> 8) & 0xFF;
	ucontrol->value.integer.value[1] = vol & 0xFF;

	return 0;
}

static int sgio2audio_gain_put(struct snd_kcontrol *kcontrol,
			struct snd_ctl_elem_value *ucontrol)
{
	struct snd_sgio2audio *chip = snd_kcontrol_chip(kcontrol);
	int newvol, oldvol;

	oldvol = ad1843_get_gain(&chip->ad1843, kcontrol->private_value);
	newvol = (ucontrol->value.integer.value[0] << 8) |
		ucontrol->value.integer.value[1];

	newvol = ad1843_set_gain(&chip->ad1843, kcontrol->private_value,
		newvol);

	return newvol != oldvol;
}

static int sgio2audio_source_info(struct snd_kcontrol *kcontrol,
			       struct snd_ctl_elem_info *uinfo)
{
	static const char * const texts[3] = {
		"Cam Mic", "Mic", "Line"
	};
	return snd_ctl_enum_info(uinfo, 1, 3, texts);
}

static int sgio2audio_source_get(struct snd_kcontrol *kcontrol,
			       struct snd_ctl_elem_value *ucontrol)
{
	struct snd_sgio2audio *chip = snd_kcontrol_chip(kcontrol);

	ucontrol->value.enumerated.item[0] = ad1843_get_recsrc(&chip->ad1843);
	return 0;
}

static int sgio2audio_source_put(struct snd_kcontrol *kcontrol,
			struct snd_ctl_elem_value *ucontrol)
{
	struct snd_sgio2audio *chip = snd_kcontrol_chip(kcontrol);
	int newsrc, oldsrc;

	oldsrc = ad1843_get_recsrc(&chip->ad1843);
	newsrc = ad1843_set_recsrc(&chip->ad1843,
				   ucontrol->value.enumerated.item[0]);

	return newsrc != oldsrc;
}

/* dac1/pcm0 mixer control */
static const struct snd_kcontrol_new sgio2audio_ctrl_pcm0 = {
	.iface          = SNDRV_CTL_ELEM_IFACE_MIXER,
	.name           = "PCM Playback Volume",
	.index          = 0,
	.access         = SNDRV_CTL_ELEM_ACCESS_READWRITE,
	.private_value  = AD1843_GAIN_PCM_0,
	.info           = sgio2audio_gain_info,
	.get            = sgio2audio_gain_get,
	.put            = sgio2audio_gain_put,
};

/* dac2/pcm1 mixer control */
static const struct snd_kcontrol_new sgio2audio_ctrl_pcm1 = {
	.iface          = SNDRV_CTL_ELEM_IFACE_MIXER,
	.name           = "PCM Playback Volume",
	.index          = 1,
	.access         = SNDRV_CTL_ELEM_ACCESS_READWRITE,
	.private_value  = AD1843_GAIN_PCM_1,
	.info           = sgio2audio_gain_info,
	.get            = sgio2audio_gain_get,
	.put            = sgio2audio_gain_put,
};

/* record level mixer control */
static const struct snd_kcontrol_new sgio2audio_ctrl_reclevel = {
	.iface          = SNDRV_CTL_ELEM_IFACE_MIXER,
	.name           = "Capture Volume",
	.access         = SNDRV_CTL_ELEM_ACCESS_READWRITE,
	.private_value  = AD1843_GAIN_RECLEV,
	.info           = sgio2audio_gain_info,
	.get            = sgio2audio_gain_get,
	.put            = sgio2audio_gain_put,
};

/* record level source control */
static const struct snd_kcontrol_new sgio2audio_ctrl_recsource = {
	.iface          = SNDRV_CTL_ELEM_IFACE_MIXER,
	.name           = "Capture Source",
	.access         = SNDRV_CTL_ELEM_ACCESS_READWRITE,
	.info           = sgio2audio_source_info,
	.get            = sgio2audio_source_get,
	.put            = sgio2audio_source_put,
};

/* line mixer control */
static const struct snd_kcontrol_new sgio2audio_ctrl_line = {
	.iface          = SNDRV_CTL_ELEM_IFACE_MIXER,
	.name           = "Line Playback Volume",
	.index          = 0,
	.access         = SNDRV_CTL_ELEM_ACCESS_READWRITE,
	.private_value  = AD1843_GAIN_LINE,
	.info           = sgio2audio_gain_info,
	.get            = sgio2audio_gain_get,
	.put            = sgio2audio_gain_put,
};

/* cd mixer control */
static const struct snd_kcontrol_new sgio2audio_ctrl_cd = {
	.iface          = SNDRV_CTL_ELEM_IFACE_MIXER,
	.name           = "Line Playback Volume",
	.index          = 1,
	.access         = SNDRV_CTL_ELEM_ACCESS_READWRITE,
	.private_value  = AD1843_GAIN_LINE_2,
	.info           = sgio2audio_gain_info,
	.get            = sgio2audio_gain_get,
	.put            = sgio2audio_gain_put,
};

/* mic mixer control */
static const struct snd_kcontrol_new sgio2audio_ctrl_mic = {
	.iface          = SNDRV_CTL_ELEM_IFACE_MIXER,
	.name           = "Mic Playback Volume",
	.access         = SNDRV_CTL_ELEM_ACCESS_READWRITE,
	.private_value  = AD1843_GAIN_MIC,
	.info           = sgio2audio_gain_info,
	.get            = sgio2audio_gain_get,
	.put            = sgio2audio_gain_put,
};


static int snd_sgio2audio_new_mixer(struct snd_sgio2audio *chip)
{
	int err;

	err = snd_ctl_add(chip->card,
			  snd_ctl_new1(&sgio2audio_ctrl_pcm0, chip));
	if (err < 0)
		return err;

	err = snd_ctl_add(chip->card,
			  snd_ctl_new1(&sgio2audio_ctrl_pcm1, chip));
	if (err < 0)
		return err;

	err = snd_ctl_add(chip->card,
			  snd_ctl_new1(&sgio2audio_ctrl_reclevel, chip));
	if (err < 0)
		return err;

	err = snd_ctl_add(chip->card,
			  snd_ctl_new1(&sgio2audio_ctrl_recsource, chip));
	if (err < 0)
		return err;
	err = snd_ctl_add(chip->card,
			  snd_ctl_new1(&sgio2audio_ctrl_line, chip));
	if (err < 0)
		return err;

	err = snd_ctl_add(chip->card,
			  snd_ctl_new1(&sgio2audio_ctrl_cd, chip));
	if (err < 0)
		return err;

	err = snd_ctl_add(chip->card,
			  snd_ctl_new1(&sgio2audio_ctrl_mic, chip));
	if (err < 0)
		return err;

	return 0;
}

/* low-level audio interface DMA */

/* get data out of bounce buffer, count must be a multiple of 32 */
/* returns 1 if a period has elapsed */
static int snd_sgio2audio_dma_pull_frag(struct snd_sgio2audio *chip,
					unsigned int ch, unsigned int count)
{
	int ret;
	unsigned long src_base, src_pos, dst_mask;
	unsigned char *dst_base;
	int dst_pos;
	u64 *src;
	s16 *dst;
	u64 x;
	unsigned long flags;
	struct snd_pcm_runtime *runtime = chip->channel[ch].substream->runtime;

	spin_lock_irqsave(&chip->channel[ch].lock, flags);

	src_base = (unsigned long) chip->ring_base | (ch << CHANNEL_RING_SHIFT);
	src_pos = readq(&mace->perif.audio.chan[ch].read_ptr);
	dst_base = runtime->dma_area;
	dst_pos = chip->channel[ch].pos;
	dst_mask = frames_to_bytes(runtime, runtime->buffer_size) - 1;

	/* check if a period has elapsed */
	chip->channel[ch].size += (count >> 3); /* in frames */
	ret = chip->channel[ch].size >= runtime->period_size;
	chip->channel[ch].size %= runtime->period_size;

	while (count) {
		src = (u64 *)(src_base + src_pos);
		dst = (s16 *)(dst_base + dst_pos);

		x = *src;
		dst[0] = (x >> CHANNEL_LEFT_SHIFT) & 0xffff;
		dst[1] = (x >> CHANNEL_RIGHT_SHIFT) & 0xffff;

		src_pos = (src_pos + sizeof(u64)) & CHANNEL_RING_MASK;
		dst_pos = (dst_pos + 2 * sizeof(s16)) & dst_mask;
		count -= sizeof(u64);
	}

	writeq(src_pos, &mace->perif.audio.chan[ch].read_ptr); /* in bytes */
	chip->channel[ch].pos = dst_pos;

	spin_unlock_irqrestore(&chip->channel[ch].lock, flags);
	return ret;
}

/* put some DMA data in bounce buffer, count must be a multiple of 32 */
/* returns 1 if a period has elapsed */
static int snd_sgio2audio_dma_push_frag(struct snd_sgio2audio *chip,
					unsigned int ch, unsigned int count)
{
	int ret;
	s64 l, r;
	unsigned long dst_base, dst_pos, src_mask;
	unsigned char *src_base;
	int src_pos;
	u64 *dst;
	s16 *src;
	unsigned long flags;
	struct snd_pcm_runtime *runtime = chip->channel[ch].substream->runtime;

	spin_lock_irqsave(&chip->channel[ch].lock, flags);

	dst_base = (unsigned long)chip->ring_base | (ch << CHANNEL_RING_SHIFT);
	dst_pos = readq(&mace->perif.audio.chan[ch].write_ptr);
	src_base = runtime->dma_area;
	src_pos = chip->channel[ch].pos;
	src_mask = frames_to_bytes(runtime, runtime->buffer_size) - 1;

	/* check if a period has elapsed */
	chip->channel[ch].size += (count >> 3); /* in frames */
	ret = chip->channel[ch].size >= runtime->period_size;
	chip->channel[ch].size %= runtime->period_size;

	while (count) {
		src = (s16 *)(src_base + src_pos);
		dst = (u64 *)(dst_base + dst_pos);

		l = src[0]; /* sign extend */
		r = src[1]; /* sign extend */

		*dst = ((l & 0x00ffffff) << CHANNEL_LEFT_SHIFT) |
			((r & 0x00ffffff) << CHANNEL_RIGHT_SHIFT);

		dst_pos = (dst_pos + sizeof(u64)) & CHANNEL_RING_MASK;
		src_pos = (src_pos + 2 * sizeof(s16)) & src_mask;
		count -= sizeof(u64);
	}

	writeq(dst_pos, &mace->perif.audio.chan[ch].write_ptr); /* in bytes */
	chip->channel[ch].pos = src_pos;

	spin_unlock_irqrestore(&chip->channel[ch].lock, flags);
	return ret;
}

static int snd_sgio2audio_dma_start(struct snd_pcm_substream *substream)
{
	struct snd_sgio2audio *chip = snd_pcm_substream_chip(substream);
	struct snd_sgio2audio_chan *chan = substream->runtime->private_data;
	int ch = chan->idx;

	/* reset DMA channel */
	writeq(CHANNEL_CONTROL_RESET, &mace->perif.audio.chan[ch].control);
	udelay(10);
	writeq(0, &mace->perif.audio.chan[ch].control);

	if (substream->stream == SNDRV_PCM_STREAM_PLAYBACK) {
		/* push a full buffer */
		snd_sgio2audio_dma_push_frag(chip, ch, CHANNEL_RING_SIZE - 32);
	}
	/* set DMA to wake on 50% empty and enable interrupt */
	writeq(CHANNEL_DMA_ENABLE | CHANNEL_INT_THRESHOLD_50,
	       &mace->perif.audio.chan[ch].control);
	return 0;
}

static int snd_sgio2audio_dma_stop(struct snd_pcm_substream *substream)
{
	struct snd_sgio2audio_chan *chan = substream->runtime->private_data;

	writeq(0, &mace->perif.audio.chan[chan->idx].control);
	return 0;
}

static irqreturn_t snd_sgio2audio_dma_in_isr(int irq, void *dev_id)
{
	struct snd_sgio2audio_chan *chan = dev_id;
	struct snd_pcm_substream *substream;
	struct snd_sgio2audio *chip;
	int count, ch;

	substream = chan->substream;
	chip = snd_pcm_substream_chip(substream);
	ch = chan->idx;

	/* empty the ring */
	count = CHANNEL_RING_SIZE -
		readq(&mace->perif.audio.chan[ch].depth) - 32;
	if (snd_sgio2audio_dma_pull_frag(chip, ch, count))
		snd_pcm_period_elapsed(substream);

	return IRQ_HANDLED;
}

static irqreturn_t snd_sgio2audio_dma_out_isr(int irq, void *dev_id)
{
	struct snd_sgio2audio_chan *chan = dev_id;
	struct snd_pcm_substream *substream;
	struct snd_sgio2audio *chip;
	int count, ch;

	substream = chan->substream;
	chip = snd_pcm_substream_chip(substream);
	ch = chan->idx;
	/* fill the ring */
	count = CHANNEL_RING_SIZE -
		readq(&mace->perif.audio.chan[ch].depth) - 32;
	if (snd_sgio2audio_dma_push_frag(chip, ch, count))
		snd_pcm_period_elapsed(substream);

	return IRQ_HANDLED;
}

static irqreturn_t snd_sgio2audio_error_isr(int irq, void *dev_id)
{
	struct snd_sgio2audio_chan *chan = dev_id;
	struct snd_pcm_substream *substream;

	substream = chan->substream;
	snd_sgio2audio_dma_stop(substream);
	snd_sgio2audio_dma_start(substream);
	return IRQ_HANDLED;
}

/* PCM part */
/* PCM hardware definition */
static const struct snd_pcm_hardware snd_sgio2audio_pcm_hw = {
	.info = (SNDRV_PCM_INFO_MMAP |
		 SNDRV_PCM_INFO_MMAP_VALID |
		 SNDRV_PCM_INFO_INTERLEAVED |
		 SNDRV_PCM_INFO_BLOCK_TRANSFER),
	.formats =          SNDRV_PCM_FMTBIT_S16_BE,
	.rates =            SNDRV_PCM_RATE_8000_48000,
	.rate_min =         8000,
	.rate_max =         48000,
	.channels_min =     2,
	.channels_max =     2,
	.buffer_bytes_max = 65536,
	.period_bytes_min = 32768,
	.period_bytes_max = 65536,
	.periods_min =      1,
	.periods_max =      1024,
};

/* PCM playback open callback */
static int snd_sgio2audio_playback1_open(struct snd_pcm_substream *substream)
{
	struct snd_sgio2audio *chip = snd_pcm_substream_chip(substream);
	struct snd_pcm_runtime *runtime = substream->runtime;

	runtime->hw = snd_sgio2audio_pcm_hw;
	runtime->private_data = &chip->channel[1];
	return 0;
}

static int snd_sgio2audio_playback2_open(struct snd_pcm_substream *substream)
{
	struct snd_sgio2audio *chip = snd_pcm_substream_chip(substream);
	struct snd_pcm_runtime *runtime = substream->runtime;

	runtime->hw = snd_sgio2audio_pcm_hw;
	runtime->private_data = &chip->channel[2];
	return 0;
}

/* PCM capture open callback */
static int snd_sgio2audio_capture_open(struct snd_pcm_substream *substream)
{
	struct snd_sgio2audio *chip = snd_pcm_substream_chip(substream);
	struct snd_pcm_runtime *runtime = substream->runtime;

	runtime->hw = snd_sgio2audio_pcm_hw;
	runtime->private_data = &chip->channel[0];
	return 0;
}

/* PCM close callback */
static int snd_sgio2audio_pcm_close(struct snd_pcm_substream *substream)
{
	struct snd_pcm_runtime *runtime = substream->runtime;

	runtime->private_data = NULL;
	return 0;
}

<<<<<<< HEAD

/* hw_params callback */
static int snd_sgio2audio_pcm_hw_params(struct snd_pcm_substream *substream,
					struct snd_pcm_hw_params *hw_params)
{
	return snd_pcm_lib_malloc_pages(substream, params_buffer_bytes(hw_params));
}

/* hw_free callback */
static int snd_sgio2audio_pcm_hw_free(struct snd_pcm_substream *substream)
{
	return snd_pcm_lib_free_pages(substream);
}

=======
>>>>>>> bfea224d
/* prepare callback */
static int snd_sgio2audio_pcm_prepare(struct snd_pcm_substream *substream)
{
	struct snd_sgio2audio *chip = snd_pcm_substream_chip(substream);
	struct snd_pcm_runtime *runtime = substream->runtime;
	struct snd_sgio2audio_chan *chan = substream->runtime->private_data;
	int ch = chan->idx;
	unsigned long flags;

	spin_lock_irqsave(&chip->channel[ch].lock, flags);

	/* Setup the pseudo-dma transfer pointers.  */
	chip->channel[ch].pos = 0;
	chip->channel[ch].size = 0;
	chip->channel[ch].substream = substream;

	/* set AD1843 format */
	/* hardware format is always S16_LE */
	switch (substream->stream) {
	case SNDRV_PCM_STREAM_PLAYBACK:
		ad1843_setup_dac(&chip->ad1843,
				 ch - 1,
				 runtime->rate,
				 SNDRV_PCM_FORMAT_S16_LE,
				 runtime->channels);
		break;
	case SNDRV_PCM_STREAM_CAPTURE:
		ad1843_setup_adc(&chip->ad1843,
				 runtime->rate,
				 SNDRV_PCM_FORMAT_S16_LE,
				 runtime->channels);
		break;
	}
	spin_unlock_irqrestore(&chip->channel[ch].lock, flags);
	return 0;
}

/* trigger callback */
static int snd_sgio2audio_pcm_trigger(struct snd_pcm_substream *substream,
				      int cmd)
{
	switch (cmd) {
	case SNDRV_PCM_TRIGGER_START:
		/* start the PCM engine */
		snd_sgio2audio_dma_start(substream);
		break;
	case SNDRV_PCM_TRIGGER_STOP:
		/* stop the PCM engine */
		snd_sgio2audio_dma_stop(substream);
		break;
	default:
		return -EINVAL;
	}
	return 0;
}

/* pointer callback */
static snd_pcm_uframes_t
snd_sgio2audio_pcm_pointer(struct snd_pcm_substream *substream)
{
	struct snd_sgio2audio *chip = snd_pcm_substream_chip(substream);
	struct snd_sgio2audio_chan *chan = substream->runtime->private_data;

	/* get the current hardware pointer */
	return bytes_to_frames(substream->runtime,
			       chip->channel[chan->idx].pos);
}

/* operators */
static const struct snd_pcm_ops snd_sgio2audio_playback1_ops = {
	.open =        snd_sgio2audio_playback1_open,
	.close =       snd_sgio2audio_pcm_close,
	.hw_params =   snd_sgio2audio_pcm_hw_params,
	.hw_free =     snd_sgio2audio_pcm_hw_free,
	.prepare =     snd_sgio2audio_pcm_prepare,
	.trigger =     snd_sgio2audio_pcm_trigger,
	.pointer =     snd_sgio2audio_pcm_pointer,
};

static const struct snd_pcm_ops snd_sgio2audio_playback2_ops = {
	.open =        snd_sgio2audio_playback2_open,
	.close =       snd_sgio2audio_pcm_close,
	.hw_params =   snd_sgio2audio_pcm_hw_params,
	.hw_free =     snd_sgio2audio_pcm_hw_free,
	.prepare =     snd_sgio2audio_pcm_prepare,
	.trigger =     snd_sgio2audio_pcm_trigger,
	.pointer =     snd_sgio2audio_pcm_pointer,
};

static const struct snd_pcm_ops snd_sgio2audio_capture_ops = {
	.open =        snd_sgio2audio_capture_open,
	.close =       snd_sgio2audio_pcm_close,
	.hw_params =   snd_sgio2audio_pcm_hw_params,
	.hw_free =     snd_sgio2audio_pcm_hw_free,
	.prepare =     snd_sgio2audio_pcm_prepare,
	.trigger =     snd_sgio2audio_pcm_trigger,
	.pointer =     snd_sgio2audio_pcm_pointer,
};

/*
 *  definitions of capture are omitted here...
 */

/* create a pcm device */
static int snd_sgio2audio_new_pcm(struct snd_sgio2audio *chip)
{
	struct snd_pcm *pcm;
	int err;

	/* create first pcm device with one outputs and one input */
	err = snd_pcm_new(chip->card, "SGI O2 Audio", 0, 1, 1, &pcm);
	if (err < 0)
		return err;

	pcm->private_data = chip;
	strcpy(pcm->name, "SGI O2 DAC1");

	/* set operators */
	snd_pcm_set_ops(pcm, SNDRV_PCM_STREAM_PLAYBACK,
			&snd_sgio2audio_playback1_ops);
	snd_pcm_set_ops(pcm, SNDRV_PCM_STREAM_CAPTURE,
			&snd_sgio2audio_capture_ops);
<<<<<<< HEAD
	snd_pcm_lib_preallocate_pages_for_all(pcm, SNDRV_DMA_TYPE_VMALLOC,
					      NULL, 0, 0);
=======
	snd_pcm_set_managed_buffer_all(pcm, SNDRV_DMA_TYPE_VMALLOC, NULL, 0, 0);
>>>>>>> bfea224d

	/* create second  pcm device with one outputs and no input */
	err = snd_pcm_new(chip->card, "SGI O2 Audio", 1, 1, 0, &pcm);
	if (err < 0)
		return err;

	pcm->private_data = chip;
	strcpy(pcm->name, "SGI O2 DAC2");

	/* set operators */
	snd_pcm_set_ops(pcm, SNDRV_PCM_STREAM_PLAYBACK,
			&snd_sgio2audio_playback2_ops);
<<<<<<< HEAD
	snd_pcm_lib_preallocate_pages_for_all(pcm, SNDRV_DMA_TYPE_VMALLOC,
					      NULL, 0, 0);
=======
	snd_pcm_set_managed_buffer_all(pcm, SNDRV_DMA_TYPE_VMALLOC, NULL, 0, 0);
>>>>>>> bfea224d

	return 0;
}

static struct {
	int idx;
	int irq;
	irqreturn_t (*isr)(int, void *);
	const char *desc;
} snd_sgio2_isr_table[] = {
	{
		.idx = 0,
		.irq = MACEISA_AUDIO1_DMAT_IRQ,
		.isr = snd_sgio2audio_dma_in_isr,
		.desc = "Capture DMA Channel 0"
	}, {
		.idx = 0,
		.irq = MACEISA_AUDIO1_OF_IRQ,
		.isr = snd_sgio2audio_error_isr,
		.desc = "Capture Overflow"
	}, {
		.idx = 1,
		.irq = MACEISA_AUDIO2_DMAT_IRQ,
		.isr = snd_sgio2audio_dma_out_isr,
		.desc = "Playback DMA Channel 1"
	}, {
		.idx = 1,
		.irq = MACEISA_AUDIO2_MERR_IRQ,
		.isr = snd_sgio2audio_error_isr,
		.desc = "Memory Error Channel 1"
	}, {
		.idx = 2,
		.irq = MACEISA_AUDIO3_DMAT_IRQ,
		.isr = snd_sgio2audio_dma_out_isr,
		.desc = "Playback DMA Channel 2"
	}, {
		.idx = 2,
		.irq = MACEISA_AUDIO3_MERR_IRQ,
		.isr = snd_sgio2audio_error_isr,
		.desc = "Memory Error Channel 2"
	}
};

/* ALSA driver */

static int snd_sgio2audio_free(struct snd_sgio2audio *chip)
{
	int i;

	/* reset interface */
	writeq(AUDIO_CONTROL_RESET, &mace->perif.audio.control);
	udelay(1);
	writeq(0, &mace->perif.audio.control);

	/* release IRQ's */
	for (i = 0; i < ARRAY_SIZE(snd_sgio2_isr_table); i++)
		free_irq(snd_sgio2_isr_table[i].irq,
			 &chip->channel[snd_sgio2_isr_table[i].idx]);

	dma_free_coherent(chip->card->dev, MACEISA_RINGBUFFERS_SIZE,
			  chip->ring_base, chip->ring_base_dma);

	/* release card data */
	kfree(chip);
	return 0;
}

static int snd_sgio2audio_dev_free(struct snd_device *device)
{
	struct snd_sgio2audio *chip = device->device_data;

	return snd_sgio2audio_free(chip);
}

static struct snd_device_ops ops = {
	.dev_free = snd_sgio2audio_dev_free,
};

static int snd_sgio2audio_create(struct snd_card *card,
				 struct snd_sgio2audio **rchip)
{
	struct snd_sgio2audio *chip;
	int i, err;

	*rchip = NULL;

	/* check if a codec is attached to the interface */
	/* (Audio or Audio/Video board present) */
	if (!(readq(&mace->perif.audio.control) & AUDIO_CONTROL_CODEC_PRESENT))
		return -ENOENT;

	chip = kzalloc(sizeof(*chip), GFP_KERNEL);
	if (chip == NULL)
		return -ENOMEM;

	chip->card = card;

	chip->ring_base = dma_alloc_coherent(card->dev,
					     MACEISA_RINGBUFFERS_SIZE,
					     &chip->ring_base_dma, GFP_KERNEL);
	if (chip->ring_base == NULL) {
		printk(KERN_ERR
		       "sgio2audio: could not allocate ring buffers\n");
		kfree(chip);
		return -ENOMEM;
	}

	spin_lock_init(&chip->ad1843_lock);

	/* initialize channels */
	for (i = 0; i < 3; i++) {
		spin_lock_init(&chip->channel[i].lock);
		chip->channel[i].idx = i;
	}

	/* allocate IRQs */
	for (i = 0; i < ARRAY_SIZE(snd_sgio2_isr_table); i++) {
		if (request_irq(snd_sgio2_isr_table[i].irq,
				snd_sgio2_isr_table[i].isr,
				0,
				snd_sgio2_isr_table[i].desc,
				&chip->channel[snd_sgio2_isr_table[i].idx])) {
			snd_sgio2audio_free(chip);
			printk(KERN_ERR "sgio2audio: cannot allocate irq %d\n",
			       snd_sgio2_isr_table[i].irq);
			return -EBUSY;
		}
	}

	/* reset the interface */
	writeq(AUDIO_CONTROL_RESET, &mace->perif.audio.control);
	udelay(1);
	writeq(0, &mace->perif.audio.control);
	msleep_interruptible(1); /* give time to recover */

	/* set ring base */
	writeq(chip->ring_base_dma, &mace->perif.ctrl.ringbase);

	/* attach the AD1843 codec */
	chip->ad1843.read = read_ad1843_reg;
	chip->ad1843.write = write_ad1843_reg;
	chip->ad1843.chip = chip;

	/* initialize the AD1843 codec */
	err = ad1843_init(&chip->ad1843);
	if (err < 0) {
		snd_sgio2audio_free(chip);
		return err;
	}

	err = snd_device_new(card, SNDRV_DEV_LOWLEVEL, chip, &ops);
	if (err < 0) {
		snd_sgio2audio_free(chip);
		return err;
	}
	*rchip = chip;
	return 0;
}

static int snd_sgio2audio_probe(struct platform_device *pdev)
{
	struct snd_card *card;
	struct snd_sgio2audio *chip;
	int err;

	err = snd_card_new(&pdev->dev, index, id, THIS_MODULE, 0, &card);
	if (err < 0)
		return err;

	err = snd_sgio2audio_create(card, &chip);
	if (err < 0) {
		snd_card_free(card);
		return err;
	}

	err = snd_sgio2audio_new_pcm(chip);
	if (err < 0) {
		snd_card_free(card);
		return err;
	}
	err = snd_sgio2audio_new_mixer(chip);
	if (err < 0) {
		snd_card_free(card);
		return err;
	}

	strcpy(card->driver, "SGI O2 Audio");
	strcpy(card->shortname, "SGI O2 Audio");
	sprintf(card->longname, "%s irq %i-%i",
		card->shortname,
		MACEISA_AUDIO1_DMAT_IRQ,
		MACEISA_AUDIO3_MERR_IRQ);

	err = snd_card_register(card);
	if (err < 0) {
		snd_card_free(card);
		return err;
	}
	platform_set_drvdata(pdev, card);
	return 0;
}

static int snd_sgio2audio_remove(struct platform_device *pdev)
{
	struct snd_card *card = platform_get_drvdata(pdev);

	snd_card_free(card);
	return 0;
}

static struct platform_driver sgio2audio_driver = {
	.probe	= snd_sgio2audio_probe,
	.remove	= snd_sgio2audio_remove,
	.driver = {
		.name	= "sgio2audio",
	}
};

module_platform_driver(sgio2audio_driver);<|MERGE_RESOLUTION|>--- conflicted
+++ resolved
@@ -577,23 +577,6 @@
 	return 0;
 }
 
-<<<<<<< HEAD
-
-/* hw_params callback */
-static int snd_sgio2audio_pcm_hw_params(struct snd_pcm_substream *substream,
-					struct snd_pcm_hw_params *hw_params)
-{
-	return snd_pcm_lib_malloc_pages(substream, params_buffer_bytes(hw_params));
-}
-
-/* hw_free callback */
-static int snd_sgio2audio_pcm_hw_free(struct snd_pcm_substream *substream)
-{
-	return snd_pcm_lib_free_pages(substream);
-}
-
-=======
->>>>>>> bfea224d
 /* prepare callback */
 static int snd_sgio2audio_pcm_prepare(struct snd_pcm_substream *substream)
 {
@@ -716,12 +699,7 @@
 			&snd_sgio2audio_playback1_ops);
 	snd_pcm_set_ops(pcm, SNDRV_PCM_STREAM_CAPTURE,
 			&snd_sgio2audio_capture_ops);
-<<<<<<< HEAD
-	snd_pcm_lib_preallocate_pages_for_all(pcm, SNDRV_DMA_TYPE_VMALLOC,
-					      NULL, 0, 0);
-=======
 	snd_pcm_set_managed_buffer_all(pcm, SNDRV_DMA_TYPE_VMALLOC, NULL, 0, 0);
->>>>>>> bfea224d
 
 	/* create second  pcm device with one outputs and no input */
 	err = snd_pcm_new(chip->card, "SGI O2 Audio", 1, 1, 0, &pcm);
@@ -734,12 +712,7 @@
 	/* set operators */
 	snd_pcm_set_ops(pcm, SNDRV_PCM_STREAM_PLAYBACK,
 			&snd_sgio2audio_playback2_ops);
-<<<<<<< HEAD
-	snd_pcm_lib_preallocate_pages_for_all(pcm, SNDRV_DMA_TYPE_VMALLOC,
-					      NULL, 0, 0);
-=======
 	snd_pcm_set_managed_buffer_all(pcm, SNDRV_DMA_TYPE_VMALLOC, NULL, 0, 0);
->>>>>>> bfea224d
 
 	return 0;
 }

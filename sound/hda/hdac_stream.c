/*
 * HD-audio stream operations
 */

#include <linux/kernel.h>
#include <linux/delay.h>
#include <linux/export.h>
#include <linux/clocksource.h>
#include <sound/core.h>
#include <sound/pcm.h>
#include <sound/hdaudio.h>
#include <sound/hda_register.h>
#include "trace.h"

/**
 * snd_hdac_get_stream_stripe_ctl - get stripe control value
 * @bus: HD-audio core bus
 * @substream: PCM substream
 */
int snd_hdac_get_stream_stripe_ctl(struct hdac_bus *bus,
				   struct snd_pcm_substream *substream)
{
	struct snd_pcm_runtime *runtime = substream->runtime;
	unsigned int channels = runtime->channels,
		     rate = runtime->rate,
		     bits_per_sample = runtime->sample_bits,
		     max_sdo_lines, value, sdo_line;

	/* T_AZA_GCAP_NSDO is 1:2 bitfields in GCAP */
	max_sdo_lines = snd_hdac_chip_readl(bus, GCAP) & AZX_GCAP_NSDO;

	/* following is from HD audio spec */
	for (sdo_line = max_sdo_lines; sdo_line > 0; sdo_line >>= 1) {
		if (rate > 48000)
			value = (channels * bits_per_sample *
					(rate / 48000)) / sdo_line;
		else
			value = (channels * bits_per_sample) / sdo_line;

		if (value >= 8)
			break;
	}

	/* stripe value: 0 for 1SDO, 1 for 2SDO, 2 for 4SDO lines */
	return sdo_line >> 1;
}
EXPORT_SYMBOL_GPL(snd_hdac_get_stream_stripe_ctl);

/**
 * snd_hdac_stream_init - initialize each stream (aka device)
 * @bus: HD-audio core bus
 * @azx_dev: HD-audio core stream object to initialize
 * @idx: stream index number
 * @direction: stream direction (SNDRV_PCM_STREAM_PLAYBACK or SNDRV_PCM_STREAM_CAPTURE)
 * @tag: the tag id to assign
 *
 * Assign the starting bdl address to each stream (device) and initialize.
 */
void snd_hdac_stream_init(struct hdac_bus *bus, struct hdac_stream *azx_dev,
			  int idx, int direction, int tag)
{
	azx_dev->bus = bus;
	/* offset: SDI0=0x80, SDI1=0xa0, ... SDO3=0x160 */
	azx_dev->sd_addr = bus->remap_addr + (0x20 * idx + 0x80);
	/* int mask: SDI0=0x01, SDI1=0x02, ... SDO3=0x80 */
	azx_dev->sd_int_sta_mask = 1 << idx;
	azx_dev->index = idx;
	azx_dev->direction = direction;
	azx_dev->stream_tag = tag;
	snd_hdac_dsp_lock_init(azx_dev);
	list_add_tail(&azx_dev->list, &bus->stream_list);
}
EXPORT_SYMBOL_GPL(snd_hdac_stream_init);

/**
 * snd_hdac_stream_start - start a stream
 * @azx_dev: HD-audio core stream to start
 * @fresh_start: false = wallclock timestamp relative to period wallclock
 *
 * Start a stream, set start_wallclk and set the running flag.
 */
void snd_hdac_stream_start(struct hdac_stream *azx_dev, bool fresh_start)
{
	struct hdac_bus *bus = azx_dev->bus;
	int stripe_ctl;

	trace_snd_hdac_stream_start(bus, azx_dev);

	azx_dev->start_wallclk = snd_hdac_chip_readl(bus, WALLCLK);
	if (!fresh_start)
		azx_dev->start_wallclk -= azx_dev->period_wallclk;

	/* enable SIE */
	snd_hdac_chip_updatel(bus, INTCTL,
			      1 << azx_dev->index,
			      1 << azx_dev->index);
<<<<<<< HEAD
=======
	/* set stripe control */
	if (azx_dev->substream)
		stripe_ctl = snd_hdac_get_stream_stripe_ctl(bus, azx_dev->substream);
	else
		stripe_ctl = 0;
	snd_hdac_stream_updateb(azx_dev, SD_CTL_3B, SD_CTL_STRIPE_MASK,
				stripe_ctl);
>>>>>>> 864a07b6
	/* set DMA start and interrupt mask */
	snd_hdac_stream_updateb(azx_dev, SD_CTL,
				0, SD_CTL_DMA_START | SD_INT_MASK);
	azx_dev->running = true;
}
EXPORT_SYMBOL_GPL(snd_hdac_stream_start);

/**
 * snd_hdac_stream_clear - stop a stream DMA
 * @azx_dev: HD-audio core stream to stop
 */
void snd_hdac_stream_clear(struct hdac_stream *azx_dev)
{
	snd_hdac_stream_updateb(azx_dev, SD_CTL,
				SD_CTL_DMA_START | SD_INT_MASK, 0);
	snd_hdac_stream_writeb(azx_dev, SD_STS, SD_INT_MASK); /* to be sure */
	snd_hdac_stream_updateb(azx_dev, SD_CTL_3B, SD_CTL_STRIPE_MASK, 0);
	azx_dev->running = false;
}
EXPORT_SYMBOL_GPL(snd_hdac_stream_clear);

/**
 * snd_hdac_stream_stop - stop a stream
 * @azx_dev: HD-audio core stream to stop
 *
 * Stop a stream DMA and disable stream interrupt
 */
void snd_hdac_stream_stop(struct hdac_stream *azx_dev)
{
	trace_snd_hdac_stream_stop(azx_dev->bus, azx_dev);

	snd_hdac_stream_clear(azx_dev);
	/* disable SIE */
	snd_hdac_chip_updatel(azx_dev->bus, INTCTL, 1 << azx_dev->index, 0);
}
EXPORT_SYMBOL_GPL(snd_hdac_stream_stop);

/**
 * snd_hdac_stream_reset - reset a stream
 * @azx_dev: HD-audio core stream to reset
 */
void snd_hdac_stream_reset(struct hdac_stream *azx_dev)
{
	unsigned char val;
	int timeout;

	snd_hdac_stream_clear(azx_dev);

	snd_hdac_stream_updateb(azx_dev, SD_CTL, 0, SD_CTL_STREAM_RESET);
	udelay(3);
	timeout = 300;
	do {
		val = snd_hdac_stream_readb(azx_dev, SD_CTL) &
			SD_CTL_STREAM_RESET;
		if (val)
			break;
	} while (--timeout);
	val &= ~SD_CTL_STREAM_RESET;
	snd_hdac_stream_writeb(azx_dev, SD_CTL, val);
	udelay(3);

	timeout = 300;
	/* waiting for hardware to report that the stream is out of reset */
	do {
		val = snd_hdac_stream_readb(azx_dev, SD_CTL) &
			SD_CTL_STREAM_RESET;
		if (!val)
			break;
	} while (--timeout);

	/* reset first position - may not be synced with hw at this time */
	if (azx_dev->posbuf)
		*azx_dev->posbuf = 0;
}
EXPORT_SYMBOL_GPL(snd_hdac_stream_reset);

/**
 * snd_hdac_stream_setup -  set up the SD for streaming
 * @azx_dev: HD-audio core stream to set up
 */
int snd_hdac_stream_setup(struct hdac_stream *azx_dev)
{
	struct hdac_bus *bus = azx_dev->bus;
	struct snd_pcm_runtime *runtime;
	unsigned int val;

	if (azx_dev->substream)
		runtime = azx_dev->substream->runtime;
	else
		runtime = NULL;
	/* make sure the run bit is zero for SD */
	snd_hdac_stream_clear(azx_dev);
	/* program the stream_tag */
	val = snd_hdac_stream_readl(azx_dev, SD_CTL);
	val = (val & ~SD_CTL_STREAM_TAG_MASK) |
		(azx_dev->stream_tag << SD_CTL_STREAM_TAG_SHIFT);
	if (!bus->snoop)
		val |= SD_CTL_TRAFFIC_PRIO;
	snd_hdac_stream_writel(azx_dev, SD_CTL, val);

	/* program the length of samples in cyclic buffer */
	snd_hdac_stream_writel(azx_dev, SD_CBL, azx_dev->bufsize);

	/* program the stream format */
	/* this value needs to be the same as the one programmed */
	snd_hdac_stream_writew(azx_dev, SD_FORMAT, azx_dev->format_val);

	/* program the stream LVI (last valid index) of the BDL */
	snd_hdac_stream_writew(azx_dev, SD_LVI, azx_dev->frags - 1);

	/* program the BDL address */
	/* lower BDL address */
	snd_hdac_stream_writel(azx_dev, SD_BDLPL, (u32)azx_dev->bdl.addr);
	/* upper BDL address */
	snd_hdac_stream_writel(azx_dev, SD_BDLPU,
			       upper_32_bits(azx_dev->bdl.addr));

	/* enable the position buffer */
	if (bus->use_posbuf && bus->posbuf.addr) {
		if (!(snd_hdac_chip_readl(bus, DPLBASE) & AZX_DPLBASE_ENABLE))
			snd_hdac_chip_writel(bus, DPLBASE,
				(u32)bus->posbuf.addr | AZX_DPLBASE_ENABLE);
	}

	/* set the interrupt enable bits in the descriptor control register */
	snd_hdac_stream_updatel(azx_dev, SD_CTL, 0, SD_INT_MASK);

	if (azx_dev->direction == SNDRV_PCM_STREAM_PLAYBACK)
		azx_dev->fifo_size =
			snd_hdac_stream_readw(azx_dev, SD_FIFOSIZE) + 1;
	else
		azx_dev->fifo_size = 0;

	/* when LPIB delay correction gives a small negative value,
	 * we ignore it; currently set the threshold statically to
	 * 64 frames
	 */
	if (runtime && runtime->period_size > 64)
		azx_dev->delay_negative_threshold =
			-frames_to_bytes(runtime, 64);
	else
		azx_dev->delay_negative_threshold = 0;

	/* wallclk has 24Mhz clock source */
	if (runtime)
		azx_dev->period_wallclk = (((runtime->period_size * 24000) /
				    runtime->rate) * 1000);

	return 0;
}
EXPORT_SYMBOL_GPL(snd_hdac_stream_setup);

/**
 * snd_hdac_stream_cleanup - cleanup a stream
 * @azx_dev: HD-audio core stream to clean up
 */
void snd_hdac_stream_cleanup(struct hdac_stream *azx_dev)
{
	snd_hdac_stream_writel(azx_dev, SD_BDLPL, 0);
	snd_hdac_stream_writel(azx_dev, SD_BDLPU, 0);
	snd_hdac_stream_writel(azx_dev, SD_CTL, 0);
	azx_dev->bufsize = 0;
	azx_dev->period_bytes = 0;
	azx_dev->format_val = 0;
}
EXPORT_SYMBOL_GPL(snd_hdac_stream_cleanup);

/**
 * snd_hdac_stream_assign - assign a stream for the PCM
 * @bus: HD-audio core bus
 * @substream: PCM substream to assign
 *
 * Look for an unused stream for the given PCM substream, assign it
 * and return the stream object.  If no stream is free, returns NULL.
 * The function tries to keep using the same stream object when it's used
 * beforehand.  Also, when bus->reverse_assign flag is set, the last free
 * or matching entry is returned.  This is needed for some strange codecs.
 */
struct hdac_stream *snd_hdac_stream_assign(struct hdac_bus *bus,
					   struct snd_pcm_substream *substream)
{
	struct hdac_stream *azx_dev;
	struct hdac_stream *res = NULL;

	/* make a non-zero unique key for the substream */
	int key = (substream->pcm->device << 16) | (substream->number << 2) |
		(substream->stream + 1);

	list_for_each_entry(azx_dev, &bus->stream_list, list) {
		if (azx_dev->direction != substream->stream)
			continue;
		if (azx_dev->opened)
			continue;
		if (azx_dev->assigned_key == key) {
			res = azx_dev;
			break;
		}
		if (!res || bus->reverse_assign)
			res = azx_dev;
	}
	if (res) {
		spin_lock_irq(&bus->reg_lock);
		res->opened = 1;
		res->running = 0;
		res->assigned_key = key;
		res->substream = substream;
		spin_unlock_irq(&bus->reg_lock);
	}
	return res;
}
EXPORT_SYMBOL_GPL(snd_hdac_stream_assign);

/**
 * snd_hdac_stream_release - release the assigned stream
 * @azx_dev: HD-audio core stream to release
 *
 * Release the stream that has been assigned by snd_hdac_stream_assign().
 */
void snd_hdac_stream_release(struct hdac_stream *azx_dev)
{
	struct hdac_bus *bus = azx_dev->bus;

	spin_lock_irq(&bus->reg_lock);
	azx_dev->opened = 0;
	azx_dev->running = 0;
	azx_dev->substream = NULL;
	spin_unlock_irq(&bus->reg_lock);
}
EXPORT_SYMBOL_GPL(snd_hdac_stream_release);

/**
 * snd_hdac_get_stream - return hdac_stream based on stream_tag and
 * direction
 *
 * @bus: HD-audio core bus
 * @dir: direction for the stream to be found
 * @stream_tag: stream tag for stream to be found
 */
struct hdac_stream *snd_hdac_get_stream(struct hdac_bus *bus,
					int dir, int stream_tag)
{
	struct hdac_stream *s;

	list_for_each_entry(s, &bus->stream_list, list) {
		if (s->direction == dir && s->stream_tag == stream_tag)
			return s;
	}

	return NULL;
}
EXPORT_SYMBOL_GPL(snd_hdac_get_stream);

/*
 * set up a BDL entry
 */
static int setup_bdle(struct hdac_bus *bus,
		      struct snd_dma_buffer *dmab,
		      struct hdac_stream *azx_dev, __le32 **bdlp,
		      int ofs, int size, int with_ioc)
{
	__le32 *bdl = *bdlp;

	while (size > 0) {
		dma_addr_t addr;
		int chunk;

		if (azx_dev->frags >= AZX_MAX_BDL_ENTRIES)
			return -EINVAL;

		addr = snd_sgbuf_get_addr(dmab, ofs);
		/* program the address field of the BDL entry */
		bdl[0] = cpu_to_le32((u32)addr);
		bdl[1] = cpu_to_le32(upper_32_bits(addr));
		/* program the size field of the BDL entry */
		chunk = snd_sgbuf_get_chunk_size(dmab, ofs, size);
		/* one BDLE cannot cross 4K boundary on CTHDA chips */
		if (bus->align_bdle_4k) {
			u32 remain = 0x1000 - (ofs & 0xfff);

			if (chunk > remain)
				chunk = remain;
		}
		bdl[2] = cpu_to_le32(chunk);
		/* program the IOC to enable interrupt
		 * only when the whole fragment is processed
		 */
		size -= chunk;
		bdl[3] = (size || !with_ioc) ? 0 : cpu_to_le32(0x01);
		bdl += 4;
		azx_dev->frags++;
		ofs += chunk;
	}
	*bdlp = bdl;
	return ofs;
}

/**
 * snd_hdac_stream_setup_periods - set up BDL entries
 * @azx_dev: HD-audio core stream to set up
 *
 * Set up the buffer descriptor table of the given stream based on the
 * period and buffer sizes of the assigned PCM substream.
 */
int snd_hdac_stream_setup_periods(struct hdac_stream *azx_dev)
{
	struct hdac_bus *bus = azx_dev->bus;
	struct snd_pcm_substream *substream = azx_dev->substream;
	struct snd_pcm_runtime *runtime = substream->runtime;
	__le32 *bdl;
	int i, ofs, periods, period_bytes;
	int pos_adj, pos_align;

	/* reset BDL address */
	snd_hdac_stream_writel(azx_dev, SD_BDLPL, 0);
	snd_hdac_stream_writel(azx_dev, SD_BDLPU, 0);

	period_bytes = azx_dev->period_bytes;
	periods = azx_dev->bufsize / period_bytes;

	/* program the initial BDL entries */
	bdl = (__le32 *)azx_dev->bdl.area;
	ofs = 0;
	azx_dev->frags = 0;

	pos_adj = bus->bdl_pos_adj;
	if (!azx_dev->no_period_wakeup && pos_adj > 0) {
		pos_align = pos_adj;
		pos_adj = (pos_adj * runtime->rate + 47999) / 48000;
		if (!pos_adj)
			pos_adj = pos_align;
		else
			pos_adj = ((pos_adj + pos_align - 1) / pos_align) *
				pos_align;
		pos_adj = frames_to_bytes(runtime, pos_adj);
		if (pos_adj >= period_bytes) {
			dev_warn(bus->dev, "Too big adjustment %d\n",
				 pos_adj);
			pos_adj = 0;
		} else {
			ofs = setup_bdle(bus, snd_pcm_get_dma_buf(substream),
					 azx_dev,
					 &bdl, ofs, pos_adj, true);
			if (ofs < 0)
				goto error;
		}
	} else
		pos_adj = 0;

	for (i = 0; i < periods; i++) {
		if (i == periods - 1 && pos_adj)
			ofs = setup_bdle(bus, snd_pcm_get_dma_buf(substream),
					 azx_dev, &bdl, ofs,
					 period_bytes - pos_adj, 0);
		else
			ofs = setup_bdle(bus, snd_pcm_get_dma_buf(substream),
					 azx_dev, &bdl, ofs,
					 period_bytes,
					 !azx_dev->no_period_wakeup);
		if (ofs < 0)
			goto error;
	}
	return 0;

 error:
	dev_err(bus->dev, "Too many BDL entries: buffer=%d, period=%d\n",
		azx_dev->bufsize, period_bytes);
	return -EINVAL;
}
EXPORT_SYMBOL_GPL(snd_hdac_stream_setup_periods);

/**
 * snd_hdac_stream_set_params - set stream parameters
 * @azx_dev: HD-audio core stream for which parameters are to be set
 * @format_val: format value parameter
 *
 * Setup the HD-audio core stream parameters from substream of the stream
 * and passed format value
 */
int snd_hdac_stream_set_params(struct hdac_stream *azx_dev,
				 unsigned int format_val)
{

	unsigned int bufsize, period_bytes;
	struct snd_pcm_substream *substream = azx_dev->substream;
	struct snd_pcm_runtime *runtime;
	int err;

	if (!substream)
		return -EINVAL;
	runtime = substream->runtime;
	bufsize = snd_pcm_lib_buffer_bytes(substream);
	period_bytes = snd_pcm_lib_period_bytes(substream);

	if (bufsize != azx_dev->bufsize ||
	    period_bytes != azx_dev->period_bytes ||
	    format_val != azx_dev->format_val ||
	    runtime->no_period_wakeup != azx_dev->no_period_wakeup) {
		azx_dev->bufsize = bufsize;
		azx_dev->period_bytes = period_bytes;
		azx_dev->format_val = format_val;
		azx_dev->no_period_wakeup = runtime->no_period_wakeup;
		err = snd_hdac_stream_setup_periods(azx_dev);
		if (err < 0)
			return err;
	}
	return 0;
}
EXPORT_SYMBOL_GPL(snd_hdac_stream_set_params);

static u64 azx_cc_read(const struct cyclecounter *cc)
{
	struct hdac_stream *azx_dev = container_of(cc, struct hdac_stream, cc);

	return snd_hdac_chip_readl(azx_dev->bus, WALLCLK);
}

static void azx_timecounter_init(struct hdac_stream *azx_dev,
				 bool force, u64 last)
{
	struct timecounter *tc = &azx_dev->tc;
	struct cyclecounter *cc = &azx_dev->cc;
	u64 nsec;

	cc->read = azx_cc_read;
	cc->mask = CLOCKSOURCE_MASK(32);

	/*
	 * Converting from 24 MHz to ns means applying a 125/3 factor.
	 * To avoid any saturation issues in intermediate operations,
	 * the 125 factor is applied first. The division is applied
	 * last after reading the timecounter value.
	 * Applying the 1/3 factor as part of the multiplication
	 * requires at least 20 bits for a decent precision, however
	 * overflows occur after about 4 hours or less, not a option.
	 */

	cc->mult = 125; /* saturation after 195 years */
	cc->shift = 0;

	nsec = 0; /* audio time is elapsed time since trigger */
	timecounter_init(tc, cc, nsec);
	if (force) {
		/*
		 * force timecounter to use predefined value,
		 * used for synchronized starts
		 */
		tc->cycle_last = last;
	}
}

/**
 * snd_hdac_stream_timecounter_init - initialize time counter
 * @azx_dev: HD-audio core stream (master stream)
 * @streams: bit flags of streams to set up
 *
 * Initializes the time counter of streams marked by the bit flags (each
 * bit corresponds to the stream index).
 * The trigger timestamp of PCM substream assigned to the given stream is
 * updated accordingly, too.
 */
void snd_hdac_stream_timecounter_init(struct hdac_stream *azx_dev,
				      unsigned int streams)
{
	struct hdac_bus *bus = azx_dev->bus;
	struct snd_pcm_runtime *runtime = azx_dev->substream->runtime;
	struct hdac_stream *s;
	bool inited = false;
	u64 cycle_last = 0;
	int i = 0;

	list_for_each_entry(s, &bus->stream_list, list) {
		if (streams & (1 << i)) {
			azx_timecounter_init(s, inited, cycle_last);
			if (!inited) {
				inited = true;
				cycle_last = s->tc.cycle_last;
			}
		}
		i++;
	}

	snd_pcm_gettime(runtime, &runtime->trigger_tstamp);
	runtime->trigger_tstamp_latched = true;
}
EXPORT_SYMBOL_GPL(snd_hdac_stream_timecounter_init);

/**
 * snd_hdac_stream_sync_trigger - turn on/off stream sync register
 * @azx_dev: HD-audio core stream (master stream)
 * @streams: bit flags of streams to sync
 */
void snd_hdac_stream_sync_trigger(struct hdac_stream *azx_dev, bool set,
				  unsigned int streams, unsigned int reg)
{
	struct hdac_bus *bus = azx_dev->bus;
	unsigned int val;

	if (!reg)
		reg = AZX_REG_SSYNC;
	val = _snd_hdac_chip_readl(bus, reg);
	if (set)
		val |= streams;
	else
		val &= ~streams;
	_snd_hdac_chip_writel(bus, reg, val);
}
EXPORT_SYMBOL_GPL(snd_hdac_stream_sync_trigger);

/**
 * snd_hdac_stream_sync - sync with start/strop trigger operation
 * @azx_dev: HD-audio core stream (master stream)
 * @start: true = start, false = stop
 * @streams: bit flags of streams to sync
 *
 * For @start = true, wait until all FIFOs get ready.
 * For @start = false, wait until all RUN bits are cleared.
 */
void snd_hdac_stream_sync(struct hdac_stream *azx_dev, bool start,
			  unsigned int streams)
{
	struct hdac_bus *bus = azx_dev->bus;
	int i, nwait, timeout;
	struct hdac_stream *s;

	for (timeout = 5000; timeout; timeout--) {
		nwait = 0;
		i = 0;
		list_for_each_entry(s, &bus->stream_list, list) {
			if (streams & (1 << i)) {
				if (start) {
					/* check FIFO gets ready */
					if (!(snd_hdac_stream_readb(s, SD_STS) &
					      SD_STS_FIFO_READY))
						nwait++;
				} else {
					/* check RUN bit is cleared */
					if (snd_hdac_stream_readb(s, SD_CTL) &
					    SD_CTL_DMA_START)
						nwait++;
				}
			}
			i++;
		}
		if (!nwait)
			break;
		cpu_relax();
	}
}
EXPORT_SYMBOL_GPL(snd_hdac_stream_sync);

#ifdef CONFIG_SND_HDA_DSP_LOADER
/**
 * snd_hdac_dsp_prepare - prepare for DSP loading
 * @azx_dev: HD-audio core stream used for DSP loading
 * @format: HD-audio stream format
 * @byte_size: data chunk byte size
 * @bufp: allocated buffer
 *
 * Allocate the buffer for the given size and set up the given stream for
 * DSP loading.  Returns the stream tag (>= 0), or a negative error code.
 */
int snd_hdac_dsp_prepare(struct hdac_stream *azx_dev, unsigned int format,
			 unsigned int byte_size, struct snd_dma_buffer *bufp)
{
	struct hdac_bus *bus = azx_dev->bus;
	__le32 *bdl;
	int err;

	snd_hdac_dsp_lock(azx_dev);
	spin_lock_irq(&bus->reg_lock);
	if (azx_dev->running || azx_dev->locked) {
		spin_unlock_irq(&bus->reg_lock);
		err = -EBUSY;
		goto unlock;
	}
	azx_dev->locked = true;
	spin_unlock_irq(&bus->reg_lock);

	err = bus->io_ops->dma_alloc_pages(bus, SNDRV_DMA_TYPE_DEV_SG,
					   byte_size, bufp);
	if (err < 0)
		goto err_alloc;

	azx_dev->substream = NULL;
	azx_dev->bufsize = byte_size;
	azx_dev->period_bytes = byte_size;
	azx_dev->format_val = format;

	snd_hdac_stream_reset(azx_dev);

	/* reset BDL address */
	snd_hdac_stream_writel(azx_dev, SD_BDLPL, 0);
	snd_hdac_stream_writel(azx_dev, SD_BDLPU, 0);

	azx_dev->frags = 0;
	bdl = (__le32 *)azx_dev->bdl.area;
	err = setup_bdle(bus, bufp, azx_dev, &bdl, 0, byte_size, 0);
	if (err < 0)
		goto error;

	snd_hdac_stream_setup(azx_dev);
	snd_hdac_dsp_unlock(azx_dev);
	return azx_dev->stream_tag;

 error:
	bus->io_ops->dma_free_pages(bus, bufp);
 err_alloc:
	spin_lock_irq(&bus->reg_lock);
	azx_dev->locked = false;
	spin_unlock_irq(&bus->reg_lock);
 unlock:
	snd_hdac_dsp_unlock(azx_dev);
	return err;
}
EXPORT_SYMBOL_GPL(snd_hdac_dsp_prepare);

/**
 * snd_hdac_dsp_trigger - start / stop DSP loading
 * @azx_dev: HD-audio core stream used for DSP loading
 * @start: trigger start or stop
 */
void snd_hdac_dsp_trigger(struct hdac_stream *azx_dev, bool start)
{
	if (start)
		snd_hdac_stream_start(azx_dev, true);
	else
		snd_hdac_stream_stop(azx_dev);
}
EXPORT_SYMBOL_GPL(snd_hdac_dsp_trigger);

/**
 * snd_hdac_dsp_cleanup - clean up the stream from DSP loading to normal
 * @azx_dev: HD-audio core stream used for DSP loading
 * @dmab: buffer used by DSP loading
 */
void snd_hdac_dsp_cleanup(struct hdac_stream *azx_dev,
			  struct snd_dma_buffer *dmab)
{
	struct hdac_bus *bus = azx_dev->bus;

	if (!dmab->area || !azx_dev->locked)
		return;

	snd_hdac_dsp_lock(azx_dev);
	/* reset BDL address */
	snd_hdac_stream_writel(azx_dev, SD_BDLPL, 0);
	snd_hdac_stream_writel(azx_dev, SD_BDLPU, 0);
	snd_hdac_stream_writel(azx_dev, SD_CTL, 0);
	azx_dev->bufsize = 0;
	azx_dev->period_bytes = 0;
	azx_dev->format_val = 0;

	bus->io_ops->dma_free_pages(bus, dmab);
	dmab->area = NULL;

	spin_lock_irq(&bus->reg_lock);
	azx_dev->locked = false;
	spin_unlock_irq(&bus->reg_lock);
	snd_hdac_dsp_unlock(azx_dev);
}
EXPORT_SYMBOL_GPL(snd_hdac_dsp_cleanup);
#endif /* CONFIG_SND_HDA_DSP_LOADER */<|MERGE_RESOLUTION|>--- conflicted
+++ resolved
@@ -94,8 +94,6 @@
 	snd_hdac_chip_updatel(bus, INTCTL,
 			      1 << azx_dev->index,
 			      1 << azx_dev->index);
-<<<<<<< HEAD
-=======
 	/* set stripe control */
 	if (azx_dev->substream)
 		stripe_ctl = snd_hdac_get_stream_stripe_ctl(bus, azx_dev->substream);
@@ -103,7 +101,6 @@
 		stripe_ctl = 0;
 	snd_hdac_stream_updateb(azx_dev, SD_CTL_3B, SD_CTL_STRIPE_MASK,
 				stripe_ctl);
->>>>>>> 864a07b6
 	/* set DMA start and interrupt mask */
 	snd_hdac_stream_updateb(azx_dev, SD_CTL,
 				0, SD_CTL_DMA_START | SD_INT_MASK);

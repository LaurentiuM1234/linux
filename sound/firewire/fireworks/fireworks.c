--- conflicted
+++ resolved
@@ -298,8 +298,6 @@
 
 	// Block till all of ALSA character devices are released.
 	snd_card_free(efw->card);
-<<<<<<< HEAD
-=======
 }
 
 #define SPECIFIER_1394TA	0x00a02d
@@ -315,7 +313,6 @@
 	.model_id	= model, \
 	.specifier_id	= SPECIFIER_1394TA, \
 	.version	= VERSION_EFW, \
->>>>>>> 41cf15f9
 }
 
 static const struct ieee1394_device_id efw_id_table[] = {

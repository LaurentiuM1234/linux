// SPDX-License-Identifier: GPL-2.0-only
/*
 * Audio and Music Data Transmission Protocol (IEC 61883-6) streams
 * with Common Isochronous Packet (IEC 61883-1) headers
 *
 * Copyright (c) Clemens Ladisch <clemens@ladisch.de>
 */

#include <linux/device.h>
#include <linux/err.h>
#include <linux/firewire.h>
#include <linux/firewire-constants.h>
#include <linux/module.h>
#include <linux/slab.h>
#include <sound/pcm.h>
#include <sound/pcm_params.h>
#include "amdtp-stream.h"

#define TICKS_PER_CYCLE		3072
#define CYCLES_PER_SECOND	8000
#define TICKS_PER_SECOND	(TICKS_PER_CYCLE * CYCLES_PER_SECOND)

#define OHCI_SECOND_MODULUS		8

/* Always support Linux tracing subsystem. */
#define CREATE_TRACE_POINTS
#include "amdtp-stream-trace.h"

#define TRANSFER_DELAY_TICKS	0x2e00 /* 479.17 microseconds */

/* isochronous header parameters */
#define ISO_DATA_LENGTH_SHIFT	16
#define TAG_NO_CIP_HEADER	0
#define TAG_CIP			1

// Common Isochronous Packet (CIP) header parameters. Use two quadlets CIP header when supported.
#define CIP_HEADER_QUADLETS	2
#define CIP_EOH_SHIFT		31
#define CIP_EOH			(1u << CIP_EOH_SHIFT)
#define CIP_EOH_MASK		0x80000000
#define CIP_SID_SHIFT		24
#define CIP_SID_MASK		0x3f000000
#define CIP_DBS_MASK		0x00ff0000
#define CIP_DBS_SHIFT		16
#define CIP_SPH_MASK		0x00000400
#define CIP_SPH_SHIFT		10
#define CIP_DBC_MASK		0x000000ff
#define CIP_FMT_SHIFT		24
#define CIP_FMT_MASK		0x3f000000
#define CIP_FDF_MASK		0x00ff0000
#define CIP_FDF_SHIFT		16
#define CIP_FDF_NO_DATA		0xff
#define CIP_SYT_MASK		0x0000ffff
#define CIP_SYT_NO_INFO		0xffff
#define CIP_SYT_CYCLE_MODULUS	16
#define CIP_NO_DATA		((CIP_FDF_NO_DATA << CIP_FDF_SHIFT) | CIP_SYT_NO_INFO)

#define CIP_HEADER_SIZE		(sizeof(__be32) * CIP_HEADER_QUADLETS)

/* Audio and Music transfer protocol specific parameters */
#define CIP_FMT_AM		0x10
#define AMDTP_FDF_NO_DATA	0xff

// For iso header and tstamp.
#define IR_CTX_HEADER_DEFAULT_QUADLETS	2
// Add nothing.
#define IR_CTX_HEADER_SIZE_NO_CIP	(sizeof(__be32) * IR_CTX_HEADER_DEFAULT_QUADLETS)
// Add two quadlets CIP header.
#define IR_CTX_HEADER_SIZE_CIP		(IR_CTX_HEADER_SIZE_NO_CIP + CIP_HEADER_SIZE)
#define HEADER_TSTAMP_MASK	0x0000ffff

#define IT_PKT_HEADER_SIZE_CIP		CIP_HEADER_SIZE
#define IT_PKT_HEADER_SIZE_NO_CIP	0 // Nothing.

// The initial firmware of OXFW970 can postpone transmission of packet during finishing
// asynchronous transaction. This module accepts 5 cycles to skip as maximum to avoid buffer
// overrun. Actual device can skip more, then this module stops the packet streaming.
#define IR_JUMBO_PAYLOAD_MAX_SKIP_CYCLES	5

/**
 * amdtp_stream_init - initialize an AMDTP stream structure
 * @s: the AMDTP stream to initialize
 * @unit: the target of the stream
 * @dir: the direction of stream
 * @flags: the details of the streaming protocol consist of cip_flags enumeration-constants.
 * @fmt: the value of fmt field in CIP header
 * @process_ctx_payloads: callback handler to process payloads of isoc context
 * @protocol_size: the size to allocate newly for protocol
 */
int amdtp_stream_init(struct amdtp_stream *s, struct fw_unit *unit,
		      enum amdtp_stream_direction dir, unsigned int flags,
		      unsigned int fmt,
		      amdtp_stream_process_ctx_payloads_t process_ctx_payloads,
		      unsigned int protocol_size)
{
	if (process_ctx_payloads == NULL)
		return -EINVAL;

	s->protocol = kzalloc(protocol_size, GFP_KERNEL);
	if (!s->protocol)
		return -ENOMEM;

	s->unit = unit;
	s->direction = dir;
	s->flags = flags;
	s->context = ERR_PTR(-1);
	mutex_init(&s->mutex);
	s->packet_index = 0;

	init_waitqueue_head(&s->ready_wait);

	s->fmt = fmt;
	s->process_ctx_payloads = process_ctx_payloads;

	return 0;
}
EXPORT_SYMBOL(amdtp_stream_init);

/**
 * amdtp_stream_destroy - free stream resources
 * @s: the AMDTP stream to destroy
 */
void amdtp_stream_destroy(struct amdtp_stream *s)
{
	/* Not initialized. */
	if (s->protocol == NULL)
		return;

	WARN_ON(amdtp_stream_running(s));
	kfree(s->protocol);
	mutex_destroy(&s->mutex);
}
EXPORT_SYMBOL(amdtp_stream_destroy);

const unsigned int amdtp_syt_intervals[CIP_SFC_COUNT] = {
	[CIP_SFC_32000]  =  8,
	[CIP_SFC_44100]  =  8,
	[CIP_SFC_48000]  =  8,
	[CIP_SFC_88200]  = 16,
	[CIP_SFC_96000]  = 16,
	[CIP_SFC_176400] = 32,
	[CIP_SFC_192000] = 32,
};
EXPORT_SYMBOL(amdtp_syt_intervals);

const unsigned int amdtp_rate_table[CIP_SFC_COUNT] = {
	[CIP_SFC_32000]  =  32000,
	[CIP_SFC_44100]  =  44100,
	[CIP_SFC_48000]  =  48000,
	[CIP_SFC_88200]  =  88200,
	[CIP_SFC_96000]  =  96000,
	[CIP_SFC_176400] = 176400,
	[CIP_SFC_192000] = 192000,
};
EXPORT_SYMBOL(amdtp_rate_table);

static int apply_constraint_to_size(struct snd_pcm_hw_params *params,
				    struct snd_pcm_hw_rule *rule)
{
	struct snd_interval *s = hw_param_interval(params, rule->var);
	const struct snd_interval *r =
		hw_param_interval_c(params, SNDRV_PCM_HW_PARAM_RATE);
	struct snd_interval t = {0};
	unsigned int step = 0;
	int i;

	for (i = 0; i < CIP_SFC_COUNT; ++i) {
		if (snd_interval_test(r, amdtp_rate_table[i]))
			step = max(step, amdtp_syt_intervals[i]);
	}

	t.min = roundup(s->min, step);
	t.max = rounddown(s->max, step);
	t.integer = 1;

	return snd_interval_refine(s, &t);
}

/**
 * amdtp_stream_add_pcm_hw_constraints - add hw constraints for PCM substream
 * @s:		the AMDTP stream, which must be initialized.
 * @runtime:	the PCM substream runtime
 */
int amdtp_stream_add_pcm_hw_constraints(struct amdtp_stream *s,
					struct snd_pcm_runtime *runtime)
{
	struct snd_pcm_hardware *hw = &runtime->hw;
	unsigned int ctx_header_size;
	unsigned int maximum_usec_per_period;
	int err;

	hw->info = SNDRV_PCM_INFO_BLOCK_TRANSFER |
		   SNDRV_PCM_INFO_INTERLEAVED |
		   SNDRV_PCM_INFO_JOINT_DUPLEX |
		   SNDRV_PCM_INFO_MMAP |
		   SNDRV_PCM_INFO_MMAP_VALID |
		   SNDRV_PCM_INFO_NO_PERIOD_WAKEUP;

	hw->periods_min = 2;
	hw->periods_max = UINT_MAX;

	/* bytes for a frame */
	hw->period_bytes_min = 4 * hw->channels_max;

	/* Just to prevent from allocating much pages. */
	hw->period_bytes_max = hw->period_bytes_min * 2048;
	hw->buffer_bytes_max = hw->period_bytes_max * hw->periods_min;

	// Linux driver for 1394 OHCI controller voluntarily flushes isoc
	// context when total size of accumulated context header reaches
	// PAGE_SIZE. This kicks work for the isoc context and brings
	// callback in the middle of scheduled interrupts.
	// Although AMDTP streams in the same domain use the same events per
	// IRQ, use the largest size of context header between IT/IR contexts.
	// Here, use the value of context header in IR context is for both
	// contexts.
	if (!(s->flags & CIP_NO_HEADER))
		ctx_header_size = IR_CTX_HEADER_SIZE_CIP;
	else
		ctx_header_size = IR_CTX_HEADER_SIZE_NO_CIP;
	maximum_usec_per_period = USEC_PER_SEC * PAGE_SIZE /
				  CYCLES_PER_SECOND / ctx_header_size;

	// In IEC 61883-6, one isoc packet can transfer events up to the value
	// of syt interval. This comes from the interval of isoc cycle. As 1394
	// OHCI controller can generate hardware IRQ per isoc packet, the
	// interval is 125 usec.
	// However, there are two ways of transmission in IEC 61883-6; blocking
	// and non-blocking modes. In blocking mode, the sequence of isoc packet
	// includes 'empty' or 'NODATA' packets which include no event. In
	// non-blocking mode, the number of events per packet is variable up to
	// the syt interval.
	// Due to the above protocol design, the minimum PCM frames per
	// interrupt should be double of the value of syt interval, thus it is
	// 250 usec.
	err = snd_pcm_hw_constraint_minmax(runtime,
					   SNDRV_PCM_HW_PARAM_PERIOD_TIME,
					   250, maximum_usec_per_period);
	if (err < 0)
		goto end;

	/* Non-Blocking stream has no more constraints */
	if (!(s->flags & CIP_BLOCKING))
		goto end;

	/*
	 * One AMDTP packet can include some frames. In blocking mode, the
	 * number equals to SYT_INTERVAL. So the number is 8, 16 or 32,
	 * depending on its sampling rate. For accurate period interrupt, it's
	 * preferrable to align period/buffer sizes to current SYT_INTERVAL.
	 */
	err = snd_pcm_hw_rule_add(runtime, 0, SNDRV_PCM_HW_PARAM_PERIOD_SIZE,
				  apply_constraint_to_size, NULL,
				  SNDRV_PCM_HW_PARAM_PERIOD_SIZE,
				  SNDRV_PCM_HW_PARAM_RATE, -1);
	if (err < 0)
		goto end;
	err = snd_pcm_hw_rule_add(runtime, 0, SNDRV_PCM_HW_PARAM_BUFFER_SIZE,
				  apply_constraint_to_size, NULL,
				  SNDRV_PCM_HW_PARAM_BUFFER_SIZE,
				  SNDRV_PCM_HW_PARAM_RATE, -1);
	if (err < 0)
		goto end;
end:
	return err;
}
EXPORT_SYMBOL(amdtp_stream_add_pcm_hw_constraints);

/**
 * amdtp_stream_set_parameters - set stream parameters
 * @s: the AMDTP stream to configure
 * @rate: the sample rate
 * @data_block_quadlets: the size of a data block in quadlet unit
 *
 * The parameters must be set before the stream is started, and must not be
 * changed while the stream is running.
 */
int amdtp_stream_set_parameters(struct amdtp_stream *s, unsigned int rate,
				unsigned int data_block_quadlets)
{
	unsigned int sfc;

	for (sfc = 0; sfc < ARRAY_SIZE(amdtp_rate_table); ++sfc) {
		if (amdtp_rate_table[sfc] == rate)
			break;
	}
	if (sfc == ARRAY_SIZE(amdtp_rate_table))
		return -EINVAL;

	s->sfc = sfc;
	s->data_block_quadlets = data_block_quadlets;
	s->syt_interval = amdtp_syt_intervals[sfc];

	// default buffering in the device.
	s->transfer_delay = TRANSFER_DELAY_TICKS - TICKS_PER_CYCLE;

	// additional buffering needed to adjust for no-data packets.
	if (s->flags & CIP_BLOCKING)
		s->transfer_delay += TICKS_PER_SECOND * s->syt_interval / rate;

	return 0;
}
EXPORT_SYMBOL(amdtp_stream_set_parameters);

// The CIP header is processed in context header apart from context payload.
static int amdtp_stream_get_max_ctx_payload_size(struct amdtp_stream *s)
{
	unsigned int multiplier;

	if (s->flags & CIP_JUMBO_PAYLOAD)
		multiplier = IR_JUMBO_PAYLOAD_MAX_SKIP_CYCLES;
	else
		multiplier = 1;

	return s->syt_interval * s->data_block_quadlets * sizeof(__be32) * multiplier;
}

/**
 * amdtp_stream_get_max_payload - get the stream's packet size
 * @s: the AMDTP stream
 *
 * This function must not be called before the stream has been configured
 * with amdtp_stream_set_parameters().
 */
unsigned int amdtp_stream_get_max_payload(struct amdtp_stream *s)
{
	unsigned int cip_header_size;

	if (!(s->flags & CIP_NO_HEADER))
		cip_header_size = CIP_HEADER_SIZE;
	else
		cip_header_size = 0;

	return cip_header_size + amdtp_stream_get_max_ctx_payload_size(s);
}
EXPORT_SYMBOL(amdtp_stream_get_max_payload);

/**
 * amdtp_stream_pcm_prepare - prepare PCM device for running
 * @s: the AMDTP stream
 *
 * This function should be called from the PCM device's .prepare callback.
 */
void amdtp_stream_pcm_prepare(struct amdtp_stream *s)
{
	s->pcm_buffer_pointer = 0;
	s->pcm_period_pointer = 0;
}
EXPORT_SYMBOL(amdtp_stream_pcm_prepare);

static void pool_blocking_data_blocks(struct amdtp_stream *s, struct seq_desc *descs,
				      const unsigned int seq_size, unsigned int seq_tail,
				      unsigned int count)
{
	const unsigned int syt_interval = s->syt_interval;
	int i;

	for (i = 0; i < count; ++i) {
		struct seq_desc *desc = descs + seq_tail;

		if (desc->syt_offset != CIP_SYT_NO_INFO)
			desc->data_blocks = syt_interval;
		else
			desc->data_blocks = 0;

		seq_tail = (seq_tail + 1) % seq_size;
	}
}

static void pool_ideal_nonblocking_data_blocks(struct amdtp_stream *s, struct seq_desc *descs,
					       const unsigned int seq_size, unsigned int seq_tail,
					       unsigned int count)
{
	const enum cip_sfc sfc = s->sfc;
	unsigned int state = s->ctx_data.rx.data_block_state;
	int i;

	for (i = 0; i < count; ++i) {
		struct seq_desc *desc = descs + seq_tail;

		if (!cip_sfc_is_base_44100(sfc)) {
			// Sample_rate / 8000 is an integer, and precomputed.
			desc->data_blocks = state;
		} else {
			unsigned int phase = state;

		/*
		 * This calculates the number of data blocks per packet so that
		 * 1) the overall rate is correct and exactly synchronized to
		 *    the bus clock, and
		 * 2) packets with a rounded-up number of blocks occur as early
		 *    as possible in the sequence (to prevent underruns of the
		 *    device's buffer).
		 */
			if (sfc == CIP_SFC_44100)
				/* 6 6 5 6 5 6 5 ... */
				desc->data_blocks = 5 + ((phase & 1) ^ (phase == 0 || phase >= 40));
			else
				/* 12 11 11 11 11 ... or 23 22 22 22 22 ... */
				desc->data_blocks = 11 * (sfc >> 1) + (phase == 0);
			if (++phase >= (80 >> (sfc >> 1)))
				phase = 0;
			state = phase;
		}

		seq_tail = (seq_tail + 1) % seq_size;
	}

	s->ctx_data.rx.data_block_state = state;
}

static unsigned int calculate_syt_offset(unsigned int *last_syt_offset,
			unsigned int *syt_offset_state, enum cip_sfc sfc)
{
	unsigned int syt_offset;

	if (*last_syt_offset < TICKS_PER_CYCLE) {
		if (!cip_sfc_is_base_44100(sfc))
			syt_offset = *last_syt_offset + *syt_offset_state;
		else {
		/*
		 * The time, in ticks, of the n'th SYT_INTERVAL sample is:
		 *   n * SYT_INTERVAL * 24576000 / sample_rate
		 * Modulo TICKS_PER_CYCLE, the difference between successive
		 * elements is about 1386.23.  Rounding the results of this
		 * formula to the SYT precision results in a sequence of
		 * differences that begins with:
		 *   1386 1386 1387 1386 1386 1386 1387 1386 1386 1386 1387 ...
		 * This code generates _exactly_ the same sequence.
		 */
			unsigned int phase = *syt_offset_state;
			unsigned int index = phase % 13;

			syt_offset = *last_syt_offset;
			syt_offset += 1386 + ((index && !(index & 3)) ||
					      phase == 146);
			if (++phase >= 147)
				phase = 0;
			*syt_offset_state = phase;
		}
	} else
		syt_offset = *last_syt_offset - TICKS_PER_CYCLE;
	*last_syt_offset = syt_offset;

	if (syt_offset >= TICKS_PER_CYCLE)
		syt_offset = CIP_SYT_NO_INFO;

	return syt_offset;
}

static void pool_ideal_syt_offsets(struct amdtp_stream *s, struct seq_desc *descs,
				   const unsigned int seq_size, unsigned int seq_tail,
				   unsigned int count)
{
	const enum cip_sfc sfc = s->sfc;
	unsigned int last = s->ctx_data.rx.last_syt_offset;
	unsigned int state = s->ctx_data.rx.syt_offset_state;
	int i;

	for (i = 0; i < count; ++i) {
		struct seq_desc *desc = descs + seq_tail;

		desc->syt_offset = calculate_syt_offset(&last, &state, sfc);

		seq_tail = (seq_tail + 1) % seq_size;
	}

	s->ctx_data.rx.last_syt_offset = last;
	s->ctx_data.rx.syt_offset_state = state;
}

static unsigned int compute_syt_offset(unsigned int syt, unsigned int cycle,
				       unsigned int transfer_delay)
{
	unsigned int cycle_lo = (cycle % CYCLES_PER_SECOND) & 0x0f;
	unsigned int syt_cycle_lo = (syt & 0xf000) >> 12;
	unsigned int syt_offset;

	// Round up.
	if (syt_cycle_lo < cycle_lo)
		syt_cycle_lo += CIP_SYT_CYCLE_MODULUS;
	syt_cycle_lo -= cycle_lo;

	// Subtract transfer delay so that the synchronization offset is not so large
	// at transmission.
	syt_offset = syt_cycle_lo * TICKS_PER_CYCLE + (syt & 0x0fff);
	if (syt_offset < transfer_delay)
		syt_offset += CIP_SYT_CYCLE_MODULUS * TICKS_PER_CYCLE;

	return syt_offset - transfer_delay;
}

// Both of the producer and consumer of the queue runs in the same clock of IEEE 1394 bus.
// Additionally, the sequence of tx packets is severely checked against any discontinuity
// before filling entries in the queue. The calculation is safe even if it looks fragile by
// overrun.
static unsigned int calculate_cached_cycle_count(struct amdtp_stream *s, unsigned int head)
{
	const unsigned int cache_size = s->ctx_data.tx.cache.size;
	unsigned int cycles = s->ctx_data.tx.cache.tail;

	if (cycles < head)
		cycles += cache_size;
	cycles -= head;

	return cycles;
}

static void cache_seq(struct amdtp_stream *s, const struct pkt_desc *descs, unsigned int desc_count)
{
	const unsigned int transfer_delay = s->transfer_delay;
	const unsigned int cache_size = s->ctx_data.tx.cache.size;
	struct seq_desc *cache = s->ctx_data.tx.cache.descs;
	unsigned int cache_tail = s->ctx_data.tx.cache.tail;
	bool aware_syt = !(s->flags & CIP_UNAWARE_SYT);
	int i;

	for (i = 0; i < desc_count; ++i) {
		struct seq_desc *dst = cache + cache_tail;
		const struct pkt_desc *src = descs + i;

		if (aware_syt && src->syt != CIP_SYT_NO_INFO)
			dst->syt_offset = compute_syt_offset(src->syt, src->cycle, transfer_delay);
		else
			dst->syt_offset = CIP_SYT_NO_INFO;
		dst->data_blocks = src->data_blocks;

		cache_tail = (cache_tail + 1) % cache_size;
	}

	s->ctx_data.tx.cache.tail = cache_tail;
}

static void pool_ideal_seq_descs(struct amdtp_stream *s, unsigned int count)
{
	struct seq_desc *descs = s->ctx_data.rx.seq.descs;
	unsigned int seq_tail = s->ctx_data.rx.seq.tail;
	const unsigned int seq_size = s->ctx_data.rx.seq.size;

	pool_ideal_syt_offsets(s, descs, seq_size, seq_tail, count);

	if (s->flags & CIP_BLOCKING)
		pool_blocking_data_blocks(s, descs, seq_size, seq_tail, count);
	else
		pool_ideal_nonblocking_data_blocks(s, descs, seq_size, seq_tail, count);

	s->ctx_data.rx.seq.tail = (seq_tail + count) % seq_size;
}

static void pool_replayed_seq(struct amdtp_stream *s, unsigned int count)
{
	struct amdtp_stream *target = s->ctx_data.rx.replay_target;
	const struct seq_desc *cache = target->ctx_data.tx.cache.descs;
	const unsigned int cache_size = target->ctx_data.tx.cache.size;
	unsigned int cache_head = s->ctx_data.rx.cache_head;
	struct seq_desc *descs = s->ctx_data.rx.seq.descs;
	const unsigned int seq_size = s->ctx_data.rx.seq.size;
	unsigned int seq_tail = s->ctx_data.rx.seq.tail;
	int i;

	for (i = 0; i < count; ++i) {
		descs[seq_tail] = cache[cache_head];
		seq_tail = (seq_tail + 1) % seq_size;
		cache_head = (cache_head + 1) % cache_size;
	}

	s->ctx_data.rx.seq.tail = seq_tail;
	s->ctx_data.rx.cache_head = cache_head;
}

static void pool_seq_descs(struct amdtp_stream *s, unsigned int count)
{
	struct amdtp_domain *d = s->domain;

	if (!d->replay.enable || !s->ctx_data.rx.replay_target) {
		pool_ideal_seq_descs(s, count);
	} else {
		if (!d->replay.on_the_fly) {
			pool_replayed_seq(s, count);
		} else {
			struct amdtp_stream *tx = s->ctx_data.rx.replay_target;
			const unsigned int cache_size = tx->ctx_data.tx.cache.size;
			const unsigned int cache_head = s->ctx_data.rx.cache_head;
			unsigned int cached_cycles = calculate_cached_cycle_count(tx, cache_head);

			if (cached_cycles > count && cached_cycles > cache_size / 2)
				pool_replayed_seq(s, count);
			else
				pool_ideal_seq_descs(s, count);
		}
	}
}

static void update_pcm_pointers(struct amdtp_stream *s,
				struct snd_pcm_substream *pcm,
				unsigned int frames)
{
	unsigned int ptr;

	ptr = s->pcm_buffer_pointer + frames;
	if (ptr >= pcm->runtime->buffer_size)
		ptr -= pcm->runtime->buffer_size;
	WRITE_ONCE(s->pcm_buffer_pointer, ptr);

	s->pcm_period_pointer += frames;
	if (s->pcm_period_pointer >= pcm->runtime->period_size) {
		s->pcm_period_pointer -= pcm->runtime->period_size;

		// The program in user process should periodically check the status of intermediate
		// buffer associated to PCM substream to process PCM frames in the buffer, instead
		// of receiving notification of period elapsed by poll wait.
		if (!pcm->runtime->no_period_wakeup) {
			if (in_softirq()) {
				// In software IRQ context for 1394 OHCI.
				snd_pcm_period_elapsed(pcm);
			} else {
				// In process context of ALSA PCM application under acquired lock of
				// PCM substream.
				snd_pcm_period_elapsed_under_stream_lock(pcm);
			}
		}
	}
}

static int queue_packet(struct amdtp_stream *s, struct fw_iso_packet *params,
			bool sched_irq)
{
	int err;

	params->interrupt = sched_irq;
	params->tag = s->tag;
	params->sy = 0;

	err = fw_iso_context_queue(s->context, params, &s->buffer.iso_buffer,
				   s->buffer.packets[s->packet_index].offset);
	if (err < 0) {
		dev_err(&s->unit->device, "queueing error: %d\n", err);
		goto end;
	}

	if (++s->packet_index >= s->queue_size)
		s->packet_index = 0;
end:
	return err;
}

static inline int queue_out_packet(struct amdtp_stream *s,
				   struct fw_iso_packet *params, bool sched_irq)
{
	params->skip =
		!!(params->header_length == 0 && params->payload_length == 0);
	return queue_packet(s, params, sched_irq);
}

static inline int queue_in_packet(struct amdtp_stream *s,
				  struct fw_iso_packet *params)
{
	// Queue one packet for IR context.
	params->header_length = s->ctx_data.tx.ctx_header_size;
	params->payload_length = s->ctx_data.tx.max_ctx_payload_length;
	params->skip = false;
	return queue_packet(s, params, false);
}

static void generate_cip_header(struct amdtp_stream *s, __be32 cip_header[2],
			unsigned int data_block_counter, unsigned int syt)
{
	cip_header[0] = cpu_to_be32(READ_ONCE(s->source_node_id_field) |
				(s->data_block_quadlets << CIP_DBS_SHIFT) |
				((s->sph << CIP_SPH_SHIFT) & CIP_SPH_MASK) |
				data_block_counter);
	cip_header[1] = cpu_to_be32(CIP_EOH |
			((s->fmt << CIP_FMT_SHIFT) & CIP_FMT_MASK) |
			((s->ctx_data.rx.fdf << CIP_FDF_SHIFT) & CIP_FDF_MASK) |
			(syt & CIP_SYT_MASK));
}

static void build_it_pkt_header(struct amdtp_stream *s, unsigned int cycle,
				struct fw_iso_packet *params, unsigned int header_length,
				unsigned int data_blocks,
				unsigned int data_block_counter,
				unsigned int syt, unsigned int index)
{
	unsigned int payload_length;
	__be32 *cip_header;

	payload_length = data_blocks * sizeof(__be32) * s->data_block_quadlets;
	params->payload_length = payload_length;

	if (header_length > 0) {
		cip_header = (__be32 *)params->header;
		generate_cip_header(s, cip_header, data_block_counter, syt);
		params->header_length = header_length;
	} else {
		cip_header = NULL;
	}

	trace_amdtp_packet(s, cycle, cip_header, payload_length + header_length, data_blocks,
			   data_block_counter, s->packet_index, index);
}

static int check_cip_header(struct amdtp_stream *s, const __be32 *buf,
			    unsigned int payload_length,
			    unsigned int *data_blocks,
			    unsigned int *data_block_counter, unsigned int *syt)
{
	u32 cip_header[2];
	unsigned int sph;
	unsigned int fmt;
	unsigned int fdf;
	unsigned int dbc;
	bool lost;

	cip_header[0] = be32_to_cpu(buf[0]);
	cip_header[1] = be32_to_cpu(buf[1]);

	/*
	 * This module supports 'Two-quadlet CIP header with SYT field'.
	 * For convenience, also check FMT field is AM824 or not.
	 */
	if ((((cip_header[0] & CIP_EOH_MASK) == CIP_EOH) ||
	     ((cip_header[1] & CIP_EOH_MASK) != CIP_EOH)) &&
	    (!(s->flags & CIP_HEADER_WITHOUT_EOH))) {
		dev_info_ratelimited(&s->unit->device,
				"Invalid CIP header for AMDTP: %08X:%08X\n",
				cip_header[0], cip_header[1]);
		return -EAGAIN;
	}

	/* Check valid protocol or not. */
	sph = (cip_header[0] & CIP_SPH_MASK) >> CIP_SPH_SHIFT;
	fmt = (cip_header[1] & CIP_FMT_MASK) >> CIP_FMT_SHIFT;
	if (sph != s->sph || fmt != s->fmt) {
		dev_info_ratelimited(&s->unit->device,
				     "Detect unexpected protocol: %08x %08x\n",
				     cip_header[0], cip_header[1]);
		return -EAGAIN;
	}

	/* Calculate data blocks */
	fdf = (cip_header[1] & CIP_FDF_MASK) >> CIP_FDF_SHIFT;
	if (payload_length == 0 || (fmt == CIP_FMT_AM && fdf == AMDTP_FDF_NO_DATA)) {
		*data_blocks = 0;
	} else {
		unsigned int data_block_quadlets =
				(cip_header[0] & CIP_DBS_MASK) >> CIP_DBS_SHIFT;
		/* avoid division by zero */
		if (data_block_quadlets == 0) {
			dev_err(&s->unit->device,
				"Detect invalid value in dbs field: %08X\n",
				cip_header[0]);
			return -EPROTO;
		}
		if (s->flags & CIP_WRONG_DBS)
			data_block_quadlets = s->data_block_quadlets;

		*data_blocks = payload_length / sizeof(__be32) / data_block_quadlets;
	}

	/* Check data block counter continuity */
	dbc = cip_header[0] & CIP_DBC_MASK;
	if (*data_blocks == 0 && (s->flags & CIP_EMPTY_HAS_WRONG_DBC) &&
	    *data_block_counter != UINT_MAX)
		dbc = *data_block_counter;

	if ((dbc == 0x00 && (s->flags & CIP_SKIP_DBC_ZERO_CHECK)) ||
	    *data_block_counter == UINT_MAX) {
		lost = false;
	} else if (!(s->flags & CIP_DBC_IS_END_EVENT)) {
		lost = dbc != *data_block_counter;
	} else {
		unsigned int dbc_interval;

		if (*data_blocks > 0 && s->ctx_data.tx.dbc_interval > 0)
			dbc_interval = s->ctx_data.tx.dbc_interval;
		else
			dbc_interval = *data_blocks;

		lost = dbc != ((*data_block_counter + dbc_interval) & 0xff);
	}

	if (lost) {
		dev_err(&s->unit->device,
			"Detect discontinuity of CIP: %02X %02X\n",
			*data_block_counter, dbc);
		return -EIO;
	}

	*data_block_counter = dbc;

	if (!(s->flags & CIP_UNAWARE_SYT))
		*syt = cip_header[1] & CIP_SYT_MASK;

	return 0;
}

static int parse_ir_ctx_header(struct amdtp_stream *s, unsigned int cycle,
			       const __be32 *ctx_header,
			       unsigned int *data_blocks,
			       unsigned int *data_block_counter,
			       unsigned int *syt, unsigned int packet_index, unsigned int index)
{
	unsigned int payload_length;
	const __be32 *cip_header;
	unsigned int cip_header_size;

	payload_length = be32_to_cpu(ctx_header[0]) >> ISO_DATA_LENGTH_SHIFT;

	if (!(s->flags & CIP_NO_HEADER))
		cip_header_size = CIP_HEADER_SIZE;
	else
		cip_header_size = 0;

	if (payload_length > cip_header_size + s->ctx_data.tx.max_ctx_payload_length) {
		dev_err(&s->unit->device,
			"Detect jumbo payload: %04x %04x\n",
			payload_length, cip_header_size + s->ctx_data.tx.max_ctx_payload_length);
		return -EIO;
	}

	if (cip_header_size > 0) {
		if (payload_length >= cip_header_size) {
			int err;

			cip_header = ctx_header + IR_CTX_HEADER_DEFAULT_QUADLETS;
			err = check_cip_header(s, cip_header, payload_length - cip_header_size,
					       data_blocks, data_block_counter, syt);
			if (err < 0)
				return err;
		} else {
			// Handle the cycle so that empty packet arrives.
			cip_header = NULL;
			*data_blocks = 0;
			*syt = 0;
		}
	} else {
		cip_header = NULL;
		*data_blocks = payload_length / sizeof(__be32) / s->data_block_quadlets;
		*syt = 0;

		if (*data_block_counter == UINT_MAX)
			*data_block_counter = 0;
	}

	trace_amdtp_packet(s, cycle, cip_header, payload_length, *data_blocks,
			   *data_block_counter, packet_index, index);

	return 0;
}

// In CYCLE_TIMER register of IEEE 1394, 7 bits are used to represent second. On
// the other hand, in DMA descriptors of 1394 OHCI, 3 bits are used to represent
// it. Thus, via Linux firewire subsystem, we can get the 3 bits for second.
static inline u32 compute_ohci_cycle_count(__be32 ctx_header_tstamp)
{
	u32 tstamp = be32_to_cpu(ctx_header_tstamp) & HEADER_TSTAMP_MASK;
	return (((tstamp >> 13) & 0x07) * 8000) + (tstamp & 0x1fff);
}

static inline u32 increment_ohci_cycle_count(u32 cycle, unsigned int addend)
{
	cycle += addend;
	if (cycle >= OHCI_SECOND_MODULUS * CYCLES_PER_SECOND)
		cycle -= OHCI_SECOND_MODULUS * CYCLES_PER_SECOND;
	return cycle;
}

static int compare_ohci_cycle_count(u32 lval, u32 rval)
{
	if (lval == rval)
		return 0;
	else if (lval < rval && rval - lval < OHCI_SECOND_MODULUS * CYCLES_PER_SECOND / 2)
		return -1;
	else
		return 1;
}

// Align to actual cycle count for the packet which is going to be scheduled.
// This module queued the same number of isochronous cycle as the size of queue
// to kip isochronous cycle, therefore it's OK to just increment the cycle by
// the size of queue for scheduled cycle.
static inline u32 compute_ohci_it_cycle(const __be32 ctx_header_tstamp,
					unsigned int queue_size)
{
	u32 cycle = compute_ohci_cycle_count(ctx_header_tstamp);
	return increment_ohci_cycle_count(cycle, queue_size);
}

static int generate_device_pkt_descs(struct amdtp_stream *s,
				     struct pkt_desc *descs,
				     const __be32 *ctx_header,
				     unsigned int packets,
				     unsigned int *desc_count)
{
	unsigned int next_cycle = s->next_cycle;
	unsigned int dbc = s->data_block_counter;
	unsigned int packet_index = s->packet_index;
	unsigned int queue_size = s->queue_size;
	int i;
	int err;

	*desc_count = 0;
	for (i = 0; i < packets; ++i) {
		struct pkt_desc *desc = descs + *desc_count;
		unsigned int cycle;
		bool lost;
		unsigned int data_blocks;
		unsigned int syt;

		cycle = compute_ohci_cycle_count(ctx_header[1]);
		lost = (next_cycle != cycle);
		if (lost) {
			if (s->flags & CIP_NO_HEADER) {
				// Fireface skips transmission just for an isoc cycle corresponding
				// to empty packet.
				unsigned int prev_cycle = next_cycle;

				next_cycle = increment_ohci_cycle_count(next_cycle, 1);
				lost = (next_cycle != cycle);
				if (!lost) {
					// Prepare a description for the skipped cycle for
					// sequence replay.
					desc->cycle = prev_cycle;
					desc->syt = 0;
					desc->data_blocks = 0;
					desc->data_block_counter = dbc;
					desc->ctx_payload = NULL;
					++desc;
					++(*desc_count);
				}
			} else if (s->flags & CIP_JUMBO_PAYLOAD) {
				// OXFW970 skips transmission for several isoc cycles during
				// asynchronous transaction. The sequence replay is impossible due
				// to the reason.
				unsigned int safe_cycle = increment_ohci_cycle_count(next_cycle,
								IR_JUMBO_PAYLOAD_MAX_SKIP_CYCLES);
				lost = (compare_ohci_cycle_count(safe_cycle, cycle) > 0);
			}
			if (lost) {
				dev_err(&s->unit->device, "Detect discontinuity of cycle: %d %d\n",
					next_cycle, cycle);
				return -EIO;
			}
		}

		err = parse_ir_ctx_header(s, cycle, ctx_header, &data_blocks, &dbc, &syt,
					  packet_index, i);
		if (err < 0)
			return err;

		desc->cycle = cycle;
		desc->syt = syt;
		desc->data_blocks = data_blocks;
		desc->data_block_counter = dbc;
		desc->ctx_payload = s->buffer.packets[packet_index].buffer;

		if (!(s->flags & CIP_DBC_IS_END_EVENT))
			dbc = (dbc + desc->data_blocks) & 0xff;

		next_cycle = increment_ohci_cycle_count(next_cycle, 1);
		++(*desc_count);
		ctx_header += s->ctx_data.tx.ctx_header_size / sizeof(*ctx_header);
		packet_index = (packet_index + 1) % queue_size;
	}

	s->next_cycle = next_cycle;
	s->data_block_counter = dbc;

	return 0;
}

static unsigned int compute_syt(unsigned int syt_offset, unsigned int cycle,
				unsigned int transfer_delay)
{
	unsigned int syt;

	syt_offset += transfer_delay;
	syt = ((cycle + syt_offset / TICKS_PER_CYCLE) << 12) |
	      (syt_offset % TICKS_PER_CYCLE);
	return syt & CIP_SYT_MASK;
}

static void generate_pkt_descs(struct amdtp_stream *s, const __be32 *ctx_header, unsigned int packets)
{
	struct pkt_desc *descs = s->pkt_descs;
	const struct seq_desc *seq_descs = s->ctx_data.rx.seq.descs;
	const unsigned int seq_size = s->ctx_data.rx.seq.size;
	unsigned int dbc = s->data_block_counter;
	unsigned int seq_head = s->ctx_data.rx.seq.head;
	bool aware_syt = !(s->flags & CIP_UNAWARE_SYT);
	int i;

	for (i = 0; i < packets; ++i) {
		struct pkt_desc *desc = descs + i;
		unsigned int index = (s->packet_index + i) % s->queue_size;
		const struct seq_desc *seq = seq_descs + seq_head;

		desc->cycle = compute_ohci_it_cycle(*ctx_header, s->queue_size);

		if (aware_syt && seq->syt_offset != CIP_SYT_NO_INFO)
			desc->syt = compute_syt(seq->syt_offset, desc->cycle, s->transfer_delay);
		else
			desc->syt = CIP_SYT_NO_INFO;

		desc->data_blocks = seq->data_blocks;

		if (s->flags & CIP_DBC_IS_END_EVENT)
			dbc = (dbc + desc->data_blocks) & 0xff;

		desc->data_block_counter = dbc;

		if (!(s->flags & CIP_DBC_IS_END_EVENT))
			dbc = (dbc + desc->data_blocks) & 0xff;

		desc->ctx_payload = s->buffer.packets[index].buffer;

		seq_head = (seq_head + 1) % seq_size;

		++ctx_header;
	}

	s->data_block_counter = dbc;
	s->ctx_data.rx.seq.head = seq_head;
}

static inline void cancel_stream(struct amdtp_stream *s)
{
	s->packet_index = -1;
	if (in_softirq())
		amdtp_stream_pcm_abort(s);
	WRITE_ONCE(s->pcm_buffer_pointer, SNDRV_PCM_POS_XRUN);
}

static void process_ctx_payloads(struct amdtp_stream *s,
				 const struct pkt_desc *descs,
				 unsigned int packets)
{
	struct snd_pcm_substream *pcm;
	unsigned int pcm_frames;

	pcm = READ_ONCE(s->pcm);
	pcm_frames = s->process_ctx_payloads(s, descs, packets, pcm);
	if (pcm)
		update_pcm_pointers(s, pcm, pcm_frames);
}

static void process_rx_packets(struct fw_iso_context *context, u32 tstamp, size_t header_length,
			       void *header, void *private_data)
{
	struct amdtp_stream *s = private_data;
	const struct amdtp_domain *d = s->domain;
	const __be32 *ctx_header = header;
	const unsigned int events_per_period = d->events_per_period;
	unsigned int event_count = s->ctx_data.rx.event_count;
	unsigned int pkt_header_length;
	unsigned int packets;
	bool need_hw_irq;
	int i;

	if (s->packet_index < 0)
		return;

	// Calculate the number of packets in buffer and check XRUN.
	packets = header_length / sizeof(*ctx_header);

	pool_seq_descs(s, packets);

	generate_pkt_descs(s, ctx_header, packets);

	process_ctx_payloads(s, s->pkt_descs, packets);

	if (!(s->flags & CIP_NO_HEADER))
		pkt_header_length = IT_PKT_HEADER_SIZE_CIP;
	else
		pkt_header_length = 0;

	if (s == d->irq_target) {
		// At NO_PERIOD_WAKEUP mode, the packets for all IT/IR contexts are processed by
		// the tasks of user process operating ALSA PCM character device by calling ioctl(2)
		// with some requests, instead of scheduled hardware IRQ of an IT context.
		struct snd_pcm_substream *pcm = READ_ONCE(s->pcm);
		need_hw_irq = !pcm || !pcm->runtime->no_period_wakeup;
	} else {
		need_hw_irq = false;
	}

	for (i = 0; i < packets; ++i) {
		const struct pkt_desc *desc = s->pkt_descs + i;
		struct {
			struct fw_iso_packet params;
			__be32 header[CIP_HEADER_QUADLETS];
		} template = { {0}, {0} };
		bool sched_irq = false;

		build_it_pkt_header(s, desc->cycle, &template.params, pkt_header_length,
				    desc->data_blocks, desc->data_block_counter,
				    desc->syt, i);

		if (s == s->domain->irq_target) {
			event_count += desc->data_blocks;
			if (event_count >= events_per_period) {
				event_count -= events_per_period;
				sched_irq = need_hw_irq;
			}
		}

		if (queue_out_packet(s, &template.params, sched_irq) < 0) {
			cancel_stream(s);
			return;
		}
	}

	s->ctx_data.rx.event_count = event_count;
}

static void skip_rx_packets(struct fw_iso_context *context, u32 tstamp, size_t header_length,
			    void *header, void *private_data)
<<<<<<< HEAD
=======
{
	struct amdtp_stream *s = private_data;
	struct amdtp_domain *d = s->domain;
	const __be32 *ctx_header = header;
	unsigned int packets;
	unsigned int cycle;
	int i;

	if (s->packet_index < 0)
		return;

	packets = header_length / sizeof(*ctx_header);

	cycle = compute_ohci_it_cycle(ctx_header[packets - 1], s->queue_size);
	s->next_cycle = increment_ohci_cycle_count(cycle, 1);

	for (i = 0; i < packets; ++i) {
		struct fw_iso_packet params = {
			.header_length = 0,
			.payload_length = 0,
		};
		bool sched_irq = (s == d->irq_target && i == packets - 1);

		if (queue_out_packet(s, &params, sched_irq) < 0) {
			cancel_stream(s);
			return;
		}
	}
}

static void irq_target_callback(struct fw_iso_context *context, u32 tstamp, size_t header_length,
				void *header, void *private_data);

static void process_rx_packets_intermediately(struct fw_iso_context *context, u32 tstamp,
					size_t header_length, void *header, void *private_data)
{
	struct amdtp_stream *s = private_data;
	struct amdtp_domain *d = s->domain;
	__be32 *ctx_header = header;
	const unsigned int queue_size = s->queue_size;
	unsigned int packets;
	unsigned int offset;

	if (s->packet_index < 0)
		return;

	packets = header_length / sizeof(*ctx_header);

	offset = 0;
	while (offset < packets) {
		unsigned int cycle = compute_ohci_it_cycle(ctx_header[offset], queue_size);

		if (compare_ohci_cycle_count(cycle, d->processing_cycle.rx_start) >= 0)
			break;

		++offset;
	}

	if (offset > 0) {
		unsigned int length = sizeof(*ctx_header) * offset;

		skip_rx_packets(context, tstamp, length, ctx_header, private_data);
		if (amdtp_streaming_error(s))
			return;

		ctx_header += offset;
		header_length -= length;
	}

	if (offset < packets) {
		s->ready_processing = true;
		wake_up(&s->ready_wait);

		process_rx_packets(context, tstamp, header_length, ctx_header, private_data);
		if (amdtp_streaming_error(s))
			return;

		if (s == d->irq_target)
			s->context->callback.sc = irq_target_callback;
		else
			s->context->callback.sc = process_rx_packets;
	}
}

static void process_tx_packets(struct fw_iso_context *context, u32 tstamp, size_t header_length,
			       void *header, void *private_data)
>>>>>>> 934d0587
{
	struct amdtp_stream *s = private_data;
	struct amdtp_domain *d = s->domain;
	const __be32 *ctx_header = header;
	unsigned int packets;
	unsigned int cycle;
	int i;

	if (s->packet_index < 0)
		return;

	packets = header_length / sizeof(*ctx_header);

	cycle = compute_ohci_it_cycle(ctx_header[packets - 1], s->queue_size);
	s->next_cycle = increment_ohci_cycle_count(cycle, 1);

	for (i = 0; i < packets; ++i) {
		struct fw_iso_packet params = {
			.header_length = 0,
			.payload_length = 0,
		};
		bool sched_irq = (s == d->irq_target && i == packets - 1);

		if (queue_out_packet(s, &params, sched_irq) < 0) {
			cancel_stream(s);
			return;
		}
	}
}

static void irq_target_callback(struct fw_iso_context *context, u32 tstamp, size_t header_length,
				void *header, void *private_data);

static void process_rx_packets_intermediately(struct fw_iso_context *context, u32 tstamp,
					size_t header_length, void *header, void *private_data)
{
	struct amdtp_stream *s = private_data;
	struct amdtp_domain *d = s->domain;
	__be32 *ctx_header = header;
	const unsigned int queue_size = s->queue_size;
	unsigned int packets;
<<<<<<< HEAD
	unsigned int offset;

	if (s->packet_index < 0)
		return;

	packets = header_length / sizeof(*ctx_header);

	offset = 0;
	while (offset < packets) {
		unsigned int cycle = compute_ohci_it_cycle(ctx_header[offset], queue_size);

		if (compare_ohci_cycle_count(cycle, d->processing_cycle.rx_start) >= 0)
			break;

		++offset;
	}

	if (offset > 0) {
		unsigned int length = sizeof(*ctx_header) * offset;

		skip_rx_packets(context, tstamp, length, ctx_header, private_data);
		if (amdtp_streaming_error(s))
			return;

		ctx_header += offset;
		header_length -= length;
	}

	if (offset < packets) {
		s->ready_processing = true;
		wake_up(&s->ready_wait);

		process_rx_packets(context, tstamp, header_length, ctx_header, private_data);
		if (amdtp_streaming_error(s))
			return;

		if (s == d->irq_target)
			s->context->callback.sc = irq_target_callback;
		else
			s->context->callback.sc = process_rx_packets;
	}
}

static void process_tx_packets(struct fw_iso_context *context, u32 tstamp, size_t header_length,
			       void *header, void *private_data)
{
	struct amdtp_stream *s = private_data;
	__be32 *ctx_header = header;
	unsigned int packets;
=======
>>>>>>> 934d0587
	unsigned int desc_count;
	int i;
	int err;

	if (s->packet_index < 0)
		return;

	// Calculate the number of packets in buffer and check XRUN.
	packets = header_length / s->ctx_data.tx.ctx_header_size;

	desc_count = 0;
	err = generate_device_pkt_descs(s, s->pkt_descs, ctx_header, packets, &desc_count);
	if (err < 0) {
		if (err != -EAGAIN) {
			cancel_stream(s);
			return;
		}
	} else {
		struct amdtp_domain *d = s->domain;

		process_ctx_payloads(s, s->pkt_descs, desc_count);

		if (d->replay.enable)
			cache_seq(s, s->pkt_descs, desc_count);
	}

	for (i = 0; i < packets; ++i) {
		struct fw_iso_packet params = {0};

		if (queue_in_packet(s, &params) < 0) {
			cancel_stream(s);
			return;
		}
	}
}

static void drop_tx_packets(struct fw_iso_context *context, u32 tstamp, size_t header_length,
			    void *header, void *private_data)
{
	struct amdtp_stream *s = private_data;
	const __be32 *ctx_header = header;
	unsigned int packets;
	unsigned int cycle;
	int i;

	if (s->packet_index < 0)
		return;

	packets = header_length / s->ctx_data.tx.ctx_header_size;

	ctx_header += (packets - 1) * s->ctx_data.tx.ctx_header_size / sizeof(*ctx_header);
	cycle = compute_ohci_cycle_count(ctx_header[1]);
	s->next_cycle = increment_ohci_cycle_count(cycle, 1);

	for (i = 0; i < packets; ++i) {
		struct fw_iso_packet params = {0};

		if (queue_in_packet(s, &params) < 0) {
			cancel_stream(s);
			return;
		}
	}
}

static void process_tx_packets_intermediately(struct fw_iso_context *context, u32 tstamp,
					size_t header_length, void *header, void *private_data)
{
	struct amdtp_stream *s = private_data;
	struct amdtp_domain *d = s->domain;
	__be32 *ctx_header;
	unsigned int packets;
	unsigned int offset;

	if (s->packet_index < 0)
		return;

	packets = header_length / s->ctx_data.tx.ctx_header_size;

	offset = 0;
	ctx_header = header;
	while (offset < packets) {
		unsigned int cycle = compute_ohci_cycle_count(ctx_header[1]);

		if (compare_ohci_cycle_count(cycle, d->processing_cycle.tx_start) >= 0)
			break;

		ctx_header += s->ctx_data.tx.ctx_header_size / sizeof(__be32);
		++offset;
	}

	ctx_header = header;

	if (offset > 0) {
		size_t length = s->ctx_data.tx.ctx_header_size * offset;

		drop_tx_packets(context, tstamp, length, ctx_header, s);
		if (amdtp_streaming_error(s))
			return;

		ctx_header += length / sizeof(*ctx_header);
		header_length -= length;
	}

	if (offset < packets) {
		s->ready_processing = true;
		wake_up(&s->ready_wait);

		process_tx_packets(context, tstamp, header_length, ctx_header, s);
		if (amdtp_streaming_error(s))
			return;

		context->callback.sc = process_tx_packets;
	}
}

static void drop_tx_packets_initially(struct fw_iso_context *context, u32 tstamp,
				      size_t header_length, void *header, void *private_data)
{
	struct amdtp_stream *s = private_data;
	struct amdtp_domain *d = s->domain;
	__be32 *ctx_header;
	unsigned int count;
	unsigned int events;
	int i;

	if (s->packet_index < 0)
		return;

	count = header_length / s->ctx_data.tx.ctx_header_size;

	// Attempt to detect any event in the batch of packets.
	events = 0;
	ctx_header = header;
	for (i = 0; i < count; ++i) {
		unsigned int payload_quads =
			(be32_to_cpu(*ctx_header) >> ISO_DATA_LENGTH_SHIFT) / sizeof(__be32);
		unsigned int data_blocks;

		if (s->flags & CIP_NO_HEADER) {
			data_blocks = payload_quads / s->data_block_quadlets;
		} else {
			__be32 *cip_headers = ctx_header + IR_CTX_HEADER_DEFAULT_QUADLETS;

			if (payload_quads < CIP_HEADER_QUADLETS) {
				data_blocks = 0;
			} else {
				payload_quads -= CIP_HEADER_QUADLETS;

				if (s->flags & CIP_UNAWARE_SYT) {
					data_blocks = payload_quads / s->data_block_quadlets;
				} else {
					u32 cip1 = be32_to_cpu(cip_headers[1]);

					// NODATA packet can includes any data blocks but they are
					// not available as event.
					if ((cip1 & CIP_NO_DATA) == CIP_NO_DATA)
						data_blocks = 0;
					else
						data_blocks = payload_quads / s->data_block_quadlets;
				}
			}
		}
<<<<<<< HEAD

		events += data_blocks;

		ctx_header += s->ctx_data.tx.ctx_header_size / sizeof(__be32);
	}

	drop_tx_packets(context, tstamp, header_length, header, s);

	if (events > 0)
		s->ctx_data.tx.event_starts = true;

	// Decide the cycle count to begin processing content of packet in IR contexts.
	{
		unsigned int stream_count = 0;
		unsigned int event_starts_count = 0;
		unsigned int cycle = UINT_MAX;

		list_for_each_entry(s, &d->streams, list) {
			if (s->direction == AMDTP_IN_STREAM) {
				++stream_count;
				if (s->ctx_data.tx.event_starts)
					++event_starts_count;
			}
		}

		if (stream_count == event_starts_count) {
			unsigned int next_cycle;

			list_for_each_entry(s, &d->streams, list) {
				if (s->direction != AMDTP_IN_STREAM)
					continue;

=======

		events += data_blocks;

		ctx_header += s->ctx_data.tx.ctx_header_size / sizeof(__be32);
	}

	drop_tx_packets(context, tstamp, header_length, header, s);

	if (events > 0)
		s->ctx_data.tx.event_starts = true;

	// Decide the cycle count to begin processing content of packet in IR contexts.
	{
		unsigned int stream_count = 0;
		unsigned int event_starts_count = 0;
		unsigned int cycle = UINT_MAX;

		list_for_each_entry(s, &d->streams, list) {
			if (s->direction == AMDTP_IN_STREAM) {
				++stream_count;
				if (s->ctx_data.tx.event_starts)
					++event_starts_count;
			}
		}

		if (stream_count == event_starts_count) {
			unsigned int next_cycle;

			list_for_each_entry(s, &d->streams, list) {
				if (s->direction != AMDTP_IN_STREAM)
					continue;

>>>>>>> 934d0587
				next_cycle = increment_ohci_cycle_count(s->next_cycle,
								d->processing_cycle.tx_init_skip);
				if (cycle == UINT_MAX ||
				    compare_ohci_cycle_count(next_cycle, cycle) > 0)
					cycle = next_cycle;

				s->context->callback.sc = process_tx_packets_intermediately;
			}

			d->processing_cycle.tx_start = cycle;
		}
	}
}

static void process_ctxs_in_domain(struct amdtp_domain *d)
{
	struct amdtp_stream *s;

	list_for_each_entry(s, &d->streams, list) {
		if (s != d->irq_target && amdtp_stream_running(s))
			fw_iso_context_flush_completions(s->context);

		if (amdtp_streaming_error(s))
			goto error;
	}

	return;
error:
	if (amdtp_stream_running(d->irq_target))
		cancel_stream(d->irq_target);

	list_for_each_entry(s, &d->streams, list) {
		if (amdtp_stream_running(s))
			cancel_stream(s);
	}
}

static void irq_target_callback(struct fw_iso_context *context, u32 tstamp, size_t header_length,
				void *header, void *private_data)
{
	struct amdtp_stream *s = private_data;
	struct amdtp_domain *d = s->domain;

	process_rx_packets(context, tstamp, header_length, header, private_data);
	process_ctxs_in_domain(d);
}

static void irq_target_callback_intermediately(struct fw_iso_context *context, u32 tstamp,
					size_t header_length, void *header, void *private_data)
{
	struct amdtp_stream *s = private_data;
	struct amdtp_domain *d = s->domain;

	process_rx_packets_intermediately(context, tstamp, header_length, header, private_data);
	process_ctxs_in_domain(d);
}

static void irq_target_callback_skip(struct fw_iso_context *context, u32 tstamp,
				     size_t header_length, void *header, void *private_data)
{
	struct amdtp_stream *s = private_data;
	struct amdtp_domain *d = s->domain;
	bool ready_to_start;

	skip_rx_packets(context, tstamp, header_length, header, private_data);
	process_ctxs_in_domain(d);

	if (d->replay.enable && !d->replay.on_the_fly) {
		unsigned int rx_count = 0;
		unsigned int rx_ready_count = 0;
		struct amdtp_stream *rx;

		list_for_each_entry(rx, &d->streams, list) {
			struct amdtp_stream *tx;
			unsigned int cached_cycles;

			if (rx->direction != AMDTP_OUT_STREAM)
				continue;
			++rx_count;

			tx = rx->ctx_data.rx.replay_target;
			cached_cycles = calculate_cached_cycle_count(tx, 0);
			if (cached_cycles > tx->ctx_data.tx.cache.size / 2)
				++rx_ready_count;
		}

		ready_to_start = (rx_count == rx_ready_count);
	} else {
		ready_to_start = true;
	}

	// Decide the cycle count to begin processing content of packet in IT contexts. All of IT
	// contexts are expected to start and get callback when reaching here.
	if (ready_to_start) {
		unsigned int cycle = s->next_cycle;
		list_for_each_entry(s, &d->streams, list) {
			if (s->direction != AMDTP_OUT_STREAM)
				continue;

			if (compare_ohci_cycle_count(s->next_cycle, cycle) > 0)
				cycle = s->next_cycle;

			if (s == d->irq_target)
				s->context->callback.sc = irq_target_callback_intermediately;
			else
				s->context->callback.sc = process_rx_packets_intermediately;
		}

		d->processing_cycle.rx_start = cycle;
	}
}

// This is executed one time. For in-stream, first packet has come. For out-stream, prepared to
// transmit first packet.
static void amdtp_stream_first_callback(struct fw_iso_context *context,
					u32 tstamp, size_t header_length,
					void *header, void *private_data)
{
	struct amdtp_stream *s = private_data;
	struct amdtp_domain *d = s->domain;

	if (s->direction == AMDTP_IN_STREAM) {
		context->callback.sc = drop_tx_packets_initially;
	} else {
		if (s == d->irq_target)
			context->callback.sc = irq_target_callback_skip;
		else
			context->callback.sc = skip_rx_packets;
	}

	context->callback.sc(context, tstamp, header_length, header, s);
}

/**
 * amdtp_stream_start - start transferring packets
 * @s: the AMDTP stream to start
 * @channel: the isochronous channel on the bus
 * @speed: firewire speed code
 * @queue_size: The number of packets in the queue.
 * @idle_irq_interval: the interval to queue packet during initial state.
 *
 * The stream cannot be started until it has been configured with
 * amdtp_stream_set_parameters() and it must be started before any PCM or MIDI
 * device can be started.
 */
static int amdtp_stream_start(struct amdtp_stream *s, int channel, int speed,
			      unsigned int queue_size, unsigned int idle_irq_interval)
{
	bool is_irq_target = (s == s->domain->irq_target);
	unsigned int ctx_header_size;
	unsigned int max_ctx_payload_size;
	enum dma_data_direction dir;
	int type, tag, err;

	mutex_lock(&s->mutex);

	if (WARN_ON(amdtp_stream_running(s) ||
		    (s->data_block_quadlets < 1))) {
		err = -EBADFD;
		goto err_unlock;
	}

	if (s->direction == AMDTP_IN_STREAM) {
		// NOTE: IT context should be used for constant IRQ.
		if (is_irq_target) {
			err = -EINVAL;
			goto err_unlock;
		}

		s->data_block_counter = UINT_MAX;
	} else {
		s->data_block_counter = 0;
	}

	// initialize packet buffer.
	if (s->direction == AMDTP_IN_STREAM) {
		dir = DMA_FROM_DEVICE;
		type = FW_ISO_CONTEXT_RECEIVE;
		if (!(s->flags & CIP_NO_HEADER))
			ctx_header_size = IR_CTX_HEADER_SIZE_CIP;
		else
			ctx_header_size = IR_CTX_HEADER_SIZE_NO_CIP;
	} else {
		dir = DMA_TO_DEVICE;
		type = FW_ISO_CONTEXT_TRANSMIT;
		ctx_header_size = 0;	// No effect for IT context.
	}
	max_ctx_payload_size = amdtp_stream_get_max_ctx_payload_size(s);

	err = iso_packets_buffer_init(&s->buffer, s->unit, queue_size, max_ctx_payload_size, dir);
	if (err < 0)
		goto err_unlock;
	s->queue_size = queue_size;

	s->context = fw_iso_context_create(fw_parent_device(s->unit)->card,
					  type, channel, speed, ctx_header_size,
					  amdtp_stream_first_callback, s);
	if (IS_ERR(s->context)) {
		err = PTR_ERR(s->context);
		if (err == -EBUSY)
			dev_err(&s->unit->device,
				"no free stream on this controller\n");
		goto err_buffer;
	}

	amdtp_stream_update(s);

	if (s->direction == AMDTP_IN_STREAM) {
		s->ctx_data.tx.max_ctx_payload_length = max_ctx_payload_size;
		s->ctx_data.tx.ctx_header_size = ctx_header_size;
		s->ctx_data.tx.event_starts = false;

		if (s->domain->replay.enable) {
			// struct fw_iso_context.drop_overflow_headers is false therefore it's
			// possible to cache much unexpectedly.
			s->ctx_data.tx.cache.size = max_t(unsigned int, s->syt_interval * 2,
							  queue_size * 3 / 2);
			s->ctx_data.tx.cache.tail = 0;
			s->ctx_data.tx.cache.descs = kcalloc(s->ctx_data.tx.cache.size,
						sizeof(*s->ctx_data.tx.cache.descs), GFP_KERNEL);
			if (!s->ctx_data.tx.cache.descs) {
				err = -ENOMEM;
				goto err_context;
			}
		}
	} else {
		static const struct {
			unsigned int data_block;
			unsigned int syt_offset;
		} *entry, initial_state[] = {
			[CIP_SFC_32000]  = {  4, 3072 },
			[CIP_SFC_48000]  = {  6, 1024 },
			[CIP_SFC_96000]  = { 12, 1024 },
			[CIP_SFC_192000] = { 24, 1024 },
			[CIP_SFC_44100]  = {  0,   67 },
			[CIP_SFC_88200]  = {  0,   67 },
			[CIP_SFC_176400] = {  0,   67 },
		};

		s->ctx_data.rx.seq.descs = kcalloc(queue_size, sizeof(*s->ctx_data.rx.seq.descs), GFP_KERNEL);
		if (!s->ctx_data.rx.seq.descs) {
			err = -ENOMEM;
			goto err_context;
		}
		s->ctx_data.rx.seq.size = queue_size;
		s->ctx_data.rx.seq.tail = 0;
		s->ctx_data.rx.seq.head = 0;

		entry = &initial_state[s->sfc];
		s->ctx_data.rx.data_block_state = entry->data_block;
		s->ctx_data.rx.syt_offset_state = entry->syt_offset;
		s->ctx_data.rx.last_syt_offset = TICKS_PER_CYCLE;

		s->ctx_data.rx.event_count = 0;
	}

	if (s->flags & CIP_NO_HEADER)
		s->tag = TAG_NO_CIP_HEADER;
	else
		s->tag = TAG_CIP;

	s->pkt_descs = kcalloc(s->queue_size, sizeof(*s->pkt_descs),
			       GFP_KERNEL);
	if (!s->pkt_descs) {
		err = -ENOMEM;
		goto err_context;
	}

	s->packet_index = 0;
	do {
		struct fw_iso_packet params;

		if (s->direction == AMDTP_IN_STREAM) {
			err = queue_in_packet(s, &params);
		} else {
			bool sched_irq = false;

			params.header_length = 0;
			params.payload_length = 0;

			if (is_irq_target) {
				sched_irq = !((s->packet_index + 1) %
					      idle_irq_interval);
			}

			err = queue_out_packet(s, &params, sched_irq);
		}
		if (err < 0)
			goto err_pkt_descs;
	} while (s->packet_index > 0);

	/* NOTE: TAG1 matches CIP. This just affects in stream. */
	tag = FW_ISO_CONTEXT_MATCH_TAG1;
	if ((s->flags & CIP_EMPTY_WITH_TAG0) || (s->flags & CIP_NO_HEADER))
		tag |= FW_ISO_CONTEXT_MATCH_TAG0;

	s->ready_processing = false;
	err = fw_iso_context_start(s->context, -1, 0, tag);
	if (err < 0)
		goto err_pkt_descs;

	mutex_unlock(&s->mutex);

	return 0;
err_pkt_descs:
	kfree(s->pkt_descs);
err_context:
	if (s->direction == AMDTP_OUT_STREAM) {
		kfree(s->ctx_data.rx.seq.descs);
	} else {
		if (s->domain->replay.enable)
			kfree(s->ctx_data.tx.cache.descs);
	}
	fw_iso_context_destroy(s->context);
	s->context = ERR_PTR(-1);
err_buffer:
	iso_packets_buffer_destroy(&s->buffer, s->unit);
err_unlock:
	mutex_unlock(&s->mutex);

	return err;
}

/**
 * amdtp_domain_stream_pcm_pointer - get the PCM buffer position
 * @d: the AMDTP domain.
 * @s: the AMDTP stream that transports the PCM data
 *
 * Returns the current buffer position, in frames.
 */
unsigned long amdtp_domain_stream_pcm_pointer(struct amdtp_domain *d,
					      struct amdtp_stream *s)
{
	struct amdtp_stream *irq_target = d->irq_target;

	// Process isochronous packets queued till recent isochronous cycle to handle PCM frames.
	if (irq_target && amdtp_stream_running(irq_target)) {
		// In software IRQ context, the call causes dead-lock to disable the tasklet
		// synchronously.
		if (!in_softirq())
			fw_iso_context_flush_completions(irq_target->context);
	}

	return READ_ONCE(s->pcm_buffer_pointer);
}
EXPORT_SYMBOL_GPL(amdtp_domain_stream_pcm_pointer);

/**
 * amdtp_domain_stream_pcm_ack - acknowledge queued PCM frames
 * @d: the AMDTP domain.
 * @s: the AMDTP stream that transfers the PCM frames
 *
 * Returns zero always.
 */
int amdtp_domain_stream_pcm_ack(struct amdtp_domain *d, struct amdtp_stream *s)
{
	struct amdtp_stream *irq_target = d->irq_target;

	// Process isochronous packets for recent isochronous cycle to handle
	// queued PCM frames.
	if (irq_target && amdtp_stream_running(irq_target))
		fw_iso_context_flush_completions(irq_target->context);

	return 0;
}
EXPORT_SYMBOL_GPL(amdtp_domain_stream_pcm_ack);

/**
 * amdtp_stream_update - update the stream after a bus reset
 * @s: the AMDTP stream
 */
void amdtp_stream_update(struct amdtp_stream *s)
{
	/* Precomputing. */
	WRITE_ONCE(s->source_node_id_field,
                   (fw_parent_device(s->unit)->card->node_id << CIP_SID_SHIFT) & CIP_SID_MASK);
}
EXPORT_SYMBOL(amdtp_stream_update);

/**
 * amdtp_stream_stop - stop sending packets
 * @s: the AMDTP stream to stop
 *
 * All PCM and MIDI devices of the stream must be stopped before the stream
 * itself can be stopped.
 */
static void amdtp_stream_stop(struct amdtp_stream *s)
{
	mutex_lock(&s->mutex);

	if (!amdtp_stream_running(s)) {
		mutex_unlock(&s->mutex);
		return;
	}

	fw_iso_context_stop(s->context);
	fw_iso_context_destroy(s->context);
	s->context = ERR_PTR(-1);
	iso_packets_buffer_destroy(&s->buffer, s->unit);
	kfree(s->pkt_descs);

	if (s->direction == AMDTP_OUT_STREAM) {
		kfree(s->ctx_data.rx.seq.descs);
	} else {
		if (s->domain->replay.enable)
			kfree(s->ctx_data.tx.cache.descs);
	}

	mutex_unlock(&s->mutex);
}

/**
 * amdtp_stream_pcm_abort - abort the running PCM device
 * @s: the AMDTP stream about to be stopped
 *
 * If the isochronous stream needs to be stopped asynchronously, call this
 * function first to stop the PCM device.
 */
void amdtp_stream_pcm_abort(struct amdtp_stream *s)
{
	struct snd_pcm_substream *pcm;

	pcm = READ_ONCE(s->pcm);
	if (pcm)
		snd_pcm_stop_xrun(pcm);
}
EXPORT_SYMBOL(amdtp_stream_pcm_abort);

/**
 * amdtp_domain_init - initialize an AMDTP domain structure
 * @d: the AMDTP domain to initialize.
 */
int amdtp_domain_init(struct amdtp_domain *d)
{
	INIT_LIST_HEAD(&d->streams);

	d->events_per_period = 0;

	return 0;
}
EXPORT_SYMBOL_GPL(amdtp_domain_init);

/**
 * amdtp_domain_destroy - destroy an AMDTP domain structure
 * @d: the AMDTP domain to destroy.
 */
void amdtp_domain_destroy(struct amdtp_domain *d)
{
	// At present nothing to do.
	return;
}
EXPORT_SYMBOL_GPL(amdtp_domain_destroy);

/**
 * amdtp_domain_add_stream - register isoc context into the domain.
 * @d: the AMDTP domain.
 * @s: the AMDTP stream.
 * @channel: the isochronous channel on the bus.
 * @speed: firewire speed code.
 */
int amdtp_domain_add_stream(struct amdtp_domain *d, struct amdtp_stream *s,
			    int channel, int speed)
{
	struct amdtp_stream *tmp;

	list_for_each_entry(tmp, &d->streams, list) {
		if (s == tmp)
			return -EBUSY;
	}

	list_add(&s->list, &d->streams);

	s->channel = channel;
	s->speed = speed;
	s->domain = d;

	return 0;
}
EXPORT_SYMBOL_GPL(amdtp_domain_add_stream);

// Make the reference from rx stream to tx stream for sequence replay. When the number of tx streams
// is less than the number of rx streams, the first tx stream is selected.
static int make_association(struct amdtp_domain *d)
{
	unsigned int dst_index = 0;
	struct amdtp_stream *rx;

	// Make association to replay target.
	list_for_each_entry(rx, &d->streams, list) {
		if (rx->direction == AMDTP_OUT_STREAM) {
			unsigned int src_index = 0;
			struct amdtp_stream *tx = NULL;
			struct amdtp_stream *s;

			list_for_each_entry(s, &d->streams, list) {
				if (s->direction == AMDTP_IN_STREAM) {
					if (dst_index == src_index) {
						tx = s;
						break;
					}

					++src_index;
				}
			}
			if (!tx) {
				// Select the first entry.
				list_for_each_entry(s, &d->streams, list) {
					if (s->direction == AMDTP_IN_STREAM) {
						tx = s;
						break;
					}
				}
				// No target is available to replay sequence.
				if (!tx)
					return -EINVAL;
			}

			rx->ctx_data.rx.replay_target = tx;
			rx->ctx_data.rx.cache_head = 0;

			++dst_index;
		}
	}

	return 0;
}

/**
 * amdtp_domain_start - start sending packets for isoc context in the domain.
 * @d: the AMDTP domain.
 * @tx_init_skip_cycles: the number of cycles to skip processing packets at initial stage of IR
 *			 contexts.
 * @replay_seq: whether to replay the sequence of packet in IR context for the sequence of packet in
 *		IT context.
 * @replay_on_the_fly: transfer rx packets according to nominal frequency, then begin to replay
 *		       according to arrival of events in tx packets.
 */
int amdtp_domain_start(struct amdtp_domain *d, unsigned int tx_init_skip_cycles, bool replay_seq,
		       bool replay_on_the_fly)
{
	unsigned int events_per_buffer = d->events_per_buffer;
	unsigned int events_per_period = d->events_per_period;
	unsigned int queue_size;
	struct amdtp_stream *s;
<<<<<<< HEAD
=======
	bool found = false;
>>>>>>> 934d0587
	int err;

	if (replay_seq) {
		err = make_association(d);
		if (err < 0)
			return err;
	}
	d->replay.enable = replay_seq;
	d->replay.on_the_fly = replay_on_the_fly;

	// Select an IT context as IRQ target.
	list_for_each_entry(s, &d->streams, list) {
		if (s->direction == AMDTP_OUT_STREAM) {
			found = true;
			break;
		}
	}
	if (!found)
		return -ENXIO;
	d->irq_target = s;

	d->processing_cycle.tx_init_skip = tx_init_skip_cycles;

	// This is a case that AMDTP streams in domain run just for MIDI
	// substream. Use the number of events equivalent to 10 msec as
	// interval of hardware IRQ.
	if (events_per_period == 0)
		events_per_period = amdtp_rate_table[d->irq_target->sfc] / 100;
	if (events_per_buffer == 0)
		events_per_buffer = events_per_period * 3;

	queue_size = DIV_ROUND_UP(CYCLES_PER_SECOND * events_per_buffer,
				  amdtp_rate_table[d->irq_target->sfc]);

	list_for_each_entry(s, &d->streams, list) {
		unsigned int idle_irq_interval = 0;

		if (s->direction == AMDTP_OUT_STREAM && s == d->irq_target) {
			idle_irq_interval = DIV_ROUND_UP(CYCLES_PER_SECOND * events_per_period,
							 amdtp_rate_table[d->irq_target->sfc]);
		}

		// Starts immediately but actually DMA context starts several hundred cycles later.
		err = amdtp_stream_start(s, s->channel, s->speed, queue_size, idle_irq_interval);
		if (err < 0)
			goto error;
	}

	return 0;
error:
	list_for_each_entry(s, &d->streams, list)
		amdtp_stream_stop(s);
	return err;
}
EXPORT_SYMBOL_GPL(amdtp_domain_start);

/**
 * amdtp_domain_stop - stop sending packets for isoc context in the same domain.
 * @d: the AMDTP domain to which the isoc contexts belong.
 */
void amdtp_domain_stop(struct amdtp_domain *d)
{
	struct amdtp_stream *s, *next;

	if (d->irq_target)
		amdtp_stream_stop(d->irq_target);

	list_for_each_entry_safe(s, next, &d->streams, list) {
		list_del(&s->list);

		if (s != d->irq_target)
			amdtp_stream_stop(s);
	}

	d->events_per_period = 0;
	d->irq_target = NULL;
}
EXPORT_SYMBOL_GPL(amdtp_domain_stop);<|MERGE_RESOLUTION|>--- conflicted
+++ resolved
@@ -1115,8 +1115,6 @@
 
 static void skip_rx_packets(struct fw_iso_context *context, u32 tstamp, size_t header_length,
 			    void *header, void *private_data)
-<<<<<<< HEAD
-=======
 {
 	struct amdtp_stream *s = private_data;
 	struct amdtp_domain *d = s->domain;
@@ -1203,100 +1201,10 @@
 
 static void process_tx_packets(struct fw_iso_context *context, u32 tstamp, size_t header_length,
 			       void *header, void *private_data)
->>>>>>> 934d0587
-{
-	struct amdtp_stream *s = private_data;
-	struct amdtp_domain *d = s->domain;
-	const __be32 *ctx_header = header;
-	unsigned int packets;
-	unsigned int cycle;
-	int i;
-
-	if (s->packet_index < 0)
-		return;
-
-	packets = header_length / sizeof(*ctx_header);
-
-	cycle = compute_ohci_it_cycle(ctx_header[packets - 1], s->queue_size);
-	s->next_cycle = increment_ohci_cycle_count(cycle, 1);
-
-	for (i = 0; i < packets; ++i) {
-		struct fw_iso_packet params = {
-			.header_length = 0,
-			.payload_length = 0,
-		};
-		bool sched_irq = (s == d->irq_target && i == packets - 1);
-
-		if (queue_out_packet(s, &params, sched_irq) < 0) {
-			cancel_stream(s);
-			return;
-		}
-	}
-}
-
-static void irq_target_callback(struct fw_iso_context *context, u32 tstamp, size_t header_length,
-				void *header, void *private_data);
-
-static void process_rx_packets_intermediately(struct fw_iso_context *context, u32 tstamp,
-					size_t header_length, void *header, void *private_data)
-{
-	struct amdtp_stream *s = private_data;
-	struct amdtp_domain *d = s->domain;
-	__be32 *ctx_header = header;
-	const unsigned int queue_size = s->queue_size;
-	unsigned int packets;
-<<<<<<< HEAD
-	unsigned int offset;
-
-	if (s->packet_index < 0)
-		return;
-
-	packets = header_length / sizeof(*ctx_header);
-
-	offset = 0;
-	while (offset < packets) {
-		unsigned int cycle = compute_ohci_it_cycle(ctx_header[offset], queue_size);
-
-		if (compare_ohci_cycle_count(cycle, d->processing_cycle.rx_start) >= 0)
-			break;
-
-		++offset;
-	}
-
-	if (offset > 0) {
-		unsigned int length = sizeof(*ctx_header) * offset;
-
-		skip_rx_packets(context, tstamp, length, ctx_header, private_data);
-		if (amdtp_streaming_error(s))
-			return;
-
-		ctx_header += offset;
-		header_length -= length;
-	}
-
-	if (offset < packets) {
-		s->ready_processing = true;
-		wake_up(&s->ready_wait);
-
-		process_rx_packets(context, tstamp, header_length, ctx_header, private_data);
-		if (amdtp_streaming_error(s))
-			return;
-
-		if (s == d->irq_target)
-			s->context->callback.sc = irq_target_callback;
-		else
-			s->context->callback.sc = process_rx_packets;
-	}
-}
-
-static void process_tx_packets(struct fw_iso_context *context, u32 tstamp, size_t header_length,
-			       void *header, void *private_data)
 {
 	struct amdtp_stream *s = private_data;
 	__be32 *ctx_header = header;
 	unsigned int packets;
-=======
->>>>>>> 934d0587
 	unsigned int desc_count;
 	int i;
 	int err;
@@ -1459,7 +1367,6 @@
 				}
 			}
 		}
-<<<<<<< HEAD
 
 		events += data_blocks;
 
@@ -1492,40 +1399,6 @@
 				if (s->direction != AMDTP_IN_STREAM)
 					continue;
 
-=======
-
-		events += data_blocks;
-
-		ctx_header += s->ctx_data.tx.ctx_header_size / sizeof(__be32);
-	}
-
-	drop_tx_packets(context, tstamp, header_length, header, s);
-
-	if (events > 0)
-		s->ctx_data.tx.event_starts = true;
-
-	// Decide the cycle count to begin processing content of packet in IR contexts.
-	{
-		unsigned int stream_count = 0;
-		unsigned int event_starts_count = 0;
-		unsigned int cycle = UINT_MAX;
-
-		list_for_each_entry(s, &d->streams, list) {
-			if (s->direction == AMDTP_IN_STREAM) {
-				++stream_count;
-				if (s->ctx_data.tx.event_starts)
-					++event_starts_count;
-			}
-		}
-
-		if (stream_count == event_starts_count) {
-			unsigned int next_cycle;
-
-			list_for_each_entry(s, &d->streams, list) {
-				if (s->direction != AMDTP_IN_STREAM)
-					continue;
-
->>>>>>> 934d0587
 				next_cycle = increment_ohci_cycle_count(s->next_cycle,
 								d->processing_cycle.tx_init_skip);
 				if (cycle == UINT_MAX ||
@@ -2070,10 +1943,7 @@
 	unsigned int events_per_period = d->events_per_period;
 	unsigned int queue_size;
 	struct amdtp_stream *s;
-<<<<<<< HEAD
-=======
 	bool found = false;
->>>>>>> 934d0587
 	int err;
 
 	if (replay_seq) {

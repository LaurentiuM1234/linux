// SPDX-License-Identifier: GPL-2.0
//
// Renesas RZ/G2L ASoC Serial Sound Interface (SSIF-2) Driver
//
// Copyright (C) 2021 Renesas Electronics Corp.
// Copyright (C) 2019 Chris Brandt.
//

#include <linux/clk.h>
#include <linux/dmaengine.h>
#include <linux/io.h>
#include <linux/module.h>
#include <linux/pm_runtime.h>
#include <linux/reset.h>
#include <sound/soc.h>

/* REGISTER OFFSET */
#define SSICR			0x000
#define SSISR			0x004
#define SSIFCR			0x010
#define SSIFSR			0x014
#define SSIFTDR			0x018
#define SSIFRDR			0x01c
#define SSIOFR			0x020
#define SSISCR			0x024

/* SSI REGISTER BITS */
#define SSICR_DWL(x)		(((x) & 0x7) << 19)
#define SSICR_SWL(x)		(((x) & 0x7) << 16)

#define SSICR_CKS		BIT(30)
#define SSICR_TUIEN		BIT(29)
#define SSICR_TOIEN		BIT(28)
#define SSICR_RUIEN		BIT(27)
#define SSICR_ROIEN		BIT(26)
#define SSICR_MST		BIT(14)
#define SSICR_BCKP		BIT(13)
#define SSICR_LRCKP		BIT(12)
#define SSICR_CKDV(x)		(((x) & 0xf) << 4)
#define SSICR_TEN		BIT(1)
#define SSICR_REN		BIT(0)

#define SSISR_TUIRQ		BIT(29)
#define SSISR_TOIRQ		BIT(28)
#define SSISR_RUIRQ		BIT(27)
#define SSISR_ROIRQ		BIT(26)
#define SSISR_IIRQ		BIT(25)

#define SSIFCR_AUCKE		BIT(31)
#define SSIFCR_SSIRST		BIT(16)
#define SSIFCR_TIE		BIT(3)
#define SSIFCR_RIE		BIT(2)
#define SSIFCR_TFRST		BIT(1)
#define SSIFCR_RFRST		BIT(0)
#define SSIFCR_FIFO_RST		(SSIFCR_TFRST | SSIFCR_RFRST)

#define SSIFSR_TDC_MASK		0x3f
#define SSIFSR_TDC_SHIFT	24
#define SSIFSR_RDC_MASK		0x3f
#define SSIFSR_RDC_SHIFT	8

#define SSIFSR_TDE		BIT(16)
#define SSIFSR_RDF		BIT(0)

#define SSIOFR_LRCONT		BIT(8)

#define SSISCR_TDES(x)		(((x) & 0x1f) << 8)
#define SSISCR_RDFS(x)		(((x) & 0x1f) << 0)

/* Pre allocated buffers sizes */
#define PREALLOC_BUFFER		(SZ_32K)
#define PREALLOC_BUFFER_MAX	(SZ_32K)

#define SSI_RATES		SNDRV_PCM_RATE_8000_48000 /* 8k-44.1kHz */
#define SSI_FMTS		SNDRV_PCM_FMTBIT_S16_LE
#define SSI_CHAN_MIN		2
#define SSI_CHAN_MAX		2
#define SSI_FIFO_DEPTH		32

struct rz_ssi_priv;

struct rz_ssi_stream {
	struct rz_ssi_priv *priv;
	struct snd_pcm_substream *substream;
	int fifo_sample_size;	/* sample capacity of SSI FIFO */
	int dma_buffer_pos;	/* The address for the next DMA descriptor */
	int period_counter;	/* for keeping track of periods transferred */
	int sample_width;
	int buffer_pos;		/* current frame position in the buffer */
	int running;		/* 0=stopped, 1=running */

	int uerr_num;
	int oerr_num;

	struct dma_chan *dma_ch;

	int (*transfer)(struct rz_ssi_priv *ssi, struct rz_ssi_stream *strm);
};

struct rz_ssi_priv {
	void __iomem *base;
	struct platform_device *pdev;
	struct reset_control *rstc;
	struct device *dev;
	struct clk *sfr_clk;
	struct clk *clk;

	phys_addr_t phys;
	int irq_int;
	int irq_tx;
	int irq_rx;
	int irq_rt;

	spinlock_t lock;

	/*
	 * The SSI supports full-duplex transmission and reception.
	 * However, if an error occurs, channel reset (both transmission
	 * and reception reset) is required.
	 * So it is better to use as half-duplex (playing and recording
	 * should be done on separate channels).
	 */
	struct rz_ssi_stream playback;
	struct rz_ssi_stream capture;

	/* clock */
	unsigned long audio_mck;
	unsigned long audio_clk_1;
	unsigned long audio_clk_2;

	bool lrckp_fsync_fall;	/* LR clock polarity (SSICR.LRCKP) */
	bool bckp_rise;	/* Bit clock polarity (SSICR.BCKP) */
	bool dma_rt;

	/* Full duplex communication support */
	struct {
		unsigned int rate;
		unsigned int channels;
		unsigned int sample_width;
		unsigned int sample_bits;
	} hw_params_cache;
};

static void rz_ssi_dma_complete(void *data);

static void rz_ssi_reg_writel(struct rz_ssi_priv *priv, uint reg, u32 data)
{
	writel(data, (priv->base + reg));
}

static u32 rz_ssi_reg_readl(struct rz_ssi_priv *priv, uint reg)
{
	return readl(priv->base + reg);
}

static void rz_ssi_reg_mask_setl(struct rz_ssi_priv *priv, uint reg,
				 u32 bclr, u32 bset)
{
	u32 val;

	val = readl(priv->base + reg);
	val = (val & ~bclr) | bset;
	writel(val, (priv->base + reg));
}

static inline struct snd_soc_dai *
rz_ssi_get_dai(struct snd_pcm_substream *substream)
{
	struct snd_soc_pcm_runtime *rtd = snd_soc_substream_to_rtd(substream);

	return snd_soc_rtd_to_cpu(rtd, 0);
}

static inline bool rz_ssi_stream_is_play(struct rz_ssi_priv *ssi,
					 struct snd_pcm_substream *substream)
{
	return substream->stream == SNDRV_PCM_STREAM_PLAYBACK;
}

static inline struct rz_ssi_stream *
rz_ssi_stream_get(struct rz_ssi_priv *ssi, struct snd_pcm_substream *substream)
{
	struct rz_ssi_stream *stream = &ssi->playback;

	if (substream->stream != SNDRV_PCM_STREAM_PLAYBACK)
		stream = &ssi->capture;

	return stream;
}

static inline bool rz_ssi_is_dma_enabled(struct rz_ssi_priv *ssi)
{
	return (ssi->playback.dma_ch && (ssi->dma_rt || ssi->capture.dma_ch));
}

static void rz_ssi_set_substream(struct rz_ssi_stream *strm,
				 struct snd_pcm_substream *substream)
{
	struct rz_ssi_priv *ssi = strm->priv;
	unsigned long flags;

	spin_lock_irqsave(&ssi->lock, flags);
	strm->substream = substream;
	spin_unlock_irqrestore(&ssi->lock, flags);
}

static bool rz_ssi_stream_is_valid(struct rz_ssi_priv *ssi,
				   struct rz_ssi_stream *strm)
{
	unsigned long flags;
	bool ret;

	spin_lock_irqsave(&ssi->lock, flags);
	ret = strm->substream && strm->substream->runtime;
	spin_unlock_irqrestore(&ssi->lock, flags);

	return ret;
}

static inline bool rz_ssi_is_stream_running(struct rz_ssi_stream *strm)
{
	return strm->substream && strm->running;
}

static void rz_ssi_stream_init(struct rz_ssi_stream *strm,
			       struct snd_pcm_substream *substream)
{
	struct snd_pcm_runtime *runtime = substream->runtime;

	rz_ssi_set_substream(strm, substream);
	strm->sample_width = samples_to_bytes(runtime, 1);
	strm->dma_buffer_pos = 0;
	strm->period_counter = 0;
	strm->buffer_pos = 0;

	strm->oerr_num = 0;
	strm->uerr_num = 0;
	strm->running = 0;

	/* fifo init */
	strm->fifo_sample_size = SSI_FIFO_DEPTH;
}

static void rz_ssi_stream_quit(struct rz_ssi_priv *ssi,
			       struct rz_ssi_stream *strm)
{
	struct snd_soc_dai *dai = rz_ssi_get_dai(strm->substream);

	rz_ssi_set_substream(strm, NULL);

	if (strm->oerr_num > 0)
		dev_info(dai->dev, "overrun = %d\n", strm->oerr_num);

	if (strm->uerr_num > 0)
		dev_info(dai->dev, "underrun = %d\n", strm->uerr_num);
}

static int rz_ssi_clk_setup(struct rz_ssi_priv *ssi, unsigned int rate,
			    unsigned int channels)
{
	static s8 ckdv[16] = { 1,  2,  4,  8, 16, 32, 64, 128,
			       6, 12, 24, 48, 96, -1, -1, -1 };
	unsigned int channel_bits = 32;	/* System Word Length */
	unsigned long bclk_rate = rate * channels * channel_bits;
	unsigned int div;
	unsigned int i;
	u32 ssicr = 0;
	u32 clk_ckdv;

	/* Clear AUCKE so we can set MST */
	rz_ssi_reg_writel(ssi, SSIFCR, 0);

	/* Continue to output LRCK pin even when idle */
	rz_ssi_reg_writel(ssi, SSIOFR, SSIOFR_LRCONT);
	if (ssi->audio_clk_1 && ssi->audio_clk_2) {
		if (ssi->audio_clk_1 % bclk_rate)
			ssi->audio_mck = ssi->audio_clk_2;
		else
			ssi->audio_mck = ssi->audio_clk_1;
	}

	/* Clock setting */
	ssicr |= SSICR_MST;
	if (ssi->audio_mck == ssi->audio_clk_1)
		ssicr |= SSICR_CKS;
	if (ssi->bckp_rise)
		ssicr |= SSICR_BCKP;
	if (ssi->lrckp_fsync_fall)
		ssicr |= SSICR_LRCKP;

	/* Determine the clock divider */
	clk_ckdv = 0;
	div = ssi->audio_mck / bclk_rate;
	/* try to find an match */
	for (i = 0; i < ARRAY_SIZE(ckdv); i++) {
		if (ckdv[i] == div) {
			clk_ckdv = i;
			break;
		}
	}

	if (i == ARRAY_SIZE(ckdv)) {
		dev_err(ssi->dev, "Rate not divisible by audio clock source\n");
		return -EINVAL;
	}

	/*
	 * DWL: Data Word Length = 16 bits
	 * SWL: System Word Length = 32 bits
	 */
	ssicr |= SSICR_CKDV(clk_ckdv);
	ssicr |= SSICR_DWL(1) | SSICR_SWL(3);
	rz_ssi_reg_writel(ssi, SSICR, ssicr);
	rz_ssi_reg_writel(ssi, SSIFCR, SSIFCR_AUCKE | SSIFCR_FIFO_RST);

	return 0;
}

static void rz_ssi_set_idle(struct rz_ssi_priv *ssi)
{
	int timeout;

	/* Disable irqs */
	rz_ssi_reg_mask_setl(ssi, SSICR, SSICR_TUIEN | SSICR_TOIEN |
			     SSICR_RUIEN | SSICR_ROIEN, 0);
	rz_ssi_reg_mask_setl(ssi, SSIFCR, SSIFCR_TIE | SSIFCR_RIE, 0);

	/* Clear all error flags */
	rz_ssi_reg_mask_setl(ssi, SSISR,
			     (SSISR_TOIRQ | SSISR_TUIRQ | SSISR_ROIRQ |
			      SSISR_RUIRQ), 0);

	/* Wait for idle */
	timeout = 100;
	while (--timeout) {
		if (rz_ssi_reg_readl(ssi, SSISR) & SSISR_IIRQ)
			break;
		udelay(1);
	}

	if (!timeout)
		dev_info(ssi->dev, "timeout waiting for SSI idle\n");

	/* Hold FIFOs in reset */
<<<<<<< HEAD
	rz_ssi_reg_mask_setl(ssi, SSIFCR, 0,
			     SSIFCR_TFRST | SSIFCR_RFRST);
=======
	rz_ssi_reg_mask_setl(ssi, SSIFCR, 0, SSIFCR_FIFO_RST);
>>>>>>> 9b70bf0a
}

static int rz_ssi_start(struct rz_ssi_priv *ssi, struct rz_ssi_stream *strm)
{
	bool is_play = rz_ssi_stream_is_play(ssi, strm->substream);
	bool is_full_duplex;
	u32 ssicr, ssifcr;

	is_full_duplex = rz_ssi_is_stream_running(&ssi->playback) ||
		rz_ssi_is_stream_running(&ssi->capture);
	ssicr = rz_ssi_reg_readl(ssi, SSICR);
	ssifcr = rz_ssi_reg_readl(ssi, SSIFCR);
	if (!is_full_duplex) {
		ssifcr &= ~0xF;
	} else {
		rz_ssi_reg_mask_setl(ssi, SSICR, SSICR_TEN | SSICR_REN, 0);
		rz_ssi_set_idle(ssi);
		ssifcr &= ~SSIFCR_FIFO_RST;
	}

	/* FIFO interrupt thresholds */
	if (rz_ssi_is_dma_enabled(ssi))
		rz_ssi_reg_writel(ssi, SSISCR, 0);
	else
		rz_ssi_reg_writel(ssi, SSISCR,
				  SSISCR_TDES(strm->fifo_sample_size / 2 - 1) |
				  SSISCR_RDFS(0));

	/* enable IRQ */
	if (is_play) {
		ssicr |= SSICR_TUIEN | SSICR_TOIEN;
		ssifcr |= SSIFCR_TIE;
		if (!is_full_duplex)
			ssifcr |= SSIFCR_RFRST;
	} else {
		ssicr |= SSICR_RUIEN | SSICR_ROIEN;
		ssifcr |= SSIFCR_RIE;
		if (!is_full_duplex)
			ssifcr |= SSIFCR_TFRST;
	}

	rz_ssi_reg_writel(ssi, SSICR, ssicr);
	rz_ssi_reg_writel(ssi, SSIFCR, ssifcr);

	/* Clear all error flags */
	rz_ssi_reg_mask_setl(ssi, SSISR,
			     (SSISR_TOIRQ | SSISR_TUIRQ | SSISR_ROIRQ |
			      SSISR_RUIRQ), 0);

	strm->running = 1;
	if (is_full_duplex)
		ssicr |= SSICR_TEN | SSICR_REN;
	else
		ssicr |= is_play ? SSICR_TEN : SSICR_REN;

	rz_ssi_reg_writel(ssi, SSICR, ssicr);

	return 0;
}

static int rz_ssi_stop(struct rz_ssi_priv *ssi, struct rz_ssi_stream *strm)
{
	strm->running = 0;

	if (rz_ssi_is_stream_running(&ssi->playback) ||
	    rz_ssi_is_stream_running(&ssi->capture))
		return 0;

	/* Disable TX/RX */
	rz_ssi_reg_mask_setl(ssi, SSICR, SSICR_TEN | SSICR_REN, 0);

	/* Cancel all remaining DMA transactions */
	if (rz_ssi_is_dma_enabled(ssi))
		dmaengine_terminate_async(strm->dma_ch);

	rz_ssi_set_idle(ssi);

	return 0;
}

static void rz_ssi_pointer_update(struct rz_ssi_stream *strm, int frames)
{
	struct snd_pcm_substream *substream = strm->substream;
	struct snd_pcm_runtime *runtime;
	int current_period;

	if (!strm->running || !substream || !substream->runtime)
		return;

	runtime = substream->runtime;
	strm->buffer_pos += frames;
	WARN_ON(strm->buffer_pos > runtime->buffer_size);

	/* ring buffer */
	if (strm->buffer_pos == runtime->buffer_size)
		strm->buffer_pos = 0;

	current_period = strm->buffer_pos / runtime->period_size;
	if (strm->period_counter != current_period) {
		snd_pcm_period_elapsed(strm->substream);
		strm->period_counter = current_period;
	}
}

static int rz_ssi_pio_recv(struct rz_ssi_priv *ssi, struct rz_ssi_stream *strm)
{
	struct snd_pcm_substream *substream = strm->substream;
	struct snd_pcm_runtime *runtime;
	u16 *buf;
	int fifo_samples;
	int frames_left;
	int samples;
	int i;

	if (!rz_ssi_stream_is_valid(ssi, strm))
		return -EINVAL;

	runtime = substream->runtime;

	do {
		/* frames left in this period */
		frames_left = runtime->period_size -
			      (strm->buffer_pos % runtime->period_size);
		if (!frames_left)
			frames_left = runtime->period_size;

		/* Samples in RX FIFO */
		fifo_samples = (rz_ssi_reg_readl(ssi, SSIFSR) >>
				SSIFSR_RDC_SHIFT) & SSIFSR_RDC_MASK;

		/* Only read full frames at a time */
		samples = 0;
		while (frames_left && (fifo_samples >= runtime->channels)) {
			samples += runtime->channels;
			fifo_samples -= runtime->channels;
			frames_left--;
		}

		/* not enough samples yet */
		if (!samples)
			break;

		/* calculate new buffer index */
		buf = (u16 *)runtime->dma_area;
		buf += strm->buffer_pos * runtime->channels;

		/* Note, only supports 16-bit samples */
		for (i = 0; i < samples; i++)
			*buf++ = (u16)(rz_ssi_reg_readl(ssi, SSIFRDR) >> 16);

		rz_ssi_reg_mask_setl(ssi, SSIFSR, SSIFSR_RDF, 0);
		rz_ssi_pointer_update(strm, samples / runtime->channels);
	} while (!frames_left && fifo_samples >= runtime->channels);

	return 0;
}

static int rz_ssi_pio_send(struct rz_ssi_priv *ssi, struct rz_ssi_stream *strm)
{
	struct snd_pcm_substream *substream = strm->substream;
	struct snd_pcm_runtime *runtime = substream->runtime;
	int sample_space;
	int samples = 0;
	int frames_left;
	int i;
	u32 ssifsr;
	u16 *buf;

	if (!rz_ssi_stream_is_valid(ssi, strm))
		return -EINVAL;

	/* frames left in this period */
	frames_left = runtime->period_size - (strm->buffer_pos %
					      runtime->period_size);
	if (frames_left == 0)
		frames_left = runtime->period_size;

	sample_space = strm->fifo_sample_size;
	ssifsr = rz_ssi_reg_readl(ssi, SSIFSR);
	sample_space -= (ssifsr >> SSIFSR_TDC_SHIFT) & SSIFSR_TDC_MASK;

	/* Only add full frames at a time */
	while (frames_left && (sample_space >= runtime->channels)) {
		samples += runtime->channels;
		sample_space -= runtime->channels;
		frames_left--;
	}

	/* no space to send anything right now */
	if (samples == 0)
		return 0;

	/* calculate new buffer index */
	buf = (u16 *)(runtime->dma_area);
	buf += strm->buffer_pos * runtime->channels;

	/* Note, only supports 16-bit samples */
	for (i = 0; i < samples; i++)
		rz_ssi_reg_writel(ssi, SSIFTDR, ((u32)(*buf++) << 16));

	rz_ssi_reg_mask_setl(ssi, SSIFSR, SSIFSR_TDE, 0);
	rz_ssi_pointer_update(strm, samples / runtime->channels);

	return 0;
}

static irqreturn_t rz_ssi_interrupt(int irq, void *data)
{
	struct rz_ssi_stream *strm_playback = NULL;
	struct rz_ssi_stream *strm_capture = NULL;
	struct rz_ssi_priv *ssi = data;
	u32 ssisr = rz_ssi_reg_readl(ssi, SSISR);

	if (ssi->playback.substream)
		strm_playback = &ssi->playback;
	if (ssi->capture.substream)
		strm_capture = &ssi->capture;

	if (!strm_playback && !strm_capture)
		return IRQ_HANDLED; /* Left over TX/RX interrupt */

	if (irq == ssi->irq_int) { /* error or idle */
		bool is_stopped = false;
		int i, count;

		if (rz_ssi_is_dma_enabled(ssi))
			count = 4;
		else
			count = 1;

		if (ssisr & (SSISR_RUIRQ | SSISR_ROIRQ | SSISR_TUIRQ | SSISR_TOIRQ))
			is_stopped = true;

		if (ssi->capture.substream && is_stopped) {
			if (ssisr & SSISR_RUIRQ)
				strm_capture->uerr_num++;
			if (ssisr & SSISR_ROIRQ)
				strm_capture->oerr_num++;

			rz_ssi_stop(ssi, strm_capture);
<<<<<<< HEAD
		}

		if (ssi->playback.substream && is_stopped) {
			if (ssisr & SSISR_TUIRQ)
				strm_playback->uerr_num++;
			if (ssisr & SSISR_TOIRQ)
				strm_playback->oerr_num++;

			rz_ssi_stop(ssi, strm_playback);
		}

		/* Clear all flags */
		rz_ssi_reg_mask_setl(ssi, SSISR, SSISR_TOIRQ | SSISR_TUIRQ |
				     SSISR_ROIRQ | SSISR_RUIRQ, 0);

		/* Add/remove more data */
		if (ssi->capture.substream && is_stopped) {
			for (i = 0; i < count; i++)
				strm_capture->transfer(ssi, strm_capture);
		}

		if (ssi->playback.substream && is_stopped) {
			for (i = 0; i < count; i++)
				strm_playback->transfer(ssi, strm_playback);
		}

=======
		}

		if (ssi->playback.substream && is_stopped) {
			if (ssisr & SSISR_TUIRQ)
				strm_playback->uerr_num++;
			if (ssisr & SSISR_TOIRQ)
				strm_playback->oerr_num++;

			rz_ssi_stop(ssi, strm_playback);
		}

		/* Clear all flags */
		rz_ssi_reg_mask_setl(ssi, SSISR, SSISR_TOIRQ | SSISR_TUIRQ |
				     SSISR_ROIRQ | SSISR_RUIRQ, 0);

		/* Add/remove more data */
		if (ssi->capture.substream && is_stopped) {
			for (i = 0; i < count; i++)
				strm_capture->transfer(ssi, strm_capture);
		}

		if (ssi->playback.substream && is_stopped) {
			for (i = 0; i < count; i++)
				strm_playback->transfer(ssi, strm_playback);
		}

>>>>>>> 9b70bf0a
		/* Resume */
		if (ssi->playback.substream && is_stopped)
			rz_ssi_start(ssi, &ssi->playback);
		if (ssi->capture.substream && is_stopped)
			rz_ssi_start(ssi, &ssi->capture);
	}

	if (!rz_ssi_is_stream_running(&ssi->playback) &&
	    !rz_ssi_is_stream_running(&ssi->capture))
		return IRQ_HANDLED;

	/* tx data empty */
	if (irq == ssi->irq_tx && rz_ssi_is_stream_running(&ssi->playback))
		strm_playback->transfer(ssi, &ssi->playback);

	/* rx data full */
	if (irq == ssi->irq_rx && rz_ssi_is_stream_running(&ssi->capture)) {
		strm_capture->transfer(ssi, &ssi->capture);
		rz_ssi_reg_mask_setl(ssi, SSIFSR, SSIFSR_RDF, 0);
	}

	if (irq == ssi->irq_rt) {
		if (ssi->playback.substream) {
			strm_playback->transfer(ssi, &ssi->playback);
		} else {
			strm_capture->transfer(ssi, &ssi->capture);
			rz_ssi_reg_mask_setl(ssi, SSIFSR, SSIFSR_RDF, 0);
		}
	}

	return IRQ_HANDLED;
}

static int rz_ssi_dma_slave_config(struct rz_ssi_priv *ssi,
				   struct dma_chan *dma_ch, bool is_play)
{
	struct dma_slave_config cfg;

	memset(&cfg, 0, sizeof(cfg));

	cfg.direction = is_play ? DMA_MEM_TO_DEV : DMA_DEV_TO_MEM;
	cfg.dst_addr = ssi->phys + SSIFTDR;
	cfg.src_addr = ssi->phys + SSIFRDR;
	cfg.src_addr_width = DMA_SLAVE_BUSWIDTH_2_BYTES;
	cfg.dst_addr_width = DMA_SLAVE_BUSWIDTH_2_BYTES;

	return dmaengine_slave_config(dma_ch, &cfg);
}

static int rz_ssi_dma_transfer(struct rz_ssi_priv *ssi,
			       struct rz_ssi_stream *strm)
{
	struct snd_pcm_substream *substream = strm->substream;
	struct dma_async_tx_descriptor *desc;
	struct snd_pcm_runtime *runtime;
	enum dma_transfer_direction dir;
	u32 dma_paddr, dma_size;
	int amount;

	if (!rz_ssi_stream_is_valid(ssi, strm))
		return -EINVAL;

	runtime = substream->runtime;
	if (runtime->state == SNDRV_PCM_STATE_DRAINING)
		/*
		 * Stream is ending, so do not queue up any more DMA
		 * transfers otherwise we play partial sound clips
		 * because we can't shut off the DMA quick enough.
		 */
		return 0;

	dir = rz_ssi_stream_is_play(ssi, substream) ? DMA_MEM_TO_DEV : DMA_DEV_TO_MEM;

	/* Always transfer 1 period */
	amount = runtime->period_size;

	/* DMA physical address and size */
	dma_paddr = runtime->dma_addr + frames_to_bytes(runtime,
							strm->dma_buffer_pos);
	dma_size = frames_to_bytes(runtime, amount);
	desc = dmaengine_prep_slave_single(strm->dma_ch, dma_paddr, dma_size,
					   dir,
					   DMA_PREP_INTERRUPT | DMA_CTRL_ACK);
	if (!desc) {
		dev_err(ssi->dev, "dmaengine_prep_slave_single() fail\n");
		return -ENOMEM;
	}

	desc->callback = rz_ssi_dma_complete;
	desc->callback_param = strm;

	if (dmaengine_submit(desc) < 0) {
		dev_err(ssi->dev, "dmaengine_submit() fail\n");
		return -EIO;
	}

	/* Update DMA pointer */
	strm->dma_buffer_pos += amount;
	if (strm->dma_buffer_pos >= runtime->buffer_size)
		strm->dma_buffer_pos = 0;

	/* Start DMA */
	dma_async_issue_pending(strm->dma_ch);

	return 0;
}

static void rz_ssi_dma_complete(void *data)
{
	struct rz_ssi_stream *strm = (struct rz_ssi_stream *)data;

	if (!strm->running || !strm->substream || !strm->substream->runtime)
		return;

	/* Note that next DMA transaction has probably already started */
	rz_ssi_pointer_update(strm, strm->substream->runtime->period_size);

	/* Queue up another DMA transaction */
	rz_ssi_dma_transfer(strm->priv, strm);
}

static void rz_ssi_release_dma_channels(struct rz_ssi_priv *ssi)
{
	if (ssi->playback.dma_ch) {
		dma_release_channel(ssi->playback.dma_ch);
		ssi->playback.dma_ch = NULL;
		if (ssi->dma_rt)
			ssi->dma_rt = false;
	}

	if (ssi->capture.dma_ch) {
		dma_release_channel(ssi->capture.dma_ch);
		ssi->capture.dma_ch = NULL;
	}
}

static int rz_ssi_dma_request(struct rz_ssi_priv *ssi, struct device *dev)
{
	ssi->playback.dma_ch = dma_request_chan(dev, "tx");
	if (IS_ERR(ssi->playback.dma_ch))
		ssi->playback.dma_ch = NULL;

	ssi->capture.dma_ch = dma_request_chan(dev, "rx");
	if (IS_ERR(ssi->capture.dma_ch))
		ssi->capture.dma_ch = NULL;

	if (!ssi->playback.dma_ch && !ssi->capture.dma_ch) {
		ssi->playback.dma_ch = dma_request_chan(dev, "rt");
		if (IS_ERR(ssi->playback.dma_ch)) {
			ssi->playback.dma_ch = NULL;
			goto no_dma;
		}

		ssi->dma_rt = true;
	}

	if (!rz_ssi_is_dma_enabled(ssi))
		goto no_dma;

	if (ssi->playback.dma_ch &&
	    (rz_ssi_dma_slave_config(ssi, ssi->playback.dma_ch, true) < 0))
		goto no_dma;

	if (ssi->capture.dma_ch &&
	    (rz_ssi_dma_slave_config(ssi, ssi->capture.dma_ch, false) < 0))
		goto no_dma;

	return 0;

no_dma:
	rz_ssi_release_dma_channels(ssi);

	return -ENODEV;
}

static int rz_ssi_dai_trigger(struct snd_pcm_substream *substream, int cmd,
			      struct snd_soc_dai *dai)
{
	struct rz_ssi_priv *ssi = snd_soc_dai_get_drvdata(dai);
	struct rz_ssi_stream *strm = rz_ssi_stream_get(ssi, substream);
	int ret = 0, i, num_transfer = 1;

	switch (cmd) {
	case SNDRV_PCM_TRIGGER_START:
		/* Soft Reset */
		if (!rz_ssi_is_stream_running(&ssi->playback) &&
		    !rz_ssi_is_stream_running(&ssi->capture)) {
			rz_ssi_reg_mask_setl(ssi, SSIFCR, 0, SSIFCR_SSIRST);
			rz_ssi_reg_mask_setl(ssi, SSIFCR, SSIFCR_SSIRST, 0);
			udelay(5);
		}

		rz_ssi_stream_init(strm, substream);

		if (ssi->dma_rt) {
			bool is_playback;

			is_playback = rz_ssi_stream_is_play(ssi, substream);
			ret = rz_ssi_dma_slave_config(ssi, ssi->playback.dma_ch,
						      is_playback);
			/* Fallback to pio */
			if (ret < 0) {
				ssi->playback.transfer = rz_ssi_pio_send;
				ssi->capture.transfer = rz_ssi_pio_recv;
				rz_ssi_release_dma_channels(ssi);
			}
		}

		/* For DMA, queue up multiple DMA descriptors */
		if (rz_ssi_is_dma_enabled(ssi))
			num_transfer = 4;

		for (i = 0; i < num_transfer; i++) {
			ret = strm->transfer(ssi, strm);
			if (ret)
				goto done;
		}

		ret = rz_ssi_start(ssi, strm);
		break;
	case SNDRV_PCM_TRIGGER_STOP:
		rz_ssi_stop(ssi, strm);
		rz_ssi_stream_quit(ssi, strm);
		break;
	}

done:
	return ret;
}

static int rz_ssi_dai_set_fmt(struct snd_soc_dai *dai, unsigned int fmt)
{
	struct rz_ssi_priv *ssi = snd_soc_dai_get_drvdata(dai);

	switch (fmt & SND_SOC_DAIFMT_CLOCK_PROVIDER_MASK) {
	case SND_SOC_DAIFMT_BP_FP:
		break;
	default:
		dev_err(ssi->dev, "Codec should be clk and frame consumer\n");
		return -EINVAL;
	}

	/*
	 * set clock polarity
	 *
	 * "normal" BCLK = Signal is available at rising edge of BCLK
	 * "normal" FSYNC = (I2S) Left ch starts with falling FSYNC edge
	 */
	switch (fmt & SND_SOC_DAIFMT_INV_MASK) {
	case SND_SOC_DAIFMT_NB_NF:
		ssi->bckp_rise = false;
		ssi->lrckp_fsync_fall = false;
		break;
	case SND_SOC_DAIFMT_NB_IF:
		ssi->bckp_rise = false;
		ssi->lrckp_fsync_fall = true;
		break;
	case SND_SOC_DAIFMT_IB_NF:
		ssi->bckp_rise = true;
		ssi->lrckp_fsync_fall = false;
		break;
	case SND_SOC_DAIFMT_IB_IF:
		ssi->bckp_rise = true;
		ssi->lrckp_fsync_fall = true;
		break;
	default:
		return -EINVAL;
	}

	/* only i2s support */
	switch (fmt & SND_SOC_DAIFMT_FORMAT_MASK) {
	case SND_SOC_DAIFMT_I2S:
		break;
	default:
		dev_err(ssi->dev, "Only I2S mode is supported.\n");
		return -EINVAL;
	}

	return 0;
}

static bool rz_ssi_is_valid_hw_params(struct rz_ssi_priv *ssi, unsigned int rate,
				      unsigned int channels,
				      unsigned int sample_width,
				      unsigned int sample_bits)
{
	if (ssi->hw_params_cache.rate != rate ||
	    ssi->hw_params_cache.channels != channels ||
	    ssi->hw_params_cache.sample_width != sample_width ||
	    ssi->hw_params_cache.sample_bits != sample_bits)
		return false;

	return true;
}

static void rz_ssi_cache_hw_params(struct rz_ssi_priv *ssi, unsigned int rate,
				   unsigned int channels,
				   unsigned int sample_width,
				   unsigned int sample_bits)
{
	ssi->hw_params_cache.rate = rate;
	ssi->hw_params_cache.channels = channels;
	ssi->hw_params_cache.sample_width = sample_width;
	ssi->hw_params_cache.sample_bits = sample_bits;
}

static int rz_ssi_dai_hw_params(struct snd_pcm_substream *substream,
				struct snd_pcm_hw_params *params,
				struct snd_soc_dai *dai)
{
	struct rz_ssi_priv *ssi = snd_soc_dai_get_drvdata(dai);
	struct rz_ssi_stream *strm = rz_ssi_stream_get(ssi, substream);
	unsigned int sample_bits = hw_param_interval(params,
					SNDRV_PCM_HW_PARAM_SAMPLE_BITS)->min;
	unsigned int channels = params_channels(params);
	unsigned int rate = params_rate(params);

	if (sample_bits != 16) {
		dev_err(ssi->dev, "Unsupported sample width: %d\n",
			sample_bits);
		return -EINVAL;
	}

	if (channels != 2) {
		dev_err(ssi->dev, "Number of channels not matched: %d\n",
			channels);
		return -EINVAL;
	}

	if (rz_ssi_is_stream_running(&ssi->playback) ||
	    rz_ssi_is_stream_running(&ssi->capture)) {
		if (rz_ssi_is_valid_hw_params(ssi, rate, channels,
					      strm->sample_width, sample_bits))
			return 0;

		dev_err(ssi->dev, "Full duplex needs same HW params\n");
		return -EINVAL;
	}

	rz_ssi_cache_hw_params(ssi, rate, channels, strm->sample_width,
			       sample_bits);

	return rz_ssi_clk_setup(ssi, rate, channels);
}

static const struct snd_soc_dai_ops rz_ssi_dai_ops = {
	.trigger	= rz_ssi_dai_trigger,
	.set_fmt	= rz_ssi_dai_set_fmt,
	.hw_params	= rz_ssi_dai_hw_params,
};

static const struct snd_pcm_hardware rz_ssi_pcm_hardware = {
	.info			= SNDRV_PCM_INFO_INTERLEAVED	|
				  SNDRV_PCM_INFO_MMAP		|
				  SNDRV_PCM_INFO_MMAP_VALID,
	.buffer_bytes_max	= PREALLOC_BUFFER,
	.period_bytes_min	= 32,
	.period_bytes_max	= 8192,
	.channels_min		= SSI_CHAN_MIN,
	.channels_max		= SSI_CHAN_MAX,
	.periods_min		= 1,
	.periods_max		= 32,
	.fifo_size		= 32 * 2,
};

static int rz_ssi_pcm_open(struct snd_soc_component *component,
			   struct snd_pcm_substream *substream)
{
	snd_soc_set_runtime_hwparams(substream, &rz_ssi_pcm_hardware);

	return snd_pcm_hw_constraint_integer(substream->runtime,
					    SNDRV_PCM_HW_PARAM_PERIODS);
}

static snd_pcm_uframes_t rz_ssi_pcm_pointer(struct snd_soc_component *component,
					    struct snd_pcm_substream *substream)
{
	struct snd_soc_dai *dai = rz_ssi_get_dai(substream);
	struct rz_ssi_priv *ssi = snd_soc_dai_get_drvdata(dai);
	struct rz_ssi_stream *strm = rz_ssi_stream_get(ssi, substream);

	return strm->buffer_pos;
}

static int rz_ssi_pcm_new(struct snd_soc_component *component,
			  struct snd_soc_pcm_runtime *rtd)
{
	snd_pcm_set_managed_buffer_all(rtd->pcm, SNDRV_DMA_TYPE_DEV,
				       rtd->card->snd_card->dev,
				       PREALLOC_BUFFER, PREALLOC_BUFFER_MAX);
	return 0;
}

static struct snd_soc_dai_driver rz_ssi_soc_dai[] = {
	{
		.name			= "rz-ssi-dai",
		.playback = {
			.rates		= SSI_RATES,
			.formats	= SSI_FMTS,
			.channels_min	= SSI_CHAN_MIN,
			.channels_max	= SSI_CHAN_MAX,
		},
		.capture = {
			.rates		= SSI_RATES,
			.formats	= SSI_FMTS,
			.channels_min	= SSI_CHAN_MIN,
			.channels_max	= SSI_CHAN_MAX,
		},
		.ops = &rz_ssi_dai_ops,
	},
};

static const struct snd_soc_component_driver rz_ssi_soc_component = {
	.name			= "rz-ssi",
	.open			= rz_ssi_pcm_open,
	.pointer		= rz_ssi_pcm_pointer,
	.pcm_construct		= rz_ssi_pcm_new,
	.legacy_dai_naming	= 1,
};

static int rz_ssi_probe(struct platform_device *pdev)
{
	struct rz_ssi_priv *ssi;
	struct clk *audio_clk;
	struct resource *res;
	int ret;

	ssi = devm_kzalloc(&pdev->dev, sizeof(*ssi), GFP_KERNEL);
	if (!ssi)
		return -ENOMEM;

	ssi->pdev = pdev;
	ssi->dev = &pdev->dev;
	ssi->base = devm_platform_get_and_ioremap_resource(pdev, 0, &res);
	if (IS_ERR(ssi->base))
		return PTR_ERR(ssi->base);

	ssi->phys = res->start;
	ssi->clk = devm_clk_get(&pdev->dev, "ssi");
	if (IS_ERR(ssi->clk))
		return PTR_ERR(ssi->clk);

	ssi->sfr_clk = devm_clk_get(&pdev->dev, "ssi_sfr");
	if (IS_ERR(ssi->sfr_clk))
		return PTR_ERR(ssi->sfr_clk);

	audio_clk = devm_clk_get(&pdev->dev, "audio_clk1");
	if (IS_ERR(audio_clk))
		return dev_err_probe(&pdev->dev, PTR_ERR(audio_clk),
				     "no audio clk1");

	ssi->audio_clk_1 = clk_get_rate(audio_clk);
	audio_clk = devm_clk_get(&pdev->dev, "audio_clk2");
	if (IS_ERR(audio_clk))
		return dev_err_probe(&pdev->dev, PTR_ERR(audio_clk),
				     "no audio clk2");

	ssi->audio_clk_2 = clk_get_rate(audio_clk);
	if (!(ssi->audio_clk_1 || ssi->audio_clk_2))
		return dev_err_probe(&pdev->dev, -EINVAL,
				     "no audio clk1 or audio clk2");

	ssi->audio_mck = ssi->audio_clk_1 ? ssi->audio_clk_1 : ssi->audio_clk_2;

	/* Detect DMA support */
	ret = rz_ssi_dma_request(ssi, &pdev->dev);
	if (ret < 0) {
		dev_warn(&pdev->dev, "DMA not available, using PIO\n");
		ssi->playback.transfer = rz_ssi_pio_send;
		ssi->capture.transfer = rz_ssi_pio_recv;
	} else {
		dev_info(&pdev->dev, "DMA enabled");
		ssi->playback.transfer = rz_ssi_dma_transfer;
		ssi->capture.transfer = rz_ssi_dma_transfer;
	}

	ssi->playback.priv = ssi;
	ssi->capture.priv = ssi;

	spin_lock_init(&ssi->lock);
	dev_set_drvdata(&pdev->dev, ssi);

	/* Error Interrupt */
	ssi->irq_int = platform_get_irq_byname(pdev, "int_req");
	if (ssi->irq_int < 0) {
		rz_ssi_release_dma_channels(ssi);
		return ssi->irq_int;
	}

	ret = devm_request_irq(&pdev->dev, ssi->irq_int, &rz_ssi_interrupt,
			       0, dev_name(&pdev->dev), ssi);
	if (ret < 0) {
		rz_ssi_release_dma_channels(ssi);
		return dev_err_probe(&pdev->dev, ret,
				     "irq request error (int_req)\n");
	}

	if (!rz_ssi_is_dma_enabled(ssi)) {
		/* Tx and Rx interrupts (pio only) */
		ssi->irq_tx = platform_get_irq_byname(pdev, "dma_tx");
		ssi->irq_rx = platform_get_irq_byname(pdev, "dma_rx");
		if (ssi->irq_tx == -ENXIO && ssi->irq_rx == -ENXIO) {
			ssi->irq_rt = platform_get_irq_byname(pdev, "dma_rt");
			if (ssi->irq_rt < 0)
				return ssi->irq_rt;

			ret = devm_request_irq(&pdev->dev, ssi->irq_rt,
					       &rz_ssi_interrupt, 0,
					       dev_name(&pdev->dev), ssi);
			if (ret < 0)
				return dev_err_probe(&pdev->dev, ret,
						     "irq request error (dma_rt)\n");
		} else {
			if (ssi->irq_tx < 0)
				return ssi->irq_tx;

			if (ssi->irq_rx < 0)
				return ssi->irq_rx;

			ret = devm_request_irq(&pdev->dev, ssi->irq_tx,
					       &rz_ssi_interrupt, 0,
					       dev_name(&pdev->dev), ssi);
			if (ret < 0)
				return dev_err_probe(&pdev->dev, ret,
						"irq request error (dma_tx)\n");

			ret = devm_request_irq(&pdev->dev, ssi->irq_rx,
					       &rz_ssi_interrupt, 0,
					       dev_name(&pdev->dev), ssi);
			if (ret < 0)
				return dev_err_probe(&pdev->dev, ret,
						"irq request error (dma_rx)\n");
		}
	}

	ssi->rstc = devm_reset_control_get_exclusive(&pdev->dev, NULL);
	if (IS_ERR(ssi->rstc)) {
		ret = PTR_ERR(ssi->rstc);
		goto err_reset;
	}

	reset_control_deassert(ssi->rstc);
	pm_runtime_enable(&pdev->dev);
	ret = pm_runtime_resume_and_get(&pdev->dev);
	if (ret < 0) {
		dev_err(&pdev->dev, "pm_runtime_resume_and_get failed\n");
		goto err_pm;
	}

	ret = devm_snd_soc_register_component(&pdev->dev, &rz_ssi_soc_component,
					      rz_ssi_soc_dai,
					      ARRAY_SIZE(rz_ssi_soc_dai));
	if (ret < 0) {
		dev_err(&pdev->dev, "failed to register snd component\n");
		goto err_snd_soc;
	}

	return 0;

err_snd_soc:
	pm_runtime_put(ssi->dev);
err_pm:
	pm_runtime_disable(ssi->dev);
	reset_control_assert(ssi->rstc);
err_reset:
	rz_ssi_release_dma_channels(ssi);

	return ret;
}

static void rz_ssi_remove(struct platform_device *pdev)
{
	struct rz_ssi_priv *ssi = dev_get_drvdata(&pdev->dev);

	rz_ssi_release_dma_channels(ssi);

	pm_runtime_put(ssi->dev);
	pm_runtime_disable(ssi->dev);
	reset_control_assert(ssi->rstc);
}

static const struct of_device_id rz_ssi_of_match[] = {
	{ .compatible = "renesas,rz-ssi", },
	{/* Sentinel */},
};
MODULE_DEVICE_TABLE(of, rz_ssi_of_match);

static struct platform_driver rz_ssi_driver = {
	.driver	= {
		.name	= "rz-ssi-pcm-audio",
		.of_match_table = rz_ssi_of_match,
	},
	.probe		= rz_ssi_probe,
	.remove		= rz_ssi_remove,
};

module_platform_driver(rz_ssi_driver);

MODULE_LICENSE("GPL v2");
MODULE_DESCRIPTION("Renesas RZ/G2L ASoC Serial Sound Interface Driver");
MODULE_AUTHOR("Biju Das <biju.das.jz@bp.renesas.com>");<|MERGE_RESOLUTION|>--- conflicted
+++ resolved
@@ -342,12 +342,7 @@
 		dev_info(ssi->dev, "timeout waiting for SSI idle\n");
 
 	/* Hold FIFOs in reset */
-<<<<<<< HEAD
-	rz_ssi_reg_mask_setl(ssi, SSIFCR, 0,
-			     SSIFCR_TFRST | SSIFCR_RFRST);
-=======
 	rz_ssi_reg_mask_setl(ssi, SSIFCR, 0, SSIFCR_FIFO_RST);
->>>>>>> 9b70bf0a
 }
 
 static int rz_ssi_start(struct rz_ssi_priv *ssi, struct rz_ssi_stream *strm)
@@ -588,7 +583,6 @@
 				strm_capture->oerr_num++;
 
 			rz_ssi_stop(ssi, strm_capture);
-<<<<<<< HEAD
 		}
 
 		if (ssi->playback.substream && is_stopped) {
@@ -615,34 +609,6 @@
 				strm_playback->transfer(ssi, strm_playback);
 		}
 
-=======
-		}
-
-		if (ssi->playback.substream && is_stopped) {
-			if (ssisr & SSISR_TUIRQ)
-				strm_playback->uerr_num++;
-			if (ssisr & SSISR_TOIRQ)
-				strm_playback->oerr_num++;
-
-			rz_ssi_stop(ssi, strm_playback);
-		}
-
-		/* Clear all flags */
-		rz_ssi_reg_mask_setl(ssi, SSISR, SSISR_TOIRQ | SSISR_TUIRQ |
-				     SSISR_ROIRQ | SSISR_RUIRQ, 0);
-
-		/* Add/remove more data */
-		if (ssi->capture.substream && is_stopped) {
-			for (i = 0; i < count; i++)
-				strm_capture->transfer(ssi, strm_capture);
-		}
-
-		if (ssi->playback.substream && is_stopped) {
-			for (i = 0; i < count; i++)
-				strm_playback->transfer(ssi, strm_playback);
-		}
-
->>>>>>> 9b70bf0a
 		/* Resume */
 		if (ssi->playback.substream && is_stopped)
 			rz_ssi_start(ssi, &ssi->playback);

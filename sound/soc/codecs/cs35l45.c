--- conflicted
+++ resolved
@@ -177,11 +177,7 @@
 	struct snd_kcontrol_volatile *vd;
 	unsigned int index_offset;
 
-<<<<<<< HEAD
-	kcontrol = snd_soc_component_get_kcontrol_locked(component, ctl_name);
-=======
 	kcontrol = snd_soc_component_get_kcontrol(component, ctl_name);
->>>>>>> dce2ad4e
 	if (!kcontrol) {
 		dev_err(component->dev, "Can't find kcontrol %s\n", ctl_name);
 		return -EINVAL;

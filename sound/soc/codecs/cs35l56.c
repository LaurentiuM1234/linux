--- conflicted
+++ resolved
@@ -68,7 +68,66 @@
 	"ASP1 TX1 Source", "ASP1 TX2 Source", "ASP1 TX3 Source", "ASP1 TX4 Source"
 };
 
-<<<<<<< HEAD
+static int cs35l56_sync_asp1_mixer_widgets_with_firmware(struct cs35l56_private *cs35l56)
+{
+	struct snd_soc_dapm_context *dapm = snd_soc_component_get_dapm(cs35l56->component);
+	const char *prefix = cs35l56->component->name_prefix;
+	char full_name[SNDRV_CTL_ELEM_ID_NAME_MAXLEN];
+	const char *name;
+	struct snd_kcontrol *kcontrol;
+	struct soc_enum *e;
+	unsigned int val[4];
+	int i, item, ret;
+
+	if (cs35l56->asp1_mixer_widgets_initialized)
+		return 0;
+
+	/*
+	 * Resume so we can read the registers from silicon if the regmap
+	 * cache has not yet been populated.
+	 */
+	ret = pm_runtime_resume_and_get(cs35l56->base.dev);
+	if (ret < 0)
+		return ret;
+
+	/* Wait for firmware download and reboot */
+	cs35l56_wait_dsp_ready(cs35l56);
+
+	ret = regmap_bulk_read(cs35l56->base.regmap, CS35L56_ASP1TX1_INPUT,
+			       val, ARRAY_SIZE(val));
+
+	pm_runtime_mark_last_busy(cs35l56->base.dev);
+	pm_runtime_put_autosuspend(cs35l56->base.dev);
+
+	if (ret) {
+		dev_err(cs35l56->base.dev, "Failed to read ASP1 mixer regs: %d\n", ret);
+		return ret;
+	}
+
+	for (i = 0; i < ARRAY_SIZE(cs35l56_asp1_mux_control_names); ++i) {
+		name = cs35l56_asp1_mux_control_names[i];
+
+		if (prefix) {
+			snprintf(full_name, sizeof(full_name), "%s %s", prefix, name);
+			name = full_name;
+		}
+
+		kcontrol = snd_soc_card_get_kcontrol(dapm->card, name);
+		if (!kcontrol) {
+			dev_warn(cs35l56->base.dev, "Could not find control %s\n", name);
+			continue;
+		}
+
+		e = (struct soc_enum *)kcontrol->private_value;
+		item = snd_soc_enum_val_to_item(e, val[i] & CS35L56_ASP_TXn_SRC_MASK);
+		snd_soc_dapm_mux_update_power(dapm, kcontrol, item, e, NULL);
+	}
+
+	cs35l56->asp1_mixer_widgets_initialized = true;
+
+	return 0;
+}
+
 static int cs35l56_dspwait_asp1tx_get(struct snd_kcontrol *kcontrol,
 				      struct snd_ctl_elem_value *ucontrol)
 {
@@ -79,9 +138,9 @@
 	unsigned int addr, val;
 	int ret;
 
-	/* Wait for mux to be initialized */
-	cs35l56_wait_dsp_ready(cs35l56);
-	flush_work(&cs35l56->mux_init_work);
+	ret = cs35l56_sync_asp1_mixer_widgets_with_firmware(cs35l56);
+	if (ret)
+		return ret;
 
 	addr = cs35l56_asp1_mixer_regs[index];
 	ret = regmap_read(cs35l56->base.regmap, addr, &val);
@@ -107,153 +166,6 @@
 	bool changed;
 	int ret;
 
-	/* Wait for mux to be initialized */
-	cs35l56_wait_dsp_ready(cs35l56);
-	flush_work(&cs35l56->mux_init_work);
-
-	addr = cs35l56_asp1_mixer_regs[index];
-	val = snd_soc_enum_item_to_val(e, item);
-
-	ret = regmap_update_bits_check(cs35l56->base.regmap, addr,
-				       CS35L56_ASP_TXn_SRC_MASK, val, &changed);
-	if (!ret)
-		return ret;
-
-	if (changed)
-		snd_soc_dapm_mux_update_power(dapm, kcontrol, item, e, NULL);
-
-	return changed;
-}
-
-static void cs35l56_mark_asp1_mixer_widgets_dirty(struct cs35l56_private *cs35l56)
-=======
-static int cs35l56_sync_asp1_mixer_widgets_with_firmware(struct cs35l56_private *cs35l56)
->>>>>>> 50b700c9
-{
-	struct snd_soc_dapm_context *dapm = snd_soc_component_get_dapm(cs35l56->component);
-	const char *prefix = cs35l56->component->name_prefix;
-	char full_name[SNDRV_CTL_ELEM_ID_NAME_MAXLEN];
-	const char *name;
-	struct snd_kcontrol *kcontrol;
-	struct soc_enum *e;
-	unsigned int val[4];
-	int i, item, ret;
-
-<<<<<<< HEAD
-=======
-	if (cs35l56->asp1_mixer_widgets_initialized)
-		return 0;
-
->>>>>>> 50b700c9
-	/*
-	 * Resume so we can read the registers from silicon if the regmap
-	 * cache has not yet been populated.
-	 */
-	ret = pm_runtime_resume_and_get(cs35l56->base.dev);
-	if (ret < 0)
-<<<<<<< HEAD
-		return;
-=======
-		return ret;
-
-	/* Wait for firmware download and reboot */
-	cs35l56_wait_dsp_ready(cs35l56);
->>>>>>> 50b700c9
-
-	ret = regmap_bulk_read(cs35l56->base.regmap, CS35L56_ASP1TX1_INPUT,
-			       val, ARRAY_SIZE(val));
-
-	pm_runtime_mark_last_busy(cs35l56->base.dev);
-	pm_runtime_put_autosuspend(cs35l56->base.dev);
-
-	if (ret) {
-		dev_err(cs35l56->base.dev, "Failed to read ASP1 mixer regs: %d\n", ret);
-<<<<<<< HEAD
-		return;
-	}
-
-	snd_soc_card_mutex_lock(dapm->card);
-	WARN_ON(!dapm->card->instantiated);
-
-=======
-		return ret;
-	}
-
->>>>>>> 50b700c9
-	for (i = 0; i < ARRAY_SIZE(cs35l56_asp1_mux_control_names); ++i) {
-		name = cs35l56_asp1_mux_control_names[i];
-
-		if (prefix) {
-			snprintf(full_name, sizeof(full_name), "%s %s", prefix, name);
-			name = full_name;
-		}
-
-		kcontrol = snd_soc_card_get_kcontrol(dapm->card, name);
-		if (!kcontrol) {
-			dev_warn(cs35l56->base.dev, "Could not find control %s\n", name);
-			continue;
-		}
-
-		e = (struct soc_enum *)kcontrol->private_value;
-		item = snd_soc_enum_val_to_item(e, val[i] & CS35L56_ASP_TXn_SRC_MASK);
-		snd_soc_dapm_mux_update_power(dapm, kcontrol, item, e, NULL);
-	}
-
-<<<<<<< HEAD
-	snd_soc_card_mutex_unlock(dapm->card);
-}
-
-static void cs35l56_mux_init_work(struct work_struct *work)
-{
-	struct cs35l56_private *cs35l56 = container_of(work,
-						       struct cs35l56_private,
-						       mux_init_work);
-
-	cs35l56_mark_asp1_mixer_widgets_dirty(cs35l56);
-=======
-	cs35l56->asp1_mixer_widgets_initialized = true;
-
-	return 0;
-}
-
-static int cs35l56_dspwait_asp1tx_get(struct snd_kcontrol *kcontrol,
-				      struct snd_ctl_elem_value *ucontrol)
-{
-	struct snd_soc_component *component = snd_soc_dapm_kcontrol_component(kcontrol);
-	struct cs35l56_private *cs35l56 = snd_soc_component_get_drvdata(component);
-	struct soc_enum *e = (struct soc_enum *)kcontrol->private_value;
-	int index = e->shift_l;
-	unsigned int addr, val;
-	int ret;
-
-	ret = cs35l56_sync_asp1_mixer_widgets_with_firmware(cs35l56);
-	if (ret)
-		return ret;
-
-	addr = cs35l56_asp1_mixer_regs[index];
-	ret = regmap_read(cs35l56->base.regmap, addr, &val);
-	if (ret)
-		return ret;
-
-	val &= CS35L56_ASP_TXn_SRC_MASK;
-	ucontrol->value.enumerated.item[0] = snd_soc_enum_val_to_item(e, val);
-
-	return 0;
-}
-
-static int cs35l56_dspwait_asp1tx_put(struct snd_kcontrol *kcontrol,
-				      struct snd_ctl_elem_value *ucontrol)
-{
-	struct snd_soc_component *component = snd_soc_dapm_kcontrol_component(kcontrol);
-	struct snd_soc_dapm_context *dapm = snd_soc_dapm_kcontrol_dapm(kcontrol);
-	struct cs35l56_private *cs35l56 = snd_soc_component_get_drvdata(component);
-	struct soc_enum *e = (struct soc_enum *)kcontrol->private_value;
-	int item = ucontrol->value.enumerated.item[0];
-	int index = e->shift_l;
-	unsigned int addr, val;
-	bool changed;
-	int ret;
-
 	ret = cs35l56_sync_asp1_mixer_widgets_with_firmware(cs35l56);
 	if (ret)
 		return ret;
@@ -270,7 +182,6 @@
 		snd_soc_dapm_mux_update_power(dapm, kcontrol, item, e, NULL);
 
 	return changed;
->>>>>>> 50b700c9
 }
 
 static DECLARE_TLV_DB_SCALE(vol_tlv, -10000, 25, 0);
@@ -1021,17 +932,6 @@
 	else
 		cs35l56_patch(cs35l56, firmware_missing);
 
-<<<<<<< HEAD
-
-	/*
-	 * Set starting value of ASP1 mux widgets. Updating a mux takes
-	 * the DAPM mutex. Post this to a separate job so that DAPM
-	 * power-up can wait for dsp_work to complete without deadlocking
-	 * on the DAPM mutex.
-	 */
-	queue_work(cs35l56->dsp_wq, &cs35l56->mux_init_work);
-=======
->>>>>>> 50b700c9
 err:
 	pm_runtime_mark_last_busy(cs35l56->base.dev);
 	pm_runtime_put_autosuspend(cs35l56->base.dev);
@@ -1094,10 +994,6 @@
 	struct cs35l56_private *cs35l56 = snd_soc_component_get_drvdata(component);
 
 	cancel_work_sync(&cs35l56->dsp_work);
-<<<<<<< HEAD
-	cancel_work_sync(&cs35l56->mux_init_work);
-=======
->>>>>>> 50b700c9
 
 	if (cs35l56->dsp.cs_dsp.booted)
 		wm_adsp_power_down(&cs35l56->dsp);
@@ -1168,10 +1064,8 @@
 
 	dev_dbg(dev, "system_suspend\n");
 
-	if (cs35l56->component) {
+	if (cs35l56->component)
 		flush_work(&cs35l56->dsp_work);
-		cancel_work_sync(&cs35l56->mux_init_work);
-	}
 
 	/*
 	 * The interrupt line is normally shared, but after we start suspending
@@ -1322,7 +1216,6 @@
 		return -ENOMEM;
 
 	INIT_WORK(&cs35l56->dsp_work, cs35l56_dsp_work);
-	INIT_WORK(&cs35l56->mux_init_work, cs35l56_mux_init_work);
 
 	dsp = &cs35l56->dsp;
 	cs35l56_init_cs_dsp(&cs35l56->base, &dsp->cs_dsp);

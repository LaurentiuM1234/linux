--- conflicted
+++ resolved
@@ -870,12 +870,6 @@
 	/* Update dsm bin param */
 	max98390_dsm_init(component);
 
-<<<<<<< HEAD
-	/* Amp init setting */
-	max98390_init_regs(component);
-
-=======
->>>>>>> 77e5934e
 	/* Dsm Setting */
 	if (max98390->ref_rdc_value) {
 		regmap_write(max98390->regmap, DSM_TPROT_RECIP_RDC_ROOM_BYTE0,

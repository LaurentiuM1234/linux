--- conflicted
+++ resolved
@@ -897,18 +897,6 @@
 	int ret;
 
 	cs42l42->srate = params_rate(params);
-<<<<<<< HEAD
-
-	/*
-	 * Assume 24-bit samples are in 32-bit slots, to prevent SCLK being
-	 * more than assumed (which would result in overclocking).
-	 */
-	if (params_width(params) == 24)
-		slot_width = 32;
-
-	/* I2S frame always has multiple of 2 channels */
-	cs42l42->bclk = snd_soc_tdm_params_to_bclk(params, slot_width, 0, 2);
-=======
 
 	if (cs42l42->bclk_ratio) {
 		/* machine driver has set the BCLK/samp-rate ratio */
@@ -927,7 +915,6 @@
 		/* I2S frame always has multiple of 2 channels */
 		bclk = snd_soc_tdm_params_to_bclk(params, slot_width, 0, 2);
 	}
->>>>>>> 7e09a154
 
 	switch (substream->stream) {
 	case SNDRV_PCM_STREAM_CAPTURE:
@@ -2262,16 +2249,6 @@
 	dev_set_drvdata(cs42l42->dev, cs42l42);
 	mutex_init(&cs42l42->irq_lock);
 
-<<<<<<< HEAD
-	cs42l42->regmap = devm_regmap_init_i2c(i2c_client, &cs42l42_regmap);
-	if (IS_ERR(cs42l42->regmap)) {
-		ret = PTR_ERR(cs42l42->regmap);
-		dev_err(&i2c_client->dev, "regmap_init() failed: %d\n", ret);
-		return ret;
-	}
-
-=======
->>>>>>> 7e09a154
 	BUILD_BUG_ON(ARRAY_SIZE(cs42l42_supply_names) != ARRAY_SIZE(cs42l42->supplies));
 	for (i = 0; i < ARRAY_SIZE(cs42l42->supplies); i++)
 		cs42l42->supplies[i].supply = cs42l42_supply_names[i];
@@ -2314,13 +2291,8 @@
 					   IRQF_ONESHOT | IRQF_TRIGGER_LOW,
 					   "cs42l42", cs42l42);
 		if (ret) {
-<<<<<<< HEAD
-			dev_err_probe(&i2c_client->dev, ret,
-				      "Failed to request IRQ\n");
-=======
 			dev_err_probe(cs42l42->dev, ret,
 				"Failed to request IRQ\n");
->>>>>>> 7e09a154
 			goto err_disable_noirq;
 		}
 	}

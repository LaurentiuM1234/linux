--- conflicted
+++ resolved
@@ -702,11 +702,8 @@
 int hda_dsp_ipc_cmd_done(struct snd_sof_dev *sdev, int dir);
 
 void hda_dsp_get_state(struct snd_sof_dev *sdev, const char *level);
-<<<<<<< HEAD
 void hda_dsp_dump_ext_rom_status(struct snd_sof_dev *sdev, const char *level,
 				 u32 flags);
-=======
->>>>>>> 55a275c5
 
 /*
  * DSP Code loader.

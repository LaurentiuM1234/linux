// SPDX-License-Identifier: (GPL-2.0-only OR BSD-3-Clause)
//
// This file is provided under a dual BSD/GPLv2 license.  When using or
// redistributing this file, you may do so under either license.
//
// Copyright(c) 2018 Intel Corporation. All rights reserved.
//
// Authors: Liam Girdwood <liam.r.girdwood@linux.intel.com>
//	    Ranjani Sridharan <ranjani.sridharan@linux.intel.com>
//	    Rander Wang <rander.wang@intel.com>
//          Keyon Jie <yang.jie@linux.intel.com>
//

/*
 * Hardware interface for generic Intel audio DSP HDA IP
 */

#include <sound/hdaudio_ext.h>
#include <sound/hda_register.h>

#include <linux/acpi.h>
#include <linux/module.h>
#include <linux/soundwire/sdw.h>
#include <linux/soundwire/sdw_intel.h>
#include <sound/intel-dsp-config.h>
#include <sound/intel-nhlt.h>
#include <sound/sof.h>
#include <sound/sof/xtensa.h>
#include "../sof-audio.h"
#include "../sof-pci-dev.h"
#include "../ops.h"
#include "hda.h"

#if IS_ENABLED(CONFIG_SND_SOC_SOF_HDA)
#include <sound/soc-acpi-intel-match.h>
#endif

/* platform specific devices */
#include "shim.h"

#define EXCEPT_MAX_HDR_SIZE	0x400
#define HDA_EXT_ROM_STATUS_SIZE 8

int hda_ctrl_dai_widget_setup(struct snd_soc_dapm_widget *w, unsigned int quirk_flags,
			      struct snd_sof_dai_config_data *data)
{
	struct snd_sof_widget *swidget = w->dobj.private;
	struct snd_soc_component *component = swidget->scomp;
	struct snd_sof_dev *sdev = snd_soc_component_get_drvdata(component);
<<<<<<< HEAD
	const struct sof_ipc_tplg_ops *tplg_ops = sdev->ipc->ops->tplg;
	struct snd_sof_dai *sof_dai = swidget->private;
	int ret;

	if (!sof_dai) {
		dev_err(sdev->dev, "%s: No DAI for DAI widget %s\n", __func__, w->name);
=======
	struct sof_ipc_dai_config *config;
	struct sof_dai_private_data *private;
	struct snd_sof_dai *sof_dai;
	struct sof_ipc_reply reply;
	int ret;

	sof_dai = swidget->private;

	if (!sof_dai || !sof_dai->private) {
		dev_err(sdev->dev, "%s: No private data for DAI %s\n", __func__, w->name);
		return -EINVAL;
	}

	private = sof_dai->private;
	if (!private->dai_config) {
		dev_err(sdev->dev, "%s: No config for DAI %s\n", __func__, w->name);
>>>>>>> 3b023245
		return -EINVAL;
	}

	if (tplg_ops->dai_config) {
		unsigned int flags;

<<<<<<< HEAD
		/* set HW_PARAMS flag along with quirks */
		flags = SOF_DAI_CONFIG_FLAGS_HW_PARAMS |
			quirk_flags << SOF_DAI_CONFIG_FLAGS_QUIRK_SHIFT;
=======
	config = &private->dai_config[sof_dai->current_config];
>>>>>>> 3b023245

		ret = tplg_ops->dai_config(sdev, swidget, flags, data);
		if (ret < 0) {
			dev_err(sdev->dev, "%s: DAI config failed for widget %s\n", __func__,
				w->name);
			return ret;
		}
	}

	return 0;
}

int hda_ctrl_dai_widget_free(struct snd_soc_dapm_widget *w, unsigned int quirk_flags,
			     struct snd_sof_dai_config_data *data)
{
	struct snd_sof_widget *swidget = w->dobj.private;
	struct snd_soc_component *component = swidget->scomp;
	struct snd_sof_dev *sdev = snd_soc_component_get_drvdata(component);
<<<<<<< HEAD
	const struct sof_ipc_tplg_ops *tplg_ops = sdev->ipc->ops->tplg;
	struct snd_sof_dai *sof_dai = swidget->private;

	if (!sof_dai) {
		dev_err(sdev->dev, "%s: No DAI for BE DAI widget %s\n", __func__, w->name);
=======
	struct sof_dai_private_data *private;
	struct sof_ipc_dai_config *config;
	struct snd_sof_dai *sof_dai;
	struct sof_ipc_reply reply;
	int ret;

	sof_dai = swidget->private;

	if (!sof_dai || !sof_dai->private) {
		dev_err(sdev->dev, "%s: No private data for DAI %s\n", __func__, w->name);
		return -EINVAL;
	}

	private = sof_dai->private;
	if (!private->dai_config) {
		dev_err(sdev->dev, "%s: No config for DAI %s\n", __func__, w->name);
>>>>>>> 3b023245
		return -EINVAL;
	}

	if (tplg_ops->dai_config) {
		unsigned int flags;
		int ret;

<<<<<<< HEAD
		/* set HW_FREE flag along with any quirks */
		flags = SOF_DAI_CONFIG_FLAGS_HW_FREE |
			quirk_flags << SOF_DAI_CONFIG_FLAGS_QUIRK_SHIFT;
=======
	config = &private->dai_config[sof_dai->current_config];
>>>>>>> 3b023245

		ret = tplg_ops->dai_config(sdev, swidget, flags, data);
		if (ret < 0)
			dev_err(sdev->dev, "%s: DAI config failed for widget '%s'\n", __func__,
				w->name);
	}

	return 0;
}

#if IS_ENABLED(CONFIG_SND_SOC_SOF_INTEL_SOUNDWIRE)

/*
 * The default for SoundWire clock stop quirks is to power gate the IP
 * and do a Bus Reset, this will need to be modified when the DSP
 * needs to remain in D0i3 so that the Master does not lose context
 * and enumeration is not required on clock restart
 */
static int sdw_clock_stop_quirks = SDW_INTEL_CLK_STOP_BUS_RESET;
module_param(sdw_clock_stop_quirks, int, 0444);
MODULE_PARM_DESC(sdw_clock_stop_quirks, "SOF SoundWire clock stop quirks");

<<<<<<< HEAD
=======
static int sdw_dai_config_ipc(struct snd_sof_dev *sdev,
			      struct snd_soc_dapm_widget *w,
			      int link_id, int alh_stream_id, int dai_id, bool setup)
{
	struct snd_sof_widget *swidget = w->dobj.private;
	struct sof_dai_private_data *private;
	struct sof_ipc_dai_config *config;
	struct snd_sof_dai *sof_dai;

	if (!swidget) {
		dev_err(sdev->dev, "error: No private data for widget %s\n", w->name);
		return -EINVAL;
	}

	sof_dai = swidget->private;

	if (!sof_dai || !sof_dai->private) {
		dev_err(sdev->dev, "%s: No private data for DAI %s\n", __func__, w->name);
		return -EINVAL;
	}

	private = sof_dai->private;
	if (!private->dai_config) {
		dev_err(sdev->dev, "%s: No config for DAI %s\n", __func__, w->name);
		return -EINVAL;
	}

	config = &private->dai_config[sof_dai->current_config];

	/* update config with link and stream ID */
	config->dai_index = (link_id << 8) | dai_id;
	config->alh.stream_id = alh_stream_id;

	if (setup)
		return hda_ctrl_dai_widget_setup(w, SOF_DAI_CONFIG_FLAGS_NONE);

	return hda_ctrl_dai_widget_free(w, SOF_DAI_CONFIG_FLAGS_NONE);
}

>>>>>>> 3b023245
static int sdw_params_stream(struct device *dev,
			     struct sdw_intel_stream_params_data *params_data)
{
	struct snd_soc_dai *d = params_data->dai;
	struct snd_sof_dai_config_data data;
	struct snd_soc_dapm_widget *w;

	w = snd_soc_dai_get_widget(d, params_data->stream);
	data.dai_index = (params_data->link_id << 8) | d->id;
	data.dai_data = params_data->alh_stream_id;

	return hda_ctrl_dai_widget_setup(w, SOF_DAI_CONFIG_FLAGS_NONE, &data);
}

static int sdw_free_stream(struct device *dev,
			   struct sdw_intel_stream_free_data *free_data)
{
	struct snd_soc_dai *d = free_data->dai;
	struct snd_sof_dai_config_data data;
	struct snd_soc_dapm_widget *w;

	w = snd_soc_dai_get_widget(d, free_data->stream);
	data.dai_index = (free_data->link_id << 8) | d->id;

	/* send invalid stream_id */
	data.dai_data = 0xFFFF;

	return hda_ctrl_dai_widget_free(w, SOF_DAI_CONFIG_FLAGS_NONE, &data);
}

static const struct sdw_intel_ops sdw_callback = {
	.params_stream = sdw_params_stream,
	.free_stream = sdw_free_stream,
};

void hda_sdw_int_enable(struct snd_sof_dev *sdev, bool enable)
{
	sdw_intel_enable_irq(sdev->bar[HDA_DSP_BAR], enable);
}

static int hda_sdw_acpi_scan(struct snd_sof_dev *sdev)
{
	struct sof_intel_hda_dev *hdev;
	acpi_handle handle;
	int ret;

	handle = ACPI_HANDLE(sdev->dev);

	/* save ACPI info for the probe step */
	hdev = sdev->pdata->hw_pdata;

	ret = sdw_intel_acpi_scan(handle, &hdev->info);
	if (ret < 0)
		return -EINVAL;

	return 0;
}

static int hda_sdw_probe(struct snd_sof_dev *sdev)
{
	struct sof_intel_hda_dev *hdev;
	struct sdw_intel_res res;
	void *sdw;

	hdev = sdev->pdata->hw_pdata;

	memset(&res, 0, sizeof(res));

	res.mmio_base = sdev->bar[HDA_DSP_BAR];
	res.shim_base = hdev->desc->sdw_shim_base;
	res.alh_base = hdev->desc->sdw_alh_base;
	res.irq = sdev->ipc_irq;
	res.handle = hdev->info.handle;
	res.parent = sdev->dev;
	res.ops = &sdw_callback;
	res.dev = sdev->dev;
	res.clock_stop_quirks = sdw_clock_stop_quirks;

	/*
	 * ops and arg fields are not populated for now,
	 * they will be needed when the DAI callbacks are
	 * provided
	 */

	/* we could filter links here if needed, e.g for quirks */
	res.count = hdev->info.count;
	res.link_mask = hdev->info.link_mask;

	sdw = sdw_intel_probe(&res);
	if (!sdw) {
		dev_err(sdev->dev, "error: SoundWire probe failed\n");
		return -EINVAL;
	}

	/* save context */
	hdev->sdw = sdw;

	return 0;
}

int hda_sdw_startup(struct snd_sof_dev *sdev)
{
	struct sof_intel_hda_dev *hdev;
	struct snd_sof_pdata *pdata = sdev->pdata;

	hdev = sdev->pdata->hw_pdata;

	if (!hdev->sdw)
		return 0;

	if (pdata->machine && !pdata->machine->mach_params.link_mask)
		return 0;

	return sdw_intel_startup(hdev->sdw);
}

static int hda_sdw_exit(struct snd_sof_dev *sdev)
{
	struct sof_intel_hda_dev *hdev;

	hdev = sdev->pdata->hw_pdata;

	hda_sdw_int_enable(sdev, false);

	if (hdev->sdw)
		sdw_intel_exit(hdev->sdw);
	hdev->sdw = NULL;

	return 0;
}

bool hda_common_check_sdw_irq(struct snd_sof_dev *sdev)
{
	struct sof_intel_hda_dev *hdev;
	bool ret = false;
	u32 irq_status;

	hdev = sdev->pdata->hw_pdata;

	if (!hdev->sdw)
		return ret;

	/* store status */
	irq_status = snd_sof_dsp_read(sdev, HDA_DSP_BAR, HDA_DSP_REG_ADSPIS2);

	/* invalid message ? */
	if (irq_status == 0xffffffff)
		goto out;

	/* SDW message ? */
	if (irq_status & HDA_DSP_REG_ADSPIS2_SNDW)
		ret = true;

out:
	return ret;
}

static bool hda_dsp_check_sdw_irq(struct snd_sof_dev *sdev)
{
	const struct sof_intel_dsp_desc *chip;

	chip = get_chip_info(sdev->pdata);
	if (chip && chip->check_sdw_irq)
		return chip->check_sdw_irq(sdev);

	return false;
}

static irqreturn_t hda_dsp_sdw_thread(int irq, void *context)
{
	return sdw_intel_thread(irq, context);
}

static bool hda_sdw_check_wakeen_irq(struct snd_sof_dev *sdev)
{
	struct sof_intel_hda_dev *hdev;

	hdev = sdev->pdata->hw_pdata;
	if (hdev->sdw &&
	    snd_sof_dsp_read(sdev, HDA_DSP_BAR,
			     hdev->desc->sdw_shim_base + SDW_SHIM_WAKESTS))
		return true;

	return false;
}

void hda_sdw_process_wakeen(struct snd_sof_dev *sdev)
{
	struct sof_intel_hda_dev *hdev;

	hdev = sdev->pdata->hw_pdata;
	if (!hdev->sdw)
		return;

	sdw_intel_process_wakeen_event(hdev->sdw);
}

#else /* IS_ENABLED(CONFIG_SND_SOC_SOF_INTEL_SOUNDWIRE) */
static inline int hda_sdw_acpi_scan(struct snd_sof_dev *sdev)
{
	return 0;
}

static inline int hda_sdw_probe(struct snd_sof_dev *sdev)
{
	return 0;
}

static inline int hda_sdw_exit(struct snd_sof_dev *sdev)
{
	return 0;
}

static inline bool hda_dsp_check_sdw_irq(struct snd_sof_dev *sdev)
{
	return false;
}

static inline irqreturn_t hda_dsp_sdw_thread(int irq, void *context)
{
	return IRQ_HANDLED;
}

static inline bool hda_sdw_check_wakeen_irq(struct snd_sof_dev *sdev)
{
	return false;
}

#endif /* IS_ENABLED(CONFIG_SND_SOC_SOF_INTEL_SOUNDWIRE) */

/*
 * Debug
 */

struct hda_dsp_msg_code {
	u32 code;
	const char *msg;
};

#if IS_ENABLED(CONFIG_SND_SOC_SOF_DEBUG)
static bool hda_use_msi = true;
module_param_named(use_msi, hda_use_msi, bool, 0444);
MODULE_PARM_DESC(use_msi, "SOF HDA use PCI MSI mode");
#else
#define hda_use_msi	(1)
#endif

int sof_hda_position_quirk = SOF_HDA_POSITION_QUIRK_USE_DPIB_REGISTERS;
module_param_named(position_quirk, sof_hda_position_quirk, int, 0444);
MODULE_PARM_DESC(position_quirk, "SOF HDaudio position quirk");

static char *hda_model;
module_param(hda_model, charp, 0444);
MODULE_PARM_DESC(hda_model, "Use the given HDA board model.");

static int dmic_num_override = -1;
module_param_named(dmic_num, dmic_num_override, int, 0444);
MODULE_PARM_DESC(dmic_num, "SOF HDA DMIC number");

#if IS_ENABLED(CONFIG_SND_SOC_SOF_HDA)
static bool hda_codec_use_common_hdmi = IS_ENABLED(CONFIG_SND_HDA_CODEC_HDMI);
module_param_named(use_common_hdmi, hda_codec_use_common_hdmi, bool, 0444);
MODULE_PARM_DESC(use_common_hdmi, "SOF HDA use common HDMI codec driver");
#endif

static const struct hda_dsp_msg_code hda_dsp_rom_msg[] = {
	{HDA_DSP_ROM_FW_MANIFEST_LOADED, "status: manifest loaded"},
	{HDA_DSP_ROM_FW_FW_LOADED, "status: fw loaded"},
	{HDA_DSP_ROM_FW_ENTERED, "status: fw entered"},
	{HDA_DSP_ROM_CSE_ERROR, "error: cse error"},
	{HDA_DSP_ROM_CSE_WRONG_RESPONSE, "error: cse wrong response"},
	{HDA_DSP_ROM_IMR_TO_SMALL, "error: IMR too small"},
	{HDA_DSP_ROM_BASE_FW_NOT_FOUND, "error: base fw not found"},
	{HDA_DSP_ROM_CSE_VALIDATION_FAILED, "error: signature verification failed"},
	{HDA_DSP_ROM_IPC_FATAL_ERROR, "error: ipc fatal error"},
	{HDA_DSP_ROM_L2_CACHE_ERROR, "error: L2 cache error"},
	{HDA_DSP_ROM_LOAD_OFFSET_TO_SMALL, "error: load offset too small"},
	{HDA_DSP_ROM_API_PTR_INVALID, "error: API ptr invalid"},
	{HDA_DSP_ROM_BASEFW_INCOMPAT, "error: base fw incompatible"},
	{HDA_DSP_ROM_UNHANDLED_INTERRUPT, "error: unhandled interrupt"},
	{HDA_DSP_ROM_MEMORY_HOLE_ECC, "error: ECC memory hole"},
	{HDA_DSP_ROM_KERNEL_EXCEPTION, "error: kernel exception"},
	{HDA_DSP_ROM_USER_EXCEPTION, "error: user exception"},
	{HDA_DSP_ROM_UNEXPECTED_RESET, "error: unexpected reset"},
	{HDA_DSP_ROM_NULL_FW_ENTRY,	"error: null FW entry point"},
};

static void hda_dsp_get_status(struct snd_sof_dev *sdev, const char *level)
{
	const struct sof_intel_dsp_desc *chip;
	u32 status;
	int i;

	chip = get_chip_info(sdev->pdata);
	status = snd_sof_dsp_read(sdev, HDA_DSP_BAR,
				  chip->rom_status_reg);

	for (i = 0; i < ARRAY_SIZE(hda_dsp_rom_msg); i++) {
		if (status == hda_dsp_rom_msg[i].code) {
			dev_printk(level, sdev->dev, "%s - code %8.8x\n",
				   hda_dsp_rom_msg[i].msg, status);
			return;
		}
	}

	/* not for us, must be generic sof message */
	dev_dbg(sdev->dev, "unknown ROM status value %8.8x\n", status);
}

static void hda_dsp_get_registers(struct snd_sof_dev *sdev,
				  struct sof_ipc_dsp_oops_xtensa *xoops,
				  struct sof_ipc_panic_info *panic_info,
				  u32 *stack, size_t stack_words)
{
	u32 offset = sdev->dsp_oops_offset;

	/* first read registers */
	sof_mailbox_read(sdev, offset, xoops, sizeof(*xoops));

	/* note: variable AR register array is not read */

	/* then get panic info */
	if (xoops->arch_hdr.totalsize > EXCEPT_MAX_HDR_SIZE) {
		dev_err(sdev->dev, "invalid header size 0x%x. FW oops is bogus\n",
			xoops->arch_hdr.totalsize);
		return;
	}
	offset += xoops->arch_hdr.totalsize;
	sof_block_read(sdev, sdev->mmio_bar, offset,
		       panic_info, sizeof(*panic_info));

	/* then get the stack */
	offset += sizeof(*panic_info);
	sof_block_read(sdev, sdev->mmio_bar, offset, stack,
		       stack_words * sizeof(u32));
}

/* dump the first 8 dwords representing the extended ROM status */
static void hda_dsp_dump_ext_rom_status(struct snd_sof_dev *sdev, const char *level,
					u32 flags)
{
	const struct sof_intel_dsp_desc *chip;
	char msg[128];
	int len = 0;
	u32 value;
	int i;

	chip = get_chip_info(sdev->pdata);
	for (i = 0; i < HDA_EXT_ROM_STATUS_SIZE; i++) {
		value = snd_sof_dsp_read(sdev, HDA_DSP_BAR, chip->rom_status_reg + i * 0x4);
		len += snprintf(msg + len, sizeof(msg) - len, " 0x%x", value);
	}

	dev_printk(level, sdev->dev, "extended rom status: %s", msg);

}

void hda_dsp_dump(struct snd_sof_dev *sdev, u32 flags)
{
	char *level = (flags & SOF_DBG_DUMP_OPTIONAL) ? KERN_DEBUG : KERN_ERR;
	struct sof_ipc_dsp_oops_xtensa xoops;
	struct sof_ipc_panic_info panic_info;
	u32 stack[HDA_DSP_STACK_DUMP_SIZE];

	/* print ROM/FW status */
	hda_dsp_get_status(sdev, level);

	if (flags & SOF_DBG_DUMP_REGS) {
		u32 status = snd_sof_dsp_read(sdev, HDA_DSP_BAR, HDA_DSP_SRAM_REG_FW_STATUS);
		u32 panic = snd_sof_dsp_read(sdev, HDA_DSP_BAR, HDA_DSP_SRAM_REG_FW_TRACEP);

		hda_dsp_get_registers(sdev, &xoops, &panic_info, stack,
				      HDA_DSP_STACK_DUMP_SIZE);
		sof_print_oops_and_stack(sdev, level, status, panic, &xoops,
					 &panic_info, stack, HDA_DSP_STACK_DUMP_SIZE);
	} else {
		hda_dsp_dump_ext_rom_status(sdev, level, flags);
	}
}

static bool hda_check_ipc_irq(struct snd_sof_dev *sdev)
{
	const struct sof_intel_dsp_desc *chip;

	chip = get_chip_info(sdev->pdata);
	if (chip && chip->check_ipc_irq)
		return chip->check_ipc_irq(sdev);

	return false;
}

void hda_ipc_irq_dump(struct snd_sof_dev *sdev)
{
	struct hdac_bus *bus = sof_to_bus(sdev);
	u32 adspis;
	u32 intsts;
	u32 intctl;
	u32 ppsts;
	u8 rirbsts;

	/* read key IRQ stats and config registers */
	adspis = snd_sof_dsp_read(sdev, HDA_DSP_BAR, HDA_DSP_REG_ADSPIS);
	intsts = snd_sof_dsp_read(sdev, HDA_DSP_HDA_BAR, SOF_HDA_INTSTS);
	intctl = snd_sof_dsp_read(sdev, HDA_DSP_HDA_BAR, SOF_HDA_INTCTL);
	ppsts = snd_sof_dsp_read(sdev, HDA_DSP_PP_BAR, SOF_HDA_REG_PP_PPSTS);
	rirbsts = snd_hdac_chip_readb(bus, RIRBSTS);

	dev_err(sdev->dev, "hda irq intsts 0x%8.8x intlctl 0x%8.8x rirb %2.2x\n",
		intsts, intctl, rirbsts);
	dev_err(sdev->dev, "dsp irq ppsts 0x%8.8x adspis 0x%8.8x\n", ppsts, adspis);
}

void hda_ipc_dump(struct snd_sof_dev *sdev)
{
	u32 hipcie;
	u32 hipct;
	u32 hipcctl;

	hda_ipc_irq_dump(sdev);

	/* read IPC status */
	hipcie = snd_sof_dsp_read(sdev, HDA_DSP_BAR, HDA_DSP_REG_HIPCIE);
	hipct = snd_sof_dsp_read(sdev, HDA_DSP_BAR, HDA_DSP_REG_HIPCT);
	hipcctl = snd_sof_dsp_read(sdev, HDA_DSP_BAR, HDA_DSP_REG_HIPCCTL);

	/* dump the IPC regs */
	/* TODO: parse the raw msg */
	dev_err(sdev->dev, "host status 0x%8.8x dsp status 0x%8.8x mask 0x%8.8x\n",
		hipcie, hipct, hipcctl);
}

static int hda_init(struct snd_sof_dev *sdev)
{
	struct hda_bus *hbus;
	struct hdac_bus *bus;
	struct pci_dev *pci = to_pci_dev(sdev->dev);
	int ret;

	hbus = sof_to_hbus(sdev);
	bus = sof_to_bus(sdev);

	/* HDA bus init */
	sof_hda_bus_init(bus, &pci->dev);

	if (sof_hda_position_quirk == SOF_HDA_POSITION_QUIRK_USE_DPIB_REGISTERS)
		bus->use_posbuf = 0;
	else
		bus->use_posbuf = 1;
	bus->bdl_pos_adj = 0;
	bus->sync_write = 1;

	mutex_init(&hbus->prepare_mutex);
	hbus->pci = pci;
	hbus->mixer_assigned = -1;
	hbus->modelname = hda_model;

	/* initialise hdac bus */
	bus->addr = pci_resource_start(pci, 0);
	bus->remap_addr = pci_ioremap_bar(pci, 0);
	if (!bus->remap_addr) {
		dev_err(bus->dev, "error: ioremap error\n");
		return -ENXIO;
	}

	/* HDA base */
	sdev->bar[HDA_DSP_HDA_BAR] = bus->remap_addr;

	/* init i915 and HDMI codecs */
	ret = hda_codec_i915_init(sdev);
	if (ret < 0)
		dev_warn(sdev->dev, "init of i915 and HDMI codec failed\n");

	/* get controller capabilities */
	ret = hda_dsp_ctrl_get_caps(sdev);
	if (ret < 0)
		dev_err(sdev->dev, "error: get caps error\n");

	return ret;
}

static int check_dmic_num(struct snd_sof_dev *sdev)
{
	struct nhlt_acpi_table *nhlt;
	int dmic_num = 0;

	nhlt = intel_nhlt_init(sdev->dev);
	if (nhlt) {
		dmic_num = intel_nhlt_get_dmic_geo(sdev->dev, nhlt);
		intel_nhlt_free(nhlt);
	}

	/* allow for module parameter override */
	if (dmic_num_override != -1) {
		dev_dbg(sdev->dev,
			"overriding DMICs detected in NHLT tables %d by kernel param %d\n",
			dmic_num, dmic_num_override);
		dmic_num = dmic_num_override;
	}

	if (dmic_num < 0 || dmic_num > 4) {
		dev_dbg(sdev->dev, "invalid dmic_number %d\n", dmic_num);
		dmic_num = 0;
	}

	return dmic_num;
}

static int check_nhlt_ssp_mask(struct snd_sof_dev *sdev)
{
	struct nhlt_acpi_table *nhlt;
	int ssp_mask = 0;

	nhlt = intel_nhlt_init(sdev->dev);
	if (!nhlt)
		return ssp_mask;

	if (intel_nhlt_has_endpoint_type(nhlt, NHLT_LINK_SSP)) {
		ssp_mask = intel_nhlt_ssp_endpoint_mask(nhlt, NHLT_DEVICE_I2S);
		if (ssp_mask)
			dev_info(sdev->dev, "NHLT_DEVICE_I2S detected, ssp_mask %#x\n", ssp_mask);
	}
	intel_nhlt_free(nhlt);

	return ssp_mask;
}

#if IS_ENABLED(CONFIG_SND_SOC_SOF_HDA) || IS_ENABLED(CONFIG_SND_SOC_SOF_INTEL_SOUNDWIRE)

static const char *fixup_tplg_name(struct snd_sof_dev *sdev,
				   const char *sof_tplg_filename,
				   const char *idisp_str,
				   const char *dmic_str)
{
	const char *tplg_filename = NULL;
	char *filename, *tmp;
	const char *split_ext;

	filename = kstrdup(sof_tplg_filename, GFP_KERNEL);
	if (!filename)
		return NULL;

	/* this assumes a .tplg extension */
	tmp = filename;
	split_ext = strsep(&tmp, ".");
	if (split_ext)
		tplg_filename = devm_kasprintf(sdev->dev, GFP_KERNEL,
					       "%s%s%s.tplg",
					       split_ext, idisp_str, dmic_str);
	kfree(filename);

	return tplg_filename;
}

static int dmic_topology_fixup(struct snd_sof_dev *sdev,
			       const char **tplg_filename,
			       const char *idisp_str,
			       int *dmic_found)
{
	const char *default_tplg_filename = *tplg_filename;
	const char *fixed_tplg_filename;
	const char *dmic_str;
	int dmic_num;

	/* first check for DMICs (using NHLT or module parameter) */
	dmic_num = check_dmic_num(sdev);

	switch (dmic_num) {
	case 1:
		dmic_str = "-1ch";
		break;
	case 2:
		dmic_str = "-2ch";
		break;
	case 3:
		dmic_str = "-3ch";
		break;
	case 4:
		dmic_str = "-4ch";
		break;
	default:
		dmic_num = 0;
		dmic_str = "";
		break;
	}

	fixed_tplg_filename = fixup_tplg_name(sdev, default_tplg_filename,
					      idisp_str, dmic_str);
	if (!fixed_tplg_filename)
		return -ENOMEM;

	dev_info(sdev->dev, "DMICs detected in NHLT tables: %d\n", dmic_num);
	*dmic_found = dmic_num;
	*tplg_filename = fixed_tplg_filename;

	return 0;
}
#endif

static int hda_init_caps(struct snd_sof_dev *sdev)
{
	struct hdac_bus *bus = sof_to_bus(sdev);
	struct snd_sof_pdata *pdata = sdev->pdata;
#if IS_ENABLED(CONFIG_SND_SOC_SOF_HDA)
	struct hdac_ext_link *hlink;
#endif
	struct sof_intel_hda_dev *hdev = pdata->hw_pdata;
	u32 link_mask;
	int ret = 0;

	/* check if dsp is there */
	if (bus->ppcap)
		dev_dbg(sdev->dev, "PP capability, will probe DSP later.\n");

	/* Init HDA controller after i915 init */
	ret = hda_dsp_ctrl_init_chip(sdev, true);
	if (ret < 0) {
		dev_err(bus->dev, "error: init chip failed with ret: %d\n",
			ret);
		return ret;
	}

	/* scan SoundWire capabilities exposed by DSDT */
	ret = hda_sdw_acpi_scan(sdev);
	if (ret < 0) {
		dev_dbg(sdev->dev, "skipping SoundWire, not detected with ACPI scan\n");
		goto skip_soundwire;
	}

	link_mask = hdev->info.link_mask;
	if (!link_mask) {
		dev_dbg(sdev->dev, "skipping SoundWire, no links enabled\n");
		goto skip_soundwire;
	}

	/*
	 * probe/allocate SoundWire resources.
	 * The hardware configuration takes place in hda_sdw_startup
	 * after power rails are enabled.
	 * It's entirely possible to have a mix of I2S/DMIC/SoundWire
	 * devices, so we allocate the resources in all cases.
	 */
	ret = hda_sdw_probe(sdev);
	if (ret < 0) {
		dev_err(sdev->dev, "error: SoundWire probe error\n");
		return ret;
	}

skip_soundwire:

#if IS_ENABLED(CONFIG_SND_SOC_SOF_HDA)
	if (bus->mlcap)
		snd_hdac_ext_bus_get_ml_capabilities(bus);

	/* create codec instances */
	hda_codec_probe_bus(sdev, hda_codec_use_common_hdmi);

	if (!HDA_IDISP_CODEC(bus->codec_mask))
		hda_codec_i915_display_power(sdev, false);

	/*
	 * we are done probing so decrement link counts
	 */
	list_for_each_entry(hlink, &bus->hlink_list, list)
		snd_hdac_ext_bus_link_put(bus, hlink);
#endif
	return 0;
}

static void hda_check_for_state_change(struct snd_sof_dev *sdev)
{
#if IS_ENABLED(CONFIG_SND_SOC_SOF_HDA)
	struct hdac_bus *bus = sof_to_bus(sdev);
	unsigned int codec_mask;

	codec_mask = snd_hdac_chip_readw(bus, STATESTS);
	if (codec_mask) {
		hda_codec_jack_check(sdev);
		snd_hdac_chip_writew(bus, STATESTS, codec_mask);
	}
#endif
}

static irqreturn_t hda_dsp_interrupt_handler(int irq, void *context)
{
	struct snd_sof_dev *sdev = context;

	/*
	 * Get global interrupt status. It includes all hardware interrupt
	 * sources in the Intel HD Audio controller.
	 */
	if (snd_sof_dsp_read(sdev, HDA_DSP_HDA_BAR, SOF_HDA_INTSTS) &
	    SOF_HDA_INTSTS_GIS) {

		/* disable GIE interrupt */
		snd_sof_dsp_update_bits(sdev, HDA_DSP_HDA_BAR,
					SOF_HDA_INTCTL,
					SOF_HDA_INT_GLOBAL_EN,
					0);

		return IRQ_WAKE_THREAD;
	}

	return IRQ_NONE;
}

static irqreturn_t hda_dsp_interrupt_thread(int irq, void *context)
{
	struct snd_sof_dev *sdev = context;
	struct sof_intel_hda_dev *hdev = sdev->pdata->hw_pdata;

	/* deal with streams and controller first */
	if (hda_dsp_check_stream_irq(sdev))
		hda_dsp_stream_threaded_handler(irq, sdev);

	if (hda_check_ipc_irq(sdev))
		sof_ops(sdev)->irq_thread(irq, sdev);

	if (hda_dsp_check_sdw_irq(sdev))
		hda_dsp_sdw_thread(irq, hdev->sdw);

	if (hda_sdw_check_wakeen_irq(sdev))
		hda_sdw_process_wakeen(sdev);

	hda_check_for_state_change(sdev);

	/* enable GIE interrupt */
	snd_sof_dsp_update_bits(sdev, HDA_DSP_HDA_BAR,
				SOF_HDA_INTCTL,
				SOF_HDA_INT_GLOBAL_EN,
				SOF_HDA_INT_GLOBAL_EN);

	return IRQ_HANDLED;
}

int hda_dsp_probe(struct snd_sof_dev *sdev)
{
	struct pci_dev *pci = to_pci_dev(sdev->dev);
	struct sof_intel_hda_dev *hdev;
	struct hdac_bus *bus;
	const struct sof_intel_dsp_desc *chip;
	int ret = 0;

	/*
	 * detect DSP by checking class/subclass/prog-id information
	 * class=04 subclass 03 prog-if 00: no DSP, legacy driver is required
	 * class=04 subclass 01 prog-if 00: DSP is present
	 *   (and may be required e.g. for DMIC or SSP support)
	 * class=04 subclass 03 prog-if 80: either of DSP or legacy mode works
	 */
	if (pci->class == 0x040300) {
		dev_err(sdev->dev, "error: the DSP is not enabled on this platform, aborting probe\n");
		return -ENODEV;
	} else if (pci->class != 0x040100 && pci->class != 0x040380) {
		dev_err(sdev->dev, "error: unknown PCI class/subclass/prog-if 0x%06x found, aborting probe\n", pci->class);
		return -ENODEV;
	}
	dev_info(sdev->dev, "DSP detected with PCI class/subclass/prog-if 0x%06x\n", pci->class);

	chip = get_chip_info(sdev->pdata);
	if (!chip) {
		dev_err(sdev->dev, "error: no such device supported, chip id:%x\n",
			pci->device);
		ret = -EIO;
		goto err;
	}

	sdev->num_cores = chip->cores_num;

	hdev = devm_kzalloc(sdev->dev, sizeof(*hdev), GFP_KERNEL);
	if (!hdev)
		return -ENOMEM;
	sdev->pdata->hw_pdata = hdev;
	hdev->desc = chip;

	hdev->dmic_dev = platform_device_register_data(sdev->dev, "dmic-codec",
						       PLATFORM_DEVID_NONE,
						       NULL, 0);
	if (IS_ERR(hdev->dmic_dev)) {
		dev_err(sdev->dev, "error: failed to create DMIC device\n");
		return PTR_ERR(hdev->dmic_dev);
	}

	/*
	 * use position update IPC if either it is forced
	 * or we don't have other choice
	 */
#if IS_ENABLED(CONFIG_SND_SOC_SOF_DEBUG_FORCE_IPC_POSITION)
	hdev->no_ipc_position = 0;
#else
	hdev->no_ipc_position = sof_ops(sdev)->pcm_pointer ? 1 : 0;
#endif

	/* set up HDA base */
	bus = sof_to_bus(sdev);
	ret = hda_init(sdev);
	if (ret < 0)
		goto hdac_bus_unmap;

	/* DSP base */
	sdev->bar[HDA_DSP_BAR] = pci_ioremap_bar(pci, HDA_DSP_BAR);
	if (!sdev->bar[HDA_DSP_BAR]) {
		dev_err(sdev->dev, "error: ioremap error\n");
		ret = -ENXIO;
		goto hdac_bus_unmap;
	}

	sdev->mmio_bar = HDA_DSP_BAR;
	sdev->mailbox_bar = HDA_DSP_BAR;

	/* allow 64bit DMA address if supported by H/W */
	if (dma_set_mask_and_coherent(&pci->dev, DMA_BIT_MASK(64))) {
		dev_dbg(sdev->dev, "DMA mask is 32 bit\n");
		dma_set_mask_and_coherent(&pci->dev, DMA_BIT_MASK(32));
	}
	dma_set_max_seg_size(&pci->dev, UINT_MAX);

	/* init streams */
	ret = hda_dsp_stream_init(sdev);
	if (ret < 0) {
		dev_err(sdev->dev, "error: failed to init streams\n");
		/*
		 * not all errors are due to memory issues, but trying
		 * to free everything does not harm
		 */
		goto free_streams;
	}

	/*
	 * register our IRQ
	 * let's try to enable msi firstly
	 * if it fails, use legacy interrupt mode
	 * TODO: support msi multiple vectors
	 */
	if (hda_use_msi && pci_alloc_irq_vectors(pci, 1, 1, PCI_IRQ_MSI) > 0) {
		dev_info(sdev->dev, "use msi interrupt mode\n");
		sdev->ipc_irq = pci_irq_vector(pci, 0);
		/* initialised to "false" by kzalloc() */
		sdev->msi_enabled = true;
	}

	if (!sdev->msi_enabled) {
		dev_info(sdev->dev, "use legacy interrupt mode\n");
		/*
		 * in IO-APIC mode, hda->irq and ipc_irq are using the same
		 * irq number of pci->irq
		 */
		sdev->ipc_irq = pci->irq;
	}

	dev_dbg(sdev->dev, "using IPC IRQ %d\n", sdev->ipc_irq);
	ret = request_threaded_irq(sdev->ipc_irq, hda_dsp_interrupt_handler,
				   hda_dsp_interrupt_thread,
				   IRQF_SHARED, "AudioDSP", sdev);
	if (ret < 0) {
		dev_err(sdev->dev, "error: failed to register IPC IRQ %d\n",
			sdev->ipc_irq);
		goto free_irq_vector;
	}

	pci_set_master(pci);
	synchronize_irq(pci->irq);

	/*
	 * clear TCSEL to clear playback on some HD Audio
	 * codecs. PCI TCSEL is defined in the Intel manuals.
	 */
	snd_sof_pci_update_bits(sdev, PCI_TCSEL, 0x07, 0);

	/* init HDA capabilities */
	ret = hda_init_caps(sdev);
	if (ret < 0)
		goto free_ipc_irq;

	/* enable ppcap interrupt */
	hda_dsp_ctrl_ppcap_enable(sdev, true);
	hda_dsp_ctrl_ppcap_int_enable(sdev, true);

	/* set default mailbox offset for FW ready message */
	sdev->dsp_box.offset = HDA_DSP_MBOX_UPLINK_OFFSET;

	INIT_DELAYED_WORK(&hdev->d0i3_work, hda_dsp_d0i3_work);

	init_waitqueue_head(&hdev->waitq);

	return 0;

free_ipc_irq:
	free_irq(sdev->ipc_irq, sdev);
free_irq_vector:
	if (sdev->msi_enabled)
		pci_free_irq_vectors(pci);
free_streams:
	hda_dsp_stream_free(sdev);
/* dsp_unmap: not currently used */
	iounmap(sdev->bar[HDA_DSP_BAR]);
hdac_bus_unmap:
	platform_device_unregister(hdev->dmic_dev);
	iounmap(bus->remap_addr);
	hda_codec_i915_exit(sdev);
err:
	return ret;
}

int hda_dsp_remove(struct snd_sof_dev *sdev)
{
	struct sof_intel_hda_dev *hda = sdev->pdata->hw_pdata;
	const struct sof_intel_dsp_desc *chip = hda->desc;
	struct hdac_bus *bus = sof_to_bus(sdev);
	struct pci_dev *pci = to_pci_dev(sdev->dev);

	/* cancel any attempt for DSP D0I3 */
	cancel_delayed_work_sync(&hda->d0i3_work);

#if IS_ENABLED(CONFIG_SND_SOC_SOF_HDA)
	/* codec removal, invoke bus_device_remove */
	snd_hdac_ext_bus_device_remove(bus);
#endif

	hda_sdw_exit(sdev);

	if (!IS_ERR_OR_NULL(hda->dmic_dev))
		platform_device_unregister(hda->dmic_dev);

	/* disable DSP IRQ */
	snd_sof_dsp_update_bits(sdev, HDA_DSP_PP_BAR, SOF_HDA_REG_PP_PPCTL,
				SOF_HDA_PPCTL_PIE, 0);

	/* disable CIE and GIE interrupts */
	snd_sof_dsp_update_bits(sdev, HDA_DSP_HDA_BAR, SOF_HDA_INTCTL,
				SOF_HDA_INT_CTRL_EN | SOF_HDA_INT_GLOBAL_EN, 0);

	/* disable cores */
	if (chip)
		hda_dsp_core_reset_power_down(sdev, chip->host_managed_cores_mask);

	/* disable DSP */
	snd_sof_dsp_update_bits(sdev, HDA_DSP_PP_BAR, SOF_HDA_REG_PP_PPCTL,
				SOF_HDA_PPCTL_GPROCEN, 0);

	free_irq(sdev->ipc_irq, sdev);
	if (sdev->msi_enabled)
		pci_free_irq_vectors(pci);

	hda_dsp_stream_free(sdev);
#if IS_ENABLED(CONFIG_SND_SOC_SOF_HDA)
	snd_hdac_link_free_all(bus);
#endif

	iounmap(sdev->bar[HDA_DSP_BAR]);
	iounmap(bus->remap_addr);

#if IS_ENABLED(CONFIG_SND_SOC_SOF_HDA)
	snd_hdac_ext_bus_exit(bus);
#endif
	hda_codec_i915_exit(sdev);

	return 0;
}

#if IS_ENABLED(CONFIG_SND_SOC_SOF_HDA)
static void hda_generic_machine_select(struct snd_sof_dev *sdev,
				       struct snd_soc_acpi_mach **mach)
{
	struct hdac_bus *bus = sof_to_bus(sdev);
	struct snd_soc_acpi_mach_params *mach_params;
	struct snd_soc_acpi_mach *hda_mach;
	struct snd_sof_pdata *pdata = sdev->pdata;
	const char *tplg_filename;
	const char *idisp_str;
	int dmic_num = 0;
	int codec_num = 0;
	int ret;
	int i;

	/* codec detection */
	if (!bus->codec_mask) {
		dev_info(bus->dev, "no hda codecs found!\n");
	} else {
		dev_info(bus->dev, "hda codecs found, mask %lx\n",
			 bus->codec_mask);

		for (i = 0; i < HDA_MAX_CODECS; i++) {
			if (bus->codec_mask & (1 << i))
				codec_num++;
		}

		/*
		 * If no machine driver is found, then:
		 *
		 * generic hda machine driver can handle:
		 *  - one HDMI codec, and/or
		 *  - one external HDAudio codec
		 */
		if (!*mach && codec_num <= 2) {
			hda_mach = snd_soc_acpi_intel_hda_machines;

			dev_info(bus->dev, "using HDA machine driver %s now\n",
				 hda_mach->drv_name);

			if (codec_num == 1 && HDA_IDISP_CODEC(bus->codec_mask))
				idisp_str = "-idisp";
			else
				idisp_str = "";

			/* topology: use the info from hda_machines */
			tplg_filename = hda_mach->sof_tplg_filename;
			ret = dmic_topology_fixup(sdev, &tplg_filename, idisp_str, &dmic_num);
			if (ret < 0)
				return;

			hda_mach->mach_params.dmic_num = dmic_num;
			pdata->tplg_filename = tplg_filename;

			if (codec_num == 2) {
				/*
				 * Prevent SoundWire links from starting when an external
				 * HDaudio codec is used
				 */
				hda_mach->mach_params.link_mask = 0;
			}

			*mach = hda_mach;
		}
	}

	/* used by hda machine driver to create dai links */
	if (*mach) {
		mach_params = &(*mach)->mach_params;
		mach_params->codec_mask = bus->codec_mask;
		mach_params->common_hdmi_codec_drv = hda_codec_use_common_hdmi;
	}
}
#else
static void hda_generic_machine_select(struct snd_sof_dev *sdev,
				       struct snd_soc_acpi_mach **mach)
{
}
#endif

#if IS_ENABLED(CONFIG_SND_SOC_SOF_INTEL_SOUNDWIRE)

#define SDW_CODEC_ADR_MASK(_adr) ((_adr) & (SDW_DISCO_LINK_ID_MASK | SDW_VERSION_MASK | \
				  SDW_MFG_ID_MASK | SDW_PART_ID_MASK))

/* Check if all Slaves defined on the link can be found */
static bool link_slaves_found(struct snd_sof_dev *sdev,
			      const struct snd_soc_acpi_link_adr *link,
			      struct sdw_intel_ctx *sdw)
{
	struct hdac_bus *bus = sof_to_bus(sdev);
	struct sdw_intel_slave_id *ids = sdw->ids;
	int num_slaves = sdw->num_slaves;
	unsigned int part_id, link_id, unique_id, mfg_id, version;
	int i, j, k;

	for (i = 0; i < link->num_adr; i++) {
		u64 adr = link->adr_d[i].adr;
		int reported_part_count = 0;

		mfg_id = SDW_MFG_ID(adr);
		part_id = SDW_PART_ID(adr);
		link_id = SDW_DISCO_LINK_ID(adr);
		version = SDW_VERSION(adr);

		for (j = 0; j < num_slaves; j++) {
			/* find out how many identical parts were reported on that link */
			if (ids[j].link_id == link_id &&
			    ids[j].id.part_id == part_id &&
			    ids[j].id.mfg_id == mfg_id &&
			    ids[j].id.sdw_version == version)
				reported_part_count++;
		}

		for (j = 0; j < num_slaves; j++) {
			int expected_part_count = 0;

			if (ids[j].link_id != link_id ||
			    ids[j].id.part_id != part_id ||
			    ids[j].id.mfg_id != mfg_id ||
			    ids[j].id.sdw_version != version)
				continue;

			/* find out how many identical parts are expected */
			for (k = 0; k < link->num_adr; k++) {
				u64 adr2 = link->adr_d[k].adr;

				if (SDW_CODEC_ADR_MASK(adr2) == SDW_CODEC_ADR_MASK(adr))
					expected_part_count++;
			}

			if (reported_part_count == expected_part_count) {
				/*
				 * we have to check unique id
				 * if there is more than one
				 * Slave on the link
				 */
				unique_id = SDW_UNIQUE_ID(adr);
				if (reported_part_count == 1 ||
				    ids[j].id.unique_id == unique_id) {
					dev_dbg(bus->dev, "found %x at link %d\n",
						part_id, link_id);
					break;
				}
			} else {
				dev_dbg(bus->dev, "part %x reported %d expected %d on link %d, skipping\n",
					part_id, reported_part_count, expected_part_count, link_id);
			}
		}
		if (j == num_slaves) {
			dev_dbg(bus->dev,
				"Slave %x not found\n",
				part_id);
			return false;
		}
	}
	return true;
}

static struct snd_soc_acpi_mach *hda_sdw_machine_select(struct snd_sof_dev *sdev)
{
	struct snd_sof_pdata *pdata = sdev->pdata;
	const struct snd_soc_acpi_link_adr *link;
	struct snd_soc_acpi_mach *mach;
	struct sof_intel_hda_dev *hdev;
	u32 link_mask;
	int i;

	hdev = pdata->hw_pdata;
	link_mask = hdev->info.link_mask;

	/*
	 * Select SoundWire machine driver if needed using the
	 * alternate tables. This case deals with SoundWire-only
	 * machines, for mixed cases with I2C/I2S the detection relies
	 * on the HID list.
	 */
	if (link_mask) {
		for (mach = pdata->desc->alt_machines;
		     mach && mach->link_mask; mach++) {
			/*
			 * On some platforms such as Up Extreme all links
			 * are enabled but only one link can be used by
			 * external codec. Instead of exact match of two masks,
			 * first check whether link_mask of mach is subset of
			 * link_mask supported by hw and then go on searching
			 * link_adr
			 */
			if (~link_mask & mach->link_mask)
				continue;

			/* No need to match adr if there is no links defined */
			if (!mach->links)
				break;

			link = mach->links;
			for (i = 0; i < hdev->info.count && link->num_adr;
			     i++, link++) {
				/*
				 * Try next machine if any expected Slaves
				 * are not found on this link.
				 */
				if (!link_slaves_found(sdev, link, hdev->sdw))
					break;
			}
			/* Found if all Slaves are checked */
			if (i == hdev->info.count || !link->num_adr)
				break;
		}
		if (mach && mach->link_mask) {
			int dmic_num = 0;

			mach->mach_params.links = mach->links;
			mach->mach_params.link_mask = mach->link_mask;
			mach->mach_params.platform = dev_name(sdev->dev);
<<<<<<< HEAD
			pdata->fw_filename = pdata->desc->default_fw_filename[pdata->ipc_type];
=======
			pdata->fw_filename = pdata->desc->default_fw_filename;
>>>>>>> 3b023245
			pdata->tplg_filename = mach->sof_tplg_filename;

			/*
			 * DMICs use up to 4 pins and are typically pin-muxed with SoundWire
			 * link 2 and 3, thus we only try to enable dmics if all conditions
			 * are true:
			 * a) link 2 and 3 are not used by SoundWire
			 * b) the NHLT table reports the presence of microphones
			 */
			if (!(mach->link_mask & GENMASK(3, 2))) {
				const char *tplg_filename = mach->sof_tplg_filename;
				int ret;

				ret = dmic_topology_fixup(sdev, &tplg_filename, "", &dmic_num);
				if (ret < 0)
					return NULL;

				pdata->tplg_filename = tplg_filename;
			}
			mach->mach_params.dmic_num = dmic_num;

			dev_dbg(sdev->dev,
				"SoundWire machine driver %s topology %s\n",
				mach->drv_name,
				pdata->tplg_filename);

			return mach;
		}

		dev_info(sdev->dev, "No SoundWire machine driver found\n");
	}

	return NULL;
}
#else
static struct snd_soc_acpi_mach *hda_sdw_machine_select(struct snd_sof_dev *sdev)
{
	return NULL;
}
#endif

void hda_set_mach_params(struct snd_soc_acpi_mach *mach,
			 struct snd_sof_dev *sdev)
{
	struct snd_sof_pdata *pdata = sdev->pdata;
	const struct sof_dev_desc *desc = pdata->desc;
	struct snd_soc_acpi_mach_params *mach_params;

	mach_params = &mach->mach_params;
	mach_params->platform = dev_name(sdev->dev);
	mach_params->num_dai_drivers = desc->ops->num_drv;
	mach_params->dai_drivers = desc->ops->drv;
}

struct snd_soc_acpi_mach *hda_machine_select(struct snd_sof_dev *sdev)
{
	struct snd_sof_pdata *sof_pdata = sdev->pdata;
	const struct sof_dev_desc *desc = sof_pdata->desc;
	struct snd_soc_acpi_mach *mach;
	const char *tplg_filename;

	mach = snd_soc_acpi_find_machine(desc->machines);
	if (mach) {
		bool add_extension = false;

		/*
		 * If tplg file name is overridden, use it instead of
		 * the one set in mach table
		 */
		if (!sof_pdata->tplg_filename)
			sof_pdata->tplg_filename = mach->sof_tplg_filename;

		/* report to machine driver if any DMICs are found */
		mach->mach_params.dmic_num = check_dmic_num(sdev);

		if (mach->tplg_quirk_mask & SND_SOC_ACPI_TPLG_INTEL_DMIC_NUMBER &&
		    mach->mach_params.dmic_num) {
			tplg_filename = devm_kasprintf(sdev->dev, GFP_KERNEL,
						       "%s%s%d%s",
						       sof_pdata->tplg_filename,
						       "-dmic",
						       mach->mach_params.dmic_num,
						       "ch");
			if (!tplg_filename)
				return NULL;

			sof_pdata->tplg_filename = tplg_filename;
			add_extension = true;
		}

		if (mach->link_mask) {
			mach->mach_params.links = mach->links;
			mach->mach_params.link_mask = mach->link_mask;
		}

		/* report SSP link mask to machine driver */
		mach->mach_params.i2s_link_mask = check_nhlt_ssp_mask(sdev);

		if (mach->tplg_quirk_mask & SND_SOC_ACPI_TPLG_INTEL_SSP_NUMBER &&
		    mach->mach_params.i2s_link_mask) {
			int ssp_num;

			if (hweight_long(mach->mach_params.i2s_link_mask) > 1 &&
			    !(mach->tplg_quirk_mask & SND_SOC_ACPI_TPLG_INTEL_SSP_MSB))
				dev_warn(sdev->dev, "More than one SSP exposed by NHLT, choosing MSB\n");

			/* fls returns 1-based results, SSPs indices are 0-based */
			ssp_num = fls(mach->mach_params.i2s_link_mask) - 1;

			tplg_filename = devm_kasprintf(sdev->dev, GFP_KERNEL,
						       "%s%s%d",
						       sof_pdata->tplg_filename,
						       "-ssp",
						       ssp_num);
			if (!tplg_filename)
				return NULL;

			sof_pdata->tplg_filename = tplg_filename;
			add_extension = true;
		}

		if (add_extension) {
			tplg_filename = devm_kasprintf(sdev->dev, GFP_KERNEL,
						       "%s%s",
						       sof_pdata->tplg_filename,
						       ".tplg");
			if (!tplg_filename)
				return NULL;

			sof_pdata->tplg_filename = tplg_filename;
		}
	}

	/*
	 * If I2S fails, try SoundWire
	 */
	if (!mach)
		mach = hda_sdw_machine_select(sdev);

	/*
	 * Choose HDA generic machine driver if mach is NULL.
	 * Otherwise, set certain mach params.
	 */
	hda_generic_machine_select(sdev, &mach);
	if (!mach)
		dev_warn(sdev->dev, "warning: No matching ASoC machine driver found\n");

	return mach;
}

int hda_pci_intel_probe(struct pci_dev *pci, const struct pci_device_id *pci_id)
{
	int ret;

	ret = snd_intel_dsp_driver_probe(pci);
	if (ret != SND_INTEL_DSP_DRIVER_ANY && ret != SND_INTEL_DSP_DRIVER_SOF) {
		dev_dbg(&pci->dev, "SOF PCI driver not selected, aborting probe\n");
		return -ENODEV;
	}

	return sof_pci_probe(pci, pci_id);
}
EXPORT_SYMBOL_NS(hda_pci_intel_probe, SND_SOC_SOF_INTEL_HDA_COMMON);

int hda_register_clients(struct snd_sof_dev *sdev)
{
	return hda_probes_register(sdev);
}

void hda_unregister_clients(struct snd_sof_dev *sdev)
{
	hda_probes_unregister(sdev);
}

MODULE_LICENSE("Dual BSD/GPL");
MODULE_IMPORT_NS(SND_SOC_SOF_PCI_DEV);
MODULE_IMPORT_NS(SND_SOC_SOF_HDA_AUDIO_CODEC);
MODULE_IMPORT_NS(SND_SOC_SOF_HDA_AUDIO_CODEC_I915);
MODULE_IMPORT_NS(SND_SOC_SOF_XTENSA);
MODULE_IMPORT_NS(SND_INTEL_SOUNDWIRE_ACPI);
MODULE_IMPORT_NS(SOUNDWIRE_INTEL_INIT);<|MERGE_RESOLUTION|>--- conflicted
+++ resolved
@@ -47,44 +47,21 @@
 	struct snd_sof_widget *swidget = w->dobj.private;
 	struct snd_soc_component *component = swidget->scomp;
 	struct snd_sof_dev *sdev = snd_soc_component_get_drvdata(component);
-<<<<<<< HEAD
 	const struct sof_ipc_tplg_ops *tplg_ops = sdev->ipc->ops->tplg;
 	struct snd_sof_dai *sof_dai = swidget->private;
 	int ret;
 
 	if (!sof_dai) {
 		dev_err(sdev->dev, "%s: No DAI for DAI widget %s\n", __func__, w->name);
-=======
-	struct sof_ipc_dai_config *config;
-	struct sof_dai_private_data *private;
-	struct snd_sof_dai *sof_dai;
-	struct sof_ipc_reply reply;
-	int ret;
-
-	sof_dai = swidget->private;
-
-	if (!sof_dai || !sof_dai->private) {
-		dev_err(sdev->dev, "%s: No private data for DAI %s\n", __func__, w->name);
-		return -EINVAL;
-	}
-
-	private = sof_dai->private;
-	if (!private->dai_config) {
-		dev_err(sdev->dev, "%s: No config for DAI %s\n", __func__, w->name);
->>>>>>> 3b023245
 		return -EINVAL;
 	}
 
 	if (tplg_ops->dai_config) {
 		unsigned int flags;
 
-<<<<<<< HEAD
 		/* set HW_PARAMS flag along with quirks */
 		flags = SOF_DAI_CONFIG_FLAGS_HW_PARAMS |
 			quirk_flags << SOF_DAI_CONFIG_FLAGS_QUIRK_SHIFT;
-=======
-	config = &private->dai_config[sof_dai->current_config];
->>>>>>> 3b023245
 
 		ret = tplg_ops->dai_config(sdev, swidget, flags, data);
 		if (ret < 0) {
@@ -103,30 +80,11 @@
 	struct snd_sof_widget *swidget = w->dobj.private;
 	struct snd_soc_component *component = swidget->scomp;
 	struct snd_sof_dev *sdev = snd_soc_component_get_drvdata(component);
-<<<<<<< HEAD
 	const struct sof_ipc_tplg_ops *tplg_ops = sdev->ipc->ops->tplg;
 	struct snd_sof_dai *sof_dai = swidget->private;
 
 	if (!sof_dai) {
 		dev_err(sdev->dev, "%s: No DAI for BE DAI widget %s\n", __func__, w->name);
-=======
-	struct sof_dai_private_data *private;
-	struct sof_ipc_dai_config *config;
-	struct snd_sof_dai *sof_dai;
-	struct sof_ipc_reply reply;
-	int ret;
-
-	sof_dai = swidget->private;
-
-	if (!sof_dai || !sof_dai->private) {
-		dev_err(sdev->dev, "%s: No private data for DAI %s\n", __func__, w->name);
-		return -EINVAL;
-	}
-
-	private = sof_dai->private;
-	if (!private->dai_config) {
-		dev_err(sdev->dev, "%s: No config for DAI %s\n", __func__, w->name);
->>>>>>> 3b023245
 		return -EINVAL;
 	}
 
@@ -134,13 +92,9 @@
 		unsigned int flags;
 		int ret;
 
-<<<<<<< HEAD
 		/* set HW_FREE flag along with any quirks */
 		flags = SOF_DAI_CONFIG_FLAGS_HW_FREE |
 			quirk_flags << SOF_DAI_CONFIG_FLAGS_QUIRK_SHIFT;
-=======
-	config = &private->dai_config[sof_dai->current_config];
->>>>>>> 3b023245
 
 		ret = tplg_ops->dai_config(sdev, swidget, flags, data);
 		if (ret < 0)
@@ -163,48 +117,6 @@
 module_param(sdw_clock_stop_quirks, int, 0444);
 MODULE_PARM_DESC(sdw_clock_stop_quirks, "SOF SoundWire clock stop quirks");
 
-<<<<<<< HEAD
-=======
-static int sdw_dai_config_ipc(struct snd_sof_dev *sdev,
-			      struct snd_soc_dapm_widget *w,
-			      int link_id, int alh_stream_id, int dai_id, bool setup)
-{
-	struct snd_sof_widget *swidget = w->dobj.private;
-	struct sof_dai_private_data *private;
-	struct sof_ipc_dai_config *config;
-	struct snd_sof_dai *sof_dai;
-
-	if (!swidget) {
-		dev_err(sdev->dev, "error: No private data for widget %s\n", w->name);
-		return -EINVAL;
-	}
-
-	sof_dai = swidget->private;
-
-	if (!sof_dai || !sof_dai->private) {
-		dev_err(sdev->dev, "%s: No private data for DAI %s\n", __func__, w->name);
-		return -EINVAL;
-	}
-
-	private = sof_dai->private;
-	if (!private->dai_config) {
-		dev_err(sdev->dev, "%s: No config for DAI %s\n", __func__, w->name);
-		return -EINVAL;
-	}
-
-	config = &private->dai_config[sof_dai->current_config];
-
-	/* update config with link and stream ID */
-	config->dai_index = (link_id << 8) | dai_id;
-	config->alh.stream_id = alh_stream_id;
-
-	if (setup)
-		return hda_ctrl_dai_widget_setup(w, SOF_DAI_CONFIG_FLAGS_NONE);
-
-	return hda_ctrl_dai_widget_free(w, SOF_DAI_CONFIG_FLAGS_NONE);
-}
-
->>>>>>> 3b023245
 static int sdw_params_stream(struct device *dev,
 			     struct sdw_intel_stream_params_data *params_data)
 {
@@ -1379,11 +1291,7 @@
 			mach->mach_params.links = mach->links;
 			mach->mach_params.link_mask = mach->link_mask;
 			mach->mach_params.platform = dev_name(sdev->dev);
-<<<<<<< HEAD
 			pdata->fw_filename = pdata->desc->default_fw_filename[pdata->ipc_type];
-=======
-			pdata->fw_filename = pdata->desc->default_fw_filename;
->>>>>>> 3b023245
 			pdata->tplg_filename = mach->sof_tplg_filename;
 
 			/*

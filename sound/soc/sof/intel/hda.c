// SPDX-License-Identifier: (GPL-2.0-only OR BSD-3-Clause)
//
// This file is provided under a dual BSD/GPLv2 license.  When using or
// redistributing this file, you may do so under either license.
//
// Copyright(c) 2018 Intel Corporation. All rights reserved.
//
// Authors: Liam Girdwood <liam.r.girdwood@linux.intel.com>
//	    Ranjani Sridharan <ranjani.sridharan@linux.intel.com>
//	    Rander Wang <rander.wang@intel.com>
//          Keyon Jie <yang.jie@linux.intel.com>
//

/*
 * Hardware interface for generic Intel audio DSP HDA IP
 */

#include <sound/hdaudio_ext.h>
#include <sound/hda_register.h>

#include <linux/acpi.h>
#include <linux/module.h>
#include <linux/soundwire/sdw.h>
#include <linux/soundwire/sdw_intel.h>
#include <sound/intel-dsp-config.h>
#include <sound/intel-nhlt.h>
#include <sound/sof.h>
#include <sound/sof/xtensa.h>
#include <sound/hda-mlink.h>
#include "../sof-audio.h"
#include "../sof-pci-dev.h"
#include "../ops.h"
#include "hda.h"

#define CREATE_TRACE_POINTS
#include <trace/events/sof_intel.h>

#if IS_ENABLED(CONFIG_SND_SOC_SOF_HDA)
#include <sound/soc-acpi-intel-match.h>
#endif

/* platform specific devices */
#include "shim.h"

#define EXCEPT_MAX_HDR_SIZE	0x400
#define HDA_EXT_ROM_STATUS_SIZE 8

static u32 hda_get_interface_mask(struct snd_sof_dev *sdev)
{
	const struct sof_intel_dsp_desc *chip;
	u32 interface_mask[2] = { 0 };

	chip = get_chip_info(sdev->pdata);
	switch (chip->hw_ip_version) {
	case SOF_INTEL_TANGIER:
	case SOF_INTEL_BAYTRAIL:
	case SOF_INTEL_BROADWELL:
		interface_mask[0] =  BIT(SOF_DAI_INTEL_SSP);
		break;
	case SOF_INTEL_CAVS_1_5:
	case SOF_INTEL_CAVS_1_5_PLUS:
		interface_mask[0] = BIT(SOF_DAI_INTEL_SSP) | BIT(SOF_DAI_INTEL_DMIC) |
				    BIT(SOF_DAI_INTEL_HDA);
		interface_mask[1] = BIT(SOF_DAI_INTEL_HDA);
		break;
	case SOF_INTEL_CAVS_1_8:
	case SOF_INTEL_CAVS_2_0:
	case SOF_INTEL_CAVS_2_5:
	case SOF_INTEL_ACE_1_0:
		interface_mask[0] = BIT(SOF_DAI_INTEL_SSP) | BIT(SOF_DAI_INTEL_DMIC) |
				    BIT(SOF_DAI_INTEL_HDA) | BIT(SOF_DAI_INTEL_ALH);
		interface_mask[1] = BIT(SOF_DAI_INTEL_HDA);
		break;
<<<<<<< HEAD
	case SOF_INTEL_ACE_2_0:
		interface_mask[0] = BIT(SOF_DAI_INTEL_SSP) | BIT(SOF_DAI_INTEL_DMIC) |
				    BIT(SOF_DAI_INTEL_HDA) | BIT(SOF_DAI_INTEL_ALH);
		interface_mask[1] = interface_mask[0]; /* all interfaces accessible without DSP */
		break;
=======
>>>>>>> 2b5e8ed8
	default:
		break;
	}

	return interface_mask[sdev->dspless_mode_selected];
}

#if IS_ENABLED(CONFIG_SND_SOC_SOF_INTEL_SOUNDWIRE)

/*
 * The default for SoundWire clock stop quirks is to power gate the IP
 * and do a Bus Reset, this will need to be modified when the DSP
 * needs to remain in D0i3 so that the Master does not lose context
 * and enumeration is not required on clock restart
 */
static int sdw_clock_stop_quirks = SDW_INTEL_CLK_STOP_BUS_RESET;
module_param(sdw_clock_stop_quirks, int, 0444);
MODULE_PARM_DESC(sdw_clock_stop_quirks, "SOF SoundWire clock stop quirks");

static int sdw_params_stream(struct device *dev,
			     struct sdw_intel_stream_params_data *params_data)
{
	struct snd_soc_dai *d = params_data->dai;
	struct snd_soc_dapm_widget *w = snd_soc_dai_get_widget(d, params_data->substream->stream);
	struct snd_sof_dai_config_data data = { 0 };

	data.dai_index = (params_data->link_id << 8) | d->id;
	data.dai_data = params_data->alh_stream_id;

	return hda_dai_config(w, SOF_DAI_CONFIG_FLAGS_HW_PARAMS, &data);
}

struct sdw_intel_ops sdw_callback = {
	.params_stream = sdw_params_stream,
};

void hda_common_enable_sdw_irq(struct snd_sof_dev *sdev, bool enable)
{
	struct sof_intel_hda_dev *hdev;

	hdev = sdev->pdata->hw_pdata;

	if (!hdev->sdw)
		return;

	snd_sof_dsp_update_bits(sdev, HDA_DSP_BAR, HDA_DSP_REG_ADSPIC2,
				HDA_DSP_REG_ADSPIC2_SNDW,
				enable ? HDA_DSP_REG_ADSPIC2_SNDW : 0);
}

void hda_sdw_int_enable(struct snd_sof_dev *sdev, bool enable)
{
	u32 interface_mask = hda_get_interface_mask(sdev);
	const struct sof_intel_dsp_desc *chip;

	if (!(interface_mask & BIT(SOF_DAI_INTEL_ALH)))
		return;

	chip = get_chip_info(sdev->pdata);
	if (chip && chip->enable_sdw_irq)
		chip->enable_sdw_irq(sdev, enable);
}

static int hda_sdw_acpi_scan(struct snd_sof_dev *sdev)
{
	u32 interface_mask = hda_get_interface_mask(sdev);
	struct sof_intel_hda_dev *hdev;
	acpi_handle handle;
	int ret;

	if (!(interface_mask & BIT(SOF_DAI_INTEL_ALH)))
		return -EINVAL;

	handle = ACPI_HANDLE(sdev->dev);

	/* save ACPI info for the probe step */
	hdev = sdev->pdata->hw_pdata;

	ret = sdw_intel_acpi_scan(handle, &hdev->info);
	if (ret < 0)
		return -EINVAL;

	return 0;
}

static int hda_sdw_probe(struct snd_sof_dev *sdev)
{
	const struct sof_intel_dsp_desc *chip;
	struct sof_intel_hda_dev *hdev;
	struct sdw_intel_res res;
	void *sdw;

	hdev = sdev->pdata->hw_pdata;

	memset(&res, 0, sizeof(res));

	chip = get_chip_info(sdev->pdata);
	if (chip->hw_ip_version < SOF_INTEL_ACE_2_0) {
		res.mmio_base = sdev->bar[HDA_DSP_BAR];
		res.hw_ops = &sdw_intel_cnl_hw_ops;
		res.shim_base = hdev->desc->sdw_shim_base;
		res.alh_base = hdev->desc->sdw_alh_base;
		res.ext = false;
	} else {
		/*
		 * retrieve eml_lock needed to protect shared registers
		 * in the HDaudio multi-link areas
		 */
		res.eml_lock = hdac_bus_eml_get_mutex(sof_to_bus(sdev), true,
						      AZX_REG_ML_LEPTR_ID_SDW);
		if (!res.eml_lock)
			return -ENODEV;

		res.mmio_base = sdev->bar[HDA_DSP_HDA_BAR];
		/*
		 * the SHIM and SoundWire register offsets are link-specific
		 * and will be determined when adding auxiliary devices
		 */
		res.hw_ops = &sdw_intel_lnl_hw_ops;
		res.ext = true;
	}
	res.irq = sdev->ipc_irq;
	res.handle = hdev->info.handle;
	res.parent = sdev->dev;
	res.ops = &sdw_callback;
	res.dev = sdev->dev;
	res.clock_stop_quirks = sdw_clock_stop_quirks;
	res.hbus = sof_to_bus(sdev);

	/*
	 * ops and arg fields are not populated for now,
	 * they will be needed when the DAI callbacks are
	 * provided
	 */

	/* we could filter links here if needed, e.g for quirks */
	res.count = hdev->info.count;
	res.link_mask = hdev->info.link_mask;

	sdw = sdw_intel_probe(&res);
	if (!sdw) {
		dev_err(sdev->dev, "error: SoundWire probe failed\n");
		return -EINVAL;
	}

	/* save context */
	hdev->sdw = sdw;

	return 0;
}

int hda_sdw_check_lcount_common(struct snd_sof_dev *sdev)
{
	struct sof_intel_hda_dev *hdev;
	struct sdw_intel_ctx *ctx;
	u32 caps;

	hdev = sdev->pdata->hw_pdata;
	ctx = hdev->sdw;

	caps = snd_sof_dsp_read(sdev, HDA_DSP_BAR, ctx->shim_base + SDW_SHIM_LCAP);
	caps &= SDW_SHIM_LCAP_LCOUNT_MASK;

	/* Check HW supported vs property value */
	if (caps < ctx->count) {
		dev_err(sdev->dev,
			"%s: BIOS master count %d is larger than hardware capabilities %d\n",
			__func__, ctx->count, caps);
<<<<<<< HEAD
		return -EINVAL;
	}

	return 0;
}

int hda_sdw_check_lcount_ext(struct snd_sof_dev *sdev)
{
	struct sof_intel_hda_dev *hdev;
	struct sdw_intel_ctx *ctx;
	struct hdac_bus *bus;
	u32 slcount;

	bus = sof_to_bus(sdev);

	hdev = sdev->pdata->hw_pdata;
	ctx = hdev->sdw;

	slcount = hdac_bus_eml_get_count(bus, true, AZX_REG_ML_LEPTR_ID_SDW);

	/* Check HW supported vs property value */
	if (slcount < ctx->count) {
		dev_err(sdev->dev,
			"%s: BIOS master count %d is larger than hardware capabilities %d\n",
			__func__, ctx->count, slcount);
=======
>>>>>>> 2b5e8ed8
		return -EINVAL;
	}

	return 0;
}

static int hda_sdw_check_lcount(struct snd_sof_dev *sdev)
{
	const struct sof_intel_dsp_desc *chip;

	chip = get_chip_info(sdev->pdata);
	if (chip && chip->read_sdw_lcount)
		return chip->read_sdw_lcount(sdev);

	return 0;
}

int hda_sdw_startup(struct snd_sof_dev *sdev)
{
	struct sof_intel_hda_dev *hdev;
	struct snd_sof_pdata *pdata = sdev->pdata;
	int ret;

	hdev = sdev->pdata->hw_pdata;

	if (!hdev->sdw)
		return 0;

	if (pdata->machine && !pdata->machine->mach_params.link_mask)
		return 0;

	ret = hda_sdw_check_lcount(sdev);
	if (ret < 0)
		return ret;

	return sdw_intel_startup(hdev->sdw);
}

static int hda_sdw_exit(struct snd_sof_dev *sdev)
{
	struct sof_intel_hda_dev *hdev;

	hdev = sdev->pdata->hw_pdata;

	hda_sdw_int_enable(sdev, false);

	if (hdev->sdw)
		sdw_intel_exit(hdev->sdw);
	hdev->sdw = NULL;

	return 0;
}

bool hda_common_check_sdw_irq(struct snd_sof_dev *sdev)
{
	struct sof_intel_hda_dev *hdev;
	bool ret = false;
	u32 irq_status;

	hdev = sdev->pdata->hw_pdata;

	if (!hdev->sdw)
		return ret;

	/* store status */
	irq_status = snd_sof_dsp_read(sdev, HDA_DSP_BAR, HDA_DSP_REG_ADSPIS2);

	/* invalid message ? */
	if (irq_status == 0xffffffff)
		goto out;

	/* SDW message ? */
	if (irq_status & HDA_DSP_REG_ADSPIS2_SNDW)
		ret = true;

out:
	return ret;
}

static bool hda_dsp_check_sdw_irq(struct snd_sof_dev *sdev)
{
	u32 interface_mask = hda_get_interface_mask(sdev);
	const struct sof_intel_dsp_desc *chip;

	if (!(interface_mask & BIT(SOF_DAI_INTEL_ALH)))
		return false;

	chip = get_chip_info(sdev->pdata);
	if (chip && chip->check_sdw_irq)
		return chip->check_sdw_irq(sdev);

	return false;
}

static irqreturn_t hda_dsp_sdw_thread(int irq, void *context)
{
	return sdw_intel_thread(irq, context);
}

static bool hda_sdw_check_wakeen_irq(struct snd_sof_dev *sdev)
{
	u32 interface_mask = hda_get_interface_mask(sdev);
	struct sof_intel_hda_dev *hdev;

	if (!(interface_mask & BIT(SOF_DAI_INTEL_ALH)))
		return false;

	hdev = sdev->pdata->hw_pdata;
	if (hdev->sdw &&
	    snd_sof_dsp_read(sdev, HDA_DSP_BAR,
			     hdev->desc->sdw_shim_base + SDW_SHIM_WAKESTS))
		return true;

	return false;
}

void hda_sdw_process_wakeen(struct snd_sof_dev *sdev)
{
	u32 interface_mask = hda_get_interface_mask(sdev);
	struct sof_intel_hda_dev *hdev;

	if (!(interface_mask & BIT(SOF_DAI_INTEL_ALH)))
		return;

	hdev = sdev->pdata->hw_pdata;
	if (!hdev->sdw)
		return;

	sdw_intel_process_wakeen_event(hdev->sdw);
}

#else /* IS_ENABLED(CONFIG_SND_SOC_SOF_INTEL_SOUNDWIRE) */
static inline int hda_sdw_acpi_scan(struct snd_sof_dev *sdev)
{
	return 0;
}

static inline int hda_sdw_probe(struct snd_sof_dev *sdev)
{
	return 0;
}

static inline int hda_sdw_exit(struct snd_sof_dev *sdev)
{
	return 0;
}

static inline bool hda_dsp_check_sdw_irq(struct snd_sof_dev *sdev)
{
	return false;
}

static inline irqreturn_t hda_dsp_sdw_thread(int irq, void *context)
{
	return IRQ_HANDLED;
}

static inline bool hda_sdw_check_wakeen_irq(struct snd_sof_dev *sdev)
{
	return false;
}

#endif /* IS_ENABLED(CONFIG_SND_SOC_SOF_INTEL_SOUNDWIRE) */

/*
 * Debug
 */

struct hda_dsp_msg_code {
	u32 code;
	const char *text;
};

#if IS_ENABLED(CONFIG_SND_SOC_SOF_DEBUG)
static bool hda_use_msi = true;
module_param_named(use_msi, hda_use_msi, bool, 0444);
MODULE_PARM_DESC(use_msi, "SOF HDA use PCI MSI mode");
#else
#define hda_use_msi	(1)
#endif

int sof_hda_position_quirk = SOF_HDA_POSITION_QUIRK_USE_DPIB_REGISTERS;
module_param_named(position_quirk, sof_hda_position_quirk, int, 0444);
MODULE_PARM_DESC(position_quirk, "SOF HDaudio position quirk");

static char *hda_model;
module_param(hda_model, charp, 0444);
MODULE_PARM_DESC(hda_model, "Use the given HDA board model.");

static int dmic_num_override = -1;
module_param_named(dmic_num, dmic_num_override, int, 0444);
MODULE_PARM_DESC(dmic_num, "SOF HDA DMIC number");

static int mclk_id_override = -1;
module_param_named(mclk_id, mclk_id_override, int, 0444);
MODULE_PARM_DESC(mclk_id, "SOF SSP mclk_id");

static const struct hda_dsp_msg_code hda_dsp_rom_fw_error_texts[] = {
	{HDA_DSP_ROM_CSE_ERROR, "error: cse error"},
	{HDA_DSP_ROM_CSE_WRONG_RESPONSE, "error: cse wrong response"},
	{HDA_DSP_ROM_IMR_TO_SMALL, "error: IMR too small"},
	{HDA_DSP_ROM_BASE_FW_NOT_FOUND, "error: base fw not found"},
	{HDA_DSP_ROM_CSE_VALIDATION_FAILED, "error: signature verification failed"},
	{HDA_DSP_ROM_IPC_FATAL_ERROR, "error: ipc fatal error"},
	{HDA_DSP_ROM_L2_CACHE_ERROR, "error: L2 cache error"},
	{HDA_DSP_ROM_LOAD_OFFSET_TO_SMALL, "error: load offset too small"},
	{HDA_DSP_ROM_API_PTR_INVALID, "error: API ptr invalid"},
	{HDA_DSP_ROM_BASEFW_INCOMPAT, "error: base fw incompatible"},
	{HDA_DSP_ROM_UNHANDLED_INTERRUPT, "error: unhandled interrupt"},
	{HDA_DSP_ROM_MEMORY_HOLE_ECC, "error: ECC memory hole"},
	{HDA_DSP_ROM_KERNEL_EXCEPTION, "error: kernel exception"},
	{HDA_DSP_ROM_USER_EXCEPTION, "error: user exception"},
	{HDA_DSP_ROM_UNEXPECTED_RESET, "error: unexpected reset"},
	{HDA_DSP_ROM_NULL_FW_ENTRY,	"error: null FW entry point"},
};

#define FSR_ROM_STATE_ENTRY(state)	{FSR_STATE_ROM_##state, #state}
static const struct hda_dsp_msg_code fsr_rom_state_names[] = {
	FSR_ROM_STATE_ENTRY(INIT),
	FSR_ROM_STATE_ENTRY(INIT_DONE),
	FSR_ROM_STATE_ENTRY(CSE_MANIFEST_LOADED),
	FSR_ROM_STATE_ENTRY(FW_MANIFEST_LOADED),
	FSR_ROM_STATE_ENTRY(FW_FW_LOADED),
	FSR_ROM_STATE_ENTRY(FW_ENTERED),
	FSR_ROM_STATE_ENTRY(VERIFY_FEATURE_MASK),
	FSR_ROM_STATE_ENTRY(GET_LOAD_OFFSET),
	FSR_ROM_STATE_ENTRY(FETCH_ROM_EXT),
	FSR_ROM_STATE_ENTRY(FETCH_ROM_EXT_DONE),
	/* CSE states */
	FSR_ROM_STATE_ENTRY(CSE_IMR_REQUEST),
	FSR_ROM_STATE_ENTRY(CSE_IMR_GRANTED),
	FSR_ROM_STATE_ENTRY(CSE_VALIDATE_IMAGE_REQUEST),
	FSR_ROM_STATE_ENTRY(CSE_IMAGE_VALIDATED),
	FSR_ROM_STATE_ENTRY(CSE_IPC_IFACE_INIT),
	FSR_ROM_STATE_ENTRY(CSE_IPC_RESET_PHASE_1),
	FSR_ROM_STATE_ENTRY(CSE_IPC_OPERATIONAL_ENTRY),
	FSR_ROM_STATE_ENTRY(CSE_IPC_OPERATIONAL),
	FSR_ROM_STATE_ENTRY(CSE_IPC_DOWN),
};

#define FSR_BRINGUP_STATE_ENTRY(state)	{FSR_STATE_BRINGUP_##state, #state}
static const struct hda_dsp_msg_code fsr_bringup_state_names[] = {
	FSR_BRINGUP_STATE_ENTRY(INIT),
	FSR_BRINGUP_STATE_ENTRY(INIT_DONE),
	FSR_BRINGUP_STATE_ENTRY(HPSRAM_LOAD),
	FSR_BRINGUP_STATE_ENTRY(UNPACK_START),
	FSR_BRINGUP_STATE_ENTRY(IMR_RESTORE),
	FSR_BRINGUP_STATE_ENTRY(FW_ENTERED),
};

#define FSR_WAIT_STATE_ENTRY(state)	{FSR_WAIT_FOR_##state, #state}
static const struct hda_dsp_msg_code fsr_wait_state_names[] = {
	FSR_WAIT_STATE_ENTRY(IPC_BUSY),
	FSR_WAIT_STATE_ENTRY(IPC_DONE),
	FSR_WAIT_STATE_ENTRY(CACHE_INVALIDATION),
	FSR_WAIT_STATE_ENTRY(LP_SRAM_OFF),
	FSR_WAIT_STATE_ENTRY(DMA_BUFFER_FULL),
	FSR_WAIT_STATE_ENTRY(CSE_CSR),
};

#define FSR_MODULE_NAME_ENTRY(mod)	[FSR_MOD_##mod] = #mod
static const char * const fsr_module_names[] = {
	FSR_MODULE_NAME_ENTRY(ROM),
	FSR_MODULE_NAME_ENTRY(ROM_BYP),
	FSR_MODULE_NAME_ENTRY(BASE_FW),
	FSR_MODULE_NAME_ENTRY(LP_BOOT),
	FSR_MODULE_NAME_ENTRY(BRNGUP),
	FSR_MODULE_NAME_ENTRY(ROM_EXT),
};

static const char *
hda_dsp_get_state_text(u32 code, const struct hda_dsp_msg_code *msg_code,
		       size_t array_size)
{
	int i;

	for (i = 0; i < array_size; i++) {
		if (code == msg_code[i].code)
			return msg_code[i].text;
	}

	return NULL;
}

static void hda_dsp_get_state(struct snd_sof_dev *sdev, const char *level)
{
	const struct sof_intel_dsp_desc *chip = get_chip_info(sdev->pdata);
	const char *state_text, *error_text, *module_text;
	u32 fsr, state, wait_state, module, error_code;

	fsr = snd_sof_dsp_read(sdev, HDA_DSP_BAR, chip->rom_status_reg);
	state = FSR_TO_STATE_CODE(fsr);
	wait_state = FSR_TO_WAIT_STATE_CODE(fsr);
	module = FSR_TO_MODULE_CODE(fsr);

	if (module > FSR_MOD_ROM_EXT)
		module_text = "unknown";
	else
		module_text = fsr_module_names[module];

	if (module == FSR_MOD_BRNGUP)
		state_text = hda_dsp_get_state_text(state, fsr_bringup_state_names,
						    ARRAY_SIZE(fsr_bringup_state_names));
	else
		state_text = hda_dsp_get_state_text(state, fsr_rom_state_names,
						    ARRAY_SIZE(fsr_rom_state_names));

	/* not for us, must be generic sof message */
	if (!state_text) {
		dev_printk(level, sdev->dev, "%#010x: unknown ROM status value\n", fsr);
		return;
	}

	if (wait_state) {
		const char *wait_state_text;

		wait_state_text = hda_dsp_get_state_text(wait_state, fsr_wait_state_names,
							 ARRAY_SIZE(fsr_wait_state_names));
		if (!wait_state_text)
			wait_state_text = "unknown";

		dev_printk(level, sdev->dev,
			   "%#010x: module: %s, state: %s, waiting for: %s, %s\n",
			   fsr, module_text, state_text, wait_state_text,
			   fsr & FSR_HALTED ? "not running" : "running");
	} else {
		dev_printk(level, sdev->dev, "%#010x: module: %s, state: %s, %s\n",
			   fsr, module_text, state_text,
			   fsr & FSR_HALTED ? "not running" : "running");
	}

	error_code = snd_sof_dsp_read(sdev, HDA_DSP_BAR, chip->rom_status_reg + 4);
	if (!error_code)
		return;

	error_text = hda_dsp_get_state_text(error_code, hda_dsp_rom_fw_error_texts,
					    ARRAY_SIZE(hda_dsp_rom_fw_error_texts));
	if (!error_text)
		error_text = "unknown";

	if (state == FSR_STATE_FW_ENTERED)
		dev_printk(level, sdev->dev, "status code: %#x (%s)\n", error_code,
			   error_text);
	else
		dev_printk(level, sdev->dev, "error code: %#x (%s)\n", error_code,
			   error_text);
}

static void hda_dsp_get_registers(struct snd_sof_dev *sdev,
				  struct sof_ipc_dsp_oops_xtensa *xoops,
				  struct sof_ipc_panic_info *panic_info,
				  u32 *stack, size_t stack_words)
{
	u32 offset = sdev->dsp_oops_offset;

	/* first read registers */
	sof_mailbox_read(sdev, offset, xoops, sizeof(*xoops));

	/* note: variable AR register array is not read */

	/* then get panic info */
	if (xoops->arch_hdr.totalsize > EXCEPT_MAX_HDR_SIZE) {
		dev_err(sdev->dev, "invalid header size 0x%x. FW oops is bogus\n",
			xoops->arch_hdr.totalsize);
		return;
	}
	offset += xoops->arch_hdr.totalsize;
	sof_block_read(sdev, sdev->mmio_bar, offset,
		       panic_info, sizeof(*panic_info));

	/* then get the stack */
	offset += sizeof(*panic_info);
	sof_block_read(sdev, sdev->mmio_bar, offset, stack,
		       stack_words * sizeof(u32));
}

/* dump the first 8 dwords representing the extended ROM status */
static void hda_dsp_dump_ext_rom_status(struct snd_sof_dev *sdev, const char *level,
					u32 flags)
{
	const struct sof_intel_dsp_desc *chip;
	char msg[128];
	int len = 0;
	u32 value;
	int i;

	chip = get_chip_info(sdev->pdata);
	for (i = 0; i < HDA_EXT_ROM_STATUS_SIZE; i++) {
		value = snd_sof_dsp_read(sdev, HDA_DSP_BAR, chip->rom_status_reg + i * 0x4);
		len += scnprintf(msg + len, sizeof(msg) - len, " 0x%x", value);
	}

	dev_printk(level, sdev->dev, "extended rom status: %s", msg);

}

void hda_dsp_dump(struct snd_sof_dev *sdev, u32 flags)
{
	char *level = (flags & SOF_DBG_DUMP_OPTIONAL) ? KERN_DEBUG : KERN_ERR;
	struct sof_ipc_dsp_oops_xtensa xoops;
	struct sof_ipc_panic_info panic_info;
	u32 stack[HDA_DSP_STACK_DUMP_SIZE];

	/* print ROM/FW status */
	hda_dsp_get_state(sdev, level);

	/* The firmware register dump only available with IPC3 */
	if (flags & SOF_DBG_DUMP_REGS && sdev->pdata->ipc_type == SOF_IPC) {
		u32 status = snd_sof_dsp_read(sdev, HDA_DSP_BAR, HDA_DSP_SRAM_REG_FW_STATUS);
		u32 panic = snd_sof_dsp_read(sdev, HDA_DSP_BAR, HDA_DSP_SRAM_REG_FW_TRACEP);

		hda_dsp_get_registers(sdev, &xoops, &panic_info, stack,
				      HDA_DSP_STACK_DUMP_SIZE);
		sof_print_oops_and_stack(sdev, level, status, panic, &xoops,
					 &panic_info, stack, HDA_DSP_STACK_DUMP_SIZE);
	} else {
		hda_dsp_dump_ext_rom_status(sdev, level, flags);
	}
}

static bool hda_check_ipc_irq(struct snd_sof_dev *sdev)
{
	const struct sof_intel_dsp_desc *chip;

	chip = get_chip_info(sdev->pdata);
	if (chip && chip->check_ipc_irq)
		return chip->check_ipc_irq(sdev);

	return false;
}

void hda_ipc_irq_dump(struct snd_sof_dev *sdev)
{
	u32 adspis;
	u32 intsts;
	u32 intctl;
	u32 ppsts;
	u8 rirbsts;

	/* read key IRQ stats and config registers */
	adspis = snd_sof_dsp_read(sdev, HDA_DSP_BAR, HDA_DSP_REG_ADSPIS);
	intsts = snd_sof_dsp_read(sdev, HDA_DSP_HDA_BAR, SOF_HDA_INTSTS);
	intctl = snd_sof_dsp_read(sdev, HDA_DSP_HDA_BAR, SOF_HDA_INTCTL);
	ppsts = snd_sof_dsp_read(sdev, HDA_DSP_PP_BAR, SOF_HDA_REG_PP_PPSTS);
	rirbsts = snd_sof_dsp_read8(sdev, HDA_DSP_HDA_BAR, AZX_REG_RIRBSTS);

	dev_err(sdev->dev, "hda irq intsts 0x%8.8x intlctl 0x%8.8x rirb %2.2x\n",
		intsts, intctl, rirbsts);
	dev_err(sdev->dev, "dsp irq ppsts 0x%8.8x adspis 0x%8.8x\n", ppsts, adspis);
}

void hda_ipc_dump(struct snd_sof_dev *sdev)
{
	u32 hipcie;
	u32 hipct;
	u32 hipcctl;

	hda_ipc_irq_dump(sdev);

	/* read IPC status */
	hipcie = snd_sof_dsp_read(sdev, HDA_DSP_BAR, HDA_DSP_REG_HIPCIE);
	hipct = snd_sof_dsp_read(sdev, HDA_DSP_BAR, HDA_DSP_REG_HIPCT);
	hipcctl = snd_sof_dsp_read(sdev, HDA_DSP_BAR, HDA_DSP_REG_HIPCCTL);

	/* dump the IPC regs */
	/* TODO: parse the raw msg */
	dev_err(sdev->dev, "host status 0x%8.8x dsp status 0x%8.8x mask 0x%8.8x\n",
		hipcie, hipct, hipcctl);
}

void hda_ipc4_dump(struct snd_sof_dev *sdev)
{
	u32 hipci, hipcie, hipct, hipcte, hipcctl;

	hda_ipc_irq_dump(sdev);

	hipci = snd_sof_dsp_read(sdev, HDA_DSP_BAR, HDA_DSP_REG_HIPCI);
	hipcie = snd_sof_dsp_read(sdev, HDA_DSP_BAR, HDA_DSP_REG_HIPCIE);
	hipct = snd_sof_dsp_read(sdev, HDA_DSP_BAR, HDA_DSP_REG_HIPCT);
	hipcte = snd_sof_dsp_read(sdev, HDA_DSP_BAR, HDA_DSP_REG_HIPCTE);
	hipcctl = snd_sof_dsp_read(sdev, HDA_DSP_BAR, HDA_DSP_REG_HIPCCTL);

	/* dump the IPC regs */
	/* TODO: parse the raw msg */
	dev_err(sdev->dev, "Host IPC initiator: %#x|%#x, target: %#x|%#x, ctl: %#x\n",
		hipci, hipcie, hipct, hipcte, hipcctl);
}

bool hda_ipc4_tx_is_busy(struct snd_sof_dev *sdev)
{
	struct sof_intel_hda_dev *hda = sdev->pdata->hw_pdata;
	const struct sof_intel_dsp_desc *chip = hda->desc;
	u32 val;

	val = snd_sof_dsp_read(sdev, HDA_DSP_BAR, chip->ipc_req);

	return !!(val & chip->ipc_req_mask);
}

static int hda_init(struct snd_sof_dev *sdev)
{
	struct hda_bus *hbus;
	struct hdac_bus *bus;
	struct pci_dev *pci = to_pci_dev(sdev->dev);
	int ret;

	hbus = sof_to_hbus(sdev);
	bus = sof_to_bus(sdev);

	/* HDA bus init */
	sof_hda_bus_init(sdev, &pci->dev);

	if (sof_hda_position_quirk == SOF_HDA_POSITION_QUIRK_USE_DPIB_REGISTERS)
		bus->use_posbuf = 0;
	else
		bus->use_posbuf = 1;
	bus->bdl_pos_adj = 0;
	bus->sync_write = 1;

	mutex_init(&hbus->prepare_mutex);
	hbus->pci = pci;
	hbus->mixer_assigned = -1;
	hbus->modelname = hda_model;

	/* initialise hdac bus */
	bus->addr = pci_resource_start(pci, 0);
	bus->remap_addr = pci_ioremap_bar(pci, 0);
	if (!bus->remap_addr) {
		dev_err(bus->dev, "error: ioremap error\n");
		return -ENXIO;
	}

	/* HDA base */
	sdev->bar[HDA_DSP_HDA_BAR] = bus->remap_addr;

	/* init i915 and HDMI codecs */
	ret = hda_codec_i915_init(sdev);
	if (ret < 0)
		dev_warn(sdev->dev, "init of i915 and HDMI codec failed\n");

	/* get controller capabilities */
	ret = hda_dsp_ctrl_get_caps(sdev);
	if (ret < 0)
		dev_err(sdev->dev, "error: get caps error\n");

	return ret;
}

static int check_dmic_num(struct snd_sof_dev *sdev)
{
	struct sof_intel_hda_dev *hdev = sdev->pdata->hw_pdata;
	struct nhlt_acpi_table *nhlt;
	int dmic_num = 0;

	nhlt = hdev->nhlt;
	if (nhlt)
		dmic_num = intel_nhlt_get_dmic_geo(sdev->dev, nhlt);

	/* allow for module parameter override */
	if (dmic_num_override != -1) {
		dev_dbg(sdev->dev,
			"overriding DMICs detected in NHLT tables %d by kernel param %d\n",
			dmic_num, dmic_num_override);
		dmic_num = dmic_num_override;
	}

	if (dmic_num < 0 || dmic_num > 4) {
		dev_dbg(sdev->dev, "invalid dmic_number %d\n", dmic_num);
		dmic_num = 0;
	}

	return dmic_num;
}

static int check_nhlt_ssp_mask(struct snd_sof_dev *sdev)
{
	struct sof_intel_hda_dev *hdev = sdev->pdata->hw_pdata;
	struct nhlt_acpi_table *nhlt;
	int ssp_mask = 0;

	nhlt = hdev->nhlt;
	if (!nhlt)
		return ssp_mask;

	if (intel_nhlt_has_endpoint_type(nhlt, NHLT_LINK_SSP)) {
		ssp_mask = intel_nhlt_ssp_endpoint_mask(nhlt, NHLT_DEVICE_I2S);
		if (ssp_mask)
			dev_info(sdev->dev, "NHLT_DEVICE_I2S detected, ssp_mask %#x\n", ssp_mask);
	}

	return ssp_mask;
}

static int check_nhlt_ssp_mclk_mask(struct snd_sof_dev *sdev, int ssp_num)
{
	struct sof_intel_hda_dev *hdev = sdev->pdata->hw_pdata;
	struct nhlt_acpi_table *nhlt;

	nhlt = hdev->nhlt;
	if (!nhlt)
		return 0;

	return intel_nhlt_ssp_mclk_mask(nhlt, ssp_num);
}

#if IS_ENABLED(CONFIG_SND_SOC_SOF_HDA_AUDIO_CODEC) || IS_ENABLED(CONFIG_SND_SOC_SOF_INTEL_SOUNDWIRE)

static const char *fixup_tplg_name(struct snd_sof_dev *sdev,
				   const char *sof_tplg_filename,
				   const char *idisp_str,
				   const char *dmic_str)
{
	const char *tplg_filename = NULL;
	char *filename, *tmp;
	const char *split_ext;

	filename = kstrdup(sof_tplg_filename, GFP_KERNEL);
	if (!filename)
		return NULL;

	/* this assumes a .tplg extension */
	tmp = filename;
	split_ext = strsep(&tmp, ".");
	if (split_ext)
		tplg_filename = devm_kasprintf(sdev->dev, GFP_KERNEL,
					       "%s%s%s.tplg",
					       split_ext, idisp_str, dmic_str);
	kfree(filename);

	return tplg_filename;
}

static int dmic_detect_topology_fixup(struct snd_sof_dev *sdev,
				      const char **tplg_filename,
				      const char *idisp_str,
				      int *dmic_found,
				      bool tplg_fixup)
{
	const char *dmic_str;
	int dmic_num;

	/* first check for DMICs (using NHLT or module parameter) */
	dmic_num = check_dmic_num(sdev);

	switch (dmic_num) {
	case 1:
		dmic_str = "-1ch";
		break;
	case 2:
		dmic_str = "-2ch";
		break;
	case 3:
		dmic_str = "-3ch";
		break;
	case 4:
		dmic_str = "-4ch";
		break;
	default:
		dmic_num = 0;
		dmic_str = "";
		break;
	}

	if (tplg_fixup) {
		const char *default_tplg_filename = *tplg_filename;
		const char *fixed_tplg_filename;

		fixed_tplg_filename = fixup_tplg_name(sdev, default_tplg_filename,
						      idisp_str, dmic_str);
		if (!fixed_tplg_filename)
			return -ENOMEM;
		*tplg_filename = fixed_tplg_filename;
	}

	dev_info(sdev->dev, "DMICs detected in NHLT tables: %d\n", dmic_num);
	*dmic_found = dmic_num;

	return 0;
}
#endif

static int hda_init_caps(struct snd_sof_dev *sdev)
{
	u32 interface_mask = hda_get_interface_mask(sdev);
	struct hdac_bus *bus = sof_to_bus(sdev);
	struct snd_sof_pdata *pdata = sdev->pdata;
	struct sof_intel_hda_dev *hdev = pdata->hw_pdata;
	u32 link_mask;
	int ret = 0;

	/* check if dsp is there */
	if (bus->ppcap)
		dev_dbg(sdev->dev, "PP capability, will probe DSP later.\n");

	/* Init HDA controller after i915 init */
	ret = hda_dsp_ctrl_init_chip(sdev);
	if (ret < 0) {
		dev_err(bus->dev, "error: init chip failed with ret: %d\n",
			ret);
		return ret;
	}

	hda_bus_ml_init(bus);

	/* Skip SoundWire if it is not supported */
	if (!(interface_mask & BIT(SOF_DAI_INTEL_ALH)))
		goto skip_soundwire;

	/* Skip SoundWire if it is not supported */
	if (!(interface_mask & BIT(SOF_DAI_INTEL_ALH)))
		goto skip_soundwire;

	/* scan SoundWire capabilities exposed by DSDT */
	ret = hda_sdw_acpi_scan(sdev);
	if (ret < 0) {
		dev_dbg(sdev->dev, "skipping SoundWire, not detected with ACPI scan\n");
		goto skip_soundwire;
	}

	link_mask = hdev->info.link_mask;
	if (!link_mask) {
		dev_dbg(sdev->dev, "skipping SoundWire, no links enabled\n");
		goto skip_soundwire;
	}

	/*
	 * probe/allocate SoundWire resources.
	 * The hardware configuration takes place in hda_sdw_startup
	 * after power rails are enabled.
	 * It's entirely possible to have a mix of I2S/DMIC/SoundWire
	 * devices, so we allocate the resources in all cases.
	 */
	ret = hda_sdw_probe(sdev);
	if (ret < 0) {
		dev_err(sdev->dev, "error: SoundWire probe error\n");
		return ret;
	}

skip_soundwire:

	/* create codec instances */
	hda_codec_probe_bus(sdev);

	if (!HDA_IDISP_CODEC(bus->codec_mask))
		hda_codec_i915_display_power(sdev, false);

	hda_bus_ml_put_all(bus);

	return 0;
}

static irqreturn_t hda_dsp_interrupt_handler(int irq, void *context)
{
	struct snd_sof_dev *sdev = context;

	/*
	 * Get global interrupt status. It includes all hardware interrupt
	 * sources in the Intel HD Audio controller.
	 */
	if (snd_sof_dsp_read(sdev, HDA_DSP_HDA_BAR, SOF_HDA_INTSTS) &
	    SOF_HDA_INTSTS_GIS) {

		/* disable GIE interrupt */
		snd_sof_dsp_update_bits(sdev, HDA_DSP_HDA_BAR,
					SOF_HDA_INTCTL,
					SOF_HDA_INT_GLOBAL_EN,
					0);

		return IRQ_WAKE_THREAD;
	}

	return IRQ_NONE;
}

static irqreturn_t hda_dsp_interrupt_thread(int irq, void *context)
{
	struct snd_sof_dev *sdev = context;
	struct sof_intel_hda_dev *hdev = sdev->pdata->hw_pdata;

	/* deal with streams and controller first */
	if (hda_dsp_check_stream_irq(sdev)) {
		trace_sof_intel_hda_irq(sdev, "stream");
		hda_dsp_stream_threaded_handler(irq, sdev);
	}

	if (hda_check_ipc_irq(sdev)) {
		trace_sof_intel_hda_irq(sdev, "ipc");
		sof_ops(sdev)->irq_thread(irq, sdev);
	}

	if (hda_dsp_check_sdw_irq(sdev)) {
		trace_sof_intel_hda_irq(sdev, "sdw");
		hda_dsp_sdw_thread(irq, hdev->sdw);
	}

	if (hda_sdw_check_wakeen_irq(sdev)) {
		trace_sof_intel_hda_irq(sdev, "wakeen");
		hda_sdw_process_wakeen(sdev);
	}

	hda_codec_check_for_state_change(sdev);

	/* enable GIE interrupt */
	snd_sof_dsp_update_bits(sdev, HDA_DSP_HDA_BAR,
				SOF_HDA_INTCTL,
				SOF_HDA_INT_GLOBAL_EN,
				SOF_HDA_INT_GLOBAL_EN);

	return IRQ_HANDLED;
}

int hda_dsp_probe(struct snd_sof_dev *sdev)
{
	struct pci_dev *pci = to_pci_dev(sdev->dev);
	struct sof_intel_hda_dev *hdev;
	struct hdac_bus *bus;
	const struct sof_intel_dsp_desc *chip;
	int ret = 0;

	if (!sdev->dspless_mode_selected) {
		/*
		 * detect DSP by checking class/subclass/prog-id information
		 * class=04 subclass 03 prog-if 00: no DSP, legacy driver is required
		 * class=04 subclass 01 prog-if 00: DSP is present
		 *   (and may be required e.g. for DMIC or SSP support)
		 * class=04 subclass 03 prog-if 80: either of DSP or legacy mode works
		 */
		if (pci->class == 0x040300) {
			dev_err(sdev->dev, "the DSP is not enabled on this platform, aborting probe\n");
			return -ENODEV;
		} else if (pci->class != 0x040100 && pci->class != 0x040380) {
<<<<<<< HEAD
			dev_err(sdev->dev, "unknown PCI class/subclass/prog-if 0x%06x found, aborting probe\n", pci->class);
			return -ENODEV;
		}
		dev_info(sdev->dev, "DSP detected with PCI class/subclass/prog-if 0x%06x\n", pci->class);
=======
			dev_err(sdev->dev, "unknown PCI class/subclass/prog-if 0x%06x found, aborting probe\n",
				pci->class);
			return -ENODEV;
		}
		dev_info(sdev->dev, "DSP detected with PCI class/subclass/prog-if 0x%06x\n",
			 pci->class);
>>>>>>> 2b5e8ed8
	}

	chip = get_chip_info(sdev->pdata);
	if (!chip) {
		dev_err(sdev->dev, "error: no such device supported, chip id:%x\n",
			pci->device);
		ret = -EIO;
		goto err;
	}

	sdev->num_cores = chip->cores_num;

	hdev = devm_kzalloc(sdev->dev, sizeof(*hdev), GFP_KERNEL);
	if (!hdev)
		return -ENOMEM;
	sdev->pdata->hw_pdata = hdev;
	hdev->desc = chip;

	hdev->dmic_dev = platform_device_register_data(sdev->dev, "dmic-codec",
						       PLATFORM_DEVID_NONE,
						       NULL, 0);
	if (IS_ERR(hdev->dmic_dev)) {
		dev_err(sdev->dev, "error: failed to create DMIC device\n");
		return PTR_ERR(hdev->dmic_dev);
	}

	/*
	 * use position update IPC if either it is forced
	 * or we don't have other choice
	 */
#if IS_ENABLED(CONFIG_SND_SOC_SOF_DEBUG_FORCE_IPC_POSITION)
	hdev->no_ipc_position = 0;
#else
	hdev->no_ipc_position = sof_ops(sdev)->pcm_pointer ? 1 : 0;
#endif

	if (sdev->dspless_mode_selected)
		hdev->no_ipc_position = 1;

	/* set up HDA base */
	bus = sof_to_bus(sdev);
	ret = hda_init(sdev);
	if (ret < 0)
		goto hdac_bus_unmap;

	if (sdev->dspless_mode_selected)
		goto skip_dsp_setup;

	/* DSP base */
	sdev->bar[HDA_DSP_BAR] = pci_ioremap_bar(pci, HDA_DSP_BAR);
	if (!sdev->bar[HDA_DSP_BAR]) {
		dev_err(sdev->dev, "error: ioremap error\n");
		ret = -ENXIO;
		goto hdac_bus_unmap;
	}

	sdev->mmio_bar = HDA_DSP_BAR;
	sdev->mailbox_bar = HDA_DSP_BAR;
skip_dsp_setup:

	/* allow 64bit DMA address if supported by H/W */
	if (dma_set_mask_and_coherent(&pci->dev, DMA_BIT_MASK(64))) {
		dev_dbg(sdev->dev, "DMA mask is 32 bit\n");
		dma_set_mask_and_coherent(&pci->dev, DMA_BIT_MASK(32));
	}
	dma_set_max_seg_size(&pci->dev, UINT_MAX);

	/* init streams */
	ret = hda_dsp_stream_init(sdev);
	if (ret < 0) {
		dev_err(sdev->dev, "error: failed to init streams\n");
		/*
		 * not all errors are due to memory issues, but trying
		 * to free everything does not harm
		 */
		goto free_streams;
	}

	/*
	 * register our IRQ
	 * let's try to enable msi firstly
	 * if it fails, use legacy interrupt mode
	 * TODO: support msi multiple vectors
	 */
	if (hda_use_msi && pci_alloc_irq_vectors(pci, 1, 1, PCI_IRQ_MSI) > 0) {
		dev_info(sdev->dev, "use msi interrupt mode\n");
		sdev->ipc_irq = pci_irq_vector(pci, 0);
		/* initialised to "false" by kzalloc() */
		sdev->msi_enabled = true;
	}

	if (!sdev->msi_enabled) {
		dev_info(sdev->dev, "use legacy interrupt mode\n");
		/*
		 * in IO-APIC mode, hda->irq and ipc_irq are using the same
		 * irq number of pci->irq
		 */
		sdev->ipc_irq = pci->irq;
	}

	dev_dbg(sdev->dev, "using IPC IRQ %d\n", sdev->ipc_irq);
	ret = request_threaded_irq(sdev->ipc_irq, hda_dsp_interrupt_handler,
				   hda_dsp_interrupt_thread,
				   IRQF_SHARED, "AudioDSP", sdev);
	if (ret < 0) {
		dev_err(sdev->dev, "error: failed to register IPC IRQ %d\n",
			sdev->ipc_irq);
		goto free_irq_vector;
	}

	pci_set_master(pci);
	synchronize_irq(pci->irq);

	/*
	 * clear TCSEL to clear playback on some HD Audio
	 * codecs. PCI TCSEL is defined in the Intel manuals.
	 */
	snd_sof_pci_update_bits(sdev, PCI_TCSEL, 0x07, 0);

	/* init HDA capabilities */
	ret = hda_init_caps(sdev);
	if (ret < 0)
		goto free_ipc_irq;

	if (!sdev->dspless_mode_selected) {
		/* enable ppcap interrupt */
		hda_dsp_ctrl_ppcap_enable(sdev, true);
		hda_dsp_ctrl_ppcap_int_enable(sdev, true);

		/* set default mailbox offset for FW ready message */
		sdev->dsp_box.offset = HDA_DSP_MBOX_UPLINK_OFFSET;

		INIT_DELAYED_WORK(&hdev->d0i3_work, hda_dsp_d0i3_work);
	}

	init_waitqueue_head(&hdev->waitq);

	hdev->nhlt = intel_nhlt_init(sdev->dev);

	return 0;

free_ipc_irq:
	free_irq(sdev->ipc_irq, sdev);
free_irq_vector:
	if (sdev->msi_enabled)
		pci_free_irq_vectors(pci);
free_streams:
	hda_dsp_stream_free(sdev);
/* dsp_unmap: not currently used */
	if (!sdev->dspless_mode_selected)
		iounmap(sdev->bar[HDA_DSP_BAR]);
hdac_bus_unmap:
	platform_device_unregister(hdev->dmic_dev);
	iounmap(bus->remap_addr);
	hda_codec_i915_exit(sdev);
err:
	return ret;
}

int hda_dsp_remove(struct snd_sof_dev *sdev)
{
	struct sof_intel_hda_dev *hda = sdev->pdata->hw_pdata;
	const struct sof_intel_dsp_desc *chip = hda->desc;
	struct hdac_bus *bus = sof_to_bus(sdev);
	struct pci_dev *pci = to_pci_dev(sdev->dev);
	struct nhlt_acpi_table *nhlt = hda->nhlt;

	if (nhlt)
		intel_nhlt_free(nhlt);

	if (!sdev->dspless_mode_selected)
		/* cancel any attempt for DSP D0I3 */
		cancel_delayed_work_sync(&hda->d0i3_work);

	hda_codec_device_remove(sdev);

	hda_sdw_exit(sdev);

	if (!IS_ERR_OR_NULL(hda->dmic_dev))
		platform_device_unregister(hda->dmic_dev);

	if (!sdev->dspless_mode_selected) {
		/* disable DSP IRQ */
		snd_sof_dsp_update_bits(sdev, HDA_DSP_PP_BAR, SOF_HDA_REG_PP_PPCTL,
					SOF_HDA_PPCTL_PIE, 0);
	}

	/* disable CIE and GIE interrupts */
	snd_sof_dsp_update_bits(sdev, HDA_DSP_HDA_BAR, SOF_HDA_INTCTL,
				SOF_HDA_INT_CTRL_EN | SOF_HDA_INT_GLOBAL_EN, 0);

	if (sdev->dspless_mode_selected)
		goto skip_disable_dsp;

	/* no need to check for error as the DSP will be disabled anyway */
	if (chip && chip->power_down_dsp)
		chip->power_down_dsp(sdev);

	/* disable DSP */
	snd_sof_dsp_update_bits(sdev, HDA_DSP_PP_BAR, SOF_HDA_REG_PP_PPCTL,
				SOF_HDA_PPCTL_GPROCEN, 0);

skip_disable_dsp:
	free_irq(sdev->ipc_irq, sdev);
	if (sdev->msi_enabled)
		pci_free_irq_vectors(pci);

	hda_dsp_stream_free(sdev);

	hda_bus_ml_free(sof_to_bus(sdev));

	if (!sdev->dspless_mode_selected)
		iounmap(sdev->bar[HDA_DSP_BAR]);

	iounmap(bus->remap_addr);

	sof_hda_bus_exit(sdev);

	hda_codec_i915_exit(sdev);

	return 0;
}

int hda_power_down_dsp(struct snd_sof_dev *sdev)
{
	struct sof_intel_hda_dev *hda = sdev->pdata->hw_pdata;
	const struct sof_intel_dsp_desc *chip = hda->desc;

	return hda_dsp_core_reset_power_down(sdev, chip->host_managed_cores_mask);
}

#if IS_ENABLED(CONFIG_SND_SOC_SOF_HDA_AUDIO_CODEC)
static void hda_generic_machine_select(struct snd_sof_dev *sdev,
				       struct snd_soc_acpi_mach **mach)
{
	struct hdac_bus *bus = sof_to_bus(sdev);
	struct snd_soc_acpi_mach_params *mach_params;
	struct snd_soc_acpi_mach *hda_mach;
	struct snd_sof_pdata *pdata = sdev->pdata;
	const char *tplg_filename;
	const char *idisp_str;
	int dmic_num = 0;
	int codec_num = 0;
	int ret;
	int i;

	/* codec detection */
	if (!bus->codec_mask) {
		dev_info(bus->dev, "no hda codecs found!\n");
	} else {
		dev_info(bus->dev, "hda codecs found, mask %lx\n",
			 bus->codec_mask);

		for (i = 0; i < HDA_MAX_CODECS; i++) {
			if (bus->codec_mask & (1 << i))
				codec_num++;
		}

		/*
		 * If no machine driver is found, then:
		 *
		 * generic hda machine driver can handle:
		 *  - one HDMI codec, and/or
		 *  - one external HDAudio codec
		 */
		if (!*mach && codec_num <= 2) {
			bool tplg_fixup;

			hda_mach = snd_soc_acpi_intel_hda_machines;

			dev_info(bus->dev, "using HDA machine driver %s now\n",
				 hda_mach->drv_name);

			if (codec_num == 1 && HDA_IDISP_CODEC(bus->codec_mask))
				idisp_str = "-idisp";
			else
				idisp_str = "";

			/* topology: use the info from hda_machines */
			if (pdata->tplg_filename) {
				tplg_fixup = false;
				tplg_filename = pdata->tplg_filename;
			} else {
				tplg_fixup = true;
				tplg_filename = hda_mach->sof_tplg_filename;
			}
			ret = dmic_detect_topology_fixup(sdev, &tplg_filename, idisp_str, &dmic_num,
							 tplg_fixup);
			if (ret < 0)
				return;

			hda_mach->mach_params.dmic_num = dmic_num;
			pdata->tplg_filename = tplg_filename;

			if (codec_num == 2) {
				/*
				 * Prevent SoundWire links from starting when an external
				 * HDaudio codec is used
				 */
				hda_mach->mach_params.link_mask = 0;
			}

			*mach = hda_mach;
		}
	}

	/* used by hda machine driver to create dai links */
	if (*mach) {
		mach_params = &(*mach)->mach_params;
		mach_params->codec_mask = bus->codec_mask;
		mach_params->common_hdmi_codec_drv = true;
	}
}
#else
static void hda_generic_machine_select(struct snd_sof_dev *sdev,
				       struct snd_soc_acpi_mach **mach)
{
}
#endif

#if IS_ENABLED(CONFIG_SND_SOC_SOF_INTEL_SOUNDWIRE)

#define SDW_CODEC_ADR_MASK(_adr) ((_adr) & (SDW_DISCO_LINK_ID_MASK | SDW_VERSION_MASK | \
				  SDW_MFG_ID_MASK | SDW_PART_ID_MASK))

/* Check if all Slaves defined on the link can be found */
static bool link_slaves_found(struct snd_sof_dev *sdev,
			      const struct snd_soc_acpi_link_adr *link,
			      struct sdw_intel_ctx *sdw)
{
	struct hdac_bus *bus = sof_to_bus(sdev);
	struct sdw_intel_slave_id *ids = sdw->ids;
	int num_slaves = sdw->num_slaves;
	unsigned int part_id, link_id, unique_id, mfg_id, version;
	int i, j, k;

	for (i = 0; i < link->num_adr; i++) {
		u64 adr = link->adr_d[i].adr;
		int reported_part_count = 0;

		mfg_id = SDW_MFG_ID(adr);
		part_id = SDW_PART_ID(adr);
		link_id = SDW_DISCO_LINK_ID(adr);
		version = SDW_VERSION(adr);

		for (j = 0; j < num_slaves; j++) {
			/* find out how many identical parts were reported on that link */
			if (ids[j].link_id == link_id &&
			    ids[j].id.part_id == part_id &&
			    ids[j].id.mfg_id == mfg_id &&
			    ids[j].id.sdw_version == version)
				reported_part_count++;
		}

		for (j = 0; j < num_slaves; j++) {
			int expected_part_count = 0;

			if (ids[j].link_id != link_id ||
			    ids[j].id.part_id != part_id ||
			    ids[j].id.mfg_id != mfg_id ||
			    ids[j].id.sdw_version != version)
				continue;

			/* find out how many identical parts are expected */
			for (k = 0; k < link->num_adr; k++) {
				u64 adr2 = link->adr_d[k].adr;

				if (SDW_CODEC_ADR_MASK(adr2) == SDW_CODEC_ADR_MASK(adr))
					expected_part_count++;
			}

			if (reported_part_count == expected_part_count) {
				/*
				 * we have to check unique id
				 * if there is more than one
				 * Slave on the link
				 */
				unique_id = SDW_UNIQUE_ID(adr);
				if (reported_part_count == 1 ||
				    ids[j].id.unique_id == unique_id) {
					dev_dbg(bus->dev, "found %x at link %d\n",
						part_id, link_id);
					break;
				}
			} else {
				dev_dbg(bus->dev, "part %x reported %d expected %d on link %d, skipping\n",
					part_id, reported_part_count, expected_part_count, link_id);
			}
		}
		if (j == num_slaves) {
			dev_dbg(bus->dev,
				"Slave %x not found\n",
				part_id);
			return false;
		}
	}
	return true;
}

static struct snd_soc_acpi_mach *hda_sdw_machine_select(struct snd_sof_dev *sdev)
{
	struct snd_sof_pdata *pdata = sdev->pdata;
	const struct snd_soc_acpi_link_adr *link;
	struct snd_soc_acpi_mach *mach;
	struct sof_intel_hda_dev *hdev;
	u32 link_mask;
	int i;

	hdev = pdata->hw_pdata;
	link_mask = hdev->info.link_mask;

	/*
	 * Select SoundWire machine driver if needed using the
	 * alternate tables. This case deals with SoundWire-only
	 * machines, for mixed cases with I2C/I2S the detection relies
	 * on the HID list.
	 */
	if (link_mask) {
		for (mach = pdata->desc->alt_machines;
		     mach && mach->link_mask; mach++) {
			/*
			 * On some platforms such as Up Extreme all links
			 * are enabled but only one link can be used by
			 * external codec. Instead of exact match of two masks,
			 * first check whether link_mask of mach is subset of
			 * link_mask supported by hw and then go on searching
			 * link_adr
			 */
			if (~link_mask & mach->link_mask)
				continue;

			/* No need to match adr if there is no links defined */
			if (!mach->links)
				break;

			link = mach->links;
			for (i = 0; i < hdev->info.count && link->num_adr;
			     i++, link++) {
				/*
				 * Try next machine if any expected Slaves
				 * are not found on this link.
				 */
				if (!link_slaves_found(sdev, link, hdev->sdw))
					break;
			}
			/* Found if all Slaves are checked */
			if (i == hdev->info.count || !link->num_adr)
				break;
		}
		if (mach && mach->link_mask) {
			int dmic_num = 0;
			bool tplg_fixup;
			const char *tplg_filename;

			mach->mach_params.links = mach->links;
			mach->mach_params.link_mask = mach->link_mask;
			mach->mach_params.platform = dev_name(sdev->dev);

			if (pdata->tplg_filename) {
				tplg_fixup = false;
			} else {
				tplg_fixup = true;
				tplg_filename = mach->sof_tplg_filename;
			}

			/*
			 * DMICs use up to 4 pins and are typically pin-muxed with SoundWire
			 * link 2 and 3, or link 1 and 2, thus we only try to enable dmics
			 * if all conditions are true:
			 * a) 2 or fewer links are used by SoundWire
			 * b) the NHLT table reports the presence of microphones
			 */
			if (hweight_long(mach->link_mask) <= 2) {
				int ret;

				ret = dmic_detect_topology_fixup(sdev, &tplg_filename, "",
								 &dmic_num, tplg_fixup);
				if (ret < 0)
					return NULL;
			}
			if (tplg_fixup)
				pdata->tplg_filename = tplg_filename;
			mach->mach_params.dmic_num = dmic_num;

			dev_dbg(sdev->dev,
				"SoundWire machine driver %s topology %s\n",
				mach->drv_name,
				pdata->tplg_filename);

			return mach;
		}

		dev_info(sdev->dev, "No SoundWire machine driver found\n");
	}

	return NULL;
}
#else
static struct snd_soc_acpi_mach *hda_sdw_machine_select(struct snd_sof_dev *sdev)
{
	return NULL;
}
#endif

void hda_set_mach_params(struct snd_soc_acpi_mach *mach,
			 struct snd_sof_dev *sdev)
{
	struct snd_sof_pdata *pdata = sdev->pdata;
	const struct sof_dev_desc *desc = pdata->desc;
	struct snd_soc_acpi_mach_params *mach_params;

	mach_params = &mach->mach_params;
	mach_params->platform = dev_name(sdev->dev);
	mach_params->num_dai_drivers = desc->ops->num_drv;
	mach_params->dai_drivers = desc->ops->drv;
}

struct snd_soc_acpi_mach *hda_machine_select(struct snd_sof_dev *sdev)
{
	u32 interface_mask = hda_get_interface_mask(sdev);
	struct snd_sof_pdata *sof_pdata = sdev->pdata;
	const struct sof_dev_desc *desc = sof_pdata->desc;
	struct snd_soc_acpi_mach *mach = NULL;
	const char *tplg_filename;

	/* Try I2S or DMIC if it is supported */
	if (interface_mask & (BIT(SOF_DAI_INTEL_SSP) | BIT(SOF_DAI_INTEL_DMIC)))
		mach = snd_soc_acpi_find_machine(desc->machines);

	if (mach) {
		bool add_extension = false;
		bool tplg_fixup = false;

		/*
		 * If tplg file name is overridden, use it instead of
		 * the one set in mach table
		 */
		if (!sof_pdata->tplg_filename) {
			sof_pdata->tplg_filename = mach->sof_tplg_filename;
			tplg_fixup = true;
		}

		/* report to machine driver if any DMICs are found */
		mach->mach_params.dmic_num = check_dmic_num(sdev);

		if (tplg_fixup &&
		    mach->tplg_quirk_mask & SND_SOC_ACPI_TPLG_INTEL_DMIC_NUMBER &&
		    mach->mach_params.dmic_num) {
			tplg_filename = devm_kasprintf(sdev->dev, GFP_KERNEL,
						       "%s%s%d%s",
						       sof_pdata->tplg_filename,
						       "-dmic",
						       mach->mach_params.dmic_num,
						       "ch");
			if (!tplg_filename)
				return NULL;

			sof_pdata->tplg_filename = tplg_filename;
			add_extension = true;
		}

		if (mach->link_mask) {
			mach->mach_params.links = mach->links;
			mach->mach_params.link_mask = mach->link_mask;
		}

		/* report SSP link mask to machine driver */
		mach->mach_params.i2s_link_mask = check_nhlt_ssp_mask(sdev);

		if (tplg_fixup &&
		    mach->tplg_quirk_mask & SND_SOC_ACPI_TPLG_INTEL_SSP_NUMBER &&
		    mach->mach_params.i2s_link_mask) {
			const struct sof_intel_dsp_desc *chip = get_chip_info(sdev->pdata);
			int ssp_num;
			int mclk_mask;

			if (hweight_long(mach->mach_params.i2s_link_mask) > 1 &&
			    !(mach->tplg_quirk_mask & SND_SOC_ACPI_TPLG_INTEL_SSP_MSB))
				dev_warn(sdev->dev, "More than one SSP exposed by NHLT, choosing MSB\n");

			/* fls returns 1-based results, SSPs indices are 0-based */
			ssp_num = fls(mach->mach_params.i2s_link_mask) - 1;

			if (ssp_num >= chip->ssp_count) {
				dev_err(sdev->dev, "Invalid SSP %d, max on this platform is %d\n",
					ssp_num, chip->ssp_count);
				return NULL;
			}

			tplg_filename = devm_kasprintf(sdev->dev, GFP_KERNEL,
						       "%s%s%d",
						       sof_pdata->tplg_filename,
						       "-ssp",
						       ssp_num);
			if (!tplg_filename)
				return NULL;

			sof_pdata->tplg_filename = tplg_filename;
			add_extension = true;

			mclk_mask = check_nhlt_ssp_mclk_mask(sdev, ssp_num);

			if (mclk_mask < 0) {
				dev_err(sdev->dev, "Invalid MCLK configuration\n");
				return NULL;
			}

			dev_dbg(sdev->dev, "MCLK mask %#x found in NHLT\n", mclk_mask);

			if (mclk_mask) {
				dev_info(sdev->dev, "Overriding topology with MCLK mask %#x from NHLT\n", mclk_mask);
				sdev->mclk_id_override = true;
				sdev->mclk_id_quirk = (mclk_mask & BIT(0)) ? 0 : 1;
			}
		}

		if (tplg_fixup && add_extension) {
			tplg_filename = devm_kasprintf(sdev->dev, GFP_KERNEL,
						       "%s%s",
						       sof_pdata->tplg_filename,
						       ".tplg");
			if (!tplg_filename)
				return NULL;

			sof_pdata->tplg_filename = tplg_filename;
		}

		/* check if mclk_id should be modified from topology defaults */
		if (mclk_id_override >= 0) {
			dev_info(sdev->dev, "Overriding topology with MCLK %d from kernel_parameter\n", mclk_id_override);
			sdev->mclk_id_override = true;
			sdev->mclk_id_quirk = mclk_id_override;
		}
	}

	/* If I2S fails, try SoundWire if it is supported */
	if (!mach && (interface_mask & BIT(SOF_DAI_INTEL_ALH)))
		mach = hda_sdw_machine_select(sdev);

	/*
	 * Choose HDA generic machine driver if mach is NULL.
	 * Otherwise, set certain mach params.
	 */
	hda_generic_machine_select(sdev, &mach);
	if (!mach)
		dev_warn(sdev->dev, "warning: No matching ASoC machine driver found\n");

	return mach;
}

int hda_pci_intel_probe(struct pci_dev *pci, const struct pci_device_id *pci_id)
{
	int ret;

	ret = snd_intel_dsp_driver_probe(pci);
	if (ret != SND_INTEL_DSP_DRIVER_ANY && ret != SND_INTEL_DSP_DRIVER_SOF) {
		dev_dbg(&pci->dev, "SOF PCI driver not selected, aborting probe\n");
		return -ENODEV;
	}

	return sof_pci_probe(pci, pci_id);
}
EXPORT_SYMBOL_NS(hda_pci_intel_probe, SND_SOC_SOF_INTEL_HDA_COMMON);

int hda_register_clients(struct snd_sof_dev *sdev)
{
	return hda_probes_register(sdev);
}

void hda_unregister_clients(struct snd_sof_dev *sdev)
{
	hda_probes_unregister(sdev);
}

MODULE_LICENSE("Dual BSD/GPL");
MODULE_IMPORT_NS(SND_SOC_SOF_PCI_DEV);
MODULE_IMPORT_NS(SND_SOC_SOF_HDA_AUDIO_CODEC);
MODULE_IMPORT_NS(SND_SOC_SOF_HDA_AUDIO_CODEC_I915);
MODULE_IMPORT_NS(SND_SOC_SOF_XTENSA);
MODULE_IMPORT_NS(SND_INTEL_SOUNDWIRE_ACPI);
MODULE_IMPORT_NS(SOUNDWIRE_INTEL_INIT);
MODULE_IMPORT_NS(SOUNDWIRE_INTEL);
MODULE_IMPORT_NS(SND_SOC_SOF_HDA_MLINK);<|MERGE_RESOLUTION|>--- conflicted
+++ resolved
@@ -71,14 +71,11 @@
 				    BIT(SOF_DAI_INTEL_HDA) | BIT(SOF_DAI_INTEL_ALH);
 		interface_mask[1] = BIT(SOF_DAI_INTEL_HDA);
 		break;
-<<<<<<< HEAD
 	case SOF_INTEL_ACE_2_0:
 		interface_mask[0] = BIT(SOF_DAI_INTEL_SSP) | BIT(SOF_DAI_INTEL_DMIC) |
 				    BIT(SOF_DAI_INTEL_HDA) | BIT(SOF_DAI_INTEL_ALH);
 		interface_mask[1] = interface_mask[0]; /* all interfaces accessible without DSP */
 		break;
-=======
->>>>>>> 2b5e8ed8
 	default:
 		break;
 	}
@@ -247,7 +244,6 @@
 		dev_err(sdev->dev,
 			"%s: BIOS master count %d is larger than hardware capabilities %d\n",
 			__func__, ctx->count, caps);
-<<<<<<< HEAD
 		return -EINVAL;
 	}
 
@@ -273,8 +269,6 @@
 		dev_err(sdev->dev,
 			"%s: BIOS master count %d is larger than hardware capabilities %d\n",
 			__func__, ctx->count, slcount);
-=======
->>>>>>> 2b5e8ed8
 		return -EINVAL;
 	}
 
@@ -983,10 +977,6 @@
 	if (!(interface_mask & BIT(SOF_DAI_INTEL_ALH)))
 		goto skip_soundwire;
 
-	/* Skip SoundWire if it is not supported */
-	if (!(interface_mask & BIT(SOF_DAI_INTEL_ALH)))
-		goto skip_soundwire;
-
 	/* scan SoundWire capabilities exposed by DSDT */
 	ret = hda_sdw_acpi_scan(sdev);
 	if (ret < 0) {
@@ -1106,19 +1096,12 @@
 			dev_err(sdev->dev, "the DSP is not enabled on this platform, aborting probe\n");
 			return -ENODEV;
 		} else if (pci->class != 0x040100 && pci->class != 0x040380) {
-<<<<<<< HEAD
-			dev_err(sdev->dev, "unknown PCI class/subclass/prog-if 0x%06x found, aborting probe\n", pci->class);
-			return -ENODEV;
-		}
-		dev_info(sdev->dev, "DSP detected with PCI class/subclass/prog-if 0x%06x\n", pci->class);
-=======
 			dev_err(sdev->dev, "unknown PCI class/subclass/prog-if 0x%06x found, aborting probe\n",
 				pci->class);
 			return -ENODEV;
 		}
 		dev_info(sdev->dev, "DSP detected with PCI class/subclass/prog-if 0x%06x\n",
 			 pci->class);
->>>>>>> 2b5e8ed8
 	}
 
 	chip = get_chip_info(sdev->pdata);

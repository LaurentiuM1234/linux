--- conflicted
+++ resolved
@@ -505,13 +505,8 @@
 	.block_write	= sof_block_write,
 
 	/* Mailbox IO */
-<<<<<<< HEAD
-	.mailbox_read   = sof_mailbox_read,
-	.mailbox_write  = sof_mailbox_write,
-=======
 	.mailbox_read	= sof_mailbox_read,
 	.mailbox_write	= sof_mailbox_write,
->>>>>>> 551ff8e3
 
 	/* Register IO */
 	.write		= sof_io_write,
@@ -529,18 +524,9 @@
 	/* misc */
 	.get_bar_index	= mt8186_get_bar_index,
 
-<<<<<<< HEAD
-	/* machine driver */
-	.of_machine_select = sof_of_machine_select,
-
-	/* stream callbacks */
-	.pcm_open       = sof_stream_pcm_open,
-	.pcm_close      = sof_stream_pcm_close,
-=======
 	/* stream callbacks */
 	.pcm_open	= sof_stream_pcm_open,
 	.pcm_close	= sof_stream_pcm_close,
->>>>>>> 551ff8e3
 
 	/* firmware loading */
 	.load_firmware	= snd_sof_load_firmware_memcpy,
@@ -549,13 +535,8 @@
 	.dsp_arch_ops = &sof_xtensa_arch_ops,
 
 	/* DAI drivers */
-<<<<<<< HEAD
-	.drv = mt8186_dai,
-	.num_drv = ARRAY_SIZE(mt8186_dai),
-=======
 	.drv		= mt8186_dai,
 	.num_drv	= ARRAY_SIZE(mt8186_dai),
->>>>>>> 551ff8e3
 
 	/* PM */
 	.suspend	= mt8186_dsp_suspend,
@@ -571,21 +552,8 @@
 
 static struct snd_sof_of_mach sof_mt8186_machs[] = {
 	{
-<<<<<<< HEAD
-		.board = "google,kingler",
-		.sof_tplg_filename = "sof-mt8186-mt6366-da7219-max98357.tplg",
-	},
-	{
-		.board = "google,krabby",
-		.sof_tplg_filename = "sof-mt8186-mt6366-rt1019-rt5682s.tplg",
-	},
-	{
-		.board = "google,steelix",
-		.sof_tplg_filename = "sof-mt8186-mt6366-rt1019-rt5682s.tplg",
-=======
 		.compatible = "mediatek,mt8186",
 		.sof_tplg_filename = "sof-mt8186.tplg",
->>>>>>> 551ff8e3
 	},
 	{}
 };

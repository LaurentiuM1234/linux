--- conflicted
+++ resolved
@@ -597,14 +597,11 @@
 
 void snd_sof_new_platform_drv(struct snd_sof_dev *sdev);
 
-<<<<<<< HEAD
-=======
 /*
  * Compress support
  */
 extern struct snd_compress_ops sof_compressed_ops;
 
->>>>>>> 29d1391e
 /*
  * Firmware loading.
  */
@@ -715,14 +712,11 @@
 
 int sof_machine_check(struct snd_sof_dev *sdev);
 
-<<<<<<< HEAD
 static inline int sof_get_abi_major(struct snd_sof_dev *sdev)
 {
 	return SOF_ABI_VERSION_MAJOR(sdev->fw_ready.version.abi_version);
 }
 
-=======
->>>>>>> 29d1391e
 /* SOF client support */
 #if IS_ENABLED(CONFIG_SND_SOC_SOF_CLIENT)
 int sof_client_dev_register(struct snd_sof_dev *sdev, const char *name, u32 id,
@@ -774,10 +768,7 @@
 }
 #endif /* CONFIG_SND_SOC_SOF_CLIENT */
 
-<<<<<<< HEAD
 /* Main ops for IPC implementations */
 extern const struct sof_ipc_ops ipc3_ops;
 
-=======
->>>>>>> 29d1391e
 #endif
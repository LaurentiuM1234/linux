/* SPDX-License-Identifier: (GPL-2.0-only OR BSD-3-Clause) */
/*
 * This file is provided under a dual BSD/GPLv2 license.  When using or
 * redistributing this file, you may do so under either license.
 *
 * Copyright(c) 2019 Intel Corporation. All rights reserved.
 *
 * Author: Ranjani Sridharan <ranjani.sridharan@linux.intel.com>
 */

#ifndef __SOUND_SOC_SOF_AUDIO_H
#define __SOUND_SOC_SOF_AUDIO_H

#include <linux/workqueue.h>

#include <sound/soc.h>
#include <sound/control.h>
#include <sound/sof/stream.h> /* needs to be included before control.h */
#include <sound/sof/control.h>
#include <sound/sof/dai.h>
#include <sound/sof/topology.h>
#include "sof-priv.h"

#define SOF_AUDIO_PCM_DRV_NAME	"sof-audio-component"

/*
 * The ipc4 firmware only supports up to 8 sink or source pins
 * per widget, because only 3 bits are used for queue(pin) ID
 * in ipc4 protocol.
 */
#define SOF_WIDGET_MAX_NUM_PINS	8

/* Widget pin type */
#define SOF_PIN_TYPE_INPUT	0
#define SOF_PIN_TYPE_OUTPUT	1

/* max number of FE PCMs before BEs */
#define SOF_BE_PCM_BASE		16

#define DMA_CHAN_INVALID	0xFFFFFFFF

#define WIDGET_IS_DAI(id) ((id) == snd_soc_dapm_dai_in || (id) == snd_soc_dapm_dai_out)
#define WIDGET_IS_AIF(id) ((id) == snd_soc_dapm_aif_in || (id) == snd_soc_dapm_aif_out)
#define WIDGET_IS_AIF_OR_DAI(id) (WIDGET_IS_DAI(id) || WIDGET_IS_AIF(id))
#define WIDGET_IS_COPIER(id) (WIDGET_IS_AIF_OR_DAI(id) || (id) == snd_soc_dapm_buffer)

#define SOF_DAI_CLK_INTEL_SSP_MCLK	0
#define SOF_DAI_CLK_INTEL_SSP_BCLK	1

enum sof_widget_op {
	SOF_WIDGET_PREPARE,
	SOF_WIDGET_SETUP,
	SOF_WIDGET_FREE,
	SOF_WIDGET_UNPREPARE,
};

/*
 * Volume fractional word length define to 16 sets
 * the volume linear gain value to use Qx.16 format
 */
#define VOLUME_FWL	16

#define SOF_TLV_ITEMS 3

static inline u32 mixer_to_ipc(unsigned int value, u32 *volume_map, int size)
{
	if (value >= size)
		return volume_map[size - 1];

	return volume_map[value];
}

static inline u32 ipc_to_mixer(u32 value, u32 *volume_map, int size)
{
	int i;

	for (i = 0; i < size; i++) {
		if (volume_map[i] >= value)
			return i;
	}

	return i - 1;
}

struct snd_sof_widget;
struct snd_sof_route;
struct snd_sof_control;
struct snd_sof_dai;
struct snd_sof_pcm;

struct snd_sof_dai_config_data {
	int dai_index;
	int dai_data; /* contains DAI-specific information */
};

/**
 * struct sof_ipc_pcm_ops - IPC-specific PCM ops
 * @hw_params: Function pointer for hw_params
 * @hw_free: Function pointer for hw_free
 * @trigger: Function pointer for trigger
 * @dai_link_fixup: Function pointer for DAI link fixup
 * @pcm_setup: Function pointer for IPC-specific PCM set up that can be used for allocating
 *	       additional memory in the SOF PCM stream structure
 * @pcm_free: Function pointer for PCM free that can be used for freeing any
 *	       additional memory in the SOF PCM stream structure
 * @delay: Function pointer for pcm delay calculation
 */
struct sof_ipc_pcm_ops {
	int (*hw_params)(struct snd_soc_component *component, struct snd_pcm_substream *substream,
			 struct snd_pcm_hw_params *params,
			 struct snd_sof_platform_stream_params *platform_params);
	int (*hw_free)(struct snd_soc_component *component, struct snd_pcm_substream *substream);
	int (*trigger)(struct snd_soc_component *component,  struct snd_pcm_substream *substream,
		       int cmd);
	int (*dai_link_fixup)(struct snd_soc_pcm_runtime *rtd, struct snd_pcm_hw_params *params);
	int (*pcm_setup)(struct snd_sof_dev *sdev, struct snd_sof_pcm *spcm);
	void (*pcm_free)(struct snd_sof_dev *sdev, struct snd_sof_pcm *spcm);
	snd_pcm_sframes_t (*delay)(struct snd_soc_component *component,
				   struct snd_pcm_substream *substream);
};

/**
 * struct sof_ipc_tplg_control_ops - IPC-specific ops for topology kcontrol IO
 */
struct sof_ipc_tplg_control_ops {
	bool (*volume_put)(struct snd_sof_control *scontrol, struct snd_ctl_elem_value *ucontrol);
	int (*volume_get)(struct snd_sof_control *scontrol, struct snd_ctl_elem_value *ucontrol);
	bool (*switch_put)(struct snd_sof_control *scontrol, struct snd_ctl_elem_value *ucontrol);
	int (*switch_get)(struct snd_sof_control *scontrol, struct snd_ctl_elem_value *ucontrol);
	bool (*enum_put)(struct snd_sof_control *scontrol, struct snd_ctl_elem_value *ucontrol);
	int (*enum_get)(struct snd_sof_control *scontrol, struct snd_ctl_elem_value *ucontrol);
	int (*bytes_put)(struct snd_sof_control *scontrol, struct snd_ctl_elem_value *ucontrol);
	int (*bytes_get)(struct snd_sof_control *scontrol, struct snd_ctl_elem_value *ucontrol);
	int (*bytes_ext_get)(struct snd_sof_control *scontrol,
			     const unsigned int __user *binary_data, unsigned int size);
	int (*bytes_ext_volatile_get)(struct snd_sof_control *scontrol,
				      const unsigned int __user *binary_data, unsigned int size);
	int (*bytes_ext_put)(struct snd_sof_control *scontrol,
			     const unsigned int __user *binary_data, unsigned int size);
	/* update control data based on notification from the DSP */
	void (*update)(struct snd_sof_dev *sdev, void *ipc_control_message);
	/* Optional callback to setup kcontrols associated with an swidget */
	int (*widget_kcontrol_setup)(struct snd_sof_dev *sdev, struct snd_sof_widget *swidget);
	/* mandatory callback to set up volume table for volume kcontrols */
	int (*set_up_volume_table)(struct snd_sof_control *scontrol, int tlv[SOF_TLV_ITEMS],
				   int size);
};

/**
 * struct sof_ipc_tplg_widget_ops - IPC-specific ops for topology widgets
 * @ipc_setup: Function pointer for setting up widget IPC params
 * @ipc_free: Function pointer for freeing widget IPC params
 * @token_list: List of token ID's that should be parsed for the widget
 * @token_list_size: number of elements in token_list
 * @bind_event: Function pointer for binding events to the widget
 * @ipc_prepare: Optional op for preparing a widget for set up
 * @ipc_unprepare: Optional op for unpreparing a widget
 */
struct sof_ipc_tplg_widget_ops {
	int (*ipc_setup)(struct snd_sof_widget *swidget);
	void (*ipc_free)(struct snd_sof_widget *swidget);
	enum sof_tokens *token_list;
	int token_list_size;
	int (*bind_event)(struct snd_soc_component *scomp, struct snd_sof_widget *swidget,
			  u16 event_type);
	int (*ipc_prepare)(struct snd_sof_widget *swidget,
			   struct snd_pcm_hw_params *fe_params,
			   struct snd_sof_platform_stream_params *platform_params,
			   struct snd_pcm_hw_params *source_params, int dir);
	void (*ipc_unprepare)(struct snd_sof_widget *swidget);
};

/**
 * struct sof_ipc_tplg_ops - IPC-specific topology ops
 * @widget: Array of pointers to IPC-specific ops for widgets. This should always be of size
 *	    SND_SOF_DAPM_TYPE_COUNT i.e one per widget type. Unsupported widget types will be
 *	    initialized to 0.
 * @control: Pointer to the IPC-specific ops for topology kcontrol IO
 * @route_setup: Function pointer for setting up pipeline connections
 * @route_free: Function pointer for freeing pipeline connections.
 * @token_list: List of all tokens supported by the IPC version. The size of the token_list
 *		array should be SOF_TOKEN_COUNT. The unused elements in the array will be
 *		initialized to 0.
 * @control_setup: Function pointer for setting up kcontrol IPC-specific data
 * @control_free: Function pointer for freeing kcontrol IPC-specific data
 * @pipeline_complete: Function pointer for pipeline complete IPC
 * @widget_setup: Function pointer for setting up setup in the DSP
 * @widget_free: Function pointer for freeing widget in the DSP
 * @dai_config: Function pointer for sending DAI config IPC to the DSP
 * @dai_get_clk: Function pointer for getting the DAI clock setting
 * @set_up_all_pipelines: Function pointer for setting up all topology pipelines
 * @tear_down_all_pipelines: Function pointer for tearing down all topology pipelines
 * @parse_manifest: Function pointer for ipc4 specific parsing of topology manifest
 * @link_setup: Function pointer for IPC-specific DAI link set up
 *
 * Note: function pointers (ops) are optional
 */
struct sof_ipc_tplg_ops {
	const struct sof_ipc_tplg_widget_ops *widget;
	const struct sof_ipc_tplg_control_ops *control;
	int (*route_setup)(struct snd_sof_dev *sdev, struct snd_sof_route *sroute);
	int (*route_free)(struct snd_sof_dev *sdev, struct snd_sof_route *sroute);
	const struct sof_token_info *token_list;
	int (*control_setup)(struct snd_sof_dev *sdev, struct snd_sof_control *scontrol);
	int (*control_free)(struct snd_sof_dev *sdev, struct snd_sof_control *scontrol);
	int (*pipeline_complete)(struct snd_sof_dev *sdev, struct snd_sof_widget *swidget);
	int (*widget_setup)(struct snd_sof_dev *sdev, struct snd_sof_widget *swidget);
	int (*widget_free)(struct snd_sof_dev *sdev, struct snd_sof_widget *swidget);
	int (*dai_config)(struct snd_sof_dev *sdev, struct snd_sof_widget *swidget,
			  unsigned int flags, struct snd_sof_dai_config_data *data);
	int (*dai_get_clk)(struct snd_sof_dev *sdev, struct snd_sof_dai *dai, int clk_type);
	int (*set_up_all_pipelines)(struct snd_sof_dev *sdev, bool verify);
	int (*tear_down_all_pipelines)(struct snd_sof_dev *sdev, bool verify);
	int (*parse_manifest)(struct snd_soc_component *scomp, int index,
			      struct snd_soc_tplg_manifest *man);
	int (*link_setup)(struct snd_sof_dev *sdev, struct snd_soc_dai_link *link);
};

/** struct snd_sof_tuple - Tuple info
 * @token:	Token ID
 * @value:	union of a string or a u32 values
 */
struct snd_sof_tuple {
	u32 token;
	union {
		u32 v;
		const char *s;
	} value;
};

/*
 * List of SOF token ID's. The order of ID's does not matter as token arrays are looked up based on
 * the ID.
 */
enum sof_tokens {
	SOF_PCM_TOKENS,
	SOF_PIPELINE_TOKENS,
	SOF_SCHED_TOKENS,
	SOF_ASRC_TOKENS,
	SOF_SRC_TOKENS,
	SOF_COMP_TOKENS,
	SOF_BUFFER_TOKENS,
	SOF_VOLUME_TOKENS,
	SOF_PROCESS_TOKENS,
	SOF_DAI_TOKENS,
	SOF_DAI_LINK_TOKENS,
	SOF_HDA_TOKENS,
	SOF_SSP_TOKENS,
	SOF_ALH_TOKENS,
	SOF_DMIC_TOKENS,
	SOF_DMIC_PDM_TOKENS,
	SOF_ESAI_TOKENS,
	SOF_SAI_TOKENS,
	SOF_AFE_TOKENS,
	SOF_CORE_TOKENS,
	SOF_COMP_EXT_TOKENS,
	SOF_IN_AUDIO_FORMAT_TOKENS,
	SOF_OUT_AUDIO_FORMAT_TOKENS,
	SOF_COPIER_DEEP_BUFFER_TOKENS,
	SOF_COPIER_TOKENS,
	SOF_AUDIO_FMT_NUM_TOKENS,
	SOF_COPIER_FORMAT_TOKENS,
	SOF_GAIN_TOKENS,
	SOF_ACPDMIC_TOKENS,
	SOF_ACPI2S_TOKENS,

	/* this should be the last */
	SOF_TOKEN_COUNT,
};

/**
 * struct sof_topology_token - SOF topology token definition
 * @token:		Token number
 * @type:		Token type
 * @get_token:		Function pointer to parse the token value and save it in a object
 * @offset:		Offset within an object to save the token value into
 */
struct sof_topology_token {
	u32 token;
	u32 type;
	int (*get_token)(void *elem, void *object, u32 offset);
	u32 offset;
};

struct sof_token_info {
	const char *name;
	const struct sof_topology_token *tokens;
	int count;
};

/**
 * struct snd_sof_pcm_stream_pipeline_list - List of pipelines associated with a PCM stream
 * @count: number of pipeline widgets in the @pipe_widgets array
 * @pipelines: array of pipelines
 */
struct snd_sof_pcm_stream_pipeline_list {
<<<<<<< HEAD
	uint32_t count;
=======
	u32 count;
>>>>>>> 9290acb9
	struct snd_sof_pipeline **pipelines;
};

/* PCM stream, mapped to FW component  */
struct snd_sof_pcm_stream {
	u32 comp_id;
	struct snd_dma_buffer page_table;
	struct sof_ipc_stream_posn posn;
	struct snd_pcm_substream *substream;
	struct snd_compr_stream *cstream;
	struct work_struct period_elapsed_work;
	struct snd_soc_dapm_widget_list *list; /* list of connected DAPM widgets */
	bool d0i3_compatible; /* DSP can be in D0I3 when this pcm is opened */
	/*
	 * flag to indicate that the DSP pipelines should be kept
	 * active or not while suspending the stream
	 */
	bool suspend_ignored;
	struct snd_sof_pcm_stream_pipeline_list pipeline_list;

	/* used by IPC implementation and core does not touch it */
	void *private;
};

/* ALSA SOF PCM device */
struct snd_sof_pcm {
	struct snd_soc_component *scomp;
	struct snd_soc_tplg_pcm pcm;
	struct snd_sof_pcm_stream stream[2];
	struct list_head list;	/* list in sdev pcm list */
	struct snd_pcm_hw_params params[2];
	bool prepared[2]; /* PCM_PARAMS set successfully */
};

struct snd_sof_led_control {
	unsigned int use_led;
	unsigned int direction;
	int led_value;
};

/* ALSA SOF Kcontrol device */
struct snd_sof_control {
	struct snd_soc_component *scomp;
	const char *name;
	int comp_id;
	int min_volume_step; /* min volume step for volume_table */
	int max_volume_step; /* max volume step for volume_table */
	int num_channels;
	unsigned int access;
	int info_type;
	int index; /* pipeline ID */
	void *priv; /* private data copied from topology */
	size_t priv_size; /* size of private data */
	size_t max_size;
	void *ipc_control_data;
	int max; /* applicable to volume controls */
	u32 size;	/* cdata size */
	u32 *volume_table; /* volume table computed from tlv data*/

	struct list_head list;	/* list in sdev control list */

	struct snd_sof_led_control led_ctl;

	/* if true, the control's data needs to be updated from Firmware */
	bool comp_data_dirty;
};

/** struct snd_sof_dai_link - DAI link info
 * @tuples: array of parsed tuples
 * @num_tuples: number of tuples in the tuples array
 * @link: Pointer to snd_soc_dai_link
 * @hw_configs: Pointer to hw configs in topology
 * @num_hw_configs: Number of hw configs in topology
 * @default_hw_cfg_id: Default hw config ID
 * @type: DAI type
 * @list: item in snd_sof_dev dai_link list
 */
struct snd_sof_dai_link {
	struct snd_sof_tuple *tuples;
	int num_tuples;
	struct snd_soc_dai_link *link;
	struct snd_soc_tplg_hw_config *hw_configs;
	int num_hw_configs;
	int default_hw_cfg_id;
	int type;
	struct list_head list;
};

/* ASoC SOF DAPM widget */
struct snd_sof_widget {
	struct snd_soc_component *scomp;
	int comp_id;
	int pipeline_id;
	/*
	 * the prepared flag is used to indicate that a widget has been prepared for getting set
	 * up in the DSP.
	 */
	bool prepared;

	struct mutex setup_mutex; /* to protect the swidget setup and free operations */

	/*
	 * use_count is protected by the PCM mutex held by the core and the
	 * setup_mutex against non stream domain races (kcontrol access for
	 * example)
	 */
	int use_count;

	int core;
	int id; /* id is the DAPM widget type */
	/*
	 * Instance ID is set dynamically when the widget gets set up in the FW. It should be
	 * unique for each module type across all pipelines. This will not be used in SOF_IPC.
	 */
	int instance_id;

	/*
	 * Flag indicating if the widget should be set up dynamically when a PCM is opened.
	 * This flag is only set for the scheduler type widget in topology. During topology
	 * loading, this flag is propagated to all the widgets belonging to the same pipeline.
	 * When this flag is not set, a widget is set up at the time of topology loading
	 * and retained until the DSP enters D3. It will need to be set up again when resuming
	 * from D3.
	 */
	bool dynamic_pipeline_widget;

	struct snd_soc_dapm_widget *widget;
	struct list_head list;	/* list in sdev widget list */
	struct snd_sof_pipeline *spipe;
	void *module_info;

	const guid_t uuid;

	int num_tuples;
	struct snd_sof_tuple *tuples;

	/*
	 * The allowed range for num_input/output_pins is [0, SOF_WIDGET_MAX_NUM_PINS].
	 * Widgets may have zero input or output pins, for example the tone widget has
	 * zero input pins.
	 */
	u32 num_input_pins;
	u32 num_output_pins;

	/*
	 * The input/output pin binding array, it takes the form of
	 * [widget_name_connected_to_pin0, widget_name_connected_to_pin1, ...],
	 * with the index as the queue ID.
	 *
	 * The array is used for special pin binding. Note that even if there
	 * is only one input/output pin requires special pin binding, pin binding
	 * should be defined for all input/output pins in topology, for pin(s) that
	 * are not used, give the value "NotConnected".
	 *
	 * If pin binding is not defined in topology, nothing to parse in the kernel,
	 * input_pin_binding and output_pin_binding shall be NULL.
	 */
	char **input_pin_binding;
	char **output_pin_binding;

	struct ida output_queue_ida;
	struct ida input_queue_ida;

	void *private;		/* core does not touch this */
};

/** struct snd_sof_pipeline - ASoC SOF pipeline
 * @pipe_widget: Pointer to the pipeline widget
 * @started_count: Count of number of PCM's that have started this pipeline
 * @paused_count: Count of number of PCM's that have started and have currently paused this
		  pipeline
 * @complete: flag used to indicate that pipeline set up is complete.
 * @list: List item in sdev pipeline_list
 */
struct snd_sof_pipeline {
	struct snd_sof_widget *pipe_widget;
	int started_count;
	int paused_count;
	int complete;
	struct list_head list;
};

/* ASoC SOF DAPM route */
struct snd_sof_route {
	struct snd_soc_component *scomp;

	struct snd_soc_dapm_route *route;
	struct list_head list;	/* list in sdev route list */
	struct snd_sof_widget *src_widget;
	struct snd_sof_widget *sink_widget;
	bool setup;

	int src_queue_id;
	int dst_queue_id;

	void *private;
};

/* ASoC DAI device */
struct snd_sof_dai {
	struct snd_soc_component *scomp;
	const char *name;

	int number_configs;
	int current_config;
	struct list_head list;	/* list in sdev dai list */
	/* core should not touch this */
	const void *platform_private;
	void *private;
};

/*
 * Kcontrols.
 */

int snd_sof_volume_get(struct snd_kcontrol *kcontrol,
		       struct snd_ctl_elem_value *ucontrol);
int snd_sof_volume_put(struct snd_kcontrol *kcontrol,
		       struct snd_ctl_elem_value *ucontrol);
int snd_sof_volume_info(struct snd_kcontrol *kcontrol,
			struct snd_ctl_elem_info *uinfo);
int snd_sof_switch_get(struct snd_kcontrol *kcontrol,
		       struct snd_ctl_elem_value *ucontrol);
int snd_sof_switch_put(struct snd_kcontrol *kcontrol,
		       struct snd_ctl_elem_value *ucontrol);
int snd_sof_enum_get(struct snd_kcontrol *kcontrol,
		     struct snd_ctl_elem_value *ucontrol);
int snd_sof_enum_put(struct snd_kcontrol *kcontrol,
		     struct snd_ctl_elem_value *ucontrol);
int snd_sof_bytes_get(struct snd_kcontrol *kcontrol,
		      struct snd_ctl_elem_value *ucontrol);
int snd_sof_bytes_put(struct snd_kcontrol *kcontrol,
		      struct snd_ctl_elem_value *ucontrol);
int snd_sof_bytes_ext_put(struct snd_kcontrol *kcontrol,
			  const unsigned int __user *binary_data,
			  unsigned int size);
int snd_sof_bytes_ext_get(struct snd_kcontrol *kcontrol,
			  unsigned int __user *binary_data,
			  unsigned int size);
int snd_sof_bytes_ext_volatile_get(struct snd_kcontrol *kcontrol, unsigned int __user *binary_data,
				   unsigned int size);
void snd_sof_control_notify(struct snd_sof_dev *sdev,
			    struct sof_ipc_ctrl_data *cdata);

/*
 * Topology.
 * There is no snd_sof_free_topology since topology components will
 * be freed by snd_soc_unregister_component,
 */
int snd_sof_load_topology(struct snd_soc_component *scomp, const char *file);

/*
 * Stream IPC
 */
int snd_sof_ipc_stream_posn(struct snd_soc_component *scomp,
			    struct snd_sof_pcm *spcm, int direction,
			    struct sof_ipc_stream_posn *posn);

struct snd_sof_widget *snd_sof_find_swidget(struct snd_soc_component *scomp,
					    const char *name);
struct snd_sof_widget *
snd_sof_find_swidget_sname(struct snd_soc_component *scomp,
			   const char *pcm_name, int dir);
struct snd_sof_dai *snd_sof_find_dai(struct snd_soc_component *scomp,
				     const char *name);

static inline
struct snd_sof_pcm *snd_sof_find_spcm_dai(struct snd_soc_component *scomp,
					  struct snd_soc_pcm_runtime *rtd)
{
	struct snd_sof_dev *sdev = snd_soc_component_get_drvdata(scomp);
	struct snd_sof_pcm *spcm;

	list_for_each_entry(spcm, &sdev->pcm_list, list) {
		if (le32_to_cpu(spcm->pcm.dai_id) == rtd->dai_link->id)
			return spcm;
	}

	return NULL;
}

struct snd_sof_pcm *snd_sof_find_spcm_name(struct snd_soc_component *scomp,
					   const char *name);
struct snd_sof_pcm *snd_sof_find_spcm_comp(struct snd_soc_component *scomp,
					   unsigned int comp_id,
					   int *direction);
void snd_sof_pcm_period_elapsed(struct snd_pcm_substream *substream);
void snd_sof_pcm_init_elapsed_work(struct work_struct *work);

#if IS_ENABLED(CONFIG_SND_SOC_SOF_COMPRESS)
void snd_sof_compr_fragment_elapsed(struct snd_compr_stream *cstream);
void snd_sof_compr_init_elapsed_work(struct work_struct *work);
#else
static inline void snd_sof_compr_fragment_elapsed(struct snd_compr_stream *cstream) { }
static inline void snd_sof_compr_init_elapsed_work(struct work_struct *work) { }
#endif

/* DAI link fixup */
int sof_pcm_dai_link_fixup(struct snd_soc_pcm_runtime *rtd, struct snd_pcm_hw_params *params);

/* PM */
bool snd_sof_stream_suspend_ignored(struct snd_sof_dev *sdev);
bool snd_sof_dsp_only_d0i3_compatible_stream_active(struct snd_sof_dev *sdev);

/* Machine driver enumeration */
int sof_machine_register(struct snd_sof_dev *sdev, void *pdata);
void sof_machine_unregister(struct snd_sof_dev *sdev, void *pdata);

int sof_widget_setup(struct snd_sof_dev *sdev, struct snd_sof_widget *swidget);
int sof_widget_free(struct snd_sof_dev *sdev, struct snd_sof_widget *swidget);
int sof_route_setup(struct snd_sof_dev *sdev, struct snd_soc_dapm_widget *wsource,
		    struct snd_soc_dapm_widget *wsink);

/* PCM */
int sof_widget_list_setup(struct snd_sof_dev *sdev, struct snd_sof_pcm *spcm,
			  struct snd_pcm_hw_params *fe_params,
			  struct snd_sof_platform_stream_params *platform_params,
			  int dir);
int sof_widget_list_free(struct snd_sof_dev *sdev, struct snd_sof_pcm *spcm, int dir);
int sof_pcm_dsp_pcm_free(struct snd_pcm_substream *substream, struct snd_sof_dev *sdev,
			 struct snd_sof_pcm *spcm);
int sof_pcm_stream_free(struct snd_sof_dev *sdev, struct snd_pcm_substream *substream,
			struct snd_sof_pcm *spcm, int dir, bool free_widget_list);
int get_token_u32(void *elem, void *object, u32 offset);
int get_token_u16(void *elem, void *object, u32 offset);
int get_token_comp_format(void *elem, void *object, u32 offset);
int get_token_dai_type(void *elem, void *object, u32 offset);
int get_token_uuid(void *elem, void *object, u32 offset);
int get_token_string(void *elem, void *object, u32 offset);
int sof_update_ipc_object(struct snd_soc_component *scomp, void *object, enum sof_tokens token_id,
			  struct snd_sof_tuple *tuples, int num_tuples,
			  size_t object_size, int token_instance_num);
u32 vol_compute_gain(u32 value, int *tlv);
#endif<|MERGE_RESOLUTION|>--- conflicted
+++ resolved
@@ -294,11 +294,7 @@
  * @pipelines: array of pipelines
  */
 struct snd_sof_pcm_stream_pipeline_list {
-<<<<<<< HEAD
-	uint32_t count;
-=======
 	u32 count;
->>>>>>> 9290acb9
 	struct snd_sof_pipeline **pipelines;
 };
 

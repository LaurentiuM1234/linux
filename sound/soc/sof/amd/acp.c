// SPDX-License-Identifier: (GPL-2.0-only OR BSD-3-Clause)
//
// This file is provided under a dual BSD/GPLv2 license. When using or
// redistributing this file, you may do so under either license.
//
// Copyright(c) 2021 Advanced Micro Devices, Inc. All rights reserved.
//
// Authors: Vijendar Mukunda <Vijendar.Mukunda@amd.com>
//	    Ajit Kumar Pandey <AjitKumar.Pandey@amd.com>

/*
 * Hardware interface for generic AMD ACP processor
 */

#include <linux/io.h>
#include <linux/module.h>
#include <linux/pci.h>

#include "../ops.h"
#include "acp.h"
#include "acp-dsp-offset.h"

static int smn_write(struct pci_dev *dev, u32 smn_addr, u32 data)
{
	pci_write_config_dword(dev, 0x60, smn_addr);
	pci_write_config_dword(dev, 0x64, data);

	return 0;
}

static int smn_read(struct pci_dev *dev, u32 smn_addr, u32 *data)
{
	pci_write_config_dword(dev, 0x60, smn_addr);
	pci_read_config_dword(dev, 0x64, data);

	return 0;
}

static void init_dma_descriptor(struct acp_dev_data *adata)
{
	struct snd_sof_dev *sdev = adata->dev;
	unsigned int addr;

	addr = ACP_SRAM_PTE_OFFSET + offsetof(struct scratch_reg_conf, dma_desc);

	snd_sof_dsp_write(sdev, ACP_DSP_BAR, ACP_DMA_DESC_BASE_ADDR, addr);
	snd_sof_dsp_write(sdev, ACP_DSP_BAR, ACP_DMA_DESC_MAX_NUM_DSCR, ACP_MAX_DESC_CNT);
}

static void configure_dma_descriptor(struct acp_dev_data *adata, unsigned short idx,
				     struct dma_descriptor *dscr_info)
{
	struct snd_sof_dev *sdev = adata->dev;
	unsigned int offset;

	offset = ACP_SCRATCH_REG_0 + offsetof(struct scratch_reg_conf, dma_desc) +
		 idx * sizeof(struct dma_descriptor);

	snd_sof_dsp_write(sdev, ACP_DSP_BAR, offset, dscr_info->src_addr);
	snd_sof_dsp_write(sdev, ACP_DSP_BAR, offset + 0x4, dscr_info->dest_addr);
	snd_sof_dsp_write(sdev, ACP_DSP_BAR, offset + 0x8, dscr_info->tx_cnt.u32_all);
}

static int config_dma_channel(struct acp_dev_data *adata, unsigned int ch,
			      unsigned int idx, unsigned int dscr_count)
{
	struct snd_sof_dev *sdev = adata->dev;
	unsigned int val, status;
	int ret;

	snd_sof_dsp_write(sdev, ACP_DSP_BAR, ACP_DMA_CNTL_0 + ch * sizeof(u32),
			  ACP_DMA_CH_RST | ACP_DMA_CH_GRACEFUL_RST_EN);

	ret = snd_sof_dsp_read_poll_timeout(sdev, ACP_DSP_BAR, ACP_DMA_CH_RST_STS, val,
					    val & (1 << ch), ACP_REG_POLL_INTERVAL,
					    ACP_REG_POLL_TIMEOUT_US);
	if (ret < 0) {
		status = snd_sof_dsp_read(sdev, ACP_DSP_BAR, ACP_ERROR_STATUS);
		val = snd_sof_dsp_read(sdev, ACP_DSP_BAR, ACP_DMA_ERR_STS_0 + ch * sizeof(u32));

		dev_err(sdev->dev, "ACP_DMA_ERR_STS :0x%x ACP_ERROR_STATUS :0x%x\n", val, status);
		return ret;
	}

	snd_sof_dsp_write(sdev, ACP_DSP_BAR, (ACP_DMA_CNTL_0 + ch * sizeof(u32)), 0);
	snd_sof_dsp_write(sdev, ACP_DSP_BAR, ACP_DMA_DSCR_CNT_0 + ch * sizeof(u32), dscr_count);
	snd_sof_dsp_write(sdev, ACP_DSP_BAR, ACP_DMA_DSCR_STRT_IDX_0 + ch * sizeof(u32), idx);
	snd_sof_dsp_write(sdev, ACP_DSP_BAR, ACP_DMA_PRIO_0 + ch * sizeof(u32), 0);
	snd_sof_dsp_write(sdev, ACP_DSP_BAR, ACP_DMA_CNTL_0 + ch * sizeof(u32), ACP_DMA_CH_RUN);

	return ret;
}

static int acpbus_dma_start(struct acp_dev_data *adata, unsigned int ch,
			    unsigned int dscr_count, struct dma_descriptor *dscr_info)
{
	struct snd_sof_dev *sdev = adata->dev;
	int ret;
	u16 dscr;

	if (!dscr_info || !dscr_count)
		return -EINVAL;

	for (dscr = 0; dscr < dscr_count; dscr++)
		configure_dma_descriptor(adata, dscr, dscr_info++);

	ret = config_dma_channel(adata, ch, 0, dscr_count);
	if (ret < 0)
		dev_err(sdev->dev, "config dma ch failed:%d\n", ret);

	return ret;
}

int configure_and_run_dma(struct acp_dev_data *adata, unsigned int src_addr,
			  unsigned int dest_addr, int dsp_data_size)
{
	struct snd_sof_dev *sdev = adata->dev;
	unsigned int desc_count, index;
	int ret;

	for (desc_count = 0; desc_count < ACP_MAX_DESC && dsp_data_size >= 0;
	     desc_count++, dsp_data_size -= ACP_PAGE_SIZE) {
		adata->dscr_info[desc_count].src_addr = src_addr + desc_count * ACP_PAGE_SIZE;
		adata->dscr_info[desc_count].dest_addr = dest_addr + desc_count * ACP_PAGE_SIZE;
		adata->dscr_info[desc_count].tx_cnt.bits.count = ACP_PAGE_SIZE;
		if (dsp_data_size < ACP_PAGE_SIZE)
			adata->dscr_info[desc_count].tx_cnt.bits.count = dsp_data_size;
	}

	ret = acpbus_dma_start(adata, 0, desc_count, adata->dscr_info);
	if (ret)
		dev_err(sdev->dev, "acpbus_dma_start failed\n");

	/* Clear descriptor array */
	for (index = 0; index < desc_count; index++)
		memset(&adata->dscr_info[index], 0x00, sizeof(struct dma_descriptor));

	return ret;
}

/*
 * psp_mbox_ready- function to poll ready bit of psp mbox
 * @adata: acp device data
 * @ack: bool variable to check ready bit status or psp ack
 */

static int psp_mbox_ready(struct acp_dev_data *adata, bool ack)
{
	struct snd_sof_dev *sdev = adata->dev;
	int timeout;
	u32 data;

	for (timeout = ACP_PSP_TIMEOUT_COUNTER; timeout > 0; timeout--) {
		msleep(20);
		smn_read(adata->smn_dev, MP0_C2PMSG_114_REG, &data);
		if (data & MBOX_READY_MASK)
			return 0;
	}

	dev_err(sdev->dev, "PSP error status %x\n", data & MBOX_STATUS_MASK);

	if (ack)
		return -ETIMEDOUT;

	return -EBUSY;
}

/*
 * psp_send_cmd - function to send psp command over mbox
 * @adata: acp device data
 * @cmd: non zero integer value for command type
 */

static int psp_send_cmd(struct acp_dev_data *adata, int cmd)
{
	struct snd_sof_dev *sdev = adata->dev;
	int ret, timeout;
	u32 data;

	if (!cmd)
		return -EINVAL;

	/* Get a non-zero Doorbell value from PSP */
	for (timeout = ACP_PSP_TIMEOUT_COUNTER; timeout > 0; timeout--) {
		msleep(MBOX_DELAY);
		smn_read(adata->smn_dev, MP0_C2PMSG_73_REG, &data);
		if (data)
			break;
	}

	if (!timeout) {
		dev_err(sdev->dev, "Failed to get Doorbell from MBOX %x\n", MP0_C2PMSG_73_REG);
		return -EINVAL;
	}

	/* Check if PSP is ready for new command */
	ret = psp_mbox_ready(adata, 0);
	if (ret)
		return ret;

	smn_write(adata->smn_dev, MP0_C2PMSG_114_REG, cmd);

	/* Ring the Doorbell for PSP */
	smn_write(adata->smn_dev, MP0_C2PMSG_73_REG, data);

	/* Check MBOX ready as PSP ack */
	ret = psp_mbox_ready(adata, 1);

	return ret;
}

int configure_and_run_sha_dma(struct acp_dev_data *adata, void *image_addr,
			      unsigned int start_addr, unsigned int dest_addr,
			      unsigned int image_length)
{
	struct snd_sof_dev *sdev = adata->dev;
	unsigned int tx_count, fw_qualifier, val;
	int ret;

	if (!image_addr) {
		dev_err(sdev->dev, "SHA DMA image address is NULL\n");
		return -EINVAL;
	}

	val = snd_sof_dsp_read(sdev, ACP_DSP_BAR, ACP_SHA_DMA_CMD);
	if (val & ACP_SHA_RUN) {
		snd_sof_dsp_write(sdev, ACP_DSP_BAR, ACP_SHA_DMA_CMD, ACP_SHA_RESET);
		ret = snd_sof_dsp_read_poll_timeout(sdev, ACP_DSP_BAR, ACP_SHA_DMA_CMD_STS,
						    val, val & ACP_SHA_RESET,
						    ACP_REG_POLL_INTERVAL,
						    ACP_REG_POLL_TIMEOUT_US);
		if (ret < 0) {
			dev_err(sdev->dev, "SHA DMA Failed to Reset\n");
			return ret;
		}
	}

	snd_sof_dsp_write(sdev, ACP_DSP_BAR, ACP_SHA_DMA_STRT_ADDR, start_addr);
	snd_sof_dsp_write(sdev, ACP_DSP_BAR, ACP_SHA_DMA_DESTINATION_ADDR, dest_addr);
	snd_sof_dsp_write(sdev, ACP_DSP_BAR, ACP_SHA_MSG_LENGTH, image_length);
	snd_sof_dsp_write(sdev, ACP_DSP_BAR, ACP_SHA_DMA_CMD, ACP_SHA_RUN);

	ret = snd_sof_dsp_read_poll_timeout(sdev, ACP_DSP_BAR, ACP_SHA_TRANSFER_BYTE_CNT,
					    tx_count, tx_count == image_length,
					    ACP_REG_POLL_INTERVAL, ACP_DMA_COMPLETE_TIMEOUT_US);
	if (ret < 0) {
		dev_err(sdev->dev, "SHA DMA Failed to Transfer Length %x\n", tx_count);
		return ret;
	}

	ret = psp_send_cmd(adata, MBOX_ACP_SHA_DMA_COMMAND);
	if (ret)
		return ret;

	fw_qualifier = snd_sof_dsp_read(sdev, ACP_DSP_BAR, ACP_SHA_DSP_FW_QUALIFIER);
	if (!(fw_qualifier & DSP_FW_RUN_ENABLE)) {
		dev_err(sdev->dev, "PSP validation failed\n");
		return -EINVAL;
	}

	return 0;
}

int acp_dma_status(struct acp_dev_data *adata, unsigned char ch)
{
	struct snd_sof_dev *sdev = adata->dev;
	unsigned int val;
	int ret = 0;

	val = snd_sof_dsp_read(sdev, ACP_DSP_BAR, ACP_DMA_CNTL_0 + ch * sizeof(u32));
	if (val & ACP_DMA_CH_RUN) {
		ret = snd_sof_dsp_read_poll_timeout(sdev, ACP_DSP_BAR, ACP_DMA_CH_STS, val, !val,
						    ACP_REG_POLL_INTERVAL,
						    ACP_DMA_COMPLETE_TIMEOUT_US);
		if (ret < 0)
			dev_err(sdev->dev, "DMA_CHANNEL %d status timeout\n", ch);
	}

	return ret;
}

void memcpy_from_scratch(struct snd_sof_dev *sdev, u32 offset, unsigned int *dst, size_t bytes)
{
	unsigned int reg_offset = offset + ACP_SCRATCH_REG_0;
	int i, j;

	for (i = 0, j = 0; i < bytes; i = i + 4, j++)
		dst[j] = snd_sof_dsp_read(sdev, ACP_DSP_BAR, reg_offset + i);
}

void memcpy_to_scratch(struct snd_sof_dev *sdev, u32 offset, unsigned int *src, size_t bytes)
{
	unsigned int reg_offset = offset + ACP_SCRATCH_REG_0;
	int i, j;

	for (i = 0, j = 0; i < bytes; i = i + 4, j++)
		snd_sof_dsp_write(sdev, ACP_DSP_BAR, reg_offset + i, src[j]);
}

static int acp_memory_init(struct snd_sof_dev *sdev)
{
	struct acp_dev_data *adata = sdev->pdata->hw_pdata;

	snd_sof_dsp_update_bits(sdev, ACP_DSP_BAR, ACP_DSP_SW_INTR_CNTL,
				ACP_DSP_INTR_EN_MASK, ACP_DSP_INTR_EN_MASK);
	init_dma_descriptor(adata);

	return 0;
}

static irqreturn_t acp_irq_thread(int irq, void *context)
{
	struct snd_sof_dev *sdev = context;
	unsigned int val, count = ACP_HW_SEM_RETRY_COUNT;

	val = snd_sof_dsp_read(sdev, ACP_DSP_BAR, ACP_EXTERNAL_INTR_STAT);
	if (val & ACP_SHA_STAT) {
		/* Clear SHA interrupt raised by PSP */
		snd_sof_dsp_write(sdev, ACP_DSP_BAR, ACP_EXTERNAL_INTR_STAT, val);
		return IRQ_HANDLED;
	}

	val = snd_sof_dsp_read(sdev, ACP_DSP_BAR, ACP_DSP_SW_INTR_STAT);
	if (val & ACP_DSP_TO_HOST_IRQ) {
		while (snd_sof_dsp_read(sdev, ACP_DSP_BAR, ACP_AXI2DAGB_SEM_0)) {
			/* Wait until acquired HW Semaphore lock or timeout */
			count--;
			if (!count) {
				dev_err(sdev->dev, "%s: Failed to acquire HW lock\n", __func__);
				return IRQ_NONE;
			}
<<<<<<< HEAD
		};
=======
		}
>>>>>>> 3b023245

		sof_ops(sdev)->irq_thread(irq, sdev);
		val |= ACP_DSP_TO_HOST_IRQ;
		snd_sof_dsp_write(sdev, ACP_DSP_BAR, ACP_DSP_SW_INTR_STAT, val);

		/* Unlock or Release HW Semaphore */
		snd_sof_dsp_write(sdev, ACP_DSP_BAR, ACP_AXI2DAGB_SEM_0, 0x0);

		return IRQ_HANDLED;
	}

	return IRQ_NONE;
};

static irqreturn_t acp_irq_handler(int irq, void *dev_id)
{
	struct snd_sof_dev *sdev = dev_id;
	unsigned int val;

	val = snd_sof_dsp_read(sdev, ACP_DSP_BAR, ACP_DSP_SW_INTR_STAT);
	if (val)
		return IRQ_WAKE_THREAD;

	return IRQ_NONE;
}

static int acp_power_on(struct snd_sof_dev *sdev)
{
	unsigned int val;
	int ret;

	val = snd_sof_dsp_read(sdev, ACP_DSP_BAR, ACP_PGFSM_STATUS);

	if (val == ACP_POWERED_ON)
		return 0;

	if (val & ACP_PGFSM_STATUS_MASK)
		snd_sof_dsp_write(sdev, ACP_DSP_BAR, ACP_PGFSM_CONTROL,
				  ACP_PGFSM_CNTL_POWER_ON_MASK);

	ret = snd_sof_dsp_read_poll_timeout(sdev, ACP_DSP_BAR, ACP_PGFSM_STATUS, val, !val,
					    ACP_REG_POLL_INTERVAL, ACP_REG_POLL_TIMEOUT_US);
	if (ret < 0)
		dev_err(sdev->dev, "timeout in ACP_PGFSM_STATUS read\n");

	return ret;
}

static int acp_reset(struct snd_sof_dev *sdev)
{
	unsigned int val;
	int ret;

	snd_sof_dsp_write(sdev, ACP_DSP_BAR, ACP_SOFT_RESET, ACP_ASSERT_RESET);

	ret = snd_sof_dsp_read_poll_timeout(sdev, ACP_DSP_BAR, ACP_SOFT_RESET, val,
					    val & ACP_SOFT_RESET_DONE_MASK,
					    ACP_REG_POLL_INTERVAL, ACP_REG_POLL_TIMEOUT_US);
	if (ret < 0) {
		dev_err(sdev->dev, "timeout asserting reset\n");
		return ret;
	}

	snd_sof_dsp_write(sdev, ACP_DSP_BAR, ACP_SOFT_RESET, ACP_RELEASE_RESET);

	ret = snd_sof_dsp_read_poll_timeout(sdev, ACP_DSP_BAR, ACP_SOFT_RESET, val, !val,
					    ACP_REG_POLL_INTERVAL, ACP_REG_POLL_TIMEOUT_US);
	if (ret < 0)
		dev_err(sdev->dev, "timeout in releasing reset\n");

	return ret;
}

static int acp_init(struct snd_sof_dev *sdev)
{
	int ret;

	/* power on */
	ret = acp_power_on(sdev);
	if (ret) {
		dev_err(sdev->dev, "ACP power on failed\n");
		return ret;
	}
	/* Reset */
	return acp_reset(sdev);
}

int amd_sof_acp_probe(struct snd_sof_dev *sdev)
{
	struct pci_dev *pci = to_pci_dev(sdev->dev);
	struct acp_dev_data *adata;
	const struct sof_amd_acp_desc *chip;
	unsigned int addr;
	int ret;

	adata = devm_kzalloc(sdev->dev, sizeof(struct acp_dev_data),
			     GFP_KERNEL);
	if (!adata)
		return -ENOMEM;

	adata->dev = sdev;
	addr = pci_resource_start(pci, ACP_DSP_BAR);
	sdev->bar[ACP_DSP_BAR] = devm_ioremap(sdev->dev, addr, pci_resource_len(pci, ACP_DSP_BAR));
	if (!sdev->bar[ACP_DSP_BAR]) {
		dev_err(sdev->dev, "ioremap error\n");
		return -ENXIO;
	}

	pci_set_master(pci);

	sdev->pdata->hw_pdata = adata;

	chip = get_chip_info(sdev->pdata);
	if (!chip) {
		dev_err(sdev->dev, "no such device supported, chip id:%x\n", pci->device);
		return -EIO;
	}

	adata->smn_dev = pci_get_device(PCI_VENDOR_ID_AMD, chip->host_bridge_id, NULL);
	if (!adata->smn_dev) {
		dev_err(sdev->dev, "Failed to get host bridge device\n");
		return -ENODEV;
	}

	sdev->ipc_irq = pci->irq;
	ret = request_threaded_irq(sdev->ipc_irq, acp_irq_handler, acp_irq_thread,
				   IRQF_SHARED, "AudioDSP", sdev);
	if (ret < 0) {
		dev_err(sdev->dev, "failed to register IRQ %d\n",
			sdev->ipc_irq);
		pci_dev_put(adata->smn_dev);
		return ret;
	}

	ret = acp_init(sdev);
	if (ret < 0) {
		free_irq(sdev->ipc_irq, sdev);
		pci_dev_put(adata->smn_dev);
		return ret;
	}

	acp_memory_init(sdev);

	acp_dsp_stream_init(sdev);

	return 0;
}
EXPORT_SYMBOL_NS(amd_sof_acp_probe, SND_SOC_SOF_AMD_COMMON);

int amd_sof_acp_remove(struct snd_sof_dev *sdev)
{
	struct acp_dev_data *adata = sdev->pdata->hw_pdata;

	if (adata->smn_dev)
		pci_dev_put(adata->smn_dev);

	if (sdev->ipc_irq)
		free_irq(sdev->ipc_irq, sdev);

	return acp_reset(sdev);
}
EXPORT_SYMBOL_NS(amd_sof_acp_remove, SND_SOC_SOF_AMD_COMMON);

MODULE_DESCRIPTION("AMD ACP sof driver");
MODULE_LICENSE("Dual BSD/GPL");<|MERGE_RESOLUTION|>--- conflicted
+++ resolved
@@ -329,11 +329,7 @@
 				dev_err(sdev->dev, "%s: Failed to acquire HW lock\n", __func__);
 				return IRQ_NONE;
 			}
-<<<<<<< HEAD
-		};
-=======
 		}
->>>>>>> 3b023245
 
 		sof_ops(sdev)->irq_thread(irq, sdev);
 		val |= ACP_DSP_TO_HOST_IRQ;

--- conflicted
+++ resolved
@@ -1101,21 +1101,8 @@
 		}
 
 		ret = snd_soc_dapm_add_routes(dapm, route, 1);
-<<<<<<< HEAD
-		if (ret) {
-			if (dapm->card->disable_route_checks) {
-				ret = 0;
-				dev_info(tplg->dev,
-					 "ASoC: disable_route_checks set, ignoring dapm_add_routes errors\n");
-			} else {
-				dev_err(tplg->dev, "ASoC: dapm_add_routes failed: %d\n", ret);
-				break;
-			}
-		}
-=======
 		if (ret)
 			break;
->>>>>>> 9b6c4c45
 	}
 
 	return ret;

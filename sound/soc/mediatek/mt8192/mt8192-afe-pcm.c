--- conflicted
+++ resolved
@@ -2286,24 +2286,11 @@
 
 	/* register platform */
 	ret = devm_snd_soc_register_component(&pdev->dev,
-<<<<<<< HEAD
-					      &mt8192_afe_component, NULL, 0);
-	if (ret)
-		return dev_err_probe(dev, ret, "Couldn't register AFE component\n");
-
-	ret = devm_snd_soc_register_component(&pdev->dev,
-					      &mt8192_afe_pcm_component,
-					      afe->dai_drivers,
-					      afe->num_dai_drivers);
-	if (ret)
-		return dev_err_probe(dev, ret, "Couldn't register AFE-PCM component\n");
-=======
 					      &mtk_afe_pcm_platform,
 					      afe->dai_drivers,
 					      afe->num_dai_drivers);
 	if (ret)
 		return dev_err_probe(dev, ret, "Couldn't register AFE component\n");
->>>>>>> 8caf2492
 
 	return 0;
 }

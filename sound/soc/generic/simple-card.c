--- conflicted
+++ resolved
@@ -16,79 +16,12 @@
 #include <sound/soc-dai.h>
 #include <sound/soc.h>
 
-<<<<<<< HEAD
-struct simple_priv {
-	struct snd_soc_card snd_card;
-	struct simple_dai_props {
-		struct asoc_simple_dai *cpu_dai;
-		struct asoc_simple_dai *codec_dai;
-		struct snd_soc_dai_link_component codecs; /* single codec */
-		struct snd_soc_dai_link_component platforms;
-		struct asoc_simple_card_data adata;
-		struct snd_soc_codec_conf *codec_conf;
-		unsigned int mclk_fs;
-	} *dai_props;
-	struct asoc_simple_jack hp_jack;
-	struct asoc_simple_jack mic_jack;
-	struct snd_soc_dai_link *dai_link;
-	struct asoc_simple_dai *dais;
-	struct snd_soc_codec_conf *codec_conf;
-};
-
-struct link_info {
-	int dais; /* number of dai  */
-	int link; /* number of link */
-	int conf; /* number of codec_conf */
-	int cpu;  /* turn for CPU / Codec */
-};
-
-#define simple_priv_to_card(priv) (&(priv)->snd_card)
-#define simple_priv_to_props(priv, i) ((priv)->dai_props + (i))
-#define simple_priv_to_dev(priv) (simple_priv_to_card(priv)->dev)
-#define simple_priv_to_link(priv, i) (simple_priv_to_card(priv)->dai_link + (i))
-=======
 #define DPCM_SELECTABLE 1
->>>>>>> 378d590c
 
 #define DAI	"sound-dai"
 #define CELL	"#sound-dai-cells"
 #define PREFIX	"simple-audio-card,"
 
-<<<<<<< HEAD
-static int simple_startup(struct snd_pcm_substream *substream)
-{
-	struct snd_soc_pcm_runtime *rtd = substream->private_data;
-	struct simple_priv *priv = snd_soc_card_get_drvdata(rtd->card);
-	struct simple_dai_props *dai_props =
-		simple_priv_to_props(priv, rtd->num);
-	int ret;
-
-	ret = asoc_simple_card_clk_enable(dai_props->cpu_dai);
-	if (ret)
-		return ret;
-
-	ret = asoc_simple_card_clk_enable(dai_props->codec_dai);
-	if (ret)
-		asoc_simple_card_clk_disable(dai_props->cpu_dai);
-
-	return ret;
-}
-
-static void simple_shutdown(struct snd_pcm_substream *substream)
-{
-	struct snd_soc_pcm_runtime *rtd = substream->private_data;
-	struct simple_priv *priv = snd_soc_card_get_drvdata(rtd->card);
-	struct simple_dai_props *dai_props =
-		simple_priv_to_props(priv, rtd->num);
-
-	asoc_simple_card_clk_disable(dai_props->cpu_dai);
-
-	asoc_simple_card_clk_disable(dai_props->codec_dai);
-}
-
-static int simple_set_clk_rate(struct asoc_simple_dai *simple_dai,
-			       unsigned long rate)
-=======
 static const struct snd_soc_ops simple_ops = {
 	.startup	= asoc_simple_startup,
 	.shutdown	= asoc_simple_shutdown,
@@ -100,7 +33,6 @@
 				 struct device_node **dai_of_node,
 				 const char **dai_name,
 				 int *is_single_link)
->>>>>>> 378d590c
 {
 	struct of_phandle_args args;
 	int ret;
@@ -108,25 +40,6 @@
 	if (!node)
 		return 0;
 
-<<<<<<< HEAD
-	return clk_set_rate(simple_dai->clk, rate);
-}
-
-static int simple_hw_params(struct snd_pcm_substream *substream,
-			    struct snd_pcm_hw_params *params)
-{
-	struct snd_soc_pcm_runtime *rtd = substream->private_data;
-	struct snd_soc_dai *codec_dai = rtd->codec_dai;
-	struct snd_soc_dai *cpu_dai = rtd->cpu_dai;
-	struct simple_priv *priv = snd_soc_card_get_drvdata(rtd->card);
-	struct simple_dai_props *dai_props =
-		simple_priv_to_props(priv, rtd->num);
-	unsigned int mclk, mclk_fs = 0;
-	int ret = 0;
-
-	if (dai_props->mclk_fs)
-		mclk_fs = dai_props->mclk_fs;
-=======
 	/*
 	 * Use snd_soc_dai_link_component instead of legacy style.
 	 * It is only for codec, but cpu will be supported in the future.
@@ -137,7 +50,6 @@
 		dai_name	= &dlc->dai_name;
 		dai_of_node	= &dlc->of_node;
 	}
->>>>>>> 378d590c
 
 	/*
 	 * Get node via "sound-dai = <&phandle port>"
@@ -147,24 +59,14 @@
 	if (ret)
 		return ret;
 
-<<<<<<< HEAD
-		ret = simple_set_clk_rate(dai_props->codec_dai, mclk);
-=======
 	/* Get dai->name */
 	if (dai_name) {
 		ret = snd_soc_of_get_dai_name(node, dai_name);
->>>>>>> 378d590c
 		if (ret < 0)
 			return ret;
 	}
 
-<<<<<<< HEAD
-		ret = simple_set_clk_rate(dai_props->cpu_dai, mclk);
-		if (ret < 0)
-			return ret;
-=======
 	*dai_of_node = args.np;
->>>>>>> 378d590c
 
 	if (is_single_link)
 		*is_single_link = !args.args_count;
@@ -172,31 +74,12 @@
 	return 0;
 }
 
-<<<<<<< HEAD
-static const struct snd_soc_ops simple_ops = {
-	.startup	= simple_startup,
-	.shutdown	= simple_shutdown,
-	.hw_params	= simple_hw_params,
-};
-
-static int simple_dai_init(struct snd_soc_pcm_runtime *rtd)
-{
-	struct simple_priv *priv = snd_soc_card_get_drvdata(rtd->card);
-	struct simple_dai_props *dai_props = simple_priv_to_props(priv, rtd->num);
-	int ret;
-
-	ret = asoc_simple_card_init_dai(rtd->codec_dai,
-					dai_props->codec_dai);
-	if (ret < 0)
-		return ret;
-=======
 static void simple_parse_convert(struct device *dev,
 				 struct device_node *np,
 				 struct asoc_simple_data *adata)
 {
 	struct device_node *top = dev->of_node;
 	struct device_node *node = of_get_parent(np);
->>>>>>> 378d590c
 
 	asoc_simple_parse_convert(dev, top,  PREFIX, adata);
 	asoc_simple_parse_convert(dev, node, PREFIX, adata);
@@ -206,13 +89,6 @@
 	of_node_put(node);
 }
 
-<<<<<<< HEAD
-static int simple_be_hw_params_fixup(struct snd_soc_pcm_runtime *rtd,
-				     struct snd_pcm_hw_params *params)
-{
-	struct simple_priv *priv = snd_soc_card_get_drvdata(rtd->card);
-	struct simple_dai_props *dai_props = simple_priv_to_props(priv, rtd->num);
-=======
 static void simple_parse_mclk_fs(struct device_node *top,
 				 struct device_node *cpu,
 				 struct device_node *codec,
@@ -221,7 +97,6 @@
 {
 	struct device_node *node = of_get_parent(cpu);
 	char prop[128];
->>>>>>> 378d590c
 
 	snprintf(prop, sizeof(prop), "%smclk-fs", PREFIX);
 	of_property_read_u32(top,	prop, &props->mclk_fs);
@@ -234,26 +109,7 @@
 	of_node_put(node);
 }
 
-<<<<<<< HEAD
-static void simple_get_conversion(struct device *dev,
-				  struct device_node *np,
-				  struct asoc_simple_card_data *adata)
-{
-	struct device_node *top = dev->of_node;
-	struct device_node *node = of_get_parent(np);
-
-	asoc_simple_card_parse_convert(dev, top,  PREFIX, adata);
-	asoc_simple_card_parse_convert(dev, node, PREFIX, adata);
-	asoc_simple_card_parse_convert(dev, node, NULL,   adata);
-	asoc_simple_card_parse_convert(dev, np,   NULL,   adata);
-
-	of_node_put(node);
-}
-
-static int simple_dai_link_of_dpcm(struct simple_priv *priv,
-=======
 static int simple_dai_link_of_dpcm(struct asoc_simple_priv *priv,
->>>>>>> 378d590c
 				   struct device_node *np,
 				   struct device_node *codec,
 				   struct link_info *li,
@@ -266,10 +122,6 @@
 	struct snd_soc_dai_link_component *codecs = dai_link->codecs;
 	struct device_node *top = dev->of_node;
 	struct device_node *node = of_get_parent(np);
-<<<<<<< HEAD
-	char prop[128];
-=======
->>>>>>> 378d590c
 	char *prefix = "";
 	int ret;
 
@@ -332,11 +184,7 @@
 
 		/* BE settings */
 		dai_link->no_pcm		= 1;
-<<<<<<< HEAD
-		dai_link->be_hw_params_fixup	= simple_be_hw_params_fixup;
-=======
 		dai_link->be_hw_params_fixup	= asoc_simple_be_hw_params_fixup;
->>>>>>> 378d590c
 
 		dai =
 		dai_props->codec_dai	= &priv->dais[li->dais++];
@@ -367,53 +215,29 @@
 					     "prefix");
 	}
 
-<<<<<<< HEAD
-	simple_get_conversion(dev, np, &dai_props->adata);
-
-	asoc_simple_card_canonicalize_platform(dai_link);
-=======
 	simple_parse_convert(dev, np, &dai_props->adata);
 	simple_parse_mclk_fs(top, np, codec, dai_props, prefix);
->>>>>>> 378d590c
 
 	asoc_simple_canonicalize_platform(dai_link);
 
-<<<<<<< HEAD
-	snprintf(prop, sizeof(prop), "%smclk-fs", prefix);
-	of_property_read_u32(top,  PREFIX "mclk-fs", &dai_props->mclk_fs);
-	of_property_read_u32(node, prop, &dai_props->mclk_fs);
-	of_property_read_u32(np,   prop, &dai_props->mclk_fs);
-
-	ret = asoc_simple_card_parse_daifmt(dev, node, codec,
-					    prefix, &dai_link->dai_fmt);
-=======
 	ret = asoc_simple_parse_tdm(np, dai);
 	if (ret)
 		return ret;
 
 	ret = asoc_simple_parse_daifmt(dev, node, codec,
 				       prefix, &dai_link->dai_fmt);
->>>>>>> 378d590c
 	if (ret < 0)
 		return ret;
 
 	dai_link->dpcm_playback		= 1;
 	dai_link->dpcm_capture		= 1;
 	dai_link->ops			= &simple_ops;
-<<<<<<< HEAD
-	dai_link->init			= simple_dai_init;
-=======
 	dai_link->init			= asoc_simple_dai_init;
->>>>>>> 378d590c
 
 	return 0;
 }
 
-<<<<<<< HEAD
-static int simple_dai_link_of(struct simple_priv *priv,
-=======
 static int simple_dai_link_of(struct asoc_simple_priv *priv,
->>>>>>> 378d590c
 			      struct device_node *np,
 			      struct device_node *codec,
 			      struct link_info *li,
@@ -494,121 +318,26 @@
 	if (ret < 0)
 		goto dai_link_of_err;
 
-<<<<<<< HEAD
-	ret = asoc_simple_card_set_dailink_name(dev, dai_link,
-						"%s-%s",
-						dai_link->cpu_dai_name,
-						dai_link->codecs->dai_name);
-=======
 	ret = asoc_simple_set_dailink_name(dev, dai_link,
 					   "%s-%s",
 					   dai_link->cpu_dai_name,
 					   dai_link->codecs->dai_name);
->>>>>>> 378d590c
 	if (ret < 0)
 		goto dai_link_of_err;
 
 	dai_link->ops = &simple_ops;
-<<<<<<< HEAD
-	dai_link->init = simple_dai_init;
-
-	asoc_simple_card_canonicalize_cpu(dai_link, single_cpu);
-	asoc_simple_card_canonicalize_platform(dai_link);
-=======
 	dai_link->init = asoc_simple_dai_init;
 
 	asoc_simple_canonicalize_cpu(dai_link, single_cpu);
 	asoc_simple_canonicalize_platform(dai_link);
->>>>>>> 378d590c
 
 dai_link_of_err:
 	of_node_put(plat);
 	of_node_put(node);
-<<<<<<< HEAD
 
 	return ret;
 }
 
-static int simple_for_each_link(struct simple_priv *priv,
-			struct link_info *li,
-			int (*func_noml)(struct simple_priv *priv,
-					 struct device_node *np,
-					 struct device_node *codec,
-					 struct link_info *li, bool is_top),
-			int (*func_dpcm)(struct simple_priv *priv,
-					 struct device_node *np,
-					 struct device_node *codec,
-					 struct link_info *li, bool is_top))
-{
-	struct device *dev = simple_priv_to_dev(priv);
-	struct device_node *top = dev->of_node;
-	struct device_node *node;
-	bool is_top = 0;
-	int ret = 0;
-
-	/* Check if it has dai-link */
-	node = of_get_child_by_name(top, PREFIX "dai-link");
-	if (!node) {
-		node = of_node_get(top);
-		is_top = 1;
-	}
-=======
->>>>>>> 378d590c
-
-	/* loop for all dai-link */
-	do {
-		struct asoc_simple_card_data adata;
-		struct device_node *codec;
-		struct device_node *np;
-		int num = of_get_child_count(node);
-
-		/* get codec */
-		codec = of_get_child_by_name(node, is_top ?
-					     PREFIX "codec" : "codec");
-		if (!codec) {
-			ret = -ENODEV;
-			goto error;
-		}
-
-		of_node_put(codec);
-
-		/* get convert-xxx property */
-		memset(&adata, 0, sizeof(adata));
-		for_each_child_of_node(node, np)
-			simple_get_conversion(dev, np, &adata);
-
-		/* loop for all CPU/Codec node */
-		for_each_child_of_node(node, np) {
-			/*
-			 * It is DPCM
-			 * if it has many CPUs,
-			 * or has convert-xxx property
-			 */
-			if (num > 2 ||
-			    adata.convert_rate || adata.convert_channels)
-				ret = func_dpcm(priv, np, codec, li, is_top);
-			/* else normal sound */
-			else
-				ret = func_noml(priv, np, codec, li, is_top);
-
-			if (ret < 0) {
-				of_node_put(np);
-				goto error;
-			}
-		}
-
-		node = of_get_next_child(top, node);
-	} while (!is_top && node);
-
- error:
-	of_node_put(node);
-	return ret;
-}
-
-<<<<<<< HEAD
-static int simple_parse_aux_devs(struct device_node *node,
-				 struct simple_priv *priv)
-=======
 static int simple_for_each_link(struct asoc_simple_priv *priv,
 			struct link_info *li,
 			int (*func_noml)(struct asoc_simple_priv *priv,
@@ -687,7 +416,6 @@
 
 static int simple_parse_aux_devs(struct device_node *node,
 				 struct asoc_simple_priv *priv)
->>>>>>> 378d590c
 {
 	struct device *dev = simple_priv_to_dev(priv);
 	struct device_node *aux_node;
@@ -717,11 +445,7 @@
 	return 0;
 }
 
-<<<<<<< HEAD
-static int simple_parse_of(struct simple_priv *priv)
-=======
 static int simple_parse_of(struct asoc_simple_priv *priv)
->>>>>>> 378d590c
 {
 	struct device *dev = simple_priv_to_dev(priv);
 	struct device_node *top = dev->of_node;
@@ -740,13 +464,10 @@
 	if (ret < 0)
 		return ret;
 
-<<<<<<< HEAD
-=======
 	ret = asoc_simple_parse_pin_switches(card, PREFIX);
 	if (ret < 0)
 		return ret;
 
->>>>>>> 378d590c
 	/* Single/Muti DAI link(s) & New style of DT node */
 	memset(&li, 0, sizeof(li));
 	for (li.cpu = 1; li.cpu >= 0; li.cpu--) {
@@ -769,11 +490,7 @@
 			return ret;
 	}
 
-<<<<<<< HEAD
-	ret = asoc_simple_card_parse_card_name(card, PREFIX);
-=======
 	ret = asoc_simple_parse_card_name(card, PREFIX);
->>>>>>> 378d590c
 	if (ret < 0)
 		return ret;
 
@@ -782,11 +499,7 @@
 	return ret;
 }
 
-<<<<<<< HEAD
-static int simple_count_noml(struct simple_priv *priv,
-=======
 static int simple_count_noml(struct asoc_simple_priv *priv,
->>>>>>> 378d590c
 			     struct device_node *np,
 			     struct device_node *codec,
 			     struct link_info *li, bool is_top)
@@ -798,11 +511,7 @@
 	return 0;
 }
 
-<<<<<<< HEAD
-static int simple_count_dpcm(struct simple_priv *priv,
-=======
 static int simple_count_dpcm(struct asoc_simple_priv *priv,
->>>>>>> 378d590c
 			     struct device_node *np,
 			     struct device_node *codec,
 			     struct link_info *li, bool is_top)
@@ -815,11 +524,7 @@
 	return 0;
 }
 
-<<<<<<< HEAD
-static void simple_get_dais_count(struct simple_priv *priv,
-=======
 static void simple_get_dais_count(struct asoc_simple_priv *priv,
->>>>>>> 378d590c
 				  struct link_info *li)
 {
 	struct device *dev = simple_priv_to_dev(priv);
@@ -888,11 +593,7 @@
 
 static int simple_soc_probe(struct snd_soc_card *card)
 {
-<<<<<<< HEAD
-	struct simple_priv *priv = snd_soc_card_get_drvdata(card);
-=======
 	struct asoc_simple_priv *priv = snd_soc_card_get_drvdata(card);
->>>>>>> 378d590c
 	int ret;
 
 	ret = asoc_simple_init_hp(card, &priv->hp_jack, PREFIX);
@@ -908,25 +609,12 @@
 
 static int simple_probe(struct platform_device *pdev)
 {
-<<<<<<< HEAD
-	struct simple_priv *priv;
-	struct snd_soc_dai_link *dai_link;
-	struct simple_dai_props *dai_props;
-	struct asoc_simple_dai *dais;
-	struct device *dev = &pdev->dev;
-	struct device_node *np = dev->of_node;
-	struct snd_soc_card *card;
-	struct snd_soc_codec_conf *cconf;
-	struct link_info li;
-	int ret, i;
-=======
 	struct asoc_simple_priv *priv;
 	struct device *dev = &pdev->dev;
 	struct device_node *np = dev->of_node;
 	struct snd_soc_card *card;
 	struct link_info li;
 	int ret;
->>>>>>> 378d590c
 
 	/* Allocate the private data and the DAI link array */
 	priv = devm_kzalloc(dev, sizeof(*priv), GFP_KERNEL);
@@ -943,41 +631,9 @@
 	if (!li.link || !li.dais)
 		return -EINVAL;
 
-<<<<<<< HEAD
-	dai_props = devm_kcalloc(dev, li.link, sizeof(*dai_props), GFP_KERNEL);
-	dai_link  = devm_kcalloc(dev, li.link, sizeof(*dai_link),  GFP_KERNEL);
-	dais      = devm_kcalloc(dev, li.dais, sizeof(*dais),      GFP_KERNEL);
-	cconf     = devm_kcalloc(dev, li.conf, sizeof(*cconf),     GFP_KERNEL);
-	if (!dai_props || !dai_link || !dais)
-		return -ENOMEM;
-
-	/*
-	 * Use snd_soc_dai_link_component instead of legacy style
-	 * It is codec only. but cpu/platform will be supported in the future.
-	 * see
-	 *	soc-core.c :: snd_soc_init_multicodec()
-	 */
-	for (i = 0; i < li.link; i++) {
-		dai_link[i].codecs	= &dai_props[i].codecs;
-		dai_link[i].num_codecs	= 1;
-		dai_link[i].platforms	= &dai_props[i].platforms;
-		dai_link[i].num_platforms = 1;
-	}
-
-	priv->dai_props		= dai_props;
-	priv->dai_link		= dai_link;
-	priv->dais		= dais;
-	priv->codec_conf	= cconf;
-
-	card->dai_link		= priv->dai_link;
-	card->num_links		= li.link;
-	card->codec_conf	= cconf;
-	card->num_configs	= li.conf;
-=======
 	ret = asoc_simple_init_priv(priv, &li);
 	if (ret < 0)
 		return ret;
->>>>>>> 378d590c
 
 	if (np && of_device_is_available(np)) {
 
@@ -1027,19 +683,11 @@
 		dai_link->stream_name	= cinfo->name;
 		dai_link->cpu_dai_name	= cinfo->cpu_dai.name;
 		dai_link->dai_fmt	= cinfo->daifmt;
-<<<<<<< HEAD
-		dai_link->init		= simple_dai_init;
-		memcpy(priv->dai_props->cpu_dai, &cinfo->cpu_dai,
-					sizeof(*priv->dai_props->cpu_dai));
-		memcpy(priv->dai_props->codec_dai, &cinfo->codec_dai,
-					sizeof(*priv->dai_props->codec_dai));
-=======
 		dai_link->init		= asoc_simple_dai_init;
 		memcpy(dai_props->cpu_dai, &cinfo->cpu_dai,
 					sizeof(*dai_props->cpu_dai));
 		memcpy(dai_props->codec_dai, &cinfo->codec_dai,
 					sizeof(*dai_props->codec_dai));
->>>>>>> 378d590c
 	}
 
 	snd_soc_card_set_drvdata(card, priv);

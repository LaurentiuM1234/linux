--- conflicted
+++ resolved
@@ -20,40 +20,7 @@
 #include <linux/string.h>
 #include <sound/simple_card_utils.h>
 
-<<<<<<< HEAD
-struct graph_priv {
-	struct snd_soc_card snd_card;
-	struct graph_dai_props {
-		struct asoc_simple_dai *cpu_dai;
-		struct asoc_simple_dai *codec_dai;
-		struct snd_soc_dai_link_component codecs; /* single codec */
-		struct snd_soc_dai_link_component platforms;
-		struct asoc_simple_card_data adata;
-		struct snd_soc_codec_conf *codec_conf;
-		unsigned int mclk_fs;
-	} *dai_props;
-	struct asoc_simple_jack hp_jack;
-	struct asoc_simple_jack mic_jack;
-	struct snd_soc_dai_link *dai_link;
-	struct asoc_simple_dai *dais;
-	struct snd_soc_codec_conf *codec_conf;
-	struct gpio_desc *pa_gpio;
-};
-
-struct link_info {
-	int dais; /* number of dai  */
-	int link; /* number of link */
-	int conf; /* number of codec_conf */
-	int cpu;  /* turn for CPU / Codec */
-};
-
-#define graph_priv_to_card(priv) (&(priv)->snd_card)
-#define graph_priv_to_props(priv, i) ((priv)->dai_props + (i))
-#define graph_priv_to_dev(priv) (graph_priv_to_card(priv)->dev)
-#define graph_priv_to_link(priv, i) (graph_priv_to_card(priv)->dai_link + (i))
-=======
 #define DPCM_SELECTABLE 1
->>>>>>> 378d590c
 
 #define PREFIX	"audio-graph-card,"
 
@@ -62,11 +29,7 @@
 			      int event)
 {
 	struct snd_soc_dapm_context *dapm = w->dapm;
-<<<<<<< HEAD
-	struct graph_priv *priv = snd_soc_card_get_drvdata(dapm->card);
-=======
 	struct asoc_simple_priv *priv = snd_soc_card_get_drvdata(dapm->card);
->>>>>>> 378d590c
 
 	switch (event) {
 	case SND_SOC_DAPM_POST_PMU:
@@ -88,13 +51,6 @@
 			       SND_SOC_DAPM_POST_PMU | SND_SOC_DAPM_PRE_PMD),
 };
 
-<<<<<<< HEAD
-static int graph_startup(struct snd_pcm_substream *substream)
-{
-	struct snd_soc_pcm_runtime *rtd = substream->private_data;
-	struct graph_priv *priv = snd_soc_card_get_drvdata(rtd->card);
-	struct graph_dai_props *dai_props = graph_priv_to_props(priv, rtd->num);
-=======
 static const struct snd_soc_ops graph_ops = {
 	.startup	= asoc_simple_startup,
 	.shutdown	= asoc_simple_shutdown,
@@ -107,7 +63,6 @@
 	struct device_node *endpoint;
 	struct of_endpoint info;
 	int i, id;
->>>>>>> 378d590c
 	int ret;
 
 	/* use driver specified DAI ID if exist */
@@ -134,13 +89,6 @@
 	}
 	node = of_graph_get_port_parent(ep);
 
-<<<<<<< HEAD
-static void graph_shutdown(struct snd_pcm_substream *substream)
-{
-	struct snd_soc_pcm_runtime *rtd = substream->private_data;
-	struct graph_priv *priv = snd_soc_card_get_drvdata(rtd->card);
-	struct graph_dai_props *dai_props = graph_priv_to_props(priv, rtd->num);
-=======
 	/*
 	 * Non HDMI sound case, counting port/endpoint on its DT
 	 * is enough. Let's count it.
@@ -152,7 +100,6 @@
 			id = i;
 		i++;
 	}
->>>>>>> 378d590c
 
 	of_node_put(node);
 
@@ -162,33 +109,6 @@
 	return id;
 }
 
-<<<<<<< HEAD
-static int graph_hw_params(struct snd_pcm_substream *substream,
-			   struct snd_pcm_hw_params *params)
-{
-	struct snd_soc_pcm_runtime *rtd = substream->private_data;
-	struct snd_soc_dai *codec_dai = rtd->codec_dai;
-	struct snd_soc_dai *cpu_dai = rtd->cpu_dai;
-	struct graph_priv *priv = snd_soc_card_get_drvdata(rtd->card);
-	struct graph_dai_props *dai_props = graph_priv_to_props(priv, rtd->num);
-	unsigned int mclk, mclk_fs = 0;
-	int ret = 0;
-
-	if (dai_props->mclk_fs)
-		mclk_fs = dai_props->mclk_fs;
-
-	if (mclk_fs) {
-		mclk = params_rate(params) * mclk_fs;
-		ret = snd_soc_dai_set_sysclk(codec_dai, 0, mclk,
-					     SND_SOC_CLOCK_IN);
-		if (ret && ret != -ENOTSUPP)
-			goto err;
-
-		ret = snd_soc_dai_set_sysclk(cpu_dai, 0, mclk,
-					     SND_SOC_CLOCK_OUT);
-		if (ret && ret != -ENOTSUPP)
-			goto err;
-=======
 static int asoc_simple_parse_dai(struct device_node *ep,
 				 struct snd_soc_dai_link_component *dlc,
 				 struct device_node **dai_of_node,
@@ -208,29 +128,14 @@
 	if (dlc) {
 		dai_name	= &dlc->dai_name;
 		dai_of_node	= &dlc->of_node;
->>>>>>> 378d590c
-	}
-
-<<<<<<< HEAD
-static const struct snd_soc_ops graph_ops = {
-	.startup	= graph_startup,
-	.shutdown	= graph_shutdown,
-	.hw_params	= graph_hw_params,
-};
-
-static int graph_dai_init(struct snd_soc_pcm_runtime *rtd)
-{
-	struct graph_priv *priv = snd_soc_card_get_drvdata(rtd->card);
-	struct graph_dai_props *dai_props = graph_priv_to_props(priv, rtd->num);
-	int ret = 0;
-=======
+	}
+
 	if (!ep)
 		return 0;
 	if (!dai_name)
 		return 0;
 
 	node = of_graph_get_port_parent(ep);
->>>>>>> 378d590c
 
 	/* Get dai->name */
 	args.np		= node;
@@ -243,47 +148,21 @@
 
 	*dai_of_node = node;
 
-<<<<<<< HEAD
-static int graph_be_hw_params_fixup(struct snd_soc_pcm_runtime *rtd,
-				    struct snd_pcm_hw_params *params)
-{
-	struct graph_priv *priv = snd_soc_card_get_drvdata(rtd->card);
-	struct graph_dai_props *dai_props = graph_priv_to_props(priv, rtd->num);
-
-	asoc_simple_card_convert_fixup(&dai_props->adata, params);
-=======
 	if (is_single_link)
 		*is_single_link = of_graph_get_endpoint_count(node) == 1;
->>>>>>> 378d590c
-
-	return 0;
-}
-
-<<<<<<< HEAD
-static void graph_get_conversion(struct device *dev,
-				 struct device_node *ep,
-				 struct asoc_simple_card_data *adata)
-=======
+
+	return 0;
+}
+
 static void graph_parse_convert(struct device *dev,
 				struct device_node *ep,
 				struct asoc_simple_data *adata)
->>>>>>> 378d590c
 {
 	struct device_node *top = dev->of_node;
 	struct device_node *port = of_get_parent(ep);
 	struct device_node *ports = of_get_parent(port);
 	struct device_node *node = of_graph_get_port_parent(ep);
 
-<<<<<<< HEAD
-	asoc_simple_card_parse_convert(dev, top,   NULL,   adata);
-	asoc_simple_card_parse_convert(dev, node,  PREFIX, adata);
-	asoc_simple_card_parse_convert(dev, ports, NULL,   adata);
-	asoc_simple_card_parse_convert(dev, port,  NULL,   adata);
-	asoc_simple_card_parse_convert(dev, ep,    NULL,   adata);
-}
-
-static int graph_dai_link_of_dpcm(struct graph_priv *priv,
-=======
 	asoc_simple_parse_convert(dev, top,   NULL,   adata);
 	asoc_simple_parse_convert(dev, node,  PREFIX, adata);
 	asoc_simple_parse_convert(dev, ports, NULL,   adata);
@@ -314,21 +193,14 @@
 }
 
 static int graph_dai_link_of_dpcm(struct asoc_simple_priv *priv,
->>>>>>> 378d590c
 				  struct device_node *cpu_ep,
 				  struct device_node *codec_ep,
 				  struct link_info *li,
 				  int dup_codec)
 {
-<<<<<<< HEAD
-	struct device *dev = graph_priv_to_dev(priv);
-	struct snd_soc_dai_link *dai_link = graph_priv_to_link(priv, li->link);
-	struct graph_dai_props *dai_props = graph_priv_to_props(priv, li->link);
-=======
 	struct device *dev = simple_priv_to_dev(priv);
 	struct snd_soc_dai_link *dai_link = simple_priv_to_link(priv, li->link);
 	struct simple_dai_props *dai_props = simple_priv_to_props(priv, li->link);
->>>>>>> 378d590c
 	struct device_node *top = dev->of_node;
 	struct device_node *ep = li->cpu ? cpu_ep : codec_ep;
 	struct device_node *port;
@@ -341,7 +213,6 @@
 	/* Do it all CPU endpoint, and 1st Codec endpoint */
 	if (!li->cpu && dup_codec)
 		return 0;
-<<<<<<< HEAD
 
 	port	= of_get_parent(ep);
 	ports	= of_get_parent(port);
@@ -350,30 +221,13 @@
 	li->link++;
 
 	dev_dbg(dev, "link_of DPCM (%pOF)\n", ep);
-=======
->>>>>>> 378d590c
-
-	port	= of_get_parent(ep);
-	ports	= of_get_parent(port);
-	node	= of_graph_get_port_parent(ep);
-
-<<<<<<< HEAD
-	graph_get_conversion(dev, ep, &dai_props->adata);
-=======
-	li->link++;
-
-	dev_dbg(dev, "link_of DPCM (%pOF)\n", ep);
->>>>>>> 378d590c
 
 	of_node_put(ports);
 	of_node_put(port);
 	of_node_put(node);
 
 	if (li->cpu) {
-<<<<<<< HEAD
-=======
 		int is_single_links = 0;
->>>>>>> 378d590c
 
 		/* BE is dummy */
 		codecs->of_node		= NULL;
@@ -413,11 +267,7 @@
 
 		/* BE settings */
 		dai_link->no_pcm		= 1;
-<<<<<<< HEAD
-		dai_link->be_hw_params_fixup	= graph_be_hw_params_fixup;
-=======
 		dai_link->be_hw_params_fixup	= asoc_simple_be_hw_params_fixup;
->>>>>>> 378d590c
 
 		dai =
 		dai_props->codec_dai	= &priv->dais[li->dais++];
@@ -450,16 +300,6 @@
 					     "prefix");
 	}
 
-<<<<<<< HEAD
-	asoc_simple_card_canonicalize_platform(dai_link);
-
-	ret = asoc_simple_card_of_parse_tdm(ep, dai);
-	if (ret)
-		return ret;
-
-	ret = asoc_simple_card_parse_daifmt(dev, cpu_ep, codec_ep,
-					    NULL, &dai_link->dai_fmt);
-=======
 	graph_parse_convert(dev, ep, &dai_props->adata);
 	graph_parse_mclk_fs(top, ep, dai_props);
 
@@ -471,46 +311,26 @@
 
 	ret = asoc_simple_parse_daifmt(dev, cpu_ep, codec_ep,
 				       NULL, &dai_link->dai_fmt);
->>>>>>> 378d590c
 	if (ret < 0)
 		return ret;
 
 	dai_link->dpcm_playback		= 1;
 	dai_link->dpcm_capture		= 1;
 	dai_link->ops			= &graph_ops;
-<<<<<<< HEAD
-	dai_link->init			= graph_dai_init;
-=======
 	dai_link->init			= asoc_simple_dai_init;
->>>>>>> 378d590c
-
-	return 0;
-}
-
-<<<<<<< HEAD
-static int graph_dai_link_of(struct graph_priv *priv,
-=======
+
+	return 0;
+}
+
 static int graph_dai_link_of(struct asoc_simple_priv *priv,
->>>>>>> 378d590c
 			     struct device_node *cpu_ep,
 			     struct device_node *codec_ep,
 			     struct link_info *li)
 {
-<<<<<<< HEAD
-	struct device *dev = graph_priv_to_dev(priv);
-	struct snd_soc_dai_link *dai_link = graph_priv_to_link(priv, li->link);
-	struct graph_dai_props *dai_props = graph_priv_to_props(priv, li->link);
-	struct device_node *top = dev->of_node;
-	struct device_node *cpu_port;
-	struct device_node *cpu_ports;
-	struct device_node *codec_port;
-	struct device_node *codec_ports;
-=======
 	struct device *dev = simple_priv_to_dev(priv);
 	struct snd_soc_dai_link *dai_link = simple_priv_to_link(priv, li->link);
 	struct simple_dai_props *dai_props = simple_priv_to_props(priv, li->link);
 	struct device_node *top = dev->of_node;
->>>>>>> 378d590c
 	struct asoc_simple_dai *cpu_dai;
 	struct asoc_simple_dai *codec_dai;
 	int ret, single_cpu;
@@ -521,20 +341,6 @@
 
 	dev_dbg(dev, "link_of (%pOF)\n", cpu_ep);
 
-<<<<<<< HEAD
-	/* Do it only CPU turn */
-	if (!li->cpu)
-		return 0;
-
-	cpu_port	= of_get_parent(cpu_ep);
-	cpu_ports	= of_get_parent(cpu_port);
-	codec_port	= of_get_parent(codec_ep);
-	codec_ports	= of_get_parent(codec_port);
-
-	dev_dbg(dev, "link_of (%pOF)\n", cpu_ep);
-
-=======
->>>>>>> 378d590c
 	li->link++;
 
 	cpu_dai			=
@@ -571,12 +377,6 @@
 	if (ret < 0)
 		return ret;
 
-<<<<<<< HEAD
-	ret = asoc_simple_card_set_dailink_name(dev, dai_link,
-						"%s-%s",
-						dai_link->cpu_dai_name,
-						dai_link->codecs->dai_name);
-=======
 	ret = asoc_simple_parse_clk_codec(dev, codec_ep, dai_link, codec_dai);
 	if (ret < 0)
 		return ret;
@@ -585,36 +385,18 @@
 					   "%s-%s",
 					   dai_link->cpu_dai_name,
 					   dai_link->codecs->dai_name);
->>>>>>> 378d590c
 	if (ret < 0)
 		return ret;
 
 	dai_link->ops = &graph_ops;
-<<<<<<< HEAD
-	dai_link->init = graph_dai_init;
-
-	asoc_simple_card_canonicalize_platform(dai_link);
-	asoc_simple_card_canonicalize_cpu(dai_link,
-		of_graph_get_endpoint_count(dai_link->cpu_of_node) == 1);
-=======
 	dai_link->init = asoc_simple_dai_init;
 
 	asoc_simple_canonicalize_cpu(dai_link, single_cpu);
 	asoc_simple_canonicalize_platform(dai_link);
->>>>>>> 378d590c
-
-	return 0;
-}
-
-<<<<<<< HEAD
-static int graph_for_each_link(struct graph_priv *priv,
-			struct link_info *li,
-			int (*func_noml)(struct graph_priv *priv,
-					 struct device_node *cpu_ep,
-					 struct device_node *codec_ep,
-					 struct link_info *li),
-			int (*func_dpcm)(struct graph_priv *priv,
-=======
+
+	return 0;
+}
+
 static int graph_for_each_link(struct asoc_simple_priv *priv,
 			struct link_info *li,
 			int (*func_noml)(struct asoc_simple_priv *priv,
@@ -622,83 +404,21 @@
 					 struct device_node *codec_ep,
 					 struct link_info *li),
 			int (*func_dpcm)(struct asoc_simple_priv *priv,
->>>>>>> 378d590c
 					 struct device_node *cpu_ep,
 					 struct device_node *codec_ep,
 					 struct link_info *li, int dup_codec))
 {
 	struct of_phandle_iterator it;
-<<<<<<< HEAD
-	struct device *dev = graph_priv_to_dev(priv);
-=======
 	struct device *dev = simple_priv_to_dev(priv);
->>>>>>> 378d590c
 	struct device_node *node = dev->of_node;
 	struct device_node *cpu_port;
 	struct device_node *cpu_ep;
 	struct device_node *codec_ep;
 	struct device_node *codec_port;
 	struct device_node *codec_port_old = NULL;
-<<<<<<< HEAD
-	struct asoc_simple_card_data adata;
-	int rc, ret;
-
-	/* loop for all listed CPU port */
-	of_for_each_phandle(&it, rc, node, "dais", NULL, 0) {
-		cpu_port = it.node;
-		cpu_ep	 = NULL;
-
-		/* loop for all CPU endpoint */
-		while (1) {
-			cpu_ep = of_get_next_child(cpu_port, cpu_ep);
-			if (!cpu_ep)
-				break;
-
-			/* get codec */
-			codec_ep = of_graph_get_remote_endpoint(cpu_ep);
-			codec_port = of_get_parent(codec_ep);
-
-			of_node_put(codec_ep);
-			of_node_put(codec_port);
-
-			/* get convert-xxx property */
-			memset(&adata, 0, sizeof(adata));
-			graph_get_conversion(dev, codec_ep, &adata);
-			graph_get_conversion(dev, cpu_ep,   &adata);
-
-			/*
-			 * It is DPCM
-			 * if Codec port has many endpoints,
-			 * or has convert-xxx property
-			 */
-			if ((of_get_child_count(codec_port) > 1) ||
-			    adata.convert_rate || adata.convert_channels)
-				ret = func_dpcm(priv, cpu_ep, codec_ep, li,
-						(codec_port_old == codec_port));
-			/* else normal sound */
-			else
-				ret = func_noml(priv, cpu_ep, codec_ep, li);
-
-			if (ret < 0)
-				return ret;
-
-			codec_port_old = codec_port;
-		}
-	}
-
-	return 0;
-}
-
-static int graph_parse_of(struct graph_priv *priv)
-{
-	struct snd_soc_card *card = graph_priv_to_card(priv);
-	struct link_info li;
-	int ret;
-=======
 	struct asoc_simple_data adata;
 	uintptr_t dpcm_selectable = (uintptr_t)of_device_get_match_data(dev);
 	int rc, ret;
->>>>>>> 378d590c
 
 	/* loop for all listed CPU port */
 	of_for_each_phandle(&it, rc, node, "dais", NULL, 0) {
@@ -785,20 +505,12 @@
 	return asoc_simple_parse_card_name(card, NULL);
 }
 
-<<<<<<< HEAD
-static int graph_count_noml(struct graph_priv *priv,
-=======
 static int graph_count_noml(struct asoc_simple_priv *priv,
->>>>>>> 378d590c
 			    struct device_node *cpu_ep,
 			    struct device_node *codec_ep,
 			    struct link_info *li)
 {
-<<<<<<< HEAD
-	struct device *dev = graph_priv_to_dev(priv);
-=======
 	struct device *dev = simple_priv_to_dev(priv);
->>>>>>> 378d590c
 
 	li->link += 1; /* 1xCPU-Codec */
 	li->dais += 2; /* 1xCPU + 1xCodec */
@@ -808,21 +520,13 @@
 	return 0;
 }
 
-<<<<<<< HEAD
-static int graph_count_dpcm(struct graph_priv *priv,
-=======
 static int graph_count_dpcm(struct asoc_simple_priv *priv,
->>>>>>> 378d590c
 			    struct device_node *cpu_ep,
 			    struct device_node *codec_ep,
 			    struct link_info *li,
 			    int dup_codec)
 {
-<<<<<<< HEAD
-	struct device *dev = graph_priv_to_dev(priv);
-=======
 	struct device *dev = simple_priv_to_dev(priv);
->>>>>>> 378d590c
 
 	li->link++; /* 1xCPU-dummy */
 	li->dais++; /* 1xCPU */
@@ -838,17 +542,10 @@
 	return 0;
 }
 
-<<<<<<< HEAD
-static void graph_get_dais_count(struct graph_priv *priv,
-				 struct link_info *li)
-{
-	struct device *dev = graph_priv_to_dev(priv);
-=======
 static void graph_get_dais_count(struct asoc_simple_priv *priv,
 				 struct link_info *li)
 {
 	struct device *dev = simple_priv_to_dev(priv);
->>>>>>> 378d590c
 
 	/*
 	 * link_num :	number of links.
@@ -905,11 +602,7 @@
 
 static int graph_card_probe(struct snd_soc_card *card)
 {
-<<<<<<< HEAD
-	struct graph_priv *priv = snd_soc_card_get_drvdata(card);
-=======
 	struct asoc_simple_priv *priv = snd_soc_card_get_drvdata(card);
->>>>>>> 378d590c
 	int ret;
 
 	ret = asoc_simple_init_hp(card, &priv->hp_jack, NULL);
@@ -925,76 +618,32 @@
 
 static int graph_probe(struct platform_device *pdev)
 {
-<<<<<<< HEAD
-	struct graph_priv *priv;
-	struct snd_soc_dai_link *dai_link;
-	struct graph_dai_props *dai_props;
-	struct asoc_simple_dai *dais;
-	struct device *dev = &pdev->dev;
-	struct snd_soc_card *card;
-	struct snd_soc_codec_conf *cconf;
-	struct link_info li;
-	int ret, i;
-=======
 	struct asoc_simple_priv *priv;
 	struct device *dev = &pdev->dev;
 	struct snd_soc_card *card;
 	struct link_info li;
 	int ret;
->>>>>>> 378d590c
 
 	/* Allocate the private data and the DAI link array */
 	priv = devm_kzalloc(dev, sizeof(*priv), GFP_KERNEL);
 	if (!priv)
 		return -ENOMEM;
 
-<<<<<<< HEAD
-	card = graph_priv_to_card(priv);
-=======
 	card = simple_priv_to_card(priv);
->>>>>>> 378d590c
 	card->owner		= THIS_MODULE;
 	card->dev		= dev;
 	card->dapm_widgets	= graph_dapm_widgets;
 	card->num_dapm_widgets	= ARRAY_SIZE(graph_dapm_widgets);
 	card->probe		= graph_card_probe;
-<<<<<<< HEAD
 
 	memset(&li, 0, sizeof(li));
 	graph_get_dais_count(priv, &li);
 	if (!li.link || !li.dais)
 		return -EINVAL;
 
-	dai_props = devm_kcalloc(dev, li.link, sizeof(*dai_props), GFP_KERNEL);
-	dai_link  = devm_kcalloc(dev, li.link, sizeof(*dai_link),  GFP_KERNEL);
-	dais      = devm_kcalloc(dev, li.dais, sizeof(*dais),      GFP_KERNEL);
-	cconf     = devm_kcalloc(dev, li.conf, sizeof(*cconf),     GFP_KERNEL);
-	if (!dai_props || !dai_link || !dais)
-		return -ENOMEM;
-
-	/*
-	 * Use snd_soc_dai_link_component instead of legacy style
-	 * It is codec only. but cpu/platform will be supported in the future.
-	 * see
-	 *	soc-core.c :: snd_soc_init_multicodec()
-	 */
-	for (i = 0; i < li.link; i++) {
-		dai_link[i].codecs	= &dai_props[i].codecs;
-		dai_link[i].num_codecs	= 1;
-		dai_link[i].platforms	= &dai_props[i].platforms;
-		dai_link[i].num_platforms = 1;
-	}
-=======
-
-	memset(&li, 0, sizeof(li));
-	graph_get_dais_count(priv, &li);
-	if (!li.link || !li.dais)
-		return -EINVAL;
-
 	ret = asoc_simple_init_priv(priv, &li);
 	if (ret < 0)
 		return ret;
->>>>>>> 378d590c
 
 	priv->pa_gpio = devm_gpiod_get_optional(dev, "pa", GPIOD_OUT_LOW);
 	if (IS_ERR(priv->pa_gpio)) {
@@ -1003,19 +652,6 @@
 		return ret;
 	}
 
-<<<<<<< HEAD
-	priv->dai_props		= dai_props;
-	priv->dai_link		= dai_link;
-	priv->dais		= dais;
-	priv->codec_conf	= cconf;
-
-	card->dai_link		= dai_link;
-	card->num_links		= li.link;
-	card->codec_conf	= cconf;
-	card->num_configs	= li.conf;
-
-=======
->>>>>>> 378d590c
 	ret = graph_parse_of(priv);
 	if (ret < 0) {
 		if (ret != -EPROBE_DEFER)

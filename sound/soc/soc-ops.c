// SPDX-License-Identifier: GPL-2.0+
//
// soc-ops.c  --  Generic ASoC operations
//
// Copyright 2005 Wolfson Microelectronics PLC.
// Copyright 2005 Openedhand Ltd.
// Copyright (C) 2010 Slimlogic Ltd.
// Copyright (C) 2010 Texas Instruments Inc.
//
// Author: Liam Girdwood <lrg@slimlogic.co.uk>
//         with code, comments and ideas from :-
//         Richard Purdie <richard@openedhand.com>

#include <linux/module.h>
#include <linux/moduleparam.h>
#include <linux/init.h>
#include <linux/pm.h>
#include <linux/bitops.h>
#include <linux/ctype.h>
#include <linux/slab.h>
#include <sound/core.h>
#include <sound/jack.h>
#include <sound/pcm.h>
#include <sound/pcm_params.h>
#include <sound/soc.h>
#include <sound/soc-dpcm.h>
#include <sound/initval.h>

/**
 * snd_soc_info_enum_double - enumerated double mixer info callback
 * @kcontrol: mixer control
 * @uinfo: control element information
 *
 * Callback to provide information about a double enumerated
 * mixer control.
 *
 * Returns 0 for success.
 */
int snd_soc_info_enum_double(struct snd_kcontrol *kcontrol,
	struct snd_ctl_elem_info *uinfo)
{
	struct soc_enum *e = (struct soc_enum *)kcontrol->private_value;

	return snd_ctl_enum_info(uinfo, e->shift_l == e->shift_r ? 1 : 2,
				 e->items, e->texts);
}
EXPORT_SYMBOL_GPL(snd_soc_info_enum_double);

/**
 * snd_soc_get_enum_double - enumerated double mixer get callback
 * @kcontrol: mixer control
 * @ucontrol: control element information
 *
 * Callback to get the value of a double enumerated mixer.
 *
 * Returns 0 for success.
 */
int snd_soc_get_enum_double(struct snd_kcontrol *kcontrol,
	struct snd_ctl_elem_value *ucontrol)
{
	struct snd_soc_component *component = snd_kcontrol_chip(kcontrol);
	struct soc_enum *e = (struct soc_enum *)kcontrol->private_value;
	unsigned int val, item;
	unsigned int reg_val;

	reg_val = snd_soc_component_read(component, e->reg);
	val = (reg_val >> e->shift_l) & e->mask;
	item = snd_soc_enum_val_to_item(e, val);
	ucontrol->value.enumerated.item[0] = item;
	if (e->shift_l != e->shift_r) {
		val = (reg_val >> e->shift_r) & e->mask;
		item = snd_soc_enum_val_to_item(e, val);
		ucontrol->value.enumerated.item[1] = item;
	}

	return 0;
}
EXPORT_SYMBOL_GPL(snd_soc_get_enum_double);

/**
 * snd_soc_put_enum_double - enumerated double mixer put callback
 * @kcontrol: mixer control
 * @ucontrol: control element information
 *
 * Callback to set the value of a double enumerated mixer.
 *
 * Returns 0 for success.
 */
int snd_soc_put_enum_double(struct snd_kcontrol *kcontrol,
	struct snd_ctl_elem_value *ucontrol)
{
	struct snd_soc_component *component = snd_kcontrol_chip(kcontrol);
	struct soc_enum *e = (struct soc_enum *)kcontrol->private_value;
	unsigned int *item = ucontrol->value.enumerated.item;
	unsigned int val;
	unsigned int mask;

	if (item[0] >= e->items)
		return -EINVAL;
	val = snd_soc_enum_item_to_val(e, item[0]) << e->shift_l;
	mask = e->mask << e->shift_l;
	if (e->shift_l != e->shift_r) {
		if (item[1] >= e->items)
			return -EINVAL;
		val |= snd_soc_enum_item_to_val(e, item[1]) << e->shift_r;
		mask |= e->mask << e->shift_r;
	}

	return snd_soc_component_update_bits(component, e->reg, mask, val);
}
EXPORT_SYMBOL_GPL(snd_soc_put_enum_double);

/**
 * snd_soc_read_signed - Read a codec register and interpret as signed value
 * @component: component
 * @reg: Register to read
 * @mask: Mask to use after shifting the register value
 * @shift: Right shift of register value
 * @sign_bit: Bit that describes if a number is negative or not.
 * @signed_val: Pointer to where the read value should be stored
 *
 * This functions reads a codec register. The register value is shifted right
 * by 'shift' bits and masked with the given 'mask'. Afterwards it translates
 * the given registervalue into a signed integer if sign_bit is non-zero.
 *
 * Returns 0 on sucess, otherwise an error value
 */
static int snd_soc_read_signed(struct snd_soc_component *component,
	unsigned int reg, unsigned int mask, unsigned int shift,
	unsigned int sign_bit, int *signed_val)
{
	int ret;
	unsigned int val;

	val = snd_soc_component_read(component, reg);
	val = (val >> shift) & mask;

	if (!sign_bit) {
		*signed_val = val;
		return 0;
	}

	/* non-negative number */
	if (!(val & BIT(sign_bit))) {
		*signed_val = val;
		return 0;
	}

	ret = val;

	/*
	 * The register most probably does not contain a full-sized int.
	 * Instead we have an arbitrary number of bits in a signed
	 * representation which has to be translated into a full-sized int.
	 * This is done by filling up all bits above the sign-bit.
	 */
	ret |= ~((int)(BIT(sign_bit) - 1));

	*signed_val = ret;

	return 0;
}

/**
 * snd_soc_info_volsw - single mixer info callback
 * @kcontrol: mixer control
 * @uinfo: control element information
 *
 * Callback to provide information about a single mixer control, or a double
 * mixer control that spans 2 registers.
 *
 * Returns 0 for success.
 */
int snd_soc_info_volsw(struct snd_kcontrol *kcontrol,
	struct snd_ctl_elem_info *uinfo)
{
	struct soc_mixer_control *mc =
		(struct soc_mixer_control *)kcontrol->private_value;
	const char *vol_string = NULL;
	int max;

	max = uinfo->value.integer.max = mc->max - mc->min;
	if (mc->platform_max && mc->platform_max < max)
		max = mc->platform_max;

	if (max == 1) {
		/* Even two value controls ending in Volume should always be integer */
		vol_string = strstr(kcontrol->id.name, " Volume");
<<<<<<< HEAD
		if (vol_string && strcmp(vol_string, " Volume"))
			vol_string = NULL;
	}

	if (!vol_string && max == 1)
		uinfo->type = SNDRV_CTL_ELEM_TYPE_BOOLEAN;
	else
=======
		if (vol_string && !strcmp(vol_string, " Volume"))
			uinfo->type = SNDRV_CTL_ELEM_TYPE_INTEGER;
		else
			uinfo->type = SNDRV_CTL_ELEM_TYPE_BOOLEAN;
	} else {
>>>>>>> 15c745bd
		uinfo->type = SNDRV_CTL_ELEM_TYPE_INTEGER;
	}

	uinfo->count = snd_soc_volsw_is_stereo(mc) ? 2 : 1;
	uinfo->value.integer.min = 0;
	uinfo->value.integer.max = max;

	return 0;
}
EXPORT_SYMBOL_GPL(snd_soc_info_volsw);

/**
 * snd_soc_info_volsw_sx - Mixer info callback for SX TLV controls
 * @kcontrol: mixer control
 * @uinfo: control element information
 *
 * Callback to provide information about a single mixer control, or a double
 * mixer control that spans 2 registers of the SX TLV type. SX TLV controls
 * have a range that represents both positive and negative values either side
 * of zero but without a sign bit. min is the minimum register value, max is
 * the number of steps.
 *
 * Returns 0 for success.
 */
int snd_soc_info_volsw_sx(struct snd_kcontrol *kcontrol,
			  struct snd_ctl_elem_info *uinfo)
{
	struct soc_mixer_control *mc =
		(struct soc_mixer_control *)kcontrol->private_value;
	int max;

	if (mc->platform_max)
		max = mc->platform_max;
	else
		max = mc->max;

	if (max == 1 && !strstr(kcontrol->id.name, " Volume"))
		uinfo->type = SNDRV_CTL_ELEM_TYPE_BOOLEAN;
	else
		uinfo->type = SNDRV_CTL_ELEM_TYPE_INTEGER;

	uinfo->count = snd_soc_volsw_is_stereo(mc) ? 2 : 1;
	uinfo->value.integer.min = 0;
	uinfo->value.integer.max = max;

	return 0;
}
EXPORT_SYMBOL_GPL(snd_soc_info_volsw_sx);

/**
 * snd_soc_get_volsw - single mixer get callback
 * @kcontrol: mixer control
 * @ucontrol: control element information
 *
 * Callback to get the value of a single mixer control, or a double mixer
 * control that spans 2 registers.
 *
 * Returns 0 for success.
 */
int snd_soc_get_volsw(struct snd_kcontrol *kcontrol,
	struct snd_ctl_elem_value *ucontrol)
{
	struct snd_soc_component *component = snd_kcontrol_chip(kcontrol);
	struct soc_mixer_control *mc =
		(struct soc_mixer_control *)kcontrol->private_value;
	unsigned int reg = mc->reg;
	unsigned int reg2 = mc->rreg;
	unsigned int shift = mc->shift;
	unsigned int rshift = mc->rshift;
	int max = mc->max;
	int min = mc->min;
	int sign_bit = mc->sign_bit;
	unsigned int mask = (1 << fls(max)) - 1;
	unsigned int invert = mc->invert;
	int val;
	int ret;

	if (sign_bit)
		mask = BIT(sign_bit + 1) - 1;

	ret = snd_soc_read_signed(component, reg, mask, shift, sign_bit, &val);
	if (ret)
		return ret;

	ucontrol->value.integer.value[0] = val - min;
	if (invert)
		ucontrol->value.integer.value[0] =
			max - ucontrol->value.integer.value[0];

	if (snd_soc_volsw_is_stereo(mc)) {
		if (reg == reg2)
			ret = snd_soc_read_signed(component, reg, mask, rshift,
				sign_bit, &val);
		else
			ret = snd_soc_read_signed(component, reg2, mask, shift,
				sign_bit, &val);
		if (ret)
			return ret;

		ucontrol->value.integer.value[1] = val - min;
		if (invert)
			ucontrol->value.integer.value[1] =
				max - ucontrol->value.integer.value[1];
	}

	return 0;
}
EXPORT_SYMBOL_GPL(snd_soc_get_volsw);

/**
 * snd_soc_put_volsw - single mixer put callback
 * @kcontrol: mixer control
 * @ucontrol: control element information
 *
 * Callback to set the value of a single mixer control, or a double mixer
 * control that spans 2 registers.
 *
 * Returns 0 for success.
 */
int snd_soc_put_volsw(struct snd_kcontrol *kcontrol,
	struct snd_ctl_elem_value *ucontrol)
{
	struct snd_soc_component *component = snd_kcontrol_chip(kcontrol);
	struct soc_mixer_control *mc =
		(struct soc_mixer_control *)kcontrol->private_value;
	unsigned int reg = mc->reg;
	unsigned int reg2 = mc->rreg;
	unsigned int shift = mc->shift;
	unsigned int rshift = mc->rshift;
	int max = mc->max;
	int min = mc->min;
	unsigned int sign_bit = mc->sign_bit;
	unsigned int mask = (1 << fls(max)) - 1;
	unsigned int invert = mc->invert;
	int err, ret;
	bool type_2r = false;
	unsigned int val2 = 0;
	unsigned int val, val_mask;

	if (sign_bit)
		mask = BIT(sign_bit + 1) - 1;

	if (ucontrol->value.integer.value[0] < 0)
		return -EINVAL;
	val = ucontrol->value.integer.value[0];
	if (mc->platform_max && ((int)val + min) > mc->platform_max)
		return -EINVAL;
	if (val > max - min)
		return -EINVAL;
	val = (val + min) & mask;
	if (invert)
		val = max - val;
	val_mask = mask << shift;
	val = val << shift;
	if (snd_soc_volsw_is_stereo(mc)) {
		if (ucontrol->value.integer.value[1] < 0)
			return -EINVAL;
		val2 = ucontrol->value.integer.value[1];
		if (mc->platform_max && ((int)val2 + min) > mc->platform_max)
			return -EINVAL;
		if (val2 > max - min)
			return -EINVAL;
		val2 = (val2 + min) & mask;
		if (invert)
			val2 = max - val2;
		if (reg == reg2) {
			val_mask |= mask << rshift;
			val |= val2 << rshift;
		} else {
			val2 = val2 << shift;
			type_2r = true;
		}
	}
	err = snd_soc_component_update_bits(component, reg, val_mask, val);
	if (err < 0)
		return err;
	ret = err;

	if (type_2r) {
		err = snd_soc_component_update_bits(component, reg2, val_mask,
						    val2);
		/* Don't discard any error code or drop change flag */
		if (ret == 0 || err < 0) {
			ret = err;
		}
	}

	return ret;
}
EXPORT_SYMBOL_GPL(snd_soc_put_volsw);

/**
 * snd_soc_get_volsw_sx - single mixer get callback
 * @kcontrol: mixer control
 * @ucontrol: control element information
 *
 * Callback to get the value of a single mixer control, or a double mixer
 * control that spans 2 registers.
 *
 * Returns 0 for success.
 */
int snd_soc_get_volsw_sx(struct snd_kcontrol *kcontrol,
		      struct snd_ctl_elem_value *ucontrol)
{
	struct snd_soc_component *component = snd_kcontrol_chip(kcontrol);
	struct soc_mixer_control *mc =
	    (struct soc_mixer_control *)kcontrol->private_value;
	unsigned int reg = mc->reg;
	unsigned int reg2 = mc->rreg;
	unsigned int shift = mc->shift;
	unsigned int rshift = mc->rshift;
	int max = mc->max;
	int min = mc->min;
	unsigned int mask = (1U << (fls(min + max) - 1)) - 1;
	unsigned int val;

	val = snd_soc_component_read(component, reg);
	ucontrol->value.integer.value[0] = ((val >> shift) - min) & mask;

	if (snd_soc_volsw_is_stereo(mc)) {
		val = snd_soc_component_read(component, reg2);
		val = ((val >> rshift) - min) & mask;
		ucontrol->value.integer.value[1] = val;
	}

	return 0;
}
EXPORT_SYMBOL_GPL(snd_soc_get_volsw_sx);

/**
 * snd_soc_put_volsw_sx - double mixer set callback
 * @kcontrol: mixer control
 * @ucontrol: control element information
 *
 * Callback to set the value of a double mixer control that spans 2 registers.
 *
 * Returns 0 for success.
 */
int snd_soc_put_volsw_sx(struct snd_kcontrol *kcontrol,
			 struct snd_ctl_elem_value *ucontrol)
{
	struct snd_soc_component *component = snd_kcontrol_chip(kcontrol);
	struct soc_mixer_control *mc =
	    (struct soc_mixer_control *)kcontrol->private_value;

	unsigned int reg = mc->reg;
	unsigned int reg2 = mc->rreg;
	unsigned int shift = mc->shift;
	unsigned int rshift = mc->rshift;
	int max = mc->max;
	int min = mc->min;
	unsigned int mask = (1U << (fls(min + max) - 1)) - 1;
	int err = 0;
	int ret;
	unsigned int val, val_mask;

	if (ucontrol->value.integer.value[0] < 0)
		return -EINVAL;
	val = ucontrol->value.integer.value[0];
	if (mc->platform_max && val > mc->platform_max)
		return -EINVAL;
	if (val > max)
		return -EINVAL;
	val_mask = mask << shift;
	val = (val + min) & mask;
	val = val << shift;

	err = snd_soc_component_update_bits(component, reg, val_mask, val);
	if (err < 0)
		return err;
	ret = err;

	if (snd_soc_volsw_is_stereo(mc)) {
		unsigned int val2;

		val_mask = mask << rshift;
		val2 = (ucontrol->value.integer.value[1] + min) & mask;

		if (mc->platform_max && val2 > mc->platform_max)
			return -EINVAL;
		if (val2 > max)
			return -EINVAL;

		val2 = val2 << rshift;

		err = snd_soc_component_update_bits(component, reg2, val_mask,
			val2);

		/* Don't discard any error code or drop change flag */
		if (ret == 0 || err < 0) {
			ret = err;
		}
	}
	return ret;
}
EXPORT_SYMBOL_GPL(snd_soc_put_volsw_sx);

/**
 * snd_soc_info_volsw_range - single mixer info callback with range.
 * @kcontrol: mixer control
 * @uinfo: control element information
 *
 * Callback to provide information, within a range, about a single
 * mixer control.
 *
 * returns 0 for success.
 */
int snd_soc_info_volsw_range(struct snd_kcontrol *kcontrol,
	struct snd_ctl_elem_info *uinfo)
{
	struct soc_mixer_control *mc =
		(struct soc_mixer_control *)kcontrol->private_value;
	int platform_max;
	int min = mc->min;

	if (!mc->platform_max)
		mc->platform_max = mc->max;
	platform_max = mc->platform_max;

	uinfo->type = SNDRV_CTL_ELEM_TYPE_INTEGER;
	uinfo->count = snd_soc_volsw_is_stereo(mc) ? 2 : 1;
	uinfo->value.integer.min = 0;
	uinfo->value.integer.max = platform_max - min;

	return 0;
}
EXPORT_SYMBOL_GPL(snd_soc_info_volsw_range);

/**
 * snd_soc_put_volsw_range - single mixer put value callback with range.
 * @kcontrol: mixer control
 * @ucontrol: control element information
 *
 * Callback to set the value, within a range, for a single mixer control.
 *
 * Returns 0 for success.
 */
int snd_soc_put_volsw_range(struct snd_kcontrol *kcontrol,
	struct snd_ctl_elem_value *ucontrol)
{
	struct soc_mixer_control *mc =
		(struct soc_mixer_control *)kcontrol->private_value;
	struct snd_soc_component *component = snd_kcontrol_chip(kcontrol);
	unsigned int reg = mc->reg;
	unsigned int rreg = mc->rreg;
	unsigned int shift = mc->shift;
	int min = mc->min;
	int max = mc->max;
	unsigned int mask = (1 << fls(max)) - 1;
	unsigned int invert = mc->invert;
	unsigned int val, val_mask;
	int err, ret, tmp;

	tmp = ucontrol->value.integer.value[0];
	if (tmp < 0)
		return -EINVAL;
	if (mc->platform_max && tmp > mc->platform_max)
		return -EINVAL;
	if (tmp > mc->max - mc->min)
		return -EINVAL;

	if (invert)
		val = (max - ucontrol->value.integer.value[0]) & mask;
	else
		val = ((ucontrol->value.integer.value[0] + min) & mask);
	val_mask = mask << shift;
	val = val << shift;

	err = snd_soc_component_update_bits(component, reg, val_mask, val);
	if (err < 0)
		return err;
	ret = err;

	if (snd_soc_volsw_is_stereo(mc)) {
		tmp = ucontrol->value.integer.value[1];
		if (tmp < 0)
			return -EINVAL;
		if (mc->platform_max && tmp > mc->platform_max)
			return -EINVAL;
		if (tmp > mc->max - mc->min)
			return -EINVAL;

		if (invert)
			val = (max - ucontrol->value.integer.value[1]) & mask;
		else
			val = ((ucontrol->value.integer.value[1] + min) & mask);
		val_mask = mask << shift;
		val = val << shift;

		err = snd_soc_component_update_bits(component, rreg, val_mask,
			val);
		/* Don't discard any error code or drop change flag */
		if (ret == 0 || err < 0) {
			ret = err;
		}
	}

	return ret;
}
EXPORT_SYMBOL_GPL(snd_soc_put_volsw_range);

/**
 * snd_soc_get_volsw_range - single mixer get callback with range
 * @kcontrol: mixer control
 * @ucontrol: control element information
 *
 * Callback to get the value, within a range, of a single mixer control.
 *
 * Returns 0 for success.
 */
int snd_soc_get_volsw_range(struct snd_kcontrol *kcontrol,
	struct snd_ctl_elem_value *ucontrol)
{
	struct snd_soc_component *component = snd_kcontrol_chip(kcontrol);
	struct soc_mixer_control *mc =
		(struct soc_mixer_control *)kcontrol->private_value;
	unsigned int reg = mc->reg;
	unsigned int rreg = mc->rreg;
	unsigned int shift = mc->shift;
	int min = mc->min;
	int max = mc->max;
	unsigned int mask = (1 << fls(max)) - 1;
	unsigned int invert = mc->invert;
	unsigned int val;

	val = snd_soc_component_read(component, reg);
	ucontrol->value.integer.value[0] = (val >> shift) & mask;
	if (invert)
		ucontrol->value.integer.value[0] =
			max - ucontrol->value.integer.value[0];
	else
		ucontrol->value.integer.value[0] =
			ucontrol->value.integer.value[0] - min;

	if (snd_soc_volsw_is_stereo(mc)) {
		val = snd_soc_component_read(component, rreg);
		ucontrol->value.integer.value[1] = (val >> shift) & mask;
		if (invert)
			ucontrol->value.integer.value[1] =
				max - ucontrol->value.integer.value[1];
		else
			ucontrol->value.integer.value[1] =
				ucontrol->value.integer.value[1] - min;
	}

	return 0;
}
EXPORT_SYMBOL_GPL(snd_soc_get_volsw_range);

/**
 * snd_soc_limit_volume - Set new limit to an existing volume control.
 *
 * @card: where to look for the control
 * @name: Name of the control
 * @max: new maximum limit
 *
 * Return 0 for success, else error.
 */
int snd_soc_limit_volume(struct snd_soc_card *card,
	const char *name, int max)
{
	struct snd_kcontrol *kctl;
	int ret = -EINVAL;

	/* Sanity check for name and max */
	if (unlikely(!name || max <= 0))
		return -EINVAL;

	kctl = snd_soc_card_get_kcontrol(card, name);
	if (kctl) {
		struct soc_mixer_control *mc = (struct soc_mixer_control *)kctl->private_value;
		if (max <= mc->max) {
			mc->platform_max = max;
			ret = 0;
		}
	}
	return ret;
}
EXPORT_SYMBOL_GPL(snd_soc_limit_volume);

int snd_soc_bytes_info(struct snd_kcontrol *kcontrol,
		       struct snd_ctl_elem_info *uinfo)
{
	struct snd_soc_component *component = snd_kcontrol_chip(kcontrol);
	struct soc_bytes *params = (void *)kcontrol->private_value;

	uinfo->type = SNDRV_CTL_ELEM_TYPE_BYTES;
	uinfo->count = params->num_regs * component->val_bytes;

	return 0;
}
EXPORT_SYMBOL_GPL(snd_soc_bytes_info);

int snd_soc_bytes_get(struct snd_kcontrol *kcontrol,
		      struct snd_ctl_elem_value *ucontrol)
{
	struct snd_soc_component *component = snd_kcontrol_chip(kcontrol);
	struct soc_bytes *params = (void *)kcontrol->private_value;
	int ret;

	if (component->regmap)
		ret = regmap_raw_read(component->regmap, params->base,
				      ucontrol->value.bytes.data,
				      params->num_regs * component->val_bytes);
	else
		ret = -EINVAL;

	/* Hide any masked bytes to ensure consistent data reporting */
	if (ret == 0 && params->mask) {
		switch (component->val_bytes) {
		case 1:
			ucontrol->value.bytes.data[0] &= ~params->mask;
			break;
		case 2:
			((u16 *)(&ucontrol->value.bytes.data))[0]
				&= cpu_to_be16(~params->mask);
			break;
		case 4:
			((u32 *)(&ucontrol->value.bytes.data))[0]
				&= cpu_to_be32(~params->mask);
			break;
		default:
			return -EINVAL;
		}
	}

	return ret;
}
EXPORT_SYMBOL_GPL(snd_soc_bytes_get);

int snd_soc_bytes_put(struct snd_kcontrol *kcontrol,
		      struct snd_ctl_elem_value *ucontrol)
{
	struct snd_soc_component *component = snd_kcontrol_chip(kcontrol);
	struct soc_bytes *params = (void *)kcontrol->private_value;
	int ret, len;
	unsigned int val, mask;
	void *data;

	if (!component->regmap || !params->num_regs)
		return -EINVAL;

	len = params->num_regs * component->val_bytes;

	data = kmemdup(ucontrol->value.bytes.data, len, GFP_KERNEL | GFP_DMA);
	if (!data)
		return -ENOMEM;

	/*
	 * If we've got a mask then we need to preserve the register
	 * bits.  We shouldn't modify the incoming data so take a
	 * copy.
	 */
	if (params->mask) {
		ret = regmap_read(component->regmap, params->base, &val);
		if (ret != 0)
			goto out;

		val &= params->mask;

		switch (component->val_bytes) {
		case 1:
			((u8 *)data)[0] &= ~params->mask;
			((u8 *)data)[0] |= val;
			break;
		case 2:
			mask = ~params->mask;
			ret = regmap_parse_val(component->regmap,
							&mask, &mask);
			if (ret != 0)
				goto out;

			((u16 *)data)[0] &= mask;

			ret = regmap_parse_val(component->regmap,
							&val, &val);
			if (ret != 0)
				goto out;

			((u16 *)data)[0] |= val;
			break;
		case 4:
			mask = ~params->mask;
			ret = regmap_parse_val(component->regmap,
							&mask, &mask);
			if (ret != 0)
				goto out;

			((u32 *)data)[0] &= mask;

			ret = regmap_parse_val(component->regmap,
							&val, &val);
			if (ret != 0)
				goto out;

			((u32 *)data)[0] |= val;
			break;
		default:
			ret = -EINVAL;
			goto out;
		}
	}

	ret = regmap_raw_write(component->regmap, params->base,
			       data, len);

out:
	kfree(data);

	return ret;
}
EXPORT_SYMBOL_GPL(snd_soc_bytes_put);

int snd_soc_bytes_info_ext(struct snd_kcontrol *kcontrol,
			struct snd_ctl_elem_info *ucontrol)
{
	struct soc_bytes_ext *params = (void *)kcontrol->private_value;

	ucontrol->type = SNDRV_CTL_ELEM_TYPE_BYTES;
	ucontrol->count = params->max;

	return 0;
}
EXPORT_SYMBOL_GPL(snd_soc_bytes_info_ext);

int snd_soc_bytes_tlv_callback(struct snd_kcontrol *kcontrol, int op_flag,
				unsigned int size, unsigned int __user *tlv)
{
	struct soc_bytes_ext *params = (void *)kcontrol->private_value;
	unsigned int count = size < params->max ? size : params->max;
	int ret = -ENXIO;

	switch (op_flag) {
	case SNDRV_CTL_TLV_OP_READ:
		if (params->get)
			ret = params->get(kcontrol, tlv, count);
		break;
	case SNDRV_CTL_TLV_OP_WRITE:
		if (params->put)
			ret = params->put(kcontrol, tlv, count);
		break;
	}
	return ret;
}
EXPORT_SYMBOL_GPL(snd_soc_bytes_tlv_callback);

/**
 * snd_soc_info_xr_sx - signed multi register info callback
 * @kcontrol: mreg control
 * @uinfo: control element information
 *
 * Callback to provide information of a control that can
 * span multiple codec registers which together
 * forms a single signed value in a MSB/LSB manner.
 *
 * Returns 0 for success.
 */
int snd_soc_info_xr_sx(struct snd_kcontrol *kcontrol,
	struct snd_ctl_elem_info *uinfo)
{
	struct soc_mreg_control *mc =
		(struct soc_mreg_control *)kcontrol->private_value;
	uinfo->type = SNDRV_CTL_ELEM_TYPE_INTEGER;
	uinfo->count = 1;
	uinfo->value.integer.min = mc->min;
	uinfo->value.integer.max = mc->max;

	return 0;
}
EXPORT_SYMBOL_GPL(snd_soc_info_xr_sx);

/**
 * snd_soc_get_xr_sx - signed multi register get callback
 * @kcontrol: mreg control
 * @ucontrol: control element information
 *
 * Callback to get the value of a control that can span
 * multiple codec registers which together forms a single
 * signed value in a MSB/LSB manner. The control supports
 * specifying total no of bits used to allow for bitfields
 * across the multiple codec registers.
 *
 * Returns 0 for success.
 */
int snd_soc_get_xr_sx(struct snd_kcontrol *kcontrol,
	struct snd_ctl_elem_value *ucontrol)
{
	struct snd_soc_component *component = snd_kcontrol_chip(kcontrol);
	struct soc_mreg_control *mc =
		(struct soc_mreg_control *)kcontrol->private_value;
	unsigned int regbase = mc->regbase;
	unsigned int regcount = mc->regcount;
	unsigned int regwshift = component->val_bytes * BITS_PER_BYTE;
	unsigned int regwmask = (1UL<<regwshift)-1;
	unsigned int invert = mc->invert;
	unsigned long mask = (1UL<<mc->nbits)-1;
	long min = mc->min;
	long max = mc->max;
	long val = 0;
	unsigned int i;

	for (i = 0; i < regcount; i++) {
		unsigned int regval = snd_soc_component_read(component, regbase+i);
		val |= (regval & regwmask) << (regwshift*(regcount-i-1));
	}
	val &= mask;
	if (min < 0 && val > max)
		val |= ~mask;
	if (invert)
		val = max - val;
	ucontrol->value.integer.value[0] = val;

	return 0;
}
EXPORT_SYMBOL_GPL(snd_soc_get_xr_sx);

/**
 * snd_soc_put_xr_sx - signed multi register get callback
 * @kcontrol: mreg control
 * @ucontrol: control element information
 *
 * Callback to set the value of a control that can span
 * multiple codec registers which together forms a single
 * signed value in a MSB/LSB manner. The control supports
 * specifying total no of bits used to allow for bitfields
 * across the multiple codec registers.
 *
 * Returns 0 for success.
 */
int snd_soc_put_xr_sx(struct snd_kcontrol *kcontrol,
	struct snd_ctl_elem_value *ucontrol)
{
	struct snd_soc_component *component = snd_kcontrol_chip(kcontrol);
	struct soc_mreg_control *mc =
		(struct soc_mreg_control *)kcontrol->private_value;
	unsigned int regbase = mc->regbase;
	unsigned int regcount = mc->regcount;
	unsigned int regwshift = component->val_bytes * BITS_PER_BYTE;
	unsigned int regwmask = (1UL<<regwshift)-1;
	unsigned int invert = mc->invert;
	unsigned long mask = (1UL<<mc->nbits)-1;
	long max = mc->max;
	long val = ucontrol->value.integer.value[0];
	int ret = 0;
	unsigned int i;

	if (val < mc->min || val > mc->max)
		return -EINVAL;
	if (invert)
		val = max - val;
	val &= mask;
	for (i = 0; i < regcount; i++) {
		unsigned int regval = (val >> (regwshift*(regcount-i-1))) & regwmask;
		unsigned int regmask = (mask >> (regwshift*(regcount-i-1))) & regwmask;
		int err = snd_soc_component_update_bits(component, regbase+i,
							regmask, regval);
		if (err < 0)
			return err;
		if (err > 0)
			ret = err;
	}

	return ret;
}
EXPORT_SYMBOL_GPL(snd_soc_put_xr_sx);

/**
 * snd_soc_get_strobe - strobe get callback
 * @kcontrol: mixer control
 * @ucontrol: control element information
 *
 * Callback get the value of a strobe mixer control.
 *
 * Returns 0 for success.
 */
int snd_soc_get_strobe(struct snd_kcontrol *kcontrol,
	struct snd_ctl_elem_value *ucontrol)
{
	struct snd_soc_component *component = snd_kcontrol_chip(kcontrol);
	struct soc_mixer_control *mc =
		(struct soc_mixer_control *)kcontrol->private_value;
	unsigned int reg = mc->reg;
	unsigned int shift = mc->shift;
	unsigned int mask = 1 << shift;
	unsigned int invert = mc->invert != 0;
	unsigned int val;

	val = snd_soc_component_read(component, reg);
	val &= mask;

	if (shift != 0 && val != 0)
		val = val >> shift;
	ucontrol->value.enumerated.item[0] = val ^ invert;

	return 0;
}
EXPORT_SYMBOL_GPL(snd_soc_get_strobe);

/**
 * snd_soc_put_strobe - strobe put callback
 * @kcontrol: mixer control
 * @ucontrol: control element information
 *
 * Callback strobe a register bit to high then low (or the inverse)
 * in one pass of a single mixer enum control.
 *
 * Returns 1 for success.
 */
int snd_soc_put_strobe(struct snd_kcontrol *kcontrol,
	struct snd_ctl_elem_value *ucontrol)
{
	struct snd_soc_component *component = snd_kcontrol_chip(kcontrol);
	struct soc_mixer_control *mc =
		(struct soc_mixer_control *)kcontrol->private_value;
	unsigned int reg = mc->reg;
	unsigned int shift = mc->shift;
	unsigned int mask = 1 << shift;
	unsigned int invert = mc->invert != 0;
	unsigned int strobe = ucontrol->value.enumerated.item[0] != 0;
	unsigned int val1 = (strobe ^ invert) ? mask : 0;
	unsigned int val2 = (strobe ^ invert) ? 0 : mask;
	int err;

	err = snd_soc_component_update_bits(component, reg, mask, val1);
	if (err < 0)
		return err;

	return snd_soc_component_update_bits(component, reg, mask, val2);
}
EXPORT_SYMBOL_GPL(snd_soc_put_strobe);<|MERGE_RESOLUTION|>--- conflicted
+++ resolved
@@ -186,21 +186,11 @@
 	if (max == 1) {
 		/* Even two value controls ending in Volume should always be integer */
 		vol_string = strstr(kcontrol->id.name, " Volume");
-<<<<<<< HEAD
-		if (vol_string && strcmp(vol_string, " Volume"))
-			vol_string = NULL;
-	}
-
-	if (!vol_string && max == 1)
-		uinfo->type = SNDRV_CTL_ELEM_TYPE_BOOLEAN;
-	else
-=======
 		if (vol_string && !strcmp(vol_string, " Volume"))
 			uinfo->type = SNDRV_CTL_ELEM_TYPE_INTEGER;
 		else
 			uinfo->type = SNDRV_CTL_ELEM_TYPE_BOOLEAN;
 	} else {
->>>>>>> 15c745bd
 		uinfo->type = SNDRV_CTL_ELEM_TYPE_INTEGER;
 	}
 

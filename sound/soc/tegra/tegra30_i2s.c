// SPDX-License-Identifier: GPL-2.0-only
/*
 * tegra30_i2s.c - Tegra30 I2S driver
 *
 * Author: Stephen Warren <swarren@nvidia.com>
 * Copyright (c) 2010-2012, NVIDIA CORPORATION.  All rights reserved.
 *
 * Based on code copyright/by:
 *
 * Copyright (c) 2009-2010, NVIDIA Corporation.
 * Scott Peterson <speterson@nvidia.com>
 *
 * Copyright (C) 2010 Google, Inc.
 * Iliyan Malchev <malchev@google.com>
 */

#include <linux/clk.h>
#include <linux/device.h>
#include <linux/io.h>
#include <linux/module.h>
#include <linux/of.h>
#include <linux/of_device.h>
#include <linux/platform_device.h>
#include <linux/pm_runtime.h>
#include <linux/regmap.h>
#include <linux/reset.h>
#include <linux/slab.h>
#include <sound/core.h>
#include <sound/pcm.h>
#include <sound/pcm_params.h>
#include <sound/soc.h>
#include <sound/dmaengine_pcm.h>

#include "tegra30_ahub.h"
#include "tegra30_i2s.h"

#define DRV_NAME "tegra30-i2s"

static __maybe_unused int tegra30_i2s_runtime_suspend(struct device *dev)
{
	struct tegra30_i2s *i2s = dev_get_drvdata(dev);

	regcache_cache_only(i2s->regmap, true);

	clk_disable_unprepare(i2s->clk_i2s);

	return 0;
}

static __maybe_unused int tegra30_i2s_runtime_resume(struct device *dev)
{
	struct tegra30_i2s *i2s = dev_get_drvdata(dev);
	int ret;

	ret = clk_prepare_enable(i2s->clk_i2s);
	if (ret) {
		dev_err(dev, "clk_enable failed: %d\n", ret);
		return ret;
	}

	regcache_cache_only(i2s->regmap, false);
	regcache_mark_dirty(i2s->regmap);

	ret = regcache_sync(i2s->regmap);
	if (ret)
		goto disable_clocks;

	return 0;

disable_clocks:
	clk_disable_unprepare(i2s->clk_i2s);

	return ret;
}

static int tegra30_i2s_set_fmt(struct snd_soc_dai *dai,
				unsigned int fmt)
{
	struct tegra30_i2s *i2s = snd_soc_dai_get_drvdata(dai);
	unsigned int mask = 0, val = 0;

	switch (fmt & SND_SOC_DAIFMT_INV_MASK) {
	case SND_SOC_DAIFMT_NB_NF:
		break;
	default:
		return -EINVAL;
	}

	mask |= TEGRA30_I2S_CTRL_MASTER_ENABLE;
	switch (fmt & SND_SOC_DAIFMT_MASTER_MASK) {
	case SND_SOC_DAIFMT_CBS_CFS:
		val |= TEGRA30_I2S_CTRL_MASTER_ENABLE;
		break;
	case SND_SOC_DAIFMT_CBM_CFM:
		break;
	default:
		return -EINVAL;
	}

	mask |= TEGRA30_I2S_CTRL_FRAME_FORMAT_MASK |
		TEGRA30_I2S_CTRL_LRCK_MASK;
	switch (fmt & SND_SOC_DAIFMT_FORMAT_MASK) {
	case SND_SOC_DAIFMT_DSP_A:
		val |= TEGRA30_I2S_CTRL_FRAME_FORMAT_FSYNC;
		val |= TEGRA30_I2S_CTRL_LRCK_L_LOW;
		break;
	case SND_SOC_DAIFMT_DSP_B:
		val |= TEGRA30_I2S_CTRL_FRAME_FORMAT_FSYNC;
		val |= TEGRA30_I2S_CTRL_LRCK_R_LOW;
		break;
	case SND_SOC_DAIFMT_I2S:
		val |= TEGRA30_I2S_CTRL_FRAME_FORMAT_LRCK;
		val |= TEGRA30_I2S_CTRL_LRCK_L_LOW;
		break;
	case SND_SOC_DAIFMT_RIGHT_J:
		val |= TEGRA30_I2S_CTRL_FRAME_FORMAT_LRCK;
		val |= TEGRA30_I2S_CTRL_LRCK_L_LOW;
		break;
	case SND_SOC_DAIFMT_LEFT_J:
		val |= TEGRA30_I2S_CTRL_FRAME_FORMAT_LRCK;
		val |= TEGRA30_I2S_CTRL_LRCK_L_LOW;
		break;
	default:
		return -EINVAL;
	}

	pm_runtime_get_sync(dai->dev);
	regmap_update_bits(i2s->regmap, TEGRA30_I2S_CTRL, mask, val);
	pm_runtime_put(dai->dev);

	return 0;
}

static int tegra30_i2s_hw_params(struct snd_pcm_substream *substream,
				 struct snd_pcm_hw_params *params,
				 struct snd_soc_dai *dai)
{
	struct device *dev = dai->dev;
	struct tegra30_i2s *i2s = snd_soc_dai_get_drvdata(dai);
	unsigned int mask, val, reg;
	int ret, sample_size, srate, i2sclock, bitcnt;
	struct tegra30_ahub_cif_conf cif_conf;

	if (params_channels(params) != 2)
		return -EINVAL;

	mask = TEGRA30_I2S_CTRL_BIT_SIZE_MASK;
	switch (params_format(params)) {
	case SNDRV_PCM_FORMAT_S16_LE:
		val = TEGRA30_I2S_CTRL_BIT_SIZE_16;
		sample_size = 16;
		break;
	default:
		return -EINVAL;
	}

	regmap_update_bits(i2s->regmap, TEGRA30_I2S_CTRL, mask, val);

	srate = params_rate(params);

	/* Final "* 2" required by Tegra hardware */
	i2sclock = srate * params_channels(params) * sample_size * 2;

	bitcnt = (i2sclock / (2 * srate)) - 1;
	if (bitcnt < 0 || bitcnt > TEGRA30_I2S_TIMING_CHANNEL_BIT_COUNT_MASK_US)
		return -EINVAL;

	ret = clk_set_rate(i2s->clk_i2s, i2sclock);
	if (ret) {
		dev_err(dev, "Can't set I2S clock rate: %d\n", ret);
		return ret;
	}

	val = bitcnt << TEGRA30_I2S_TIMING_CHANNEL_BIT_COUNT_SHIFT;

	if (i2sclock % (2 * srate))
		val |= TEGRA30_I2S_TIMING_NON_SYM_ENABLE;

	regmap_write(i2s->regmap, TEGRA30_I2S_TIMING, val);

	cif_conf.threshold = 0;
	cif_conf.audio_channels = 2;
	cif_conf.client_channels = 2;
	cif_conf.audio_bits = TEGRA30_AUDIOCIF_BITS_16;
	cif_conf.client_bits = TEGRA30_AUDIOCIF_BITS_16;
	cif_conf.expand = 0;
	cif_conf.stereo_conv = 0;
	cif_conf.replicate = 0;
	cif_conf.truncate = 0;
	cif_conf.mono_conv = 0;

	if (substream->stream == SNDRV_PCM_STREAM_PLAYBACK) {
		cif_conf.direction = TEGRA30_AUDIOCIF_DIRECTION_RX;
		reg = TEGRA30_I2S_CIF_RX_CTRL;
	} else {
		cif_conf.direction = TEGRA30_AUDIOCIF_DIRECTION_TX;
		reg = TEGRA30_I2S_CIF_TX_CTRL;
	}

	i2s->soc_data->set_audio_cif(i2s->regmap, reg, &cif_conf);

	val = (1 << TEGRA30_I2S_OFFSET_RX_DATA_OFFSET_SHIFT) |
	      (1 << TEGRA30_I2S_OFFSET_TX_DATA_OFFSET_SHIFT);
	regmap_write(i2s->regmap, TEGRA30_I2S_OFFSET, val);

	return 0;
}

static void tegra30_i2s_start_playback(struct tegra30_i2s *i2s)
{
	tegra30_ahub_enable_tx_fifo(i2s->playback_fifo_cif);
	regmap_update_bits(i2s->regmap, TEGRA30_I2S_CTRL,
			   TEGRA30_I2S_CTRL_XFER_EN_TX,
			   TEGRA30_I2S_CTRL_XFER_EN_TX);
}

static void tegra30_i2s_stop_playback(struct tegra30_i2s *i2s)
{
	tegra30_ahub_disable_tx_fifo(i2s->playback_fifo_cif);
	regmap_update_bits(i2s->regmap, TEGRA30_I2S_CTRL,
			   TEGRA30_I2S_CTRL_XFER_EN_TX, 0);
}

static void tegra30_i2s_start_capture(struct tegra30_i2s *i2s)
{
	tegra30_ahub_enable_rx_fifo(i2s->capture_fifo_cif);
	regmap_update_bits(i2s->regmap, TEGRA30_I2S_CTRL,
			   TEGRA30_I2S_CTRL_XFER_EN_RX,
			   TEGRA30_I2S_CTRL_XFER_EN_RX);
}

static void tegra30_i2s_stop_capture(struct tegra30_i2s *i2s)
{
	regmap_update_bits(i2s->regmap, TEGRA30_I2S_CTRL,
			   TEGRA30_I2S_CTRL_XFER_EN_RX, 0);
	tegra30_ahub_disable_rx_fifo(i2s->capture_fifo_cif);
}

static int tegra30_i2s_trigger(struct snd_pcm_substream *substream, int cmd,
				struct snd_soc_dai *dai)
{
	struct tegra30_i2s *i2s = snd_soc_dai_get_drvdata(dai);

	switch (cmd) {
	case SNDRV_PCM_TRIGGER_START:
	case SNDRV_PCM_TRIGGER_PAUSE_RELEASE:
	case SNDRV_PCM_TRIGGER_RESUME:
		if (substream->stream == SNDRV_PCM_STREAM_PLAYBACK)
			tegra30_i2s_start_playback(i2s);
		else
			tegra30_i2s_start_capture(i2s);
		break;
	case SNDRV_PCM_TRIGGER_STOP:
	case SNDRV_PCM_TRIGGER_PAUSE_PUSH:
	case SNDRV_PCM_TRIGGER_SUSPEND:
		if (substream->stream == SNDRV_PCM_STREAM_PLAYBACK)
			tegra30_i2s_stop_playback(i2s);
		else
			tegra30_i2s_stop_capture(i2s);
		break;
	default:
		return -EINVAL;
	}

	return 0;
}

static int tegra30_i2s_set_tdm(struct snd_soc_dai *dai,
			       unsigned int tx_mask, unsigned int rx_mask,
			       int slots, int slot_width)
{
	struct tegra30_i2s *i2s = snd_soc_dai_get_drvdata(dai);
	unsigned int mask, val;

	dev_dbg(dai->dev, "%s: txmask=0x%08x rxmask=0x%08x slots=%d width=%d\n",
		 __func__, tx_mask, rx_mask, slots, slot_width);

	mask = TEGRA30_I2S_SLOT_CTRL_TOTAL_SLOTS_MASK |
	       TEGRA30_I2S_SLOT_CTRL_RX_SLOT_ENABLES_MASK |
	       TEGRA30_I2S_SLOT_CTRL_TX_SLOT_ENABLES_MASK;

	val = (tx_mask << TEGRA30_I2S_SLOT_CTRL_TX_SLOT_ENABLES_SHIFT) |
	      (rx_mask << TEGRA30_I2S_SLOT_CTRL_RX_SLOT_ENABLES_SHIFT) |
	      ((slots - 1) << TEGRA30_I2S_SLOT_CTRL_TOTAL_SLOTS_SHIFT);

	pm_runtime_get_sync(dai->dev);
	regmap_update_bits(i2s->regmap, TEGRA30_I2S_SLOT_CTRL, mask, val);
	/* set the fsync width to minimum of 1 clock width */
	regmap_update_bits(i2s->regmap, TEGRA30_I2S_CH_CTRL,
			   TEGRA30_I2S_CH_CTRL_FSYNC_WIDTH_MASK, 0x0);
	pm_runtime_put(dai->dev);

	return 0;
}

static int tegra30_i2s_probe(struct snd_soc_dai *dai)
{
	struct tegra30_i2s *i2s = snd_soc_dai_get_drvdata(dai);

	dai->capture_dma_data = &i2s->capture_dma_data;
	dai->playback_dma_data = &i2s->playback_dma_data;

	return 0;
}

static const struct snd_soc_dai_ops tegra30_i2s_dai_ops = {
	.set_fmt	= tegra30_i2s_set_fmt,
	.hw_params	= tegra30_i2s_hw_params,
	.trigger	= tegra30_i2s_trigger,
	.set_tdm_slot	= tegra30_i2s_set_tdm,
};

static const struct snd_soc_dai_driver tegra30_i2s_dai_template = {
	.probe = tegra30_i2s_probe,
	.playback = {
		.stream_name = "Playback",
		.channels_min = 2,
		.channels_max = 2,
		.rates = SNDRV_PCM_RATE_8000_96000,
		.formats = SNDRV_PCM_FMTBIT_S16_LE,
	},
	.capture = {
		.stream_name = "Capture",
		.channels_min = 2,
		.channels_max = 2,
		.rates = SNDRV_PCM_RATE_8000_96000,
		.formats = SNDRV_PCM_FMTBIT_S16_LE,
	},
	.ops = &tegra30_i2s_dai_ops,
	.symmetric_rate = 1,
};

static const struct snd_soc_component_driver tegra30_i2s_component = {
	.name		= DRV_NAME,
};

static bool tegra30_i2s_wr_rd_reg(struct device *dev, unsigned int reg)
{
	switch (reg) {
	case TEGRA30_I2S_CTRL:
	case TEGRA30_I2S_TIMING:
	case TEGRA30_I2S_OFFSET:
	case TEGRA30_I2S_CH_CTRL:
	case TEGRA30_I2S_SLOT_CTRL:
	case TEGRA30_I2S_CIF_RX_CTRL:
	case TEGRA30_I2S_CIF_TX_CTRL:
	case TEGRA30_I2S_FLOWCTL:
	case TEGRA30_I2S_TX_STEP:
	case TEGRA30_I2S_FLOW_STATUS:
	case TEGRA30_I2S_FLOW_TOTAL:
	case TEGRA30_I2S_FLOW_OVER:
	case TEGRA30_I2S_FLOW_UNDER:
	case TEGRA30_I2S_LCOEF_1_4_0:
	case TEGRA30_I2S_LCOEF_1_4_1:
	case TEGRA30_I2S_LCOEF_1_4_2:
	case TEGRA30_I2S_LCOEF_1_4_3:
	case TEGRA30_I2S_LCOEF_1_4_4:
	case TEGRA30_I2S_LCOEF_1_4_5:
	case TEGRA30_I2S_LCOEF_2_4_0:
	case TEGRA30_I2S_LCOEF_2_4_1:
	case TEGRA30_I2S_LCOEF_2_4_2:
		return true;
	default:
		return false;
	}
}

static bool tegra30_i2s_volatile_reg(struct device *dev, unsigned int reg)
{
	switch (reg) {
	case TEGRA30_I2S_FLOW_STATUS:
	case TEGRA30_I2S_FLOW_TOTAL:
	case TEGRA30_I2S_FLOW_OVER:
	case TEGRA30_I2S_FLOW_UNDER:
		return true;
	default:
		return false;
	}
}

static const struct regmap_config tegra30_i2s_regmap_config = {
	.reg_bits = 32,
	.reg_stride = 4,
	.val_bits = 32,
	.max_register = TEGRA30_I2S_LCOEF_2_4_2,
	.writeable_reg = tegra30_i2s_wr_rd_reg,
	.readable_reg = tegra30_i2s_wr_rd_reg,
	.volatile_reg = tegra30_i2s_volatile_reg,
	.cache_type = REGCACHE_FLAT,
};

static const struct tegra30_i2s_soc_data tegra30_i2s_config = {
	.set_audio_cif = tegra30_ahub_set_cif,
};

static const struct tegra30_i2s_soc_data tegra124_i2s_config = {
	.set_audio_cif = tegra124_ahub_set_cif,
};

static const struct of_device_id tegra30_i2s_of_match[] = {
	{ .compatible = "nvidia,tegra124-i2s", .data = &tegra124_i2s_config },
	{ .compatible = "nvidia,tegra30-i2s", .data = &tegra30_i2s_config },
	{},
};

static int tegra30_i2s_platform_probe(struct platform_device *pdev)
{
	struct tegra30_i2s *i2s;
	const struct tegra30_i2s_soc_data *soc_data;
	u32 cif_ids[2];
	void __iomem *regs;
	int ret;

	i2s = devm_kzalloc(&pdev->dev, sizeof(struct tegra30_i2s), GFP_KERNEL);
	if (!i2s) {
		ret = -ENOMEM;
		goto err;
	}
	dev_set_drvdata(&pdev->dev, i2s);

<<<<<<< HEAD
	match = of_device_get_match_data(&pdev->dev);
	if (!match) {
=======
	soc_data = of_device_get_match_data(&pdev->dev);
	if (!soc_data) {
>>>>>>> d2d1cefe
		dev_err(&pdev->dev, "Error: No device match found\n");
		ret = -ENODEV;
		goto err;
	}
	i2s->soc_data = soc_data;

	i2s->dai = tegra30_i2s_dai_template;
	i2s->dai.name = dev_name(&pdev->dev);

	ret = of_property_read_u32_array(pdev->dev.of_node,
					 "nvidia,ahub-cif-ids", cif_ids,
					 ARRAY_SIZE(cif_ids));
	if (ret < 0)
		goto err;

	i2s->playback_i2s_cif = cif_ids[0];
	i2s->capture_i2s_cif = cif_ids[1];

	i2s->clk_i2s = devm_clk_get(&pdev->dev, NULL);
	if (IS_ERR(i2s->clk_i2s)) {
		dev_err(&pdev->dev, "Can't retrieve i2s clock\n");
		ret = PTR_ERR(i2s->clk_i2s);
		goto err;
	}

	regs = devm_platform_ioremap_resource(pdev, 0);
	if (IS_ERR(regs)) {
		ret = PTR_ERR(regs);
		goto err;
	}

	i2s->regmap = devm_regmap_init_mmio(&pdev->dev, regs,
					    &tegra30_i2s_regmap_config);
	if (IS_ERR(i2s->regmap)) {
		dev_err(&pdev->dev, "regmap init failed\n");
		ret = PTR_ERR(i2s->regmap);
		goto err;
	}
	regcache_cache_only(i2s->regmap, true);

	pm_runtime_enable(&pdev->dev);

	i2s->playback_dma_data.addr_width = DMA_SLAVE_BUSWIDTH_4_BYTES;
	i2s->playback_dma_data.maxburst = 4;
	ret = tegra30_ahub_allocate_tx_fifo(&i2s->playback_fifo_cif,
					    i2s->playback_dma_chan,
					    sizeof(i2s->playback_dma_chan),
					    &i2s->playback_dma_data.addr);
	if (ret) {
		dev_err(&pdev->dev, "Could not alloc TX FIFO: %d\n", ret);
		goto err_pm_disable;
	}
	ret = tegra30_ahub_set_rx_cif_source(i2s->playback_i2s_cif,
					     i2s->playback_fifo_cif);
	if (ret) {
		dev_err(&pdev->dev, "Could not route TX FIFO: %d\n", ret);
		goto err_free_tx_fifo;
	}

	i2s->capture_dma_data.addr_width = DMA_SLAVE_BUSWIDTH_4_BYTES;
	i2s->capture_dma_data.maxburst = 4;
	ret = tegra30_ahub_allocate_rx_fifo(&i2s->capture_fifo_cif,
					    i2s->capture_dma_chan,
					    sizeof(i2s->capture_dma_chan),
					    &i2s->capture_dma_data.addr);
	if (ret) {
		dev_err(&pdev->dev, "Could not alloc RX FIFO: %d\n", ret);
		goto err_unroute_tx_fifo;
	}
	ret = tegra30_ahub_set_rx_cif_source(i2s->capture_fifo_cif,
					     i2s->capture_i2s_cif);
	if (ret) {
		dev_err(&pdev->dev, "Could not route TX FIFO: %d\n", ret);
		goto err_free_rx_fifo;
	}

	ret = snd_soc_register_component(&pdev->dev, &tegra30_i2s_component,
				   &i2s->dai, 1);
	if (ret) {
		dev_err(&pdev->dev, "Could not register DAI: %d\n", ret);
		ret = -ENOMEM;
		goto err_unroute_rx_fifo;
	}

	ret = tegra_pcm_platform_register_with_chan_names(&pdev->dev,
				&i2s->dma_config, i2s->playback_dma_chan,
				i2s->capture_dma_chan);
	if (ret) {
		dev_err(&pdev->dev, "Could not register PCM: %d\n", ret);
		goto err_unregister_component;
	}

	return 0;

err_unregister_component:
	snd_soc_unregister_component(&pdev->dev);
err_unroute_rx_fifo:
	tegra30_ahub_unset_rx_cif_source(i2s->capture_fifo_cif);
err_free_rx_fifo:
	tegra30_ahub_free_rx_fifo(i2s->capture_fifo_cif);
err_unroute_tx_fifo:
	tegra30_ahub_unset_rx_cif_source(i2s->playback_i2s_cif);
err_free_tx_fifo:
	tegra30_ahub_free_tx_fifo(i2s->playback_fifo_cif);
err_pm_disable:
	pm_runtime_disable(&pdev->dev);
err:
	return ret;
}

static int tegra30_i2s_platform_remove(struct platform_device *pdev)
{
	struct tegra30_i2s *i2s = dev_get_drvdata(&pdev->dev);

	tegra_pcm_platform_unregister(&pdev->dev);
	snd_soc_unregister_component(&pdev->dev);

	tegra30_ahub_unset_rx_cif_source(i2s->capture_fifo_cif);
	tegra30_ahub_free_rx_fifo(i2s->capture_fifo_cif);

	tegra30_ahub_unset_rx_cif_source(i2s->playback_i2s_cif);
	tegra30_ahub_free_tx_fifo(i2s->playback_fifo_cif);

	pm_runtime_disable(&pdev->dev);

	return 0;
}

static const struct dev_pm_ops tegra30_i2s_pm_ops = {
	SET_RUNTIME_PM_OPS(tegra30_i2s_runtime_suspend,
			   tegra30_i2s_runtime_resume, NULL)
	SET_SYSTEM_SLEEP_PM_OPS(pm_runtime_force_suspend,
				pm_runtime_force_resume)
};

static struct platform_driver tegra30_i2s_driver = {
	.driver = {
		.name = DRV_NAME,
		.of_match_table = tegra30_i2s_of_match,
		.pm = &tegra30_i2s_pm_ops,
	},
	.probe = tegra30_i2s_platform_probe,
	.remove = tegra30_i2s_platform_remove,
};
module_platform_driver(tegra30_i2s_driver);

MODULE_AUTHOR("Stephen Warren <swarren@nvidia.com>");
MODULE_DESCRIPTION("Tegra30 I2S ASoC driver");
MODULE_LICENSE("GPL");
MODULE_ALIAS("platform:" DRV_NAME);
MODULE_DEVICE_TABLE(of, tegra30_i2s_of_match);<|MERGE_RESOLUTION|>--- conflicted
+++ resolved
@@ -418,13 +418,8 @@
 	}
 	dev_set_drvdata(&pdev->dev, i2s);
 
-<<<<<<< HEAD
-	match = of_device_get_match_data(&pdev->dev);
-	if (!match) {
-=======
 	soc_data = of_device_get_match_data(&pdev->dev);
 	if (!soc_data) {
->>>>>>> d2d1cefe
 		dev_err(&pdev->dev, "Error: No device match found\n");
 		ret = -ENODEV;
 		goto err;

--- conflicted
+++ resolved
@@ -611,8 +611,6 @@
 		priv->dai_link[2].dpcm_capture = 0;
 		priv->card.dapm_routes = audio_map_tx;
 		priv->card.num_dapm_routes = ARRAY_SIZE(audio_map_tx);
-<<<<<<< HEAD
-=======
 	} else if (of_device_is_compatible(np, "fsl,imx-audio-wm8524")) {
 		codec_dai_name = "wm8524-hifi";
 		priv->card.set_bias_level = NULL;
@@ -622,7 +620,6 @@
 		priv->cpu_priv.slot_width = 32;
 		priv->card.dapm_routes = audio_map_tx;
 		priv->card.num_dapm_routes = ARRAY_SIZE(audio_map_tx);
->>>>>>> 209564d5
 	} else {
 		dev_err(&pdev->dev, "unknown Device Tree compatible\n");
 		ret = -EINVAL;
@@ -772,10 +769,7 @@
 	{ .compatible = "fsl,imx-audio-wm8962", },
 	{ .compatible = "fsl,imx-audio-wm8960", },
 	{ .compatible = "fsl,imx-audio-mqs", },
-<<<<<<< HEAD
-=======
 	{ .compatible = "fsl,imx-audio-wm8524", },
->>>>>>> 209564d5
 	{}
 };
 MODULE_DEVICE_TABLE(of, fsl_asoc_card_dt_ids);

// SPDX-License-Identifier: GPL-2.0+
//
// soc-core.c  --  ALSA SoC Audio Layer
//
// Copyright 2005 Wolfson Microelectronics PLC.
// Copyright 2005 Openedhand Ltd.
// Copyright (C) 2010 Slimlogic Ltd.
// Copyright (C) 2010 Texas Instruments Inc.
//
// Author: Liam Girdwood <lrg@slimlogic.co.uk>
//         with code, comments and ideas from :-
//         Richard Purdie <richard@openedhand.com>
//
//  TODO:
//   o Add hw rules to enforce rates, etc.
//   o More testing with other codecs/machines.
//   o Add more codecs and platforms to ensure good API coverage.
//   o Support TDM on PCM and I2S

#include <linux/module.h>
#include <linux/moduleparam.h>
#include <linux/init.h>
#include <linux/delay.h>
#include <linux/pm.h>
#include <linux/bitops.h>
#include <linux/debugfs.h>
#include <linux/platform_device.h>
#include <linux/pinctrl/consumer.h>
#include <linux/ctype.h>
#include <linux/slab.h>
#include <linux/of.h>
#include <linux/of_graph.h>
#include <linux/dmi.h>
#include <linux/acpi.h>
#include <sound/core.h>
#include <sound/pcm.h>
#include <sound/pcm_params.h>
#include <sound/soc.h>
#include <sound/soc-dpcm.h>
#include <sound/soc-topology.h>
#include <sound/soc-link.h>
#include <sound/initval.h>

#define CREATE_TRACE_POINTS
#include <trace/events/asoc.h>

static DEFINE_MUTEX(client_mutex);
static LIST_HEAD(component_list);
static LIST_HEAD(unbind_card_list);

#define for_each_component(component)			\
	list_for_each_entry(component, &component_list, list)

/*
 * This is used if driver don't need to have CPU/Codec/Platform
 * dai_link. see soc.h
 */
struct snd_soc_dai_link_component null_dailink_component[0];
EXPORT_SYMBOL_GPL(null_dailink_component);

/*
 * This is a timeout to do a DAPM powerdown after a stream is closed().
 * It can be used to eliminate pops between different playback streams, e.g.
 * between two audio tracks.
 */
static int pmdown_time = 5000;
module_param(pmdown_time, int, 0);
MODULE_PARM_DESC(pmdown_time, "DAPM stream powerdown time (msecs)");

static ssize_t pmdown_time_show(struct device *dev,
				struct device_attribute *attr, char *buf)
{
	struct snd_soc_pcm_runtime *rtd = dev_get_drvdata(dev);

	return sysfs_emit(buf, "%ld\n", rtd->pmdown_time);
}

static ssize_t pmdown_time_store(struct device *dev,
				 struct device_attribute *attr,
				 const char *buf, size_t count)
{
	struct snd_soc_pcm_runtime *rtd = dev_get_drvdata(dev);
	int ret;

	ret = kstrtol(buf, 10, &rtd->pmdown_time);
	if (ret)
		return ret;

	return count;
}

static DEVICE_ATTR_RW(pmdown_time);

static struct attribute *soc_dev_attrs[] = {
	&dev_attr_pmdown_time.attr,
	NULL
};

static umode_t soc_dev_attr_is_visible(struct kobject *kobj,
				       struct attribute *attr, int idx)
{
	struct device *dev = kobj_to_dev(kobj);
	struct snd_soc_pcm_runtime *rtd = dev_get_drvdata(dev);

	if (!rtd)
		return 0;

	if (attr == &dev_attr_pmdown_time.attr)
		return attr->mode; /* always visible */
	return rtd->dai_link->num_codecs ? attr->mode : 0; /* enabled only with codec */
}

static const struct attribute_group soc_dapm_dev_group = {
	.attrs = soc_dapm_dev_attrs,
	.is_visible = soc_dev_attr_is_visible,
};

static const struct attribute_group soc_dev_group = {
	.attrs = soc_dev_attrs,
	.is_visible = soc_dev_attr_is_visible,
};

static const struct attribute_group *soc_dev_attr_groups[] = {
	&soc_dapm_dev_group,
	&soc_dev_group,
	NULL
};

#ifdef CONFIG_DEBUG_FS
struct dentry *snd_soc_debugfs_root;
EXPORT_SYMBOL_GPL(snd_soc_debugfs_root);

static void soc_init_component_debugfs(struct snd_soc_component *component)
{
	if (!component->card->debugfs_card_root)
		return;

	if (component->debugfs_prefix) {
		char *name;

		name = kasprintf(GFP_KERNEL, "%s:%s",
			component->debugfs_prefix, component->name);
		if (name) {
			component->debugfs_root = debugfs_create_dir(name,
				component->card->debugfs_card_root);
			kfree(name);
		}
	} else {
		component->debugfs_root = debugfs_create_dir(component->name,
				component->card->debugfs_card_root);
	}

	snd_soc_dapm_debugfs_init(snd_soc_component_get_dapm(component),
		component->debugfs_root);
}

static void soc_cleanup_component_debugfs(struct snd_soc_component *component)
{
	if (!component->debugfs_root)
		return;
	debugfs_remove_recursive(component->debugfs_root);
	component->debugfs_root = NULL;
}

static int dai_list_show(struct seq_file *m, void *v)
{
	struct snd_soc_component *component;
	struct snd_soc_dai *dai;

	mutex_lock(&client_mutex);

	for_each_component(component)
		for_each_component_dais(component, dai)
			seq_printf(m, "%s\n", dai->name);

	mutex_unlock(&client_mutex);

	return 0;
}
DEFINE_SHOW_ATTRIBUTE(dai_list);

static int component_list_show(struct seq_file *m, void *v)
{
	struct snd_soc_component *component;

	mutex_lock(&client_mutex);

	for_each_component(component)
		seq_printf(m, "%s\n", component->name);

	mutex_unlock(&client_mutex);

	return 0;
}
DEFINE_SHOW_ATTRIBUTE(component_list);

static void soc_init_card_debugfs(struct snd_soc_card *card)
{
	card->debugfs_card_root = debugfs_create_dir(card->name,
						     snd_soc_debugfs_root);

	debugfs_create_u32("dapm_pop_time", 0644, card->debugfs_card_root,
			   &card->pop_time);

	snd_soc_dapm_debugfs_init(&card->dapm, card->debugfs_card_root);
}

static void soc_cleanup_card_debugfs(struct snd_soc_card *card)
{
	debugfs_remove_recursive(card->debugfs_card_root);
	card->debugfs_card_root = NULL;
}

static void snd_soc_debugfs_init(void)
{
	snd_soc_debugfs_root = debugfs_create_dir("asoc", NULL);

	debugfs_create_file("dais", 0444, snd_soc_debugfs_root, NULL,
			    &dai_list_fops);

	debugfs_create_file("components", 0444, snd_soc_debugfs_root, NULL,
			    &component_list_fops);
}

static void snd_soc_debugfs_exit(void)
{
	debugfs_remove_recursive(snd_soc_debugfs_root);
}

#else

static inline void soc_init_component_debugfs(struct snd_soc_component *component) { }
static inline void soc_cleanup_component_debugfs(struct snd_soc_component *component) { }
static inline void soc_init_card_debugfs(struct snd_soc_card *card) { }
static inline void soc_cleanup_card_debugfs(struct snd_soc_card *card) { }
static inline void snd_soc_debugfs_init(void) { }
static inline void snd_soc_debugfs_exit(void) { }

#endif

static int snd_soc_is_match_dai_args(struct of_phandle_args *args1,
				     struct of_phandle_args *args2)
{
	if (!args1 || !args2)
		return 0;

	if (args1->np != args2->np)
		return 0;

	for (int i = 0; i < args1->args_count; i++)
		if (args1->args[i] != args2->args[i])
			return 0;

	return 1;
}

static inline int snd_soc_dlc_component_is_empty(struct snd_soc_dai_link_component *dlc)
{
	return !(dlc->dai_args || dlc->name || dlc->of_node);
}

static inline int snd_soc_dlc_component_is_invalid(struct snd_soc_dai_link_component *dlc)
{
	return (dlc->name && dlc->of_node);
}

static inline int snd_soc_dlc_dai_is_empty(struct snd_soc_dai_link_component *dlc)
{
	return !(dlc->dai_args || dlc->dai_name);
}

static int snd_soc_is_matching_dai(const struct snd_soc_dai_link_component *dlc,
				   struct snd_soc_dai *dai)
{
	if (!dlc)
		return 0;

	if (dlc->dai_args)
		return snd_soc_is_match_dai_args(dai->driver->dai_args, dlc->dai_args);

	if (!dlc->dai_name)
		return 1;

	/* see snd_soc_dai_name_get() */

	if (strcmp(dlc->dai_name, dai->name) == 0)
		return 1;

	if (dai->driver->name &&
	    strcmp(dai->driver->name, dlc->dai_name) == 0)
		return 1;

	if (dai->component->name &&
	    strcmp(dlc->dai_name, dai->component->name) == 0)
		return 1;

	return 0;
}

const char *snd_soc_dai_name_get(struct snd_soc_dai *dai)
{
	/* see snd_soc_is_matching_dai() */
	if (dai->name)
		return dai->name;

	if (dai->driver->name)
		return dai->driver->name;

	if (dai->component->name)
		return dai->component->name;

	return NULL;
}
EXPORT_SYMBOL_GPL(snd_soc_dai_name_get);

static int snd_soc_rtd_add_component(struct snd_soc_pcm_runtime *rtd,
				     struct snd_soc_component *component)
{
	struct snd_soc_component *comp;
	int i;

	for_each_rtd_components(rtd, i, comp) {
		/* already connected */
		if (comp == component)
			return 0;
	}

	/* see for_each_rtd_components */
	rtd->components[rtd->num_components] = component;
	rtd->num_components++;

	return 0;
}

struct snd_soc_component *snd_soc_rtdcom_lookup(struct snd_soc_pcm_runtime *rtd,
						const char *driver_name)
{
	struct snd_soc_component *component;
	int i;

	if (!driver_name)
		return NULL;

	/*
	 * NOTE
	 *
	 * snd_soc_rtdcom_lookup() will find component from rtd by using
	 * specified driver name.
	 * But, if many components which have same driver name are connected
	 * to 1 rtd, this function will return 1st found component.
	 */
	for_each_rtd_components(rtd, i, component) {
		const char *component_name = component->driver->name;

		if (!component_name)
			continue;

		if ((component_name == driver_name) ||
		    strcmp(component_name, driver_name) == 0)
			return component;
	}

	return NULL;
}
EXPORT_SYMBOL_GPL(snd_soc_rtdcom_lookup);

struct snd_soc_component
*snd_soc_lookup_component_nolocked(struct device *dev, const char *driver_name)
{
	struct snd_soc_component *component;
	struct snd_soc_component *found_component;

	found_component = NULL;
	for_each_component(component) {
		if ((dev == component->dev) &&
		    (!driver_name ||
		     (driver_name == component->driver->name) ||
		     (strcmp(component->driver->name, driver_name) == 0))) {
			found_component = component;
			break;
		}
	}

	return found_component;
}
EXPORT_SYMBOL_GPL(snd_soc_lookup_component_nolocked);

struct snd_soc_component *snd_soc_lookup_component(struct device *dev,
						   const char *driver_name)
{
	struct snd_soc_component *component;

	mutex_lock(&client_mutex);
	component = snd_soc_lookup_component_nolocked(dev, driver_name);
	mutex_unlock(&client_mutex);

	return component;
}
EXPORT_SYMBOL_GPL(snd_soc_lookup_component);

struct snd_soc_pcm_runtime
*snd_soc_get_pcm_runtime(struct snd_soc_card *card,
			 struct snd_soc_dai_link *dai_link)
{
	struct snd_soc_pcm_runtime *rtd;

	for_each_card_rtds(card, rtd) {
		if (rtd->dai_link == dai_link)
			return rtd;
	}
	dev_dbg(card->dev, "ASoC: failed to find rtd %s\n", dai_link->name);
	return NULL;
}
EXPORT_SYMBOL_GPL(snd_soc_get_pcm_runtime);

/*
 * Power down the audio subsystem pmdown_time msecs after close is called.
 * This is to ensure there are no pops or clicks in between any music tracks
 * due to DAPM power cycling.
 */
void snd_soc_close_delayed_work(struct snd_soc_pcm_runtime *rtd)
{
	struct snd_soc_dai *codec_dai = snd_soc_rtd_to_codec(rtd, 0);
	int playback = SNDRV_PCM_STREAM_PLAYBACK;

	snd_soc_dpcm_mutex_lock(rtd);

	dev_dbg(rtd->dev,
		"ASoC: pop wq checking: %s status: %s waiting: %s\n",
		codec_dai->driver->playback.stream_name,
		snd_soc_dai_stream_active(codec_dai, playback) ?
		"active" : "inactive",
		rtd->pop_wait ? "yes" : "no");

	/* are we waiting on this codec DAI stream */
	if (rtd->pop_wait == 1) {
		rtd->pop_wait = 0;
		snd_soc_dapm_stream_event(rtd, playback,
					  SND_SOC_DAPM_STREAM_STOP);
	}

	snd_soc_dpcm_mutex_unlock(rtd);
}
EXPORT_SYMBOL_GPL(snd_soc_close_delayed_work);

static void soc_release_rtd_dev(struct device *dev)
{
	/* "dev" means "rtd->dev" */
	kfree(dev);
}

static void soc_free_pcm_runtime(struct snd_soc_pcm_runtime *rtd)
{
	if (!rtd)
		return;

	list_del(&rtd->list);

	if (delayed_work_pending(&rtd->delayed_work))
		flush_delayed_work(&rtd->delayed_work);
	snd_soc_pcm_component_free(rtd);

	/*
	 * we don't need to call kfree() for rtd->dev
	 * see
	 *	soc_release_rtd_dev()
	 *
	 * We don't need rtd->dev NULL check, because
	 * it is alloced *before* rtd.
	 * see
	 *	soc_new_pcm_runtime()
	 *
	 * We don't need to mind freeing for rtd,
	 * because it was created from dev (= rtd->dev)
	 * see
	 *	soc_new_pcm_runtime()
	 *
	 *		rtd = devm_kzalloc(dev, ...);
	 *		rtd->dev = dev
	 */
	device_unregister(rtd->dev);
}

static void close_delayed_work(struct work_struct *work) {
	struct snd_soc_pcm_runtime *rtd =
			container_of(work, struct snd_soc_pcm_runtime,
				     delayed_work.work);

	if (rtd->close_delayed_work_func)
		rtd->close_delayed_work_func(rtd);
}

static struct snd_soc_pcm_runtime *soc_new_pcm_runtime(
	struct snd_soc_card *card, struct snd_soc_dai_link *dai_link)
{
	struct snd_soc_pcm_runtime *rtd;
	struct snd_soc_component *component;
	struct device *dev;
	int ret;
	int stream;

	/*
	 * for rtd->dev
	 */
	dev = kzalloc(sizeof(struct device), GFP_KERNEL);
	if (!dev)
		return NULL;

	dev->parent	= card->dev;
	dev->release	= soc_release_rtd_dev;

	dev_set_name(dev, "%s", dai_link->name);

	ret = device_register(dev);
	if (ret < 0) {
		put_device(dev); /* soc_release_rtd_dev */
		return NULL;
	}

	/*
	 * for rtd
	 */
	rtd = devm_kzalloc(dev,
			   sizeof(*rtd) +
			   sizeof(component) * (dai_link->num_cpus +
						 dai_link->num_codecs +
						 dai_link->num_platforms),
			   GFP_KERNEL);
	if (!rtd) {
		device_unregister(dev);
		return NULL;
	}

	rtd->dev = dev;
	INIT_LIST_HEAD(&rtd->list);
	for_each_pcm_streams(stream) {
		INIT_LIST_HEAD(&rtd->dpcm[stream].be_clients);
		INIT_LIST_HEAD(&rtd->dpcm[stream].fe_clients);
	}
	dev_set_drvdata(dev, rtd);
	INIT_DELAYED_WORK(&rtd->delayed_work, close_delayed_work);

	/*
	 * for rtd->dais
	 */
	rtd->dais = devm_kcalloc(dev, dai_link->num_cpus + dai_link->num_codecs,
					sizeof(struct snd_soc_dai *),
					GFP_KERNEL);
	if (!rtd->dais)
		goto free_rtd;

	/*
	 * dais = [][][][][][][][][][][][][][][][][][]
	 *	  ^cpu_dais         ^codec_dais
	 *	  |--- num_cpus ---|--- num_codecs --|
	 * see
	 *	snd_soc_rtd_to_cpu()
	 *	snd_soc_rtd_to_codec()
	 */
	rtd->card	= card;
	rtd->dai_link	= dai_link;
	rtd->num	= card->num_rtd++;
	rtd->pmdown_time = pmdown_time;			/* default power off timeout */

	/* see for_each_card_rtds */
	list_add_tail(&rtd->list, &card->rtd_list);

	ret = device_add_groups(dev, soc_dev_attr_groups);
	if (ret < 0)
		goto free_rtd;

	return rtd;

free_rtd:
	soc_free_pcm_runtime(rtd);
	return NULL;
}

static void snd_soc_fill_dummy_dai(struct snd_soc_card *card)
{
	struct snd_soc_dai_link *dai_link;
	int i;

	/*
	 * COMP_DUMMY() creates size 0 array on dai_link.
	 * Fill it as dummy DAI in case of CPU/Codec here.
	 * Do nothing for Platform.
	 */
	for_each_card_prelinks(card, i, dai_link) {
		if (dai_link->num_cpus == 0 && dai_link->cpus) {
			dai_link->num_cpus	= 1;
			dai_link->cpus		= &snd_soc_dummy_dlc;
		}
		if (dai_link->num_codecs == 0 && dai_link->codecs) {
			dai_link->num_codecs	= 1;
			dai_link->codecs	= &snd_soc_dummy_dlc;
		}
	}
}

static void snd_soc_flush_all_delayed_work(struct snd_soc_card *card)
{
	struct snd_soc_pcm_runtime *rtd;

	for_each_card_rtds(card, rtd)
		flush_delayed_work(&rtd->delayed_work);
}

#ifdef CONFIG_PM_SLEEP
static void soc_playback_digital_mute(struct snd_soc_card *card, int mute)
{
	struct snd_soc_pcm_runtime *rtd;
	struct snd_soc_dai *dai;
	int playback = SNDRV_PCM_STREAM_PLAYBACK;
	int i;

	for_each_card_rtds(card, rtd) {

		if (rtd->dai_link->ignore_suspend)
			continue;

		for_each_rtd_dais(rtd, i, dai) {
			if (snd_soc_dai_stream_active(dai, playback))
				snd_soc_dai_digital_mute(dai, mute, playback);
		}
	}
}

static void soc_dapm_suspend_resume(struct snd_soc_card *card, int event)
{
	struct snd_soc_pcm_runtime *rtd;
	int stream;

	for_each_card_rtds(card, rtd) {

		if (rtd->dai_link->ignore_suspend)
			continue;

		for_each_pcm_streams(stream)
			snd_soc_dapm_stream_event(rtd, stream, event);
	}
}

/* powers down audio subsystem for suspend */
int snd_soc_suspend(struct device *dev)
{
	struct snd_soc_card *card = dev_get_drvdata(dev);
	struct snd_soc_component *component;
	struct snd_soc_pcm_runtime *rtd;
	int i;

	/* If the card is not initialized yet there is nothing to do */
	if (!snd_soc_card_is_instantiated(card))
		return 0;

	/*
	 * Due to the resume being scheduled into a workqueue we could
	 * suspend before that's finished - wait for it to complete.
	 */
	snd_power_wait(card->snd_card);

	/* we're going to block userspace touching us until resume completes */
	snd_power_change_state(card->snd_card, SNDRV_CTL_POWER_D3hot);

	/* mute any active DACs */
	soc_playback_digital_mute(card, 1);

	/* suspend all pcms */
	for_each_card_rtds(card, rtd) {
		if (rtd->dai_link->ignore_suspend)
			continue;

		snd_pcm_suspend_all(rtd->pcm);
	}

	snd_soc_card_suspend_pre(card);

	/* close any waiting streams */
	snd_soc_flush_all_delayed_work(card);

	soc_dapm_suspend_resume(card, SND_SOC_DAPM_STREAM_SUSPEND);

	/* Recheck all endpoints too, their state is affected by suspend */
	dapm_mark_endpoints_dirty(card);
	snd_soc_dapm_sync(&card->dapm);

	/* suspend all COMPONENTs */
	for_each_card_rtds(card, rtd) {

		if (rtd->dai_link->ignore_suspend)
			continue;

		for_each_rtd_components(rtd, i, component) {
			struct snd_soc_dapm_context *dapm =
				snd_soc_component_get_dapm(component);

			/*
			 * ignore if component was already suspended
			 */
			if (snd_soc_component_is_suspended(component))
				continue;

			/*
			 * If there are paths active then the COMPONENT will be
			 * held with bias _ON and should not be suspended.
			 */
			switch (snd_soc_dapm_get_bias_level(dapm)) {
			case SND_SOC_BIAS_STANDBY:
				/*
				 * If the COMPONENT is capable of idle
				 * bias off then being in STANDBY
				 * means it's doing something,
				 * otherwise fall through.
				 */
				if (dapm->idle_bias_off) {
					dev_dbg(component->dev,
						"ASoC: idle_bias_off CODEC on over suspend\n");
					break;
				}
				fallthrough;

			case SND_SOC_BIAS_OFF:
				snd_soc_component_suspend(component);
				if (component->regmap)
					regcache_mark_dirty(component->regmap);
				/* deactivate pins to sleep state */
				pinctrl_pm_select_sleep_state(component->dev);
				break;
			default:
				dev_dbg(component->dev,
					"ASoC: COMPONENT is on over suspend\n");
				break;
			}
		}
	}

	snd_soc_card_suspend_post(card);

	return 0;
}
EXPORT_SYMBOL_GPL(snd_soc_suspend);

/*
 * deferred resume work, so resume can complete before we finished
 * setting our codec back up, which can be very slow on I2C
 */
static void soc_resume_deferred(struct work_struct *work)
{
	struct snd_soc_card *card =
			container_of(work, struct snd_soc_card,
				     deferred_resume_work);
	struct snd_soc_component *component;

	/*
	 * our power state is still SNDRV_CTL_POWER_D3hot from suspend time,
	 * so userspace apps are blocked from touching us
	 */

	dev_dbg(card->dev, "ASoC: starting resume work\n");

	/* Bring us up into D2 so that DAPM starts enabling things */
	snd_power_change_state(card->snd_card, SNDRV_CTL_POWER_D2);

	snd_soc_card_resume_pre(card);

	for_each_card_components(card, component) {
		if (snd_soc_component_is_suspended(component))
			snd_soc_component_resume(component);
	}

	soc_dapm_suspend_resume(card, SND_SOC_DAPM_STREAM_RESUME);

	/* unmute any active DACs */
	soc_playback_digital_mute(card, 0);

	snd_soc_card_resume_post(card);

	dev_dbg(card->dev, "ASoC: resume work completed\n");

	/* Recheck all endpoints too, their state is affected by suspend */
	dapm_mark_endpoints_dirty(card);
	snd_soc_dapm_sync(&card->dapm);

	/* userspace can access us now we are back as we were before */
	snd_power_change_state(card->snd_card, SNDRV_CTL_POWER_D0);
}

/* powers up audio subsystem after a suspend */
int snd_soc_resume(struct device *dev)
{
	struct snd_soc_card *card = dev_get_drvdata(dev);
	struct snd_soc_component *component;

	/* If the card is not initialized yet there is nothing to do */
	if (!snd_soc_card_is_instantiated(card))
		return 0;

	/* activate pins from sleep state */
	for_each_card_components(card, component)
		if (snd_soc_component_active(component))
			pinctrl_pm_select_default_state(component->dev);

	dev_dbg(dev, "ASoC: Scheduling resume work\n");
	if (!schedule_work(&card->deferred_resume_work))
		dev_err(dev, "ASoC: resume work item may be lost\n");

	return 0;
}
EXPORT_SYMBOL_GPL(snd_soc_resume);

static void soc_resume_init(struct snd_soc_card *card)
{
	/* deferred resume work */
	INIT_WORK(&card->deferred_resume_work, soc_resume_deferred);
}
#else
#define snd_soc_suspend NULL
#define snd_soc_resume NULL
static inline void soc_resume_init(struct snd_soc_card *card) { }
#endif

static struct device_node
*soc_component_to_node(struct snd_soc_component *component)
{
	struct device_node *of_node;

	of_node = component->dev->of_node;
	if (!of_node && component->dev->parent)
		of_node = component->dev->parent->of_node;

	return of_node;
}

struct of_phandle_args *snd_soc_copy_dai_args(struct device *dev, struct of_phandle_args *args)
{
	struct of_phandle_args *ret = devm_kzalloc(dev, sizeof(*ret), GFP_KERNEL);

	if (!ret)
		return NULL;

	*ret = *args;

	return ret;
}
EXPORT_SYMBOL_GPL(snd_soc_copy_dai_args);

static int snd_soc_is_matching_component(
	const struct snd_soc_dai_link_component *dlc,
	struct snd_soc_component *component)
{
	struct device_node *component_of_node;

	if (!dlc)
		return 0;

	if (dlc->dai_args) {
		struct snd_soc_dai *dai;

		for_each_component_dais(component, dai)
			if (snd_soc_is_matching_dai(dlc, dai))
				return 1;
		return 0;
	}

	component_of_node = soc_component_to_node(component);

	if (dlc->of_node && component_of_node != dlc->of_node)
		return 0;
	if (dlc->name && strcmp(component->name, dlc->name))
		return 0;

	return 1;
}

static struct snd_soc_component *soc_find_component(
	const struct snd_soc_dai_link_component *dlc)
{
	struct snd_soc_component *component;

	lockdep_assert_held(&client_mutex);

	/*
	 * NOTE
	 *
	 * It returns *1st* found component, but some driver
	 * has few components by same of_node/name
	 * ex)
	 *	CPU component and generic DMAEngine component
	 */
	for_each_component(component)
		if (snd_soc_is_matching_component(dlc, component))
			return component;

	return NULL;
}

/**
 * snd_soc_find_dai - Find a registered DAI
 *
 * @dlc: name of the DAI or the DAI driver and optional component info to match
 *
 * This function will search all registered components and their DAIs to
 * find the DAI of the same name. The component's of_node and name
 * should also match if being specified.
 *
 * Return: pointer of DAI, or NULL if not found.
 */
struct snd_soc_dai *snd_soc_find_dai(
	const struct snd_soc_dai_link_component *dlc)
{
	struct snd_soc_component *component;
	struct snd_soc_dai *dai;

	lockdep_assert_held(&client_mutex);

	/* Find CPU DAI from registered DAIs */
	for_each_component(component)
		if (snd_soc_is_matching_component(dlc, component))
			for_each_component_dais(component, dai)
				if (snd_soc_is_matching_dai(dlc, dai))
					return dai;

	return NULL;
}
EXPORT_SYMBOL_GPL(snd_soc_find_dai);

struct snd_soc_dai *snd_soc_find_dai_with_mutex(
	const struct snd_soc_dai_link_component *dlc)
{
	struct snd_soc_dai *dai;

	mutex_lock(&client_mutex);
	dai = snd_soc_find_dai(dlc);
	mutex_unlock(&client_mutex);

	return dai;
}
EXPORT_SYMBOL_GPL(snd_soc_find_dai_with_mutex);

static int soc_dai_link_sanity_check(struct snd_soc_card *card,
				     struct snd_soc_dai_link *link)
{
	int i;
	struct snd_soc_dai_link_component *dlc;

	/* Codec check */
	for_each_link_codecs(link, i, dlc) {
		/*
		 * Codec must be specified by 1 of name or OF node,
		 * not both or neither.
		 */
		if (snd_soc_dlc_component_is_invalid(dlc))
			goto component_invalid;

		if (snd_soc_dlc_component_is_empty(dlc))
			goto component_empty;

		/* Codec DAI name must be specified */
		if (snd_soc_dlc_dai_is_empty(dlc))
			goto dai_empty;

		/*
		 * Defer card registration if codec component is not added to
		 * component list.
		 */
		if (!soc_find_component(dlc))
			goto component_not_found;
	}

	/* Platform check */
	for_each_link_platforms(link, i, dlc) {
		/*
		 * Platform may be specified by either name or OF node, but it
		 * can be left unspecified, then no components will be inserted
		 * in the rtdcom list
		 */
		if (snd_soc_dlc_component_is_invalid(dlc))
			goto component_invalid;

		if (snd_soc_dlc_component_is_empty(dlc))
			goto component_empty;

		/*
		 * Defer card registration if platform component is not added to
		 * component list.
		 */
		if (!soc_find_component(dlc))
			goto component_not_found;
	}

	/* CPU check */
	for_each_link_cpus(link, i, dlc) {
		/*
		 * CPU device may be specified by either name or OF node, but
		 * can be left unspecified, and will be matched based on DAI
		 * name alone..
		 */
		if (snd_soc_dlc_component_is_invalid(dlc))
			goto component_invalid;


		if (snd_soc_dlc_component_is_empty(dlc)) {
			/*
			 * At least one of CPU DAI name or CPU device name/node must be specified
			 */
			if (snd_soc_dlc_dai_is_empty(dlc))
				goto component_dai_empty;
		} else {
			/*
			 * Defer card registration if Component is not added
			 */
			if (!soc_find_component(dlc))
				goto component_not_found;
		}
	}

	return 0;

component_invalid:
	dev_err(card->dev, "ASoC: Both Component name/of_node are set for %s\n", link->name);
	return -EINVAL;

component_empty:
	dev_err(card->dev, "ASoC: Neither Component name/of_node are set for %s\n", link->name);
	return -EINVAL;

component_not_found:
	dev_dbg(card->dev, "ASoC: Component %s not found for link %s\n", dlc->name, link->name);
	return -EPROBE_DEFER;

dai_empty:
	dev_err(card->dev, "ASoC: DAI name is not set for %s\n", link->name);
	return -EINVAL;

component_dai_empty:
	dev_err(card->dev, "ASoC: Neither DAI/Component name/of_node are set for %s\n", link->name);
	return -EINVAL;
}

<<<<<<< HEAD
#define MAX_DEFAULT_CH_MAP_SIZE 7
=======
#define MAX_DEFAULT_CH_MAP_SIZE 8
>>>>>>> 87a58d91
static struct snd_soc_dai_link_ch_map default_ch_map_sync[MAX_DEFAULT_CH_MAP_SIZE] = {
	{ .cpu = 0, .codec = 0 },
	{ .cpu = 1, .codec = 1 },
	{ .cpu = 2, .codec = 2 },
	{ .cpu = 3, .codec = 3 },
	{ .cpu = 4, .codec = 4 },
	{ .cpu = 5, .codec = 5 },
	{ .cpu = 6, .codec = 6 },
<<<<<<< HEAD
=======
	{ .cpu = 7, .codec = 7 },
>>>>>>> 87a58d91
};
static struct snd_soc_dai_link_ch_map default_ch_map_1cpu[MAX_DEFAULT_CH_MAP_SIZE] = {
	{ .cpu = 0, .codec = 0 },
	{ .cpu = 0, .codec = 1 },
	{ .cpu = 0, .codec = 2 },
	{ .cpu = 0, .codec = 3 },
	{ .cpu = 0, .codec = 4 },
	{ .cpu = 0, .codec = 5 },
	{ .cpu = 0, .codec = 6 },
<<<<<<< HEAD
=======
	{ .cpu = 0, .codec = 7 },
>>>>>>> 87a58d91
};
static struct snd_soc_dai_link_ch_map default_ch_map_1codec[MAX_DEFAULT_CH_MAP_SIZE] = {
	{ .cpu = 0, .codec = 0 },
	{ .cpu = 1, .codec = 0 },
	{ .cpu = 2, .codec = 0 },
	{ .cpu = 3, .codec = 0 },
	{ .cpu = 4, .codec = 0 },
	{ .cpu = 5, .codec = 0 },
	{ .cpu = 6, .codec = 0 },
<<<<<<< HEAD
=======
	{ .cpu = 7, .codec = 0 },
>>>>>>> 87a58d91
};
static int snd_soc_compensate_channel_connection_map(struct snd_soc_card *card,
						     struct snd_soc_dai_link *dai_link)
{
	struct snd_soc_dai_link_ch_map *ch_maps;
	int i;

	/*
	 * dai_link->ch_maps indicates how CPU/Codec are connected.
	 * It will be a map seen from a larger number of DAI.
	 * see
	 *	soc.h :: [dai_link->ch_maps Image sample]
	 */

	/* it should have ch_maps if connection was N:M */
	if (dai_link->num_cpus > 1 && dai_link->num_codecs > 1 &&
	    dai_link->num_cpus != dai_link->num_codecs && !dai_link->ch_maps) {
		dev_err(card->dev, "need to have ch_maps when N:M connection (%s)",
			dai_link->name);
		return -EINVAL;
	}

	/* do nothing if it has own maps */
	if (dai_link->ch_maps)
		goto sanity_check;

	/* check default map size */
	if (dai_link->num_cpus   > MAX_DEFAULT_CH_MAP_SIZE ||
	    dai_link->num_codecs > MAX_DEFAULT_CH_MAP_SIZE) {
		dev_err(card->dev, "soc-core.c needs update default_connection_maps");
		return -EINVAL;
	}

	/* Compensate missing map for ... */
	if (dai_link->num_cpus == dai_link->num_codecs)
		dai_link->ch_maps = default_ch_map_sync;	/* for 1:1 or N:N */
	else if (dai_link->num_cpus <  dai_link->num_codecs)
		dai_link->ch_maps = default_ch_map_1cpu;	/* for 1:N */
	else
		dai_link->ch_maps = default_ch_map_1codec;	/* for N:1 */

sanity_check:
	dev_dbg(card->dev, "dai_link %s\n", dai_link->stream_name);
	for_each_link_ch_maps(dai_link, i, ch_maps) {
		if ((ch_maps->cpu   >= dai_link->num_cpus) ||
		    (ch_maps->codec >= dai_link->num_codecs)) {
			dev_err(card->dev,
				"unexpected dai_link->ch_maps[%d] index (cpu(%d/%d) codec(%d/%d))",
				i,
				ch_maps->cpu,	dai_link->num_cpus,
				ch_maps->codec,	dai_link->num_codecs);
			return -EINVAL;
		}

		dev_dbg(card->dev, "  [%d] cpu%d <-> codec%d\n",
			i, ch_maps->cpu, ch_maps->codec);
	}

	return 0;
}

/**
 * snd_soc_remove_pcm_runtime - Remove a pcm_runtime from card
 * @card: The ASoC card to which the pcm_runtime has
 * @rtd: The pcm_runtime to remove
 *
 * This function removes a pcm_runtime from the ASoC card.
 */
void snd_soc_remove_pcm_runtime(struct snd_soc_card *card,
				struct snd_soc_pcm_runtime *rtd)
{
	lockdep_assert_held(&client_mutex);

	/*
	 * Notify the machine driver for extra destruction
	 */
	snd_soc_card_remove_dai_link(card, rtd->dai_link);

	soc_free_pcm_runtime(rtd);
}
EXPORT_SYMBOL_GPL(snd_soc_remove_pcm_runtime);

/**
 * snd_soc_add_pcm_runtime - Add a pcm_runtime dynamically via dai_link
 * @card: The ASoC card to which the pcm_runtime is added
 * @dai_link: The DAI link to find pcm_runtime
 *
 * This function adds a pcm_runtime ASoC card by using dai_link.
 *
 * Note: Topology can use this API to add pcm_runtime when probing the
 * topology component. And machine drivers can still define static
 * DAI links in dai_link array.
 */
static int snd_soc_add_pcm_runtime(struct snd_soc_card *card,
				   struct snd_soc_dai_link *dai_link)
{
	struct snd_soc_pcm_runtime *rtd;
	struct snd_soc_dai_link_component *codec, *platform, *cpu;
	struct snd_soc_component *component;
	int i, ret;

	lockdep_assert_held(&client_mutex);

	/*
	 * Notify the machine driver for extra initialization
	 */
	ret = snd_soc_card_add_dai_link(card, dai_link);
	if (ret < 0)
		return ret;

	if (dai_link->ignore)
		return 0;

	dev_dbg(card->dev, "ASoC: binding %s\n", dai_link->name);

	ret = soc_dai_link_sanity_check(card, dai_link);
	if (ret < 0)
		return ret;

	rtd = soc_new_pcm_runtime(card, dai_link);
	if (!rtd)
		return -ENOMEM;

	for_each_link_cpus(dai_link, i, cpu) {
		snd_soc_rtd_to_cpu(rtd, i) = snd_soc_find_dai(cpu);
		if (!snd_soc_rtd_to_cpu(rtd, i)) {
			dev_info(card->dev, "ASoC: CPU DAI %s not registered\n",
				 cpu->dai_name);
			goto _err_defer;
		}
		snd_soc_rtd_add_component(rtd, snd_soc_rtd_to_cpu(rtd, i)->component);
	}

	/* Find CODEC from registered CODECs */
	for_each_link_codecs(dai_link, i, codec) {
		snd_soc_rtd_to_codec(rtd, i) = snd_soc_find_dai(codec);
		if (!snd_soc_rtd_to_codec(rtd, i)) {
			dev_info(card->dev, "ASoC: CODEC DAI %s not registered\n",
				 codec->dai_name);
			goto _err_defer;
		}

		snd_soc_rtd_add_component(rtd, snd_soc_rtd_to_codec(rtd, i)->component);
	}

	/* Find PLATFORM from registered PLATFORMs */
	for_each_link_platforms(dai_link, i, platform) {
		for_each_component(component) {
			if (!snd_soc_is_matching_component(platform, component))
				continue;

			snd_soc_rtd_add_component(rtd, component);
		}
	}

	return 0;

_err_defer:
	snd_soc_remove_pcm_runtime(card, rtd);
	return -EPROBE_DEFER;
}

int snd_soc_add_pcm_runtimes(struct snd_soc_card *card,
			     struct snd_soc_dai_link *dai_link,
			     int num_dai_link)
{
	for (int i = 0; i < num_dai_link; i++) {
		int ret;
<<<<<<< HEAD

		ret = snd_soc_compensate_channel_connection_map(card, dai_link + i);
		if (ret < 0)
			return ret;

=======

		ret = snd_soc_compensate_channel_connection_map(card, dai_link + i);
		if (ret < 0)
			return ret;

>>>>>>> 87a58d91
		ret = snd_soc_add_pcm_runtime(card, dai_link + i);
		if (ret < 0)
			return ret;
	}

	return 0;
}
EXPORT_SYMBOL_GPL(snd_soc_add_pcm_runtimes);

static void snd_soc_runtime_get_dai_fmt(struct snd_soc_pcm_runtime *rtd)
{
	struct snd_soc_dai_link *dai_link = rtd->dai_link;
	struct snd_soc_dai *dai, *not_used;
	u64 pos, possible_fmt;
	unsigned int mask = 0, dai_fmt = 0;
	int i, j, priority, pri, until;

	/*
	 * Get selectable format from each DAIs.
	 *
	 ****************************
	 *            NOTE
	 * Using .auto_selectable_formats is not mandatory,
	 * we can select format manually from Sound Card.
	 * When use it, driver should list well tested format only.
	 ****************************
	 *
	 * ex)
	 *	auto_selectable_formats (= SND_SOC_POSSIBLE_xxx)
	 *		 (A)	 (B)	 (C)
	 *	DAI0_: { 0x000F, 0x00F0, 0x0F00 };
	 *	DAI1 : { 0xF000, 0x0F00 };
	 *		 (X)	 (Y)
	 *
	 * "until" will be 3 in this case (MAX array size from DAI0 and DAI1)
	 * Here is dev_dbg() message and comments
	 *
	 * priority = 1
	 * DAI0: (pri, fmt) = (1, 000000000000000F) // 1st check (A) DAI1 is not selected
	 * DAI1: (pri, fmt) = (0, 0000000000000000) //               Necessary Waste
	 * DAI0: (pri, fmt) = (1, 000000000000000F) // 2nd check (A)
	 * DAI1: (pri, fmt) = (1, 000000000000F000) //           (X)
	 * priority = 2
	 * DAI0: (pri, fmt) = (2, 00000000000000FF) // 3rd check (A) + (B)
	 * DAI1: (pri, fmt) = (1, 000000000000F000) //           (X)
	 * DAI0: (pri, fmt) = (2, 00000000000000FF) // 4th check (A) + (B)
	 * DAI1: (pri, fmt) = (2, 000000000000FF00) //           (X) + (Y)
	 * priority = 3
	 * DAI0: (pri, fmt) = (3, 0000000000000FFF) // 5th check (A) + (B) + (C)
	 * DAI1: (pri, fmt) = (2, 000000000000FF00) //           (X) + (Y)
	 * found auto selected format: 0000000000000F00
	 */
	until = snd_soc_dai_get_fmt_max_priority(rtd);
	for (priority = 1; priority <= until; priority++) {
		for_each_rtd_dais(rtd, j, not_used) {

			possible_fmt = ULLONG_MAX;
			for_each_rtd_dais(rtd, i, dai) {
				u64 fmt = 0;

				pri = (j >= i) ? priority : priority - 1;
				fmt = snd_soc_dai_get_fmt(dai, pri);
				possible_fmt &= fmt;
			}
			if (possible_fmt)
				goto found;
		}
	}
	/* Not Found */
	return;
found:
	/*
	 * convert POSSIBLE_DAIFMT to DAIFMT
	 *
	 * Some basic/default settings on each is defined as 0.
	 * see
	 *	SND_SOC_DAIFMT_NB_NF
	 *	SND_SOC_DAIFMT_GATED
	 *
	 * SND_SOC_DAIFMT_xxx_MASK can't notice it if Sound Card specify
	 * these value, and will be overwrite to auto selected value.
	 *
	 * To avoid such issue, loop from 63 to 0 here.
	 * Small number of SND_SOC_POSSIBLE_xxx will be Hi priority.
	 * Basic/Default settings of each part and above are defined
	 * as Hi priority (= small number) of SND_SOC_POSSIBLE_xxx.
	 */
	for (i = 63; i >= 0; i--) {
		pos = 1ULL << i;
		switch (possible_fmt & pos) {
		/*
		 * for format
		 */
		case SND_SOC_POSSIBLE_DAIFMT_I2S:
		case SND_SOC_POSSIBLE_DAIFMT_RIGHT_J:
		case SND_SOC_POSSIBLE_DAIFMT_LEFT_J:
		case SND_SOC_POSSIBLE_DAIFMT_DSP_A:
		case SND_SOC_POSSIBLE_DAIFMT_DSP_B:
		case SND_SOC_POSSIBLE_DAIFMT_AC97:
		case SND_SOC_POSSIBLE_DAIFMT_PDM:
			dai_fmt = (dai_fmt & ~SND_SOC_DAIFMT_FORMAT_MASK) | i;
			break;
		/*
		 * for clock
		 */
		case SND_SOC_POSSIBLE_DAIFMT_CONT:
			dai_fmt = (dai_fmt & ~SND_SOC_DAIFMT_CLOCK_MASK) | SND_SOC_DAIFMT_CONT;
			break;
		case SND_SOC_POSSIBLE_DAIFMT_GATED:
			dai_fmt = (dai_fmt & ~SND_SOC_DAIFMT_CLOCK_MASK) | SND_SOC_DAIFMT_GATED;
			break;
		/*
		 * for clock invert
		 */
		case SND_SOC_POSSIBLE_DAIFMT_NB_NF:
			dai_fmt = (dai_fmt & ~SND_SOC_DAIFMT_INV_MASK) | SND_SOC_DAIFMT_NB_NF;
			break;
		case SND_SOC_POSSIBLE_DAIFMT_NB_IF:
			dai_fmt = (dai_fmt & ~SND_SOC_DAIFMT_INV_MASK) | SND_SOC_DAIFMT_NB_IF;
			break;
		case SND_SOC_POSSIBLE_DAIFMT_IB_NF:
			dai_fmt = (dai_fmt & ~SND_SOC_DAIFMT_INV_MASK) | SND_SOC_DAIFMT_IB_NF;
			break;
		case SND_SOC_POSSIBLE_DAIFMT_IB_IF:
			dai_fmt = (dai_fmt & ~SND_SOC_DAIFMT_INV_MASK) | SND_SOC_DAIFMT_IB_IF;
			break;
		/*
		 * for clock provider / consumer
		 */
		case SND_SOC_POSSIBLE_DAIFMT_CBP_CFP:
			dai_fmt = (dai_fmt & ~SND_SOC_DAIFMT_CLOCK_PROVIDER_MASK) | SND_SOC_DAIFMT_CBP_CFP;
			break;
		case SND_SOC_POSSIBLE_DAIFMT_CBC_CFP:
			dai_fmt = (dai_fmt & ~SND_SOC_DAIFMT_CLOCK_PROVIDER_MASK) | SND_SOC_DAIFMT_CBC_CFP;
			break;
		case SND_SOC_POSSIBLE_DAIFMT_CBP_CFC:
			dai_fmt = (dai_fmt & ~SND_SOC_DAIFMT_CLOCK_PROVIDER_MASK) | SND_SOC_DAIFMT_CBP_CFC;
			break;
		case SND_SOC_POSSIBLE_DAIFMT_CBC_CFC:
			dai_fmt = (dai_fmt & ~SND_SOC_DAIFMT_CLOCK_PROVIDER_MASK) | SND_SOC_DAIFMT_CBC_CFC;
			break;
		}
	}

	/*
	 * Some driver might have very complex limitation.
	 * In such case, user want to auto-select non-limitation part,
	 * and want to manually specify complex part.
	 *
	 * Or for example, if both CPU and Codec can be clock provider,
	 * but because of its quality, user want to specify it manually.
	 *
	 * Use manually specified settings if sound card did.
	 */
	if (!(dai_link->dai_fmt & SND_SOC_DAIFMT_FORMAT_MASK))
		mask |= SND_SOC_DAIFMT_FORMAT_MASK;
	if (!(dai_link->dai_fmt & SND_SOC_DAIFMT_CLOCK_MASK))
		mask |= SND_SOC_DAIFMT_CLOCK_MASK;
	if (!(dai_link->dai_fmt & SND_SOC_DAIFMT_INV_MASK))
		mask |= SND_SOC_DAIFMT_INV_MASK;
	if (!(dai_link->dai_fmt & SND_SOC_DAIFMT_CLOCK_PROVIDER_MASK))
		mask |= SND_SOC_DAIFMT_CLOCK_PROVIDER_MASK;

	dai_link->dai_fmt |= (dai_fmt & mask);
}

/**
 * snd_soc_runtime_set_dai_fmt() - Change DAI link format for a ASoC runtime
 * @rtd: The runtime for which the DAI link format should be changed
 * @dai_fmt: The new DAI link format
 *
 * This function updates the DAI link format for all DAIs connected to the DAI
 * link for the specified runtime.
 *
 * Note: For setups with a static format set the dai_fmt field in the
 * corresponding snd_dai_link struct instead of using this function.
 *
 * Returns 0 on success, otherwise a negative error code.
 */
int snd_soc_runtime_set_dai_fmt(struct snd_soc_pcm_runtime *rtd,
				unsigned int dai_fmt)
{
	struct snd_soc_dai *cpu_dai;
	struct snd_soc_dai *codec_dai;
	unsigned int i;
	int ret;

	if (!dai_fmt)
		return 0;

	for_each_rtd_codec_dais(rtd, i, codec_dai) {
		ret = snd_soc_dai_set_fmt(codec_dai, dai_fmt);
		if (ret != 0 && ret != -ENOTSUPP)
			return ret;
	}

	/* Flip the polarity for the "CPU" end of link */
	dai_fmt = snd_soc_daifmt_clock_provider_flipped(dai_fmt);

	for_each_rtd_cpu_dais(rtd, i, cpu_dai) {
		ret = snd_soc_dai_set_fmt(cpu_dai, dai_fmt);
		if (ret != 0 && ret != -ENOTSUPP)
			return ret;
	}

	return 0;
}
EXPORT_SYMBOL_GPL(snd_soc_runtime_set_dai_fmt);

static int soc_init_pcm_runtime(struct snd_soc_card *card,
				struct snd_soc_pcm_runtime *rtd)
{
	struct snd_soc_dai_link *dai_link = rtd->dai_link;
	struct snd_soc_dai *cpu_dai = snd_soc_rtd_to_cpu(rtd, 0);
	struct snd_soc_component *component;
	int ret, num, i;

	/* do machine specific initialization */
	ret = snd_soc_link_init(rtd);
	if (ret < 0)
		return ret;

	snd_soc_runtime_get_dai_fmt(rtd);
	ret = snd_soc_runtime_set_dai_fmt(rtd, dai_link->dai_fmt);
	if (ret)
		goto err;

	/* add DPCM sysfs entries */
	soc_dpcm_debugfs_add(rtd);

	num = rtd->num;

	/*
	 * most drivers will register their PCMs using DAI link ordering but
	 * topology based drivers can use the DAI link id field to set PCM
	 * device number and then use rtd + a base offset of the BEs.
	 */
	for_each_rtd_components(rtd, i, component) {
		if (!component->driver->use_dai_pcm_id)
			continue;

		if (rtd->dai_link->no_pcm)
			num += component->driver->be_pcm_base;
		else
			num = rtd->dai_link->id;
	}

	/* create compress_device if possible */
	ret = snd_soc_dai_compress_new(cpu_dai, rtd, num);
	if (ret != -ENOTSUPP)
		goto err;

	/* create the pcm */
	ret = soc_new_pcm(rtd, num);
	if (ret < 0) {
		dev_err(card->dev, "ASoC: can't create pcm %s :%d\n",
			dai_link->stream_name, ret);
		goto err;
	}

	ret = snd_soc_pcm_dai_new(rtd);
	if (ret < 0)
		goto err;

	rtd->initialized = true;

	return 0;
err:
	snd_soc_link_exit(rtd);
	return ret;
}

static void soc_set_name_prefix(struct snd_soc_card *card,
				struct snd_soc_component *component)
{
	struct device_node *of_node = soc_component_to_node(component);
	const char *str;
	int ret, i;

	for (i = 0; i < card->num_configs; i++) {
		struct snd_soc_codec_conf *map = &card->codec_conf[i];

		if (snd_soc_is_matching_component(&map->dlc, component) &&
		    map->name_prefix) {
			component->name_prefix = map->name_prefix;
			return;
		}
	}

	/*
	 * If there is no configuration table or no match in the table,
	 * check if a prefix is provided in the node
	 */
	ret = of_property_read_string(of_node, "sound-name-prefix", &str);
	if (ret < 0)
		return;

	component->name_prefix = str;
}

static void soc_remove_component(struct snd_soc_component *component,
				 int probed)
{

	if (!component->card)
		return;

	if (probed)
		snd_soc_component_remove(component);

	list_del_init(&component->card_list);
	snd_soc_dapm_free(snd_soc_component_get_dapm(component));
	soc_cleanup_component_debugfs(component);
	component->card = NULL;
	snd_soc_component_module_put_when_remove(component);
}

static int soc_probe_component(struct snd_soc_card *card,
			       struct snd_soc_component *component)
{
	struct snd_soc_dapm_context *dapm =
		snd_soc_component_get_dapm(component);
	struct snd_soc_dai *dai;
	int probed = 0;
	int ret;

	if (snd_soc_component_is_dummy(component))
		return 0;

	if (component->card) {
		if (component->card != card) {
			dev_err(component->dev,
				"Trying to bind component \"%s\" to card \"%s\" but is already bound to card \"%s\"\n",
				component->name, card->name, component->card->name);
			return -ENODEV;
		}
		return 0;
	}

	ret = snd_soc_component_module_get_when_probe(component);
	if (ret < 0)
		return ret;

	component->card = card;
	soc_set_name_prefix(card, component);

	soc_init_component_debugfs(component);

	snd_soc_dapm_init(dapm, card, component);

	ret = snd_soc_dapm_new_controls(dapm,
					component->driver->dapm_widgets,
					component->driver->num_dapm_widgets);

	if (ret != 0) {
		dev_err(component->dev,
			"Failed to create new controls %d\n", ret);
		goto err_probe;
	}

	for_each_component_dais(component, dai) {
		ret = snd_soc_dapm_new_dai_widgets(dapm, dai);
		if (ret != 0) {
			dev_err(component->dev,
				"Failed to create DAI widgets %d\n", ret);
			goto err_probe;
		}
	}

	ret = snd_soc_component_probe(component);
	if (ret < 0)
		goto err_probe;

	WARN(dapm->idle_bias_off &&
	     dapm->bias_level != SND_SOC_BIAS_OFF,
	     "codec %s can not start from non-off bias with idle_bias_off==1\n",
	     component->name);
	probed = 1;

	/*
	 * machine specific init
	 * see
	 *	snd_soc_component_set_aux()
	 */
	ret = snd_soc_component_init(component);
	if (ret < 0)
		goto err_probe;

	ret = snd_soc_add_component_controls(component,
					     component->driver->controls,
					     component->driver->num_controls);
	if (ret < 0)
		goto err_probe;

	ret = snd_soc_dapm_add_routes(dapm,
				      component->driver->dapm_routes,
				      component->driver->num_dapm_routes);
	if (ret < 0) {
		if (card->disable_route_checks) {
			dev_info(card->dev,
				 "%s: disable_route_checks set, ignoring errors on add_routes\n",
				 __func__);
		} else {
			dev_err(card->dev,
				"%s: snd_soc_dapm_add_routes failed: %d\n",
				__func__, ret);
			goto err_probe;
		}
	}

	/* see for_each_card_components */
	list_add(&component->card_list, &card->component_dev_list);

err_probe:
	if (ret < 0)
		soc_remove_component(component, probed);

	return ret;
}

static void soc_remove_link_dais(struct snd_soc_card *card)
{
	struct snd_soc_pcm_runtime *rtd;
	int order;

	for_each_comp_order(order) {
		for_each_card_rtds(card, rtd) {
			/* remove all rtd connected DAIs in good order */
			snd_soc_pcm_dai_remove(rtd, order);
		}
	}
}

static int soc_probe_link_dais(struct snd_soc_card *card)
{
	struct snd_soc_pcm_runtime *rtd;
	int order, ret;

	for_each_comp_order(order) {
		for_each_card_rtds(card, rtd) {
			/* probe all rtd connected DAIs in good order */
			ret = snd_soc_pcm_dai_probe(rtd, order);
			if (ret)
				return ret;
		}
	}

	return 0;
}

static void soc_remove_link_components(struct snd_soc_card *card)
{
	struct snd_soc_component *component;
	struct snd_soc_pcm_runtime *rtd;
	int i, order;

	for_each_comp_order(order) {
		for_each_card_rtds(card, rtd) {
			for_each_rtd_components(rtd, i, component) {
				if (component->driver->remove_order != order)
					continue;

				soc_remove_component(component, 1);
			}
		}
	}
}

static int soc_probe_link_components(struct snd_soc_card *card)
{
	struct snd_soc_component *component;
	struct snd_soc_pcm_runtime *rtd;
	int i, ret, order;

	for_each_comp_order(order) {
		for_each_card_rtds(card, rtd) {
			for_each_rtd_components(rtd, i, component) {
				if (component->driver->probe_order != order)
					continue;

				ret = soc_probe_component(card, component);
				if (ret < 0)
					return ret;
			}
		}
	}

	return 0;
}

static void soc_unbind_aux_dev(struct snd_soc_card *card)
{
	struct snd_soc_component *component, *_component;

	for_each_card_auxs_safe(card, component, _component) {
		/* for snd_soc_component_init() */
		snd_soc_component_set_aux(component, NULL);
		list_del(&component->card_aux_list);
	}
}

static int soc_bind_aux_dev(struct snd_soc_card *card)
{
	struct snd_soc_component *component;
	struct snd_soc_aux_dev *aux;
	int i;

	for_each_card_pre_auxs(card, i, aux) {
		/* codecs, usually analog devices */
		component = soc_find_component(&aux->dlc);
		if (!component)
			return -EPROBE_DEFER;

		/* for snd_soc_component_init() */
		snd_soc_component_set_aux(component, aux);
		/* see for_each_card_auxs */
		list_add(&component->card_aux_list, &card->aux_comp_list);
	}
	return 0;
}

static int soc_probe_aux_devices(struct snd_soc_card *card)
{
	struct snd_soc_component *component;
	int order;
	int ret;

	for_each_comp_order(order) {
		for_each_card_auxs(card, component) {
			if (component->driver->probe_order != order)
				continue;

			ret = soc_probe_component(card,	component);
			if (ret < 0)
				return ret;
		}
	}

	return 0;
}

static void soc_remove_aux_devices(struct snd_soc_card *card)
{
	struct snd_soc_component *comp, *_comp;
	int order;

	for_each_comp_order(order) {
		for_each_card_auxs_safe(card, comp, _comp) {
			if (comp->driver->remove_order == order)
				soc_remove_component(comp, 1);
		}
	}
}

#ifdef CONFIG_DMI
/*
 * If a DMI filed contain strings in this blacklist (e.g.
 * "Type2 - Board Manufacturer" or "Type1 - TBD by OEM"), it will be taken
 * as invalid and dropped when setting the card long name from DMI info.
 */
static const char * const dmi_blacklist[] = {
	"To be filled by OEM",
	"TBD by OEM",
	"Default String",
	"Board Manufacturer",
	"Board Vendor Name",
	"Board Product Name",
	NULL,	/* terminator */
};

/*
 * Trim special characters, and replace '-' with '_' since '-' is used to
 * separate different DMI fields in the card long name. Only number and
 * alphabet characters and a few separator characters are kept.
 */
static void cleanup_dmi_name(char *name)
{
	int i, j = 0;

	for (i = 0; name[i]; i++) {
		if (isalnum(name[i]) || (name[i] == '.')
		    || (name[i] == '_'))
			name[j++] = name[i];
		else if (name[i] == '-')
			name[j++] = '_';
	}

	name[j] = '\0';
}

/*
 * Check if a DMI field is valid, i.e. not containing any string
 * in the black list.
 */
static int is_dmi_valid(const char *field)
{
	int i = 0;

	while (dmi_blacklist[i]) {
		if (strstr(field, dmi_blacklist[i]))
			return 0;
		i++;
	}

	return 1;
}

/*
 * Append a string to card->dmi_longname with character cleanups.
 */
static void append_dmi_string(struct snd_soc_card *card, const char *str)
{
	char *dst = card->dmi_longname;
	size_t dst_len = sizeof(card->dmi_longname);
	size_t len;

	len = strlen(dst);
	snprintf(dst + len, dst_len - len, "-%s", str);

	len++;	/* skip the separator "-" */
	if (len < dst_len)
		cleanup_dmi_name(dst + len);
}

/**
 * snd_soc_set_dmi_name() - Register DMI names to card
 * @card: The card to register DMI names
 * @flavour: The flavour "differentiator" for the card amongst its peers.
 *
 * An Intel machine driver may be used by many different devices but are
 * difficult for userspace to differentiate, since machine drivers usually
 * use their own name as the card short name and leave the card long name
 * blank. To differentiate such devices and fix bugs due to lack of
 * device-specific configurations, this function allows DMI info to be used
 * as the sound card long name, in the format of
 * "vendor-product-version-board"
 * (Character '-' is used to separate different DMI fields here).
 * This will help the user space to load the device-specific Use Case Manager
 * (UCM) configurations for the card.
 *
 * Possible card long names may be:
 * DellInc.-XPS139343-01-0310JH
 * ASUSTeKCOMPUTERINC.-T100TA-1.0-T100TA
 * Circuitco-MinnowboardMaxD0PLATFORM-D0-MinnowBoardMAX
 *
 * This function also supports flavoring the card longname to provide
 * the extra differentiation, like "vendor-product-version-board-flavor".
 *
 * We only keep number and alphabet characters and a few separator characters
 * in the card long name since UCM in the user space uses the card long names
 * as card configuration directory names and AudoConf cannot support special
 * characters like SPACE.
 *
 * Returns 0 on success, otherwise a negative error code.
 */
int snd_soc_set_dmi_name(struct snd_soc_card *card, const char *flavour)
{
	const char *vendor, *product, *board;

	if (card->long_name)
		return 0; /* long name already set by driver or from DMI */

	if (!dmi_available)
		return 0;

	/* make up dmi long name as: vendor-product-version-board */
	vendor = dmi_get_system_info(DMI_BOARD_VENDOR);
	if (!vendor || !is_dmi_valid(vendor)) {
		dev_warn(card->dev, "ASoC: no DMI vendor name!\n");
		return 0;
	}

	snprintf(card->dmi_longname, sizeof(card->dmi_longname), "%s", vendor);
	cleanup_dmi_name(card->dmi_longname);

	product = dmi_get_system_info(DMI_PRODUCT_NAME);
	if (product && is_dmi_valid(product)) {
		const char *product_version = dmi_get_system_info(DMI_PRODUCT_VERSION);

		append_dmi_string(card, product);

		/*
		 * some vendors like Lenovo may only put a self-explanatory
		 * name in the product version field
		 */
		if (product_version && is_dmi_valid(product_version))
			append_dmi_string(card, product_version);
	}

	board = dmi_get_system_info(DMI_BOARD_NAME);
	if (board && is_dmi_valid(board)) {
		if (!product || strcasecmp(board, product))
			append_dmi_string(card, board);
	} else if (!product) {
		/* fall back to using legacy name */
		dev_warn(card->dev, "ASoC: no DMI board/product name!\n");
		return 0;
	}

	/* Add flavour to dmi long name */
	if (flavour)
		append_dmi_string(card, flavour);

	/* set the card long name */
	card->long_name = card->dmi_longname;

	return 0;
}
EXPORT_SYMBOL_GPL(snd_soc_set_dmi_name);
#endif /* CONFIG_DMI */

static void soc_check_tplg_fes(struct snd_soc_card *card)
{
	struct snd_soc_component *component;
	const struct snd_soc_component_driver *comp_drv;
	struct snd_soc_dai_link *dai_link;
	int i;

	for_each_component(component) {

		/* does this component override BEs ? */
		if (!component->driver->ignore_machine)
			continue;

		/* for this machine ? */
		if (!strcmp(component->driver->ignore_machine,
			    card->dev->driver->name))
			goto match;
		if (strcmp(component->driver->ignore_machine,
			   dev_name(card->dev)))
			continue;
match:
		/* machine matches, so override the rtd data */
		for_each_card_prelinks(card, i, dai_link) {

			/* ignore this FE */
			if (dai_link->dynamic) {
				dai_link->ignore = true;
				continue;
			}

			dev_dbg(card->dev, "info: override BE DAI link %s\n",
				card->dai_link[i].name);

			/* override platform component */
			if (!dai_link->platforms) {
				dev_err(card->dev, "init platform error");
				continue;
			}

			if (component->dev->of_node)
				dai_link->platforms->of_node = component->dev->of_node;
			else
				dai_link->platforms->name = component->name;

			/* convert non BE into BE */
			if (!dai_link->no_pcm) {
				dai_link->no_pcm = 1;

				if (dai_link->dpcm_playback)
					dev_warn(card->dev,
						 "invalid configuration, dailink %s has flags no_pcm=0 and dpcm_playback=1\n",
						 dai_link->name);
				if (dai_link->dpcm_capture)
					dev_warn(card->dev,
						 "invalid configuration, dailink %s has flags no_pcm=0 and dpcm_capture=1\n",
						 dai_link->name);

				/* convert normal link into DPCM one */
				if (!(dai_link->dpcm_playback ||
				      dai_link->dpcm_capture)) {
					dai_link->dpcm_playback = !dai_link->capture_only;
					dai_link->dpcm_capture = !dai_link->playback_only;
				}
			}

			/*
			 * override any BE fixups
			 * see
			 *	snd_soc_link_be_hw_params_fixup()
			 */
			dai_link->be_hw_params_fixup =
				component->driver->be_hw_params_fixup;

			/*
			 * most BE links don't set stream name, so set it to
			 * dai link name if it's NULL to help bind widgets.
			 */
			if (!dai_link->stream_name)
				dai_link->stream_name = dai_link->name;
		}

		/* Inform userspace we are using alternate topology */
		if (component->driver->topology_name_prefix) {

			/* topology shortname created? */
			if (!card->topology_shortname_created) {
				comp_drv = component->driver;

				snprintf(card->topology_shortname, 32, "%s-%s",
					 comp_drv->topology_name_prefix,
					 card->name);
				card->topology_shortname_created = true;
			}

			/* use topology shortname */
			card->name = card->topology_shortname;
		}
	}
}

#define soc_setup_card_name(name, name1, name2, norm)		\
	__soc_setup_card_name(name, sizeof(name), name1, name2, norm)
static void __soc_setup_card_name(char *name, int len,
				  const char *name1, const char *name2,
				  int normalization)
{
	int i;

	snprintf(name, len, "%s", name1 ? name1 : name2);

	if (!normalization)
		return;

	/*
	 * Name normalization
	 *
	 * The driver name is somewhat special, as it's used as a key for
	 * searches in the user-space.
	 *
	 * ex)
	 *	"abcd??efg" -> "abcd__efg"
	 */
	for (i = 0; i < len; i++) {
		switch (name[i]) {
		case '_':
		case '-':
		case '\0':
			break;
		default:
			if (!isalnum(name[i]))
				name[i] = '_';
			break;
		}
	}
}

static void soc_cleanup_card_resources(struct snd_soc_card *card)
{
	struct snd_soc_pcm_runtime *rtd, *n;

	if (card->snd_card)
		snd_card_disconnect_sync(card->snd_card);

	snd_soc_dapm_shutdown(card);

	/* release machine specific resources */
	for_each_card_rtds(card, rtd)
		if (rtd->initialized)
			snd_soc_link_exit(rtd);
	/* remove and free each DAI */
	soc_remove_link_dais(card);
	soc_remove_link_components(card);

	for_each_card_rtds_safe(card, rtd, n)
		snd_soc_remove_pcm_runtime(card, rtd);

	/* remove auxiliary devices */
	soc_remove_aux_devices(card);
	soc_unbind_aux_dev(card);

	snd_soc_dapm_free(&card->dapm);
	soc_cleanup_card_debugfs(card);

	/* remove the card */
	snd_soc_card_remove(card);

	if (card->snd_card) {
		snd_card_free(card->snd_card);
		card->snd_card = NULL;
	}
}

static void snd_soc_unbind_card(struct snd_soc_card *card, bool unregister)
{
	if (snd_soc_card_is_instantiated(card)) {
		card->instantiated = false;
		snd_soc_flush_all_delayed_work(card);

		soc_cleanup_card_resources(card);
		if (!unregister)
			list_add(&card->list, &unbind_card_list);
	} else {
		if (unregister)
			list_del(&card->list);
	}
}

static int snd_soc_bind_card(struct snd_soc_card *card)
{
	struct snd_soc_pcm_runtime *rtd;
	struct snd_soc_component *component;
	int ret;

	mutex_lock(&client_mutex);
	snd_soc_card_mutex_lock_root(card);

	snd_soc_fill_dummy_dai(card);

	snd_soc_dapm_init(&card->dapm, card, NULL);

	/* check whether any platform is ignore machine FE and using topology */
	soc_check_tplg_fes(card);

	/* bind aux_devs too */
	ret = soc_bind_aux_dev(card);
	if (ret < 0)
		goto probe_end;

	/* add predefined DAI links to the list */
	card->num_rtd = 0;
	ret = snd_soc_add_pcm_runtimes(card, card->dai_link, card->num_links);
	if (ret < 0)
		goto probe_end;

	/* card bind complete so register a sound card */
	ret = snd_card_new(card->dev, SNDRV_DEFAULT_IDX1, SNDRV_DEFAULT_STR1,
			card->owner, 0, &card->snd_card);
	if (ret < 0) {
		dev_err(card->dev,
			"ASoC: can't create sound card for card %s: %d\n",
			card->name, ret);
		goto probe_end;
	}

	soc_init_card_debugfs(card);

	soc_resume_init(card);

	ret = snd_soc_dapm_new_controls(&card->dapm, card->dapm_widgets,
					card->num_dapm_widgets);
	if (ret < 0)
		goto probe_end;

	ret = snd_soc_dapm_new_controls(&card->dapm, card->of_dapm_widgets,
					card->num_of_dapm_widgets);
	if (ret < 0)
		goto probe_end;

	/* initialise the sound card only once */
	ret = snd_soc_card_probe(card);
	if (ret < 0)
		goto probe_end;

	/* probe all components used by DAI links on this card */
	ret = soc_probe_link_components(card);
	if (ret < 0) {
		if (ret != -EPROBE_DEFER) {
			dev_err(card->dev,
				"ASoC: failed to instantiate card %d\n", ret);
		}
		goto probe_end;
	}

	/* probe auxiliary components */
	ret = soc_probe_aux_devices(card);
	if (ret < 0) {
		dev_err(card->dev,
			"ASoC: failed to probe aux component %d\n", ret);
		goto probe_end;
	}

	/* probe all DAI links on this card */
	ret = soc_probe_link_dais(card);
	if (ret < 0) {
		dev_err(card->dev,
			"ASoC: failed to instantiate card %d\n", ret);
		goto probe_end;
	}

	for_each_card_rtds(card, rtd) {
		ret = soc_init_pcm_runtime(card, rtd);
		if (ret < 0)
			goto probe_end;
	}

	snd_soc_dapm_link_dai_widgets(card);
	snd_soc_dapm_connect_dai_link_widgets(card);

	ret = snd_soc_add_card_controls(card, card->controls,
					card->num_controls);
	if (ret < 0)
		goto probe_end;

	ret = snd_soc_dapm_add_routes(&card->dapm, card->dapm_routes,
				      card->num_dapm_routes);
	if (ret < 0) {
		if (card->disable_route_checks) {
			dev_info(card->dev,
				 "%s: disable_route_checks set, ignoring errors on add_routes\n",
				 __func__);
		} else {
			dev_err(card->dev,
				 "%s: snd_soc_dapm_add_routes failed: %d\n",
				 __func__, ret);
			goto probe_end;
		}
	}

	ret = snd_soc_dapm_add_routes(&card->dapm, card->of_dapm_routes,
				      card->num_of_dapm_routes);
	if (ret < 0)
		goto probe_end;

	/* try to set some sane longname if DMI is available */
	snd_soc_set_dmi_name(card, NULL);

	soc_setup_card_name(card->snd_card->shortname,
			    card->name, NULL, 0);
	soc_setup_card_name(card->snd_card->longname,
			    card->long_name, card->name, 0);
	soc_setup_card_name(card->snd_card->driver,
			    card->driver_name, card->name, 1);

	if (card->components) {
		/* the current implementation of snd_component_add() accepts */
		/* multiple components in the string separated by space, */
		/* but the string collision (identical string) check might */
		/* not work correctly */
		ret = snd_component_add(card->snd_card, card->components);
		if (ret < 0) {
			dev_err(card->dev, "ASoC: %s snd_component_add() failed: %d\n",
				card->name, ret);
			goto probe_end;
		}
	}

	ret = snd_soc_card_late_probe(card);
	if (ret < 0)
		goto probe_end;

	snd_soc_dapm_new_widgets(card);
	snd_soc_card_fixup_controls(card);

	ret = snd_card_register(card->snd_card);
	if (ret < 0) {
		dev_err(card->dev, "ASoC: failed to register soundcard %d\n",
				ret);
		goto probe_end;
	}

	card->instantiated = 1;
	dapm_mark_endpoints_dirty(card);
	snd_soc_dapm_sync(&card->dapm);

	/* deactivate pins to sleep state */
	for_each_card_components(card, component)
		if (!snd_soc_component_active(component))
			pinctrl_pm_select_sleep_state(component->dev);

probe_end:
	if (ret < 0)
		soc_cleanup_card_resources(card);

	snd_soc_card_mutex_unlock(card);
	mutex_unlock(&client_mutex);

	return ret;
}

/* probes a new socdev */
static int soc_probe(struct platform_device *pdev)
{
	struct snd_soc_card *card = platform_get_drvdata(pdev);

	/*
	 * no card, so machine driver should be registering card
	 * we should not be here in that case so ret error
	 */
	if (!card)
		return -EINVAL;

	dev_warn(&pdev->dev,
		 "ASoC: machine %s should use snd_soc_register_card()\n",
		 card->name);

	/* Bodge while we unpick instantiation */
	card->dev = &pdev->dev;

	return devm_snd_soc_register_card(&pdev->dev, card);
}

int snd_soc_poweroff(struct device *dev)
{
	struct snd_soc_card *card = dev_get_drvdata(dev);
	struct snd_soc_component *component;

	if (!snd_soc_card_is_instantiated(card))
		return 0;

	/*
	 * Flush out pmdown_time work - we actually do want to run it
	 * now, we're shutting down so no imminent restart.
	 */
	snd_soc_flush_all_delayed_work(card);

	snd_soc_dapm_shutdown(card);

	/* deactivate pins to sleep state */
	for_each_card_components(card, component)
		pinctrl_pm_select_sleep_state(component->dev);

	return 0;
}
EXPORT_SYMBOL_GPL(snd_soc_poweroff);

const struct dev_pm_ops snd_soc_pm_ops = {
	.suspend = snd_soc_suspend,
	.resume = snd_soc_resume,
	.freeze = snd_soc_suspend,
	.thaw = snd_soc_resume,
	.poweroff = snd_soc_poweroff,
	.restore = snd_soc_resume,
};
EXPORT_SYMBOL_GPL(snd_soc_pm_ops);

/* ASoC platform driver */
static struct platform_driver soc_driver = {
	.driver		= {
		.name		= "soc-audio",
		.pm		= &snd_soc_pm_ops,
	},
	.probe		= soc_probe,
};

/**
 * snd_soc_cnew - create new control
 * @_template: control template
 * @data: control private data
 * @long_name: control long name
 * @prefix: control name prefix
 *
 * Create a new mixer control from a template control.
 *
 * Returns 0 for success, else error.
 */
struct snd_kcontrol *snd_soc_cnew(const struct snd_kcontrol_new *_template,
				  void *data, const char *long_name,
				  const char *prefix)
{
	struct snd_kcontrol_new template;
	struct snd_kcontrol *kcontrol;
	char *name = NULL;

	memcpy(&template, _template, sizeof(template));
	template.index = 0;

	if (!long_name)
		long_name = template.name;

	if (prefix) {
		name = kasprintf(GFP_KERNEL, "%s %s", prefix, long_name);
		if (!name)
			return NULL;

		template.name = name;
	} else {
		template.name = long_name;
	}

	kcontrol = snd_ctl_new1(&template, data);

	kfree(name);

	return kcontrol;
}
EXPORT_SYMBOL_GPL(snd_soc_cnew);

static int snd_soc_add_controls(struct snd_card *card, struct device *dev,
	const struct snd_kcontrol_new *controls, int num_controls,
	const char *prefix, void *data)
{
	int i;

	for (i = 0; i < num_controls; i++) {
		const struct snd_kcontrol_new *control = &controls[i];
		int err = snd_ctl_add(card, snd_soc_cnew(control, data,
							 control->name, prefix));
		if (err < 0) {
			dev_err(dev, "ASoC: Failed to add %s: %d\n",
				control->name, err);
			return err;
		}
	}

	return 0;
}

/**
 * snd_soc_add_component_controls - Add an array of controls to a component.
 *
 * @component: Component to add controls to
 * @controls: Array of controls to add
 * @num_controls: Number of elements in the array
 *
 * Return: 0 for success, else error.
 */
int snd_soc_add_component_controls(struct snd_soc_component *component,
	const struct snd_kcontrol_new *controls, unsigned int num_controls)
{
	struct snd_card *card = component->card->snd_card;

	return snd_soc_add_controls(card, component->dev, controls,
			num_controls, component->name_prefix, component);
}
EXPORT_SYMBOL_GPL(snd_soc_add_component_controls);

/**
 * snd_soc_add_card_controls - add an array of controls to a SoC card.
 * Convenience function to add a list of controls.
 *
 * @soc_card: SoC card to add controls to
 * @controls: array of controls to add
 * @num_controls: number of elements in the array
 *
 * Return 0 for success, else error.
 */
int snd_soc_add_card_controls(struct snd_soc_card *soc_card,
	const struct snd_kcontrol_new *controls, int num_controls)
{
	struct snd_card *card = soc_card->snd_card;

	return snd_soc_add_controls(card, soc_card->dev, controls, num_controls,
			NULL, soc_card);
}
EXPORT_SYMBOL_GPL(snd_soc_add_card_controls);

/**
 * snd_soc_add_dai_controls - add an array of controls to a DAI.
 * Convenience function to add a list of controls.
 *
 * @dai: DAI to add controls to
 * @controls: array of controls to add
 * @num_controls: number of elements in the array
 *
 * Return 0 for success, else error.
 */
int snd_soc_add_dai_controls(struct snd_soc_dai *dai,
	const struct snd_kcontrol_new *controls, int num_controls)
{
	struct snd_card *card = dai->component->card->snd_card;

	return snd_soc_add_controls(card, dai->dev, controls, num_controls,
			NULL, dai);
}
EXPORT_SYMBOL_GPL(snd_soc_add_dai_controls);

/**
 * snd_soc_register_card - Register a card with the ASoC core
 *
 * @card: Card to register
 *
 */
int snd_soc_register_card(struct snd_soc_card *card)
{
	if (!card->name || !card->dev)
		return -EINVAL;

	dev_set_drvdata(card->dev, card);

	INIT_LIST_HEAD(&card->widgets);
	INIT_LIST_HEAD(&card->paths);
	INIT_LIST_HEAD(&card->dapm_list);
	INIT_LIST_HEAD(&card->aux_comp_list);
	INIT_LIST_HEAD(&card->component_dev_list);
	INIT_LIST_HEAD(&card->list);
	INIT_LIST_HEAD(&card->rtd_list);
	INIT_LIST_HEAD(&card->dapm_dirty);
	INIT_LIST_HEAD(&card->dobj_list);

	card->instantiated = 0;
	mutex_init(&card->mutex);
	mutex_init(&card->dapm_mutex);
	mutex_init(&card->pcm_mutex);

	return snd_soc_bind_card(card);
}
EXPORT_SYMBOL_GPL(snd_soc_register_card);

/**
 * snd_soc_unregister_card - Unregister a card with the ASoC core
 *
 * @card: Card to unregister
 *
 */
void snd_soc_unregister_card(struct snd_soc_card *card)
{
	mutex_lock(&client_mutex);
	snd_soc_unbind_card(card, true);
	mutex_unlock(&client_mutex);
	dev_dbg(card->dev, "ASoC: Unregistered card '%s'\n", card->name);
}
EXPORT_SYMBOL_GPL(snd_soc_unregister_card);

/*
 * Simplify DAI link configuration by removing ".-1" from device names
 * and sanitizing names.
 */
static char *fmt_single_name(struct device *dev, int *id)
{
	const char *devname = dev_name(dev);
	char *found, *name;
	unsigned int id1, id2;

	if (devname == NULL)
		return NULL;

	name = devm_kstrdup(dev, devname, GFP_KERNEL);
	if (!name)
		return NULL;

	/* are we a "%s.%d" name (platform and SPI components) */
	found = strstr(name, dev->driver->name);
	if (found) {
		/* get ID */
		if (sscanf(&found[strlen(dev->driver->name)], ".%d", id) == 1) {

			/* discard ID from name if ID == -1 */
			if (*id == -1)
				found[strlen(dev->driver->name)] = '\0';
		}

	/* I2C component devices are named "bus-addr" */
	} else if (sscanf(name, "%x-%x", &id1, &id2) == 2) {

		/* create unique ID number from I2C addr and bus */
		*id = ((id1 & 0xffff) << 16) + id2;

		devm_kfree(dev, name);

		/* sanitize component name for DAI link creation */
		name = devm_kasprintf(dev, GFP_KERNEL, "%s.%s", dev->driver->name, devname);
	} else {
		*id = 0;
	}

	return name;
}

/*
 * Simplify DAI link naming for single devices with multiple DAIs by removing
 * any ".-1" and using the DAI name (instead of device name).
 */
static inline char *fmt_multiple_name(struct device *dev,
		struct snd_soc_dai_driver *dai_drv)
{
	if (dai_drv->name == NULL) {
		dev_err(dev,
			"ASoC: error - multiple DAI %s registered with no name\n",
			dev_name(dev));
		return NULL;
	}

	return devm_kstrdup(dev, dai_drv->name, GFP_KERNEL);
}

void snd_soc_unregister_dai(struct snd_soc_dai *dai)
{
	dev_dbg(dai->dev, "ASoC: Unregistered DAI '%s'\n", dai->name);
	list_del(&dai->list);
}
EXPORT_SYMBOL_GPL(snd_soc_unregister_dai);

/**
 * snd_soc_register_dai - Register a DAI dynamically & create its widgets
 *
 * @component: The component the DAIs are registered for
 * @dai_drv: DAI driver to use for the DAI
 * @legacy_dai_naming: if %true, use legacy single-name format;
 * 	if %false, use multiple-name format;
 *
 * Topology can use this API to register DAIs when probing a component.
 * These DAIs's widgets will be freed in the card cleanup and the DAIs
 * will be freed in the component cleanup.
 */
struct snd_soc_dai *snd_soc_register_dai(struct snd_soc_component *component,
					 struct snd_soc_dai_driver *dai_drv,
					 bool legacy_dai_naming)
{
	struct device *dev = component->dev;
	struct snd_soc_dai *dai;

	lockdep_assert_held(&client_mutex);

	dai = devm_kzalloc(dev, sizeof(*dai), GFP_KERNEL);
	if (dai == NULL)
		return NULL;

	/*
	 * Back in the old days when we still had component-less DAIs,
	 * instead of having a static name, component-less DAIs would
	 * inherit the name of the parent device so it is possible to
	 * register multiple instances of the DAI. We still need to keep
	 * the same naming style even though those DAIs are not
	 * component-less anymore.
	 */
	if (legacy_dai_naming &&
	    (dai_drv->id == 0 || dai_drv->name == NULL)) {
		dai->name = fmt_single_name(dev, &dai->id);
	} else {
		dai->name = fmt_multiple_name(dev, dai_drv);
		if (dai_drv->id)
			dai->id = dai_drv->id;
		else
			dai->id = component->num_dai;
	}
	if (!dai->name)
		return NULL;

	dai->component = component;
	dai->dev = dev;
	dai->driver = dai_drv;

	/* see for_each_component_dais */
	list_add_tail(&dai->list, &component->dai_list);
	component->num_dai++;

	dev_dbg(dev, "ASoC: Registered DAI '%s'\n", dai->name);
	return dai;
}
EXPORT_SYMBOL_GPL(snd_soc_register_dai);

/**
 * snd_soc_unregister_dais - Unregister DAIs from the ASoC core
 *
 * @component: The component for which the DAIs should be unregistered
 */
static void snd_soc_unregister_dais(struct snd_soc_component *component)
{
	struct snd_soc_dai *dai, *_dai;

	for_each_component_dais_safe(component, dai, _dai)
		snd_soc_unregister_dai(dai);
}

/**
 * snd_soc_register_dais - Register a DAI with the ASoC core
 *
 * @component: The component the DAIs are registered for
 * @dai_drv: DAI driver to use for the DAIs
 * @count: Number of DAIs
 */
static int snd_soc_register_dais(struct snd_soc_component *component,
				 struct snd_soc_dai_driver *dai_drv,
				 size_t count)
{
	struct snd_soc_dai *dai;
	unsigned int i;
	int ret;

	for (i = 0; i < count; i++) {
		dai = snd_soc_register_dai(component, dai_drv + i, count == 1 &&
					   component->driver->legacy_dai_naming);
		if (dai == NULL) {
			ret = -ENOMEM;
			goto err;
		}
	}

	return 0;

err:
	snd_soc_unregister_dais(component);

	return ret;
}

#define ENDIANNESS_MAP(name) \
	(SNDRV_PCM_FMTBIT_##name##LE | SNDRV_PCM_FMTBIT_##name##BE)
static u64 endianness_format_map[] = {
	ENDIANNESS_MAP(S16_),
	ENDIANNESS_MAP(U16_),
	ENDIANNESS_MAP(S24_),
	ENDIANNESS_MAP(U24_),
	ENDIANNESS_MAP(S32_),
	ENDIANNESS_MAP(U32_),
	ENDIANNESS_MAP(S24_3),
	ENDIANNESS_MAP(U24_3),
	ENDIANNESS_MAP(S20_3),
	ENDIANNESS_MAP(U20_3),
	ENDIANNESS_MAP(S18_3),
	ENDIANNESS_MAP(U18_3),
	ENDIANNESS_MAP(FLOAT_),
	ENDIANNESS_MAP(FLOAT64_),
	ENDIANNESS_MAP(IEC958_SUBFRAME_),
};

/*
 * Fix up the DAI formats for endianness: codecs don't actually see
 * the endianness of the data but we're using the CPU format
 * definitions which do need to include endianness so we ensure that
 * codec DAIs always have both big and little endian variants set.
 */
static void convert_endianness_formats(struct snd_soc_pcm_stream *stream)
{
	int i;

	for (i = 0; i < ARRAY_SIZE(endianness_format_map); i++)
		if (stream->formats & endianness_format_map[i])
			stream->formats |= endianness_format_map[i];
}

static void snd_soc_try_rebind_card(void)
{
	struct snd_soc_card *card, *c;

	list_for_each_entry_safe(card, c, &unbind_card_list, list)
		if (!snd_soc_bind_card(card))
			list_del(&card->list);
}

static void snd_soc_del_component_unlocked(struct snd_soc_component *component)
{
	struct snd_soc_card *card = component->card;

	snd_soc_unregister_dais(component);

	if (card)
		snd_soc_unbind_card(card, false);

	list_del(&component->list);
}

int snd_soc_component_initialize(struct snd_soc_component *component,
				 const struct snd_soc_component_driver *driver,
				 struct device *dev)
{
	INIT_LIST_HEAD(&component->dai_list);
	INIT_LIST_HEAD(&component->dobj_list);
	INIT_LIST_HEAD(&component->card_list);
	INIT_LIST_HEAD(&component->list);
	mutex_init(&component->io_mutex);

	component->name = fmt_single_name(dev, &component->id);
	if (!component->name) {
		dev_err(dev, "ASoC: Failed to allocate name\n");
		return -ENOMEM;
	}

	component->dev		= dev;
	component->driver	= driver;

#ifdef CONFIG_DEBUG_FS
	if (!component->debugfs_prefix)
		component->debugfs_prefix = driver->debugfs_prefix;
#endif

	return 0;
}
EXPORT_SYMBOL_GPL(snd_soc_component_initialize);

int snd_soc_add_component(struct snd_soc_component *component,
			  struct snd_soc_dai_driver *dai_drv,
			  int num_dai)
{
	int ret;
	int i;

	mutex_lock(&client_mutex);

	if (component->driver->endianness) {
		for (i = 0; i < num_dai; i++) {
			convert_endianness_formats(&dai_drv[i].playback);
			convert_endianness_formats(&dai_drv[i].capture);
		}
	}

	ret = snd_soc_register_dais(component, dai_drv, num_dai);
	if (ret < 0) {
		dev_err(component->dev, "ASoC: Failed to register DAIs: %d\n",
			ret);
		goto err_cleanup;
	}

	if (!component->driver->write && !component->driver->read) {
		if (!component->regmap)
			component->regmap = dev_get_regmap(component->dev,
							   NULL);
		if (component->regmap)
			snd_soc_component_setup_regmap(component);
	}

	/* see for_each_component */
	list_add(&component->list, &component_list);

err_cleanup:
	if (ret < 0)
		snd_soc_del_component_unlocked(component);

	mutex_unlock(&client_mutex);

	if (ret == 0)
		snd_soc_try_rebind_card();

	return ret;
}
EXPORT_SYMBOL_GPL(snd_soc_add_component);

int snd_soc_register_component(struct device *dev,
			const struct snd_soc_component_driver *component_driver,
			struct snd_soc_dai_driver *dai_drv,
			int num_dai)
{
	struct snd_soc_component *component;
	int ret;

	component = devm_kzalloc(dev, sizeof(*component), GFP_KERNEL);
	if (!component)
		return -ENOMEM;

	ret = snd_soc_component_initialize(component, component_driver, dev);
	if (ret < 0)
		return ret;

	return snd_soc_add_component(component, dai_drv, num_dai);
}
EXPORT_SYMBOL_GPL(snd_soc_register_component);

/**
 * snd_soc_unregister_component_by_driver - Unregister component using a given driver
 * from the ASoC core
 *
 * @dev: The device to unregister
 * @component_driver: The component driver to unregister
 */
void snd_soc_unregister_component_by_driver(struct device *dev,
					    const struct snd_soc_component_driver *component_driver)
{
	struct snd_soc_component *component;

	if (!component_driver)
		return;

	mutex_lock(&client_mutex);
	component = snd_soc_lookup_component_nolocked(dev, component_driver->name);
	if (!component)
		goto out;

	snd_soc_del_component_unlocked(component);

out:
	mutex_unlock(&client_mutex);
}
EXPORT_SYMBOL_GPL(snd_soc_unregister_component_by_driver);

/**
 * snd_soc_unregister_component - Unregister all related component
 * from the ASoC core
 *
 * @dev: The device to unregister
 */
void snd_soc_unregister_component(struct device *dev)
{
	mutex_lock(&client_mutex);
	while (1) {
		struct snd_soc_component *component = snd_soc_lookup_component_nolocked(dev, NULL);

		if (!component)
			break;

		snd_soc_del_component_unlocked(component);
	}
	mutex_unlock(&client_mutex);
}
EXPORT_SYMBOL_GPL(snd_soc_unregister_component);

/* Retrieve a card's name from device tree */
int snd_soc_of_parse_card_name(struct snd_soc_card *card,
			       const char *propname)
{
	struct device_node *np;
	int ret;

	if (!card->dev) {
		pr_err("card->dev is not set before calling %s\n", __func__);
		return -EINVAL;
	}

	np = card->dev->of_node;

	ret = of_property_read_string_index(np, propname, 0, &card->name);
	/*
	 * EINVAL means the property does not exist. This is fine providing
	 * card->name was previously set, which is checked later in
	 * snd_soc_register_card.
	 */
	if (ret < 0 && ret != -EINVAL) {
		dev_err(card->dev,
			"ASoC: Property '%s' could not be read: %d\n",
			propname, ret);
		return ret;
	}

	return 0;
}
EXPORT_SYMBOL_GPL(snd_soc_of_parse_card_name);

static const struct snd_soc_dapm_widget simple_widgets[] = {
	SND_SOC_DAPM_MIC("Microphone", NULL),
	SND_SOC_DAPM_LINE("Line", NULL),
	SND_SOC_DAPM_HP("Headphone", NULL),
	SND_SOC_DAPM_SPK("Speaker", NULL),
};

int snd_soc_of_parse_audio_simple_widgets(struct snd_soc_card *card,
					  const char *propname)
{
	struct device_node *np = card->dev->of_node;
	struct snd_soc_dapm_widget *widgets;
	const char *template, *wname;
	int i, j, num_widgets;

	num_widgets = of_property_count_strings(np, propname);
	if (num_widgets < 0) {
		dev_err(card->dev,
			"ASoC: Property '%s' does not exist\n",	propname);
		return -EINVAL;
	}
	if (!num_widgets) {
		dev_err(card->dev, "ASoC: Property '%s's length is zero\n",
			propname);
		return -EINVAL;
	}
	if (num_widgets & 1) {
		dev_err(card->dev,
			"ASoC: Property '%s' length is not even\n", propname);
		return -EINVAL;
	}

	num_widgets /= 2;

	widgets = devm_kcalloc(card->dev, num_widgets, sizeof(*widgets),
			       GFP_KERNEL);
	if (!widgets) {
		dev_err(card->dev,
			"ASoC: Could not allocate memory for widgets\n");
		return -ENOMEM;
	}

	for (i = 0; i < num_widgets; i++) {
		int ret = of_property_read_string_index(np, propname,
							2 * i, &template);
		if (ret) {
			dev_err(card->dev,
				"ASoC: Property '%s' index %d read error:%d\n",
				propname, 2 * i, ret);
			return -EINVAL;
		}

		for (j = 0; j < ARRAY_SIZE(simple_widgets); j++) {
			if (!strncmp(template, simple_widgets[j].name,
				     strlen(simple_widgets[j].name))) {
				widgets[i] = simple_widgets[j];
				break;
			}
		}

		if (j >= ARRAY_SIZE(simple_widgets)) {
			dev_err(card->dev,
				"ASoC: DAPM widget '%s' is not supported\n",
				template);
			return -EINVAL;
		}

		ret = of_property_read_string_index(np, propname,
						    (2 * i) + 1,
						    &wname);
		if (ret) {
			dev_err(card->dev,
				"ASoC: Property '%s' index %d read error:%d\n",
				propname, (2 * i) + 1, ret);
			return -EINVAL;
		}

		widgets[i].name = wname;
	}

	card->of_dapm_widgets = widgets;
	card->num_of_dapm_widgets = num_widgets;

	return 0;
}
EXPORT_SYMBOL_GPL(snd_soc_of_parse_audio_simple_widgets);

int snd_soc_of_parse_pin_switches(struct snd_soc_card *card, const char *prop)
{
	const unsigned int nb_controls_max = 16;
	const char **strings, *control_name;
	struct snd_kcontrol_new *controls;
	struct device *dev = card->dev;
	unsigned int i, nb_controls;
	int ret;

	if (!of_property_read_bool(dev->of_node, prop))
		return 0;

	strings = devm_kcalloc(dev, nb_controls_max,
			       sizeof(*strings), GFP_KERNEL);
	if (!strings)
		return -ENOMEM;

	ret = of_property_read_string_array(dev->of_node, prop,
					    strings, nb_controls_max);
	if (ret < 0)
		return ret;

	nb_controls = (unsigned int)ret;

	controls = devm_kcalloc(dev, nb_controls,
				sizeof(*controls), GFP_KERNEL);
	if (!controls)
		return -ENOMEM;

	for (i = 0; i < nb_controls; i++) {
		control_name = devm_kasprintf(dev, GFP_KERNEL,
					      "%s Switch", strings[i]);
		if (!control_name)
			return -ENOMEM;

		controls[i].iface = SNDRV_CTL_ELEM_IFACE_MIXER;
		controls[i].name = control_name;
		controls[i].info = snd_soc_dapm_info_pin_switch;
		controls[i].get = snd_soc_dapm_get_pin_switch;
		controls[i].put = snd_soc_dapm_put_pin_switch;
		controls[i].private_value = (unsigned long)strings[i];
	}

	card->controls = controls;
	card->num_controls = nb_controls;

	return 0;
}
EXPORT_SYMBOL_GPL(snd_soc_of_parse_pin_switches);

int snd_soc_of_get_slot_mask(struct device_node *np,
			     const char *prop_name,
			     unsigned int *mask)
{
	u32 val;
	const __be32 *of_slot_mask = of_get_property(np, prop_name, &val);
	int i;

	if (!of_slot_mask)
		return 0;
	val /= sizeof(u32);
	for (i = 0; i < val; i++)
		if (be32_to_cpup(&of_slot_mask[i]))
			*mask |= (1 << i);

	return val;
}
EXPORT_SYMBOL_GPL(snd_soc_of_get_slot_mask);

int snd_soc_of_parse_tdm_slot(struct device_node *np,
			      unsigned int *tx_mask,
			      unsigned int *rx_mask,
			      unsigned int *slots,
			      unsigned int *slot_width)
{
	u32 val;
	int ret;

	if (tx_mask)
		snd_soc_of_get_slot_mask(np, "dai-tdm-slot-tx-mask", tx_mask);
	if (rx_mask)
		snd_soc_of_get_slot_mask(np, "dai-tdm-slot-rx-mask", rx_mask);

	if (of_property_read_bool(np, "dai-tdm-slot-num")) {
		ret = of_property_read_u32(np, "dai-tdm-slot-num", &val);
		if (ret)
			return ret;

		if (slots)
			*slots = val;
	}

	if (of_property_read_bool(np, "dai-tdm-slot-width")) {
		ret = of_property_read_u32(np, "dai-tdm-slot-width", &val);
		if (ret)
			return ret;

		if (slot_width)
			*slot_width = val;
	}

	return 0;
}
EXPORT_SYMBOL_GPL(snd_soc_of_parse_tdm_slot);

void snd_soc_dlc_use_cpu_as_platform(struct snd_soc_dai_link_component *platforms,
				     struct snd_soc_dai_link_component *cpus)
{
	platforms->of_node	= cpus->of_node;
	platforms->dai_args	= cpus->dai_args;
}
EXPORT_SYMBOL_GPL(snd_soc_dlc_use_cpu_as_platform);

void snd_soc_of_parse_node_prefix(struct device_node *np,
				  struct snd_soc_codec_conf *codec_conf,
				  struct device_node *of_node,
				  const char *propname)
{
	const char *str;
	int ret;

	ret = of_property_read_string(np, propname, &str);
	if (ret < 0) {
		/* no prefix is not error */
		return;
	}

	codec_conf->dlc.of_node	= of_node;
	codec_conf->name_prefix	= str;
}
EXPORT_SYMBOL_GPL(snd_soc_of_parse_node_prefix);

int snd_soc_of_parse_audio_routing(struct snd_soc_card *card,
				   const char *propname)
{
	struct device_node *np = card->dev->of_node;
	int num_routes;
	struct snd_soc_dapm_route *routes;
	int i;

	num_routes = of_property_count_strings(np, propname);
	if (num_routes < 0 || num_routes & 1) {
		dev_err(card->dev,
			"ASoC: Property '%s' does not exist or its length is not even\n",
			propname);
		return -EINVAL;
	}
	num_routes /= 2;

	routes = devm_kcalloc(card->dev, num_routes, sizeof(*routes),
			      GFP_KERNEL);
	if (!routes) {
		dev_err(card->dev,
			"ASoC: Could not allocate DAPM route table\n");
		return -ENOMEM;
	}

	for (i = 0; i < num_routes; i++) {
		int ret = of_property_read_string_index(np, propname,
							2 * i, &routes[i].sink);
		if (ret) {
			dev_err(card->dev,
				"ASoC: Property '%s' index %d could not be read: %d\n",
				propname, 2 * i, ret);
			return -EINVAL;
		}
		ret = of_property_read_string_index(np, propname,
			(2 * i) + 1, &routes[i].source);
		if (ret) {
			dev_err(card->dev,
				"ASoC: Property '%s' index %d could not be read: %d\n",
				propname, (2 * i) + 1, ret);
			return -EINVAL;
		}
	}

	card->num_of_dapm_routes = num_routes;
	card->of_dapm_routes = routes;

	return 0;
}
EXPORT_SYMBOL_GPL(snd_soc_of_parse_audio_routing);

int snd_soc_of_parse_aux_devs(struct snd_soc_card *card, const char *propname)
{
	struct device_node *node = card->dev->of_node;
	struct snd_soc_aux_dev *aux;
	int num, i;

	num = of_count_phandle_with_args(node, propname, NULL);
	if (num == -ENOENT) {
		return 0;
	} else if (num < 0) {
		dev_err(card->dev, "ASOC: Property '%s' could not be read: %d\n",
			propname, num);
		return num;
	}

	aux = devm_kcalloc(card->dev, num, sizeof(*aux), GFP_KERNEL);
	if (!aux)
		return -ENOMEM;
	card->aux_dev = aux;
	card->num_aux_devs = num;

	for_each_card_pre_auxs(card, i, aux) {
		aux->dlc.of_node = of_parse_phandle(node, propname, i);
		if (!aux->dlc.of_node)
			return -EINVAL;
	}

	return 0;
}
EXPORT_SYMBOL_GPL(snd_soc_of_parse_aux_devs);

unsigned int snd_soc_daifmt_clock_provider_flipped(unsigned int dai_fmt)
{
	unsigned int inv_dai_fmt = dai_fmt & ~SND_SOC_DAIFMT_CLOCK_PROVIDER_MASK;

	switch (dai_fmt & SND_SOC_DAIFMT_CLOCK_PROVIDER_MASK) {
	case SND_SOC_DAIFMT_CBP_CFP:
		inv_dai_fmt |= SND_SOC_DAIFMT_CBC_CFC;
		break;
	case SND_SOC_DAIFMT_CBP_CFC:
		inv_dai_fmt |= SND_SOC_DAIFMT_CBC_CFP;
		break;
	case SND_SOC_DAIFMT_CBC_CFP:
		inv_dai_fmt |= SND_SOC_DAIFMT_CBP_CFC;
		break;
	case SND_SOC_DAIFMT_CBC_CFC:
		inv_dai_fmt |= SND_SOC_DAIFMT_CBP_CFP;
		break;
	}

	return inv_dai_fmt;
}
EXPORT_SYMBOL_GPL(snd_soc_daifmt_clock_provider_flipped);

unsigned int snd_soc_daifmt_clock_provider_from_bitmap(unsigned int bit_frame)
{
	/*
	 * bit_frame is return value from
	 *	snd_soc_daifmt_parse_clock_provider_raw()
	 */

	/* Codec base */
	switch (bit_frame) {
	case 0x11:
		return SND_SOC_DAIFMT_CBP_CFP;
	case 0x10:
		return SND_SOC_DAIFMT_CBP_CFC;
	case 0x01:
		return SND_SOC_DAIFMT_CBC_CFP;
	default:
		return SND_SOC_DAIFMT_CBC_CFC;
	}

	return 0;
}
EXPORT_SYMBOL_GPL(snd_soc_daifmt_clock_provider_from_bitmap);

unsigned int snd_soc_daifmt_parse_format(struct device_node *np,
					 const char *prefix)
{
	int ret;
	char prop[128];
	unsigned int format = 0;
	int bit, frame;
	const char *str;
	struct {
		char *name;
		unsigned int val;
	} of_fmt_table[] = {
		{ "i2s",	SND_SOC_DAIFMT_I2S },
		{ "right_j",	SND_SOC_DAIFMT_RIGHT_J },
		{ "left_j",	SND_SOC_DAIFMT_LEFT_J },
		{ "dsp_a",	SND_SOC_DAIFMT_DSP_A },
		{ "dsp_b",	SND_SOC_DAIFMT_DSP_B },
		{ "ac97",	SND_SOC_DAIFMT_AC97 },
		{ "pdm",	SND_SOC_DAIFMT_PDM},
		{ "msb",	SND_SOC_DAIFMT_MSB },
		{ "lsb",	SND_SOC_DAIFMT_LSB },
	};

	if (!prefix)
		prefix = "";

	/*
	 * check "dai-format = xxx"
	 * or    "[prefix]format = xxx"
	 * SND_SOC_DAIFMT_FORMAT_MASK area
	 */
	ret = of_property_read_string(np, "dai-format", &str);
	if (ret < 0) {
		snprintf(prop, sizeof(prop), "%sformat", prefix);
		ret = of_property_read_string(np, prop, &str);
	}
	if (ret == 0) {
		int i;

		for (i = 0; i < ARRAY_SIZE(of_fmt_table); i++) {
			if (strcmp(str, of_fmt_table[i].name) == 0) {
				format |= of_fmt_table[i].val;
				break;
			}
		}
	}

	/*
	 * check "[prefix]continuous-clock"
	 * SND_SOC_DAIFMT_CLOCK_MASK area
	 */
	snprintf(prop, sizeof(prop), "%scontinuous-clock", prefix);
	if (of_property_read_bool(np, prop))
		format |= SND_SOC_DAIFMT_CONT;
	else
		format |= SND_SOC_DAIFMT_GATED;

	/*
	 * check "[prefix]bitclock-inversion"
	 * check "[prefix]frame-inversion"
	 * SND_SOC_DAIFMT_INV_MASK area
	 */
	snprintf(prop, sizeof(prop), "%sbitclock-inversion", prefix);
	bit = !!of_get_property(np, prop, NULL);

	snprintf(prop, sizeof(prop), "%sframe-inversion", prefix);
	frame = !!of_get_property(np, prop, NULL);

	switch ((bit << 4) + frame) {
	case 0x11:
		format |= SND_SOC_DAIFMT_IB_IF;
		break;
	case 0x10:
		format |= SND_SOC_DAIFMT_IB_NF;
		break;
	case 0x01:
		format |= SND_SOC_DAIFMT_NB_IF;
		break;
	default:
		/* SND_SOC_DAIFMT_NB_NF is default */
		break;
	}

	return format;
}
EXPORT_SYMBOL_GPL(snd_soc_daifmt_parse_format);

unsigned int snd_soc_daifmt_parse_clock_provider_raw(struct device_node *np,
						     const char *prefix,
						     struct device_node **bitclkmaster,
						     struct device_node **framemaster)
{
	char prop[128];
	unsigned int bit, frame;

	if (!prefix)
		prefix = "";

	/*
	 * check "[prefix]bitclock-master"
	 * check "[prefix]frame-master"
	 */
	snprintf(prop, sizeof(prop), "%sbitclock-master", prefix);
	bit = !!of_get_property(np, prop, NULL);
	if (bit && bitclkmaster)
		*bitclkmaster = of_parse_phandle(np, prop, 0);

	snprintf(prop, sizeof(prop), "%sframe-master", prefix);
	frame = !!of_get_property(np, prop, NULL);
	if (frame && framemaster)
		*framemaster = of_parse_phandle(np, prop, 0);

	/*
	 * return bitmap.
	 * It will be parameter of
	 *	snd_soc_daifmt_clock_provider_from_bitmap()
	 */
	return (bit << 4) + frame;
}
EXPORT_SYMBOL_GPL(snd_soc_daifmt_parse_clock_provider_raw);

int snd_soc_get_stream_cpu(struct snd_soc_dai_link *dai_link, int stream)
{
	/*
	 * [Normal]
	 *
	 * Playback
	 *	CPU  : SNDRV_PCM_STREAM_PLAYBACK
	 *	Codec: SNDRV_PCM_STREAM_PLAYBACK
	 *
	 * Capture
	 *	CPU  : SNDRV_PCM_STREAM_CAPTURE
	 *	Codec: SNDRV_PCM_STREAM_CAPTURE
	 */
	if (!dai_link->c2c_params)
		return stream;

	/*
	 * [Codec2Codec]
	 *
	 * Playback
	 *	CPU  : SNDRV_PCM_STREAM_CAPTURE
	 *	Codec: SNDRV_PCM_STREAM_PLAYBACK
	 *
	 * Capture
	 *	CPU  : SNDRV_PCM_STREAM_PLAYBACK
	 *	Codec: SNDRV_PCM_STREAM_CAPTURE
	 */
	if (stream == SNDRV_PCM_STREAM_CAPTURE)
		return SNDRV_PCM_STREAM_PLAYBACK;

	return SNDRV_PCM_STREAM_CAPTURE;
}
EXPORT_SYMBOL_GPL(snd_soc_get_stream_cpu);

int snd_soc_get_dai_id(struct device_node *ep)
{
	struct snd_soc_component *component;
	struct snd_soc_dai_link_component dlc = {
		.of_node = of_graph_get_port_parent(ep),
	};
	int ret;


	/*
	 * For example HDMI case, HDMI has video/sound port,
	 * but ALSA SoC needs sound port number only.
	 * Thus counting HDMI DT port/endpoint doesn't work.
	 * Then, it should have .of_xlate_dai_id
	 */
	ret = -ENOTSUPP;
	mutex_lock(&client_mutex);
	component = soc_find_component(&dlc);
	if (component)
		ret = snd_soc_component_of_xlate_dai_id(component, ep);
	mutex_unlock(&client_mutex);

	of_node_put(dlc.of_node);

	return ret;
}
EXPORT_SYMBOL_GPL(snd_soc_get_dai_id);

int snd_soc_get_dlc(const struct of_phandle_args *args, struct snd_soc_dai_link_component *dlc)
{
	struct snd_soc_component *pos;
	int ret = -EPROBE_DEFER;

	mutex_lock(&client_mutex);
	for_each_component(pos) {
		struct device_node *component_of_node = soc_component_to_node(pos);

		if (component_of_node != args->np || !pos->num_dai)
			continue;

		ret = snd_soc_component_of_xlate_dai_name(pos, args, &dlc->dai_name);
		if (ret == -ENOTSUPP) {
			struct snd_soc_dai *dai;
			int id = -1;

			switch (args->args_count) {
			case 0:
				id = 0; /* same as dai_drv[0] */
				break;
			case 1:
				id = args->args[0];
				break;
			default:
				/* not supported */
				break;
			}

			if (id < 0 || id >= pos->num_dai) {
				ret = -EINVAL;
				continue;
			}

			ret = 0;

			/* find target DAI */
			for_each_component_dais(pos, dai) {
				if (id == 0)
					break;
				id--;
			}

			dlc->dai_name	= snd_soc_dai_name_get(dai);
		} else if (ret) {
			/*
			 * if another error than ENOTSUPP is returned go on and
			 * check if another component is provided with the same
			 * node. This may happen if a device provides several
			 * components
			 */
			continue;
		}

		break;
	}

	if (ret == 0)
		dlc->of_node = args->np;

	mutex_unlock(&client_mutex);
	return ret;
}
EXPORT_SYMBOL_GPL(snd_soc_get_dlc);

int snd_soc_of_get_dlc(struct device_node *of_node,
		       struct of_phandle_args *args,
		       struct snd_soc_dai_link_component *dlc,
		       int index)
{
	struct of_phandle_args __args;
	int ret;

	if (!args)
		args = &__args;

	ret = of_parse_phandle_with_args(of_node, "sound-dai",
					 "#sound-dai-cells", index, args);
	if (ret)
		return ret;

	return snd_soc_get_dlc(args, dlc);
}
EXPORT_SYMBOL_GPL(snd_soc_of_get_dlc);

int snd_soc_get_dai_name(const struct of_phandle_args *args,
			 const char **dai_name)
{
	struct snd_soc_dai_link_component dlc;
	int ret = snd_soc_get_dlc(args, &dlc);

	if (ret == 0)
		*dai_name = dlc.dai_name;

	return ret;
}
EXPORT_SYMBOL_GPL(snd_soc_get_dai_name);

int snd_soc_of_get_dai_name(struct device_node *of_node,
			    const char **dai_name, int index)
{
	struct snd_soc_dai_link_component dlc;
	int ret = snd_soc_of_get_dlc(of_node, NULL, &dlc, index);

	if (ret == 0)
		*dai_name = dlc.dai_name;

	return ret;
}
EXPORT_SYMBOL_GPL(snd_soc_of_get_dai_name);

struct snd_soc_dai *snd_soc_get_dai_via_args(struct of_phandle_args *dai_args)
{
	struct snd_soc_dai *dai;
	struct snd_soc_component *component;

	mutex_lock(&client_mutex);
	for_each_component(component) {
		for_each_component_dais(component, dai)
			if (snd_soc_is_match_dai_args(dai->driver->dai_args, dai_args))
				goto found;
	}
	dai = NULL;
found:
	mutex_unlock(&client_mutex);
	return dai;
}
EXPORT_SYMBOL_GPL(snd_soc_get_dai_via_args);

static void __snd_soc_of_put_component(struct snd_soc_dai_link_component *component)
{
	if (component->of_node) {
		of_node_put(component->of_node);
		component->of_node = NULL;
	}
}

static int __snd_soc_of_get_dai_link_component_alloc(
	struct device *dev, struct device_node *of_node,
	struct snd_soc_dai_link_component **ret_component,
	int *ret_num)
{
	struct snd_soc_dai_link_component *component;
	int num;

	/* Count the number of CPUs/CODECs */
	num = of_count_phandle_with_args(of_node, "sound-dai", "#sound-dai-cells");
	if (num <= 0) {
		if (num == -ENOENT)
			dev_err(dev, "No 'sound-dai' property\n");
		else
			dev_err(dev, "Bad phandle in 'sound-dai'\n");
		return num;
	}
	component = devm_kcalloc(dev, num, sizeof(*component), GFP_KERNEL);
	if (!component)
		return -ENOMEM;

	*ret_component	= component;
	*ret_num	= num;

	return 0;
}

/*
 * snd_soc_of_put_dai_link_codecs - Dereference device nodes in the codecs array
 * @dai_link: DAI link
 *
 * Dereference device nodes acquired by snd_soc_of_get_dai_link_codecs().
 */
void snd_soc_of_put_dai_link_codecs(struct snd_soc_dai_link *dai_link)
{
	struct snd_soc_dai_link_component *component;
	int index;

	for_each_link_codecs(dai_link, index, component)
		__snd_soc_of_put_component(component);
}
EXPORT_SYMBOL_GPL(snd_soc_of_put_dai_link_codecs);

/*
 * snd_soc_of_get_dai_link_codecs - Parse a list of CODECs in the devicetree
 * @dev: Card device
 * @of_node: Device node
 * @dai_link: DAI link
 *
 * Builds an array of CODEC DAI components from the DAI link property
 * 'sound-dai'.
 * The array is set in the DAI link and the number of DAIs is set accordingly.
 * The device nodes in the array (of_node) must be dereferenced by calling
 * snd_soc_of_put_dai_link_codecs() on @dai_link.
 *
 * Returns 0 for success
 */
int snd_soc_of_get_dai_link_codecs(struct device *dev,
				   struct device_node *of_node,
				   struct snd_soc_dai_link *dai_link)
{
	struct snd_soc_dai_link_component *component;
	int index, ret;

	ret = __snd_soc_of_get_dai_link_component_alloc(dev, of_node,
					 &dai_link->codecs, &dai_link->num_codecs);
	if (ret < 0)
		return ret;

	/* Parse the list */
	for_each_link_codecs(dai_link, index, component) {
		ret = snd_soc_of_get_dlc(of_node, NULL, component, index);
		if (ret)
			goto err;
	}
	return 0;
err:
	snd_soc_of_put_dai_link_codecs(dai_link);
	dai_link->codecs = NULL;
	dai_link->num_codecs = 0;
	return ret;
}
EXPORT_SYMBOL_GPL(snd_soc_of_get_dai_link_codecs);

/*
 * snd_soc_of_put_dai_link_cpus - Dereference device nodes in the codecs array
 * @dai_link: DAI link
 *
 * Dereference device nodes acquired by snd_soc_of_get_dai_link_cpus().
 */
void snd_soc_of_put_dai_link_cpus(struct snd_soc_dai_link *dai_link)
{
	struct snd_soc_dai_link_component *component;
	int index;

	for_each_link_cpus(dai_link, index, component)
		__snd_soc_of_put_component(component);
}
EXPORT_SYMBOL_GPL(snd_soc_of_put_dai_link_cpus);

/*
 * snd_soc_of_get_dai_link_cpus - Parse a list of CPU DAIs in the devicetree
 * @dev: Card device
 * @of_node: Device node
 * @dai_link: DAI link
 *
 * Is analogous to snd_soc_of_get_dai_link_codecs but parses a list of CPU DAIs
 * instead.
 *
 * Returns 0 for success
 */
int snd_soc_of_get_dai_link_cpus(struct device *dev,
				 struct device_node *of_node,
				 struct snd_soc_dai_link *dai_link)
{
	struct snd_soc_dai_link_component *component;
	int index, ret;

	/* Count the number of CPUs */
	ret = __snd_soc_of_get_dai_link_component_alloc(dev, of_node,
					 &dai_link->cpus, &dai_link->num_cpus);
	if (ret < 0)
		return ret;

	/* Parse the list */
	for_each_link_cpus(dai_link, index, component) {
		ret = snd_soc_of_get_dlc(of_node, NULL, component, index);
		if (ret)
			goto err;
	}
	return 0;
err:
	snd_soc_of_put_dai_link_cpus(dai_link);
	dai_link->cpus = NULL;
	dai_link->num_cpus = 0;
	return ret;
}
EXPORT_SYMBOL_GPL(snd_soc_of_get_dai_link_cpus);

static int __init snd_soc_init(void)
{
	int ret;

	snd_soc_debugfs_init();
	ret = snd_soc_util_init();
	if (ret)
		goto err_util_init;

	ret = platform_driver_register(&soc_driver);
	if (ret)
		goto err_register;
	return 0;

err_register:
	snd_soc_util_exit();
err_util_init:
	snd_soc_debugfs_exit();
	return ret;
}
module_init(snd_soc_init);

static void __exit snd_soc_exit(void)
{
	snd_soc_util_exit();
	snd_soc_debugfs_exit();

	platform_driver_unregister(&soc_driver);
}
module_exit(snd_soc_exit);

/* Module information */
MODULE_AUTHOR("Liam Girdwood, lrg@slimlogic.co.uk");
MODULE_DESCRIPTION("ALSA SoC Core");
MODULE_LICENSE("GPL");
MODULE_ALIAS("platform:soc-audio");<|MERGE_RESOLUTION|>--- conflicted
+++ resolved
@@ -1037,11 +1037,7 @@
 	return -EINVAL;
 }
 
-<<<<<<< HEAD
-#define MAX_DEFAULT_CH_MAP_SIZE 7
-=======
 #define MAX_DEFAULT_CH_MAP_SIZE 8
->>>>>>> 87a58d91
 static struct snd_soc_dai_link_ch_map default_ch_map_sync[MAX_DEFAULT_CH_MAP_SIZE] = {
 	{ .cpu = 0, .codec = 0 },
 	{ .cpu = 1, .codec = 1 },
@@ -1050,10 +1046,7 @@
 	{ .cpu = 4, .codec = 4 },
 	{ .cpu = 5, .codec = 5 },
 	{ .cpu = 6, .codec = 6 },
-<<<<<<< HEAD
-=======
 	{ .cpu = 7, .codec = 7 },
->>>>>>> 87a58d91
 };
 static struct snd_soc_dai_link_ch_map default_ch_map_1cpu[MAX_DEFAULT_CH_MAP_SIZE] = {
 	{ .cpu = 0, .codec = 0 },
@@ -1063,10 +1056,7 @@
 	{ .cpu = 0, .codec = 4 },
 	{ .cpu = 0, .codec = 5 },
 	{ .cpu = 0, .codec = 6 },
-<<<<<<< HEAD
-=======
 	{ .cpu = 0, .codec = 7 },
->>>>>>> 87a58d91
 };
 static struct snd_soc_dai_link_ch_map default_ch_map_1codec[MAX_DEFAULT_CH_MAP_SIZE] = {
 	{ .cpu = 0, .codec = 0 },
@@ -1076,10 +1066,7 @@
 	{ .cpu = 4, .codec = 0 },
 	{ .cpu = 5, .codec = 0 },
 	{ .cpu = 6, .codec = 0 },
-<<<<<<< HEAD
-=======
 	{ .cpu = 7, .codec = 0 },
->>>>>>> 87a58d91
 };
 static int snd_soc_compensate_channel_connection_map(struct snd_soc_card *card,
 						     struct snd_soc_dai_link *dai_link)
@@ -1248,19 +1235,11 @@
 {
 	for (int i = 0; i < num_dai_link; i++) {
 		int ret;
-<<<<<<< HEAD
 
 		ret = snd_soc_compensate_channel_connection_map(card, dai_link + i);
 		if (ret < 0)
 			return ret;
 
-=======
-
-		ret = snd_soc_compensate_channel_connection_map(card, dai_link + i);
-		if (ret < 0)
-			return ret;
-
->>>>>>> 87a58d91
 		ret = snd_soc_add_pcm_runtime(card, dai_link + i);
 		if (ret < 0)
 			return ret;

--- conflicted
+++ resolved
@@ -313,9 +313,6 @@
 SND_SOC_DAILINK_DEF(rt1019,
 	DAILINK_COMP_ARRAY(COMP_CODEC("i2c-10EC1019:00", "rt1019-aif"),
 			  COMP_CODEC("i2c-10EC1019:01", "rt1019-aif")));
-SND_SOC_DAILINK_DEF(rt1019_1,
-		    DAILINK_COMP_ARRAY(COMP_CODEC("i2c-10EC1019:02", "rt1019-aif"),
-		    COMP_CODEC("i2c-10EC1019:01", "rt1019-aif")));
 
 static const struct snd_soc_dapm_route rt1019_map_lr[] = {
 	{ "Left Spk", NULL, "Left SPO" },
@@ -330,17 +327,6 @@
 	{
 		 .dlc = COMP_CODEC_CONF("i2c-10EC1019:00"),
 		 .name_prefix = "Right",
-	},
-};
-
-static struct snd_soc_codec_conf rt1019_1_conf[] = {
-	{
-		.dlc = COMP_CODEC_CONF("i2c-10EC1019:02"),
-		.name_prefix = "Left",
-	},
-	{
-		.dlc = COMP_CODEC_CONF("i2c-10EC1019:01"),
-		.name_prefix = "Right",
 	},
 };
 
@@ -724,13 +710,6 @@
 			links[i].init = acp_card_rt1019_init;
 			card->codec_conf = rt1019_conf;
 			card->num_configs = ARRAY_SIZE(rt1019_conf);
-<<<<<<< HEAD
-			links[i].codecs = rt1019_1;
-			links[i].num_codecs = ARRAY_SIZE(rt1019_1);
-			card->codec_conf = rt1019_1_conf;
-			card->num_configs = ARRAY_SIZE(rt1019_1_conf);
-=======
->>>>>>> 8d9face8
 		}
 		i++;
 	}

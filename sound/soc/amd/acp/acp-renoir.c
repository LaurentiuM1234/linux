--- conflicted
+++ resolved
@@ -321,11 +321,8 @@
 	int ret;
 
 	chip = dev_get_platdata(&pdev->dev);
-<<<<<<< HEAD
-=======
 
 	acp3x_disable_interrupts(adata);
->>>>>>> 8d9face8
 
 	ret = rn_acp_deinit(chip->base);
 	if (ret)

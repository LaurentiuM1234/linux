/* SPDX-License-Identifier: (GPL-2.0-only OR BSD-3-Clause) */
/*
 * This file is provided under a dual BSD/GPLv2 license. When using or
 * redistributing this file, you may do so under either license.
 *
 * Copyright(c) 2021 Advanced Micro Devices, Inc. All rights reserved.
 *
 * Author: Ajit Kumar Pandey <AjitKumar.Pandey@amd.com>
 */
#ifndef __ACP_MACH_H
#define __ACP_MACH_H

#include <sound/core.h>
#include <sound/jack.h>
#include <sound/pcm_params.h>
#include <sound/soc-dapm.h>
#include <linux/input.h>
#include <linux/module.h>
#include <sound/soc.h>

#include "acp_common.h"

#define TDM_CHANNELS	8

#define ACP_OPS(priv, cb)	((priv)->ops.cb)

#define acp_get_drvdata(card) ((struct acp_card_drvdata *)(card)->drvdata)

enum be_id {
	HEADSET_BE_ID = 0,
	AMP_BE_ID,
	DMIC_BE_ID,
	BT_BE_ID,
};

enum cpu_endpoints {
	NONE = 0,
	I2S_HS,
	I2S_SP,
	I2S_BT,
	DMIC,
};

enum codec_endpoints {
	DUMMY = 0,
	RT5682,
	RT1019,
	MAX98360A,
	RT5682S,
	NAU8825,
	NAU8821,
	MAX98388,
	ES83XX,
};

<<<<<<< HEAD
enum platform_end_point {
	RENOIR = 0,
	REMBRANDT,
	ACP63,
	ACP70,
	ACP71,
};

=======
>>>>>>> 9b70bf0a
struct acp_mach_ops {
	int (*probe)(struct snd_soc_card *card);
	int (*configure_link)(struct snd_soc_card *card, struct snd_soc_dai_link *dai_link);
	int (*configure_widgets)(struct snd_soc_card *card);
	int (*suspend_pre)(struct snd_soc_card *card);
	int (*resume_post)(struct snd_soc_card *card);
};

struct acp_card_drvdata {
	unsigned int hs_cpu_id;
	unsigned int amp_cpu_id;
	unsigned int bt_cpu_id;
	unsigned int dmic_cpu_id;
	unsigned int hs_codec_id;
	unsigned int amp_codec_id;
	unsigned int bt_codec_id;
	unsigned int dmic_codec_id;
	unsigned int dai_fmt;
	unsigned int acp_rev;
	struct clk *wclk;
	struct clk *bclk;
	struct acp_mach_ops ops;
	struct snd_soc_acpi_mach *acpi_mach;
	void *mach_priv;
	bool soc_mclk;
	bool tdm_mode;
};

int acp_sofdsp_dai_links_create(struct snd_soc_card *card);
int acp_legacy_dai_links_create(struct snd_soc_card *card);
extern const struct dmi_system_id acp_quirk_table[];

static inline int acp_ops_probe(struct snd_soc_card *card)
{
	int ret = 1;
	struct acp_card_drvdata *priv = acp_get_drvdata(card);

	if (ACP_OPS(priv, probe))
		ret = ACP_OPS(priv, probe)(card);
	return ret;
}

static inline int acp_ops_configure_link(struct snd_soc_card *card,
					 struct snd_soc_dai_link *dai_link)
{
	int ret = 1;
	struct acp_card_drvdata *priv = acp_get_drvdata(card);

	if (ACP_OPS(priv, configure_link))
		ret = ACP_OPS(priv, configure_link)(card, dai_link);
	return ret;
}

static inline int acp_ops_configure_widgets(struct snd_soc_card *card)
{
	int ret = 1;
	struct acp_card_drvdata *priv = acp_get_drvdata(card);

	if (ACP_OPS(priv, configure_widgets))
		ret = ACP_OPS(priv, configure_widgets)(card);
	return ret;
}

static inline int acp_ops_suspend_pre(struct snd_soc_card *card)
{
	int ret = 1;
	struct acp_card_drvdata *priv = acp_get_drvdata(card);

	if (ACP_OPS(priv, suspend_pre))
		ret = ACP_OPS(priv, suspend_pre)(card);
	return ret;
}

static inline int acp_ops_resume_post(struct snd_soc_card *card)
{
	int ret = 1;
	struct acp_card_drvdata *priv = acp_get_drvdata(card);

	if (ACP_OPS(priv, resume_post))
		ret = ACP_OPS(priv, resume_post)(card);
	return ret;
}

#endif<|MERGE_RESOLUTION|>--- conflicted
+++ resolved
@@ -53,17 +53,6 @@
 	ES83XX,
 };
 
-<<<<<<< HEAD
-enum platform_end_point {
-	RENOIR = 0,
-	REMBRANDT,
-	ACP63,
-	ACP70,
-	ACP71,
-};
-
-=======
->>>>>>> 9b70bf0a
 struct acp_mach_ops {
 	int (*probe)(struct snd_soc_card *card);
 	int (*configure_link)(struct snd_soc_card *card, struct snd_soc_dai_link *dai_link);

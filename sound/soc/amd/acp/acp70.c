--- conflicted
+++ resolved
@@ -142,15 +142,9 @@
 	struct pci_dev *smn_dev;
 	u32 device_id;
 
-<<<<<<< HEAD
-	if (adata->platform == ACP70)
-		device_id = 0x1507;
-	else if (adata->platform == ACP71)
-=======
 	if (adata->acp_rev == ACP70_PCI_ID)
 		device_id = 0x1507;
 	else if (adata->acp_rev == ACP71_PCI_ID)
->>>>>>> 9b70bf0a
 		device_id = 0x1122;
 	else
 		return -ENODEV;
@@ -181,13 +175,8 @@
 	}
 
 	switch (chip->acp_rev) {
-<<<<<<< HEAD
-	case ACP70_DEV:
-	case ACP71_DEV:
-=======
 	case ACP70_PCI_ID:
 	case ACP71_PCI_ID:
->>>>>>> 9b70bf0a
 		break;
 	default:
 		dev_err(&pdev->dev, "Un-supported ACP Revision %d\n", chip->acp_rev);
@@ -220,15 +209,7 @@
 	adata->num_dai = ARRAY_SIZE(acp70_dai);
 	adata->rsrc = &rsrc;
 	adata->machines = snd_soc_acpi_amd_acp70_acp_machines;
-<<<<<<< HEAD
-	if (chip->acp_rev == ACP70_DEV)
-		adata->platform = ACP70;
-	else
-		adata->platform = ACP71;
-
-=======
 	adata->acp_rev = chip->acp_rev;
->>>>>>> 9b70bf0a
 	adata->flag = chip->flag;
 	acp_machine_select(adata);
 

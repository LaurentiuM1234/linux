// SPDX-License-Identifier: (GPL-2.0-only OR BSD-3-Clause)
//
// This file is provided under a dual BSD/GPLv2 license. When using or
// redistributing this file, you may do so under either license.
//
// Copyright(c) 2021 Advanced Micro Devices, Inc.
//
// Authors: Ajit Kumar Pandey <AjitKumar.Pandey@amd.com>

/*
 * Generic interface for ACP audio blck PCM component
 */

#include <linux/platform_device.h>
#include <linux/module.h>
#include <linux/err.h>
#include <linux/io.h>
#include <sound/pcm_params.h>
#include <sound/soc.h>
#include <sound/soc-dai.h>
#include <linux/dma-mapping.h>

#include "amd.h"
#include "../mach-config.h"
#include "acp-mach.h"

#define DRV_NAME "acp_i2s_dma"

static const struct snd_pcm_hardware acp_pcm_hardware_playback = {
	.info = SNDRV_PCM_INFO_INTERLEAVED |
		SNDRV_PCM_INFO_BLOCK_TRANSFER |
		SNDRV_PCM_INFO_BATCH |
		SNDRV_PCM_INFO_MMAP | SNDRV_PCM_INFO_MMAP_VALID |
		SNDRV_PCM_INFO_PAUSE | SNDRV_PCM_INFO_RESUME,
	.formats = SNDRV_PCM_FMTBIT_S16_LE |  SNDRV_PCM_FMTBIT_S8 |
		   SNDRV_PCM_FMTBIT_U8 | SNDRV_PCM_FMTBIT_S24_LE |
		   SNDRV_PCM_FMTBIT_S32_LE,
	.channels_min = 2,
	.channels_max = 8,
	.rates = SNDRV_PCM_RATE_8000_96000,
	.rate_min = 8000,
	.rate_max = 96000,
	.buffer_bytes_max = PLAYBACK_MAX_NUM_PERIODS * PLAYBACK_MAX_PERIOD_SIZE,
	.period_bytes_min = PLAYBACK_MIN_PERIOD_SIZE,
	.period_bytes_max = PLAYBACK_MAX_PERIOD_SIZE,
	.periods_min = PLAYBACK_MIN_NUM_PERIODS,
	.periods_max = PLAYBACK_MAX_NUM_PERIODS,
};

static const struct snd_pcm_hardware acp_pcm_hardware_capture = {
	.info = SNDRV_PCM_INFO_INTERLEAVED |
		SNDRV_PCM_INFO_BLOCK_TRANSFER |
		SNDRV_PCM_INFO_BATCH |
		SNDRV_PCM_INFO_MMAP | SNDRV_PCM_INFO_MMAP_VALID |
		SNDRV_PCM_INFO_PAUSE | SNDRV_PCM_INFO_RESUME,
	.formats = SNDRV_PCM_FMTBIT_S16_LE | SNDRV_PCM_FMTBIT_S8 |
		   SNDRV_PCM_FMTBIT_U8 | SNDRV_PCM_FMTBIT_S24_LE |
		   SNDRV_PCM_FMTBIT_S32_LE,
	.channels_min = 2,
	.channels_max = 2,
	.rates = SNDRV_PCM_RATE_8000_48000,
	.rate_min = 8000,
	.rate_max = 48000,
	.buffer_bytes_max = CAPTURE_MAX_NUM_PERIODS * CAPTURE_MAX_PERIOD_SIZE,
	.period_bytes_min = CAPTURE_MIN_PERIOD_SIZE,
	.period_bytes_max = CAPTURE_MAX_PERIOD_SIZE,
	.periods_min = CAPTURE_MIN_NUM_PERIODS,
	.periods_max = CAPTURE_MAX_NUM_PERIODS,
};

static const struct snd_pcm_hardware acp6x_pcm_hardware_playback = {
	.info = SNDRV_PCM_INFO_INTERLEAVED |
		SNDRV_PCM_INFO_BLOCK_TRANSFER |
		SNDRV_PCM_INFO_MMAP | SNDRV_PCM_INFO_MMAP_VALID |
		SNDRV_PCM_INFO_PAUSE | SNDRV_PCM_INFO_RESUME,
	.formats = SNDRV_PCM_FMTBIT_S16_LE |  SNDRV_PCM_FMTBIT_S8 |
		   SNDRV_PCM_FMTBIT_U8 | SNDRV_PCM_FMTBIT_S24_LE |
		   SNDRV_PCM_FMTBIT_S32_LE,
	.channels_min = 2,
	.channels_max = 32,
	.rates = SNDRV_PCM_RATE_8000_192000,
	.rate_min = 8000,
	.rate_max = 192000,
	.buffer_bytes_max = PLAYBACK_MAX_NUM_PERIODS * PLAYBACK_MAX_PERIOD_SIZE,
	.period_bytes_min = PLAYBACK_MIN_PERIOD_SIZE,
	.period_bytes_max = PLAYBACK_MAX_PERIOD_SIZE,
	.periods_min = PLAYBACK_MIN_NUM_PERIODS,
	.periods_max = PLAYBACK_MAX_NUM_PERIODS,
};

static const struct snd_pcm_hardware acp6x_pcm_hardware_capture = {
	.info = SNDRV_PCM_INFO_INTERLEAVED |
		SNDRV_PCM_INFO_BLOCK_TRANSFER |
		SNDRV_PCM_INFO_MMAP | SNDRV_PCM_INFO_MMAP_VALID |
		SNDRV_PCM_INFO_PAUSE | SNDRV_PCM_INFO_RESUME,
	.formats = SNDRV_PCM_FMTBIT_S16_LE | SNDRV_PCM_FMTBIT_S8 |
		   SNDRV_PCM_FMTBIT_U8 | SNDRV_PCM_FMTBIT_S24_LE |
		   SNDRV_PCM_FMTBIT_S32_LE,
	.channels_min = 2,
	.channels_max = 32,
	.rates = SNDRV_PCM_RATE_8000_192000,
	.rate_min = 8000,
	.rate_max = 192000,
	.buffer_bytes_max = CAPTURE_MAX_NUM_PERIODS * CAPTURE_MAX_PERIOD_SIZE,
	.period_bytes_min = CAPTURE_MIN_PERIOD_SIZE,
	.period_bytes_max = CAPTURE_MAX_PERIOD_SIZE,
	.periods_min = CAPTURE_MIN_NUM_PERIODS,
	.periods_max = CAPTURE_MAX_NUM_PERIODS,
};

int acp_machine_select(struct acp_dev_data *adata)
{
	struct snd_soc_acpi_mach *mach;
	int size, platform;

	if (adata->flag == FLAG_AMD_LEGACY_ONLY_DMIC) {
		platform = adata->acp_rev;
		adata->mach_dev = platform_device_register_data(adata->dev, "acp-pdm-mach",
								PLATFORM_DEVID_NONE, &platform,
								sizeof(platform));
	} else {
		size = sizeof(*adata->machines);
		mach = snd_soc_acpi_find_machine(adata->machines);
		if (!mach) {
			dev_err(adata->dev, "warning: No matching ASoC machine driver found\n");
			return -EINVAL;
		}
		mach->mach_params.subsystem_rev = adata->acp_rev;
		adata->mach_dev = platform_device_register_data(adata->dev, mach->drv_name,
								PLATFORM_DEVID_NONE, mach, size);
	}
	if (IS_ERR(adata->mach_dev))
		dev_warn(adata->dev, "Unable to register Machine device\n");
	return 0;
}
EXPORT_SYMBOL_NS_GPL(acp_machine_select, SND_SOC_ACP_COMMON);

static irqreturn_t i2s_irq_handler(int irq, void *data)
{
	struct acp_dev_data *adata = data;
	struct acp_resource *rsrc = adata->rsrc;
	struct acp_stream *stream;
	u16 i2s_flag = 0;
	u32 ext_intr_stat, ext_intr_stat1;

	if (adata->rsrc->no_of_ctrls == 2)
		ext_intr_stat1 = readl(ACP_EXTERNAL_INTR_STAT(adata, (rsrc->irqp_used - 1)));

	ext_intr_stat = readl(ACP_EXTERNAL_INTR_STAT(adata, rsrc->irqp_used));

	spin_lock(&adata->acp_lock);
	list_for_each_entry(stream, &adata->stream_list, list) {
		if (ext_intr_stat & stream->irq_bit) {
			writel(stream->irq_bit,
			       ACP_EXTERNAL_INTR_STAT(adata, rsrc->irqp_used));
			snd_pcm_period_elapsed(stream->substream);
			i2s_flag = 1;
		}
		if (adata->rsrc->no_of_ctrls == 2) {
			if (ext_intr_stat1 & stream->irq_bit) {
				writel(stream->irq_bit, ACP_EXTERNAL_INTR_STAT(adata,
				       (rsrc->irqp_used - 1)));
				snd_pcm_period_elapsed(stream->substream);
				i2s_flag = 1;
			}
		}
	}
	spin_unlock(&adata->acp_lock);
	if (i2s_flag)
		return IRQ_HANDLED;

	return IRQ_NONE;
}

void config_pte_for_stream(struct acp_dev_data *adata, struct acp_stream *stream)
{
	struct acp_resource *rsrc = adata->rsrc;
	u32 reg_val;

	reg_val = rsrc->sram_pte_offset;
	stream->reg_offset = 0x02000000;

	writel((reg_val + GRP1_OFFSET) | BIT(31), adata->acp_base + ACPAXI2AXI_ATU_BASE_ADDR_GRP_1);
	writel(PAGE_SIZE_4K_ENABLE,  adata->acp_base + ACPAXI2AXI_ATU_PAGE_SIZE_GRP_1);

	writel((reg_val + GRP2_OFFSET) | BIT(31), adata->acp_base + ACPAXI2AXI_ATU_BASE_ADDR_GRP_2);
	writel(PAGE_SIZE_4K_ENABLE,  adata->acp_base + ACPAXI2AXI_ATU_PAGE_SIZE_GRP_2);

	writel(reg_val | BIT(31), adata->acp_base + ACPAXI2AXI_ATU_BASE_ADDR_GRP_5);
	writel(PAGE_SIZE_4K_ENABLE,  adata->acp_base + ACPAXI2AXI_ATU_PAGE_SIZE_GRP_5);

	writel(0x01, adata->acp_base + ACPAXI2AXI_ATU_CTRL);
}
EXPORT_SYMBOL_NS_GPL(config_pte_for_stream, SND_SOC_ACP_COMMON);

void config_acp_dma(struct acp_dev_data *adata, struct acp_stream *stream, int size)
{
	struct snd_pcm_substream *substream = stream->substream;
	struct acp_resource *rsrc = adata->rsrc;
	dma_addr_t addr = substream->dma_buffer.addr;
	int num_pages = (PAGE_ALIGN(size) >> PAGE_SHIFT);
	u32 low, high, val;
	u16 page_idx;

<<<<<<< HEAD
	switch (adata->platform) {
	case ACP70:
	case ACP71:
=======
	switch (adata->acp_rev) {
	case ACP70_PCI_ID:
	case ACP71_PCI_ID:
>>>>>>> 9b70bf0a
		switch (stream->dai_id) {
		case I2S_SP_INSTANCE:
			if (stream->dir == SNDRV_PCM_STREAM_PLAYBACK)
				val = 0x0;
			else
				val = 0x1000;
			break;
		case I2S_BT_INSTANCE:
			if (stream->dir == SNDRV_PCM_STREAM_PLAYBACK)
				val = 0x2000;
			else
				val = 0x3000;
			break;
		case I2S_HS_INSTANCE:
			if (stream->dir == SNDRV_PCM_STREAM_PLAYBACK)
				val = 0x4000;
			else
				val = 0x5000;
			break;
		case DMIC_INSTANCE:
			val = 0x6000;
			break;
		default:
			dev_err(adata->dev, "Invalid dai id %x\n", stream->dai_id);
			return;
		}
		break;
	default:
		val = stream->pte_offset;
		break;
	}

	for (page_idx = 0; page_idx < num_pages; page_idx++) {
		/* Load the low address of page int ACP SRAM through SRBM */
		low = lower_32_bits(addr);
		high = upper_32_bits(addr);
		writel(low, adata->acp_base + rsrc->scratch_reg_offset + val);
		high |= BIT(31);
		writel(high, adata->acp_base + rsrc->scratch_reg_offset + val + 4);

		/* Move to next physically contiguous page */
		val += 8;
		addr += PAGE_SIZE;
	}
}
EXPORT_SYMBOL_NS_GPL(config_acp_dma, SND_SOC_ACP_COMMON);

static int acp_dma_open(struct snd_soc_component *component, struct snd_pcm_substream *substream)
{
	struct snd_pcm_runtime *runtime = substream->runtime;
	struct device *dev = component->dev;
	struct acp_dev_data *adata = dev_get_drvdata(dev);
	struct acp_chip_info *chip;
	struct acp_stream *stream;
	int ret;

	stream = kzalloc(sizeof(*stream), GFP_KERNEL);
	if (!stream)
		return -ENOMEM;

	stream->substream = substream;
	chip = dev_get_platdata(dev);
	switch (chip->acp_rev) {
<<<<<<< HEAD
	case ACP63_DEV:
	case ACP70_DEV:
	case ACP71_DEV:
=======
	case ACP63_PCI_ID:
	case ACP70_PCI_ID:
	case ACP71_PCI_ID:
>>>>>>> 9b70bf0a
		if (substream->stream == SNDRV_PCM_STREAM_PLAYBACK)
			runtime->hw = acp6x_pcm_hardware_playback;
		else
			runtime->hw = acp6x_pcm_hardware_capture;
		break;
	default:
		if (substream->stream == SNDRV_PCM_STREAM_PLAYBACK)
			runtime->hw = acp_pcm_hardware_playback;
		else
			runtime->hw = acp_pcm_hardware_capture;
		break;
	}

	ret = snd_pcm_hw_constraint_step(runtime, 0, SNDRV_PCM_HW_PARAM_PERIOD_BYTES, DMA_SIZE);
	if (ret) {
		dev_err(component->dev, "set hw constraint HW_PARAM_PERIOD_BYTES failed\n");
		kfree(stream);
		return ret;
	}

	ret = snd_pcm_hw_constraint_step(runtime, 0, SNDRV_PCM_HW_PARAM_BUFFER_BYTES, DMA_SIZE);
	if (ret) {
		dev_err(component->dev, "set hw constraint HW_PARAM_BUFFER_BYTES failed\n");
		kfree(stream);
		return ret;
	}

	ret = snd_pcm_hw_constraint_integer(runtime, SNDRV_PCM_HW_PARAM_PERIODS);
	if (ret < 0) {
		dev_err(component->dev, "set integer constraint failed\n");
		kfree(stream);
		return ret;
	}
	runtime->private_data = stream;

	writel(1, ACP_EXTERNAL_INTR_ENB(adata));

	spin_lock_irq(&adata->acp_lock);
	list_add_tail(&stream->list, &adata->stream_list);
	spin_unlock_irq(&adata->acp_lock);

	return ret;
}

static int acp_dma_hw_params(struct snd_soc_component *component,
			     struct snd_pcm_substream *substream,
			     struct snd_pcm_hw_params *params)
{
	struct acp_dev_data *adata = snd_soc_component_get_drvdata(component);
	struct acp_stream *stream = substream->runtime->private_data;
	u64 size = params_buffer_bytes(params);

	/* Configure ACP DMA block with params */
	config_pte_for_stream(adata, stream);
	config_acp_dma(adata, stream, size);

	return 0;
}

static snd_pcm_uframes_t acp_dma_pointer(struct snd_soc_component *component,
					 struct snd_pcm_substream *substream)
{
	struct device *dev = component->dev;
	struct acp_dev_data *adata = dev_get_drvdata(dev);
	struct acp_stream *stream = substream->runtime->private_data;
	u32 pos, buffersize;
	u64 bytescount;

	buffersize = frames_to_bytes(substream->runtime,
				     substream->runtime->buffer_size);

	bytescount = acp_get_byte_count(adata, stream->dai_id, substream->stream);

	if (bytescount > stream->bytescount)
		bytescount -= stream->bytescount;

	pos = do_div(bytescount, buffersize);

	return bytes_to_frames(substream->runtime, pos);
}

static int acp_dma_new(struct snd_soc_component *component,
		       struct snd_soc_pcm_runtime *rtd)
{
	struct device *parent = component->dev->parent;

	snd_pcm_set_managed_buffer_all(rtd->pcm, SNDRV_DMA_TYPE_DEV,
				       parent, MIN_BUFFER, MAX_BUFFER);
	return 0;
}

static int acp_dma_close(struct snd_soc_component *component,
			 struct snd_pcm_substream *substream)
{
	struct device *dev = component->dev;
	struct acp_dev_data *adata = dev_get_drvdata(dev);
	struct acp_stream *stream = substream->runtime->private_data;

	/* Remove entry from list */
	spin_lock_irq(&adata->acp_lock);
	list_del(&stream->list);
	spin_unlock_irq(&adata->acp_lock);
	kfree(stream);

	return 0;
}

static const struct snd_soc_component_driver acp_pcm_component = {
	.name			= DRV_NAME,
	.open			= acp_dma_open,
	.close			= acp_dma_close,
	.hw_params		= acp_dma_hw_params,
	.pointer		= acp_dma_pointer,
	.pcm_construct		= acp_dma_new,
	.legacy_dai_naming	= 1,
};

int acp_platform_register(struct device *dev)
{
	struct acp_dev_data *adata = dev_get_drvdata(dev);
	struct snd_soc_dai_driver;
	unsigned int status;

	status = devm_request_irq(dev, adata->i2s_irq, i2s_irq_handler,
				  IRQF_SHARED, "ACP_I2S_IRQ", adata);
	if (status) {
		dev_err(dev, "ACP I2S IRQ request failed\n");
		return status;
	}

	status = devm_snd_soc_register_component(dev, &acp_pcm_component,
						 adata->dai_driver,
						 adata->num_dai);
	if (status) {
		dev_err(dev, "Fail to register acp i2s component\n");
		return status;
	}

	INIT_LIST_HEAD(&adata->stream_list);
	spin_lock_init(&adata->acp_lock);

	return 0;
}
EXPORT_SYMBOL_NS_GPL(acp_platform_register, SND_SOC_ACP_COMMON);

int acp_platform_unregister(struct device *dev)
{
	struct acp_dev_data *adata = dev_get_drvdata(dev);

	if (adata->mach_dev)
		platform_device_unregister(adata->mach_dev);
	return 0;
}
EXPORT_SYMBOL_NS_GPL(acp_platform_unregister, SND_SOC_ACP_COMMON);

MODULE_DESCRIPTION("AMD ACP PCM Driver");
MODULE_LICENSE("Dual BSD/GPL");
MODULE_ALIAS(DRV_NAME);<|MERGE_RESOLUTION|>--- conflicted
+++ resolved
@@ -202,15 +202,9 @@
 	u32 low, high, val;
 	u16 page_idx;
 
-<<<<<<< HEAD
-	switch (adata->platform) {
-	case ACP70:
-	case ACP71:
-=======
 	switch (adata->acp_rev) {
 	case ACP70_PCI_ID:
 	case ACP71_PCI_ID:
->>>>>>> 9b70bf0a
 		switch (stream->dai_id) {
 		case I2S_SP_INSTANCE:
 			if (stream->dir == SNDRV_PCM_STREAM_PLAYBACK)
@@ -274,15 +268,9 @@
 	stream->substream = substream;
 	chip = dev_get_platdata(dev);
 	switch (chip->acp_rev) {
-<<<<<<< HEAD
-	case ACP63_DEV:
-	case ACP70_DEV:
-	case ACP71_DEV:
-=======
 	case ACP63_PCI_ID:
 	case ACP70_PCI_ID:
 	case ACP71_PCI_ID:
->>>>>>> 9b70bf0a
 		if (substream->stream == SNDRV_PCM_STREAM_PLAYBACK)
 			runtime->hw = acp6x_pcm_hardware_playback;
 		else

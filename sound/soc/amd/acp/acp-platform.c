// SPDX-License-Identifier: (GPL-2.0-only OR BSD-3-Clause)
//
// This file is provided under a dual BSD/GPLv2 license. When using or
// redistributing this file, you may do so under either license.
//
// Copyright(c) 2021 Advanced Micro Devices, Inc.
//
// Authors: Ajit Kumar Pandey <AjitKumar.Pandey@amd.com>

/*
 * Generic interface for ACP audio blck PCM component
 */

#include <linux/platform_device.h>
#include <linux/module.h>
#include <linux/err.h>
#include <linux/io.h>
#include <sound/pcm_params.h>
#include <sound/soc.h>
#include <sound/soc-dai.h>
#include <linux/pm_runtime.h>
#include <linux/dma-mapping.h>

#include "amd.h"

#define DRV_NAME "acp_i2s_dma"

static const struct snd_pcm_hardware acp_pcm_hardware_playback = {
	.info = SNDRV_PCM_INFO_INTERLEAVED |
		SNDRV_PCM_INFO_BLOCK_TRANSFER |
		SNDRV_PCM_INFO_BATCH |
		SNDRV_PCM_INFO_MMAP | SNDRV_PCM_INFO_MMAP_VALID |
		SNDRV_PCM_INFO_PAUSE | SNDRV_PCM_INFO_RESUME,
	.formats = SNDRV_PCM_FMTBIT_S16_LE |  SNDRV_PCM_FMTBIT_S8 |
		   SNDRV_PCM_FMTBIT_U8 | SNDRV_PCM_FMTBIT_S24_LE |
		   SNDRV_PCM_FMTBIT_S32_LE,
	.channels_min = 2,
	.channels_max = 8,
	.rates = SNDRV_PCM_RATE_8000_96000,
	.rate_min = 8000,
	.rate_max = 96000,
	.buffer_bytes_max = PLAYBACK_MAX_NUM_PERIODS * PLAYBACK_MAX_PERIOD_SIZE,
	.period_bytes_min = PLAYBACK_MIN_PERIOD_SIZE,
	.period_bytes_max = PLAYBACK_MAX_PERIOD_SIZE,
	.periods_min = PLAYBACK_MIN_NUM_PERIODS,
	.periods_max = PLAYBACK_MAX_NUM_PERIODS,
};

static const struct snd_pcm_hardware acp_pcm_hardware_capture = {
	.info = SNDRV_PCM_INFO_INTERLEAVED |
		SNDRV_PCM_INFO_BLOCK_TRANSFER |
		SNDRV_PCM_INFO_BATCH |
		SNDRV_PCM_INFO_MMAP | SNDRV_PCM_INFO_MMAP_VALID |
		SNDRV_PCM_INFO_PAUSE | SNDRV_PCM_INFO_RESUME,
	.formats = SNDRV_PCM_FMTBIT_S16_LE | SNDRV_PCM_FMTBIT_S8 |
		   SNDRV_PCM_FMTBIT_U8 | SNDRV_PCM_FMTBIT_S24_LE |
		   SNDRV_PCM_FMTBIT_S32_LE,
	.channels_min = 2,
	.channels_max = 2,
	.rates = SNDRV_PCM_RATE_8000_48000,
	.rate_min = 8000,
	.rate_max = 48000,
	.buffer_bytes_max = CAPTURE_MAX_NUM_PERIODS * CAPTURE_MAX_PERIOD_SIZE,
	.period_bytes_min = CAPTURE_MIN_PERIOD_SIZE,
	.period_bytes_max = CAPTURE_MAX_PERIOD_SIZE,
	.periods_min = CAPTURE_MIN_NUM_PERIODS,
	.periods_max = CAPTURE_MAX_NUM_PERIODS,
};

int acp_machine_select(struct acp_dev_data *adata)
{
	struct snd_soc_acpi_mach *mach;
	int size;

	size = sizeof(*adata->machines);
	mach = snd_soc_acpi_find_machine(adata->machines);
	if (!mach) {
		dev_err(adata->dev, "warning: No matching ASoC machine driver found\n");
		return -EINVAL;
	}

	adata->mach_dev = platform_device_register_data(adata->dev, mach->drv_name,
							PLATFORM_DEVID_NONE, mach, size);
	if (IS_ERR(adata->mach_dev))
		dev_warn(adata->dev, "Unable to register Machine device\n");

	return 0;
}
EXPORT_SYMBOL_NS_GPL(acp_machine_select, SND_SOC_ACP_COMMON);

static irqreturn_t i2s_irq_handler(int irq, void *data)
{
	struct acp_dev_data *adata = data;
	struct acp_resource *rsrc = adata->rsrc;
	struct acp_stream *stream;
	u16 i2s_flag = 0;
	u32 ext_intr_stat, ext_intr_stat1, i;

	if (!adata)
		return IRQ_NONE;

	if (adata->rsrc->no_of_ctrls == 2)
<<<<<<< HEAD
		ext_intr_stat = readl(ACP_EXTERNAL_INTR_STAT(adata, (rsrc->irqp_used - 1)));
=======
		ext_intr_stat1 = readl(ACP_EXTERNAL_INTR_STAT(adata, (rsrc->irqp_used - 1)));
>>>>>>> e77406fc

	ext_intr_stat = readl(ACP_EXTERNAL_INTR_STAT(adata, rsrc->irqp_used));

	for (i = 0; i < ACP_MAX_STREAM; i++) {
		stream = adata->stream[i];
		if (stream && (ext_intr_stat & stream->irq_bit)) {
			writel(stream->irq_bit,
			       ACP_EXTERNAL_INTR_STAT(adata, rsrc->irqp_used));
			snd_pcm_period_elapsed(stream->substream);
			i2s_flag = 1;
			break;
		}
		if (adata->rsrc->no_of_ctrls == 2) {
			if (stream && (ext_intr_stat1 & stream->irq_bit)) {
				writel(stream->irq_bit, ACP_EXTERNAL_INTR_STAT(adata,
				       (rsrc->irqp_used - 1)));
				snd_pcm_period_elapsed(stream->substream);
				i2s_flag = 1;
				break;
			}
		}
	}
	if (i2s_flag)
		return IRQ_HANDLED;

	return IRQ_NONE;
}

static void config_pte_for_stream(struct acp_dev_data *adata, struct acp_stream *stream)
{
	struct acp_resource *rsrc = adata->rsrc;
	u32 pte_reg, pte_size, reg_val;

	/* Use ATU base Group5 */
	pte_reg = ACPAXI2AXI_ATU_BASE_ADDR_GRP_5;
	pte_size =  ACPAXI2AXI_ATU_PAGE_SIZE_GRP_5;
	stream->reg_offset = 0x02000000;

	/* Group Enable */
	reg_val = rsrc->sram_pte_offset;
	writel(reg_val | BIT(31), adata->acp_base + pte_reg);
	writel(PAGE_SIZE_4K_ENABLE,  adata->acp_base + pte_size);
	writel(0x01, adata->acp_base + ACPAXI2AXI_ATU_CTRL);
}

static void config_acp_dma(struct acp_dev_data *adata, int cpu_id, int size)
{
	struct acp_stream *stream = adata->stream[cpu_id];
	struct snd_pcm_substream *substream = stream->substream;
	struct acp_resource *rsrc = adata->rsrc;
	dma_addr_t addr = substream->dma_buffer.addr;
	int num_pages = (PAGE_ALIGN(size) >> PAGE_SHIFT);
	u32 low, high, val;
	u16 page_idx;

	val = stream->pte_offset;

	for (page_idx = 0; page_idx < num_pages; page_idx++) {
		/* Load the low address of page int ACP SRAM through SRBM */
		low = lower_32_bits(addr);
		high = upper_32_bits(addr);
		writel(low, adata->acp_base + rsrc->scratch_reg_offset + val);
		high |= BIT(31);
		writel(high, adata->acp_base + rsrc->scratch_reg_offset + val + 4);

		/* Move to next physically contiguous page */
		val += 8;
		addr += PAGE_SIZE;
	}
}

static int acp_dma_open(struct snd_soc_component *component, struct snd_pcm_substream *substream)
{
	struct snd_soc_pcm_runtime *soc_runtime = asoc_substream_to_rtd(substream);
	struct snd_soc_dai *cpu_dai = asoc_rtd_to_cpu(soc_runtime, 0);
	struct snd_pcm_runtime *runtime = substream->runtime;
	struct device *dev = component->dev;
	struct acp_dev_data *adata = dev_get_drvdata(dev);
	struct acp_stream *stream;
	int stream_id = cpu_dai->driver->id * 2 + substream->stream;
	int ret;

	stream = kzalloc(sizeof(*stream), GFP_KERNEL);
	if (!stream)
		return -ENOMEM;

	stream->substream = substream;
	adata->stream[stream_id] = stream;

	if (substream->stream == SNDRV_PCM_STREAM_PLAYBACK)
		runtime->hw = acp_pcm_hardware_playback;
	else
		runtime->hw = acp_pcm_hardware_capture;

	ret = snd_pcm_hw_constraint_integer(runtime, SNDRV_PCM_HW_PARAM_PERIODS);
	if (ret < 0) {
		dev_err(component->dev, "set integer constraint failed\n");
		kfree(stream);
		return ret;
	}
	runtime->private_data = stream;

	writel(1, ACP_EXTERNAL_INTR_ENB(adata));

	return ret;
}

static int acp_dma_hw_params(struct snd_soc_component *component,
			     struct snd_pcm_substream *substream,
			     struct snd_pcm_hw_params *params)
{
	struct snd_soc_pcm_runtime *soc_runtime = asoc_substream_to_rtd(substream);
	struct acp_dev_data *adata = snd_soc_component_get_drvdata(component);
	struct snd_soc_dai *cpu_dai = asoc_rtd_to_cpu(soc_runtime, 0);
	struct acp_stream *stream = substream->runtime->private_data;
	int stream_id = cpu_dai->driver->id * 2 + substream->stream;
	u64 size = params_buffer_bytes(params);

	/* Configure ACP DMA block with params */
	config_pte_for_stream(adata, stream);
	config_acp_dma(adata, stream_id, size);

	return 0;
}

static snd_pcm_uframes_t acp_dma_pointer(struct snd_soc_component *component,
					 struct snd_pcm_substream *substream)
{
	struct device *dev = component->dev;
	struct acp_dev_data *adata = dev_get_drvdata(dev);
	struct acp_stream *stream = substream->runtime->private_data;
	u32 pos, buffersize;
	u64 bytescount;

	buffersize = frames_to_bytes(substream->runtime,
				     substream->runtime->buffer_size);

	bytescount = acp_get_byte_count(adata, stream->dai_id, substream->stream);

	if (bytescount > stream->bytescount)
		bytescount -= stream->bytescount;

	pos = do_div(bytescount, buffersize);

	return bytes_to_frames(substream->runtime, pos);
}

static int acp_dma_new(struct snd_soc_component *component,
		       struct snd_soc_pcm_runtime *rtd)
{
	struct device *parent = component->dev->parent;

	snd_pcm_set_managed_buffer_all(rtd->pcm, SNDRV_DMA_TYPE_DEV,
				       parent, MIN_BUFFER, MAX_BUFFER);
	return 0;
}

static int acp_dma_close(struct snd_soc_component *component,
			 struct snd_pcm_substream *substream)
{
	struct snd_soc_pcm_runtime *soc_runtime = asoc_substream_to_rtd(substream);
	struct snd_soc_dai *cpu_dai = asoc_rtd_to_cpu(soc_runtime, 0);
	struct device *dev = component->dev;
	struct acp_dev_data *adata = dev_get_drvdata(dev);
	struct acp_stream *stream;
	int stream_id = cpu_dai->driver->id * 2 + substream->stream;

	stream = adata->stream[stream_id];
	kfree(stream);
	adata->stream[stream_id] = NULL;

	return 0;
}

static const struct snd_soc_component_driver acp_pcm_component = {
	.name			= DRV_NAME,
	.open			= acp_dma_open,
	.close			= acp_dma_close,
	.hw_params		= acp_dma_hw_params,
	.pointer		= acp_dma_pointer,
	.pcm_construct		= acp_dma_new,
	.legacy_dai_naming	= 1,
};

int acp_platform_register(struct device *dev)
{
	struct acp_dev_data *adata = dev_get_drvdata(dev);
	struct snd_soc_dai_driver;
	unsigned int status;

	status = devm_request_irq(dev, adata->i2s_irq, i2s_irq_handler,
				  IRQF_SHARED, "ACP_I2S_IRQ", adata);
	if (status) {
		dev_err(dev, "ACP I2S IRQ request failed\n");
		return status;
	}

	status = devm_snd_soc_register_component(dev, &acp_pcm_component,
						 adata->dai_driver,
						 adata->num_dai);
	if (status) {
		dev_err(dev, "Fail to register acp i2s component\n");
		return status;
	}
	return 0;
}
EXPORT_SYMBOL_NS_GPL(acp_platform_register, SND_SOC_ACP_COMMON);

int acp_platform_unregister(struct device *dev)
{
	struct acp_dev_data *adata = dev_get_drvdata(dev);

	if (adata->mach_dev)
		platform_device_unregister(adata->mach_dev);
	return 0;
}
EXPORT_SYMBOL_NS_GPL(acp_platform_unregister, SND_SOC_ACP_COMMON);

MODULE_DESCRIPTION("AMD ACP PCM Driver");
MODULE_LICENSE("Dual BSD/GPL");
MODULE_ALIAS(DRV_NAME);<|MERGE_RESOLUTION|>--- conflicted
+++ resolved
@@ -100,11 +100,7 @@
 		return IRQ_NONE;
 
 	if (adata->rsrc->no_of_ctrls == 2)
-<<<<<<< HEAD
-		ext_intr_stat = readl(ACP_EXTERNAL_INTR_STAT(adata, (rsrc->irqp_used - 1)));
-=======
 		ext_intr_stat1 = readl(ACP_EXTERNAL_INTR_STAT(adata, (rsrc->irqp_used - 1)));
->>>>>>> e77406fc
 
 	ext_intr_stat = readl(ACP_EXTERNAL_INTR_STAT(adata, rsrc->irqp_used));
 

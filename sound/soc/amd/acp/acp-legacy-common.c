// SPDX-License-Identifier: (GPL-2.0-only OR BSD-3-Clause)
//
// This file is provided under a dual BSD/GPLv2 license. When using or
// redistributing this file, you may do so under either license.
//
// Copyright(c) 2023 Advanced Micro Devices, Inc.
//
// Authors: Syed Saba Kareem <Syed.SabaKareem@amd.com>
//

/*
 * Common file to be used by amd platforms
 */

#include "amd.h"
#include <linux/pci.h>
#include <linux/export.h>

#define ACP_RENOIR_PDM_ADDR	0x02
#define ACP_REMBRANDT_PDM_ADDR	0x03
#define ACP63_PDM_ADDR		0x02
#define ACP70_PDM_ADDR		0x02

void acp_enable_interrupts(struct acp_dev_data *adata)
{
	struct acp_resource *rsrc = adata->rsrc;
	u32 ext_intr_ctrl;

	writel(0x01, ACP_EXTERNAL_INTR_ENB(adata));
	ext_intr_ctrl = readl(ACP_EXTERNAL_INTR_CNTL(adata, rsrc->irqp_used));
	ext_intr_ctrl |= ACP_ERROR_MASK;
	writel(ext_intr_ctrl, ACP_EXTERNAL_INTR_CNTL(adata, rsrc->irqp_used));
}
EXPORT_SYMBOL_NS_GPL(acp_enable_interrupts, SND_SOC_ACP_COMMON);

void acp_disable_interrupts(struct acp_dev_data *adata)
{
	struct acp_resource *rsrc = adata->rsrc;

	writel(ACP_EXT_INTR_STAT_CLEAR_MASK, ACP_EXTERNAL_INTR_STAT(adata, rsrc->irqp_used));
	writel(0x00, ACP_EXTERNAL_INTR_ENB(adata));
}
EXPORT_SYMBOL_NS_GPL(acp_disable_interrupts, SND_SOC_ACP_COMMON);

static void set_acp_pdm_ring_buffer(struct snd_pcm_substream *substream,
				    struct snd_soc_dai *dai)
{
	struct snd_pcm_runtime *runtime = substream->runtime;
	struct acp_stream *stream = runtime->private_data;
	struct device *dev = dai->component->dev;
	struct acp_dev_data *adata = dev_get_drvdata(dev);

	u32 physical_addr, pdm_size, period_bytes;

	period_bytes = frames_to_bytes(runtime, runtime->period_size);
	pdm_size = frames_to_bytes(runtime, runtime->buffer_size);
	physical_addr = stream->reg_offset + MEM_WINDOW_START;

	/* Init ACP PDM Ring buffer */
	writel(physical_addr, adata->acp_base + ACP_WOV_RX_RINGBUFADDR);
	writel(pdm_size, adata->acp_base + ACP_WOV_RX_RINGBUFSIZE);
	writel(period_bytes, adata->acp_base + ACP_WOV_RX_INTR_WATERMARK_SIZE);
	writel(0x01, adata->acp_base + ACPAXI2AXI_ATU_CTRL);
}

static void set_acp_pdm_clk(struct snd_pcm_substream *substream,
			    struct snd_soc_dai *dai)
{
	struct device *dev = dai->component->dev;
	struct acp_dev_data *adata = dev_get_drvdata(dev);
	unsigned int pdm_ctrl;

	/* Enable default ACP PDM clk */
	writel(PDM_CLK_FREQ_MASK, adata->acp_base + ACP_WOV_CLK_CTRL);
	pdm_ctrl = readl(adata->acp_base + ACP_WOV_MISC_CTRL);
	pdm_ctrl |= PDM_MISC_CTRL_MASK;
	writel(pdm_ctrl, adata->acp_base + ACP_WOV_MISC_CTRL);
	set_acp_pdm_ring_buffer(substream, dai);
}

void restore_acp_pdm_params(struct snd_pcm_substream *substream,
			    struct acp_dev_data *adata)
{
	struct snd_soc_dai *dai;
	struct snd_soc_pcm_runtime *soc_runtime;
	u32 ext_int_ctrl;

	soc_runtime = snd_soc_substream_to_rtd(substream);
	dai = snd_soc_rtd_to_cpu(soc_runtime, 0);
	/* Programming channel mask and sampling rate */
	writel(adata->ch_mask, adata->acp_base + ACP_WOV_PDM_NO_OF_CHANNELS);
	writel(PDM_DEC_64, adata->acp_base + ACP_WOV_PDM_DECIMATION_FACTOR);

	/* Enabling ACP Pdm interuppts */
	ext_int_ctrl = readl(ACP_EXTERNAL_INTR_CNTL(adata, 0));
	ext_int_ctrl |= PDM_DMA_INTR_MASK;
	writel(ext_int_ctrl, ACP_EXTERNAL_INTR_CNTL(adata, 0));
	set_acp_pdm_clk(substream, dai);
}
EXPORT_SYMBOL_NS_GPL(restore_acp_pdm_params, SND_SOC_ACP_COMMON);

static int set_acp_i2s_dma_fifo(struct snd_pcm_substream *substream,
				struct snd_soc_dai *dai)
{
	struct device *dev = dai->component->dev;
	struct acp_dev_data *adata = dev_get_drvdata(dev);
	struct acp_resource *rsrc = adata->rsrc;
	struct acp_stream *stream = substream->runtime->private_data;
	u32 reg_dma_size, reg_fifo_size, reg_fifo_addr;
	u32 phy_addr, acp_fifo_addr, ext_int_ctrl;
	unsigned int dir = substream->stream;

	switch (dai->driver->id) {
	case I2S_SP_INSTANCE:
		if (dir == SNDRV_PCM_STREAM_PLAYBACK) {
			reg_dma_size = ACP_I2S_TX_DMA_SIZE(adata);
			acp_fifo_addr = rsrc->sram_pte_offset +
					SP_PB_FIFO_ADDR_OFFSET;
			reg_fifo_addr = ACP_I2S_TX_FIFOADDR(adata);
			reg_fifo_size = ACP_I2S_TX_FIFOSIZE(adata);
			phy_addr = I2S_SP_TX_MEM_WINDOW_START + stream->reg_offset;
			writel(phy_addr, adata->acp_base + ACP_I2S_TX_RINGBUFADDR(adata));
		} else {
			reg_dma_size = ACP_I2S_RX_DMA_SIZE(adata);
			acp_fifo_addr = rsrc->sram_pte_offset +
					SP_CAPT_FIFO_ADDR_OFFSET;
			reg_fifo_addr = ACP_I2S_RX_FIFOADDR(adata);
			reg_fifo_size = ACP_I2S_RX_FIFOSIZE(adata);
			phy_addr = I2S_SP_RX_MEM_WINDOW_START + stream->reg_offset;
			writel(phy_addr, adata->acp_base + ACP_I2S_RX_RINGBUFADDR(adata));
		}
		break;
	case I2S_BT_INSTANCE:
		if (dir == SNDRV_PCM_STREAM_PLAYBACK) {
			reg_dma_size = ACP_BT_TX_DMA_SIZE(adata);
			acp_fifo_addr = rsrc->sram_pte_offset +
					BT_PB_FIFO_ADDR_OFFSET;
			reg_fifo_addr = ACP_BT_TX_FIFOADDR(adata);
			reg_fifo_size = ACP_BT_TX_FIFOSIZE(adata);
			phy_addr = I2S_BT_TX_MEM_WINDOW_START + stream->reg_offset;
			writel(phy_addr, adata->acp_base + ACP_BT_TX_RINGBUFADDR(adata));
		} else {
			reg_dma_size = ACP_BT_RX_DMA_SIZE(adata);
			acp_fifo_addr = rsrc->sram_pte_offset +
					BT_CAPT_FIFO_ADDR_OFFSET;
			reg_fifo_addr = ACP_BT_RX_FIFOADDR(adata);
			reg_fifo_size = ACP_BT_RX_FIFOSIZE(adata);
			phy_addr = I2S_BT_TX_MEM_WINDOW_START + stream->reg_offset;
			writel(phy_addr, adata->acp_base + ACP_BT_RX_RINGBUFADDR(adata));
		}
		break;
	case I2S_HS_INSTANCE:
		if (dir == SNDRV_PCM_STREAM_PLAYBACK) {
			reg_dma_size = ACP_HS_TX_DMA_SIZE;
			acp_fifo_addr = rsrc->sram_pte_offset +
					HS_PB_FIFO_ADDR_OFFSET;
			reg_fifo_addr = ACP_HS_TX_FIFOADDR;
			reg_fifo_size = ACP_HS_TX_FIFOSIZE;
			phy_addr = I2S_HS_TX_MEM_WINDOW_START + stream->reg_offset;
			writel(phy_addr, adata->acp_base + ACP_HS_TX_RINGBUFADDR);
		} else {
			reg_dma_size = ACP_HS_RX_DMA_SIZE;
			acp_fifo_addr = rsrc->sram_pte_offset +
					HS_CAPT_FIFO_ADDR_OFFSET;
			reg_fifo_addr = ACP_HS_RX_FIFOADDR;
			reg_fifo_size = ACP_HS_RX_FIFOSIZE;
			phy_addr = I2S_HS_RX_MEM_WINDOW_START + stream->reg_offset;
			writel(phy_addr, adata->acp_base + ACP_HS_RX_RINGBUFADDR);
		}
		break;
	default:
		dev_err(dev, "Invalid dai id %x\n", dai->driver->id);
		return -EINVAL;
	}

	writel(DMA_SIZE, adata->acp_base + reg_dma_size);
	writel(acp_fifo_addr, adata->acp_base + reg_fifo_addr);
	writel(FIFO_SIZE, adata->acp_base + reg_fifo_size);

	ext_int_ctrl = readl(ACP_EXTERNAL_INTR_CNTL(adata, rsrc->irqp_used));
	ext_int_ctrl |= BIT(I2S_RX_THRESHOLD(rsrc->offset)) |
			BIT(BT_RX_THRESHOLD(rsrc->offset)) |
			BIT(I2S_TX_THRESHOLD(rsrc->offset)) |
			BIT(BT_TX_THRESHOLD(rsrc->offset)) |
			BIT(HS_RX_THRESHOLD(rsrc->offset)) |
			BIT(HS_TX_THRESHOLD(rsrc->offset));

	writel(ext_int_ctrl, ACP_EXTERNAL_INTR_CNTL(adata, rsrc->irqp_used));
	return 0;
}

int restore_acp_i2s_params(struct snd_pcm_substream *substream,
			   struct acp_dev_data *adata,
			   struct acp_stream *stream)
{
	struct snd_soc_dai *dai;
	struct snd_soc_pcm_runtime *soc_runtime;
	u32 tdm_fmt, reg_val, fmt_reg, val;

	soc_runtime = snd_soc_substream_to_rtd(substream);
	dai = snd_soc_rtd_to_cpu(soc_runtime, 0);
	if (substream->stream == SNDRV_PCM_STREAM_PLAYBACK) {
		tdm_fmt = adata->tdm_tx_fmt[stream->dai_id - 1];
		switch (stream->dai_id) {
		case I2S_BT_INSTANCE:
			reg_val = ACP_BTTDM_ITER;
			fmt_reg = ACP_BTTDM_TXFRMT;
			break;
		case I2S_SP_INSTANCE:
			reg_val = ACP_I2STDM_ITER;
			fmt_reg = ACP_I2STDM_TXFRMT;
			break;
		case I2S_HS_INSTANCE:
			reg_val = ACP_HSTDM_ITER;
			fmt_reg = ACP_HSTDM_TXFRMT;
			break;
		default:
			pr_err("Invalid dai id %x\n", stream->dai_id);
			return -EINVAL;
		}
		val = adata->xfer_tx_resolution[stream->dai_id - 1] << 3;
	} else {
		tdm_fmt = adata->tdm_rx_fmt[stream->dai_id - 1];
		switch (stream->dai_id) {
		case I2S_BT_INSTANCE:
			reg_val = ACP_BTTDM_IRER;
			fmt_reg = ACP_BTTDM_RXFRMT;
			break;
		case I2S_SP_INSTANCE:
			reg_val = ACP_I2STDM_IRER;
			fmt_reg = ACP_I2STDM_RXFRMT;
			break;
		case I2S_HS_INSTANCE:
			reg_val = ACP_HSTDM_IRER;
			fmt_reg = ACP_HSTDM_RXFRMT;
			break;
		default:
			pr_err("Invalid dai id %x\n", stream->dai_id);
			return -EINVAL;
		}
		val = adata->xfer_rx_resolution[stream->dai_id - 1] << 3;
	}
	writel(val, adata->acp_base + reg_val);
	if (adata->tdm_mode == TDM_ENABLE) {
		writel(tdm_fmt, adata->acp_base + fmt_reg);
		val = readl(adata->acp_base + reg_val);
		writel(val | 0x2, adata->acp_base + reg_val);
	}
	return set_acp_i2s_dma_fifo(substream, dai);
}
EXPORT_SYMBOL_NS_GPL(restore_acp_i2s_params, SND_SOC_ACP_COMMON);

static int acp_power_on(struct acp_chip_info *chip)
{
	u32 val, acp_pgfsm_stat_reg, acp_pgfsm_ctrl_reg;
	void __iomem *base;

	base = chip->base;
	switch (chip->acp_rev) {
	case ACP_RN_PCI_ID:
		acp_pgfsm_stat_reg = ACP_PGFSM_STATUS;
		acp_pgfsm_ctrl_reg = ACP_PGFSM_CONTROL;
		break;
	case ACP_RMB_PCI_ID:
		acp_pgfsm_stat_reg = ACP6X_PGFSM_STATUS;
		acp_pgfsm_ctrl_reg = ACP6X_PGFSM_CONTROL;
		break;
	case ACP63_PCI_ID:
		acp_pgfsm_stat_reg = ACP63_PGFSM_STATUS;
		acp_pgfsm_ctrl_reg = ACP63_PGFSM_CONTROL;
		break;
<<<<<<< HEAD
	case ACP70_DEV:
	case ACP71_DEV:
=======
	case ACP70_PCI_ID:
	case ACP71_PCI_ID:
>>>>>>> 9b70bf0a
		acp_pgfsm_stat_reg = ACP70_PGFSM_STATUS;
		acp_pgfsm_ctrl_reg = ACP70_PGFSM_CONTROL;
		break;
	default:
		return -EINVAL;
	}

	val = readl(base + acp_pgfsm_stat_reg);
	if (val == ACP_POWERED_ON)
		return 0;

	if ((val & ACP_PGFSM_STATUS_MASK) != ACP_POWER_ON_IN_PROGRESS)
		writel(ACP_PGFSM_CNTL_POWER_ON_MASK, base + acp_pgfsm_ctrl_reg);

	return readl_poll_timeout(base + acp_pgfsm_stat_reg, val,
				  !val, DELAY_US, ACP_TIMEOUT);
}

static int acp_reset(void __iomem *base)
{
	u32 val;
	int ret;

	writel(1, base + ACP_SOFT_RESET);
	ret = readl_poll_timeout(base + ACP_SOFT_RESET, val, val & ACP_SOFT_RST_DONE_MASK,
				 DELAY_US, ACP_TIMEOUT);
	if (ret)
		return ret;

	writel(0, base + ACP_SOFT_RESET);
	return readl_poll_timeout(base + ACP_SOFT_RESET, val, !val, DELAY_US, ACP_TIMEOUT);
}

int acp_init(struct acp_chip_info *chip)
{
	int ret;

	/* power on */
	ret = acp_power_on(chip);
	if (ret) {
		pr_err("ACP power on failed\n");
		return ret;
	}
	writel(0x01, chip->base + ACP_CONTROL);

	/* Reset */
	ret = acp_reset(chip->base);
	if (ret) {
		pr_err("ACP reset failed\n");
		return ret;
	}
<<<<<<< HEAD
	if (chip->acp_rev >= ACP70_DEV)
=======
	if (chip->acp_rev >= ACP70_PCI_ID)
>>>>>>> 9b70bf0a
		writel(0, chip->base + ACP_ZSC_DSP_CTRL);
	return 0;
}
EXPORT_SYMBOL_NS_GPL(acp_init, SND_SOC_ACP_COMMON);

int acp_deinit(struct acp_chip_info *chip)
{
	int ret;

	/* Reset */
	ret = acp_reset(chip->base);
	if (ret)
		return ret;

<<<<<<< HEAD
	if (chip->acp_rev < ACP70_DEV)
=======
	if (chip->acp_rev < ACP70_PCI_ID)
>>>>>>> 9b70bf0a
		writel(0, chip->base + ACP_CONTROL);
	else
		writel(0x01, chip->base + ACP_ZSC_DSP_CTRL);
	return 0;
}
EXPORT_SYMBOL_NS_GPL(acp_deinit, SND_SOC_ACP_COMMON);

int smn_write(struct pci_dev *dev, u32 smn_addr, u32 data)
{
	pci_write_config_dword(dev, 0x60, smn_addr);
	pci_write_config_dword(dev, 0x64, data);
	return 0;
}
EXPORT_SYMBOL_NS_GPL(smn_write, SND_SOC_ACP_COMMON);

int smn_read(struct pci_dev *dev, u32 smn_addr)
{
	u32 data;

	pci_write_config_dword(dev, 0x60, smn_addr);
	pci_read_config_dword(dev, 0x64, &data);
	return data;
}
EXPORT_SYMBOL_NS_GPL(smn_read, SND_SOC_ACP_COMMON);

static void check_acp3x_config(struct acp_chip_info *chip)
{
	u32 val;

	val = readl(chip->base + ACP3X_PIN_CONFIG);
	switch (val) {
	case ACP_CONFIG_4:
		chip->is_i2s_config = true;
		chip->is_pdm_config = true;
		break;
	default:
		chip->is_pdm_config = true;
		break;
	}
}

static void check_acp6x_config(struct acp_chip_info *chip)
{
	u32 val;

	val = readl(chip->base + ACP_PIN_CONFIG);
	switch (val) {
	case ACP_CONFIG_4:
	case ACP_CONFIG_5:
	case ACP_CONFIG_6:
	case ACP_CONFIG_7:
	case ACP_CONFIG_8:
	case ACP_CONFIG_11:
	case ACP_CONFIG_14:
		chip->is_pdm_config = true;
		break;
	case ACP_CONFIG_9:
		chip->is_i2s_config = true;
		break;
	case ACP_CONFIG_10:
	case ACP_CONFIG_12:
	case ACP_CONFIG_13:
		chip->is_i2s_config = true;
		chip->is_pdm_config = true;
		break;
	default:
		break;
	}
}

static void check_acp70_config(struct acp_chip_info *chip)
{
	u32 val;

	val = readl(chip->base + ACP_PIN_CONFIG);
	switch (val) {
	case ACP_CONFIG_4:
	case ACP_CONFIG_5:
	case ACP_CONFIG_6:
	case ACP_CONFIG_7:
	case ACP_CONFIG_8:
	case ACP_CONFIG_11:
	case ACP_CONFIG_14:
	case ACP_CONFIG_17:
	case ACP_CONFIG_18:
		chip->is_pdm_config = true;
		break;
	case ACP_CONFIG_9:
		chip->is_i2s_config = true;
		break;
	case ACP_CONFIG_10:
	case ACP_CONFIG_12:
	case ACP_CONFIG_13:
	case ACP_CONFIG_19:
	case ACP_CONFIG_20:
		chip->is_i2s_config = true;
		chip->is_pdm_config = true;
		break;
	default:
		break;
	}
}

void check_acp_config(struct pci_dev *pci, struct acp_chip_info *chip)
{
	struct acpi_device *pdm_dev;
	const union acpi_object *obj;
	u32 pdm_addr;

	switch (chip->acp_rev) {
	case ACP_RN_PCI_ID:
		pdm_addr = ACP_RENOIR_PDM_ADDR;
		check_acp3x_config(chip);
		break;
	case ACP_RMB_PCI_ID:
		pdm_addr = ACP_REMBRANDT_PDM_ADDR;
		check_acp6x_config(chip);
		break;
	case ACP63_PCI_ID:
		pdm_addr = ACP63_PDM_ADDR;
		check_acp6x_config(chip);
		break;
<<<<<<< HEAD
	case ACP70_DEV:
	case ACP71_DEV:
=======
	case ACP70_PCI_ID:
	case ACP71_PCI_ID:
>>>>>>> 9b70bf0a
		pdm_addr = ACP70_PDM_ADDR;
		check_acp70_config(chip);
		break;
	default:
		break;
	}

	if (chip->is_pdm_config) {
		pdm_dev = acpi_find_child_device(ACPI_COMPANION(&pci->dev), pdm_addr, 0);
		if (pdm_dev) {
			if (!acpi_dev_get_property(pdm_dev, "acp-audio-device-type",
						   ACPI_TYPE_INTEGER, &obj) &&
						   obj->integer.value == pdm_addr)
				chip->is_pdm_dev = true;
		}
	}
}
EXPORT_SYMBOL_NS_GPL(check_acp_config, SND_SOC_ACP_COMMON);

MODULE_DESCRIPTION("AMD ACP legacy common features");
MODULE_LICENSE("Dual BSD/GPL");<|MERGE_RESOLUTION|>--- conflicted
+++ resolved
@@ -269,13 +269,8 @@
 		acp_pgfsm_stat_reg = ACP63_PGFSM_STATUS;
 		acp_pgfsm_ctrl_reg = ACP63_PGFSM_CONTROL;
 		break;
-<<<<<<< HEAD
-	case ACP70_DEV:
-	case ACP71_DEV:
-=======
 	case ACP70_PCI_ID:
 	case ACP71_PCI_ID:
->>>>>>> 9b70bf0a
 		acp_pgfsm_stat_reg = ACP70_PGFSM_STATUS;
 		acp_pgfsm_ctrl_reg = ACP70_PGFSM_CONTROL;
 		break;
@@ -327,11 +322,7 @@
 		pr_err("ACP reset failed\n");
 		return ret;
 	}
-<<<<<<< HEAD
-	if (chip->acp_rev >= ACP70_DEV)
-=======
 	if (chip->acp_rev >= ACP70_PCI_ID)
->>>>>>> 9b70bf0a
 		writel(0, chip->base + ACP_ZSC_DSP_CTRL);
 	return 0;
 }
@@ -346,11 +337,7 @@
 	if (ret)
 		return ret;
 
-<<<<<<< HEAD
-	if (chip->acp_rev < ACP70_DEV)
-=======
 	if (chip->acp_rev < ACP70_PCI_ID)
->>>>>>> 9b70bf0a
 		writel(0, chip->base + ACP_CONTROL);
 	else
 		writel(0x01, chip->base + ACP_ZSC_DSP_CTRL);
@@ -473,13 +460,8 @@
 		pdm_addr = ACP63_PDM_ADDR;
 		check_acp6x_config(chip);
 		break;
-<<<<<<< HEAD
-	case ACP70_DEV:
-	case ACP71_DEV:
-=======
 	case ACP70_PCI_ID:
 	case ACP71_PCI_ID:
->>>>>>> 9b70bf0a
 		pdm_addr = ACP70_PDM_ADDR;
 		check_acp70_config(chip);
 		break;

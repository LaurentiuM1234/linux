// SPDX-License-Identifier: (GPL-2.0-only OR BSD-3-Clause)
//
// This file is provided under a dual BSD/GPLv2 license. When using or
// redistributing this file, you may do so under either license.
//
// Copyright(c) 2022 Advanced Micro Devices, Inc.
//
// Authors: Ajit Kumar Pandey <AjitKumar.Pandey@amd.com>
//	    Vijendar Mukunda <Vijendar.Mukunda@amd.com>
//

/*
 * Generic Hardware interface for ACP Audio PDM controller
 */

#include <linux/err.h>
#include <linux/io.h>
#include <linux/module.h>
#include <linux/platform_device.h>
#include <sound/pcm_params.h>
#include <sound/soc.h>
#include <sound/soc-dai.h>

#include "amd.h"

#define DRV_NAME "acp-pdm"

#define PDM_DMA_STAT		0x10
#define PDM_DMA_INTR_MASK	0x10000
#define PDM_DEC_64		0x2
#define PDM_CLK_FREQ_MASK	0x07
#define PDM_MISC_CTRL_MASK	0x10
#define PDM_ENABLE		0x01
#define PDM_DISABLE		0x00
#define DMA_EN_MASK		0x02
#define DELAY_US		5
#define PDM_TIMEOUT		1000
#define ACP_REGION2_OFFSET	0x02000000

static int acp_dmic_prepare(struct snd_pcm_substream *substream,
			    struct snd_soc_dai *dai)
{
	struct acp_stream *stream = substream->runtime->private_data;
	struct device *dev = dai->component->dev;
	struct acp_dev_data *adata = dev_get_drvdata(dev);
	u32 physical_addr, size_dmic, period_bytes;
	unsigned int dmic_ctrl;

	/* Enable default DMIC clk */
	writel(PDM_CLK_FREQ_MASK, adata->acp_base + ACP_WOV_CLK_CTRL);
	dmic_ctrl = readl(adata->acp_base + ACP_WOV_MISC_CTRL);
	dmic_ctrl |= PDM_MISC_CTRL_MASK;
	writel(dmic_ctrl, adata->acp_base + ACP_WOV_MISC_CTRL);

	period_bytes = frames_to_bytes(substream->runtime,
			substream->runtime->period_size);
	size_dmic = frames_to_bytes(substream->runtime,
			substream->runtime->buffer_size);

	physical_addr = stream->reg_offset + MEM_WINDOW_START;

	/* Init DMIC Ring buffer */
	writel(physical_addr, adata->acp_base + ACP_WOV_RX_RINGBUFADDR);
	writel(size_dmic, adata->acp_base + ACP_WOV_RX_RINGBUFSIZE);
	writel(period_bytes, adata->acp_base + ACP_WOV_RX_INTR_WATERMARK_SIZE);
	writel(0x01, adata->acp_base + ACPAXI2AXI_ATU_CTRL);

	return 0;
}

static int acp_dmic_dai_trigger(struct snd_pcm_substream *substream,
				int cmd, struct snd_soc_dai *dai)
{
	struct device *dev = dai->component->dev;
	struct acp_dev_data *adata = dev_get_drvdata(dev);
	unsigned int dma_enable;
	int ret = 0;

	switch (cmd) {
	case SNDRV_PCM_TRIGGER_START:
	case SNDRV_PCM_TRIGGER_RESUME:
	case SNDRV_PCM_TRIGGER_PAUSE_RELEASE:
		dma_enable = readl(adata->acp_base + ACP_WOV_PDM_DMA_ENABLE);
		if (!(dma_enable & DMA_EN_MASK)) {
			writel(PDM_ENABLE, adata->acp_base + ACP_WOV_PDM_ENABLE);
			writel(PDM_ENABLE, adata->acp_base + ACP_WOV_PDM_DMA_ENABLE);
		}

		ret = readl_poll_timeout_atomic(adata->acp_base + ACP_WOV_PDM_DMA_ENABLE,
						dma_enable, (dma_enable & DMA_EN_MASK),
						DELAY_US, PDM_TIMEOUT);
		break;
	case SNDRV_PCM_TRIGGER_STOP:
	case SNDRV_PCM_TRIGGER_SUSPEND:
	case SNDRV_PCM_TRIGGER_PAUSE_PUSH:
		dma_enable = readl(adata->acp_base + ACP_WOV_PDM_DMA_ENABLE);
		if ((dma_enable & DMA_EN_MASK)) {
			writel(PDM_DISABLE, adata->acp_base + ACP_WOV_PDM_ENABLE);
			writel(PDM_DISABLE, adata->acp_base + ACP_WOV_PDM_DMA_ENABLE);

		}

		ret = readl_poll_timeout_atomic(adata->acp_base + ACP_WOV_PDM_DMA_ENABLE,
						dma_enable, !(dma_enable & DMA_EN_MASK),
						DELAY_US, PDM_TIMEOUT);
		break;
	default:
		ret = -EINVAL;
		break;
	}

	return ret;
}

static int acp_dmic_hwparams(struct snd_pcm_substream *substream,
			     struct snd_pcm_hw_params *hwparams, struct snd_soc_dai *dai)
{
	struct device *dev = dai->component->dev;
	struct acp_dev_data *adata = dev_get_drvdata(dev);
	unsigned int channels, ch_mask;

	channels = params_channels(hwparams);
	switch (channels) {
	case 2:
		ch_mask = 0;
		break;
	case 4:
		ch_mask = 1;
		break;
	case 6:
		ch_mask = 2;
		break;
	default:
		dev_err(dev, "Invalid channels %d\n", channels);
		return -EINVAL;
	}

	if (params_format(hwparams) != SNDRV_PCM_FORMAT_S32_LE) {
		dev_err(dai->dev, "Invalid format:%d\n", params_format(hwparams));
		return -EINVAL;
	}

	writel(ch_mask, adata->acp_base + ACP_WOV_PDM_NO_OF_CHANNELS);
	writel(PDM_DEC_64, adata->acp_base + ACP_WOV_PDM_DECIMATION_FACTOR);

	return 0;
}

static int acp_dmic_dai_startup(struct snd_pcm_substream *substream,
				struct snd_soc_dai *dai)
{
	struct acp_stream *stream = substream->runtime->private_data;
	struct device *dev = dai->component->dev;
	struct acp_dev_data *adata = dev_get_drvdata(dev);
	u32 ext_int_ctrl;

	stream->dai_id = DMIC_INSTANCE;
	stream->irq_bit = BIT(PDM_DMA_STAT);
	stream->pte_offset = ACP_SRAM_PDM_PTE_OFFSET;
	stream->reg_offset = ACP_REGION2_OFFSET;

	/* Enable DMIC Interrupts */
	ext_int_ctrl = readl(ACP_EXTERNAL_INTR_CNTL(adata, 0));
	ext_int_ctrl |= PDM_DMA_INTR_MASK;
	writel(ext_int_ctrl, ACP_EXTERNAL_INTR_CNTL(adata, 0));

	return 0;
}

static void acp_dmic_dai_shutdown(struct snd_pcm_substream *substream,
				  struct snd_soc_dai *dai)
{
	struct device *dev = dai->component->dev;
	struct acp_dev_data *adata = dev_get_drvdata(dev);
	u32 ext_int_ctrl;

	/* Disable DMIC interrupts */
<<<<<<< HEAD
	ext_int_ctrl = readl(adata->acp_base + ACP_EXTERNAL_INTR_CNTL);
=======
	ext_int_ctrl = readl(ACP_EXTERNAL_INTR_CNTL(adata, 0));
>>>>>>> 8d9face8
	ext_int_ctrl |= ~PDM_DMA_INTR_MASK;
	writel(ext_int_ctrl, ACP_EXTERNAL_INTR_CNTL(adata, 0));
}

const struct snd_soc_dai_ops acp_dmic_dai_ops = {
	.prepare	= acp_dmic_prepare,
	.hw_params	= acp_dmic_hwparams,
	.trigger	= acp_dmic_dai_trigger,
	.startup	= acp_dmic_dai_startup,
	.shutdown	= acp_dmic_dai_shutdown,
};
EXPORT_SYMBOL_NS_GPL(acp_dmic_dai_ops, SND_SOC_ACP_COMMON);

MODULE_LICENSE("Dual BSD/GPL");
MODULE_ALIAS(DRV_NAME);<|MERGE_RESOLUTION|>--- conflicted
+++ resolved
@@ -175,11 +175,7 @@
 	u32 ext_int_ctrl;
 
 	/* Disable DMIC interrupts */
-<<<<<<< HEAD
-	ext_int_ctrl = readl(adata->acp_base + ACP_EXTERNAL_INTR_CNTL);
-=======
 	ext_int_ctrl = readl(ACP_EXTERNAL_INTR_CNTL(adata, 0));
->>>>>>> 8d9face8
 	ext_int_ctrl |= ~PDM_DMA_INTR_MASK;
 	writel(ext_int_ctrl, ACP_EXTERNAL_INTR_CNTL(adata, 0));
 }

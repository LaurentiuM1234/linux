// SPDX-License-Identifier: GPL-2.0-only
/*
 *  byt_cr_dpcm_rt5640.c - ASoc Machine driver for Intel Byt CR platform
 *
 *  Copyright (C) 2014 Intel Corp
 *  Author: Subhransu S. Prusty <subhransu.s.prusty@intel.com>
 *  ~~~~~~~~~~~~~~~~~~~~~~~~~~~~~~~~~~~~~~~~~~~~~~~~~~~~~~~~~~~~~~~~~~~~~~~~~~
 *
 * ~~~~~~~~~~~~~~~~~~~~~~~~~~~~~~~~~~~~~~~~~~~~~~~~~~~~~~~~~~~~~~~~~~~~~~~~~~
 */

#include <linux/i2c.h>
#include <linux/init.h>
#include <linux/module.h>
#include <linux/moduleparam.h>
#include <linux/platform_device.h>
#include <linux/acpi.h>
#include <linux/clk.h>
#include <linux/device.h>
#include <linux/dmi.h>
#include <linux/gpio/consumer.h>
#include <linux/gpio/machine.h>
#include <linux/input.h>
#include <linux/slab.h>
#include <sound/pcm.h>
#include <sound/pcm_params.h>
#include <sound/soc.h>
#include <sound/jack.h>
#include <sound/soc-acpi.h>
#include <dt-bindings/sound/rt5640.h>
#include "../../codecs/rt5640.h"
#include "../atom/sst-atom-controls.h"
#include "../common/soc-intel-quirks.h"

enum {
	BYT_RT5640_DMIC1_MAP,
	BYT_RT5640_DMIC2_MAP,
	BYT_RT5640_IN1_MAP,
	BYT_RT5640_IN3_MAP,
	BYT_RT5640_NO_INTERNAL_MIC_MAP,
};

enum {
	BYT_RT5640_JD_SRC_GPIO1		= (RT5640_JD_SRC_GPIO1 << 4),
	BYT_RT5640_JD_SRC_JD1_IN4P	= (RT5640_JD_SRC_JD1_IN4P << 4),
	BYT_RT5640_JD_SRC_JD2_IN4N	= (RT5640_JD_SRC_JD2_IN4N << 4),
	BYT_RT5640_JD_SRC_GPIO2		= (RT5640_JD_SRC_GPIO2 << 4),
	BYT_RT5640_JD_SRC_GPIO3		= (RT5640_JD_SRC_GPIO3 << 4),
	BYT_RT5640_JD_SRC_GPIO4		= (RT5640_JD_SRC_GPIO4 << 4),
};

enum {
	BYT_RT5640_OVCD_TH_600UA	= (6 << 8),
	BYT_RT5640_OVCD_TH_1500UA	= (15 << 8),
	BYT_RT5640_OVCD_TH_2000UA	= (20 << 8),
};

enum {
	BYT_RT5640_OVCD_SF_0P5		= (RT5640_OVCD_SF_0P5 << 13),
	BYT_RT5640_OVCD_SF_0P75		= (RT5640_OVCD_SF_0P75 << 13),
	BYT_RT5640_OVCD_SF_1P0		= (RT5640_OVCD_SF_1P0 << 13),
	BYT_RT5640_OVCD_SF_1P5		= (RT5640_OVCD_SF_1P5 << 13),
};

#define BYT_RT5640_MAP(quirk)		((quirk) &  GENMASK(3, 0))
#define BYT_RT5640_JDSRC(quirk)		(((quirk) & GENMASK(7, 4)) >> 4)
#define BYT_RT5640_OVCD_TH(quirk)	(((quirk) & GENMASK(12, 8)) >> 8)
#define BYT_RT5640_OVCD_SF(quirk)	(((quirk) & GENMASK(14, 13)) >> 13)
#define BYT_RT5640_JD_NOT_INV		BIT(16)
#define BYT_RT5640_MONO_SPEAKER		BIT(17)
#define BYT_RT5640_DIFF_MIC		BIT(18) /* default is single-ended */
#define BYT_RT5640_SSP2_AIF2		BIT(19) /* default is using AIF1  */
#define BYT_RT5640_SSP0_AIF1		BIT(20)
#define BYT_RT5640_SSP0_AIF2		BIT(21)
#define BYT_RT5640_MCLK_EN		BIT(22)
#define BYT_RT5640_MCLK_25MHZ		BIT(23)
#define BYT_RT5640_NO_SPEAKERS		BIT(24)
#define BYT_RT5640_LINEOUT		BIT(25)
#define BYT_RT5640_LINEOUT_AS_HP2	BIT(26)
#define BYT_RT5640_HSMIC2_ON_IN1	BIT(27)
<<<<<<< HEAD
=======
#define BYT_RT5640_JD_HP_ELITEP_1000G2	BIT(28)
>>>>>>> d2d1cefe

#define BYTCR_INPUT_DEFAULTS				\
	(BYT_RT5640_IN3_MAP |				\
	 BYT_RT5640_JD_SRC_JD1_IN4P |			\
	 BYT_RT5640_OVCD_TH_2000UA |			\
	 BYT_RT5640_OVCD_SF_0P75 |			\
	 BYT_RT5640_DIFF_MIC)

/* in-diff or dmic-pin + jdsrc + ovcd-th + -sf + jd-inv + terminating entry */
#define MAX_NO_PROPS 6

struct byt_rt5640_private {
	struct snd_soc_jack jack;
	struct snd_soc_jack jack2;
	struct gpio_desc *hsmic_detect;
	struct clk *mclk;
	struct device *codec_dev;
};
static bool is_bytcr;

static unsigned long byt_rt5640_quirk = BYT_RT5640_MCLK_EN;
static int quirk_override = -1;
module_param_named(quirk, quirk_override, int, 0444);
MODULE_PARM_DESC(quirk, "Board-specific quirk override");

static void log_quirks(struct device *dev)
{
	int map;
	bool has_mclk = false;
	bool has_ssp0 = false;
	bool has_ssp0_aif1 = false;
	bool has_ssp0_aif2 = false;
	bool has_ssp2_aif2 = false;

	map = BYT_RT5640_MAP(byt_rt5640_quirk);
	switch (map) {
	case BYT_RT5640_DMIC1_MAP:
		dev_info(dev, "quirk DMIC1_MAP enabled\n");
		break;
	case BYT_RT5640_DMIC2_MAP:
		dev_info(dev, "quirk DMIC2_MAP enabled\n");
		break;
	case BYT_RT5640_IN1_MAP:
		dev_info(dev, "quirk IN1_MAP enabled\n");
		break;
	case BYT_RT5640_IN3_MAP:
		dev_info(dev, "quirk IN3_MAP enabled\n");
		break;
	case BYT_RT5640_NO_INTERNAL_MIC_MAP:
		dev_info(dev, "quirk NO_INTERNAL_MIC_MAP enabled\n");
		break;
	default:
		dev_err(dev, "quirk map 0x%x is not supported, microphone input will not work\n", map);
		break;
	}
	if (byt_rt5640_quirk & BYT_RT5640_HSMIC2_ON_IN1)
		dev_info(dev, "quirk HSMIC2_ON_IN1 enabled\n");
	if (BYT_RT5640_JDSRC(byt_rt5640_quirk)) {
		dev_info(dev, "quirk realtek,jack-detect-source %ld\n",
			 BYT_RT5640_JDSRC(byt_rt5640_quirk));
		dev_info(dev, "quirk realtek,over-current-threshold-microamp %ld\n",
			 BYT_RT5640_OVCD_TH(byt_rt5640_quirk) * 100);
		dev_info(dev, "quirk realtek,over-current-scale-factor %ld\n",
			 BYT_RT5640_OVCD_SF(byt_rt5640_quirk));
	}
	if (byt_rt5640_quirk & BYT_RT5640_JD_NOT_INV)
		dev_info(dev, "quirk JD_NOT_INV enabled\n");
	if (byt_rt5640_quirk & BYT_RT5640_JD_HP_ELITEP_1000G2)
		dev_info(dev, "quirk JD_HP_ELITEPAD_1000G2 enabled\n");
	if (byt_rt5640_quirk & BYT_RT5640_MONO_SPEAKER)
		dev_info(dev, "quirk MONO_SPEAKER enabled\n");
	if (byt_rt5640_quirk & BYT_RT5640_NO_SPEAKERS)
		dev_info(dev, "quirk NO_SPEAKERS enabled\n");
	if (byt_rt5640_quirk & BYT_RT5640_LINEOUT)
		dev_info(dev, "quirk LINEOUT enabled\n");
	if (byt_rt5640_quirk & BYT_RT5640_LINEOUT_AS_HP2)
		dev_info(dev, "quirk LINEOUT_AS_HP2 enabled\n");
	if (byt_rt5640_quirk & BYT_RT5640_DIFF_MIC)
		dev_info(dev, "quirk DIFF_MIC enabled\n");
	if (byt_rt5640_quirk & BYT_RT5640_SSP0_AIF1) {
		dev_info(dev, "quirk SSP0_AIF1 enabled\n");
		has_ssp0 = true;
		has_ssp0_aif1 = true;
	}
	if (byt_rt5640_quirk & BYT_RT5640_SSP0_AIF2) {
		dev_info(dev, "quirk SSP0_AIF2 enabled\n");
		has_ssp0 = true;
		has_ssp0_aif2 = true;
	}
	if (byt_rt5640_quirk & BYT_RT5640_SSP2_AIF2) {
		dev_info(dev, "quirk SSP2_AIF2 enabled\n");
		has_ssp2_aif2 = true;
	}
	if (is_bytcr && !has_ssp0)
		dev_err(dev, "Invalid routing, bytcr detected but no SSP0-based quirk, audio cannot work with SSP2 on bytcr\n");
	if (has_ssp0_aif1 && has_ssp0_aif2)
		dev_err(dev, "Invalid routing, SSP0 cannot be connected to both AIF1 and AIF2\n");
	if (has_ssp0 && has_ssp2_aif2)
		dev_err(dev, "Invalid routing, cannot have both SSP0 and SSP2 connected to codec\n");

	if (byt_rt5640_quirk & BYT_RT5640_MCLK_EN) {
		dev_info(dev, "quirk MCLK_EN enabled\n");
		has_mclk = true;
	}
	if (byt_rt5640_quirk & BYT_RT5640_MCLK_25MHZ) {
		if (has_mclk)
			dev_info(dev, "quirk MCLK_25MHZ enabled\n");
		else
			dev_err(dev, "quirk MCLK_25MHZ enabled but quirk MCLK not selected, will be ignored\n");
	}
}

static int byt_rt5640_prepare_and_enable_pll1(struct snd_soc_dai *codec_dai,
					      int rate)
{
	int ret;

	/* Configure the PLL before selecting it */
	if (!(byt_rt5640_quirk & BYT_RT5640_MCLK_EN)) {
		/* use bitclock as PLL input */
		if ((byt_rt5640_quirk & BYT_RT5640_SSP0_AIF1) ||
		    (byt_rt5640_quirk & BYT_RT5640_SSP0_AIF2)) {
			/* 2x16 bit slots on SSP0 */
			ret = snd_soc_dai_set_pll(codec_dai, 0,
						  RT5640_PLL1_S_BCLK1,
						  rate * 32, rate * 512);
		} else {
			/* 2x15 bit slots on SSP2 */
			ret = snd_soc_dai_set_pll(codec_dai, 0,
						  RT5640_PLL1_S_BCLK1,
						  rate * 50, rate * 512);
		}
	} else {
		if (byt_rt5640_quirk & BYT_RT5640_MCLK_25MHZ) {
			ret = snd_soc_dai_set_pll(codec_dai, 0,
						  RT5640_PLL1_S_MCLK,
						  25000000, rate * 512);
		} else {
			ret = snd_soc_dai_set_pll(codec_dai, 0,
						  RT5640_PLL1_S_MCLK,
						  19200000, rate * 512);
		}
	}

	if (ret < 0) {
		dev_err(codec_dai->component->dev, "can't set pll: %d\n", ret);
		return ret;
	}

	ret = snd_soc_dai_set_sysclk(codec_dai, RT5640_SCLK_S_PLL1,
				     rate * 512, SND_SOC_CLOCK_IN);
	if (ret < 0) {
		dev_err(codec_dai->component->dev, "can't set clock %d\n", ret);
		return ret;
	}

	return 0;
}

#define BYT_CODEC_DAI1	"rt5640-aif1"
#define BYT_CODEC_DAI2	"rt5640-aif2"

static struct snd_soc_dai *byt_rt5640_get_codec_dai(struct snd_soc_dapm_context *dapm)
{
	struct snd_soc_card *card = dapm->card;
	struct snd_soc_dai *codec_dai;

	codec_dai = snd_soc_card_get_codec_dai(card, BYT_CODEC_DAI1);
	if (!codec_dai)
		codec_dai = snd_soc_card_get_codec_dai(card, BYT_CODEC_DAI2);
	if (!codec_dai)
		dev_err(card->dev, "Error codec dai not found\n");

	return codec_dai;
}

static int platform_clock_control(struct snd_soc_dapm_widget *w,
				  struct snd_kcontrol *k, int  event)
{
	struct snd_soc_dapm_context *dapm = w->dapm;
	struct snd_soc_card *card = dapm->card;
	struct snd_soc_dai *codec_dai;
	struct byt_rt5640_private *priv = snd_soc_card_get_drvdata(card);
	int ret;

	codec_dai = byt_rt5640_get_codec_dai(dapm);
	if (!codec_dai)
		return -EIO;

	if (SND_SOC_DAPM_EVENT_ON(event)) {
		if (byt_rt5640_quirk & BYT_RT5640_MCLK_EN) {
			ret = clk_prepare_enable(priv->mclk);
			if (ret < 0) {
				dev_err(card->dev,
					"could not configure MCLK state\n");
				return ret;
			}
		}
		ret = byt_rt5640_prepare_and_enable_pll1(codec_dai, 48000);
	} else {
		/*
		 * Set codec clock source to internal clock before
		 * turning off the platform clock. Codec needs clock
		 * for Jack detection and button press
		 */
		ret = snd_soc_dai_set_sysclk(codec_dai, RT5640_SCLK_S_RCCLK,
					     48000 * 512,
					     SND_SOC_CLOCK_IN);
		if (!ret) {
			if (byt_rt5640_quirk & BYT_RT5640_MCLK_EN)
				clk_disable_unprepare(priv->mclk);
		}
	}

	if (ret < 0) {
		dev_err(card->dev, "can't set codec sysclk: %d\n", ret);
		return ret;
	}

	return 0;
}

static int byt_rt5640_event_lineout(struct snd_soc_dapm_widget *w,
			struct snd_kcontrol *k, int event)
{
	unsigned int gpio_ctrl3_val = RT5640_GP1_PF_OUT;
	struct snd_soc_dai *codec_dai;

	if (!(byt_rt5640_quirk & BYT_RT5640_LINEOUT_AS_HP2))
		return 0;

	/*
	 * On devices which use line-out as a second headphones output,
	 * the codec's GPIO1 pin is used to enable an external HP-amp.
	 */

	codec_dai = byt_rt5640_get_codec_dai(w->dapm);
	if (!codec_dai)
		return -EIO;

	if (SND_SOC_DAPM_EVENT_ON(event))
		gpio_ctrl3_val |= RT5640_GP1_OUT_HI;

	snd_soc_component_update_bits(codec_dai->component, RT5640_GPIO_CTRL3,
		RT5640_GP1_PF_MASK | RT5640_GP1_OUT_MASK, gpio_ctrl3_val);

	return 0;
}

static const struct snd_soc_dapm_widget byt_rt5640_widgets[] = {
	SND_SOC_DAPM_HP("Headphone", NULL),
	SND_SOC_DAPM_MIC("Headset Mic", NULL),
	SND_SOC_DAPM_MIC("Headset Mic 2", NULL),
	SND_SOC_DAPM_MIC("Internal Mic", NULL),
	SND_SOC_DAPM_SPK("Speaker", NULL),
	SND_SOC_DAPM_LINE("Line Out", byt_rt5640_event_lineout),
	SND_SOC_DAPM_SUPPLY("Platform Clock", SND_SOC_NOPM, 0, 0,
			    platform_clock_control, SND_SOC_DAPM_PRE_PMU |
			    SND_SOC_DAPM_POST_PMD),
};

static const struct snd_soc_dapm_route byt_rt5640_audio_map[] = {
	{"Headphone", NULL, "Platform Clock"},
	{"Headset Mic", NULL, "Platform Clock"},
	{"Headset Mic", NULL, "MICBIAS1"},
	{"IN2P", NULL, "Headset Mic"},
	{"Headphone", NULL, "HPOL"},
	{"Headphone", NULL, "HPOR"},
};

static const struct snd_soc_dapm_route byt_rt5640_intmic_dmic1_map[] = {
	{"Internal Mic", NULL, "Platform Clock"},
	{"DMIC1", NULL, "Internal Mic"},
};

static const struct snd_soc_dapm_route byt_rt5640_intmic_dmic2_map[] = {
	{"Internal Mic", NULL, "Platform Clock"},
	{"DMIC2", NULL, "Internal Mic"},
};

static const struct snd_soc_dapm_route byt_rt5640_intmic_in1_map[] = {
	{"Internal Mic", NULL, "Platform Clock"},
	{"Internal Mic", NULL, "MICBIAS1"},
	{"IN1P", NULL, "Internal Mic"},
};

static const struct snd_soc_dapm_route byt_rt5640_intmic_in3_map[] = {
	{"Internal Mic", NULL, "Platform Clock"},
	{"Internal Mic", NULL, "MICBIAS1"},
	{"IN3P", NULL, "Internal Mic"},
};

static const struct snd_soc_dapm_route byt_rt5640_hsmic2_in1_map[] = {
	{"Headset Mic 2", NULL, "Platform Clock"},
	{"Headset Mic 2", NULL, "MICBIAS1"},
	{"IN1P", NULL, "Headset Mic 2"},
};

static const struct snd_soc_dapm_route byt_rt5640_ssp2_aif1_map[] = {
	{"ssp2 Tx", NULL, "codec_out0"},
	{"ssp2 Tx", NULL, "codec_out1"},
	{"codec_in0", NULL, "ssp2 Rx"},
	{"codec_in1", NULL, "ssp2 Rx"},

	{"AIF1 Playback", NULL, "ssp2 Tx"},
	{"ssp2 Rx", NULL, "AIF1 Capture"},
};

static const struct snd_soc_dapm_route byt_rt5640_ssp2_aif2_map[] = {
	{"ssp2 Tx", NULL, "codec_out0"},
	{"ssp2 Tx", NULL, "codec_out1"},
	{"codec_in0", NULL, "ssp2 Rx"},
	{"codec_in1", NULL, "ssp2 Rx"},

	{"AIF2 Playback", NULL, "ssp2 Tx"},
	{"ssp2 Rx", NULL, "AIF2 Capture"},
};

static const struct snd_soc_dapm_route byt_rt5640_ssp0_aif1_map[] = {
	{"ssp0 Tx", NULL, "modem_out"},
	{"modem_in", NULL, "ssp0 Rx"},

	{"AIF1 Playback", NULL, "ssp0 Tx"},
	{"ssp0 Rx", NULL, "AIF1 Capture"},
};

static const struct snd_soc_dapm_route byt_rt5640_ssp0_aif2_map[] = {
	{"ssp0 Tx", NULL, "modem_out"},
	{"modem_in", NULL, "ssp0 Rx"},

	{"AIF2 Playback", NULL, "ssp0 Tx"},
	{"ssp0 Rx", NULL, "AIF2 Capture"},
};

static const struct snd_soc_dapm_route byt_rt5640_stereo_spk_map[] = {
	{"Speaker", NULL, "Platform Clock"},
	{"Speaker", NULL, "SPOLP"},
	{"Speaker", NULL, "SPOLN"},
	{"Speaker", NULL, "SPORP"},
	{"Speaker", NULL, "SPORN"},
};

static const struct snd_soc_dapm_route byt_rt5640_mono_spk_map[] = {
	{"Speaker", NULL, "Platform Clock"},
	{"Speaker", NULL, "SPOLP"},
	{"Speaker", NULL, "SPOLN"},
};

static const struct snd_soc_dapm_route byt_rt5640_lineout_map[] = {
	{"Line Out", NULL, "Platform Clock"},
	{"Line Out", NULL, "LOUTR"},
	{"Line Out", NULL, "LOUTL"},
};

static const struct snd_kcontrol_new byt_rt5640_controls[] = {
	SOC_DAPM_PIN_SWITCH("Headphone"),
	SOC_DAPM_PIN_SWITCH("Headset Mic"),
	SOC_DAPM_PIN_SWITCH("Headset Mic 2"),
	SOC_DAPM_PIN_SWITCH("Internal Mic"),
	SOC_DAPM_PIN_SWITCH("Speaker"),
	SOC_DAPM_PIN_SWITCH("Line Out"),
};

static struct snd_soc_jack_pin rt5640_pins[] = {
	{
		.pin	= "Headphone",
		.mask	= SND_JACK_HEADPHONE,
	},
	{
		.pin	= "Headset Mic",
		.mask	= SND_JACK_MICROPHONE,
	},
};

static struct snd_soc_jack_pin rt5640_pins2[] = {
	{
		/* The 2nd headset jack uses lineout with an external HP-amp */
		.pin	= "Line Out",
		.mask	= SND_JACK_HEADPHONE,
	},
	{
		.pin	= "Headset Mic 2",
		.mask	= SND_JACK_MICROPHONE,
	},
};

struct snd_soc_jack_gpio rt5640_jack_gpio = {
	.name = "hp-detect",
	.report = SND_JACK_HEADSET,
	.invert = true,
	.debounce_time = 200,
};

struct snd_soc_jack_gpio rt5640_jack2_gpio = {
	.name = "hp2-detect",
	.report = SND_JACK_HEADSET,
	.invert = true,
	.debounce_time = 200,
};

static const struct acpi_gpio_params acpi_gpio0 = { 0, 0, false };
static const struct acpi_gpio_params acpi_gpio1 = { 1, 0, false };
static const struct acpi_gpio_params acpi_gpio2 = { 2, 0, false };

static const struct acpi_gpio_mapping byt_rt5640_hp_elitepad_1000g2_gpios[] = {
	{ "hp-detect-gpios", &acpi_gpio0, 1, },
	{ "headset-mic-detect-gpios", &acpi_gpio1, 1, },
	{ "hp2-detect-gpios", &acpi_gpio2, 1, },
	{ },
};

static int byt_rt5640_hp_elitepad_1000g2_jack1_check(void *data)
{
	struct byt_rt5640_private *priv = data;
	int jack_status, mic_status;

	jack_status = gpiod_get_value_cansleep(rt5640_jack_gpio.desc);
	if (jack_status)
		return 0;

	mic_status = gpiod_get_value_cansleep(priv->hsmic_detect);
	if (mic_status)
		return SND_JACK_HEADPHONE;
	else
		return SND_JACK_HEADSET;
}

static int byt_rt5640_hp_elitepad_1000g2_jack2_check(void *data)
{
	struct snd_soc_component *component = data;
	int jack_status, report;

	jack_status = gpiod_get_value_cansleep(rt5640_jack2_gpio.desc);
	if (jack_status)
		return 0;

	rt5640_enable_micbias1_for_ovcd(component);
	report = rt5640_detect_headset(component, rt5640_jack2_gpio.desc);
	rt5640_disable_micbias1_for_ovcd(component);

	return report;
}

static int byt_rt5640_aif1_hw_params(struct snd_pcm_substream *substream,
					struct snd_pcm_hw_params *params)
{
	struct snd_soc_pcm_runtime *rtd = asoc_substream_to_rtd(substream);
	struct snd_soc_dai *dai = asoc_rtd_to_codec(rtd, 0);

	return byt_rt5640_prepare_and_enable_pll1(dai, params_rate(params));
}

/* Please keep this list alphabetically sorted */
static const struct dmi_system_id byt_rt5640_quirk_table[] = {
	{	/* Acer Iconia Tab 8 W1-810 */
		.matches = {
			DMI_EXACT_MATCH(DMI_SYS_VENDOR, "Acer"),
			DMI_EXACT_MATCH(DMI_PRODUCT_NAME, "Iconia W1-810"),
		},
		.driver_data = (void *)(BYT_RT5640_DMIC1_MAP |
					BYT_RT5640_JD_SRC_JD1_IN4P |
					BYT_RT5640_OVCD_TH_1500UA |
					BYT_RT5640_OVCD_SF_0P75 |
					BYT_RT5640_SSP0_AIF1 |
					BYT_RT5640_MCLK_EN),
	},
	{	/* Acer One 10 S1002 */
		.matches = {
			DMI_MATCH(DMI_SYS_VENDOR, "Acer"),
			DMI_MATCH(DMI_PRODUCT_NAME, "One S1002"),
		},
		.driver_data = (void *)(BYT_RT5640_IN1_MAP |
					BYT_RT5640_JD_SRC_JD2_IN4N |
					BYT_RT5640_OVCD_TH_2000UA |
					BYT_RT5640_OVCD_SF_0P75 |
					BYT_RT5640_DIFF_MIC |
					BYT_RT5640_SSP0_AIF2 |
					BYT_RT5640_MCLK_EN),
	},
	{
		.matches = {
			DMI_MATCH(DMI_SYS_VENDOR, "Acer"),
			DMI_MATCH(DMI_PRODUCT_NAME, "Aspire SW5-012"),
		},
		.driver_data = (void *)(BYT_RT5640_DMIC1_MAP |
					BYT_RT5640_JD_SRC_JD2_IN4N |
					BYT_RT5640_OVCD_TH_2000UA |
					BYT_RT5640_OVCD_SF_0P75 |
					BYT_RT5640_SSP0_AIF1 |
					BYT_RT5640_MCLK_EN),
	},
	{
		.matches = {
			DMI_EXACT_MATCH(DMI_SYS_VENDOR, "ARCHOS"),
			DMI_EXACT_MATCH(DMI_PRODUCT_NAME, "ARCHOS 80 Cesium"),
		},
		.driver_data = (void *)(BYTCR_INPUT_DEFAULTS |
					BYT_RT5640_MONO_SPEAKER |
					BYT_RT5640_SSP0_AIF1 |
					BYT_RT5640_MCLK_EN),
	},
	{
		.matches = {
			DMI_EXACT_MATCH(DMI_SYS_VENDOR, "ARCHOS"),
			DMI_EXACT_MATCH(DMI_PRODUCT_NAME, "ARCHOS 140 CESIUM"),
		},
		.driver_data = (void *)(BYT_RT5640_IN1_MAP |
					BYT_RT5640_JD_SRC_JD2_IN4N |
					BYT_RT5640_OVCD_TH_2000UA |
					BYT_RT5640_OVCD_SF_0P75 |
					BYT_RT5640_SSP0_AIF1 |
					BYT_RT5640_MCLK_EN),
	},
	{
		.matches = {
			DMI_EXACT_MATCH(DMI_SYS_VENDOR, "ASUSTeK COMPUTER INC."),
			DMI_EXACT_MATCH(DMI_PRODUCT_NAME, "ME176C"),
		},
		.driver_data = (void *)(BYT_RT5640_IN1_MAP |
					BYT_RT5640_JD_SRC_JD2_IN4N |
					BYT_RT5640_OVCD_TH_2000UA |
					BYT_RT5640_OVCD_SF_0P75 |
					BYT_RT5640_SSP0_AIF1 |
					BYT_RT5640_MCLK_EN),
	},
	{
		.matches = {
			DMI_EXACT_MATCH(DMI_SYS_VENDOR, "ASUSTeK COMPUTER INC."),
			DMI_EXACT_MATCH(DMI_PRODUCT_NAME, "T100TA"),
		},
		.driver_data = (void *)(BYT_RT5640_IN1_MAP |
					BYT_RT5640_JD_SRC_JD2_IN4N |
					BYT_RT5640_OVCD_TH_2000UA |
					BYT_RT5640_OVCD_SF_0P75 |
					BYT_RT5640_MCLK_EN),
	},
	{
		.matches = {
			DMI_EXACT_MATCH(DMI_SYS_VENDOR, "ASUSTeK COMPUTER INC."),
			DMI_EXACT_MATCH(DMI_PRODUCT_NAME, "T100TAF"),
		},
		.driver_data = (void *)(BYT_RT5640_IN1_MAP |
					BYT_RT5640_JD_SRC_JD2_IN4N |
					BYT_RT5640_OVCD_TH_2000UA |
					BYT_RT5640_OVCD_SF_0P75 |
					BYT_RT5640_MONO_SPEAKER |
					BYT_RT5640_DIFF_MIC |
					BYT_RT5640_SSP0_AIF2 |
					BYT_RT5640_MCLK_EN),
	},
	{	/* Chuwi Vi8 (CWI506) */
		.matches = {
			DMI_EXACT_MATCH(DMI_SYS_VENDOR, "Insyde"),
			DMI_EXACT_MATCH(DMI_PRODUCT_NAME, "i86"),
			/* The above are too generic, also match BIOS info */
			DMI_MATCH(DMI_BIOS_VERSION, "CHUWI.D86JLBNR"),
		},
		.driver_data = (void *)(BYTCR_INPUT_DEFAULTS |
					BYT_RT5640_MONO_SPEAKER |
					BYT_RT5640_SSP0_AIF1 |
					BYT_RT5640_MCLK_EN),
	},
	{
		/* Chuwi Vi10 (CWI505) */
		.matches = {
			DMI_MATCH(DMI_BOARD_VENDOR, "Hampoo"),
			DMI_MATCH(DMI_BOARD_NAME, "BYT-PF02"),
			DMI_MATCH(DMI_SYS_VENDOR, "ilife"),
			DMI_MATCH(DMI_PRODUCT_NAME, "S165"),
		},
		.driver_data = (void *)(BYT_RT5640_IN1_MAP |
					BYT_RT5640_JD_SRC_JD2_IN4N |
					BYT_RT5640_OVCD_TH_2000UA |
					BYT_RT5640_OVCD_SF_0P75 |
					BYT_RT5640_DIFF_MIC |
					BYT_RT5640_SSP0_AIF1 |
					BYT_RT5640_MCLK_EN),
	},
	{
		/* Chuwi Hi8 (CWI509) */
		.matches = {
			DMI_MATCH(DMI_BOARD_VENDOR, "Hampoo"),
			DMI_MATCH(DMI_BOARD_NAME, "BYT-PA03C"),
			DMI_MATCH(DMI_SYS_VENDOR, "ilife"),
			DMI_MATCH(DMI_PRODUCT_NAME, "S806"),
		},
		.driver_data = (void *)(BYT_RT5640_IN1_MAP |
					BYT_RT5640_JD_SRC_JD2_IN4N |
					BYT_RT5640_OVCD_TH_2000UA |
					BYT_RT5640_OVCD_SF_0P75 |
					BYT_RT5640_MONO_SPEAKER |
					BYT_RT5640_DIFF_MIC |
					BYT_RT5640_SSP0_AIF1 |
					BYT_RT5640_MCLK_EN),
	},
	{
		.matches = {
			DMI_MATCH(DMI_SYS_VENDOR, "Circuitco"),
			DMI_MATCH(DMI_PRODUCT_NAME, "Minnowboard Max B3 PLATFORM"),
		},
		.driver_data = (void *)(BYT_RT5640_DMIC1_MAP),
	},
	{	/* Connect Tablet 9 */
		.matches = {
			DMI_EXACT_MATCH(DMI_SYS_VENDOR, "Connect"),
			DMI_EXACT_MATCH(DMI_PRODUCT_NAME, "Tablet 9"),
		},
		.driver_data = (void *)(BYTCR_INPUT_DEFAULTS |
					BYT_RT5640_MONO_SPEAKER |
					BYT_RT5640_SSP0_AIF1 |
					BYT_RT5640_MCLK_EN),
	},
	{
		.matches = {
			DMI_EXACT_MATCH(DMI_SYS_VENDOR, "Dell Inc."),
			DMI_EXACT_MATCH(DMI_PRODUCT_NAME, "Venue 8 Pro 5830"),
		},
		.driver_data = (void *)(BYT_RT5640_DMIC1_MAP |
					BYT_RT5640_JD_SRC_JD2_IN4N |
					BYT_RT5640_OVCD_TH_2000UA |
					BYT_RT5640_OVCD_SF_0P75 |
					BYT_RT5640_MONO_SPEAKER |
					BYT_RT5640_MCLK_EN),
	},
	{	/* Estar Beauty HD MID 7316R */
		.matches = {
			DMI_MATCH(DMI_SYS_VENDOR, "Estar"),
			DMI_MATCH(DMI_PRODUCT_NAME, "eSTAR BEAUTY HD Intel Quad core"),
		},
		.driver_data = (void *)(BYTCR_INPUT_DEFAULTS |
					BYT_RT5640_MONO_SPEAKER |
					BYT_RT5640_SSP0_AIF1 |
					BYT_RT5640_MCLK_EN),
	},
	{	/* Glavey TM800A550L */
		.matches = {
			DMI_MATCH(DMI_BOARD_VENDOR, "AMI Corporation"),
			DMI_MATCH(DMI_BOARD_NAME, "Aptio CRB"),
			/* Above strings are too generic, also match on BIOS version */
			DMI_MATCH(DMI_BIOS_VERSION, "ZY-8-BI-PX4S70VTR400-X423B-005-D"),
		},
		.driver_data = (void *)(BYTCR_INPUT_DEFAULTS |
					BYT_RT5640_SSP0_AIF1 |
					BYT_RT5640_MCLK_EN),
	},
	{
		.matches = {
			DMI_EXACT_MATCH(DMI_SYS_VENDOR, "Hewlett-Packard"),
			DMI_EXACT_MATCH(DMI_PRODUCT_NAME, "HP ElitePad 1000 G2"),
		},
		.driver_data = (void *)(BYT_RT5640_DMIC2_MAP |
					BYT_RT5640_MCLK_EN |
					BYT_RT5640_LINEOUT |
					BYT_RT5640_LINEOUT_AS_HP2 |
<<<<<<< HEAD
					BYT_RT5640_HSMIC2_ON_IN1),
=======
					BYT_RT5640_HSMIC2_ON_IN1 |
					BYT_RT5640_JD_HP_ELITEP_1000G2),
>>>>>>> d2d1cefe
	},
	{	/* HP Pavilion x2 10-k0XX, 10-n0XX */
		.matches = {
			DMI_MATCH(DMI_SYS_VENDOR, "Hewlett-Packard"),
			DMI_MATCH(DMI_PRODUCT_NAME, "HP Pavilion x2 Detachable"),
		},
		.driver_data = (void *)(BYT_RT5640_DMIC1_MAP |
					BYT_RT5640_JD_SRC_JD2_IN4N |
					BYT_RT5640_OVCD_TH_1500UA |
					BYT_RT5640_OVCD_SF_0P75 |
					BYT_RT5640_SSP0_AIF1 |
					BYT_RT5640_MCLK_EN),
	},
	{	/* HP Pavilion x2 10-p0XX */
		.matches = {
			DMI_MATCH(DMI_SYS_VENDOR, "HP"),
			DMI_MATCH(DMI_PRODUCT_NAME, "HP x2 Detachable 10-p0XX"),
		},
		.driver_data = (void *)(BYT_RT5640_DMIC1_MAP |
					BYT_RT5640_JD_SRC_JD1_IN4P |
					BYT_RT5640_OVCD_TH_2000UA |
					BYT_RT5640_OVCD_SF_0P75 |
					BYT_RT5640_MCLK_EN),
	},
	{	/* HP Stream 7 */
		.matches = {
			DMI_EXACT_MATCH(DMI_SYS_VENDOR, "Hewlett-Packard"),
			DMI_EXACT_MATCH(DMI_PRODUCT_NAME, "HP Stream 7 Tablet"),
		},
		.driver_data = (void *)(BYTCR_INPUT_DEFAULTS |
					BYT_RT5640_MONO_SPEAKER |
					BYT_RT5640_JD_NOT_INV |
					BYT_RT5640_SSP0_AIF1 |
					BYT_RT5640_MCLK_EN),
	},
	{	/* I.T.Works TW891 */
		.matches = {
			DMI_EXACT_MATCH(DMI_SYS_VENDOR, "To be filled by O.E.M."),
			DMI_EXACT_MATCH(DMI_PRODUCT_NAME, "TW891"),
			DMI_EXACT_MATCH(DMI_BOARD_VENDOR, "To be filled by O.E.M."),
			DMI_EXACT_MATCH(DMI_BOARD_NAME, "TW891"),
		},
		.driver_data = (void *)(BYTCR_INPUT_DEFAULTS |
					BYT_RT5640_MONO_SPEAKER |
					BYT_RT5640_SSP0_AIF1 |
					BYT_RT5640_MCLK_EN),
	},
	{	/* Lamina I8270 / T701BR.SE */
		.matches = {
			DMI_EXACT_MATCH(DMI_BOARD_VENDOR, "Lamina"),
			DMI_EXACT_MATCH(DMI_BOARD_NAME, "T701BR.SE"),
		},
		.driver_data = (void *)(BYTCR_INPUT_DEFAULTS |
					BYT_RT5640_MONO_SPEAKER |
					BYT_RT5640_JD_NOT_INV |
					BYT_RT5640_SSP0_AIF1 |
					BYT_RT5640_MCLK_EN),
	},
	{	/* Lenovo Miix 2 8 */
		.matches = {
			DMI_EXACT_MATCH(DMI_SYS_VENDOR, "LENOVO"),
			DMI_EXACT_MATCH(DMI_PRODUCT_NAME, "20326"),
			DMI_EXACT_MATCH(DMI_BOARD_NAME, "Hiking"),
		},
		.driver_data = (void *)(BYT_RT5640_DMIC1_MAP |
					BYT_RT5640_JD_SRC_JD2_IN4N |
					BYT_RT5640_OVCD_TH_2000UA |
					BYT_RT5640_OVCD_SF_0P75 |
					BYT_RT5640_MONO_SPEAKER |
					BYT_RT5640_MCLK_EN),
	},
	{	/* Lenovo Miix 3-830 */
		.matches = {
			DMI_EXACT_MATCH(DMI_SYS_VENDOR, "LENOVO"),
			DMI_EXACT_MATCH(DMI_PRODUCT_VERSION, "Lenovo MIIX 3-830"),
		},
		.driver_data = (void *)(BYT_RT5640_IN1_MAP |
					BYT_RT5640_JD_SRC_JD2_IN4N |
					BYT_RT5640_OVCD_TH_2000UA |
					BYT_RT5640_OVCD_SF_0P75 |
					BYT_RT5640_MONO_SPEAKER |
					BYT_RT5640_DIFF_MIC |
					BYT_RT5640_SSP0_AIF1 |
					BYT_RT5640_MCLK_EN),
	},
	{	/* Linx Linx7 tablet */
		.matches = {
			DMI_EXACT_MATCH(DMI_SYS_VENDOR, "LINX"),
			DMI_EXACT_MATCH(DMI_PRODUCT_NAME, "LINX7"),
		},
		.driver_data = (void *)(BYTCR_INPUT_DEFAULTS |
					BYT_RT5640_MONO_SPEAKER |
					BYT_RT5640_JD_NOT_INV |
					BYT_RT5640_SSP0_AIF1 |
					BYT_RT5640_MCLK_EN),
	},
	{	/* Mele PCG03 Mini PC */
		.matches = {
			DMI_EXACT_MATCH(DMI_BOARD_VENDOR, "Mini PC"),
			DMI_EXACT_MATCH(DMI_BOARD_NAME, "Mini PC"),
		},
		.driver_data = (void *)(BYT_RT5640_NO_INTERNAL_MIC_MAP |
					BYT_RT5640_NO_SPEAKERS |
					BYT_RT5640_SSP0_AIF1),
	},
	{	/* MPMAN Converter 9, similar hw as the I.T.Works TW891 2-in-1 */
		.matches = {
			DMI_MATCH(DMI_SYS_VENDOR, "MPMAN"),
			DMI_MATCH(DMI_PRODUCT_NAME, "Converter9"),
		},
		.driver_data = (void *)(BYTCR_INPUT_DEFAULTS |
					BYT_RT5640_MONO_SPEAKER |
					BYT_RT5640_SSP0_AIF1 |
					BYT_RT5640_MCLK_EN),
	},
	{
		/* MPMAN MPWIN895CL */
		.matches = {
			DMI_EXACT_MATCH(DMI_SYS_VENDOR, "MPMAN"),
			DMI_EXACT_MATCH(DMI_PRODUCT_NAME, "MPWIN8900CL"),
		},
		.driver_data = (void *)(BYTCR_INPUT_DEFAULTS |
					BYT_RT5640_MONO_SPEAKER |
					BYT_RT5640_SSP0_AIF1 |
					BYT_RT5640_MCLK_EN),
	},
	{	/* MSI S100 tablet */
		.matches = {
			DMI_EXACT_MATCH(DMI_SYS_VENDOR, "Micro-Star International Co., Ltd."),
			DMI_EXACT_MATCH(DMI_PRODUCT_NAME, "S100"),
		},
		.driver_data = (void *)(BYT_RT5640_IN1_MAP |
					BYT_RT5640_JD_SRC_JD2_IN4N |
					BYT_RT5640_OVCD_TH_2000UA |
					BYT_RT5640_OVCD_SF_0P75 |
					BYT_RT5640_MONO_SPEAKER |
					BYT_RT5640_DIFF_MIC |
					BYT_RT5640_MCLK_EN),
	},
	{	/* Nuvison/TMax TM800W560 */
		.matches = {
			DMI_EXACT_MATCH(DMI_SYS_VENDOR, "TMAX"),
			DMI_EXACT_MATCH(DMI_PRODUCT_NAME, "TM800W560L"),
		},
		.driver_data = (void *)(BYT_RT5640_IN1_MAP |
					BYT_RT5640_JD_SRC_JD2_IN4N |
					BYT_RT5640_OVCD_TH_2000UA |
					BYT_RT5640_OVCD_SF_0P75 |
					BYT_RT5640_JD_NOT_INV |
					BYT_RT5640_DIFF_MIC |
					BYT_RT5640_SSP0_AIF1 |
					BYT_RT5640_MCLK_EN),
	},
	{	/* Onda v975w */
		.matches = {
			DMI_EXACT_MATCH(DMI_BOARD_VENDOR, "AMI Corporation"),
			DMI_EXACT_MATCH(DMI_BOARD_NAME, "Aptio CRB"),
			/* The above are too generic, also match BIOS info */
			DMI_EXACT_MATCH(DMI_BIOS_VERSION, "5.6.5"),
			DMI_EXACT_MATCH(DMI_BIOS_DATE, "07/25/2014"),
		},
		.driver_data = (void *)(BYT_RT5640_IN1_MAP |
					BYT_RT5640_JD_SRC_JD2_IN4N |
					BYT_RT5640_OVCD_TH_2000UA |
					BYT_RT5640_OVCD_SF_0P75 |
					BYT_RT5640_DIFF_MIC |
					BYT_RT5640_MCLK_EN),
	},
	{	/* Pipo W4 */
		.matches = {
			DMI_EXACT_MATCH(DMI_BOARD_VENDOR, "AMI Corporation"),
			DMI_EXACT_MATCH(DMI_BOARD_NAME, "Aptio CRB"),
			/* The above are too generic, also match BIOS info */
			DMI_MATCH(DMI_BIOS_VERSION, "V8L_WIN32_CHIPHD"),
		},
		.driver_data = (void *)(BYTCR_INPUT_DEFAULTS |
					BYT_RT5640_MONO_SPEAKER |
					BYT_RT5640_SSP0_AIF1 |
					BYT_RT5640_MCLK_EN),
	},
	{	/* Point of View Mobii TAB-P800W (V2.0) */
		.matches = {
			DMI_EXACT_MATCH(DMI_BOARD_VENDOR, "AMI Corporation"),
			DMI_EXACT_MATCH(DMI_BOARD_NAME, "Aptio CRB"),
			/* The above are too generic, also match BIOS info */
			DMI_EXACT_MATCH(DMI_BIOS_VERSION, "3BAIR1014"),
			DMI_EXACT_MATCH(DMI_BIOS_DATE, "10/24/2014"),
		},
		.driver_data = (void *)(BYT_RT5640_IN1_MAP |
					BYT_RT5640_JD_SRC_JD2_IN4N |
					BYT_RT5640_OVCD_TH_2000UA |
					BYT_RT5640_OVCD_SF_0P75 |
					BYT_RT5640_MONO_SPEAKER |
					BYT_RT5640_DIFF_MIC |
					BYT_RT5640_SSP0_AIF2 |
					BYT_RT5640_MCLK_EN),
	},
	{	/* Point of View Mobii TAB-P800W (V2.1) */
		.matches = {
			DMI_EXACT_MATCH(DMI_BOARD_VENDOR, "AMI Corporation"),
			DMI_EXACT_MATCH(DMI_BOARD_NAME, "Aptio CRB"),
			/* The above are too generic, also match BIOS info */
			DMI_EXACT_MATCH(DMI_BIOS_VERSION, "3BAIR1013"),
			DMI_EXACT_MATCH(DMI_BIOS_DATE, "08/22/2014"),
		},
		.driver_data = (void *)(BYT_RT5640_IN1_MAP |
					BYT_RT5640_JD_SRC_JD2_IN4N |
					BYT_RT5640_OVCD_TH_2000UA |
					BYT_RT5640_OVCD_SF_0P75 |
					BYT_RT5640_MONO_SPEAKER |
					BYT_RT5640_DIFF_MIC |
					BYT_RT5640_SSP0_AIF2 |
					BYT_RT5640_MCLK_EN),
	},
	{	/* Point of View Mobii TAB-P1005W-232 (V2.0) */
		.matches = {
			DMI_EXACT_MATCH(DMI_BOARD_VENDOR, "POV"),
			DMI_EXACT_MATCH(DMI_BOARD_NAME, "I102A"),
		},
		.driver_data = (void *)(BYT_RT5640_IN1_MAP |
					BYT_RT5640_JD_SRC_JD2_IN4N |
					BYT_RT5640_OVCD_TH_2000UA |
					BYT_RT5640_OVCD_SF_0P75 |
					BYT_RT5640_DIFF_MIC |
					BYT_RT5640_SSP0_AIF1 |
					BYT_RT5640_MCLK_EN),
	},
	{
		/* Prowise PT301 */
		.matches = {
			DMI_MATCH(DMI_SYS_VENDOR, "Prowise"),
			DMI_MATCH(DMI_PRODUCT_NAME, "PT301"),
		},
		.driver_data = (void *)(BYT_RT5640_IN1_MAP |
					BYT_RT5640_JD_SRC_JD2_IN4N |
					BYT_RT5640_OVCD_TH_2000UA |
					BYT_RT5640_OVCD_SF_0P75 |
					BYT_RT5640_DIFF_MIC |
					BYT_RT5640_SSP0_AIF1 |
					BYT_RT5640_MCLK_EN),
	},
	{
		/* Teclast X89 */
		.matches = {
			DMI_MATCH(DMI_BOARD_VENDOR, "TECLAST"),
			DMI_MATCH(DMI_BOARD_NAME, "tPAD"),
		},
		.driver_data = (void *)(BYT_RT5640_IN3_MAP |
					BYT_RT5640_JD_SRC_JD1_IN4P |
					BYT_RT5640_OVCD_TH_2000UA |
					BYT_RT5640_OVCD_SF_1P0 |
					BYT_RT5640_SSP0_AIF1 |
					BYT_RT5640_MCLK_EN),
	},
	{	/* Toshiba Satellite Click Mini L9W-B */
		.matches = {
			DMI_EXACT_MATCH(DMI_SYS_VENDOR, "TOSHIBA"),
			DMI_EXACT_MATCH(DMI_PRODUCT_NAME, "SATELLITE Click Mini L9W-B"),
		},
		.driver_data = (void *)(BYT_RT5640_DMIC1_MAP |
					BYT_RT5640_JD_SRC_JD2_IN4N |
					BYT_RT5640_OVCD_TH_1500UA |
					BYT_RT5640_OVCD_SF_0P75 |
					BYT_RT5640_SSP0_AIF1 |
					BYT_RT5640_MCLK_EN),
	},
	{	/* Toshiba Encore WT8-A */
		.matches = {
			DMI_EXACT_MATCH(DMI_SYS_VENDOR, "TOSHIBA"),
			DMI_EXACT_MATCH(DMI_PRODUCT_NAME, "TOSHIBA WT8-A"),
		},
		.driver_data = (void *)(BYT_RT5640_DMIC1_MAP |
					BYT_RT5640_JD_SRC_JD2_IN4N |
					BYT_RT5640_OVCD_TH_2000UA |
					BYT_RT5640_OVCD_SF_0P75 |
					BYT_RT5640_JD_NOT_INV |
					BYT_RT5640_MCLK_EN),
	},
	{	/* Toshiba Encore WT10-A */
		.matches = {
			DMI_EXACT_MATCH(DMI_SYS_VENDOR, "TOSHIBA"),
			DMI_EXACT_MATCH(DMI_PRODUCT_NAME, "TOSHIBA WT10-A-103"),
		},
		.driver_data = (void *)(BYT_RT5640_DMIC1_MAP |
					BYT_RT5640_JD_SRC_JD1_IN4P |
					BYT_RT5640_OVCD_TH_2000UA |
					BYT_RT5640_OVCD_SF_0P75 |
					BYT_RT5640_SSP0_AIF2 |
					BYT_RT5640_MCLK_EN),
	},
	{	/* Voyo Winpad A15 */
		.matches = {
			DMI_MATCH(DMI_BOARD_VENDOR, "AMI Corporation"),
			DMI_MATCH(DMI_BOARD_NAME, "Aptio CRB"),
			/* Above strings are too generic, also match on BIOS date */
			DMI_MATCH(DMI_BIOS_DATE, "11/20/2014"),
		},
		.driver_data = (void *)(BYT_RT5640_IN1_MAP |
					BYT_RT5640_JD_SRC_JD2_IN4N |
					BYT_RT5640_OVCD_TH_2000UA |
					BYT_RT5640_OVCD_SF_0P75 |
					BYT_RT5640_DIFF_MIC |
					BYT_RT5640_MCLK_EN),
	},
	{	/* Catch-all for generic Insyde tablets, must be last */
		.matches = {
			DMI_MATCH(DMI_SYS_VENDOR, "Insyde"),
		},
		.driver_data = (void *)(BYTCR_INPUT_DEFAULTS |
					BYT_RT5640_MCLK_EN |
					BYT_RT5640_SSP0_AIF1),

	},
	{}
};

/*
 * Note this MUST be called before snd_soc_register_card(), so that the props
 * are in place before the codec component driver's probe function parses them.
 */
static int byt_rt5640_add_codec_device_props(struct device *i2c_dev,
					     struct byt_rt5640_private *priv)
{
	struct property_entry props[MAX_NO_PROPS] = {};
	struct fwnode_handle *fwnode;
	int cnt = 0;
	int ret;

	switch (BYT_RT5640_MAP(byt_rt5640_quirk)) {
	case BYT_RT5640_DMIC1_MAP:
		props[cnt++] = PROPERTY_ENTRY_U32("realtek,dmic1-data-pin",
						  RT5640_DMIC1_DATA_PIN_IN1P);
		break;
	case BYT_RT5640_DMIC2_MAP:
		props[cnt++] = PROPERTY_ENTRY_U32("realtek,dmic2-data-pin",
						  RT5640_DMIC2_DATA_PIN_IN1N);
		break;
	case BYT_RT5640_IN1_MAP:
		if (byt_rt5640_quirk & BYT_RT5640_DIFF_MIC)
			props[cnt++] =
				PROPERTY_ENTRY_BOOL("realtek,in1-differential");
		break;
	case BYT_RT5640_IN3_MAP:
		if (byt_rt5640_quirk & BYT_RT5640_DIFF_MIC)
			props[cnt++] =
				PROPERTY_ENTRY_BOOL("realtek,in3-differential");
		break;
	}

	if (BYT_RT5640_JDSRC(byt_rt5640_quirk)) {
		props[cnt++] = PROPERTY_ENTRY_U32(
				    "realtek,jack-detect-source",
				    BYT_RT5640_JDSRC(byt_rt5640_quirk));

		props[cnt++] = PROPERTY_ENTRY_U32(
				    "realtek,over-current-threshold-microamp",
				    BYT_RT5640_OVCD_TH(byt_rt5640_quirk) * 100);

		props[cnt++] = PROPERTY_ENTRY_U32(
				    "realtek,over-current-scale-factor",
				    BYT_RT5640_OVCD_SF(byt_rt5640_quirk));
	}

	if (byt_rt5640_quirk & BYT_RT5640_JD_NOT_INV)
		props[cnt++] = PROPERTY_ENTRY_BOOL("realtek,jack-detect-not-inverted");

	fwnode = fwnode_create_software_node(props, NULL);
	if (IS_ERR(fwnode)) {
		/* put_device() is handled in caller */
		return PTR_ERR(fwnode);
	}

	ret = device_add_software_node(i2c_dev, to_software_node(fwnode));

	fwnode_handle_put(fwnode);

	return ret;
}

static int byt_rt5640_init(struct snd_soc_pcm_runtime *runtime)
{
	struct snd_soc_card *card = runtime->card;
	struct byt_rt5640_private *priv = snd_soc_card_get_drvdata(card);
	struct snd_soc_component *component = asoc_rtd_to_codec(runtime, 0)->component;
	const struct snd_soc_dapm_route *custom_map = NULL;
	int num_routes = 0;
	int ret;

	card->dapm.idle_bias_off = true;

	/* Start with RC clk for jack-detect (we disable MCLK below) */
	if (byt_rt5640_quirk & BYT_RT5640_MCLK_EN)
		snd_soc_component_update_bits(component, RT5640_GLB_CLK,
			RT5640_SCLK_SRC_MASK, RT5640_SCLK_SRC_RCCLK);

	rt5640_sel_asrc_clk_src(component,
				RT5640_DA_STEREO_FILTER |
				RT5640_DA_MONO_L_FILTER	|
				RT5640_DA_MONO_R_FILTER	|
				RT5640_AD_STEREO_FILTER	|
				RT5640_AD_MONO_L_FILTER	|
				RT5640_AD_MONO_R_FILTER,
				RT5640_CLK_SEL_ASRC);

	ret = snd_soc_add_card_controls(card, byt_rt5640_controls,
					ARRAY_SIZE(byt_rt5640_controls));
	if (ret) {
		dev_err(card->dev, "unable to add card controls\n");
		return ret;
	}

	switch (BYT_RT5640_MAP(byt_rt5640_quirk)) {
	case BYT_RT5640_IN1_MAP:
		custom_map = byt_rt5640_intmic_in1_map;
		num_routes = ARRAY_SIZE(byt_rt5640_intmic_in1_map);
		break;
	case BYT_RT5640_IN3_MAP:
		custom_map = byt_rt5640_intmic_in3_map;
		num_routes = ARRAY_SIZE(byt_rt5640_intmic_in3_map);
		break;
	case BYT_RT5640_DMIC1_MAP:
		custom_map = byt_rt5640_intmic_dmic1_map;
		num_routes = ARRAY_SIZE(byt_rt5640_intmic_dmic1_map);
		break;
	case BYT_RT5640_DMIC2_MAP:
		custom_map = byt_rt5640_intmic_dmic2_map;
		num_routes = ARRAY_SIZE(byt_rt5640_intmic_dmic2_map);
		break;
	}

	ret = snd_soc_dapm_add_routes(&card->dapm, custom_map, num_routes);
	if (ret)
		return ret;

	if (byt_rt5640_quirk & BYT_RT5640_HSMIC2_ON_IN1) {
		ret = snd_soc_dapm_add_routes(&card->dapm,
<<<<<<< HEAD
					byt_rt5640_intmic_in1_map,
					ARRAY_SIZE(byt_rt5640_intmic_in1_map));
=======
					byt_rt5640_hsmic2_in1_map,
					ARRAY_SIZE(byt_rt5640_hsmic2_in1_map));
>>>>>>> d2d1cefe
		if (ret)
			return ret;
	}

	if (byt_rt5640_quirk & BYT_RT5640_SSP2_AIF2) {
		ret = snd_soc_dapm_add_routes(&card->dapm,
					byt_rt5640_ssp2_aif2_map,
					ARRAY_SIZE(byt_rt5640_ssp2_aif2_map));
	} else if (byt_rt5640_quirk & BYT_RT5640_SSP0_AIF1) {
		ret = snd_soc_dapm_add_routes(&card->dapm,
					byt_rt5640_ssp0_aif1_map,
					ARRAY_SIZE(byt_rt5640_ssp0_aif1_map));
	} else if (byt_rt5640_quirk & BYT_RT5640_SSP0_AIF2) {
		ret = snd_soc_dapm_add_routes(&card->dapm,
					byt_rt5640_ssp0_aif2_map,
					ARRAY_SIZE(byt_rt5640_ssp0_aif2_map));
	} else {
		ret = snd_soc_dapm_add_routes(&card->dapm,
					byt_rt5640_ssp2_aif1_map,
					ARRAY_SIZE(byt_rt5640_ssp2_aif1_map));
	}
	if (ret)
		return ret;

	if (byt_rt5640_quirk & BYT_RT5640_MONO_SPEAKER) {
		ret = snd_soc_dapm_add_routes(&card->dapm,
					byt_rt5640_mono_spk_map,
					ARRAY_SIZE(byt_rt5640_mono_spk_map));
	} else if (!(byt_rt5640_quirk & BYT_RT5640_NO_SPEAKERS)) {
		ret = snd_soc_dapm_add_routes(&card->dapm,
					byt_rt5640_stereo_spk_map,
					ARRAY_SIZE(byt_rt5640_stereo_spk_map));
	}
	if (ret)
		return ret;

	if (byt_rt5640_quirk & BYT_RT5640_LINEOUT) {
		ret = snd_soc_dapm_add_routes(&card->dapm,
					byt_rt5640_lineout_map,
					ARRAY_SIZE(byt_rt5640_lineout_map));
		if (ret)
			return ret;
	}

	if (byt_rt5640_quirk & BYT_RT5640_MCLK_EN) {
		/*
		 * The firmware might enable the clock at
		 * boot (this information may or may not
		 * be reflected in the enable clock register).
		 * To change the rate we must disable the clock
		 * first to cover these cases. Due to common
		 * clock framework restrictions that do not allow
		 * to disable a clock that has not been enabled,
		 * we need to enable the clock first.
		 */
		ret = clk_prepare_enable(priv->mclk);
		if (!ret)
			clk_disable_unprepare(priv->mclk);

		if (byt_rt5640_quirk & BYT_RT5640_MCLK_25MHZ)
			ret = clk_set_rate(priv->mclk, 25000000);
		else
			ret = clk_set_rate(priv->mclk, 19200000);

		if (ret) {
			dev_err(card->dev, "unable to set MCLK rate\n");
			return ret;
		}
	}

	if (BYT_RT5640_JDSRC(byt_rt5640_quirk)) {
		ret = snd_soc_card_jack_new(card, "Headset",
					    SND_JACK_HEADSET | SND_JACK_BTN_0,
					    &priv->jack, rt5640_pins,
					    ARRAY_SIZE(rt5640_pins));
		if (ret) {
			dev_err(card->dev, "Jack creation failed %d\n", ret);
			return ret;
		}
		snd_jack_set_key(priv->jack.jack, SND_JACK_BTN_0,
				 KEY_PLAYPAUSE);
		snd_soc_component_set_jack(component, &priv->jack, NULL);
	}

	if (byt_rt5640_quirk & BYT_RT5640_JD_HP_ELITEP_1000G2) {
		ret = snd_soc_card_jack_new(card, "Headset",
					    SND_JACK_HEADSET,
					    &priv->jack, rt5640_pins,
					    ARRAY_SIZE(rt5640_pins));
		if (ret)
			return ret;

		ret = snd_soc_card_jack_new(card, "Headset 2",
					    SND_JACK_HEADSET,
					    &priv->jack2, rt5640_pins2,
					    ARRAY_SIZE(rt5640_pins2));
		if (ret)
			return ret;

		rt5640_jack_gpio.data = priv;
		rt5640_jack_gpio.gpiod_dev = priv->codec_dev;
		rt5640_jack_gpio.jack_status_check = byt_rt5640_hp_elitepad_1000g2_jack1_check;
		ret = snd_soc_jack_add_gpios(&priv->jack, 1, &rt5640_jack_gpio);
		if (ret)
			return ret;

		rt5640_set_ovcd_params(component);
		rt5640_jack2_gpio.data = component;
		rt5640_jack2_gpio.gpiod_dev = priv->codec_dev;
		rt5640_jack2_gpio.jack_status_check = byt_rt5640_hp_elitepad_1000g2_jack2_check;
		ret = snd_soc_jack_add_gpios(&priv->jack2, 1, &rt5640_jack2_gpio);
		if (ret) {
			snd_soc_jack_free_gpios(&priv->jack, 1, &rt5640_jack_gpio);
			return ret;
		}
	}

	return 0;
}

static void byt_rt5640_exit(struct snd_soc_pcm_runtime *runtime)
{
	struct snd_soc_card *card = runtime->card;
	struct byt_rt5640_private *priv = snd_soc_card_get_drvdata(card);

	if (byt_rt5640_quirk & BYT_RT5640_JD_HP_ELITEP_1000G2) {
		snd_soc_jack_free_gpios(&priv->jack2, 1, &rt5640_jack2_gpio);
		snd_soc_jack_free_gpios(&priv->jack, 1, &rt5640_jack_gpio);
	}
}

static int byt_rt5640_codec_fixup(struct snd_soc_pcm_runtime *rtd,
			    struct snd_pcm_hw_params *params)
{
	struct snd_interval *rate = hw_param_interval(params,
			SNDRV_PCM_HW_PARAM_RATE);
	struct snd_interval *channels = hw_param_interval(params,
						SNDRV_PCM_HW_PARAM_CHANNELS);
	int ret, bits;

	/* The DSP will covert the FE rate to 48k, stereo */
	rate->min = rate->max = 48000;
	channels->min = channels->max = 2;

	if ((byt_rt5640_quirk & BYT_RT5640_SSP0_AIF1) ||
	    (byt_rt5640_quirk & BYT_RT5640_SSP0_AIF2)) {
		/* set SSP0 to 16-bit */
		params_set_format(params, SNDRV_PCM_FORMAT_S16_LE);
		bits = 16;
	} else {
		/* set SSP2 to 24-bit */
		params_set_format(params, SNDRV_PCM_FORMAT_S24_LE);
		bits = 24;
	}

	/*
	 * Default mode for SSP configuration is TDM 4 slot, override config
	 * with explicit setting to I2S 2ch. The word length is set with
	 * dai_set_tdm_slot() since there is no other API exposed
	 */
	ret = snd_soc_dai_set_fmt(asoc_rtd_to_cpu(rtd, 0),
				  SND_SOC_DAIFMT_I2S     |
				  SND_SOC_DAIFMT_NB_NF   |
				  SND_SOC_DAIFMT_CBS_CFS);
	if (ret < 0) {
		dev_err(rtd->dev, "can't set format to I2S, err %d\n", ret);
		return ret;
	}

	ret = snd_soc_dai_set_tdm_slot(asoc_rtd_to_cpu(rtd, 0), 0x3, 0x3, 2, bits);
	if (ret < 0) {
		dev_err(rtd->dev, "can't set I2S config, err %d\n", ret);
		return ret;
	}

	return 0;
}

static int byt_rt5640_aif1_startup(struct snd_pcm_substream *substream)
{
	return snd_pcm_hw_constraint_single(substream->runtime,
			SNDRV_PCM_HW_PARAM_RATE, 48000);
}

static const struct snd_soc_ops byt_rt5640_aif1_ops = {
	.startup = byt_rt5640_aif1_startup,
};

static const struct snd_soc_ops byt_rt5640_be_ssp2_ops = {
	.hw_params = byt_rt5640_aif1_hw_params,
};

SND_SOC_DAILINK_DEF(dummy,
	DAILINK_COMP_ARRAY(COMP_DUMMY()));

SND_SOC_DAILINK_DEF(media,
	DAILINK_COMP_ARRAY(COMP_CPU("media-cpu-dai")));

SND_SOC_DAILINK_DEF(deepbuffer,
	DAILINK_COMP_ARRAY(COMP_CPU("deepbuffer-cpu-dai")));

SND_SOC_DAILINK_DEF(ssp2_port,
	/* overwritten for ssp0 routing */
	DAILINK_COMP_ARRAY(COMP_CPU("ssp2-port")));
SND_SOC_DAILINK_DEF(ssp2_codec,
	DAILINK_COMP_ARRAY(COMP_CODEC(
	/* overwritten with HID */ "i2c-10EC5640:00",
	/* changed w/ quirk */	"rt5640-aif1")));

SND_SOC_DAILINK_DEF(platform,
	DAILINK_COMP_ARRAY(COMP_PLATFORM("sst-mfld-platform")));

static struct snd_soc_dai_link byt_rt5640_dais[] = {
	[MERR_DPCM_AUDIO] = {
		.name = "Baytrail Audio Port",
		.stream_name = "Baytrail Audio",
		.nonatomic = true,
		.dynamic = 1,
		.dpcm_playback = 1,
		.dpcm_capture = 1,
		.ops = &byt_rt5640_aif1_ops,
		SND_SOC_DAILINK_REG(media, dummy, platform),
	},
	[MERR_DPCM_DEEP_BUFFER] = {
		.name = "Deep-Buffer Audio Port",
		.stream_name = "Deep-Buffer Audio",
		.nonatomic = true,
		.dynamic = 1,
		.dpcm_playback = 1,
		.ops = &byt_rt5640_aif1_ops,
		SND_SOC_DAILINK_REG(deepbuffer, dummy, platform),
	},
		/* back ends */
	{
		.name = "SSP2-Codec",
		.id = 0,
		.no_pcm = 1,
		.dai_fmt = SND_SOC_DAIFMT_I2S | SND_SOC_DAIFMT_NB_NF
						| SND_SOC_DAIFMT_CBS_CFS,
		.be_hw_params_fixup = byt_rt5640_codec_fixup,
		.dpcm_playback = 1,
		.dpcm_capture = 1,
		.init = byt_rt5640_init,
		.exit = byt_rt5640_exit,
		.ops = &byt_rt5640_be_ssp2_ops,
		SND_SOC_DAILINK_REG(ssp2_port, ssp2_codec, platform),
	},
};

/* SoC card */
static char byt_rt5640_codec_name[SND_ACPI_I2C_ID_LEN];
#if !IS_ENABLED(CONFIG_SND_SOC_INTEL_USER_FRIENDLY_LONG_NAMES)
static char byt_rt5640_long_name[40]; /* = "bytcr-rt5640-*-spk-*-mic" */
#endif
static char byt_rt5640_components[64]; /* = "cfg-spk:* cfg-mic:* ..." */

static int byt_rt5640_suspend(struct snd_soc_card *card)
{
	struct snd_soc_component *component;

	if (!BYT_RT5640_JDSRC(byt_rt5640_quirk))
		return 0;

	for_each_card_components(card, component) {
		if (!strcmp(component->name, byt_rt5640_codec_name)) {
			dev_dbg(component->dev, "disabling jack detect before suspend\n");
			snd_soc_component_set_jack(component, NULL, NULL);
			break;
		}
	}

	return 0;
}

static int byt_rt5640_resume(struct snd_soc_card *card)
{
	struct byt_rt5640_private *priv = snd_soc_card_get_drvdata(card);
	struct snd_soc_component *component;

	if (!BYT_RT5640_JDSRC(byt_rt5640_quirk))
		return 0;

	for_each_card_components(card, component) {
		if (!strcmp(component->name, byt_rt5640_codec_name)) {
			dev_dbg(component->dev, "re-enabling jack detect after resume\n");
			snd_soc_component_set_jack(component, &priv->jack, NULL);
			break;
		}
	}

	return 0;
}

/* use space before codec name to simplify card ID, and simplify driver name */
#define SOF_CARD_NAME "bytcht rt5640" /* card name will be 'sof-bytcht rt5640' */
#define SOF_DRIVER_NAME "SOF"

#define CARD_NAME "bytcr-rt5640"
#define DRIVER_NAME NULL /* card name will be used for driver name */

static struct snd_soc_card byt_rt5640_card = {
	.owner = THIS_MODULE,
	.dai_link = byt_rt5640_dais,
	.num_links = ARRAY_SIZE(byt_rt5640_dais),
	.dapm_widgets = byt_rt5640_widgets,
	.num_dapm_widgets = ARRAY_SIZE(byt_rt5640_widgets),
	.dapm_routes = byt_rt5640_audio_map,
	.num_dapm_routes = ARRAY_SIZE(byt_rt5640_audio_map),
	.fully_routed = true,
	.suspend_pre = byt_rt5640_suspend,
	.resume_post = byt_rt5640_resume,
};

struct acpi_chan_package {   /* ACPICA seems to require 64 bit integers */
	u64 aif_value;       /* 1: AIF1, 2: AIF2 */
	u64 mclock_value;    /* usually 25MHz (0x17d7940), ignored */
};

static int snd_byt_rt5640_mc_probe(struct platform_device *pdev)
{
	struct device *dev = &pdev->dev;
	static const char * const map_name[] = { "dmic1", "dmic2", "in1", "in3", "none" };
	__maybe_unused const char *spk_type;
	const struct dmi_system_id *dmi_id;
	const char *headset2_string = "";
	const char *lineout_string = "";
	struct byt_rt5640_private *priv;
	struct snd_soc_acpi_mach *mach;
	const char *platform_name;
	struct acpi_device *adev;
	struct device *codec_dev;
	bool sof_parent;
	int ret_val = 0;
	int dai_index = 0;
	int i, cfg_spk;
	int aif;

	is_bytcr = false;
	priv = devm_kzalloc(&pdev->dev, sizeof(*priv), GFP_KERNEL);
	if (!priv)
		return -ENOMEM;

	/* register the soc card */
	byt_rt5640_card.dev = &pdev->dev;
	mach = byt_rt5640_card.dev->platform_data;
	snd_soc_card_set_drvdata(&byt_rt5640_card, priv);

	/* fix index of codec dai */
	for (i = 0; i < ARRAY_SIZE(byt_rt5640_dais); i++) {
		if (!strcmp(byt_rt5640_dais[i].codecs->name,
			    "i2c-10EC5640:00")) {
			dai_index = i;
			break;
		}
	}

	/* fixup codec name based on HID */
	adev = acpi_dev_get_first_match_dev(mach->id, NULL, -1);
	if (adev) {
		snprintf(byt_rt5640_codec_name, sizeof(byt_rt5640_codec_name),
			 "i2c-%s", acpi_dev_name(adev));
		put_device(&adev->dev);
		byt_rt5640_dais[dai_index].codecs->name = byt_rt5640_codec_name;
	} else {
		dev_err(&pdev->dev, "Error cannot find '%s' dev\n", mach->id);
		return -ENXIO;
	}

	/*
	 * swap SSP0 if bytcr is detected
	 * (will be overridden if DMI quirk is detected)
	 */
	if (soc_intel_is_byt()) {
		if (mach->mach_params.acpi_ipc_irq_index == 0)
			is_bytcr = true;
	}

	if (is_bytcr) {
		/*
		 * Baytrail CR platforms may have CHAN package in BIOS, try
		 * to find relevant routing quirk based as done on Windows
		 * platforms. We have to read the information directly from the
		 * BIOS, at this stage the card is not created and the links
		 * with the codec driver/pdata are non-existent
		 */

		struct acpi_chan_package chan_package;

		/* format specified: 2 64-bit integers */
		struct acpi_buffer format = {sizeof("NN"), "NN"};
		struct acpi_buffer state = {0, NULL};
		struct snd_soc_acpi_package_context pkg_ctx;
		bool pkg_found = false;

		state.length = sizeof(chan_package);
		state.pointer = &chan_package;

		pkg_ctx.name = "CHAN";
		pkg_ctx.length = 2;
		pkg_ctx.format = &format;
		pkg_ctx.state = &state;
		pkg_ctx.data_valid = false;

		pkg_found = snd_soc_acpi_find_package_from_hid(mach->id,
							       &pkg_ctx);
		if (pkg_found) {
			if (chan_package.aif_value == 1) {
				dev_info(&pdev->dev, "BIOS Routing: AIF1 connected\n");
				byt_rt5640_quirk |= BYT_RT5640_SSP0_AIF1;
			} else  if (chan_package.aif_value == 2) {
				dev_info(&pdev->dev, "BIOS Routing: AIF2 connected\n");
				byt_rt5640_quirk |= BYT_RT5640_SSP0_AIF2;
			} else {
				dev_info(&pdev->dev, "BIOS Routing isn't valid, ignored\n");
				pkg_found = false;
			}
		}

		if (!pkg_found) {
			/* no BIOS indications, assume SSP0-AIF2 connection */
			byt_rt5640_quirk |= BYT_RT5640_SSP0_AIF2;
		}

		/* change defaults for Baytrail-CR capture */
		byt_rt5640_quirk |= BYTCR_INPUT_DEFAULTS;
	} else {
		byt_rt5640_quirk |= BYT_RT5640_DMIC1_MAP |
				    BYT_RT5640_JD_SRC_JD2_IN4N |
				    BYT_RT5640_OVCD_TH_2000UA |
				    BYT_RT5640_OVCD_SF_0P75;
	}

	/* check quirks before creating card */
	dmi_id = dmi_first_match(byt_rt5640_quirk_table);
	if (dmi_id)
		byt_rt5640_quirk = (unsigned long)dmi_id->driver_data;
	if (quirk_override != -1) {
		dev_info(&pdev->dev, "Overriding quirk 0x%lx => 0x%x\n",
			 byt_rt5640_quirk, quirk_override);
		byt_rt5640_quirk = quirk_override;
	}

	codec_dev = acpi_get_first_physical_node(adev);
	if (!codec_dev)
		return -EPROBE_DEFER;
	priv->codec_dev = get_device(codec_dev);

<<<<<<< HEAD
	/* Must be called before register_card, also see declaration comment. */
	ret_val = byt_rt5640_add_codec_device_props(codec_dev, priv);
	if (ret_val)
		goto err_device;
=======
	if (byt_rt5640_quirk & BYT_RT5640_JD_HP_ELITEP_1000G2) {
		acpi_dev_add_driver_gpios(ACPI_COMPANION(priv->codec_dev),
					  byt_rt5640_hp_elitepad_1000g2_gpios);

		priv->hsmic_detect = devm_fwnode_gpiod_get(&pdev->dev, codec_dev->fwnode,
							   "headset-mic-detect", GPIOD_IN,
							   "headset-mic-detect");
		if (IS_ERR(priv->hsmic_detect)) {
			ret_val = PTR_ERR(priv->hsmic_detect);
			dev_err_probe(&pdev->dev, ret_val, "getting hsmic-detect GPIO\n");
			goto err_device;
		}
	}

	/* Must be called before register_card, also see declaration comment. */
	ret_val = byt_rt5640_add_codec_device_props(codec_dev, priv);
	if (ret_val)
		goto err_remove_gpios;
>>>>>>> d2d1cefe

	log_quirks(&pdev->dev);

	if ((byt_rt5640_quirk & BYT_RT5640_SSP2_AIF2) ||
	    (byt_rt5640_quirk & BYT_RT5640_SSP0_AIF2)) {
		byt_rt5640_dais[dai_index].codecs->dai_name = "rt5640-aif2";
		aif = 2;
	} else {
		aif = 1;
	}

	if ((byt_rt5640_quirk & BYT_RT5640_SSP0_AIF1) ||
	    (byt_rt5640_quirk & BYT_RT5640_SSP0_AIF2))
		byt_rt5640_dais[dai_index].cpus->dai_name = "ssp0-port";

	if (byt_rt5640_quirk & BYT_RT5640_MCLK_EN) {
		priv->mclk = devm_clk_get(&pdev->dev, "pmc_plt_clk_3");
		if (IS_ERR(priv->mclk)) {
			ret_val = PTR_ERR(priv->mclk);

			dev_err(&pdev->dev,
				"Failed to get MCLK from pmc_plt_clk_3: %d\n",
				ret_val);

			/*
			 * Fall back to bit clock usage for -ENOENT (clock not
			 * available likely due to missing dependencies), bail
			 * for all other errors, including -EPROBE_DEFER
			 */
			if (ret_val != -ENOENT)
				goto err;
			byt_rt5640_quirk &= ~BYT_RT5640_MCLK_EN;
		}
	}

	if (byt_rt5640_quirk & BYT_RT5640_NO_SPEAKERS) {
		cfg_spk = 0;
		spk_type = "none";
	} else if (byt_rt5640_quirk & BYT_RT5640_MONO_SPEAKER) {
		cfg_spk = 1;
		spk_type = "mono";
	} else {
		cfg_spk = 2;
		spk_type = "stereo";
	}

	if (byt_rt5640_quirk & BYT_RT5640_LINEOUT) {
		if (byt_rt5640_quirk & BYT_RT5640_LINEOUT_AS_HP2)
			lineout_string = " cfg-hp2:lineout";
		else
<<<<<<< HEAD
			lineout_string = " cfg-lineout:1";
=======
			lineout_string = " cfg-lineout:2";
>>>>>>> d2d1cefe
	}

	if (byt_rt5640_quirk & BYT_RT5640_HSMIC2_ON_IN1)
		headset2_string = " cfg-hs2:in1";

	snprintf(byt_rt5640_components, sizeof(byt_rt5640_components),
		 "cfg-spk:%d cfg-mic:%s aif:%d%s%s", cfg_spk,
		 map_name[BYT_RT5640_MAP(byt_rt5640_quirk)], aif,
		 lineout_string, headset2_string);
	byt_rt5640_card.components = byt_rt5640_components;
#if !IS_ENABLED(CONFIG_SND_SOC_INTEL_USER_FRIENDLY_LONG_NAMES)
	snprintf(byt_rt5640_long_name, sizeof(byt_rt5640_long_name),
		 "bytcr-rt5640-%s-spk-%s-mic", spk_type,
		 map_name[BYT_RT5640_MAP(byt_rt5640_quirk)]);
	byt_rt5640_card.long_name = byt_rt5640_long_name;
#endif

	/* override plaform name, if required */
	platform_name = mach->mach_params.platform;

	ret_val = snd_soc_fixup_dai_links_platform_name(&byt_rt5640_card,
							platform_name);
	if (ret_val)
		goto err;

	sof_parent = snd_soc_acpi_sof_parent(&pdev->dev);

	/* set card and driver name */
	if (sof_parent) {
		byt_rt5640_card.name = SOF_CARD_NAME;
		byt_rt5640_card.driver_name = SOF_DRIVER_NAME;
	} else {
		byt_rt5640_card.name = CARD_NAME;
		byt_rt5640_card.driver_name = DRIVER_NAME;
	}

	/* set pm ops */
	if (sof_parent)
		dev->driver->pm = &snd_soc_pm_ops;

	ret_val = devm_snd_soc_register_card(&pdev->dev, &byt_rt5640_card);

	if (ret_val) {
		dev_err(&pdev->dev, "devm_snd_soc_register_card failed %d\n",
			ret_val);
		goto err;
	}
	platform_set_drvdata(pdev, &byt_rt5640_card);
	return ret_val;

err:
	device_remove_software_node(priv->codec_dev);
<<<<<<< HEAD
=======
err_remove_gpios:
	if (byt_rt5640_quirk & BYT_RT5640_JD_HP_ELITEP_1000G2)
		acpi_dev_remove_driver_gpios(ACPI_COMPANION(priv->codec_dev));
>>>>>>> d2d1cefe
err_device:
	put_device(priv->codec_dev);
	return ret_val;
}

static int snd_byt_rt5640_mc_remove(struct platform_device *pdev)
{
	struct snd_soc_card *card = platform_get_drvdata(pdev);
	struct byt_rt5640_private *priv = snd_soc_card_get_drvdata(card);

<<<<<<< HEAD
=======
	if (byt_rt5640_quirk & BYT_RT5640_JD_HP_ELITEP_1000G2)
		acpi_dev_remove_driver_gpios(ACPI_COMPANION(priv->codec_dev));

>>>>>>> d2d1cefe
	device_remove_software_node(priv->codec_dev);
	put_device(priv->codec_dev);
	return 0;
}

static struct platform_driver snd_byt_rt5640_mc_driver = {
	.driver = {
		.name = "bytcr_rt5640",
	},
	.probe = snd_byt_rt5640_mc_probe,
	.remove = snd_byt_rt5640_mc_remove,
};

module_platform_driver(snd_byt_rt5640_mc_driver);

MODULE_DESCRIPTION("ASoC Intel(R) Baytrail CR Machine driver");
MODULE_AUTHOR("Subhransu S. Prusty <subhransu.s.prusty@intel.com>");
MODULE_LICENSE("GPL v2");
MODULE_ALIAS("platform:bytcr_rt5640");<|MERGE_RESOLUTION|>--- conflicted
+++ resolved
@@ -78,10 +78,7 @@
 #define BYT_RT5640_LINEOUT		BIT(25)
 #define BYT_RT5640_LINEOUT_AS_HP2	BIT(26)
 #define BYT_RT5640_HSMIC2_ON_IN1	BIT(27)
-<<<<<<< HEAD
-=======
 #define BYT_RT5640_JD_HP_ELITEP_1000G2	BIT(28)
->>>>>>> d2d1cefe
 
 #define BYTCR_INPUT_DEFAULTS				\
 	(BYT_RT5640_IN3_MAP |				\
@@ -736,12 +733,8 @@
 					BYT_RT5640_MCLK_EN |
 					BYT_RT5640_LINEOUT |
 					BYT_RT5640_LINEOUT_AS_HP2 |
-<<<<<<< HEAD
-					BYT_RT5640_HSMIC2_ON_IN1),
-=======
 					BYT_RT5640_HSMIC2_ON_IN1 |
 					BYT_RT5640_JD_HP_ELITEP_1000G2),
->>>>>>> d2d1cefe
 	},
 	{	/* HP Pavilion x2 10-k0XX, 10-n0XX */
 		.matches = {
@@ -1178,13 +1171,8 @@
 
 	if (byt_rt5640_quirk & BYT_RT5640_HSMIC2_ON_IN1) {
 		ret = snd_soc_dapm_add_routes(&card->dapm,
-<<<<<<< HEAD
-					byt_rt5640_intmic_in1_map,
-					ARRAY_SIZE(byt_rt5640_intmic_in1_map));
-=======
 					byt_rt5640_hsmic2_in1_map,
 					ARRAY_SIZE(byt_rt5640_hsmic2_in1_map));
->>>>>>> d2d1cefe
 		if (ret)
 			return ret;
 	}
@@ -1632,12 +1620,6 @@
 		return -EPROBE_DEFER;
 	priv->codec_dev = get_device(codec_dev);
 
-<<<<<<< HEAD
-	/* Must be called before register_card, also see declaration comment. */
-	ret_val = byt_rt5640_add_codec_device_props(codec_dev, priv);
-	if (ret_val)
-		goto err_device;
-=======
 	if (byt_rt5640_quirk & BYT_RT5640_JD_HP_ELITEP_1000G2) {
 		acpi_dev_add_driver_gpios(ACPI_COMPANION(priv->codec_dev),
 					  byt_rt5640_hp_elitepad_1000g2_gpios);
@@ -1656,7 +1638,6 @@
 	ret_val = byt_rt5640_add_codec_device_props(codec_dev, priv);
 	if (ret_val)
 		goto err_remove_gpios;
->>>>>>> d2d1cefe
 
 	log_quirks(&pdev->dev);
 
@@ -1707,11 +1688,7 @@
 		if (byt_rt5640_quirk & BYT_RT5640_LINEOUT_AS_HP2)
 			lineout_string = " cfg-hp2:lineout";
 		else
-<<<<<<< HEAD
-			lineout_string = " cfg-lineout:1";
-=======
 			lineout_string = " cfg-lineout:2";
->>>>>>> d2d1cefe
 	}
 
 	if (byt_rt5640_quirk & BYT_RT5640_HSMIC2_ON_IN1)
@@ -1764,12 +1741,9 @@
 
 err:
 	device_remove_software_node(priv->codec_dev);
-<<<<<<< HEAD
-=======
 err_remove_gpios:
 	if (byt_rt5640_quirk & BYT_RT5640_JD_HP_ELITEP_1000G2)
 		acpi_dev_remove_driver_gpios(ACPI_COMPANION(priv->codec_dev));
->>>>>>> d2d1cefe
 err_device:
 	put_device(priv->codec_dev);
 	return ret_val;
@@ -1780,12 +1754,9 @@
 	struct snd_soc_card *card = platform_get_drvdata(pdev);
 	struct byt_rt5640_private *priv = snd_soc_card_get_drvdata(card);
 
-<<<<<<< HEAD
-=======
 	if (byt_rt5640_quirk & BYT_RT5640_JD_HP_ELITEP_1000G2)
 		acpi_dev_remove_driver_gpios(ACPI_COMPANION(priv->codec_dev));
 
->>>>>>> d2d1cefe
 	device_remove_software_node(priv->codec_dev);
 	put_device(priv->codec_dev);
 	return 0;

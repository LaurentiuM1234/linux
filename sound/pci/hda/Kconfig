--- conflicted
+++ resolved
@@ -97,10 +97,7 @@
 config SND_HDA_CIRRUS_SCODEC_KUNIT_TEST
 	tristate "KUnit test for Cirrus side-codec library" if !KUNIT_ALL_TESTS
 	select SND_HDA_CIRRUS_SCODEC
-<<<<<<< HEAD
-=======
 	select GPIOLIB
->>>>>>> 21c0c5a2
 	depends on KUNIT
 	default KUNIT_ALL_TESTS
 	help

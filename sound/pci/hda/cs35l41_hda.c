--- conflicted
+++ resolved
@@ -700,7 +700,6 @@
 	regcache_mark_dirty(cs35l41->regmap);
 
 	mutex_unlock(&cs35l41->fw_mutex);
-<<<<<<< HEAD
 
 	return ret;
 }
@@ -711,18 +710,6 @@
 
 	dev_dbg(cs35l41->dev, "System Suspend Prepare\n");
 
-=======
-
-	return ret;
-}
-
-static int cs35l41_system_suspend_prep(struct device *dev)
-{
-	struct cs35l41_hda *cs35l41 = dev_get_drvdata(dev);
-
-	dev_dbg(cs35l41->dev, "System Suspend Prepare\n");
-
->>>>>>> 5e9b8f47
 	if (cs35l41->hw_cfg.bst_type == CS35L41_EXT_BOOST_NO_VSPK_SWITCH) {
 		dev_err_once(cs35l41->dev, "System Suspend not supported\n");
 		return 0; /* don't block the whole system suspend */

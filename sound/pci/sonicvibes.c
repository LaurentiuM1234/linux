--- conflicted
+++ resolved
@@ -866,14 +866,8 @@
 	strcpy(pcm->name, "S3 SonicVibes");
 	sonic->pcm = pcm;
 
-<<<<<<< HEAD
-	snd_pcm_lib_preallocate_pages_for_all(pcm, SNDRV_DMA_TYPE_DEV,
-					      &sonic->pci->dev,
-					      64*1024, 128*1024);
-=======
 	snd_pcm_set_managed_buffer_all(pcm, SNDRV_DMA_TYPE_DEV,
 				       &sonic->pci->dev, 64*1024, 128*1024);
->>>>>>> bfea224d
 
 	return 0;
 }

// SPDX-License-Identifier: GPL-2.0-only
/*
 *  Asihpi soundcard
 *  Copyright (c) by AudioScience Inc <support@audioscience.com>
 *
 *  The following is not a condition of use, merely a request:
 *  If you modify this program, particularly if you fix errors, AudioScience Inc
 *  would appreciate it if you grant us the right to use those modifications
 *  for any purpose including commercial applications.
 */

#include "hpi_internal.h"
#include "hpi_version.h"
#include "hpimsginit.h"
#include "hpioctl.h"
#include "hpicmn.h"

#include <linux/pci.h>
#include <linux/init.h>
#include <linux/jiffies.h>
#include <linux/slab.h>
#include <linux/time.h>
#include <linux/wait.h>
#include <linux/module.h>
#include <sound/core.h>
#include <sound/control.h>
#include <sound/pcm.h>
#include <sound/pcm_params.h>
#include <sound/info.h>
#include <sound/initval.h>
#include <sound/tlv.h>
#include <sound/hwdep.h>

MODULE_LICENSE("GPL");
MODULE_AUTHOR("AudioScience inc. <support@audioscience.com>");
MODULE_DESCRIPTION("AudioScience ALSA ASI5xxx ASI6xxx ASI87xx ASI89xx "
			HPI_VER_STRING);

#if defined CONFIG_SND_DEBUG_VERBOSE
/**
 * snd_printddd - very verbose debug printk
 * @format: format string
 *
 * Works like snd_printk() for debugging purposes.
 * Ignored when CONFIG_SND_DEBUG_VERBOSE is not set.
 * Must set snd module debug parameter to 3 to enable at runtime.
 */
#define snd_printddd(format, args...) \
	__snd_printk(3, __FILE__, __LINE__, format, ##args)
#else
#define snd_printddd(format, args...) do { } while (0)
#endif

static int index[SNDRV_CARDS] = SNDRV_DEFAULT_IDX;	/* index 0-MAX */
static char *id[SNDRV_CARDS] = SNDRV_DEFAULT_STR;	/* ID for this card */
static bool enable[SNDRV_CARDS] = SNDRV_DEFAULT_ENABLE_PNP;
static bool enable_hpi_hwdep = 1;

module_param_array(index, int, NULL, 0444);
MODULE_PARM_DESC(index, "ALSA index value for AudioScience soundcard.");

module_param_array(id, charp, NULL, 0444);
MODULE_PARM_DESC(id, "ALSA ID string for AudioScience soundcard.");

module_param_array(enable, bool, NULL, 0444);
MODULE_PARM_DESC(enable, "ALSA enable AudioScience soundcard.");

module_param(enable_hpi_hwdep, bool, 0644);
MODULE_PARM_DESC(enable_hpi_hwdep,
		"ALSA enable HPI hwdep for AudioScience soundcard ");

/* identify driver */
#ifdef KERNEL_ALSA_BUILD
static char *build_info = "Built using headers from kernel source";
module_param(build_info, charp, 0444);
MODULE_PARM_DESC(build_info, "Built using headers from kernel source");
#else
static char *build_info = "Built within ALSA source";
module_param(build_info, charp, 0444);
MODULE_PARM_DESC(build_info, "Built within ALSA source");
#endif

/* set to 1 to dump every control from adapter to log */
static const int mixer_dump;

#define DEFAULT_SAMPLERATE 44100
static int adapter_fs = DEFAULT_SAMPLERATE;

/* defaults */
#define PERIODS_MIN 2
#define PERIOD_BYTES_MIN  2048
#define BUFFER_BYTES_MAX (512 * 1024)

#define MAX_CLOCKSOURCES (HPI_SAMPLECLOCK_SOURCE_LAST + 1 + 7)

struct clk_source {
	int source;
	int index;
	const char *name;
};

struct clk_cache {
	int count;
	int has_local;
	struct clk_source s[MAX_CLOCKSOURCES];
};

/* Per card data */
struct snd_card_asihpi {
	struct snd_card *card;
	struct pci_dev *pci;
	struct hpi_adapter *hpi;

	/* In low latency mode there is only one stream, a pointer to its
	 * private data is stored here on trigger and cleared on stop.
	 * The interrupt handler uses it as a parameter when calling
	 * snd_card_asihpi_timer_function().
	 */
	struct snd_card_asihpi_pcm *llmode_streampriv;
	void (*pcm_start)(struct snd_pcm_substream *substream);
	void (*pcm_stop)(struct snd_pcm_substream *substream);

	u32 h_mixer;
	struct clk_cache cc;

	u16 can_dma;
	u16 support_grouping;
	u16 support_mrx;
	u16 update_interval_frames;
	u16 in_max_chans;
	u16 out_max_chans;
	u16 in_min_chans;
	u16 out_min_chans;
};

/* Per stream data */
struct snd_card_asihpi_pcm {
	struct timer_list timer;
	unsigned int respawn_timer;
	unsigned int hpi_buffer_attached;
	unsigned int buffer_bytes;
	unsigned int period_bytes;
	unsigned int bytes_per_sec;
	unsigned int pcm_buf_host_rw_ofs; /* Host R/W pos */
	unsigned int pcm_buf_dma_ofs;	/* DMA R/W offset in buffer */
	unsigned int pcm_buf_elapsed_dma_ofs;	/* DMA R/W offset in buffer */
	unsigned int drained_count;
	struct snd_pcm_substream *substream;
	u32 h_stream;
	struct hpi_format format;
};

/* universal stream verbs work with out or in stream handles */

/* Functions to allow driver to give a buffer to HPI for busmastering */

static u16 hpi_stream_host_buffer_attach(
	u32 h_stream,   /* handle to outstream. */
	u32 size_in_bytes, /* size in bytes of bus mastering buffer */
	u32 pci_address
)
{
	struct hpi_message hm;
	struct hpi_response hr;
	unsigned int obj = hpi_handle_object(h_stream);

	if (!h_stream)
		return HPI_ERROR_INVALID_OBJ;
	hpi_init_message_response(&hm, &hr, obj,
			obj == HPI_OBJ_OSTREAM ?
				HPI_OSTREAM_HOSTBUFFER_ALLOC :
				HPI_ISTREAM_HOSTBUFFER_ALLOC);

	hpi_handle_to_indexes(h_stream, &hm.adapter_index,
				&hm.obj_index);

	hm.u.d.u.buffer.buffer_size = size_in_bytes;
	hm.u.d.u.buffer.pci_address = pci_address;
	hm.u.d.u.buffer.command = HPI_BUFFER_CMD_INTERNAL_GRANTADAPTER;
	hpi_send_recv(&hm, &hr);
	return hr.error;
}

static u16 hpi_stream_host_buffer_detach(u32  h_stream)
{
	struct hpi_message hm;
	struct hpi_response hr;
	unsigned int obj = hpi_handle_object(h_stream);

	if (!h_stream)
		return HPI_ERROR_INVALID_OBJ;

	hpi_init_message_response(&hm, &hr,  obj,
			obj == HPI_OBJ_OSTREAM ?
				HPI_OSTREAM_HOSTBUFFER_FREE :
				HPI_ISTREAM_HOSTBUFFER_FREE);

	hpi_handle_to_indexes(h_stream, &hm.adapter_index,
				&hm.obj_index);
	hm.u.d.u.buffer.command = HPI_BUFFER_CMD_INTERNAL_REVOKEADAPTER;
	hpi_send_recv(&hm, &hr);
	return hr.error;
}

static inline u16 hpi_stream_start(u32 h_stream)
{
	if (hpi_handle_object(h_stream) ==  HPI_OBJ_OSTREAM)
		return hpi_outstream_start(h_stream);
	else
		return hpi_instream_start(h_stream);
}

static inline u16 hpi_stream_stop(u32 h_stream)
{
	if (hpi_handle_object(h_stream) ==  HPI_OBJ_OSTREAM)
		return hpi_outstream_stop(h_stream);
	else
		return hpi_instream_stop(h_stream);
}

static inline u16 hpi_stream_get_info_ex(
    u32 h_stream,
    u16        *pw_state,
    u32        *pbuffer_size,
    u32        *pdata_in_buffer,
    u32        *psample_count,
    u32        *pauxiliary_data
)
{
	u16 e;
	if (hpi_handle_object(h_stream)  ==  HPI_OBJ_OSTREAM)
		e = hpi_outstream_get_info_ex(h_stream, pw_state,
					pbuffer_size, pdata_in_buffer,
					psample_count, pauxiliary_data);
	else
		e = hpi_instream_get_info_ex(h_stream, pw_state,
					pbuffer_size, pdata_in_buffer,
					psample_count, pauxiliary_data);
	return e;
}

static inline u16 hpi_stream_group_add(
					u32 h_master,
					u32 h_stream)
{
	if (hpi_handle_object(h_master) ==  HPI_OBJ_OSTREAM)
		return hpi_outstream_group_add(h_master, h_stream);
	else
		return hpi_instream_group_add(h_master, h_stream);
}

static inline u16 hpi_stream_group_reset(u32 h_stream)
{
	if (hpi_handle_object(h_stream) ==  HPI_OBJ_OSTREAM)
		return hpi_outstream_group_reset(h_stream);
	else
		return hpi_instream_group_reset(h_stream);
}

static u16 handle_error(u16 err, int line, char *filename)
{
	if (err)
		printk(KERN_WARNING
			"in file %s, line %d: HPI error %d\n",
			filename, line, err);
	return err;
}

#define hpi_handle_error(x)  handle_error(x, __LINE__, __FILE__)

/***************************** GENERAL PCM ****************/

static void print_hwparams(struct snd_pcm_substream *substream,
				struct snd_pcm_hw_params *p)
{
	char name[16];
	snd_pcm_debug_name(substream, name, sizeof(name));
	snd_printdd("%s HWPARAMS\n", name);
	snd_printdd(" samplerate=%dHz channels=%d format=%d subformat=%d\n",
		params_rate(p), params_channels(p),
		params_format(p), params_subformat(p));
	snd_printdd(" buffer=%dB period=%dB period_size=%dB periods=%d\n",
		params_buffer_bytes(p), params_period_bytes(p),
		params_period_size(p), params_periods(p));
	snd_printdd(" buffer_size=%d access=%d data_rate=%dB/s\n",
		params_buffer_size(p), params_access(p),
		params_rate(p) * params_channels(p) *
		snd_pcm_format_width(params_format(p)) / 8);
}

#define INVALID_FORMAT	(__force snd_pcm_format_t)(-1)

static const snd_pcm_format_t hpi_to_alsa_formats[] = {
	INVALID_FORMAT,		/* INVALID */
	SNDRV_PCM_FORMAT_U8,	/* HPI_FORMAT_PCM8_UNSIGNED        1 */
	SNDRV_PCM_FORMAT_S16,	/* HPI_FORMAT_PCM16_SIGNED         2 */
	INVALID_FORMAT,		/* HPI_FORMAT_MPEG_L1              3 */
	SNDRV_PCM_FORMAT_MPEG,	/* HPI_FORMAT_MPEG_L2              4 */
	SNDRV_PCM_FORMAT_MPEG,	/* HPI_FORMAT_MPEG_L3              5 */
	INVALID_FORMAT,		/* HPI_FORMAT_DOLBY_AC2            6 */
	INVALID_FORMAT,		/* HPI_FORMAT_DOLBY_AC3            7 */
	SNDRV_PCM_FORMAT_S16_BE,/* HPI_FORMAT_PCM16_BIGENDIAN      8 */
	INVALID_FORMAT,		/* HPI_FORMAT_AA_TAGIT1_HITS       9 */
	INVALID_FORMAT,		/* HPI_FORMAT_AA_TAGIT1_INSERTS   10 */
	SNDRV_PCM_FORMAT_S32,	/* HPI_FORMAT_PCM32_SIGNED        11 */
	INVALID_FORMAT,		/* HPI_FORMAT_RAW_BITSTREAM       12 */
	INVALID_FORMAT,		/* HPI_FORMAT_AA_TAGIT1_HITS_EX1  13 */
	SNDRV_PCM_FORMAT_FLOAT,	/* HPI_FORMAT_PCM32_FLOAT         14 */
#if 1
	/* ALSA can't handle 3 byte sample size together with power-of-2
	 *  constraint on buffer_bytes, so disable this format
	 */
	INVALID_FORMAT
#else
	/* SNDRV_PCM_FORMAT_S24_3LE */ /* HPI_FORMAT_PCM24_SIGNED 15 */
#endif
};


static int snd_card_asihpi_format_alsa2hpi(snd_pcm_format_t alsa_format,
					   u16 *hpi_format)
{
	u16 format;

	for (format = HPI_FORMAT_PCM8_UNSIGNED;
	     format <= HPI_FORMAT_PCM24_SIGNED; format++) {
		if (hpi_to_alsa_formats[format] == alsa_format) {
			*hpi_format = format;
			return 0;
		}
	}

	snd_printd(KERN_WARNING "failed match for alsa format %d\n",
		   alsa_format);
	*hpi_format = 0;
	return -EINVAL;
}

static void snd_card_asihpi_pcm_samplerates(struct snd_card_asihpi *asihpi,
					 struct snd_pcm_hardware *pcmhw)
{
	u16 err;
	u32 h_control;
	u32 sample_rate;
	int idx;
	unsigned int rate_min = 200000;
	unsigned int rate_max = 0;
	unsigned int rates = 0;

	if (asihpi->support_mrx) {
		rates |= SNDRV_PCM_RATE_CONTINUOUS;
		rates |= SNDRV_PCM_RATE_8000_96000;
		rate_min = 8000;
		rate_max = 100000;
	} else {
		/* on cards without SRC,
		   valid rates are determined by sampleclock */
		err = hpi_mixer_get_control(asihpi->h_mixer,
					  HPI_SOURCENODE_CLOCK_SOURCE, 0, 0, 0,
					  HPI_CONTROL_SAMPLECLOCK, &h_control);
		if (err) {
			dev_err(&asihpi->pci->dev,
				"No local sampleclock, err %d\n", err);
		}

		for (idx = -1; idx < 100; idx++) {
			if (idx == -1) {
				if (hpi_sample_clock_get_sample_rate(h_control,
								&sample_rate))
					continue;
			} else if (hpi_sample_clock_query_local_rate(h_control,
							idx, &sample_rate)) {
				break;
			}

			rate_min = min(rate_min, sample_rate);
			rate_max = max(rate_max, sample_rate);

			switch (sample_rate) {
			case 5512:
				rates |= SNDRV_PCM_RATE_5512;
				break;
			case 8000:
				rates |= SNDRV_PCM_RATE_8000;
				break;
			case 11025:
				rates |= SNDRV_PCM_RATE_11025;
				break;
			case 16000:
				rates |= SNDRV_PCM_RATE_16000;
				break;
			case 22050:
				rates |= SNDRV_PCM_RATE_22050;
				break;
			case 32000:
				rates |= SNDRV_PCM_RATE_32000;
				break;
			case 44100:
				rates |= SNDRV_PCM_RATE_44100;
				break;
			case 48000:
				rates |= SNDRV_PCM_RATE_48000;
				break;
			case 64000:
				rates |= SNDRV_PCM_RATE_64000;
				break;
			case 88200:
				rates |= SNDRV_PCM_RATE_88200;
				break;
			case 96000:
				rates |= SNDRV_PCM_RATE_96000;
				break;
			case 176400:
				rates |= SNDRV_PCM_RATE_176400;
				break;
			case 192000:
				rates |= SNDRV_PCM_RATE_192000;
				break;
			default: /* some other rate */
				rates |= SNDRV_PCM_RATE_KNOT;
			}
		}
	}

	pcmhw->rates = rates;
	pcmhw->rate_min = rate_min;
	pcmhw->rate_max = rate_max;
}

static int snd_card_asihpi_pcm_hw_params(struct snd_pcm_substream *substream,
					 struct snd_pcm_hw_params *params)
{
	struct snd_pcm_runtime *runtime = substream->runtime;
	struct snd_card_asihpi_pcm *dpcm = runtime->private_data;
	struct snd_card_asihpi *card = snd_pcm_substream_chip(substream);
	int err;
	u16 format;
	int width;
	unsigned int bytes_per_sec;

	print_hwparams(substream, params);
	err = snd_card_asihpi_format_alsa2hpi(params_format(params), &format);
	if (err)
		return err;

	hpi_handle_error(hpi_format_create(&dpcm->format,
			params_channels(params),
			format, params_rate(params), 0, 0));

	if (substream->stream == SNDRV_PCM_STREAM_CAPTURE) {
		if (hpi_instream_reset(dpcm->h_stream) != 0)
			return -EINVAL;

		if (hpi_instream_set_format(
			dpcm->h_stream, &dpcm->format) != 0)
			return -EINVAL;
	}

	dpcm->hpi_buffer_attached = 0;
	if (card->can_dma) {
		err = hpi_stream_host_buffer_attach(dpcm->h_stream,
			params_buffer_bytes(params),  runtime->dma_addr);
		if (err == 0) {
			snd_printdd(
				"stream_host_buffer_attach success %u %lu\n",
				params_buffer_bytes(params),
				(unsigned long)runtime->dma_addr);
		} else {
			snd_printd("stream_host_buffer_attach error %d\n",
					err);
			return -ENOMEM;
		}

		err = hpi_stream_get_info_ex(dpcm->h_stream, NULL,
				&dpcm->hpi_buffer_attached, NULL, NULL, NULL);
	}
	bytes_per_sec = params_rate(params) * params_channels(params);
	width = snd_pcm_format_width(params_format(params));
	bytes_per_sec *= width;
	bytes_per_sec /= 8;
	if (width < 0 || bytes_per_sec == 0)
		return -EINVAL;

	dpcm->bytes_per_sec = bytes_per_sec;
	dpcm->buffer_bytes = params_buffer_bytes(params);
	dpcm->period_bytes = params_period_bytes(params);

	return 0;
}

static int
snd_card_asihpi_hw_free(struct snd_pcm_substream *substream)
{
	struct snd_pcm_runtime *runtime = substream->runtime;
	struct snd_card_asihpi_pcm *dpcm = runtime->private_data;
	if (dpcm->hpi_buffer_attached)
		hpi_stream_host_buffer_detach(dpcm->h_stream);

	return 0;
}

static void snd_card_asihpi_runtime_free(struct snd_pcm_runtime *runtime)
{
	struct snd_card_asihpi_pcm *dpcm = runtime->private_data;
	kfree(dpcm);
}

static void snd_card_asihpi_pcm_timer_start(struct snd_pcm_substream *
					    substream)
{
	struct snd_pcm_runtime *runtime = substream->runtime;
	struct snd_card_asihpi_pcm *dpcm = runtime->private_data;
	int expiry;

	expiry = HZ / 200;

	expiry = max(expiry, 1); /* don't let it be zero! */
	mod_timer(&dpcm->timer, jiffies + expiry);
	dpcm->respawn_timer = 1;
}

static void snd_card_asihpi_pcm_timer_stop(struct snd_pcm_substream *substream)
{
	struct snd_pcm_runtime *runtime = substream->runtime;
	struct snd_card_asihpi_pcm *dpcm = runtime->private_data;

	dpcm->respawn_timer = 0;
	del_timer(&dpcm->timer);
}

static void snd_card_asihpi_pcm_int_start(struct snd_pcm_substream *substream)
{
	struct snd_card_asihpi_pcm *dpcm;
	struct snd_card_asihpi *card;

	dpcm = (struct snd_card_asihpi_pcm *)substream->runtime->private_data;
	card = snd_pcm_substream_chip(substream);

	WARN_ON(in_interrupt());
	card->llmode_streampriv = dpcm;

	hpi_handle_error(hpi_adapter_set_property(card->hpi->adapter->index,
		HPI_ADAPTER_PROPERTY_IRQ_RATE,
		card->update_interval_frames, 0));
}

static void snd_card_asihpi_pcm_int_stop(struct snd_pcm_substream *substream)
{
	struct snd_card_asihpi *card;

	card = snd_pcm_substream_chip(substream);

	hpi_handle_error(hpi_adapter_set_property(card->hpi->adapter->index,
		HPI_ADAPTER_PROPERTY_IRQ_RATE, 0, 0));

	card->llmode_streampriv = NULL;
}

static int snd_card_asihpi_trigger(struct snd_pcm_substream *substream,
					   int cmd)
{
	struct snd_card_asihpi_pcm *dpcm = substream->runtime->private_data;
	struct snd_card_asihpi *card = snd_pcm_substream_chip(substream);
	struct snd_pcm_substream *s;
	u16 e;
	char name[16];

	snd_pcm_debug_name(substream, name, sizeof(name));

	switch (cmd) {
	case SNDRV_PCM_TRIGGER_START:
		snd_printdd("%s trigger start\n", name);
		snd_pcm_group_for_each_entry(s, substream) {
			struct snd_pcm_runtime *runtime = s->runtime;
			struct snd_card_asihpi_pcm *ds = runtime->private_data;

			if (snd_pcm_substream_chip(s) != card)
				continue;

			/* don't link Cap and Play */
			if (substream->stream != s->stream)
				continue;

			ds->drained_count = 0;
			if (s->stream == SNDRV_PCM_STREAM_PLAYBACK) {
				/* How do I know how much valid data is present
				* in buffer? Must be at least one period!
				* Guessing 2 periods, but if
				* buffer is bigger it may contain even more
				* data??
				*/
				unsigned int preload = ds->period_bytes * 1;
				snd_printddd("%d preload %d\n", s->number, preload);
				hpi_handle_error(hpi_outstream_write_buf(
						ds->h_stream,
						&runtime->dma_area[0],
						preload,
						&ds->format));
				ds->pcm_buf_host_rw_ofs = preload;
			}

			if (card->support_grouping) {
				snd_printdd("%d group\n", s->number);
				e = hpi_stream_group_add(
					dpcm->h_stream,
					ds->h_stream);
				if (!e) {
					snd_pcm_trigger_done(s, substream);
				} else {
					hpi_handle_error(e);
					break;
				}
			} else
				break;
		}
		/* start the master stream */
		card->pcm_start(substream);
		if ((substream->stream == SNDRV_PCM_STREAM_CAPTURE) ||
			!card->can_dma)
			hpi_handle_error(hpi_stream_start(dpcm->h_stream));
		break;

	case SNDRV_PCM_TRIGGER_STOP:
		snd_printdd("%s trigger stop\n", name);
		card->pcm_stop(substream);
		snd_pcm_group_for_each_entry(s, substream) {
			if (snd_pcm_substream_chip(s) != card)
				continue;
			/* don't link Cap and Play */
			if (substream->stream != s->stream)
				continue;

			/*? workaround linked streams don't
			transition to SETUP 20070706*/
			s->runtime->status->state = SNDRV_PCM_STATE_SETUP;

			if (card->support_grouping) {
				snd_printdd("%d group\n", s->number);
				snd_pcm_trigger_done(s, substream);
			} else
				break;
		}

		/* _prepare and _hwparams reset the stream */
		hpi_handle_error(hpi_stream_stop(dpcm->h_stream));
		if (substream->stream == SNDRV_PCM_STREAM_PLAYBACK)
			hpi_handle_error(
				hpi_outstream_reset(dpcm->h_stream));

		if (card->support_grouping)
			hpi_handle_error(hpi_stream_group_reset(dpcm->h_stream));
		break;

	case SNDRV_PCM_TRIGGER_PAUSE_RELEASE:
		snd_printdd("%s trigger pause release\n", name);
		card->pcm_start(substream);
		hpi_handle_error(hpi_stream_start(dpcm->h_stream));
		break;
	case SNDRV_PCM_TRIGGER_PAUSE_PUSH:
		snd_printdd("%s trigger pause push\n", name);
		card->pcm_stop(substream);
		hpi_handle_error(hpi_stream_stop(dpcm->h_stream));
		break;
	default:
		snd_printd(KERN_ERR "\tINVALID\n");
		return -EINVAL;
	}

	return 0;
}

/*algorithm outline
 Without linking degenerates to getting single stream pos etc
 Without mmap 2nd loop degenerates to snd_pcm_period_elapsed
*/
/*
pcm_buf_dma_ofs=get_buf_pos(s);
for_each_linked_stream(s) {
	pcm_buf_dma_ofs=get_buf_pos(s);
	min_buf_pos = modulo_min(min_buf_pos, pcm_buf_dma_ofs, buffer_bytes)
	new_data = min(new_data, calc_new_data(pcm_buf_dma_ofs,irq_pos)
}
timer.expires = jiffies + predict_next_period_ready(min_buf_pos);
for_each_linked_stream(s) {
	s->pcm_buf_dma_ofs = min_buf_pos;
	if (new_data > period_bytes) {
		if (mmap) {
			irq_pos = (irq_pos + period_bytes) % buffer_bytes;
			if (playback) {
				write(period_bytes);
			} else {
				read(period_bytes);
			}
		}
		snd_pcm_period_elapsed(s);
	}
}
*/

/** Minimum of 2 modulo values.  Works correctly when the difference between
* the values is less than half the modulus
*/
static inline unsigned int modulo_min(unsigned int a, unsigned int b,
					unsigned long int modulus)
{
	unsigned int result;
	if (((a-b) % modulus) < (modulus/2))
		result = b;
	else
		result = a;

	return result;
}

/** Timer function, equivalent to interrupt service routine for cards
*/
static void snd_card_asihpi_timer_function(struct timer_list *t)
{
	struct snd_card_asihpi_pcm *dpcm = from_timer(dpcm, t, timer);
	struct snd_pcm_substream *substream = dpcm->substream;
	struct snd_card_asihpi *card = snd_pcm_substream_chip(substream);
	struct snd_pcm_runtime *runtime;
	struct snd_pcm_substream *s;
	unsigned int newdata = 0;
	unsigned int pcm_buf_dma_ofs, min_buf_pos = 0;
	unsigned int remdata, xfercount, next_jiffies;
	int first = 1;
	int loops = 0;
	u16 state;
	u32 buffer_size, bytes_avail, samples_played, on_card_bytes;
	char name[16];


	snd_pcm_debug_name(substream, name, sizeof(name));

	/* find minimum newdata and buffer pos in group */
	snd_pcm_group_for_each_entry(s, substream) {
		struct snd_card_asihpi_pcm *ds = s->runtime->private_data;
		runtime = s->runtime;

		if (snd_pcm_substream_chip(s) != card)
			continue;

		/* don't link Cap and Play */
		if (substream->stream != s->stream)
			continue;

		hpi_handle_error(hpi_stream_get_info_ex(
					ds->h_stream, &state,
					&buffer_size, &bytes_avail,
					&samples_played, &on_card_bytes));

		/* number of bytes in on-card buffer */
		runtime->delay = on_card_bytes;

		if (!card->can_dma)
			on_card_bytes = bytes_avail;

		if (s->stream == SNDRV_PCM_STREAM_PLAYBACK) {
			pcm_buf_dma_ofs = ds->pcm_buf_host_rw_ofs - bytes_avail;
			if (state == HPI_STATE_STOPPED) {
				if (bytes_avail == 0) {
					hpi_handle_error(hpi_stream_start(ds->h_stream));
					snd_printdd("P%d start\n", s->number);
					ds->drained_count = 0;
				}
			} else if (state == HPI_STATE_DRAINED) {
				snd_printd(KERN_WARNING "P%d drained\n",
						s->number);
				ds->drained_count++;
				if (ds->drained_count > 20) {
					snd_pcm_stop_xrun(s);
					continue;
				}
			} else {
				ds->drained_count = 0;
			}
		} else
			pcm_buf_dma_ofs = bytes_avail + ds->pcm_buf_host_rw_ofs;

		if (first) {
			/* can't statically init min when wrap is involved */
			min_buf_pos = pcm_buf_dma_ofs;
			newdata = (pcm_buf_dma_ofs - ds->pcm_buf_elapsed_dma_ofs) % ds->buffer_bytes;
			first = 0;
		} else {
			min_buf_pos =
				modulo_min(min_buf_pos, pcm_buf_dma_ofs, UINT_MAX+1L);
			newdata = min(
				(pcm_buf_dma_ofs - ds->pcm_buf_elapsed_dma_ofs) % ds->buffer_bytes,
				newdata);
		}

		snd_printddd(
			"timer1, %s, %d, S=%d, elap=%d, rw=%d, dsp=%d, left=%d, aux=%d, space=%d, hw_ptr=%ld, appl_ptr=%ld\n",
			name, s->number, state,
			ds->pcm_buf_elapsed_dma_ofs,
			ds->pcm_buf_host_rw_ofs,
			pcm_buf_dma_ofs,
			(int)bytes_avail,

			(int)on_card_bytes,
			buffer_size-bytes_avail,
			(unsigned long)frames_to_bytes(runtime,
						runtime->status->hw_ptr),
			(unsigned long)frames_to_bytes(runtime,
						runtime->control->appl_ptr)
		);
		loops++;
	}
	pcm_buf_dma_ofs = min_buf_pos;

	remdata = newdata % dpcm->period_bytes;
	xfercount = newdata - remdata; /* a multiple of period_bytes */
	/* come back when on_card_bytes has decreased enough to allow
	   write to happen, or when data has been consumed to make another
	   period
	*/
	if (xfercount && (on_card_bytes  > dpcm->period_bytes))
		next_jiffies = ((on_card_bytes - dpcm->period_bytes) * HZ / dpcm->bytes_per_sec);
	else
		next_jiffies = ((dpcm->period_bytes - remdata) * HZ / dpcm->bytes_per_sec);

	next_jiffies = max(next_jiffies, 1U);
	dpcm->timer.expires = jiffies + next_jiffies;
	snd_printddd("timer2, jif=%d, buf_pos=%d, newdata=%d, xfer=%d\n",
			next_jiffies, pcm_buf_dma_ofs, newdata, xfercount);

	snd_pcm_group_for_each_entry(s, substream) {
		struct snd_card_asihpi_pcm *ds = s->runtime->private_data;

		/* don't link Cap and Play */
		if (substream->stream != s->stream)
			continue;

		/* Store dma offset for use by pointer callback */
		ds->pcm_buf_dma_ofs = pcm_buf_dma_ofs;

		if (xfercount &&
			/* Limit use of on card fifo for playback */
			((on_card_bytes <= ds->period_bytes) ||
			(s->stream == SNDRV_PCM_STREAM_CAPTURE)))

		{

			unsigned int buf_ofs = ds->pcm_buf_host_rw_ofs % ds->buffer_bytes;
			unsigned int xfer1, xfer2;
			char *pd = &s->runtime->dma_area[buf_ofs];

			if (card->can_dma) { /* buffer wrap is handled at lower level */
				xfer1 = xfercount;
				xfer2 = 0;
			} else {
				xfer1 = min(xfercount, ds->buffer_bytes - buf_ofs);
				xfer2 = xfercount - xfer1;
			}

			if (s->stream == SNDRV_PCM_STREAM_PLAYBACK) {
				snd_printddd("write1, P=%d, xfer=%d, buf_ofs=%d\n",
					s->number, xfer1, buf_ofs);
				hpi_handle_error(
					hpi_outstream_write_buf(
						ds->h_stream, pd, xfer1,
						&ds->format));

				if (xfer2) {
					pd = s->runtime->dma_area;

					snd_printddd("write2, P=%d, xfer=%d, buf_ofs=%d\n",
							s->number,
							xfercount - xfer1, buf_ofs);
					hpi_handle_error(
						hpi_outstream_write_buf(
							ds->h_stream, pd,
							xfercount - xfer1,
							&ds->format));
				}
			} else {
				snd_printddd("read1, C=%d, xfer=%d\n",
					s->number, xfer1);
				hpi_handle_error(
					hpi_instream_read_buf(
						ds->h_stream,
						pd, xfer1));
				if (xfer2) {
					pd = s->runtime->dma_area;
					snd_printddd("read2, C=%d, xfer=%d\n",
						s->number, xfer2);
					hpi_handle_error(
						hpi_instream_read_buf(
							ds->h_stream,
							pd, xfer2));
				}
			}
			/* ? host_rw_ofs always ahead of elapsed_dma_ofs by preload size? */
			ds->pcm_buf_host_rw_ofs += xfercount;
			ds->pcm_buf_elapsed_dma_ofs += xfercount;
			snd_pcm_period_elapsed(s);
		}
	}

	if (!card->hpi->interrupt_mode && dpcm->respawn_timer)
		add_timer(&dpcm->timer);
}

<<<<<<< HEAD
static void snd_card_asihpi_int_task(struct tasklet_struct *t)
{
	struct snd_card_asihpi *asihpi = from_tasklet(asihpi, t, t);
	struct hpi_adapter *a = asihpi->hpi;
=======
static void snd_card_asihpi_isr(struct hpi_adapter *a)
{
	struct snd_card_asihpi *asihpi;
>>>>>>> 76cf4e46

	WARN_ON(!a || !a->snd_card || !a->snd_card->private_data);
	asihpi = (struct snd_card_asihpi *)a->snd_card->private_data;
	if (asihpi->llmode_streampriv)
		snd_card_asihpi_timer_function(
			&asihpi->llmode_streampriv->timer);
}

/***************************** PLAYBACK OPS ****************/
static int snd_card_asihpi_playback_prepare(struct snd_pcm_substream *
					    substream)
{
	struct snd_pcm_runtime *runtime = substream->runtime;
	struct snd_card_asihpi_pcm *dpcm = runtime->private_data;

	snd_printdd("P%d prepare\n", substream->number);

	hpi_handle_error(hpi_outstream_reset(dpcm->h_stream));
	dpcm->pcm_buf_host_rw_ofs = 0;
	dpcm->pcm_buf_dma_ofs = 0;
	dpcm->pcm_buf_elapsed_dma_ofs = 0;
	return 0;
}

static snd_pcm_uframes_t
snd_card_asihpi_playback_pointer(struct snd_pcm_substream *substream)
{
	struct snd_pcm_runtime *runtime = substream->runtime;
	struct snd_card_asihpi_pcm *dpcm = runtime->private_data;
	snd_pcm_uframes_t ptr;
	char name[16];
	snd_pcm_debug_name(substream, name, sizeof(name));

	ptr = bytes_to_frames(runtime, dpcm->pcm_buf_dma_ofs  % dpcm->buffer_bytes);
	snd_printddd("%s, pointer=%ld\n", name, (unsigned long)ptr);
	return ptr;
}

static u64 snd_card_asihpi_playback_formats(struct snd_card_asihpi *asihpi,
						u32 h_stream)
{
	struct hpi_format hpi_format;
	u16 format;
	u16 err;
	u32 h_control;
	u32 sample_rate = 48000;
	u64 formats = 0;

	/* on cards without SRC, must query at valid rate,
	* maybe set by external sync
	*/
	err = hpi_mixer_get_control(asihpi->h_mixer,
				  HPI_SOURCENODE_CLOCK_SOURCE, 0, 0, 0,
				  HPI_CONTROL_SAMPLECLOCK, &h_control);

	if (!err)
		err = hpi_sample_clock_get_sample_rate(h_control,
				&sample_rate);

	for (format = HPI_FORMAT_PCM8_UNSIGNED;
	     format <= HPI_FORMAT_PCM24_SIGNED; format++) {
		err = hpi_format_create(&hpi_format, asihpi->out_max_chans,
					format, sample_rate, 128000, 0);
		if (!err)
			err = hpi_outstream_query_format(h_stream, &hpi_format);
		if (!err && (hpi_to_alsa_formats[format] != INVALID_FORMAT))
			formats |= pcm_format_to_bits(hpi_to_alsa_formats[format]);
	}
	return formats;
}

static int snd_card_asihpi_playback_open(struct snd_pcm_substream *substream)
{
	struct snd_pcm_runtime *runtime = substream->runtime;
	struct snd_card_asihpi_pcm *dpcm;
	struct snd_card_asihpi *card = snd_pcm_substream_chip(substream);
	struct snd_pcm_hardware snd_card_asihpi_playback;
	int err;

	dpcm = kzalloc(sizeof(*dpcm), GFP_KERNEL);
	if (dpcm == NULL)
		return -ENOMEM;

	err = hpi_outstream_open(card->hpi->adapter->index,
			      substream->number, &dpcm->h_stream);
	hpi_handle_error(err);
	if (err)
		kfree(dpcm);
	if (err == HPI_ERROR_OBJ_ALREADY_OPEN)
		return -EBUSY;
	if (err)
		return -EIO;

	/*? also check ASI5000 samplerate source
	    If external, only support external rate.
	    If internal and other stream playing, can't switch
	*/

	timer_setup(&dpcm->timer, snd_card_asihpi_timer_function, 0);
	dpcm->substream = substream;
	runtime->private_data = dpcm;
	runtime->private_free = snd_card_asihpi_runtime_free;

	memset(&snd_card_asihpi_playback, 0, sizeof(snd_card_asihpi_playback));
	if (!card->hpi->interrupt_mode) {
		snd_card_asihpi_playback.buffer_bytes_max = BUFFER_BYTES_MAX;
		snd_card_asihpi_playback.period_bytes_min = PERIOD_BYTES_MIN;
		snd_card_asihpi_playback.period_bytes_max = BUFFER_BYTES_MAX / PERIODS_MIN;
		snd_card_asihpi_playback.periods_min = PERIODS_MIN;
		snd_card_asihpi_playback.periods_max = BUFFER_BYTES_MAX / PERIOD_BYTES_MIN;
	} else {
		size_t pbmin = card->update_interval_frames *
			card->out_max_chans;
		snd_card_asihpi_playback.buffer_bytes_max = BUFFER_BYTES_MAX;
		snd_card_asihpi_playback.period_bytes_min = pbmin;
		snd_card_asihpi_playback.period_bytes_max = BUFFER_BYTES_MAX / PERIODS_MIN;
		snd_card_asihpi_playback.periods_min = PERIODS_MIN;
		snd_card_asihpi_playback.periods_max = BUFFER_BYTES_MAX / pbmin;
	}

	/* snd_card_asihpi_playback.fifo_size = 0; */
	snd_card_asihpi_playback.channels_max = card->out_max_chans;
	snd_card_asihpi_playback.channels_min = card->out_min_chans;
	snd_card_asihpi_playback.formats =
			snd_card_asihpi_playback_formats(card, dpcm->h_stream);

	snd_card_asihpi_pcm_samplerates(card,  &snd_card_asihpi_playback);

	snd_card_asihpi_playback.info = SNDRV_PCM_INFO_INTERLEAVED |
					SNDRV_PCM_INFO_DOUBLE |
					SNDRV_PCM_INFO_BATCH |
					SNDRV_PCM_INFO_BLOCK_TRANSFER |
					SNDRV_PCM_INFO_PAUSE |
					SNDRV_PCM_INFO_MMAP |
					SNDRV_PCM_INFO_MMAP_VALID;

	if (card->support_grouping) {
		snd_card_asihpi_playback.info |= SNDRV_PCM_INFO_SYNC_START;
		snd_pcm_set_sync(substream);
	}

	/* struct is copied, so can create initializer dynamically */
	runtime->hw = snd_card_asihpi_playback;

	if (card->can_dma)
		err = snd_pcm_hw_constraint_pow2(runtime, 0,
					SNDRV_PCM_HW_PARAM_BUFFER_BYTES);
	if (err < 0)
		return err;

	snd_pcm_hw_constraint_step(runtime, 0, SNDRV_PCM_HW_PARAM_PERIOD_SIZE,
		card->update_interval_frames);

	snd_pcm_hw_constraint_minmax(runtime, SNDRV_PCM_HW_PARAM_PERIOD_SIZE,
		card->update_interval_frames, UINT_MAX);

	snd_printdd("playback open\n");

	return 0;
}

static int snd_card_asihpi_playback_close(struct snd_pcm_substream *substream)
{
	struct snd_pcm_runtime *runtime = substream->runtime;
	struct snd_card_asihpi_pcm *dpcm = runtime->private_data;

	hpi_handle_error(hpi_outstream_close(dpcm->h_stream));
	snd_printdd("playback close\n");

	return 0;
}

static const struct snd_pcm_ops snd_card_asihpi_playback_mmap_ops = {
	.open = snd_card_asihpi_playback_open,
	.close = snd_card_asihpi_playback_close,
	.hw_params = snd_card_asihpi_pcm_hw_params,
	.hw_free = snd_card_asihpi_hw_free,
	.prepare = snd_card_asihpi_playback_prepare,
	.trigger = snd_card_asihpi_trigger,
	.pointer = snd_card_asihpi_playback_pointer,
};

/***************************** CAPTURE OPS ****************/
static snd_pcm_uframes_t
snd_card_asihpi_capture_pointer(struct snd_pcm_substream *substream)
{
	struct snd_pcm_runtime *runtime = substream->runtime;
	struct snd_card_asihpi_pcm *dpcm = runtime->private_data;
	char name[16];
	snd_pcm_debug_name(substream, name, sizeof(name));

	snd_printddd("%s, pointer=%d\n", name, dpcm->pcm_buf_dma_ofs);
	/* NOTE Unlike playback can't use actual samples_played
		for the capture position, because those samples aren't yet in
		the local buffer available for reading.
	*/
	return bytes_to_frames(runtime, dpcm->pcm_buf_dma_ofs % dpcm->buffer_bytes);
}

static int snd_card_asihpi_capture_prepare(struct snd_pcm_substream *substream)
{
	struct snd_pcm_runtime *runtime = substream->runtime;
	struct snd_card_asihpi_pcm *dpcm = runtime->private_data;

	hpi_handle_error(hpi_instream_reset(dpcm->h_stream));
	dpcm->pcm_buf_host_rw_ofs = 0;
	dpcm->pcm_buf_dma_ofs = 0;
	dpcm->pcm_buf_elapsed_dma_ofs = 0;

	snd_printdd("Capture Prepare %d\n", substream->number);
	return 0;
}

static u64 snd_card_asihpi_capture_formats(struct snd_card_asihpi *asihpi,
					u32 h_stream)
{
	struct hpi_format hpi_format;
	u16 format;
	u16 err;
	u32 h_control;
	u32 sample_rate = 48000;
	u64 formats = 0;

	/* on cards without SRC, must query at valid rate,
		maybe set by external sync */
	err = hpi_mixer_get_control(asihpi->h_mixer,
				  HPI_SOURCENODE_CLOCK_SOURCE, 0, 0, 0,
				  HPI_CONTROL_SAMPLECLOCK, &h_control);

	if (!err)
		err = hpi_sample_clock_get_sample_rate(h_control,
			&sample_rate);

	for (format = HPI_FORMAT_PCM8_UNSIGNED;
		format <= HPI_FORMAT_PCM24_SIGNED; format++) {

		err = hpi_format_create(&hpi_format, asihpi->in_max_chans,
					format, sample_rate, 128000, 0);
		if (!err)
			err = hpi_instream_query_format(h_stream, &hpi_format);
		if (!err && (hpi_to_alsa_formats[format] != INVALID_FORMAT))
			formats |= pcm_format_to_bits(hpi_to_alsa_formats[format]);
	}
	return formats;
}

static int snd_card_asihpi_capture_open(struct snd_pcm_substream *substream)
{
	struct snd_pcm_runtime *runtime = substream->runtime;
	struct snd_card_asihpi *card = snd_pcm_substream_chip(substream);
	struct snd_card_asihpi_pcm *dpcm;
	struct snd_pcm_hardware snd_card_asihpi_capture;
	int err;

	dpcm = kzalloc(sizeof(*dpcm), GFP_KERNEL);
	if (dpcm == NULL)
		return -ENOMEM;

	snd_printdd("capture open adapter %d stream %d\n",
			card->hpi->adapter->index, substream->number);

	err = hpi_handle_error(
	    hpi_instream_open(card->hpi->adapter->index,
			     substream->number, &dpcm->h_stream));
	if (err)
		kfree(dpcm);
	if (err == HPI_ERROR_OBJ_ALREADY_OPEN)
		return -EBUSY;
	if (err)
		return -EIO;

	timer_setup(&dpcm->timer, snd_card_asihpi_timer_function, 0);
	dpcm->substream = substream;
	runtime->private_data = dpcm;
	runtime->private_free = snd_card_asihpi_runtime_free;

	memset(&snd_card_asihpi_capture, 0, sizeof(snd_card_asihpi_capture));
	if (!card->hpi->interrupt_mode) {
		snd_card_asihpi_capture.buffer_bytes_max = BUFFER_BYTES_MAX;
		snd_card_asihpi_capture.period_bytes_min = PERIOD_BYTES_MIN;
		snd_card_asihpi_capture.period_bytes_max = BUFFER_BYTES_MAX / PERIODS_MIN;
		snd_card_asihpi_capture.periods_min = PERIODS_MIN;
		snd_card_asihpi_capture.periods_max = BUFFER_BYTES_MAX / PERIOD_BYTES_MIN;
	} else {
		size_t pbmin = card->update_interval_frames *
			card->out_max_chans;
		snd_card_asihpi_capture.buffer_bytes_max = BUFFER_BYTES_MAX;
		snd_card_asihpi_capture.period_bytes_min = pbmin;
		snd_card_asihpi_capture.period_bytes_max = BUFFER_BYTES_MAX / PERIODS_MIN;
		snd_card_asihpi_capture.periods_min = PERIODS_MIN;
		snd_card_asihpi_capture.periods_max = BUFFER_BYTES_MAX / pbmin;
	}
	/* snd_card_asihpi_capture.fifo_size = 0; */
	snd_card_asihpi_capture.channels_max = card->in_max_chans;
	snd_card_asihpi_capture.channels_min = card->in_min_chans;
	snd_card_asihpi_capture.formats =
		snd_card_asihpi_capture_formats(card, dpcm->h_stream);
	snd_card_asihpi_pcm_samplerates(card,  &snd_card_asihpi_capture);
	snd_card_asihpi_capture.info = SNDRV_PCM_INFO_INTERLEAVED |
					SNDRV_PCM_INFO_MMAP |
					SNDRV_PCM_INFO_MMAP_VALID;

	if (card->support_grouping)
		snd_card_asihpi_capture.info |= SNDRV_PCM_INFO_SYNC_START;

	runtime->hw = snd_card_asihpi_capture;

	if (card->can_dma)
		err = snd_pcm_hw_constraint_pow2(runtime, 0,
					SNDRV_PCM_HW_PARAM_BUFFER_BYTES);
	if (err < 0)
		return err;

	snd_pcm_hw_constraint_step(runtime, 0, SNDRV_PCM_HW_PARAM_PERIOD_SIZE,
		card->update_interval_frames);
	snd_pcm_hw_constraint_minmax(runtime, SNDRV_PCM_HW_PARAM_PERIOD_SIZE,
		card->update_interval_frames, UINT_MAX);

	snd_pcm_set_sync(substream);

	return 0;
}

static int snd_card_asihpi_capture_close(struct snd_pcm_substream *substream)
{
	struct snd_card_asihpi_pcm *dpcm = substream->runtime->private_data;

	hpi_handle_error(hpi_instream_close(dpcm->h_stream));
	return 0;
}

static const struct snd_pcm_ops snd_card_asihpi_capture_mmap_ops = {
	.open = snd_card_asihpi_capture_open,
	.close = snd_card_asihpi_capture_close,
	.hw_params = snd_card_asihpi_pcm_hw_params,
	.hw_free = snd_card_asihpi_hw_free,
	.prepare = snd_card_asihpi_capture_prepare,
	.trigger = snd_card_asihpi_trigger,
	.pointer = snd_card_asihpi_capture_pointer,
};

static int snd_card_asihpi_pcm_new(struct snd_card_asihpi *asihpi, int device)
{
	struct snd_pcm *pcm;
	int err;
	u16 num_instreams, num_outstreams, x16;
	u32 x32;

	err = hpi_adapter_get_info(asihpi->hpi->adapter->index,
			&num_outstreams, &num_instreams,
			&x16, &x32, &x16);

	err = snd_pcm_new(asihpi->card, "Asihpi PCM", device,
			num_outstreams,	num_instreams, &pcm);
	if (err < 0)
		return err;

	/* pointer to ops struct is stored, dont change ops afterwards! */
	snd_pcm_set_ops(pcm, SNDRV_PCM_STREAM_PLAYBACK,
			&snd_card_asihpi_playback_mmap_ops);
	snd_pcm_set_ops(pcm, SNDRV_PCM_STREAM_CAPTURE,
			&snd_card_asihpi_capture_mmap_ops);

	pcm->private_data = asihpi;
	pcm->info_flags = 0;
	strcpy(pcm->name, "Asihpi PCM");

	/*? do we want to emulate MMAP for non-BBM cards?
	Jack doesn't work with ALSAs MMAP emulation - WHY NOT? */
	snd_pcm_set_managed_buffer_all(pcm, SNDRV_DMA_TYPE_DEV,
				       &asihpi->pci->dev,
				       64*1024, BUFFER_BYTES_MAX);

	return 0;
}

/***************************** MIXER CONTROLS ****************/
struct hpi_control {
	u32 h_control;
	u16 control_type;
	u16 src_node_type;
	u16 src_node_index;
	u16 dst_node_type;
	u16 dst_node_index;
	u16 band;
	char name[SNDRV_CTL_ELEM_ID_NAME_MAXLEN]; /* copied to snd_ctl_elem_id.name[44]; */
};

static const char * const asihpi_tuner_band_names[] = {
	"invalid",
	"AM",
	"FM mono",
	"TV NTSC-M",
	"FM stereo",
	"AUX",
	"TV PAL BG",
	"TV PAL I",
	"TV PAL DK",
	"TV SECAM",
	"TV DAB",
};
/* Number of strings must match the enumerations for HPI_TUNER_BAND in hpi.h */
compile_time_assert(
	(ARRAY_SIZE(asihpi_tuner_band_names) ==
		(HPI_TUNER_BAND_LAST+1)),
	assert_tuner_band_names_size);

static const char * const asihpi_src_names[] = {
	"no source",
	"PCM",
	"Line",
	"Digital",
	"Tuner",
	"RF",
	"Clock",
	"Bitstream",
	"Mic",
	"Net",
	"Analog",
	"Adapter",
	"RTP",
	"Internal",
	"AVB",
	"BLU-Link"
};
/* Number of strings must match the enumerations for HPI_SOURCENODES in hpi.h */
compile_time_assert(
	(ARRAY_SIZE(asihpi_src_names) ==
		(HPI_SOURCENODE_LAST_INDEX-HPI_SOURCENODE_NONE+1)),
	assert_src_names_size);

static const char * const asihpi_dst_names[] = {
	"no destination",
	"PCM",
	"Line",
	"Digital",
	"RF",
	"Speaker",
	"Net",
	"Analog",
	"RTP",
	"AVB",
	"Internal",
	"BLU-Link"
};
/* Number of strings must match the enumerations for HPI_DESTNODES in hpi.h */
compile_time_assert(
	(ARRAY_SIZE(asihpi_dst_names) ==
		(HPI_DESTNODE_LAST_INDEX-HPI_DESTNODE_NONE+1)),
	assert_dst_names_size);

static inline int ctl_add(struct snd_card *card, struct snd_kcontrol_new *ctl,
				struct snd_card_asihpi *asihpi)
{
	int err;

	err = snd_ctl_add(card, snd_ctl_new1(ctl, asihpi));
	if (err < 0)
		return err;
	else if (mixer_dump)
		dev_info(&asihpi->pci->dev, "added %s(%d)\n", ctl->name, ctl->index);

	return 0;
}

/* Convert HPI control name and location into ALSA control name */
static void asihpi_ctl_init(struct snd_kcontrol_new *snd_control,
				struct hpi_control *hpi_ctl,
				char *name)
{
	char *dir;
	memset(snd_control, 0, sizeof(*snd_control));
	snd_control->name = hpi_ctl->name;
	snd_control->private_value = hpi_ctl->h_control;
	snd_control->iface = SNDRV_CTL_ELEM_IFACE_MIXER;
	snd_control->index = 0;

	if (hpi_ctl->src_node_type + HPI_SOURCENODE_NONE == HPI_SOURCENODE_CLOCK_SOURCE)
		dir = ""; /* clock is neither capture nor playback */
	else if (hpi_ctl->dst_node_type + HPI_DESTNODE_NONE == HPI_DESTNODE_ISTREAM)
		dir = "Capture ";  /* On or towards a PCM capture destination*/
	else if ((hpi_ctl->src_node_type + HPI_SOURCENODE_NONE != HPI_SOURCENODE_OSTREAM) &&
		(!hpi_ctl->dst_node_type))
		dir = "Capture "; /* On a source node that is not PCM playback */
	else if (hpi_ctl->src_node_type &&
		(hpi_ctl->src_node_type + HPI_SOURCENODE_NONE != HPI_SOURCENODE_OSTREAM) &&
		(hpi_ctl->dst_node_type))
		dir = "Monitor Playback "; /* Between an input and an output */
	else
		dir = "Playback "; /* PCM Playback source, or  output node */

	if (hpi_ctl->src_node_type && hpi_ctl->dst_node_type)
		sprintf(hpi_ctl->name, "%s %d %s %d %s%s",
			asihpi_src_names[hpi_ctl->src_node_type],
			hpi_ctl->src_node_index,
			asihpi_dst_names[hpi_ctl->dst_node_type],
			hpi_ctl->dst_node_index,
			dir, name);
	else if (hpi_ctl->dst_node_type) {
		sprintf(hpi_ctl->name, "%s %d %s%s",
		asihpi_dst_names[hpi_ctl->dst_node_type],
		hpi_ctl->dst_node_index,
		dir, name);
	} else {
		sprintf(hpi_ctl->name, "%s %d %s%s",
		asihpi_src_names[hpi_ctl->src_node_type],
		hpi_ctl->src_node_index,
		dir, name);
	}
	/* printk(KERN_INFO "Adding %s %d to %d ",  hpi_ctl->name,
		hpi_ctl->wSrcNodeType, hpi_ctl->wDstNodeType); */
}

/*------------------------------------------------------------
   Volume controls
 ------------------------------------------------------------*/
#define VOL_STEP_mB 1
static int snd_asihpi_volume_info(struct snd_kcontrol *kcontrol,
				  struct snd_ctl_elem_info *uinfo)
{
	u32 h_control = kcontrol->private_value;
	u32 count;
	u16 err;
	/* native gains are in millibels */
	short min_gain_mB;
	short max_gain_mB;
	short step_gain_mB;

	err = hpi_volume_query_range(h_control,
			&min_gain_mB, &max_gain_mB, &step_gain_mB);
	if (err) {
		max_gain_mB = 0;
		min_gain_mB = -10000;
		step_gain_mB = VOL_STEP_mB;
	}

	err = hpi_meter_query_channels(h_control, &count);
	if (err)
		count = HPI_MAX_CHANNELS;

	uinfo->type = SNDRV_CTL_ELEM_TYPE_INTEGER;
	uinfo->count = count;
	uinfo->value.integer.min = min_gain_mB / VOL_STEP_mB;
	uinfo->value.integer.max = max_gain_mB / VOL_STEP_mB;
	uinfo->value.integer.step = step_gain_mB / VOL_STEP_mB;
	return 0;
}

static int snd_asihpi_volume_get(struct snd_kcontrol *kcontrol,
				 struct snd_ctl_elem_value *ucontrol)
{
	u32 h_control = kcontrol->private_value;
	short an_gain_mB[HPI_MAX_CHANNELS];

	hpi_handle_error(hpi_volume_get_gain(h_control, an_gain_mB));
	ucontrol->value.integer.value[0] = an_gain_mB[0] / VOL_STEP_mB;
	ucontrol->value.integer.value[1] = an_gain_mB[1] / VOL_STEP_mB;

	return 0;
}

static int snd_asihpi_volume_put(struct snd_kcontrol *kcontrol,
				 struct snd_ctl_elem_value *ucontrol)
{
	u32 h_control = kcontrol->private_value;
	short an_gain_mB[HPI_MAX_CHANNELS];

	an_gain_mB[0] =
	    (ucontrol->value.integer.value[0]) * VOL_STEP_mB;
	an_gain_mB[1] =
	    (ucontrol->value.integer.value[1]) * VOL_STEP_mB;
	/*  change = asihpi->mixer_volume[addr][0] != left ||
	   asihpi->mixer_volume[addr][1] != right;
	 */
	hpi_handle_error(hpi_volume_set_gain(h_control, an_gain_mB));
	return 1;
}

static const DECLARE_TLV_DB_SCALE(db_scale_100, -10000, VOL_STEP_mB, 0);

#define snd_asihpi_volume_mute_info	snd_ctl_boolean_mono_info

static int snd_asihpi_volume_mute_get(struct snd_kcontrol *kcontrol,
				 struct snd_ctl_elem_value *ucontrol)
{
	u32 h_control = kcontrol->private_value;
	u32 mute;

	hpi_handle_error(hpi_volume_get_mute(h_control, &mute));
	ucontrol->value.integer.value[0] = mute ? 0 : 1;

	return 0;
}

static int snd_asihpi_volume_mute_put(struct snd_kcontrol *kcontrol,
				 struct snd_ctl_elem_value *ucontrol)
{
	u32 h_control = kcontrol->private_value;
	/* HPI currently only supports all or none muting of multichannel volume
	ALSA Switch element has opposite sense to HPI mute: on==unmuted, off=muted
	*/
	int mute =  ucontrol->value.integer.value[0] ? 0 : HPI_BITMASK_ALL_CHANNELS;
	hpi_handle_error(hpi_volume_set_mute(h_control, mute));
	return 1;
}

static int snd_asihpi_volume_add(struct snd_card_asihpi *asihpi,
				 struct hpi_control *hpi_ctl)
{
	struct snd_card *card = asihpi->card;
	struct snd_kcontrol_new snd_control;
	int err;
	u32 mute;

	asihpi_ctl_init(&snd_control, hpi_ctl, "Volume");
	snd_control.access = SNDRV_CTL_ELEM_ACCESS_READWRITE |
				SNDRV_CTL_ELEM_ACCESS_TLV_READ;
	snd_control.info = snd_asihpi_volume_info;
	snd_control.get = snd_asihpi_volume_get;
	snd_control.put = snd_asihpi_volume_put;
	snd_control.tlv.p = db_scale_100;

	err = ctl_add(card, &snd_control, asihpi);
	if (err)
		return err;

	if (hpi_volume_get_mute(hpi_ctl->h_control, &mute) == 0) {
		asihpi_ctl_init(&snd_control, hpi_ctl, "Switch");
		snd_control.access = SNDRV_CTL_ELEM_ACCESS_READWRITE;
		snd_control.info = snd_asihpi_volume_mute_info;
		snd_control.get = snd_asihpi_volume_mute_get;
		snd_control.put = snd_asihpi_volume_mute_put;
		err = ctl_add(card, &snd_control, asihpi);
	}
	return err;
}

/*------------------------------------------------------------
   Level controls
 ------------------------------------------------------------*/
static int snd_asihpi_level_info(struct snd_kcontrol *kcontrol,
				 struct snd_ctl_elem_info *uinfo)
{
	u32 h_control = kcontrol->private_value;
	u16 err;
	short min_gain_mB;
	short max_gain_mB;
	short step_gain_mB;

	err =
	    hpi_level_query_range(h_control, &min_gain_mB,
			       &max_gain_mB, &step_gain_mB);
	if (err) {
		max_gain_mB = 2400;
		min_gain_mB = -1000;
		step_gain_mB = 100;
	}

	uinfo->type = SNDRV_CTL_ELEM_TYPE_INTEGER;
	uinfo->count = 2;
	uinfo->value.integer.min = min_gain_mB / HPI_UNITS_PER_dB;
	uinfo->value.integer.max = max_gain_mB / HPI_UNITS_PER_dB;
	uinfo->value.integer.step = step_gain_mB / HPI_UNITS_PER_dB;
	return 0;
}

static int snd_asihpi_level_get(struct snd_kcontrol *kcontrol,
				struct snd_ctl_elem_value *ucontrol)
{
	u32 h_control = kcontrol->private_value;
	short an_gain_mB[HPI_MAX_CHANNELS];

	hpi_handle_error(hpi_level_get_gain(h_control, an_gain_mB));
	ucontrol->value.integer.value[0] =
	    an_gain_mB[0] / HPI_UNITS_PER_dB;
	ucontrol->value.integer.value[1] =
	    an_gain_mB[1] / HPI_UNITS_PER_dB;

	return 0;
}

static int snd_asihpi_level_put(struct snd_kcontrol *kcontrol,
				struct snd_ctl_elem_value *ucontrol)
{
	int change;
	u32 h_control = kcontrol->private_value;
	short an_gain_mB[HPI_MAX_CHANNELS];

	an_gain_mB[0] =
	    (ucontrol->value.integer.value[0]) * HPI_UNITS_PER_dB;
	an_gain_mB[1] =
	    (ucontrol->value.integer.value[1]) * HPI_UNITS_PER_dB;
	/*  change = asihpi->mixer_level[addr][0] != left ||
	   asihpi->mixer_level[addr][1] != right;
	 */
	change = 1;
	hpi_handle_error(hpi_level_set_gain(h_control, an_gain_mB));
	return change;
}

static const DECLARE_TLV_DB_SCALE(db_scale_level, -1000, 100, 0);

static int snd_asihpi_level_add(struct snd_card_asihpi *asihpi,
				struct hpi_control *hpi_ctl)
{
	struct snd_card *card = asihpi->card;
	struct snd_kcontrol_new snd_control;

	/* can't use 'volume' cos some nodes have volume as well */
	asihpi_ctl_init(&snd_control, hpi_ctl, "Level");
	snd_control.access = SNDRV_CTL_ELEM_ACCESS_READWRITE |
				SNDRV_CTL_ELEM_ACCESS_TLV_READ;
	snd_control.info = snd_asihpi_level_info;
	snd_control.get = snd_asihpi_level_get;
	snd_control.put = snd_asihpi_level_put;
	snd_control.tlv.p = db_scale_level;

	return ctl_add(card, &snd_control, asihpi);
}

/*------------------------------------------------------------
   AESEBU controls
 ------------------------------------------------------------*/

/* AESEBU format */
static const char * const asihpi_aesebu_format_names[] = {
	"N/A", "S/PDIF", "AES/EBU" };

static int snd_asihpi_aesebu_format_info(struct snd_kcontrol *kcontrol,
				  struct snd_ctl_elem_info *uinfo)
{
	return snd_ctl_enum_info(uinfo, 1, 3, asihpi_aesebu_format_names);
}

static int snd_asihpi_aesebu_format_get(struct snd_kcontrol *kcontrol,
			struct snd_ctl_elem_value *ucontrol,
			u16 (*func)(u32, u16 *))
{
	u32 h_control = kcontrol->private_value;
	u16 source, err;

	err = func(h_control, &source);

	/* default to N/A */
	ucontrol->value.enumerated.item[0] = 0;
	/* return success but set the control to N/A */
	if (err)
		return 0;
	if (source == HPI_AESEBU_FORMAT_SPDIF)
		ucontrol->value.enumerated.item[0] = 1;
	if (source == HPI_AESEBU_FORMAT_AESEBU)
		ucontrol->value.enumerated.item[0] = 2;

	return 0;
}

static int snd_asihpi_aesebu_format_put(struct snd_kcontrol *kcontrol,
			struct snd_ctl_elem_value *ucontrol,
			 u16 (*func)(u32, u16))
{
	u32 h_control = kcontrol->private_value;

	/* default to S/PDIF */
	u16 source = HPI_AESEBU_FORMAT_SPDIF;

	if (ucontrol->value.enumerated.item[0] == 1)
		source = HPI_AESEBU_FORMAT_SPDIF;
	if (ucontrol->value.enumerated.item[0] == 2)
		source = HPI_AESEBU_FORMAT_AESEBU;

	if (func(h_control, source) != 0)
		return -EINVAL;

	return 1;
}

static int snd_asihpi_aesebu_rx_format_get(struct snd_kcontrol *kcontrol,
				 struct snd_ctl_elem_value *ucontrol) {
	return snd_asihpi_aesebu_format_get(kcontrol, ucontrol,
					hpi_aesebu_receiver_get_format);
}

static int snd_asihpi_aesebu_rx_format_put(struct snd_kcontrol *kcontrol,
				 struct snd_ctl_elem_value *ucontrol) {
	return snd_asihpi_aesebu_format_put(kcontrol, ucontrol,
					hpi_aesebu_receiver_set_format);
}

static int snd_asihpi_aesebu_rxstatus_info(struct snd_kcontrol *kcontrol,
				  struct snd_ctl_elem_info *uinfo)
{
	uinfo->type = SNDRV_CTL_ELEM_TYPE_INTEGER;
	uinfo->count = 1;

	uinfo->value.integer.min = 0;
	uinfo->value.integer.max = 0X1F;
	uinfo->value.integer.step = 1;

	return 0;
}

static int snd_asihpi_aesebu_rxstatus_get(struct snd_kcontrol *kcontrol,
				 struct snd_ctl_elem_value *ucontrol) {

	u32 h_control = kcontrol->private_value;
	u16 status;

	hpi_handle_error(hpi_aesebu_receiver_get_error_status(
					 h_control, &status));
	ucontrol->value.integer.value[0] = status;
	return 0;
}

static int snd_asihpi_aesebu_rx_add(struct snd_card_asihpi *asihpi,
				    struct hpi_control *hpi_ctl)
{
	struct snd_card *card = asihpi->card;
	struct snd_kcontrol_new snd_control;

	asihpi_ctl_init(&snd_control, hpi_ctl, "Format");
	snd_control.access = SNDRV_CTL_ELEM_ACCESS_READWRITE;
	snd_control.info = snd_asihpi_aesebu_format_info;
	snd_control.get = snd_asihpi_aesebu_rx_format_get;
	snd_control.put = snd_asihpi_aesebu_rx_format_put;


	if (ctl_add(card, &snd_control, asihpi) < 0)
		return -EINVAL;

	asihpi_ctl_init(&snd_control, hpi_ctl, "Status");
	snd_control.access =
	    SNDRV_CTL_ELEM_ACCESS_VOLATILE | SNDRV_CTL_ELEM_ACCESS_READ;
	snd_control.info = snd_asihpi_aesebu_rxstatus_info;
	snd_control.get = snd_asihpi_aesebu_rxstatus_get;

	return ctl_add(card, &snd_control, asihpi);
}

static int snd_asihpi_aesebu_tx_format_get(struct snd_kcontrol *kcontrol,
				 struct snd_ctl_elem_value *ucontrol) {
	return snd_asihpi_aesebu_format_get(kcontrol, ucontrol,
					hpi_aesebu_transmitter_get_format);
}

static int snd_asihpi_aesebu_tx_format_put(struct snd_kcontrol *kcontrol,
				 struct snd_ctl_elem_value *ucontrol) {
	return snd_asihpi_aesebu_format_put(kcontrol, ucontrol,
					hpi_aesebu_transmitter_set_format);
}


static int snd_asihpi_aesebu_tx_add(struct snd_card_asihpi *asihpi,
				    struct hpi_control *hpi_ctl)
{
	struct snd_card *card = asihpi->card;
	struct snd_kcontrol_new snd_control;

	asihpi_ctl_init(&snd_control, hpi_ctl, "Format");
	snd_control.access = SNDRV_CTL_ELEM_ACCESS_READWRITE;
	snd_control.info = snd_asihpi_aesebu_format_info;
	snd_control.get = snd_asihpi_aesebu_tx_format_get;
	snd_control.put = snd_asihpi_aesebu_tx_format_put;

	return ctl_add(card, &snd_control, asihpi);
}

/*------------------------------------------------------------
   Tuner controls
 ------------------------------------------------------------*/

/* Gain */

static int snd_asihpi_tuner_gain_info(struct snd_kcontrol *kcontrol,
				  struct snd_ctl_elem_info *uinfo)
{
	u32 h_control = kcontrol->private_value;
	u16 err;
	short idx;
	u16 gain_range[3];

	for (idx = 0; idx < 3; idx++) {
		err = hpi_tuner_query_gain(h_control,
					  idx, &gain_range[idx]);
		if (err != 0)
			return err;
	}

	uinfo->type = SNDRV_CTL_ELEM_TYPE_INTEGER;
	uinfo->count = 1;
	uinfo->value.integer.min = ((int)gain_range[0]) / HPI_UNITS_PER_dB;
	uinfo->value.integer.max = ((int)gain_range[1]) / HPI_UNITS_PER_dB;
	uinfo->value.integer.step = ((int) gain_range[2]) / HPI_UNITS_PER_dB;
	return 0;
}

static int snd_asihpi_tuner_gain_get(struct snd_kcontrol *kcontrol,
				 struct snd_ctl_elem_value *ucontrol)
{
	/*
	struct snd_card_asihpi *asihpi = snd_kcontrol_chip(kcontrol);
	*/
	u32 h_control = kcontrol->private_value;
	short gain;

	hpi_handle_error(hpi_tuner_get_gain(h_control, &gain));
	ucontrol->value.integer.value[0] = gain / HPI_UNITS_PER_dB;

	return 0;
}

static int snd_asihpi_tuner_gain_put(struct snd_kcontrol *kcontrol,
				 struct snd_ctl_elem_value *ucontrol)
{
	/*
	struct snd_card_asihpi *asihpi = snd_kcontrol_chip(kcontrol);
	*/
	u32 h_control = kcontrol->private_value;
	short gain;

	gain = (ucontrol->value.integer.value[0]) * HPI_UNITS_PER_dB;
	hpi_handle_error(hpi_tuner_set_gain(h_control, gain));

	return 1;
}

/* Band  */

static int asihpi_tuner_band_query(struct snd_kcontrol *kcontrol,
					u16 *band_list, u32 len) {
	u32 h_control = kcontrol->private_value;
	u16 err = 0;
	u32 i;

	for (i = 0; i < len; i++) {
		err = hpi_tuner_query_band(
				h_control, i, &band_list[i]);
		if (err != 0)
			break;
	}

	if (err && (err != HPI_ERROR_INVALID_OBJ_INDEX))
		return -EIO;

	return i;
}

static int snd_asihpi_tuner_band_info(struct snd_kcontrol *kcontrol,
				  struct snd_ctl_elem_info *uinfo)
{
	u16 tuner_bands[HPI_TUNER_BAND_LAST];
	int num_bands = 0;

	num_bands = asihpi_tuner_band_query(kcontrol, tuner_bands,
				HPI_TUNER_BAND_LAST);

	if (num_bands < 0)
		return num_bands;

	return snd_ctl_enum_info(uinfo, 1, num_bands, asihpi_tuner_band_names);
}

static int snd_asihpi_tuner_band_get(struct snd_kcontrol *kcontrol,
				 struct snd_ctl_elem_value *ucontrol)
{
	u32 h_control = kcontrol->private_value;
	/*
	struct snd_card_asihpi *asihpi = snd_kcontrol_chip(kcontrol);
	*/
	u16 band, idx;
	u16 tuner_bands[HPI_TUNER_BAND_LAST];
	__always_unused u32 num_bands;

	num_bands = asihpi_tuner_band_query(kcontrol, tuner_bands,
				HPI_TUNER_BAND_LAST);

	hpi_handle_error(hpi_tuner_get_band(h_control, &band));

	ucontrol->value.enumerated.item[0] = -1;
	for (idx = 0; idx < HPI_TUNER_BAND_LAST; idx++)
		if (tuner_bands[idx] == band) {
			ucontrol->value.enumerated.item[0] = idx;
			break;
		}

	return 0;
}

static int snd_asihpi_tuner_band_put(struct snd_kcontrol *kcontrol,
				 struct snd_ctl_elem_value *ucontrol)
{
	/*
	struct snd_card_asihpi *asihpi = snd_kcontrol_chip(kcontrol);
	*/
	u32 h_control = kcontrol->private_value;
	unsigned int idx;
	u16 band;
	u16 tuner_bands[HPI_TUNER_BAND_LAST];
	__always_unused u32 num_bands;

	num_bands = asihpi_tuner_band_query(kcontrol, tuner_bands,
			HPI_TUNER_BAND_LAST);

	idx = ucontrol->value.enumerated.item[0];
	if (idx >= ARRAY_SIZE(tuner_bands))
		idx = ARRAY_SIZE(tuner_bands) - 1;
	band = tuner_bands[idx];
	hpi_handle_error(hpi_tuner_set_band(h_control, band));

	return 1;
}

/* Freq */

static int snd_asihpi_tuner_freq_info(struct snd_kcontrol *kcontrol,
				  struct snd_ctl_elem_info *uinfo)
{
	u32 h_control = kcontrol->private_value;
	u16 err;
	u16 tuner_bands[HPI_TUNER_BAND_LAST];
	u16 num_bands = 0, band_iter, idx;
	u32 freq_range[3], temp_freq_range[3];

	num_bands = asihpi_tuner_band_query(kcontrol, tuner_bands,
			HPI_TUNER_BAND_LAST);

	freq_range[0] = INT_MAX;
	freq_range[1] = 0;
	freq_range[2] = INT_MAX;

	for (band_iter = 0; band_iter < num_bands; band_iter++) {
		for (idx = 0; idx < 3; idx++) {
			err = hpi_tuner_query_frequency(h_control,
				idx, tuner_bands[band_iter],
				&temp_freq_range[idx]);
			if (err != 0)
				return err;
		}

		/* skip band with bogus stepping */
		if (temp_freq_range[2] <= 0)
			continue;

		if (temp_freq_range[0] < freq_range[0])
			freq_range[0] = temp_freq_range[0];
		if (temp_freq_range[1] > freq_range[1])
			freq_range[1] = temp_freq_range[1];
		if (temp_freq_range[2] < freq_range[2])
			freq_range[2] = temp_freq_range[2];
	}

	uinfo->type = SNDRV_CTL_ELEM_TYPE_INTEGER;
	uinfo->count = 1;
	uinfo->value.integer.min = ((int)freq_range[0]);
	uinfo->value.integer.max = ((int)freq_range[1]);
	uinfo->value.integer.step = ((int)freq_range[2]);
	return 0;
}

static int snd_asihpi_tuner_freq_get(struct snd_kcontrol *kcontrol,
				 struct snd_ctl_elem_value *ucontrol)
{
	u32 h_control = kcontrol->private_value;
	u32 freq;

	hpi_handle_error(hpi_tuner_get_frequency(h_control, &freq));
	ucontrol->value.integer.value[0] = freq;

	return 0;
}

static int snd_asihpi_tuner_freq_put(struct snd_kcontrol *kcontrol,
				 struct snd_ctl_elem_value *ucontrol)
{
	u32 h_control = kcontrol->private_value;
	u32 freq;

	freq = ucontrol->value.integer.value[0];
	hpi_handle_error(hpi_tuner_set_frequency(h_control, freq));

	return 1;
}

/* Tuner control group initializer  */
static int snd_asihpi_tuner_add(struct snd_card_asihpi *asihpi,
				struct hpi_control *hpi_ctl)
{
	struct snd_card *card = asihpi->card;
	struct snd_kcontrol_new snd_control;

	snd_control.private_value = hpi_ctl->h_control;
	snd_control.access = SNDRV_CTL_ELEM_ACCESS_READWRITE;

	if (!hpi_tuner_get_gain(hpi_ctl->h_control, NULL)) {
		asihpi_ctl_init(&snd_control, hpi_ctl, "Gain");
		snd_control.info = snd_asihpi_tuner_gain_info;
		snd_control.get = snd_asihpi_tuner_gain_get;
		snd_control.put = snd_asihpi_tuner_gain_put;

		if (ctl_add(card, &snd_control, asihpi) < 0)
			return -EINVAL;
	}

	asihpi_ctl_init(&snd_control, hpi_ctl, "Band");
	snd_control.info = snd_asihpi_tuner_band_info;
	snd_control.get = snd_asihpi_tuner_band_get;
	snd_control.put = snd_asihpi_tuner_band_put;

	if (ctl_add(card, &snd_control, asihpi) < 0)
		return -EINVAL;

	asihpi_ctl_init(&snd_control, hpi_ctl, "Freq");
	snd_control.info = snd_asihpi_tuner_freq_info;
	snd_control.get = snd_asihpi_tuner_freq_get;
	snd_control.put = snd_asihpi_tuner_freq_put;

	return ctl_add(card, &snd_control, asihpi);
}

/*------------------------------------------------------------
   Meter controls
 ------------------------------------------------------------*/
static int snd_asihpi_meter_info(struct snd_kcontrol *kcontrol,
				 struct snd_ctl_elem_info *uinfo)
{
	u32 h_control = kcontrol->private_value;
	u32 count;
	u16 err;
	err = hpi_meter_query_channels(h_control, &count);
	if (err)
		count = HPI_MAX_CHANNELS;

	uinfo->type = SNDRV_CTL_ELEM_TYPE_INTEGER;
	uinfo->count = count;
	uinfo->value.integer.min = 0;
	uinfo->value.integer.max = 0x7FFFFFFF;
	return 0;
}

/* linear values for 10dB steps */
static const int log2lin[] = {
	0x7FFFFFFF, /* 0dB */
	679093956,
	214748365,
	 67909396,
	 21474837,
	  6790940,
	  2147484, /* -60dB */
	   679094,
	   214748, /* -80 */
	    67909,
	    21475, /* -100 */
	     6791,
	     2147,
	      679,
	      214,
	       68,
	       21,
		7,
		2
};

static int snd_asihpi_meter_get(struct snd_kcontrol *kcontrol,
				struct snd_ctl_elem_value *ucontrol)
{
	u32 h_control = kcontrol->private_value;
	short an_gain_mB[HPI_MAX_CHANNELS], i;
	u16 err;

	err = hpi_meter_get_peak(h_control, an_gain_mB);

	for (i = 0; i < HPI_MAX_CHANNELS; i++) {
		if (err) {
			ucontrol->value.integer.value[i] = 0;
		} else if (an_gain_mB[i] >= 0) {
			ucontrol->value.integer.value[i] =
				an_gain_mB[i] << 16;
		} else {
			/* -ve is log value in millibels < -60dB,
			* convert to (roughly!) linear,
			*/
			ucontrol->value.integer.value[i] =
					log2lin[an_gain_mB[i] / -1000];
		}
	}
	return 0;
}

static int snd_asihpi_meter_add(struct snd_card_asihpi *asihpi,
				struct hpi_control *hpi_ctl, int subidx)
{
	struct snd_card *card = asihpi->card;
	struct snd_kcontrol_new snd_control;

	asihpi_ctl_init(&snd_control, hpi_ctl, "Meter");
	snd_control.access =
	    SNDRV_CTL_ELEM_ACCESS_VOLATILE | SNDRV_CTL_ELEM_ACCESS_READ;
	snd_control.info = snd_asihpi_meter_info;
	snd_control.get = snd_asihpi_meter_get;

	snd_control.index = subidx;

	return ctl_add(card, &snd_control, asihpi);
}

/*------------------------------------------------------------
   Multiplexer controls
 ------------------------------------------------------------*/
static int snd_card_asihpi_mux_count_sources(struct snd_kcontrol *snd_control)
{
	u32 h_control = snd_control->private_value;
	struct hpi_control hpi_ctl;
	int s, err;
	for (s = 0; s < 32; s++) {
		err = hpi_multiplexer_query_source(h_control, s,
						  &hpi_ctl.
						  src_node_type,
						  &hpi_ctl.
						  src_node_index);
		if (err)
			break;
	}
	return s;
}

static int snd_asihpi_mux_info(struct snd_kcontrol *kcontrol,
			       struct snd_ctl_elem_info *uinfo)
{
	u16 src_node_type, src_node_index;
	u32 h_control = kcontrol->private_value;

	uinfo->type = SNDRV_CTL_ELEM_TYPE_ENUMERATED;
	uinfo->count = 1;
	uinfo->value.enumerated.items =
	    snd_card_asihpi_mux_count_sources(kcontrol);

	if (uinfo->value.enumerated.item >= uinfo->value.enumerated.items)
		uinfo->value.enumerated.item =
		    uinfo->value.enumerated.items - 1;

	hpi_multiplexer_query_source(h_control,
				     uinfo->value.enumerated.item,
				     &src_node_type, &src_node_index);

	sprintf(uinfo->value.enumerated.name, "%s %d",
		asihpi_src_names[src_node_type - HPI_SOURCENODE_NONE],
		src_node_index);
	return 0;
}

static int snd_asihpi_mux_get(struct snd_kcontrol *kcontrol,
			      struct snd_ctl_elem_value *ucontrol)
{
	u32 h_control = kcontrol->private_value;
	u16 source_type, source_index;
	u16 src_node_type, src_node_index;
	int s;

	hpi_handle_error(hpi_multiplexer_get_source(h_control,
				&source_type, &source_index));
	/* Should cache this search result! */
	for (s = 0; s < 256; s++) {
		if (hpi_multiplexer_query_source(h_control, s,
					    &src_node_type, &src_node_index))
			break;

		if ((source_type == src_node_type)
		    && (source_index == src_node_index)) {
			ucontrol->value.enumerated.item[0] = s;
			return 0;
		}
	}
	snd_printd(KERN_WARNING
		"Control %x failed to match mux source %hu %hu\n",
		h_control, source_type, source_index);
	ucontrol->value.enumerated.item[0] = 0;
	return 0;
}

static int snd_asihpi_mux_put(struct snd_kcontrol *kcontrol,
			      struct snd_ctl_elem_value *ucontrol)
{
	int change;
	u32 h_control = kcontrol->private_value;
	u16 source_type, source_index;
	u16 e;

	change = 1;

	e = hpi_multiplexer_query_source(h_control,
				    ucontrol->value.enumerated.item[0],
				    &source_type, &source_index);
	if (!e)
		hpi_handle_error(
			hpi_multiplexer_set_source(h_control,
						source_type, source_index));
	return change;
}


static int  snd_asihpi_mux_add(struct snd_card_asihpi *asihpi,
			       struct hpi_control *hpi_ctl)
{
	struct snd_card *card = asihpi->card;
	struct snd_kcontrol_new snd_control;

	asihpi_ctl_init(&snd_control, hpi_ctl, "Route");
	snd_control.access = SNDRV_CTL_ELEM_ACCESS_READWRITE;
	snd_control.info = snd_asihpi_mux_info;
	snd_control.get = snd_asihpi_mux_get;
	snd_control.put = snd_asihpi_mux_put;

	return ctl_add(card, &snd_control, asihpi);

}

/*------------------------------------------------------------
   Channel mode controls
 ------------------------------------------------------------*/
static int snd_asihpi_cmode_info(struct snd_kcontrol *kcontrol,
				 struct snd_ctl_elem_info *uinfo)
{
	static const char * const mode_names[HPI_CHANNEL_MODE_LAST + 1] = {
		"invalid",
		"Normal", "Swap",
		"From Left", "From Right",
		"To Left", "To Right"
	};

	u32 h_control = kcontrol->private_value;
	u16 mode;
	int i;
	const char *mapped_names[6];
	int valid_modes = 0;

	/* HPI channel mode values can be from 1 to 6
	Some adapters only support a contiguous subset
	*/
	for (i = 0; i < HPI_CHANNEL_MODE_LAST; i++)
		if (!hpi_channel_mode_query_mode(
			h_control, i, &mode)) {
			mapped_names[valid_modes] = mode_names[mode];
			valid_modes++;
			}

	if (!valid_modes)
		return -EINVAL;

	return snd_ctl_enum_info(uinfo, 1, valid_modes, mapped_names);
}

static int snd_asihpi_cmode_get(struct snd_kcontrol *kcontrol,
				struct snd_ctl_elem_value *ucontrol)
{
	u32 h_control = kcontrol->private_value;
	u16 mode;

	if (hpi_channel_mode_get(h_control, &mode))
		mode = 1;

	ucontrol->value.enumerated.item[0] = mode - 1;

	return 0;
}

static int snd_asihpi_cmode_put(struct snd_kcontrol *kcontrol,
				struct snd_ctl_elem_value *ucontrol)
{
	int change;
	u32 h_control = kcontrol->private_value;

	change = 1;

	hpi_handle_error(hpi_channel_mode_set(h_control,
			   ucontrol->value.enumerated.item[0] + 1));
	return change;
}


static int snd_asihpi_cmode_add(struct snd_card_asihpi *asihpi,
				struct hpi_control *hpi_ctl)
{
	struct snd_card *card = asihpi->card;
	struct snd_kcontrol_new snd_control;

	asihpi_ctl_init(&snd_control, hpi_ctl, "Mode");
	snd_control.access = SNDRV_CTL_ELEM_ACCESS_READWRITE;
	snd_control.info = snd_asihpi_cmode_info;
	snd_control.get = snd_asihpi_cmode_get;
	snd_control.put = snd_asihpi_cmode_put;

	return ctl_add(card, &snd_control, asihpi);
}

/*------------------------------------------------------------
   Sampleclock source  controls
 ------------------------------------------------------------*/
static const char * const sampleclock_sources[] = {
	"N/A", "Local PLL", "Digital Sync", "Word External", "Word Header",
	"SMPTE", "Digital1", "Auto", "Network", "Invalid",
	"Prev Module", "BLU-Link",
	"Digital2", "Digital3", "Digital4", "Digital5",
	"Digital6", "Digital7", "Digital8"};

	/* Number of strings must match expected enumerated values */
	compile_time_assert(
		(ARRAY_SIZE(sampleclock_sources) == MAX_CLOCKSOURCES),
		assert_sampleclock_sources_size);

static int snd_asihpi_clksrc_info(struct snd_kcontrol *kcontrol,
				  struct snd_ctl_elem_info *uinfo)
{
	struct snd_card_asihpi *asihpi =
			(struct snd_card_asihpi *)(kcontrol->private_data);
	struct clk_cache *clkcache = &asihpi->cc;
	uinfo->type = SNDRV_CTL_ELEM_TYPE_ENUMERATED;
	uinfo->count = 1;
	uinfo->value.enumerated.items = clkcache->count;

	if (uinfo->value.enumerated.item >= uinfo->value.enumerated.items)
		uinfo->value.enumerated.item =
				uinfo->value.enumerated.items - 1;

	strcpy(uinfo->value.enumerated.name,
	       clkcache->s[uinfo->value.enumerated.item].name);
	return 0;
}

static int snd_asihpi_clksrc_get(struct snd_kcontrol *kcontrol,
				 struct snd_ctl_elem_value *ucontrol)
{
	struct snd_card_asihpi *asihpi =
			(struct snd_card_asihpi *)(kcontrol->private_data);
	struct clk_cache *clkcache = &asihpi->cc;
	u32 h_control = kcontrol->private_value;
	u16 source, srcindex = 0;
	int i;

	ucontrol->value.enumerated.item[0] = 0;
	if (hpi_sample_clock_get_source(h_control, &source))
		source = 0;

	if (source == HPI_SAMPLECLOCK_SOURCE_AESEBU_INPUT)
		if (hpi_sample_clock_get_source_index(h_control, &srcindex))
			srcindex = 0;

	for (i = 0; i < clkcache->count; i++)
		if ((clkcache->s[i].source == source) &&
			(clkcache->s[i].index == srcindex))
			break;

	ucontrol->value.enumerated.item[0] = i;

	return 0;
}

static int snd_asihpi_clksrc_put(struct snd_kcontrol *kcontrol,
				 struct snd_ctl_elem_value *ucontrol)
{
	struct snd_card_asihpi *asihpi =
			(struct snd_card_asihpi *)(kcontrol->private_data);
	struct clk_cache *clkcache = &asihpi->cc;
	unsigned int item;
	int change;
	u32 h_control = kcontrol->private_value;

	change = 1;
	item = ucontrol->value.enumerated.item[0];
	if (item >= clkcache->count)
		item = clkcache->count-1;

	hpi_handle_error(hpi_sample_clock_set_source(
				h_control, clkcache->s[item].source));

	if (clkcache->s[item].source == HPI_SAMPLECLOCK_SOURCE_AESEBU_INPUT)
		hpi_handle_error(hpi_sample_clock_set_source_index(
				h_control, clkcache->s[item].index));
	return change;
}

/*------------------------------------------------------------
   Clkrate controls
 ------------------------------------------------------------*/
/* Need to change this to enumerated control with list of rates */
static int snd_asihpi_clklocal_info(struct snd_kcontrol *kcontrol,
				   struct snd_ctl_elem_info *uinfo)
{
	uinfo->type = SNDRV_CTL_ELEM_TYPE_INTEGER;
	uinfo->count = 1;
	uinfo->value.integer.min = 8000;
	uinfo->value.integer.max = 192000;
	uinfo->value.integer.step = 100;

	return 0;
}

static int snd_asihpi_clklocal_get(struct snd_kcontrol *kcontrol,
				  struct snd_ctl_elem_value *ucontrol)
{
	u32 h_control = kcontrol->private_value;
	u32 rate;
	u16 e;

	e = hpi_sample_clock_get_local_rate(h_control, &rate);
	if (!e)
		ucontrol->value.integer.value[0] = rate;
	else
		ucontrol->value.integer.value[0] = 0;
	return 0;
}

static int snd_asihpi_clklocal_put(struct snd_kcontrol *kcontrol,
				  struct snd_ctl_elem_value *ucontrol)
{
	int change;
	u32 h_control = kcontrol->private_value;

	/*  change = asihpi->mixer_clkrate[addr][0] != left ||
	   asihpi->mixer_clkrate[addr][1] != right;
	 */
	change = 1;
	hpi_handle_error(hpi_sample_clock_set_local_rate(h_control,
				      ucontrol->value.integer.value[0]));
	return change;
}

static int snd_asihpi_clkrate_info(struct snd_kcontrol *kcontrol,
				   struct snd_ctl_elem_info *uinfo)
{
	uinfo->type = SNDRV_CTL_ELEM_TYPE_INTEGER;
	uinfo->count = 1;
	uinfo->value.integer.min = 8000;
	uinfo->value.integer.max = 192000;
	uinfo->value.integer.step = 100;

	return 0;
}

static int snd_asihpi_clkrate_get(struct snd_kcontrol *kcontrol,
				  struct snd_ctl_elem_value *ucontrol)
{
	u32 h_control = kcontrol->private_value;
	u32 rate;
	u16 e;

	e = hpi_sample_clock_get_sample_rate(h_control, &rate);
	if (!e)
		ucontrol->value.integer.value[0] = rate;
	else
		ucontrol->value.integer.value[0] = 0;
	return 0;
}

static int snd_asihpi_sampleclock_add(struct snd_card_asihpi *asihpi,
				      struct hpi_control *hpi_ctl)
{
	struct snd_card *card;
	struct snd_kcontrol_new snd_control;

	struct clk_cache *clkcache;
	u32 hSC =  hpi_ctl->h_control;
	int has_aes_in = 0;
	int i, j;
	u16 source;

	if (snd_BUG_ON(!asihpi))
		return -EINVAL;
	card = asihpi->card;
	clkcache = &asihpi->cc;
	snd_control.private_value = hpi_ctl->h_control;

	clkcache->has_local = 0;

	for (i = 0; i <= HPI_SAMPLECLOCK_SOURCE_LAST; i++) {
		if  (hpi_sample_clock_query_source(hSC,
				i, &source))
			break;
		clkcache->s[i].source = source;
		clkcache->s[i].index = 0;
		clkcache->s[i].name = sampleclock_sources[source];
		if (source == HPI_SAMPLECLOCK_SOURCE_AESEBU_INPUT)
			has_aes_in = 1;
		if (source == HPI_SAMPLECLOCK_SOURCE_LOCAL)
			clkcache->has_local = 1;
	}
	if (has_aes_in)
		/* already will have picked up index 0 above */
		for (j = 1; j < 8; j++) {
			if (hpi_sample_clock_query_source_index(hSC,
				j, HPI_SAMPLECLOCK_SOURCE_AESEBU_INPUT,
				&source))
				break;
			clkcache->s[i].source =
				HPI_SAMPLECLOCK_SOURCE_AESEBU_INPUT;
			clkcache->s[i].index = j;
			clkcache->s[i].name = sampleclock_sources[
					j+HPI_SAMPLECLOCK_SOURCE_LAST];
			i++;
		}
	clkcache->count = i;

	asihpi_ctl_init(&snd_control, hpi_ctl, "Source");
	snd_control.access = SNDRV_CTL_ELEM_ACCESS_READWRITE ;
	snd_control.info = snd_asihpi_clksrc_info;
	snd_control.get = snd_asihpi_clksrc_get;
	snd_control.put = snd_asihpi_clksrc_put;
	if (ctl_add(card, &snd_control, asihpi) < 0)
		return -EINVAL;


	if (clkcache->has_local) {
		asihpi_ctl_init(&snd_control, hpi_ctl, "Localrate");
		snd_control.access = SNDRV_CTL_ELEM_ACCESS_READWRITE ;
		snd_control.info = snd_asihpi_clklocal_info;
		snd_control.get = snd_asihpi_clklocal_get;
		snd_control.put = snd_asihpi_clklocal_put;


		if (ctl_add(card, &snd_control, asihpi) < 0)
			return -EINVAL;
	}

	asihpi_ctl_init(&snd_control, hpi_ctl, "Rate");
	snd_control.access =
	    SNDRV_CTL_ELEM_ACCESS_VOLATILE | SNDRV_CTL_ELEM_ACCESS_READ;
	snd_control.info = snd_asihpi_clkrate_info;
	snd_control.get = snd_asihpi_clkrate_get;

	return ctl_add(card, &snd_control, asihpi);
}
/*------------------------------------------------------------
   Mixer
 ------------------------------------------------------------*/

static int snd_card_asihpi_mixer_new(struct snd_card_asihpi *asihpi)
{
	struct snd_card *card;
	unsigned int idx = 0;
	unsigned int subindex = 0;
	int err;
	struct hpi_control hpi_ctl, prev_ctl;

	if (snd_BUG_ON(!asihpi))
		return -EINVAL;
	card = asihpi->card;
	strcpy(card->mixername, "Asihpi Mixer");

	err =
	    hpi_mixer_open(asihpi->hpi->adapter->index,
			  &asihpi->h_mixer);
	hpi_handle_error(err);
	if (err)
		return -err;

	memset(&prev_ctl, 0, sizeof(prev_ctl));
	prev_ctl.control_type = -1;

	for (idx = 0; idx < 2000; idx++) {
		err = hpi_mixer_get_control_by_index(
				asihpi->h_mixer,
				idx,
				&hpi_ctl.src_node_type,
				&hpi_ctl.src_node_index,
				&hpi_ctl.dst_node_type,
				&hpi_ctl.dst_node_index,
				&hpi_ctl.control_type,
				&hpi_ctl.h_control);
		if (err) {
			if (err == HPI_ERROR_CONTROL_DISABLED) {
				if (mixer_dump)
					dev_info(&asihpi->pci->dev,
						   "Disabled HPI Control(%d)\n",
						   idx);
				continue;
			} else
				break;

		}

		hpi_ctl.src_node_type -= HPI_SOURCENODE_NONE;
		hpi_ctl.dst_node_type -= HPI_DESTNODE_NONE;

		/* ASI50xx in SSX mode has multiple meters on the same node.
		   Use subindex to create distinct ALSA controls
		   for any duplicated controls.
		*/
		if ((hpi_ctl.control_type == prev_ctl.control_type) &&
		    (hpi_ctl.src_node_type == prev_ctl.src_node_type) &&
		    (hpi_ctl.src_node_index == prev_ctl.src_node_index) &&
		    (hpi_ctl.dst_node_type == prev_ctl.dst_node_type) &&
		    (hpi_ctl.dst_node_index == prev_ctl.dst_node_index))
			subindex++;
		else
			subindex = 0;

		prev_ctl = hpi_ctl;

		switch (hpi_ctl.control_type) {
		case HPI_CONTROL_VOLUME:
			err = snd_asihpi_volume_add(asihpi, &hpi_ctl);
			break;
		case HPI_CONTROL_LEVEL:
			err = snd_asihpi_level_add(asihpi, &hpi_ctl);
			break;
		case HPI_CONTROL_MULTIPLEXER:
			err = snd_asihpi_mux_add(asihpi, &hpi_ctl);
			break;
		case HPI_CONTROL_CHANNEL_MODE:
			err = snd_asihpi_cmode_add(asihpi, &hpi_ctl);
			break;
		case HPI_CONTROL_METER:
			err = snd_asihpi_meter_add(asihpi, &hpi_ctl, subindex);
			break;
		case HPI_CONTROL_SAMPLECLOCK:
			err = snd_asihpi_sampleclock_add(
						asihpi, &hpi_ctl);
			break;
		case HPI_CONTROL_CONNECTION:	/* ignore these */
			continue;
		case HPI_CONTROL_TUNER:
			err = snd_asihpi_tuner_add(asihpi, &hpi_ctl);
			break;
		case HPI_CONTROL_AESEBU_TRANSMITTER:
			err = snd_asihpi_aesebu_tx_add(asihpi, &hpi_ctl);
			break;
		case HPI_CONTROL_AESEBU_RECEIVER:
			err = snd_asihpi_aesebu_rx_add(asihpi, &hpi_ctl);
			break;
		case HPI_CONTROL_VOX:
		case HPI_CONTROL_BITSTREAM:
		case HPI_CONTROL_MICROPHONE:
		case HPI_CONTROL_PARAMETRIC_EQ:
		case HPI_CONTROL_COMPANDER:
		default:
			if (mixer_dump)
				dev_info(&asihpi->pci->dev,
					"Untranslated HPI Control (%d) %d %d %d %d %d\n",
					idx,
					hpi_ctl.control_type,
					hpi_ctl.src_node_type,
					hpi_ctl.src_node_index,
					hpi_ctl.dst_node_type,
					hpi_ctl.dst_node_index);
			continue;
		}
		if (err < 0)
			return err;
	}
	if (HPI_ERROR_INVALID_OBJ_INDEX != err)
		hpi_handle_error(err);

	dev_info(&asihpi->pci->dev, "%d mixer controls found\n", idx);

	return 0;
}

/*------------------------------------------------------------
   /proc interface
 ------------------------------------------------------------*/

static void
snd_asihpi_proc_read(struct snd_info_entry *entry,
			struct snd_info_buffer *buffer)
{
	struct snd_card_asihpi *asihpi = entry->private_data;
	u32 h_control;
	u32 rate = 0;
	u16 source = 0;

	u16 num_outstreams;
	u16 num_instreams;
	u16 version;
	u32 serial_number;
	u16 type;

	int err;

	snd_iprintf(buffer, "ASIHPI driver proc file\n");

	hpi_handle_error(hpi_adapter_get_info(asihpi->hpi->adapter->index,
			&num_outstreams, &num_instreams,
			&version, &serial_number, &type));

	snd_iprintf(buffer,
			"Adapter type ASI%4X\nHardware Index %d\n"
			"%d outstreams\n%d instreams\n",
			type, asihpi->hpi->adapter->index,
			num_outstreams, num_instreams);

	snd_iprintf(buffer,
		"Serial#%d\nHardware version %c%d\nDSP code version %03d\n",
		serial_number, ((version >> 3) & 0xf) + 'A', version & 0x7,
		((version >> 13) * 100) + ((version >> 7) & 0x3f));

	err = hpi_mixer_get_control(asihpi->h_mixer,
				  HPI_SOURCENODE_CLOCK_SOURCE, 0, 0, 0,
				  HPI_CONTROL_SAMPLECLOCK, &h_control);

	if (!err) {
		err = hpi_sample_clock_get_sample_rate(h_control, &rate);
		err += hpi_sample_clock_get_source(h_control, &source);

		if (!err)
			snd_iprintf(buffer, "Sample Clock %dHz, source %s\n",
			rate, sampleclock_sources[source]);
	}
}

static void snd_asihpi_proc_init(struct snd_card_asihpi *asihpi)
{
	snd_card_ro_proc_new(asihpi->card, "info", asihpi,
			     snd_asihpi_proc_read);
}

/*------------------------------------------------------------
   HWDEP
 ------------------------------------------------------------*/

static int snd_asihpi_hpi_open(struct snd_hwdep *hw, struct file *file)
{
	if (enable_hpi_hwdep)
		return 0;
	else
		return -ENODEV;

}

static int snd_asihpi_hpi_release(struct snd_hwdep *hw, struct file *file)
{
	if (enable_hpi_hwdep)
		return asihpi_hpi_release(file);
	else
		return -ENODEV;
}

static int snd_asihpi_hpi_ioctl(struct snd_hwdep *hw, struct file *file,
				unsigned int cmd, unsigned long arg)
{
	if (enable_hpi_hwdep)
		return asihpi_hpi_ioctl(file, cmd, arg);
	else
		return -ENODEV;
}


/* results in /dev/snd/hwC#D0 file for each card with index #
   also /proc/asound/hwdep will contain '#-00: asihpi (HPI) for each card'
*/
static int snd_asihpi_hpi_new(struct snd_card_asihpi *asihpi, int device)
{
	struct snd_hwdep *hw;
	int err;

	err = snd_hwdep_new(asihpi->card, "HPI", device, &hw);
	if (err < 0)
		return err;
	strcpy(hw->name, "asihpi (HPI)");
	hw->iface = SNDRV_HWDEP_IFACE_LAST;
	hw->ops.open = snd_asihpi_hpi_open;
	hw->ops.ioctl = snd_asihpi_hpi_ioctl;
	hw->ops.release = snd_asihpi_hpi_release;
	hw->private_data = asihpi;
	return 0;
}

/*------------------------------------------------------------
   CARD
 ------------------------------------------------------------*/
static int snd_asihpi_probe(struct pci_dev *pci_dev,
			    const struct pci_device_id *pci_id)
{
	int err;
	struct hpi_adapter *hpi;
	struct snd_card *card;
	struct snd_card_asihpi *asihpi;

	u32 h_control;
	u32 h_stream;
	u32 adapter_index;

	static int dev;
	if (dev >= SNDRV_CARDS)
		return -ENODEV;

	/* Should this be enable[hpi->index] ? */
	if (!enable[dev]) {
		dev++;
		return -ENOENT;
	}

	/* Initialise low-level HPI driver */
	err = asihpi_adapter_probe(pci_dev, pci_id);
	if (err < 0)
		return err;

	hpi = pci_get_drvdata(pci_dev);
	adapter_index = hpi->adapter->index;
	/* first try to give the card the same index as its hardware index */
	err = snd_card_new(&pci_dev->dev, adapter_index, id[adapter_index],
			   THIS_MODULE, sizeof(struct snd_card_asihpi), &card);
	if (err < 0) {
		/* if that fails, try the default index==next available */
		err = snd_card_new(&pci_dev->dev, index[dev], id[dev],
				   THIS_MODULE, sizeof(struct snd_card_asihpi),
				   &card);
		if (err < 0)
			return err;
		dev_warn(&pci_dev->dev, "Adapter index %d->ALSA index %d\n",
			adapter_index, card->number);
	}

	asihpi = card->private_data;
	asihpi->card = card;
	asihpi->pci = pci_dev;
	asihpi->hpi = hpi;
	hpi->snd_card = card;

	err = hpi_adapter_get_property(adapter_index,
		HPI_ADAPTER_PROPERTY_CAPS1,
		NULL, &asihpi->support_grouping);
	if (err)
		asihpi->support_grouping = 0;

	err = hpi_adapter_get_property(adapter_index,
		HPI_ADAPTER_PROPERTY_CAPS2,
		&asihpi->support_mrx, NULL);
	if (err)
		asihpi->support_mrx = 0;

	err = hpi_adapter_get_property(adapter_index,
		HPI_ADAPTER_PROPERTY_INTERVAL,
		NULL, &asihpi->update_interval_frames);
	if (err)
		asihpi->update_interval_frames = 512;

	if (hpi->interrupt_mode) {
		asihpi->pcm_start = snd_card_asihpi_pcm_int_start;
		asihpi->pcm_stop = snd_card_asihpi_pcm_int_stop;
<<<<<<< HEAD
		tasklet_setup(&asihpi->t, snd_card_asihpi_int_task);
=======
>>>>>>> 76cf4e46
		hpi->interrupt_callback = snd_card_asihpi_isr;
	} else {
		asihpi->pcm_start = snd_card_asihpi_pcm_timer_start;
		asihpi->pcm_stop = snd_card_asihpi_pcm_timer_stop;
	}

	hpi_handle_error(hpi_instream_open(adapter_index,
			     0, &h_stream));

	err = hpi_instream_host_buffer_free(h_stream);
	asihpi->can_dma = (!err);

	hpi_handle_error(hpi_instream_close(h_stream));

	if (!asihpi->can_dma)
		asihpi->update_interval_frames *= 2;

	err = hpi_adapter_get_property(adapter_index,
		HPI_ADAPTER_PROPERTY_CURCHANNELS,
		&asihpi->in_max_chans, &asihpi->out_max_chans);
	if (err) {
		asihpi->in_max_chans = 2;
		asihpi->out_max_chans = 2;
	}

	if (asihpi->out_max_chans > 2) { /* assume LL mode */
		asihpi->out_min_chans = asihpi->out_max_chans;
		asihpi->in_min_chans = asihpi->in_max_chans;
		asihpi->support_grouping = 0;
	} else {
		asihpi->out_min_chans = 1;
		asihpi->in_min_chans = 1;
	}

	dev_info(&pci_dev->dev, "Has dma:%d, grouping:%d, mrx:%d, uif:%d\n",
			asihpi->can_dma,
			asihpi->support_grouping,
			asihpi->support_mrx,
			asihpi->update_interval_frames
	      );

	err = snd_card_asihpi_pcm_new(asihpi, 0);
	if (err < 0) {
		dev_err(&pci_dev->dev, "pcm_new failed\n");
		goto __nodev;
	}
	err = snd_card_asihpi_mixer_new(asihpi);
	if (err < 0) {
		dev_err(&pci_dev->dev, "mixer_new failed\n");
		goto __nodev;
	}

	err = hpi_mixer_get_control(asihpi->h_mixer,
				  HPI_SOURCENODE_CLOCK_SOURCE, 0, 0, 0,
				  HPI_CONTROL_SAMPLECLOCK, &h_control);

	if (!err)
		err = hpi_sample_clock_set_local_rate(
			h_control, adapter_fs);

	snd_asihpi_proc_init(asihpi);

	/* always create, can be enabled or disabled dynamically
	    by enable_hwdep  module param*/
	snd_asihpi_hpi_new(asihpi, 0);

	strcpy(card->driver, "ASIHPI");

	sprintf(card->shortname, "AudioScience ASI%4X",
			asihpi->hpi->adapter->type);
	sprintf(card->longname, "%s %i",
			card->shortname, adapter_index);
	err = snd_card_register(card);

	if (!err) {
		dev++;
		return 0;
	}
__nodev:
	snd_card_free(card);
	dev_err(&pci_dev->dev, "snd_asihpi_probe error %d\n", err);
	return err;

}

static void snd_asihpi_remove(struct pci_dev *pci_dev)
{
	struct hpi_adapter *hpi = pci_get_drvdata(pci_dev);

	/* Stop interrupts */
	if (hpi->interrupt_mode) {
		hpi->interrupt_callback = NULL;
		hpi_handle_error(hpi_adapter_set_property(hpi->adapter->index,
			HPI_ADAPTER_PROPERTY_IRQ_RATE, 0, 0));
	}

	snd_card_free(hpi->snd_card);
	hpi->snd_card = NULL;
	asihpi_adapter_remove(pci_dev);
}

static const struct pci_device_id asihpi_pci_tbl[] = {
	{HPI_PCI_VENDOR_ID_TI, HPI_PCI_DEV_ID_DSP6205,
		HPI_PCI_VENDOR_ID_AUDIOSCIENCE, PCI_ANY_ID, 0, 0,
		(kernel_ulong_t)HPI_6205},
	{HPI_PCI_VENDOR_ID_TI, HPI_PCI_DEV_ID_PCI2040,
		HPI_PCI_VENDOR_ID_AUDIOSCIENCE, PCI_ANY_ID, 0, 0,
		(kernel_ulong_t)HPI_6000},
	{0,}
};
MODULE_DEVICE_TABLE(pci, asihpi_pci_tbl);

static struct pci_driver driver = {
	.name = KBUILD_MODNAME,
	.id_table = asihpi_pci_tbl,
	.probe = snd_asihpi_probe,
	.remove = snd_asihpi_remove,
};

static int __init snd_asihpi_init(void)
{
	asihpi_init();
	return pci_register_driver(&driver);
}

static void __exit snd_asihpi_exit(void)
{

	pci_unregister_driver(&driver);
	asihpi_exit();
}

module_init(snd_asihpi_init)
module_exit(snd_asihpi_exit)
<|MERGE_RESOLUTION|>--- conflicted
+++ resolved
@@ -903,16 +903,9 @@
 		add_timer(&dpcm->timer);
 }
 
-<<<<<<< HEAD
-static void snd_card_asihpi_int_task(struct tasklet_struct *t)
-{
-	struct snd_card_asihpi *asihpi = from_tasklet(asihpi, t, t);
-	struct hpi_adapter *a = asihpi->hpi;
-=======
 static void snd_card_asihpi_isr(struct hpi_adapter *a)
 {
 	struct snd_card_asihpi *asihpi;
->>>>>>> 76cf4e46
 
 	WARN_ON(!a || !a->snd_card || !a->snd_card->private_data);
 	asihpi = (struct snd_card_asihpi *)a->snd_card->private_data;
@@ -2850,10 +2843,6 @@
 	if (hpi->interrupt_mode) {
 		asihpi->pcm_start = snd_card_asihpi_pcm_int_start;
 		asihpi->pcm_stop = snd_card_asihpi_pcm_int_stop;
-<<<<<<< HEAD
-		tasklet_setup(&asihpi->t, snd_card_asihpi_int_task);
-=======
->>>>>>> 76cf4e46
 		hpi->interrupt_callback = snd_card_asihpi_isr;
 	} else {
 		asihpi->pcm_start = snd_card_asihpi_pcm_timer_start;

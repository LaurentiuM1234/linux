--- conflicted
+++ resolved
@@ -35,10 +35,7 @@
 static void free_voice(struct snd_emux_voice *vp);
 static u32 make_fmmod(struct snd_emux_voice *vp);
 static u32 make_fm2frq2(struct snd_emux_voice *vp);
-<<<<<<< HEAD
-=======
 static int get_pitch_shift(struct snd_emux *emu);
->>>>>>> 89f8dc69
 
 /*
  * Ensure a value is between two points
@@ -408,7 +405,6 @@
 		/* lfo1/2 delay */
 		LFOVAL1, vp->reg.parm.lfo1delay,
 		LFOVAL2, vp->reg.parm.lfo2delay,
-<<<<<<< HEAD
 
 		/* lfo1 pitch & cutoff shift */
 		FMMOD, make_fmmod(vp),
@@ -417,16 +413,6 @@
 		/* lfo2 pitch & freq */
 		FM2FRQ2, make_fm2frq2(vp),
 
-=======
-
-		/* lfo1 pitch & cutoff shift */
-		FMMOD, make_fmmod(vp),
-		/* lfo1 volume & freq */
-		TREMFRQ, vp->reg.parm.tremfrq,
-		/* lfo2 pitch & freq */
-		FM2FRQ2, make_fm2frq2(vp),
-
->>>>>>> 89f8dc69
 		/* reverb and loop start (reverb 8bit, MSB) */
 		PSST, psst,
 
@@ -523,8 +509,6 @@
 	pitch += (MOD_SENSE * modulation) / 1200;
 	LIMITVALUE(pitch, -128, 127);
 	return ((unsigned char)pitch << 8) | freq;
-<<<<<<< HEAD
-=======
 }
 
 static int get_pitch_shift(struct snd_emux *emu)
@@ -533,5 +517,4 @@
 
 	return (hw->card_capabilities->emu_model &&
 			hw->emu1010.word_clock == 44100) ? 0 : -501;
->>>>>>> 89f8dc69
 }
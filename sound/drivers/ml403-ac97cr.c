// SPDX-License-Identifier: GPL-2.0-or-later
/*
 * ALSA driver for Xilinx ML403 AC97 Controller Reference
 *   IP: opb_ac97_controller_ref_v1_00_a (EDK 8.1i)
 *   IP: opb_ac97_controller_ref_v1_00_a (EDK 9.1i)
 *
 *  Copyright (c) by 2007  Joachim Foerster <JOFT@gmx.de>
 */

/* Some notes / status of this driver:
 *
 * - Don't wonder about some strange implementations of things - especially the
 * (heavy) shadowing of codec registers, with which I tried to reduce read
 * accesses to a minimum, because after a variable amount of accesses, the AC97
 * controller doesn't raise the register access finished bit anymore ...
 *
 * - Playback support seems to be pretty stable - no issues here.
 * - Capture support "works" now, too. Overruns don't happen any longer so often.
 *   But there might still be some ...
 */

#include <linux/init.h>
#include <linux/module.h>

#include <linux/platform_device.h>

#include <linux/ioport.h>
#include <linux/slab.h>
#include <linux/io.h>
#include <linux/interrupt.h>

/* HZ */
#include <linux/param.h>
/* jiffies, time_*() */
#include <linux/jiffies.h>
/* schedule_timeout*() */
#include <linux/sched.h>
/* spin_lock*() */
#include <linux/spinlock.h>
/* struct mutex, mutex_init(), mutex_*lock() */
#include <linux/mutex.h>

/* snd_printk(), snd_printd() */
#include <sound/core.h>
#include <sound/pcm.h>
#include <sound/pcm_params.h>
#include <sound/initval.h>
#include <sound/ac97_codec.h>

#include "pcm-indirect2.h"


#define SND_ML403_AC97CR_DRIVER "ml403-ac97cr"

MODULE_AUTHOR("Joachim Foerster <JOFT@gmx.de>");
MODULE_DESCRIPTION("Xilinx ML403 AC97 Controller Reference");
MODULE_LICENSE("GPL");
MODULE_SUPPORTED_DEVICE("{{Xilinx,ML403 AC97 Controller Reference}}");

static int index[SNDRV_CARDS] = SNDRV_DEFAULT_IDX;
static char *id[SNDRV_CARDS] = SNDRV_DEFAULT_STR;
static bool enable[SNDRV_CARDS] = SNDRV_DEFAULT_ENABLE;

module_param_array(index, int, NULL, 0444);
MODULE_PARM_DESC(index, "Index value for ML403 AC97 Controller Reference.");
module_param_array(id, charp, NULL, 0444);
MODULE_PARM_DESC(id, "ID string for ML403 AC97 Controller Reference.");
module_param_array(enable, bool, NULL, 0444);
MODULE_PARM_DESC(enable, "Enable this ML403 AC97 Controller Reference.");

/* Special feature options */
/*#define CODEC_WRITE_CHECK_RAF*/ /* don't return after a write to a codec
				   * register, while RAF bit is not set
				   */
/* Debug options for code which may be removed completely in a final version */
#ifdef CONFIG_SND_DEBUG
/*#define CODEC_STAT*/            /* turn on some minimal "statistics"
				   * about codec register usage
				   */
#define SND_PCM_INDIRECT2_STAT    /* turn on some "statistics" about the
				   * process of copying bytes from the
				   * intermediate buffer to the hardware
				   * fifo and the other way round
				   */
#endif

/* Definition of a "level/facility dependent" printk(); may be removed
 * completely in a final version
 */
#undef PDEBUG
#ifdef CONFIG_SND_DEBUG
/* "facilities" for PDEBUG */
#define UNKNOWN       (1<<0)
#define CODEC_SUCCESS (1<<1)
#define CODEC_FAKE    (1<<2)
#define INIT_INFO     (1<<3)
#define INIT_FAILURE  (1<<4)
#define WORK_INFO     (1<<5)
#define WORK_FAILURE  (1<<6)

#define PDEBUG_FACILITIES (UNKNOWN | INIT_FAILURE | WORK_FAILURE)

#define PDEBUG(fac, fmt, args...) do { \
		if (fac & PDEBUG_FACILITIES) \
			snd_printd(KERN_DEBUG SND_ML403_AC97CR_DRIVER ": " \
				   fmt, ##args); \
	} while (0)
#else
#define PDEBUG(fac, fmt, args...) /* nothing */
#endif



/* Defines for "waits"/timeouts (portions of HZ=250 on arch/ppc by default) */
#define CODEC_TIMEOUT_ON_INIT       5	/* timeout for checking for codec
					 * readiness (after insmod)
					 */
#ifndef CODEC_WRITE_CHECK_RAF
#define CODEC_WAIT_AFTER_WRITE    100	/* general, static wait after a write
					 * access to a codec register, may be
					 * 0 to completely remove wait
					 */
#else
#define CODEC_TIMEOUT_AFTER_WRITE   5	/* timeout after a write access to a
					 * codec register, if RAF bit is used
					 */
#endif
#define CODEC_TIMEOUT_AFTER_READ    5	/* timeout after a read access to a
					 * codec register (checking RAF bit)
					 */

/* Infrastructure for codec register shadowing */
#define LM4550_REG_OK        (1<<0)   /* register exists */
#define LM4550_REG_DONEREAD  (1<<1)   /* read register once, value should be
				       * the same currently in the register
				       */
#define LM4550_REG_NOSAVE    (1<<2)   /* values written to this register will
				       * not be saved in the register
				       */
#define LM4550_REG_NOSHADOW  (1<<3)   /* don't do register shadowing, use plain
				       * hardware access
				       */
#define LM4550_REG_READONLY  (1<<4)   /* register is read only */
#define LM4550_REG_FAKEPROBE (1<<5)   /* fake write _and_ read actions during
				       * probe() correctly
				       */
#define LM4550_REG_FAKEREAD  (1<<6)   /* fake read access, always return
				       * default value
				       */
#define LM4550_REG_ALLFAKE   (LM4550_REG_FAKEREAD | LM4550_REG_FAKEPROBE)

struct lm4550_reg {
	u16 value;
	u16 flag;
	u16 wmask;
	u16 def;
};

struct lm4550_reg lm4550_regfile[64] = {
	[AC97_RESET / 2]              = {.flag = LM4550_REG_OK \
						| LM4550_REG_NOSAVE \
						| LM4550_REG_FAKEREAD,
					 .def = 0x0D50},
	[AC97_MASTER / 2]             = {.flag = LM4550_REG_OK
						| LM4550_REG_FAKEPROBE,
					 .wmask = 0x9F1F,
					 .def = 0x8000},
	[AC97_HEADPHONE / 2]          = {.flag = LM4550_REG_OK \
						| LM4550_REG_FAKEPROBE,
					 .wmask = 0x9F1F,
					 .def = 0x8000},
	[AC97_MASTER_MONO / 2]        = {.flag = LM4550_REG_OK \
						| LM4550_REG_FAKEPROBE,
					 .wmask = 0x801F,
					 .def = 0x8000},
	[AC97_PC_BEEP / 2]            = {.flag = LM4550_REG_OK \
						| LM4550_REG_FAKEPROBE,
					 .wmask = 0x801E,
					 .def = 0x0},
	[AC97_PHONE / 2]              = {.flag = LM4550_REG_OK \
						| LM4550_REG_FAKEPROBE,
					 .wmask = 0x801F,
					 .def = 0x8008},
	[AC97_MIC / 2]                = {.flag = LM4550_REG_OK \
						| LM4550_REG_FAKEPROBE,
					 .wmask = 0x805F,
					 .def = 0x8008},
	[AC97_LINE / 2]               = {.flag = LM4550_REG_OK \
						| LM4550_REG_FAKEPROBE,
					 .wmask = 0x9F1F,
					 .def = 0x8808},
	[AC97_CD / 2]                 = {.flag = LM4550_REG_OK \
						| LM4550_REG_FAKEPROBE,
					 .wmask = 0x9F1F,
					 .def = 0x8808},
	[AC97_VIDEO / 2]              = {.flag = LM4550_REG_OK \
						| LM4550_REG_FAKEPROBE,
					 .wmask = 0x9F1F,
					 .def = 0x8808},
	[AC97_AUX / 2]                = {.flag = LM4550_REG_OK \
						| LM4550_REG_FAKEPROBE,
					 .wmask = 0x9F1F,
					 .def = 0x8808},
	[AC97_PCM / 2]                = {.flag = LM4550_REG_OK \
						| LM4550_REG_FAKEPROBE,
					 .wmask = 0x9F1F,
					 .def = 0x8008},
	[AC97_REC_SEL / 2]            = {.flag = LM4550_REG_OK \
						| LM4550_REG_FAKEPROBE,
					 .wmask = 0x707,
					 .def = 0x0},
	[AC97_REC_GAIN / 2]           = {.flag = LM4550_REG_OK \
						| LM4550_REG_FAKEPROBE,
					 .wmask = 0x8F0F,
					 .def = 0x8000},
	[AC97_GENERAL_PURPOSE / 2]    = {.flag = LM4550_REG_OK \
						| LM4550_REG_FAKEPROBE,
					 .def = 0x0,
					 .wmask = 0xA380},
	[AC97_3D_CONTROL / 2]         = {.flag = LM4550_REG_OK \
						| LM4550_REG_FAKEREAD \
						| LM4550_REG_READONLY,
					 .def = 0x0101},
	[AC97_POWERDOWN / 2]          = {.flag = LM4550_REG_OK \
						| LM4550_REG_NOSHADOW \
						| LM4550_REG_NOSAVE,
					 .wmask = 0xFF00},
					/* may not write ones to
					 * REF/ANL/DAC/ADC bits
					 * FIXME: Is this ok?
					 */
	[AC97_EXTENDED_ID / 2]        = {.flag = LM4550_REG_OK \
						| LM4550_REG_FAKEREAD \
						| LM4550_REG_READONLY,
					 .def = 0x0201}, /* primary codec */
	[AC97_EXTENDED_STATUS / 2]    = {.flag = LM4550_REG_OK \
						| LM4550_REG_NOSHADOW \
						| LM4550_REG_NOSAVE,
					 .wmask = 0x1},
	[AC97_PCM_FRONT_DAC_RATE / 2] = {.flag = LM4550_REG_OK \
						| LM4550_REG_FAKEPROBE,
					 .def = 0xBB80,
					 .wmask = 0xFFFF},
	[AC97_PCM_LR_ADC_RATE / 2]    = {.flag = LM4550_REG_OK \
						| LM4550_REG_FAKEPROBE,
					 .def = 0xBB80,
					 .wmask = 0xFFFF},
	[AC97_VENDOR_ID1 / 2]         = {.flag = LM4550_REG_OK \
						| LM4550_REG_READONLY \
						| LM4550_REG_FAKEREAD,
					 .def = 0x4E53},
	[AC97_VENDOR_ID2 / 2]         = {.flag = LM4550_REG_OK \
						| LM4550_REG_READONLY \
						| LM4550_REG_FAKEREAD,
					 .def = 0x4350}
};

#define LM4550_RF_OK(reg)    (lm4550_regfile[reg / 2].flag & LM4550_REG_OK)

static void lm4550_regfile_init(void)
{
	int i;
	for (i = 0; i < 64; i++)
		if (lm4550_regfile[i].flag & LM4550_REG_FAKEPROBE)
			lm4550_regfile[i].value = lm4550_regfile[i].def;
}

static void lm4550_regfile_write_values_after_init(struct snd_ac97 *ac97)
{
	int i;
	for (i = 0; i < 64; i++)
		if ((lm4550_regfile[i].flag & LM4550_REG_FAKEPROBE) &&
		    (lm4550_regfile[i].value != lm4550_regfile[i].def)) {
			PDEBUG(CODEC_FAKE, "lm4550_regfile_write_values_after_"
			       "init(): reg=0x%x value=0x%x / %d is different "
			       "from def=0x%x / %d\n",
			       i, lm4550_regfile[i].value,
			       lm4550_regfile[i].value, lm4550_regfile[i].def,
			       lm4550_regfile[i].def);
			snd_ac97_write(ac97, i * 2, lm4550_regfile[i].value);
			lm4550_regfile[i].flag |= LM4550_REG_DONEREAD;
		}
}


/* direct registers */
#define CR_REG(ml403_ac97cr, x) ((ml403_ac97cr)->port + CR_REG_##x)

#define CR_REG_PLAYFIFO         0x00
#define   CR_PLAYDATA(a)        ((a) & 0xFFFF)

#define CR_REG_RECFIFO          0x04
#define   CR_RECDATA(a)         ((a) & 0xFFFF)

#define CR_REG_STATUS           0x08
#define   CR_RECOVER            (1<<7)
#define   CR_PLAYUNDER          (1<<6)
#define   CR_CODECREADY         (1<<5)
#define   CR_RAF                (1<<4)
#define   CR_RECEMPTY           (1<<3)
#define   CR_RECFULL            (1<<2)
#define   CR_PLAYHALF           (1<<1)
#define   CR_PLAYFULL           (1<<0)

#define CR_REG_RESETFIFO        0x0C
#define   CR_RECRESET           (1<<1)
#define   CR_PLAYRESET          (1<<0)

#define CR_REG_CODEC_ADDR       0x10
/* UG082 says:
 * #define   CR_CODEC_ADDR(a)  ((a) << 1)
 * #define   CR_CODEC_READ     (1<<0)
 * #define   CR_CODEC_WRITE    (0<<0)
 */
/* RefDesign example says: */
#define   CR_CODEC_ADDR(a)      ((a) << 0)
#define   CR_CODEC_READ         (1<<7)
#define   CR_CODEC_WRITE        (0<<7)

#define CR_REG_CODEC_DATAREAD   0x14
#define   CR_CODEC_DATAREAD(v)  ((v) & 0xFFFF)

#define CR_REG_CODEC_DATAWRITE  0x18
#define   CR_CODEC_DATAWRITE(v) ((v) & 0xFFFF)

#define CR_FIFO_SIZE            32

struct snd_ml403_ac97cr {
	/* lock for access to (controller) registers */
	spinlock_t reg_lock;
	/* mutex for the whole sequence of accesses to (controller) registers
	 * which affect codec registers
	 */
	struct mutex cdc_mutex;

	int irq; /* for playback */
	int enable_irq;	/* for playback */

	int capture_irq;
	int enable_capture_irq;

	struct resource *res_port;
	void *port;

	struct snd_ac97 *ac97;
	int ac97_fake;
#ifdef CODEC_STAT
	int ac97_read;
	int ac97_write;
#endif

	struct platform_device *pfdev;
	struct snd_card *card;
	struct snd_pcm *pcm;
	struct snd_pcm_substream *playback_substream;
	struct snd_pcm_substream *capture_substream;

	struct snd_pcm_indirect2 ind_rec; /* for playback */
	struct snd_pcm_indirect2 capture_ind2_rec;
};

static const struct snd_pcm_hardware snd_ml403_ac97cr_playback = {
	.info =	            (SNDRV_PCM_INFO_MMAP |
			     SNDRV_PCM_INFO_INTERLEAVED |
			     SNDRV_PCM_INFO_MMAP_VALID),
	.formats =          SNDRV_PCM_FMTBIT_S16_BE,
	.rates =	    (SNDRV_PCM_RATE_CONTINUOUS |
			     SNDRV_PCM_RATE_8000_48000),
	.rate_min =	    4000,
	.rate_max =	    48000,
	.channels_min =     2,
	.channels_max =     2,
	.buffer_bytes_max = (128*1024),
	.period_bytes_min = CR_FIFO_SIZE/2,
	.period_bytes_max = (64*1024),
	.periods_min =      2,
	.periods_max =      (128*1024)/(CR_FIFO_SIZE/2),
	.fifo_size =	    0,
};

static const struct snd_pcm_hardware snd_ml403_ac97cr_capture = {
	.info =	            (SNDRV_PCM_INFO_MMAP |
			     SNDRV_PCM_INFO_INTERLEAVED |
			     SNDRV_PCM_INFO_MMAP_VALID),
	.formats =          SNDRV_PCM_FMTBIT_S16_BE,
	.rates =            (SNDRV_PCM_RATE_CONTINUOUS |
			     SNDRV_PCM_RATE_8000_48000),
	.rate_min =         4000,
	.rate_max =         48000,
	.channels_min =     2,
	.channels_max =     2,
	.buffer_bytes_max = (128*1024),
	.period_bytes_min = CR_FIFO_SIZE/2,
	.period_bytes_max = (64*1024),
	.periods_min =      2,
	.periods_max =      (128*1024)/(CR_FIFO_SIZE/2),
	.fifo_size =	    0,
};

static size_t
snd_ml403_ac97cr_playback_ind2_zero(struct snd_pcm_substream *substream,
				    struct snd_pcm_indirect2 *rec)
{
	struct snd_ml403_ac97cr *ml403_ac97cr;
	int copied_words = 0;
	u32 full = 0;

	ml403_ac97cr = snd_pcm_substream_chip(substream);

	spin_lock(&ml403_ac97cr->reg_lock);
	while ((full = (in_be32(CR_REG(ml403_ac97cr, STATUS)) &
			CR_PLAYFULL)) != CR_PLAYFULL) {
		out_be32(CR_REG(ml403_ac97cr, PLAYFIFO), 0);
		copied_words++;
	}
	rec->hw_ready = 0;
	spin_unlock(&ml403_ac97cr->reg_lock);

	return (size_t) (copied_words * 2);
}

static size_t
snd_ml403_ac97cr_playback_ind2_copy(struct snd_pcm_substream *substream,
				    struct snd_pcm_indirect2 *rec,
				    size_t bytes)
{
	struct snd_ml403_ac97cr *ml403_ac97cr;
	u16 *src;
	int copied_words = 0;
	u32 full = 0;

	ml403_ac97cr = snd_pcm_substream_chip(substream);
	src = (u16 *)(substream->runtime->dma_area + rec->sw_data);

	spin_lock(&ml403_ac97cr->reg_lock);
	while (((full = (in_be32(CR_REG(ml403_ac97cr, STATUS)) &
			 CR_PLAYFULL)) != CR_PLAYFULL) && (bytes > 1)) {
		out_be32(CR_REG(ml403_ac97cr, PLAYFIFO),
			 CR_PLAYDATA(src[copied_words]));
		copied_words++;
		bytes = bytes - 2;
	}
	if (full != CR_PLAYFULL)
		rec->hw_ready = 1;
	else
		rec->hw_ready = 0;
	spin_unlock(&ml403_ac97cr->reg_lock);

	return (size_t) (copied_words * 2);
}

static size_t
snd_ml403_ac97cr_capture_ind2_null(struct snd_pcm_substream *substream,
				   struct snd_pcm_indirect2 *rec)
{
	struct snd_ml403_ac97cr *ml403_ac97cr;
	int copied_words = 0;
	u32 empty = 0;

	ml403_ac97cr = snd_pcm_substream_chip(substream);

	spin_lock(&ml403_ac97cr->reg_lock);
	while ((empty = (in_be32(CR_REG(ml403_ac97cr, STATUS)) &
			 CR_RECEMPTY)) != CR_RECEMPTY) {
		volatile u32 trash;

		trash = CR_RECDATA(in_be32(CR_REG(ml403_ac97cr, RECFIFO)));
		/* Hmmmm, really necessary? Don't want call to in_be32()
		 * to be optimised away!
		 */
		trash++;
		copied_words++;
	}
	rec->hw_ready = 0;
	spin_unlock(&ml403_ac97cr->reg_lock);

	return (size_t) (copied_words * 2);
}

static size_t
snd_ml403_ac97cr_capture_ind2_copy(struct snd_pcm_substream *substream,
				   struct snd_pcm_indirect2 *rec, size_t bytes)
{
	struct snd_ml403_ac97cr *ml403_ac97cr;
	u16 *dst;
	int copied_words = 0;
	u32 empty = 0;

	ml403_ac97cr = snd_pcm_substream_chip(substream);
	dst = (u16 *)(substream->runtime->dma_area + rec->sw_data);

	spin_lock(&ml403_ac97cr->reg_lock);
	while (((empty = (in_be32(CR_REG(ml403_ac97cr, STATUS)) &
			  CR_RECEMPTY)) != CR_RECEMPTY) && (bytes > 1)) {
		dst[copied_words] = CR_RECDATA(in_be32(CR_REG(ml403_ac97cr,
							      RECFIFO)));
		copied_words++;
		bytes = bytes - 2;
	}
	if (empty != CR_RECEMPTY)
		rec->hw_ready = 1;
	else
		rec->hw_ready = 0;
	spin_unlock(&ml403_ac97cr->reg_lock);

	return (size_t) (copied_words * 2);
}

static snd_pcm_uframes_t
snd_ml403_ac97cr_pcm_pointer(struct snd_pcm_substream *substream)
{
	struct snd_ml403_ac97cr *ml403_ac97cr;
	struct snd_pcm_indirect2 *ind2_rec = NULL;

	ml403_ac97cr = snd_pcm_substream_chip(substream);

	if (substream == ml403_ac97cr->playback_substream)
		ind2_rec = &ml403_ac97cr->ind_rec;
	if (substream == ml403_ac97cr->capture_substream)
		ind2_rec = &ml403_ac97cr->capture_ind2_rec;

	if (ind2_rec != NULL)
		return snd_pcm_indirect2_pointer(substream, ind2_rec);
	return (snd_pcm_uframes_t) 0;
}

static int
snd_ml403_ac97cr_pcm_playback_trigger(struct snd_pcm_substream *substream,
				      int cmd)
{
	struct snd_ml403_ac97cr *ml403_ac97cr;
	int err = 0;

	ml403_ac97cr = snd_pcm_substream_chip(substream);

	switch (cmd) {
	case SNDRV_PCM_TRIGGER_START:
		PDEBUG(WORK_INFO, "trigger(playback): START\n");
		ml403_ac97cr->ind_rec.hw_ready = 1;

		/* clear play FIFO */
		out_be32(CR_REG(ml403_ac97cr, RESETFIFO), CR_PLAYRESET);

		/* enable play irq */
		ml403_ac97cr->enable_irq = 1;
		enable_irq(ml403_ac97cr->irq);
		break;
	case SNDRV_PCM_TRIGGER_STOP:
		PDEBUG(WORK_INFO, "trigger(playback): STOP\n");
		ml403_ac97cr->ind_rec.hw_ready = 0;
#ifdef SND_PCM_INDIRECT2_STAT
		snd_pcm_indirect2_stat(substream, &ml403_ac97cr->ind_rec);
#endif
		/* disable play irq */
		disable_irq_nosync(ml403_ac97cr->irq);
		ml403_ac97cr->enable_irq = 0;
		break;
	default:
		err = -EINVAL;
		break;
	}
	PDEBUG(WORK_INFO, "trigger(playback): (done)\n");
	return err;
}

static int
snd_ml403_ac97cr_pcm_capture_trigger(struct snd_pcm_substream *substream,
				      int cmd)
{
	struct snd_ml403_ac97cr *ml403_ac97cr;
	int err = 0;

	ml403_ac97cr = snd_pcm_substream_chip(substream);

	switch (cmd) {
	case SNDRV_PCM_TRIGGER_START:
		PDEBUG(WORK_INFO, "trigger(capture): START\n");
		ml403_ac97cr->capture_ind2_rec.hw_ready = 0;

		/* clear record FIFO */
		out_be32(CR_REG(ml403_ac97cr, RESETFIFO), CR_RECRESET);

		/* enable record irq */
		ml403_ac97cr->enable_capture_irq = 1;
		enable_irq(ml403_ac97cr->capture_irq);
		break;
	case SNDRV_PCM_TRIGGER_STOP:
		PDEBUG(WORK_INFO, "trigger(capture): STOP\n");
		ml403_ac97cr->capture_ind2_rec.hw_ready = 0;
#ifdef SND_PCM_INDIRECT2_STAT
		snd_pcm_indirect2_stat(substream,
				       &ml403_ac97cr->capture_ind2_rec);
#endif
		/* disable capture irq */
		disable_irq_nosync(ml403_ac97cr->capture_irq);
		ml403_ac97cr->enable_capture_irq = 0;
		break;
	default:
		err = -EINVAL;
		break;
	}
	PDEBUG(WORK_INFO, "trigger(capture): (done)\n");
	return err;
}

static int
snd_ml403_ac97cr_pcm_playback_prepare(struct snd_pcm_substream *substream)
{
	struct snd_ml403_ac97cr *ml403_ac97cr;
	struct snd_pcm_runtime *runtime;

	ml403_ac97cr = snd_pcm_substream_chip(substream);
	runtime = substream->runtime;

	PDEBUG(WORK_INFO,
	       "prepare(): period_bytes=%d, minperiod_bytes=%d\n",
	       snd_pcm_lib_period_bytes(substream), CR_FIFO_SIZE / 2);

	/* set sampling rate */
	snd_ac97_set_rate(ml403_ac97cr->ac97, AC97_PCM_FRONT_DAC_RATE,
			  runtime->rate);
	PDEBUG(WORK_INFO, "prepare(): rate=%d\n", runtime->rate);

	/* init struct for intermediate buffer */
	memset(&ml403_ac97cr->ind_rec, 0,
	       sizeof(struct snd_pcm_indirect2));
	ml403_ac97cr->ind_rec.hw_buffer_size = CR_FIFO_SIZE;
	ml403_ac97cr->ind_rec.sw_buffer_size =
		snd_pcm_lib_buffer_bytes(substream);
	ml403_ac97cr->ind_rec.min_periods = -1;
	ml403_ac97cr->ind_rec.min_multiple =
		snd_pcm_lib_period_bytes(substream) / (CR_FIFO_SIZE / 2);
	PDEBUG(WORK_INFO, "prepare(): hw_buffer_size=%d, "
	       "sw_buffer_size=%d, min_multiple=%d\n",
	       CR_FIFO_SIZE, ml403_ac97cr->ind_rec.sw_buffer_size,
	       ml403_ac97cr->ind_rec.min_multiple);
	return 0;
}

static int
snd_ml403_ac97cr_pcm_capture_prepare(struct snd_pcm_substream *substream)
{
	struct snd_ml403_ac97cr *ml403_ac97cr;
	struct snd_pcm_runtime *runtime;

	ml403_ac97cr = snd_pcm_substream_chip(substream);
	runtime = substream->runtime;

	PDEBUG(WORK_INFO,
	       "prepare(capture): period_bytes=%d, minperiod_bytes=%d\n",
	       snd_pcm_lib_period_bytes(substream), CR_FIFO_SIZE / 2);

	/* set sampling rate */
	snd_ac97_set_rate(ml403_ac97cr->ac97, AC97_PCM_LR_ADC_RATE,
			  runtime->rate);
	PDEBUG(WORK_INFO, "prepare(capture): rate=%d\n", runtime->rate);

	/* init struct for intermediate buffer */
	memset(&ml403_ac97cr->capture_ind2_rec, 0,
	       sizeof(struct snd_pcm_indirect2));
	ml403_ac97cr->capture_ind2_rec.hw_buffer_size = CR_FIFO_SIZE;
	ml403_ac97cr->capture_ind2_rec.sw_buffer_size =
		snd_pcm_lib_buffer_bytes(substream);
	ml403_ac97cr->capture_ind2_rec.min_multiple =
		snd_pcm_lib_period_bytes(substream) / (CR_FIFO_SIZE / 2);
	PDEBUG(WORK_INFO, "prepare(capture): hw_buffer_size=%d, "
	       "sw_buffer_size=%d, min_multiple=%d\n", CR_FIFO_SIZE,
	       ml403_ac97cr->capture_ind2_rec.sw_buffer_size,
	       ml403_ac97cr->capture_ind2_rec.min_multiple);
	return 0;
}

static int snd_ml403_ac97cr_playback_open(struct snd_pcm_substream *substream)
{
	struct snd_ml403_ac97cr *ml403_ac97cr;
	struct snd_pcm_runtime *runtime;

	ml403_ac97cr = snd_pcm_substream_chip(substream);
	runtime = substream->runtime;

	PDEBUG(WORK_INFO, "open(playback)\n");
	ml403_ac97cr->playback_substream = substream;
	runtime->hw = snd_ml403_ac97cr_playback;

	snd_pcm_hw_constraint_step(runtime, 0,
				   SNDRV_PCM_HW_PARAM_PERIOD_BYTES,
				   CR_FIFO_SIZE / 2);
	return 0;
}

static int snd_ml403_ac97cr_capture_open(struct snd_pcm_substream *substream)
{
	struct snd_ml403_ac97cr *ml403_ac97cr;
	struct snd_pcm_runtime *runtime;

	ml403_ac97cr = snd_pcm_substream_chip(substream);
	runtime = substream->runtime;

	PDEBUG(WORK_INFO, "open(capture)\n");
	ml403_ac97cr->capture_substream = substream;
	runtime->hw = snd_ml403_ac97cr_capture;

	snd_pcm_hw_constraint_step(runtime, 0,
				   SNDRV_PCM_HW_PARAM_PERIOD_BYTES,
				   CR_FIFO_SIZE / 2);
	return 0;
}

static int snd_ml403_ac97cr_playback_close(struct snd_pcm_substream *substream)
{
	struct snd_ml403_ac97cr *ml403_ac97cr;

	ml403_ac97cr = snd_pcm_substream_chip(substream);

	PDEBUG(WORK_INFO, "close(playback)\n");
	ml403_ac97cr->playback_substream = NULL;
	return 0;
}

static int snd_ml403_ac97cr_capture_close(struct snd_pcm_substream *substream)
{
	struct snd_ml403_ac97cr *ml403_ac97cr;

	ml403_ac97cr = snd_pcm_substream_chip(substream);

	PDEBUG(WORK_INFO, "close(capture)\n");
	ml403_ac97cr->capture_substream = NULL;
	return 0;
}

static const struct snd_pcm_ops snd_ml403_ac97cr_playback_ops = {
	.open = snd_ml403_ac97cr_playback_open,
	.close = snd_ml403_ac97cr_playback_close,
	.prepare = snd_ml403_ac97cr_pcm_playback_prepare,
	.trigger = snd_ml403_ac97cr_pcm_playback_trigger,
	.pointer = snd_ml403_ac97cr_pcm_pointer,
};

static const struct snd_pcm_ops snd_ml403_ac97cr_capture_ops = {
	.open = snd_ml403_ac97cr_capture_open,
	.close = snd_ml403_ac97cr_capture_close,
	.prepare = snd_ml403_ac97cr_pcm_capture_prepare,
	.trigger = snd_ml403_ac97cr_pcm_capture_trigger,
	.pointer = snd_ml403_ac97cr_pcm_pointer,
};

static irqreturn_t snd_ml403_ac97cr_irq(int irq, void *dev_id)
{
	struct snd_ml403_ac97cr *ml403_ac97cr;
	struct platform_device *pfdev;
	int cmp_irq;

	ml403_ac97cr = (struct snd_ml403_ac97cr *)dev_id;
	if (ml403_ac97cr == NULL)
		return IRQ_NONE;

	pfdev = ml403_ac97cr->pfdev;

	/* playback interrupt */
	cmp_irq = platform_get_irq(pfdev, 0);
	if (irq == cmp_irq) {
		if (ml403_ac97cr->enable_irq)
			snd_pcm_indirect2_playback_interrupt(
				ml403_ac97cr->playback_substream,
				&ml403_ac97cr->ind_rec,
				snd_ml403_ac97cr_playback_ind2_copy,
				snd_ml403_ac97cr_playback_ind2_zero);
		else
			goto __disable_irq;
	} else {
		/* record interrupt */
		cmp_irq = platform_get_irq(pfdev, 1);
		if (irq == cmp_irq) {
			if (ml403_ac97cr->enable_capture_irq)
				snd_pcm_indirect2_capture_interrupt(
					ml403_ac97cr->capture_substream,
					&ml403_ac97cr->capture_ind2_rec,
					snd_ml403_ac97cr_capture_ind2_copy,
					snd_ml403_ac97cr_capture_ind2_null);
			else
				goto __disable_irq;
		} else
			return IRQ_NONE;
	}
	return IRQ_HANDLED;

__disable_irq:
	PDEBUG(INIT_INFO, "irq(): irq %d is meant to be disabled! So, now try "
	       "to disable it _really_!\n", irq);
	disable_irq_nosync(irq);
	return IRQ_HANDLED;
}

static unsigned short
snd_ml403_ac97cr_codec_read(struct snd_ac97 *ac97, unsigned short reg)
{
	struct snd_ml403_ac97cr *ml403_ac97cr = ac97->private_data;
#ifdef CODEC_STAT
	u32 stat;
	u32 rafaccess = 0;
#endif
	unsigned long end_time;
	u16 value = 0;

	if (!LM4550_RF_OK(reg)) {
		snd_printk(KERN_WARNING SND_ML403_AC97CR_DRIVER ": "
			   "access to unknown/unused codec register 0x%x "
			   "ignored!\n", reg);
		return 0;
	}
	/* check if we can fake/answer this access from our shadow register */
	if ((lm4550_regfile[reg / 2].flag &
	     (LM4550_REG_DONEREAD | LM4550_REG_ALLFAKE)) &&
	    !(lm4550_regfile[reg / 2].flag & LM4550_REG_NOSHADOW)) {
		if (lm4550_regfile[reg / 2].flag & LM4550_REG_FAKEREAD) {
			PDEBUG(CODEC_FAKE, "codec_read(): faking read from "
			       "reg=0x%x, val=0x%x / %d\n",
			       reg, lm4550_regfile[reg / 2].def,
			       lm4550_regfile[reg / 2].def);
			return lm4550_regfile[reg / 2].def;
		} else if ((lm4550_regfile[reg / 2].flag &
			    LM4550_REG_FAKEPROBE) &&
			   ml403_ac97cr->ac97_fake) {
			PDEBUG(CODEC_FAKE, "codec_read(): faking read from "
			       "reg=0x%x, val=0x%x / %d (probe)\n",
			       reg, lm4550_regfile[reg / 2].value,
			       lm4550_regfile[reg / 2].value);
			return lm4550_regfile[reg / 2].value;
		} else {
#ifdef CODEC_STAT
			PDEBUG(CODEC_FAKE, "codec_read(): read access "
			       "answered by shadow register 0x%x (value=0x%x "
			       "/ %d) (cw=%d cr=%d)\n",
			       reg, lm4550_regfile[reg / 2].value,
			       lm4550_regfile[reg / 2].value,
			       ml403_ac97cr->ac97_write,
			       ml403_ac97cr->ac97_read);
#else
			PDEBUG(CODEC_FAKE, "codec_read(): read access "
			       "answered by shadow register 0x%x (value=0x%x "
			       "/ %d)\n",
			       reg, lm4550_regfile[reg / 2].value,
			       lm4550_regfile[reg / 2].value);
#endif
			return lm4550_regfile[reg / 2].value;
		}
	}
	/* if we are here, we _have_ to access the codec really, no faking */
	if (mutex_lock_interruptible(&ml403_ac97cr->cdc_mutex) != 0)
		return 0;
#ifdef CODEC_STAT
	ml403_ac97cr->ac97_read++;
#endif
	spin_lock(&ml403_ac97cr->reg_lock);
	out_be32(CR_REG(ml403_ac97cr, CODEC_ADDR),
		 CR_CODEC_ADDR(reg) | CR_CODEC_READ);
	spin_unlock(&ml403_ac97cr->reg_lock);
	end_time = jiffies + (HZ / CODEC_TIMEOUT_AFTER_READ);
	do {
		spin_lock(&ml403_ac97cr->reg_lock);
#ifdef CODEC_STAT
		rafaccess++;
		stat = in_be32(CR_REG(ml403_ac97cr, STATUS));
		if ((stat & CR_RAF) == CR_RAF) {
			value = CR_CODEC_DATAREAD(
				in_be32(CR_REG(ml403_ac97cr, CODEC_DATAREAD)));
			PDEBUG(CODEC_SUCCESS, "codec_read(): (done) reg=0x%x, "
			       "value=0x%x / %d (STATUS=0x%x)\n",
			       reg, value, value, stat);
#else
		if ((in_be32(CR_REG(ml403_ac97cr, STATUS)) &
		     CR_RAF) == CR_RAF) {
			value = CR_CODEC_DATAREAD(
				in_be32(CR_REG(ml403_ac97cr, CODEC_DATAREAD)));
			PDEBUG(CODEC_SUCCESS, "codec_read(): (done) "
			       "reg=0x%x, value=0x%x / %d\n",
			       reg, value, value);
#endif
			lm4550_regfile[reg / 2].value = value;
			lm4550_regfile[reg / 2].flag |= LM4550_REG_DONEREAD;
			spin_unlock(&ml403_ac97cr->reg_lock);
			mutex_unlock(&ml403_ac97cr->cdc_mutex);
			return value;
		}
		spin_unlock(&ml403_ac97cr->reg_lock);
		schedule_timeout_uninterruptible(1);
	} while (time_after(end_time, jiffies));
	/* read the DATAREAD register anyway, see comment below */
	spin_lock(&ml403_ac97cr->reg_lock);
	value =
	    CR_CODEC_DATAREAD(in_be32(CR_REG(ml403_ac97cr, CODEC_DATAREAD)));
	spin_unlock(&ml403_ac97cr->reg_lock);
#ifdef CODEC_STAT
	snd_printk(KERN_WARNING SND_ML403_AC97CR_DRIVER ": "
		   "timeout while codec read! "
		   "(reg=0x%x, last STATUS=0x%x, DATAREAD=0x%x / %d, %d) "
		   "(cw=%d, cr=%d)\n",
		   reg, stat, value, value, rafaccess,
		   ml403_ac97cr->ac97_write, ml403_ac97cr->ac97_read);
#else
	snd_printk(KERN_WARNING SND_ML403_AC97CR_DRIVER ": "
		   "timeout while codec read! "
		   "(reg=0x%x, DATAREAD=0x%x / %d)\n",
		   reg, value, value);
#endif
	/* BUG: This is PURE speculation! But after _most_ read timeouts the
	 * value in the register is ok!
	 */
	lm4550_regfile[reg / 2].value = value;
	lm4550_regfile[reg / 2].flag |= LM4550_REG_DONEREAD;
	mutex_unlock(&ml403_ac97cr->cdc_mutex);
	return value;
}

static void
snd_ml403_ac97cr_codec_write(struct snd_ac97 *ac97, unsigned short reg,
			     unsigned short val)
{
	struct snd_ml403_ac97cr *ml403_ac97cr = ac97->private_data;

#ifdef CODEC_STAT
	u32 stat;
	u32 rafaccess = 0;
#endif
#ifdef CODEC_WRITE_CHECK_RAF
	unsigned long end_time;
#endif

	if (!LM4550_RF_OK(reg)) {
		snd_printk(KERN_WARNING SND_ML403_AC97CR_DRIVER ": "
			   "access to unknown/unused codec register 0x%x "
			   "ignored!\n", reg);
		return;
	}
	if (lm4550_regfile[reg / 2].flag & LM4550_REG_READONLY) {
		snd_printk(KERN_WARNING SND_ML403_AC97CR_DRIVER ": "
			   "write access to read only codec register 0x%x "
			   "ignored!\n", reg);
		return;
	}
	if ((val & lm4550_regfile[reg / 2].wmask) != val) {
		snd_printk(KERN_WARNING SND_ML403_AC97CR_DRIVER ": "
			   "write access to codec register 0x%x "
			   "with bad value 0x%x / %d!\n",
			   reg, val, val);
		val = val & lm4550_regfile[reg / 2].wmask;
	}
	if (((lm4550_regfile[reg / 2].flag & LM4550_REG_FAKEPROBE) &&
	     ml403_ac97cr->ac97_fake) &&
	    !(lm4550_regfile[reg / 2].flag & LM4550_REG_NOSHADOW)) {
		PDEBUG(CODEC_FAKE, "codec_write(): faking write to reg=0x%x, "
		       "val=0x%x / %d\n", reg, val, val);
		lm4550_regfile[reg / 2].value = (val &
						lm4550_regfile[reg / 2].wmask);
		return;
	}
	if (mutex_lock_interruptible(&ml403_ac97cr->cdc_mutex) != 0)
		return;
#ifdef CODEC_STAT
	ml403_ac97cr->ac97_write++;
#endif
	spin_lock(&ml403_ac97cr->reg_lock);
	out_be32(CR_REG(ml403_ac97cr, CODEC_DATAWRITE),
		 CR_CODEC_DATAWRITE(val));
	out_be32(CR_REG(ml403_ac97cr, CODEC_ADDR),
		 CR_CODEC_ADDR(reg) | CR_CODEC_WRITE);
	spin_unlock(&ml403_ac97cr->reg_lock);
#ifdef CODEC_WRITE_CHECK_RAF
	/* check CR_CODEC_RAF bit to see if write access to register is done;
	 * loop until bit is set or timeout happens
	 */
	end_time = jiffies + HZ / CODEC_TIMEOUT_AFTER_WRITE;
	do {
		spin_lock(&ml403_ac97cr->reg_lock);
#ifdef CODEC_STAT
		rafaccess++;
		stat = in_be32(CR_REG(ml403_ac97cr, STATUS))
		if ((stat & CR_RAF) == CR_RAF) {
#else
		if ((in_be32(CR_REG(ml403_ac97cr, STATUS)) &
		     CR_RAF) == CR_RAF) {
#endif
			PDEBUG(CODEC_SUCCESS, "codec_write(): (done) "
			       "reg=0x%x, value=%d / 0x%x\n",
			       reg, val, val);
			if (!(lm4550_regfile[reg / 2].flag &
			      LM4550_REG_NOSHADOW) &&
			    !(lm4550_regfile[reg / 2].flag &
			      LM4550_REG_NOSAVE))
				lm4550_regfile[reg / 2].value = val;
			lm4550_regfile[reg / 2].flag |= LM4550_REG_DONEREAD;
			spin_unlock(&ml403_ac97cr->reg_lock);
			mutex_unlock(&ml403_ac97cr->cdc_mutex);
			return;
		}
		spin_unlock(&ml403_ac97cr->reg_lock);
		schedule_timeout_uninterruptible(1);
	} while (time_after(end_time, jiffies));
#ifdef CODEC_STAT
	snd_printk(KERN_WARNING SND_ML403_AC97CR_DRIVER ": "
		   "timeout while codec write "
		   "(reg=0x%x, val=0x%x / %d, last STATUS=0x%x, %d) "
		   "(cw=%d, cr=%d)\n",
		   reg, val, val, stat, rafaccess, ml403_ac97cr->ac97_write,
		   ml403_ac97cr->ac97_read);
#else
	snd_printk(KERN_WARNING SND_ML403_AC97CR_DRIVER ": "
		   "timeout while codec write (reg=0x%x, val=0x%x / %d)\n",
		   reg, val, val);
#endif
#else /* CODEC_WRITE_CHECK_RAF */
#if CODEC_WAIT_AFTER_WRITE > 0
	/* officially, in AC97 spec there is no possibility for a AC97
	 * controller to determine, if write access is done or not - so: How
	 * is Xilinx able to provide a RAF bit for write access?
	 * => very strange, thus just don't check RAF bit (compare with
	 * Xilinx's example app in EDK 8.1i) and wait
	 */
	schedule_timeout_uninterruptible(HZ / CODEC_WAIT_AFTER_WRITE);
#endif
	PDEBUG(CODEC_SUCCESS, "codec_write(): (done) "
	       "reg=0x%x, value=%d / 0x%x (no RAF check)\n",
	       reg, val, val);
#endif
	mutex_unlock(&ml403_ac97cr->cdc_mutex);
	return;
}

static int
snd_ml403_ac97cr_chip_init(struct snd_ml403_ac97cr *ml403_ac97cr)
{
	unsigned long end_time;
	PDEBUG(INIT_INFO, "chip_init():\n");
	end_time = jiffies + HZ / CODEC_TIMEOUT_ON_INIT;
	do {
		if (in_be32(CR_REG(ml403_ac97cr, STATUS)) & CR_CODECREADY) {
			/* clear both hardware FIFOs */
			out_be32(CR_REG(ml403_ac97cr, RESETFIFO),
				 CR_RECRESET | CR_PLAYRESET);
			PDEBUG(INIT_INFO, "chip_init(): (done)\n");
			return 0;
		}
		schedule_timeout_uninterruptible(1);
	} while (time_after(end_time, jiffies));
	snd_printk(KERN_ERR SND_ML403_AC97CR_DRIVER ": "
		   "timeout while waiting for codec, "
		   "not ready!\n");
	return -EBUSY;
}

static int snd_ml403_ac97cr_free(struct snd_ml403_ac97cr *ml403_ac97cr)
{
	PDEBUG(INIT_INFO, "free():\n");
	/* irq release */
	if (ml403_ac97cr->irq >= 0)
		free_irq(ml403_ac97cr->irq, ml403_ac97cr);
	if (ml403_ac97cr->capture_irq >= 0)
		free_irq(ml403_ac97cr->capture_irq, ml403_ac97cr);
	/* give back "port" */
	iounmap(ml403_ac97cr->port);
	kfree(ml403_ac97cr);
	PDEBUG(INIT_INFO, "free(): (done)\n");
	return 0;
}

static int snd_ml403_ac97cr_dev_free(struct snd_device *snddev)
{
	struct snd_ml403_ac97cr *ml403_ac97cr = snddev->device_data;
	PDEBUG(INIT_INFO, "dev_free():\n");
	return snd_ml403_ac97cr_free(ml403_ac97cr);
}

static int
snd_ml403_ac97cr_create(struct snd_card *card, struct platform_device *pfdev,
			struct snd_ml403_ac97cr **rml403_ac97cr)
{
	struct snd_ml403_ac97cr *ml403_ac97cr;
	int err;
	static struct snd_device_ops ops = {
		.dev_free = snd_ml403_ac97cr_dev_free,
	};
	struct resource *resource;
	int irq;

	*rml403_ac97cr = NULL;
	ml403_ac97cr = kzalloc(sizeof(*ml403_ac97cr), GFP_KERNEL);
	if (ml403_ac97cr == NULL)
		return -ENOMEM;
	spin_lock_init(&ml403_ac97cr->reg_lock);
	mutex_init(&ml403_ac97cr->cdc_mutex);
	ml403_ac97cr->card = card;
	ml403_ac97cr->pfdev = pfdev;
	ml403_ac97cr->irq = -1;
	ml403_ac97cr->enable_irq = 0;
	ml403_ac97cr->capture_irq = -1;
	ml403_ac97cr->enable_capture_irq = 0;
	ml403_ac97cr->port = NULL;
	ml403_ac97cr->res_port = NULL;

	PDEBUG(INIT_INFO, "Trying to reserve resources now ...\n");
	resource = platform_get_resource(pfdev, IORESOURCE_MEM, 0);
	/* get "port" */
	ml403_ac97cr->port = ioremap_nocache(resource->start,
					     (resource->end) -
					     (resource->start) + 1);
	if (ml403_ac97cr->port == NULL) {
		snd_printk(KERN_ERR SND_ML403_AC97CR_DRIVER ": "
			   "unable to remap memory region (%pR)\n",
			   resource);
		snd_ml403_ac97cr_free(ml403_ac97cr);
		return -EBUSY;
	}
	snd_printk(KERN_INFO SND_ML403_AC97CR_DRIVER ": "
		   "remap controller memory region to "
		   "0x%x done\n", (unsigned int)ml403_ac97cr->port);
	/* get irq */
	irq = platform_get_irq(pfdev, 0);
	if (request_irq(irq, snd_ml403_ac97cr_irq, 0,
			dev_name(&pfdev->dev), (void *)ml403_ac97cr)) {
		snd_printk(KERN_ERR SND_ML403_AC97CR_DRIVER ": "
			   "unable to grab IRQ %d\n",
			   irq);
		snd_ml403_ac97cr_free(ml403_ac97cr);
		return -EBUSY;
	}
	ml403_ac97cr->irq = irq;
	snd_printk(KERN_INFO SND_ML403_AC97CR_DRIVER ": "
		   "request (playback) irq %d done\n",
		   ml403_ac97cr->irq);
	irq = platform_get_irq(pfdev, 1);
	if (request_irq(irq, snd_ml403_ac97cr_irq, 0,
			dev_name(&pfdev->dev), (void *)ml403_ac97cr)) {
		snd_printk(KERN_ERR SND_ML403_AC97CR_DRIVER ": "
			   "unable to grab IRQ %d\n",
			   irq);
		snd_ml403_ac97cr_free(ml403_ac97cr);
		return -EBUSY;
	}
	ml403_ac97cr->capture_irq = irq;
	snd_printk(KERN_INFO SND_ML403_AC97CR_DRIVER ": "
		   "request (capture) irq %d done\n",
		   ml403_ac97cr->capture_irq);

	err = snd_ml403_ac97cr_chip_init(ml403_ac97cr);
	if (err < 0) {
		snd_ml403_ac97cr_free(ml403_ac97cr);
		return err;
	}

	err = snd_device_new(card, SNDRV_DEV_LOWLEVEL, ml403_ac97cr, &ops);
	if (err < 0) {
		PDEBUG(INIT_FAILURE, "probe(): snd_device_new() failed!\n");
		snd_ml403_ac97cr_free(ml403_ac97cr);
		return err;
	}

	*rml403_ac97cr = ml403_ac97cr;
	return 0;
}

static void snd_ml403_ac97cr_mixer_free(struct snd_ac97 *ac97)
{
	struct snd_ml403_ac97cr *ml403_ac97cr = ac97->private_data;
	PDEBUG(INIT_INFO, "mixer_free():\n");
	ml403_ac97cr->ac97 = NULL;
	PDEBUG(INIT_INFO, "mixer_free(): (done)\n");
}

static int
snd_ml403_ac97cr_mixer(struct snd_ml403_ac97cr *ml403_ac97cr)
{
	struct snd_ac97_bus *bus;
	struct snd_ac97_template ac97;
	int err;
	static struct snd_ac97_bus_ops ops = {
		.write = snd_ml403_ac97cr_codec_write,
		.read = snd_ml403_ac97cr_codec_read,
	};
	PDEBUG(INIT_INFO, "mixer():\n");
	err = snd_ac97_bus(ml403_ac97cr->card, 0, &ops, NULL, &bus);
	if (err < 0)
		return err;

	memset(&ac97, 0, sizeof(ac97));
	ml403_ac97cr->ac97_fake = 1;
	lm4550_regfile_init();
#ifdef CODEC_STAT
	ml403_ac97cr->ac97_read = 0;
	ml403_ac97cr->ac97_write = 0;
#endif
	ac97.private_data = ml403_ac97cr;
	ac97.private_free = snd_ml403_ac97cr_mixer_free;
	ac97.scaps = AC97_SCAP_AUDIO | AC97_SCAP_SKIP_MODEM |
	    AC97_SCAP_NO_SPDIF;
	err = snd_ac97_mixer(bus, &ac97, &ml403_ac97cr->ac97);
	ml403_ac97cr->ac97_fake = 0;
	lm4550_regfile_write_values_after_init(ml403_ac97cr->ac97);
	PDEBUG(INIT_INFO, "mixer(): (done) snd_ac97_mixer()=%d\n", err);
	return err;
}

static int
snd_ml403_ac97cr_pcm(struct snd_ml403_ac97cr *ml403_ac97cr, int device)
{
	struct snd_pcm *pcm;
	int err;

	err = snd_pcm_new(ml403_ac97cr->card, "ML403AC97CR/1", device, 1, 1,
			  &pcm);
	if (err < 0)
		return err;
	snd_pcm_set_ops(pcm, SNDRV_PCM_STREAM_PLAYBACK,
			&snd_ml403_ac97cr_playback_ops);
	snd_pcm_set_ops(pcm, SNDRV_PCM_STREAM_CAPTURE,
			&snd_ml403_ac97cr_capture_ops);
	pcm->private_data = ml403_ac97cr;
	pcm->info_flags = 0;
	strcpy(pcm->name, "ML403AC97CR DAC/ADC");
	ml403_ac97cr->pcm = pcm;

<<<<<<< HEAD
	snd_pcm_lib_preallocate_pages_for_all(pcm, SNDRV_DMA_TYPE_CONTINUOUS,
					  NULL,
					  64 * 1024,
					  128 * 1024);
=======
	snd_pcm_set_managed_buffer_all(pcm, SNDRV_DMA_TYPE_CONTINUOUS,
				       NULL,
				       64 * 1024,
				       128 * 1024);
>>>>>>> bfea224d
	return 0;
}

static int snd_ml403_ac97cr_probe(struct platform_device *pfdev)
{
	struct snd_card *card;
	struct snd_ml403_ac97cr *ml403_ac97cr = NULL;
	int err;
	int dev = pfdev->id;

	if (dev >= SNDRV_CARDS)
		return -ENODEV;
	if (!enable[dev])
		return -ENOENT;

	err = snd_card_new(&pfdev->dev, index[dev], id[dev], THIS_MODULE,
			   0, &card);
	if (err < 0)
		return err;
	err = snd_ml403_ac97cr_create(card, pfdev, &ml403_ac97cr);
	if (err < 0) {
		PDEBUG(INIT_FAILURE, "probe(): create failed!\n");
		snd_card_free(card);
		return err;
	}
	PDEBUG(INIT_INFO, "probe(): create done\n");
	card->private_data = ml403_ac97cr;
	err = snd_ml403_ac97cr_mixer(ml403_ac97cr);
	if (err < 0) {
		snd_card_free(card);
		return err;
	}
	PDEBUG(INIT_INFO, "probe(): mixer done\n");
	err = snd_ml403_ac97cr_pcm(ml403_ac97cr, 0);
	if (err < 0) {
		snd_card_free(card);
		return err;
	}
	PDEBUG(INIT_INFO, "probe(): PCM done\n");
	strcpy(card->driver, SND_ML403_AC97CR_DRIVER);
	strcpy(card->shortname, "ML403 AC97 Controller Reference");
	sprintf(card->longname, "%s %s at 0x%lx, irq %i & %i, device %i",
		card->shortname, card->driver,
		(unsigned long)ml403_ac97cr->port, ml403_ac97cr->irq,
		ml403_ac97cr->capture_irq, dev + 1);

	err = snd_card_register(card);
	if (err < 0) {
		snd_card_free(card);
		return err;
	}
	platform_set_drvdata(pfdev, card);
	PDEBUG(INIT_INFO, "probe(): (done)\n");
	return 0;
}

static int snd_ml403_ac97cr_remove(struct platform_device *pfdev)
{
	snd_card_free(platform_get_drvdata(pfdev));
	return 0;
}

/* work with hotplug and coldplug */
MODULE_ALIAS("platform:" SND_ML403_AC97CR_DRIVER);

static struct platform_driver snd_ml403_ac97cr_driver = {
	.probe = snd_ml403_ac97cr_probe,
	.remove = snd_ml403_ac97cr_remove,
	.driver = {
		.name = SND_ML403_AC97CR_DRIVER,
	},
};

module_platform_driver(snd_ml403_ac97cr_driver);<|MERGE_RESOLUTION|>--- conflicted
+++ resolved
@@ -1218,17 +1218,10 @@
 	strcpy(pcm->name, "ML403AC97CR DAC/ADC");
 	ml403_ac97cr->pcm = pcm;
 
-<<<<<<< HEAD
-	snd_pcm_lib_preallocate_pages_for_all(pcm, SNDRV_DMA_TYPE_CONTINUOUS,
-					  NULL,
-					  64 * 1024,
-					  128 * 1024);
-=======
 	snd_pcm_set_managed_buffer_all(pcm, SNDRV_DMA_TYPE_CONTINUOUS,
 				       NULL,
 				       64 * 1024,
 				       128 * 1024);
->>>>>>> bfea224d
 	return 0;
 }
 

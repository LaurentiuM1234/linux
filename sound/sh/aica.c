// SPDX-License-Identifier: GPL-2.0-only
/*
*
* Copyright Adrian McMenamin 2005, 2006, 2007
* <adrian@mcmen.demon.co.uk>
* Requires firmware (BSD licenced) available from:
* http://linuxdc.cvs.sourceforge.net/linuxdc/linux-sh-dc/sound/oss/aica/firmware/
* or the maintainer
*/

#include <linux/init.h>
#include <linux/jiffies.h>
#include <linux/slab.h>
#include <linux/time.h>
#include <linux/wait.h>
#include <linux/module.h>
#include <linux/platform_device.h>
#include <linux/firmware.h>
#include <linux/timer.h>
#include <linux/delay.h>
#include <linux/workqueue.h>
#include <linux/io.h>
#include <sound/core.h>
#include <sound/control.h>
#include <sound/pcm.h>
#include <sound/initval.h>
#include <sound/info.h>
#include <asm/dma.h>
#include <mach/sysasic.h>
#include "aica.h"

MODULE_AUTHOR("Adrian McMenamin <adrian@mcmen.demon.co.uk>");
MODULE_DESCRIPTION("Dreamcast AICA sound (pcm) driver");
MODULE_LICENSE("GPL");
MODULE_SUPPORTED_DEVICE("{{Yamaha/SEGA, AICA}}");
MODULE_FIRMWARE("aica_firmware.bin");

/* module parameters */
#define CARD_NAME "AICA"
static int index = -1;
static char *id;
static bool enable = 1;
module_param(index, int, 0444);
MODULE_PARM_DESC(index, "Index value for " CARD_NAME " soundcard.");
module_param(id, charp, 0444);
MODULE_PARM_DESC(id, "ID string for " CARD_NAME " soundcard.");
module_param(enable, bool, 0644);
MODULE_PARM_DESC(enable, "Enable " CARD_NAME " soundcard.");

/* Simple platform device */
static struct platform_device *pd;
static struct resource aica_memory_space[2] = {
	{
	 .name = "AICA ARM CONTROL",
	 .start = ARM_RESET_REGISTER,
	 .flags = IORESOURCE_MEM,
	 .end = ARM_RESET_REGISTER + 3,
	 },
	{
	 .name = "AICA Sound RAM",
	 .start = SPU_MEMORY_BASE,
	 .flags = IORESOURCE_MEM,
	 .end = SPU_MEMORY_BASE + 0x200000 - 1,
	 },
};

/* SPU specific functions */
/* spu_write_wait - wait for G2-SH FIFO to clear */
static void spu_write_wait(void)
{
	int time_count;
	time_count = 0;
	while (1) {
		if (!(readl(G2_FIFO) & 0x11))
			break;
		/* To ensure hardware failure doesn't wedge kernel */
		time_count++;
		if (time_count > 0x10000) {
			snd_printk
			    ("WARNING: G2 FIFO appears to be blocked.\n");
			break;
		}
	}
}

/* spu_memset - write to memory in SPU address space */
static void spu_memset(u32 toi, u32 what, int length)
{
	int i;
	unsigned long flags;
	if (snd_BUG_ON(length % 4))
		return;
	for (i = 0; i < length; i++) {
		if (!(i % 8))
			spu_write_wait();
		local_irq_save(flags);
		writel(what, toi + SPU_MEMORY_BASE);
		local_irq_restore(flags);
		toi++;
	}
}

/* spu_memload - write to SPU address space */
static void spu_memload(u32 toi, void *from, int length)
{
	unsigned long flags;
	u32 *froml = from;
	u32 __iomem *to = (u32 __iomem *) (SPU_MEMORY_BASE + toi);
	int i;
	u32 val;
	length = DIV_ROUND_UP(length, 4);
	spu_write_wait();
	for (i = 0; i < length; i++) {
		if (!(i % 8))
			spu_write_wait();
		val = *froml;
		local_irq_save(flags);
		writel(val, to);
		local_irq_restore(flags);
		froml++;
		to++;
	}
}

/* spu_disable - set spu registers to stop sound output */
static void spu_disable(void)
{
	int i;
	unsigned long flags;
	u32 regval;
	spu_write_wait();
	regval = readl(ARM_RESET_REGISTER);
	regval |= 1;
	spu_write_wait();
	local_irq_save(flags);
	writel(regval, ARM_RESET_REGISTER);
	local_irq_restore(flags);
	for (i = 0; i < 64; i++) {
		spu_write_wait();
		regval = readl(SPU_REGISTER_BASE + (i * 0x80));
		regval = (regval & ~0x4000) | 0x8000;
		spu_write_wait();
		local_irq_save(flags);
		writel(regval, SPU_REGISTER_BASE + (i * 0x80));
		local_irq_restore(flags);
	}
}

/* spu_enable - set spu registers to enable sound output */
static void spu_enable(void)
{
	unsigned long flags;
	u32 regval = readl(ARM_RESET_REGISTER);
	regval &= ~1;
	spu_write_wait();
	local_irq_save(flags);
	writel(regval, ARM_RESET_REGISTER);
	local_irq_restore(flags);
}

/* 
 * Halt the sound processor, clear the memory,
 * load some default ARM7 code, and then restart ARM7
*/
static void spu_reset(void)
{
	unsigned long flags;
	spu_disable();
	spu_memset(0, 0, 0x200000 / 4);
	/* Put ARM7 in endless loop */
	local_irq_save(flags);
	__raw_writel(0xea000002, SPU_MEMORY_BASE);
	local_irq_restore(flags);
	spu_enable();
}

/* aica_chn_start - write to spu to start playback */
static void aica_chn_start(void)
{
	unsigned long flags;
	spu_write_wait();
	local_irq_save(flags);
	writel(AICA_CMD_KICK | AICA_CMD_START, (u32 *) AICA_CONTROL_POINT);
	local_irq_restore(flags);
}

/* aica_chn_halt - write to spu to halt playback */
static void aica_chn_halt(void)
{
	unsigned long flags;
	spu_write_wait();
	local_irq_save(flags);
	writel(AICA_CMD_KICK | AICA_CMD_STOP, (u32 *) AICA_CONTROL_POINT);
	local_irq_restore(flags);
}

/* ALSA code below */
static const struct snd_pcm_hardware snd_pcm_aica_playback_hw = {
	.info = (SNDRV_PCM_INFO_NONINTERLEAVED),
	.formats =
	    (SNDRV_PCM_FMTBIT_S8 | SNDRV_PCM_FMTBIT_S16_LE |
	     SNDRV_PCM_FMTBIT_IMA_ADPCM),
	.rates = SNDRV_PCM_RATE_8000_48000,
	.rate_min = 8000,
	.rate_max = 48000,
	.channels_min = 1,
	.channels_max = 2,
	.buffer_bytes_max = AICA_BUFFER_SIZE,
	.period_bytes_min = AICA_PERIOD_SIZE,
	.period_bytes_max = AICA_PERIOD_SIZE,
	.periods_min = AICA_PERIOD_NUMBER,
	.periods_max = AICA_PERIOD_NUMBER,
};

static int aica_dma_transfer(int channels, int buffer_size,
			     struct snd_pcm_substream *substream)
{
	int q, err, period_offset;
	struct snd_card_aica *dreamcastcard;
	struct snd_pcm_runtime *runtime;
	unsigned long flags;
	err = 0;
	dreamcastcard = substream->pcm->private_data;
	period_offset = dreamcastcard->clicks;
	period_offset %= (AICA_PERIOD_NUMBER / channels);
	runtime = substream->runtime;
	for (q = 0; q < channels; q++) {
		local_irq_save(flags);
		err = dma_xfer(AICA_DMA_CHANNEL,
			       (unsigned long) (runtime->dma_area +
						(AICA_BUFFER_SIZE * q) /
						channels +
						AICA_PERIOD_SIZE *
						period_offset),
			       AICA_CHANNEL0_OFFSET + q * CHANNEL_OFFSET +
			       AICA_PERIOD_SIZE * period_offset,
			       buffer_size / channels, AICA_DMA_MODE);
		if (unlikely(err < 0)) {
			local_irq_restore(flags);
			break;
		}
		dma_wait_for_completion(AICA_DMA_CHANNEL);
		local_irq_restore(flags);
	}
	return err;
}

static void startup_aica(struct snd_card_aica *dreamcastcard)
{
	spu_memload(AICA_CHANNEL0_CONTROL_OFFSET,
		    dreamcastcard->channel, sizeof(struct aica_channel));
	aica_chn_start();
}

static void run_spu_dma(struct work_struct *work)
{
	int buffer_size;
	struct snd_pcm_runtime *runtime;
	struct snd_card_aica *dreamcastcard;
	dreamcastcard =
	    container_of(work, struct snd_card_aica, spu_dma_work);
	runtime = dreamcastcard->substream->runtime;
	if (unlikely(dreamcastcard->dma_check == 0)) {
		buffer_size =
		    frames_to_bytes(runtime, runtime->buffer_size);
		if (runtime->channels > 1)
			dreamcastcard->channel->flags |= 0x01;
		aica_dma_transfer(runtime->channels, buffer_size,
				  dreamcastcard->substream);
		startup_aica(dreamcastcard);
		dreamcastcard->clicks =
		    buffer_size / (AICA_PERIOD_SIZE * runtime->channels);
		return;
	} else {
		aica_dma_transfer(runtime->channels,
				  AICA_PERIOD_SIZE * runtime->channels,
				  dreamcastcard->substream);
		snd_pcm_period_elapsed(dreamcastcard->substream);
		dreamcastcard->clicks++;
		if (unlikely(dreamcastcard->clicks >= AICA_PERIOD_NUMBER))
			dreamcastcard->clicks %= AICA_PERIOD_NUMBER;
		mod_timer(&dreamcastcard->timer, jiffies + 1);
	}
}

static void aica_period_elapsed(struct timer_list *t)
{
	struct snd_card_aica *dreamcastcard = from_timer(dreamcastcard,
							      t, timer);
	struct snd_pcm_substream *substream = dreamcastcard->substream;
	/*timer function - so cannot sleep */
	int play_period;
	struct snd_pcm_runtime *runtime;
	runtime = substream->runtime;
	dreamcastcard = substream->pcm->private_data;
	/* Have we played out an additional period? */
	play_period =
	    frames_to_bytes(runtime,
			    readl
			    (AICA_CONTROL_CHANNEL_SAMPLE_NUMBER)) /
	    AICA_PERIOD_SIZE;
	if (play_period == dreamcastcard->current_period) {
		/* reschedule the timer */
		mod_timer(&(dreamcastcard->timer), jiffies + 1);
		return;
	}
	if (runtime->channels > 1)
		dreamcastcard->current_period = play_period;
	if (unlikely(dreamcastcard->dma_check == 0))
		dreamcastcard->dma_check = 1;
	schedule_work(&(dreamcastcard->spu_dma_work));
}

static void spu_begin_dma(struct snd_pcm_substream *substream)
{
	struct snd_card_aica *dreamcastcard;
	struct snd_pcm_runtime *runtime;
	runtime = substream->runtime;
	dreamcastcard = substream->pcm->private_data;
	/*get the queue to do the work */
	schedule_work(&(dreamcastcard->spu_dma_work));
	mod_timer(&dreamcastcard->timer, jiffies + 4);
}

static int snd_aicapcm_pcm_open(struct snd_pcm_substream
				*substream)
{
	struct snd_pcm_runtime *runtime;
	struct aica_channel *channel;
	struct snd_card_aica *dreamcastcard;
	if (!enable)
		return -ENOENT;
	dreamcastcard = substream->pcm->private_data;
	channel = kmalloc(sizeof(struct aica_channel), GFP_KERNEL);
	if (!channel)
		return -ENOMEM;
	/* set defaults for channel */
	channel->sfmt = SM_8BIT;
	channel->cmd = AICA_CMD_START;
	channel->vol = dreamcastcard->master_volume;
	channel->pan = 0x80;
	channel->pos = 0;
	channel->flags = 0;	/* default to mono */
	dreamcastcard->channel = channel;
	runtime = substream->runtime;
	runtime->hw = snd_pcm_aica_playback_hw;
	spu_enable();
	dreamcastcard->clicks = 0;
	dreamcastcard->current_period = 0;
	dreamcastcard->dma_check = 0;
	return 0;
}

static int snd_aicapcm_pcm_close(struct snd_pcm_substream
				 *substream)
{
	struct snd_card_aica *dreamcastcard = substream->pcm->private_data;
	flush_work(&(dreamcastcard->spu_dma_work));
	del_timer(&dreamcastcard->timer);
	dreamcastcard->substream = NULL;
	kfree(dreamcastcard->channel);
	spu_disable();
	return 0;
}

static int snd_aicapcm_pcm_prepare(struct snd_pcm_substream
				   *substream)
{
	struct snd_card_aica *dreamcastcard = substream->pcm->private_data;
	if ((substream->runtime)->format == SNDRV_PCM_FORMAT_S16_LE)
		dreamcastcard->channel->sfmt = SM_16BIT;
	dreamcastcard->channel->freq = substream->runtime->rate;
	dreamcastcard->substream = substream;
	return 0;
}

static int snd_aicapcm_pcm_trigger(struct snd_pcm_substream
				   *substream, int cmd)
{
	switch (cmd) {
	case SNDRV_PCM_TRIGGER_START:
		spu_begin_dma(substream);
		break;
	case SNDRV_PCM_TRIGGER_STOP:
		aica_chn_halt();
		break;
	default:
		return -EINVAL;
	}
	return 0;
}

static unsigned long snd_aicapcm_pcm_pointer(struct snd_pcm_substream
					     *substream)
{
	return readl(AICA_CONTROL_CHANNEL_SAMPLE_NUMBER);
}

static const struct snd_pcm_ops snd_aicapcm_playback_ops = {
	.open = snd_aicapcm_pcm_open,
	.close = snd_aicapcm_pcm_close,
	.prepare = snd_aicapcm_pcm_prepare,
	.trigger = snd_aicapcm_pcm_trigger,
	.pointer = snd_aicapcm_pcm_pointer,
};

/* TO DO: set up to handle more than one pcm instance */
static int __init snd_aicapcmchip(struct snd_card_aica
				  *dreamcastcard, int pcm_index)
{
	struct snd_pcm *pcm;
	int err;
	/* AICA has no capture ability */
	err =
	    snd_pcm_new(dreamcastcard->card, "AICA PCM", pcm_index, 1, 0,
			&pcm);
	if (unlikely(err < 0))
		return err;
	pcm->private_data = dreamcastcard;
	strcpy(pcm->name, "AICA PCM");
	snd_pcm_set_ops(pcm, SNDRV_PCM_STREAM_PLAYBACK,
			&snd_aicapcm_playback_ops);
	/* Allocate the DMA buffers */
<<<<<<< HEAD
	snd_pcm_lib_preallocate_pages_for_all(pcm,
					      SNDRV_DMA_TYPE_CONTINUOUS,
					      NULL,
					      AICA_BUFFER_SIZE,
					      AICA_BUFFER_SIZE);
=======
	snd_pcm_set_managed_buffer_all(pcm,
				       SNDRV_DMA_TYPE_CONTINUOUS,
				       NULL,
				       AICA_BUFFER_SIZE,
				       AICA_BUFFER_SIZE);
>>>>>>> bfea224d
	return 0;
}

/* Mixer controls */
#define aica_pcmswitch_info		snd_ctl_boolean_mono_info

static int aica_pcmswitch_get(struct snd_kcontrol *kcontrol,
			      struct snd_ctl_elem_value *ucontrol)
{
	ucontrol->value.integer.value[0] = 1;	/* TO DO: Fix me */
	return 0;
}

static int aica_pcmswitch_put(struct snd_kcontrol *kcontrol,
			      struct snd_ctl_elem_value *ucontrol)
{
	if (ucontrol->value.integer.value[0] == 1)
		return 0;	/* TO DO: Fix me */
	else
		aica_chn_halt();
	return 0;
}

static int aica_pcmvolume_info(struct snd_kcontrol *kcontrol,
			       struct snd_ctl_elem_info *uinfo)
{
	uinfo->type = SNDRV_CTL_ELEM_TYPE_INTEGER;
	uinfo->count = 1;
	uinfo->value.integer.min = 0;
	uinfo->value.integer.max = 0xFF;
	return 0;
}

static int aica_pcmvolume_get(struct snd_kcontrol *kcontrol,
			      struct snd_ctl_elem_value *ucontrol)
{
	struct snd_card_aica *dreamcastcard;
	dreamcastcard = kcontrol->private_data;
	if (unlikely(!dreamcastcard->channel))
		return -ETXTBSY;	/* we've not yet been set up */
	ucontrol->value.integer.value[0] = dreamcastcard->channel->vol;
	return 0;
}

static int aica_pcmvolume_put(struct snd_kcontrol *kcontrol,
			      struct snd_ctl_elem_value *ucontrol)
{
	struct snd_card_aica *dreamcastcard;
	unsigned int vol;
	dreamcastcard = kcontrol->private_data;
	if (unlikely(!dreamcastcard->channel))
		return -ETXTBSY;
	vol = ucontrol->value.integer.value[0];
	if (vol > 0xff)
		return -EINVAL;
	if (unlikely(dreamcastcard->channel->vol == vol))
		return 0;
	dreamcastcard->channel->vol = ucontrol->value.integer.value[0];
	dreamcastcard->master_volume = ucontrol->value.integer.value[0];
	spu_memload(AICA_CHANNEL0_CONTROL_OFFSET,
		    dreamcastcard->channel, sizeof(struct aica_channel));
	return 1;
}

static const struct snd_kcontrol_new snd_aica_pcmswitch_control = {
	.iface = SNDRV_CTL_ELEM_IFACE_MIXER,
	.name = "PCM Playback Switch",
	.index = 0,
	.info = aica_pcmswitch_info,
	.get = aica_pcmswitch_get,
	.put = aica_pcmswitch_put
};

static const struct snd_kcontrol_new snd_aica_pcmvolume_control = {
	.iface = SNDRV_CTL_ELEM_IFACE_MIXER,
	.name = "PCM Playback Volume",
	.index = 0,
	.info = aica_pcmvolume_info,
	.get = aica_pcmvolume_get,
	.put = aica_pcmvolume_put
};

static int load_aica_firmware(void)
{
	int err;
	const struct firmware *fw_entry;
	spu_reset();
	err = request_firmware(&fw_entry, "aica_firmware.bin", &pd->dev);
	if (unlikely(err))
		return err;
	/* write firmware into memory */
	spu_disable();
	spu_memload(0, fw_entry->data, fw_entry->size);
	spu_enable();
	release_firmware(fw_entry);
	return err;
}

static int add_aicamixer_controls(struct snd_card_aica *dreamcastcard)
{
	int err;
	err = snd_ctl_add
	    (dreamcastcard->card,
	     snd_ctl_new1(&snd_aica_pcmvolume_control, dreamcastcard));
	if (unlikely(err < 0))
		return err;
	err = snd_ctl_add
	    (dreamcastcard->card,
	     snd_ctl_new1(&snd_aica_pcmswitch_control, dreamcastcard));
	if (unlikely(err < 0))
		return err;
	return 0;
}

static int snd_aica_remove(struct platform_device *devptr)
{
	struct snd_card_aica *dreamcastcard;
	dreamcastcard = platform_get_drvdata(devptr);
	if (unlikely(!dreamcastcard))
		return -ENODEV;
	snd_card_free(dreamcastcard->card);
	kfree(dreamcastcard);
	return 0;
}

static int snd_aica_probe(struct platform_device *devptr)
{
	int err;
	struct snd_card_aica *dreamcastcard;
	dreamcastcard = kzalloc(sizeof(struct snd_card_aica), GFP_KERNEL);
	if (unlikely(!dreamcastcard))
		return -ENOMEM;
	err = snd_card_new(&devptr->dev, index, SND_AICA_DRIVER,
			   THIS_MODULE, 0, &dreamcastcard->card);
	if (unlikely(err < 0)) {
		kfree(dreamcastcard);
		return err;
	}
	strcpy(dreamcastcard->card->driver, "snd_aica");
	strcpy(dreamcastcard->card->shortname, SND_AICA_DRIVER);
	strcpy(dreamcastcard->card->longname,
	       "Yamaha AICA Super Intelligent Sound Processor for SEGA Dreamcast");
	/* Prepare to use the queue */
	INIT_WORK(&(dreamcastcard->spu_dma_work), run_spu_dma);
	timer_setup(&dreamcastcard->timer, aica_period_elapsed, 0);
	/* Load the PCM 'chip' */
	err = snd_aicapcmchip(dreamcastcard, 0);
	if (unlikely(err < 0))
		goto freedreamcast;
	/* Add basic controls */
	err = add_aicamixer_controls(dreamcastcard);
	if (unlikely(err < 0))
		goto freedreamcast;
	/* Register the card with ALSA subsystem */
	err = snd_card_register(dreamcastcard->card);
	if (unlikely(err < 0))
		goto freedreamcast;
	platform_set_drvdata(devptr, dreamcastcard);
	snd_printk
	    ("ALSA Driver for Yamaha AICA Super Intelligent Sound Processor\n");
	return 0;
      freedreamcast:
	snd_card_free(dreamcastcard->card);
	kfree(dreamcastcard);
	return err;
}

static struct platform_driver snd_aica_driver = {
	.probe = snd_aica_probe,
	.remove = snd_aica_remove,
	.driver = {
		.name = SND_AICA_DRIVER,
	},
};

static int __init aica_init(void)
{
	int err;
	err = platform_driver_register(&snd_aica_driver);
	if (unlikely(err < 0))
		return err;
	pd = platform_device_register_simple(SND_AICA_DRIVER, -1,
					     aica_memory_space, 2);
	if (IS_ERR(pd)) {
		platform_driver_unregister(&snd_aica_driver);
		return PTR_ERR(pd);
	}
	/* Load the firmware */
	return load_aica_firmware();
}

static void __exit aica_exit(void)
{
	platform_device_unregister(pd);
	platform_driver_unregister(&snd_aica_driver);
	/* Kill any sound still playing and reset ARM7 to safe state */
	spu_reset();
}

module_init(aica_init);
module_exit(aica_exit);<|MERGE_RESOLUTION|>--- conflicted
+++ resolved
@@ -421,19 +421,11 @@
 	snd_pcm_set_ops(pcm, SNDRV_PCM_STREAM_PLAYBACK,
 			&snd_aicapcm_playback_ops);
 	/* Allocate the DMA buffers */
-<<<<<<< HEAD
-	snd_pcm_lib_preallocate_pages_for_all(pcm,
-					      SNDRV_DMA_TYPE_CONTINUOUS,
-					      NULL,
-					      AICA_BUFFER_SIZE,
-					      AICA_BUFFER_SIZE);
-=======
 	snd_pcm_set_managed_buffer_all(pcm,
 				       SNDRV_DMA_TYPE_CONTINUOUS,
 				       NULL,
 				       AICA_BUFFER_SIZE,
 				       AICA_BUFFER_SIZE);
->>>>>>> bfea224d
 	return 0;
 }
 

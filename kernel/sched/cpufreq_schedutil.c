// SPDX-License-Identifier: GPL-2.0
/*
 * CPUFreq governor based on scheduler-provided CPU utilization data.
 *
 * Copyright (C) 2016, Intel Corporation
 * Author: Rafael J. Wysocki <rafael.j.wysocki@intel.com>
 */

#define pr_fmt(fmt) KBUILD_MODNAME ": " fmt

#include "sched.h"

#include <linux/sched/cpufreq.h>
#include <trace/events/power.h>

#define IOWAIT_BOOST_MIN	(SCHED_CAPACITY_SCALE / 8)

struct sugov_tunables {
	struct gov_attr_set	attr_set;
	unsigned int		rate_limit_us;
};

struct sugov_policy {
	struct cpufreq_policy	*policy;

	struct sugov_tunables	*tunables;
	struct list_head	tunables_hook;

	raw_spinlock_t		update_lock;	/* For shared policies */
	u64			last_freq_update_time;
	s64			freq_update_delay_ns;
	unsigned int		next_freq;
	unsigned int		cached_raw_freq;

	/* The next fields are only needed if fast switch cannot be used: */
	struct			irq_work irq_work;
	struct			kthread_work work;
	struct			mutex work_lock;
	struct			kthread_worker worker;
	struct task_struct	*thread;
	bool			work_in_progress;

	bool			limits_changed;
	bool			need_freq_update;
};

struct sugov_cpu {
	struct update_util_data	update_util;
	struct sugov_policy	*sg_policy;
	unsigned int		cpu;

	bool			iowait_boost_pending;
	unsigned int		iowait_boost;
	u64			last_update;

	unsigned long		util;
	unsigned long		bw_dl;
	unsigned long		max;

	/* The field below is for single-CPU policies only: */
#ifdef CONFIG_NO_HZ_COMMON
	unsigned long		saved_idle_calls;
#endif
};

static DEFINE_PER_CPU(struct sugov_cpu, sugov_cpu);

/************************ Governor internals ***********************/

static bool sugov_should_update_freq(struct sugov_policy *sg_policy, u64 time)
{
	s64 delta_ns;

	/*
	 * Since cpufreq_update_util() is called with rq->lock held for
	 * the @target_cpu, our per-CPU data is fully serialized.
	 *
	 * However, drivers cannot in general deal with cross-CPU
	 * requests, so while get_next_freq() will work, our
	 * sugov_update_commit() call may not for the fast switching platforms.
	 *
	 * Hence stop here for remote requests if they aren't supported
	 * by the hardware, as calculating the frequency is pointless if
	 * we cannot in fact act on it.
	 *
	 * This is needed on the slow switching platforms too to prevent CPUs
	 * going offline from leaving stale IRQ work items behind.
	 */
	if (!cpufreq_this_cpu_can_update(sg_policy->policy))
		return false;

	if (unlikely(sg_policy->limits_changed)) {
		sg_policy->limits_changed = false;
		sg_policy->need_freq_update = true;
		return true;
	}

	delta_ns = time - sg_policy->last_freq_update_time;

	return delta_ns >= sg_policy->freq_update_delay_ns;
}

static bool sugov_update_next_freq(struct sugov_policy *sg_policy, u64 time,
				   unsigned int next_freq)
{
<<<<<<< HEAD
	if (!sg_policy->need_freq_update) {
		if (sg_policy->next_freq == next_freq)
			return false;
	} else {
		sg_policy->need_freq_update = cpufreq_driver_test_flags(CPUFREQ_NEED_UPDATE_LIMITS);
	}
=======
	if (sg_policy->need_freq_update)
		sg_policy->need_freq_update = cpufreq_driver_test_flags(CPUFREQ_NEED_UPDATE_LIMITS);
	else if (sg_policy->next_freq == next_freq)
		return false;
>>>>>>> 76ec55ca

	sg_policy->next_freq = next_freq;
	sg_policy->last_freq_update_time = time;

	return true;
}

static void sugov_fast_switch(struct sugov_policy *sg_policy, u64 time,
			      unsigned int next_freq)
{
	if (sugov_update_next_freq(sg_policy, time, next_freq))
		cpufreq_driver_fast_switch(sg_policy->policy, next_freq);
}

static void sugov_deferred_update(struct sugov_policy *sg_policy, u64 time,
				  unsigned int next_freq)
{
	if (!sugov_update_next_freq(sg_policy, time, next_freq))
		return;

	if (!sg_policy->work_in_progress) {
		sg_policy->work_in_progress = true;
		irq_work_queue(&sg_policy->irq_work);
	}
}

/**
 * get_next_freq - Compute a new frequency for a given cpufreq policy.
 * @sg_policy: schedutil policy object to compute the new frequency for.
 * @util: Current CPU utilization.
 * @max: CPU capacity.
 *
 * If the utilization is frequency-invariant, choose the new frequency to be
 * proportional to it, that is
 *
 * next_freq = C * max_freq * util / max
 *
 * Otherwise, approximate the would-be frequency-invariant utilization by
 * util_raw * (curr_freq / max_freq) which leads to
 *
 * next_freq = C * curr_freq * util_raw / max
 *
 * Take C = 1.25 for the frequency tipping point at (util / max) = 0.8.
 *
 * The lowest driver-supported frequency which is equal or greater than the raw
 * next_freq (as calculated above) is returned, subject to policy min/max and
 * cpufreq driver limitations.
 */
static unsigned int get_next_freq(struct sugov_policy *sg_policy,
				  unsigned long util, unsigned long max)
{
	struct cpufreq_policy *policy = sg_policy->policy;
	unsigned int freq = arch_scale_freq_invariant() ?
				policy->cpuinfo.max_freq : policy->cur;

	freq = map_util_freq(util, freq, max);

	if (freq == sg_policy->cached_raw_freq && !sg_policy->need_freq_update)
		return sg_policy->next_freq;

	sg_policy->cached_raw_freq = freq;
	return cpufreq_driver_resolve_freq(policy, freq);
}

/*
 * This function computes an effective utilization for the given CPU, to be
 * used for frequency selection given the linear relation: f = u * f_max.
 *
 * The scheduler tracks the following metrics:
 *
 *   cpu_util_{cfs,rt,dl,irq}()
 *   cpu_bw_dl()
 *
 * Where the cfs,rt and dl util numbers are tracked with the same metric and
 * synchronized windows and are thus directly comparable.
 *
 * The cfs,rt,dl utilization are the running times measured with rq->clock_task
 * which excludes things like IRQ and steal-time. These latter are then accrued
 * in the irq utilization.
 *
 * The DL bandwidth number otoh is not a measured metric but a value computed
 * based on the task model parameters and gives the minimal utilization
 * required to meet deadlines.
 */
unsigned long schedutil_cpu_util(int cpu, unsigned long util_cfs,
				 unsigned long max, enum schedutil_type type,
				 struct task_struct *p)
{
	unsigned long dl_util, util, irq;
	struct rq *rq = cpu_rq(cpu);

	if (!uclamp_is_used() &&
	    type == FREQUENCY_UTIL && rt_rq_is_runnable(&rq->rt)) {
		return max;
	}

	/*
	 * Early check to see if IRQ/steal time saturates the CPU, can be
	 * because of inaccuracies in how we track these -- see
	 * update_irq_load_avg().
	 */
	irq = cpu_util_irq(rq);
	if (unlikely(irq >= max))
		return max;

	/*
	 * Because the time spend on RT/DL tasks is visible as 'lost' time to
	 * CFS tasks and we use the same metric to track the effective
	 * utilization (PELT windows are synchronized) we can directly add them
	 * to obtain the CPU's actual utilization.
	 *
	 * CFS and RT utilization can be boosted or capped, depending on
	 * utilization clamp constraints requested by currently RUNNABLE
	 * tasks.
	 * When there are no CFS RUNNABLE tasks, clamps are released and
	 * frequency will be gracefully reduced with the utilization decay.
	 */
	util = util_cfs + cpu_util_rt(rq);
	if (type == FREQUENCY_UTIL)
		util = uclamp_rq_util_with(rq, util, p);

	dl_util = cpu_util_dl(rq);

	/*
	 * For frequency selection we do not make cpu_util_dl() a permanent part
	 * of this sum because we want to use cpu_bw_dl() later on, but we need
	 * to check if the CFS+RT+DL sum is saturated (ie. no idle time) such
	 * that we select f_max when there is no idle time.
	 *
	 * NOTE: numerical errors or stop class might cause us to not quite hit
	 * saturation when we should -- something for later.
	 */
	if (util + dl_util >= max)
		return max;

	/*
	 * OTOH, for energy computation we need the estimated running time, so
	 * include util_dl and ignore dl_bw.
	 */
	if (type == ENERGY_UTIL)
		util += dl_util;

	/*
	 * There is still idle time; further improve the number by using the
	 * irq metric. Because IRQ/steal time is hidden from the task clock we
	 * need to scale the task numbers:
	 *
	 *              max - irq
	 *   U' = irq + --------- * U
	 *                 max
	 */
	util = scale_irq_capacity(util, irq, max);
	util += irq;

	/*
	 * Bandwidth required by DEADLINE must always be granted while, for
	 * FAIR and RT, we use blocked utilization of IDLE CPUs as a mechanism
	 * to gracefully reduce the frequency when no tasks show up for longer
	 * periods of time.
	 *
	 * Ideally we would like to set bw_dl as min/guaranteed freq and util +
	 * bw_dl as requested freq. However, cpufreq is not yet ready for such
	 * an interface. So, we only do the latter for now.
	 */
	if (type == FREQUENCY_UTIL)
		util += cpu_bw_dl(rq);

	return min(max, util);
}

static void sugov_get_util(struct sugov_cpu *sg_cpu)
{
	struct rq *rq = cpu_rq(sg_cpu->cpu);
	unsigned long max = arch_scale_cpu_capacity(sg_cpu->cpu);

	sg_cpu->max = max;
	sg_cpu->bw_dl = cpu_bw_dl(rq);
	sg_cpu->util = schedutil_cpu_util(sg_cpu->cpu, cpu_util_cfs(rq), max,
					  FREQUENCY_UTIL, NULL);
}

/**
 * sugov_iowait_reset() - Reset the IO boost status of a CPU.
 * @sg_cpu: the sugov data for the CPU to boost
 * @time: the update time from the caller
 * @set_iowait_boost: true if an IO boost has been requested
 *
 * The IO wait boost of a task is disabled after a tick since the last update
 * of a CPU. If a new IO wait boost is requested after more then a tick, then
 * we enable the boost starting from IOWAIT_BOOST_MIN, which improves energy
 * efficiency by ignoring sporadic wakeups from IO.
 */
static bool sugov_iowait_reset(struct sugov_cpu *sg_cpu, u64 time,
			       bool set_iowait_boost)
{
	s64 delta_ns = time - sg_cpu->last_update;

	/* Reset boost only if a tick has elapsed since last request */
	if (delta_ns <= TICK_NSEC)
		return false;

	sg_cpu->iowait_boost = set_iowait_boost ? IOWAIT_BOOST_MIN : 0;
	sg_cpu->iowait_boost_pending = set_iowait_boost;

	return true;
}

/**
 * sugov_iowait_boost() - Updates the IO boost status of a CPU.
 * @sg_cpu: the sugov data for the CPU to boost
 * @time: the update time from the caller
 * @flags: SCHED_CPUFREQ_IOWAIT if the task is waking up after an IO wait
 *
 * Each time a task wakes up after an IO operation, the CPU utilization can be
 * boosted to a certain utilization which doubles at each "frequent and
 * successive" wakeup from IO, ranging from IOWAIT_BOOST_MIN to the utilization
 * of the maximum OPP.
 *
 * To keep doubling, an IO boost has to be requested at least once per tick,
 * otherwise we restart from the utilization of the minimum OPP.
 */
static void sugov_iowait_boost(struct sugov_cpu *sg_cpu, u64 time,
			       unsigned int flags)
{
	bool set_iowait_boost = flags & SCHED_CPUFREQ_IOWAIT;

	/* Reset boost if the CPU appears to have been idle enough */
	if (sg_cpu->iowait_boost &&
	    sugov_iowait_reset(sg_cpu, time, set_iowait_boost))
		return;

	/* Boost only tasks waking up after IO */
	if (!set_iowait_boost)
		return;

	/* Ensure boost doubles only one time at each request */
	if (sg_cpu->iowait_boost_pending)
		return;
	sg_cpu->iowait_boost_pending = true;

	/* Double the boost at each request */
	if (sg_cpu->iowait_boost) {
		sg_cpu->iowait_boost =
			min_t(unsigned int, sg_cpu->iowait_boost << 1, SCHED_CAPACITY_SCALE);
		return;
	}

	/* First wakeup after IO: start with minimum boost */
	sg_cpu->iowait_boost = IOWAIT_BOOST_MIN;
}

/**
 * sugov_iowait_apply() - Apply the IO boost to a CPU.
 * @sg_cpu: the sugov data for the cpu to boost
 * @time: the update time from the caller
 *
 * A CPU running a task which woken up after an IO operation can have its
 * utilization boosted to speed up the completion of those IO operations.
 * The IO boost value is increased each time a task wakes up from IO, in
 * sugov_iowait_apply(), and it's instead decreased by this function,
 * each time an increase has not been requested (!iowait_boost_pending).
 *
 * A CPU which also appears to have been idle for at least one tick has also
 * its IO boost utilization reset.
 *
 * This mechanism is designed to boost high frequently IO waiting tasks, while
 * being more conservative on tasks which does sporadic IO operations.
 */
static void sugov_iowait_apply(struct sugov_cpu *sg_cpu, u64 time)
{
	unsigned long boost;

	/* No boost currently required */
	if (!sg_cpu->iowait_boost)
		return;

	/* Reset boost if the CPU appears to have been idle enough */
	if (sugov_iowait_reset(sg_cpu, time, false))
		return;

	if (!sg_cpu->iowait_boost_pending) {
		/*
		 * No boost pending; reduce the boost value.
		 */
		sg_cpu->iowait_boost >>= 1;
		if (sg_cpu->iowait_boost < IOWAIT_BOOST_MIN) {
			sg_cpu->iowait_boost = 0;
			return;
		}
	}

	sg_cpu->iowait_boost_pending = false;

	/*
	 * sg_cpu->util is already in capacity scale; convert iowait_boost
	 * into the same scale so we can compare.
	 */
	boost = (sg_cpu->iowait_boost * sg_cpu->max) >> SCHED_CAPACITY_SHIFT;
	if (sg_cpu->util < boost)
		sg_cpu->util = boost;
}

#ifdef CONFIG_NO_HZ_COMMON
static bool sugov_cpu_is_busy(struct sugov_cpu *sg_cpu)
{
	unsigned long idle_calls = tick_nohz_get_idle_calls_cpu(sg_cpu->cpu);
	bool ret = idle_calls == sg_cpu->saved_idle_calls;

	sg_cpu->saved_idle_calls = idle_calls;
	return ret;
}
#else
static inline bool sugov_cpu_is_busy(struct sugov_cpu *sg_cpu) { return false; }
#endif /* CONFIG_NO_HZ_COMMON */

/*
 * Make sugov_should_update_freq() ignore the rate limit when DL
 * has increased the utilization.
 */
static inline void ignore_dl_rate_limit(struct sugov_cpu *sg_cpu, struct sugov_policy *sg_policy)
{
	if (cpu_bw_dl(cpu_rq(sg_cpu->cpu)) > sg_cpu->bw_dl)
		sg_policy->limits_changed = true;
}

static inline bool sugov_update_single_common(struct sugov_cpu *sg_cpu,
					      u64 time, unsigned int flags)
{
	struct sugov_policy *sg_policy = sg_cpu->sg_policy;
<<<<<<< HEAD
	unsigned long util, max;
	unsigned int next_f;
	unsigned int cached_freq = sg_policy->cached_raw_freq;
=======
>>>>>>> 76ec55ca

	sugov_iowait_boost(sg_cpu, time, flags);
	sg_cpu->last_update = time;

	ignore_dl_rate_limit(sg_cpu, sg_policy);

	if (!sugov_should_update_freq(sg_policy, time))
		return false;

<<<<<<< HEAD
	util = sugov_get_util(sg_cpu);
	max = sg_cpu->max;
	util = sugov_iowait_apply(sg_cpu, time, util, max);
	next_f = get_next_freq(sg_policy, util, max);
=======
	sugov_get_util(sg_cpu);
	sugov_iowait_apply(sg_cpu, time);

	return true;
}

static void sugov_update_single_freq(struct update_util_data *hook, u64 time,
				     unsigned int flags)
{
	struct sugov_cpu *sg_cpu = container_of(hook, struct sugov_cpu, update_util);
	struct sugov_policy *sg_policy = sg_cpu->sg_policy;
	unsigned int cached_freq = sg_policy->cached_raw_freq;
	unsigned int next_f;

	if (!sugov_update_single_common(sg_cpu, time, flags))
		return;

	next_f = get_next_freq(sg_policy, sg_cpu->util, sg_cpu->max);
>>>>>>> 76ec55ca
	/*
	 * Do not reduce the frequency if the CPU has not been idle
	 * recently, as the reduction is likely to be premature then.
	 */
	if (sugov_cpu_is_busy(sg_cpu) && next_f < sg_policy->next_freq) {
		next_f = sg_policy->next_freq;

		/* Restore cached freq as next_freq has changed */
		sg_policy->cached_raw_freq = cached_freq;
	}

	/*
	 * This code runs under rq->lock for the target CPU, so it won't run
	 * concurrently on two different CPUs for the same target and it is not
	 * necessary to acquire the lock in the fast switch case.
	 */
	if (sg_policy->policy->fast_switch_enabled) {
		sugov_fast_switch(sg_policy, time, next_f);
	} else {
		raw_spin_lock(&sg_policy->update_lock);
		sugov_deferred_update(sg_policy, time, next_f);
		raw_spin_unlock(&sg_policy->update_lock);
	}
}

static void sugov_update_single_perf(struct update_util_data *hook, u64 time,
				     unsigned int flags)
{
	struct sugov_cpu *sg_cpu = container_of(hook, struct sugov_cpu, update_util);
	unsigned long prev_util = sg_cpu->util;

	/*
	 * Fall back to the "frequency" path if frequency invariance is not
	 * supported, because the direct mapping between the utilization and
	 * the performance levels depends on the frequency invariance.
	 */
	if (!arch_scale_freq_invariant()) {
		sugov_update_single_freq(hook, time, flags);
		return;
	}

	if (!sugov_update_single_common(sg_cpu, time, flags))
		return;

	/*
	 * Do not reduce the target performance level if the CPU has not been
	 * idle recently, as the reduction is likely to be premature then.
	 */
	if (sugov_cpu_is_busy(sg_cpu) && sg_cpu->util < prev_util)
		sg_cpu->util = prev_util;

	cpufreq_driver_adjust_perf(sg_cpu->cpu, map_util_perf(sg_cpu->bw_dl),
				   map_util_perf(sg_cpu->util), sg_cpu->max);

	sg_cpu->sg_policy->last_freq_update_time = time;
}

static unsigned int sugov_next_freq_shared(struct sugov_cpu *sg_cpu, u64 time)
{
	struct sugov_policy *sg_policy = sg_cpu->sg_policy;
	struct cpufreq_policy *policy = sg_policy->policy;
	unsigned long util = 0, max = 1;
	unsigned int j;

	for_each_cpu(j, policy->cpus) {
		struct sugov_cpu *j_sg_cpu = &per_cpu(sugov_cpu, j);
		unsigned long j_util, j_max;

		sugov_get_util(j_sg_cpu);
		sugov_iowait_apply(j_sg_cpu, time);
		j_util = j_sg_cpu->util;
		j_max = j_sg_cpu->max;

		if (j_util * max > j_max * util) {
			util = j_util;
			max = j_max;
		}
	}

	return get_next_freq(sg_policy, util, max);
}

static void
sugov_update_shared(struct update_util_data *hook, u64 time, unsigned int flags)
{
	struct sugov_cpu *sg_cpu = container_of(hook, struct sugov_cpu, update_util);
	struct sugov_policy *sg_policy = sg_cpu->sg_policy;
	unsigned int next_f;

	raw_spin_lock(&sg_policy->update_lock);

	sugov_iowait_boost(sg_cpu, time, flags);
	sg_cpu->last_update = time;

	ignore_dl_rate_limit(sg_cpu, sg_policy);

	if (sugov_should_update_freq(sg_policy, time)) {
		next_f = sugov_next_freq_shared(sg_cpu, time);

		if (sg_policy->policy->fast_switch_enabled)
			sugov_fast_switch(sg_policy, time, next_f);
		else
			sugov_deferred_update(sg_policy, time, next_f);
	}

	raw_spin_unlock(&sg_policy->update_lock);
}

static void sugov_work(struct kthread_work *work)
{
	struct sugov_policy *sg_policy = container_of(work, struct sugov_policy, work);
	unsigned int freq;
	unsigned long flags;

	/*
	 * Hold sg_policy->update_lock shortly to handle the case where:
	 * incase sg_policy->next_freq is read here, and then updated by
	 * sugov_deferred_update() just before work_in_progress is set to false
	 * here, we may miss queueing the new update.
	 *
	 * Note: If a work was queued after the update_lock is released,
	 * sugov_work() will just be called again by kthread_work code; and the
	 * request will be proceed before the sugov thread sleeps.
	 */
	raw_spin_lock_irqsave(&sg_policy->update_lock, flags);
	freq = sg_policy->next_freq;
	sg_policy->work_in_progress = false;
	raw_spin_unlock_irqrestore(&sg_policy->update_lock, flags);

	mutex_lock(&sg_policy->work_lock);
	__cpufreq_driver_target(sg_policy->policy, freq, CPUFREQ_RELATION_L);
	mutex_unlock(&sg_policy->work_lock);
}

static void sugov_irq_work(struct irq_work *irq_work)
{
	struct sugov_policy *sg_policy;

	sg_policy = container_of(irq_work, struct sugov_policy, irq_work);

	kthread_queue_work(&sg_policy->worker, &sg_policy->work);
}

/************************** sysfs interface ************************/

static struct sugov_tunables *global_tunables;
static DEFINE_MUTEX(global_tunables_lock);

static inline struct sugov_tunables *to_sugov_tunables(struct gov_attr_set *attr_set)
{
	return container_of(attr_set, struct sugov_tunables, attr_set);
}

static ssize_t rate_limit_us_show(struct gov_attr_set *attr_set, char *buf)
{
	struct sugov_tunables *tunables = to_sugov_tunables(attr_set);

	return sprintf(buf, "%u\n", tunables->rate_limit_us);
}

static ssize_t
rate_limit_us_store(struct gov_attr_set *attr_set, const char *buf, size_t count)
{
	struct sugov_tunables *tunables = to_sugov_tunables(attr_set);
	struct sugov_policy *sg_policy;
	unsigned int rate_limit_us;

	if (kstrtouint(buf, 10, &rate_limit_us))
		return -EINVAL;

	tunables->rate_limit_us = rate_limit_us;

	list_for_each_entry(sg_policy, &attr_set->policy_list, tunables_hook)
		sg_policy->freq_update_delay_ns = rate_limit_us * NSEC_PER_USEC;

	return count;
}

static struct governor_attr rate_limit_us = __ATTR_RW(rate_limit_us);

static struct attribute *sugov_attrs[] = {
	&rate_limit_us.attr,
	NULL
};
ATTRIBUTE_GROUPS(sugov);

static struct kobj_type sugov_tunables_ktype = {
	.default_groups = sugov_groups,
	.sysfs_ops = &governor_sysfs_ops,
};

/********************** cpufreq governor interface *********************/

struct cpufreq_governor schedutil_gov;

static struct sugov_policy *sugov_policy_alloc(struct cpufreq_policy *policy)
{
	struct sugov_policy *sg_policy;

	sg_policy = kzalloc(sizeof(*sg_policy), GFP_KERNEL);
	if (!sg_policy)
		return NULL;

	sg_policy->policy = policy;
	raw_spin_lock_init(&sg_policy->update_lock);
	return sg_policy;
}

static void sugov_policy_free(struct sugov_policy *sg_policy)
{
	kfree(sg_policy);
}

static int sugov_kthread_create(struct sugov_policy *sg_policy)
{
	struct task_struct *thread;
	struct sched_attr attr = {
		.size		= sizeof(struct sched_attr),
		.sched_policy	= SCHED_DEADLINE,
		.sched_flags	= SCHED_FLAG_SUGOV,
		.sched_nice	= 0,
		.sched_priority	= 0,
		/*
		 * Fake (unused) bandwidth; workaround to "fix"
		 * priority inheritance.
		 */
		.sched_runtime	=  1000000,
		.sched_deadline = 10000000,
		.sched_period	= 10000000,
	};
	struct cpufreq_policy *policy = sg_policy->policy;
	int ret;

	/* kthread only required for slow path */
	if (policy->fast_switch_enabled)
		return 0;

	kthread_init_work(&sg_policy->work, sugov_work);
	kthread_init_worker(&sg_policy->worker);
	thread = kthread_create(kthread_worker_fn, &sg_policy->worker,
				"sugov:%d",
				cpumask_first(policy->related_cpus));
	if (IS_ERR(thread)) {
		pr_err("failed to create sugov thread: %ld\n", PTR_ERR(thread));
		return PTR_ERR(thread);
	}

	ret = sched_setattr_nocheck(thread, &attr);
	if (ret) {
		kthread_stop(thread);
		pr_warn("%s: failed to set SCHED_DEADLINE\n", __func__);
		return ret;
	}

	sg_policy->thread = thread;
	kthread_bind_mask(thread, policy->related_cpus);
	init_irq_work(&sg_policy->irq_work, sugov_irq_work);
	mutex_init(&sg_policy->work_lock);

	wake_up_process(thread);

	return 0;
}

static void sugov_kthread_stop(struct sugov_policy *sg_policy)
{
	/* kthread only required for slow path */
	if (sg_policy->policy->fast_switch_enabled)
		return;

	kthread_flush_worker(&sg_policy->worker);
	kthread_stop(sg_policy->thread);
	mutex_destroy(&sg_policy->work_lock);
}

static struct sugov_tunables *sugov_tunables_alloc(struct sugov_policy *sg_policy)
{
	struct sugov_tunables *tunables;

	tunables = kzalloc(sizeof(*tunables), GFP_KERNEL);
	if (tunables) {
		gov_attr_set_init(&tunables->attr_set, &sg_policy->tunables_hook);
		if (!have_governor_per_policy())
			global_tunables = tunables;
	}
	return tunables;
}

static void sugov_tunables_free(struct sugov_tunables *tunables)
{
	if (!have_governor_per_policy())
		global_tunables = NULL;

	kfree(tunables);
}

static int sugov_init(struct cpufreq_policy *policy)
{
	struct sugov_policy *sg_policy;
	struct sugov_tunables *tunables;
	int ret = 0;

	/* State should be equivalent to EXIT */
	if (policy->governor_data)
		return -EBUSY;

	cpufreq_enable_fast_switch(policy);

	sg_policy = sugov_policy_alloc(policy);
	if (!sg_policy) {
		ret = -ENOMEM;
		goto disable_fast_switch;
	}

	ret = sugov_kthread_create(sg_policy);
	if (ret)
		goto free_sg_policy;

	mutex_lock(&global_tunables_lock);

	if (global_tunables) {
		if (WARN_ON(have_governor_per_policy())) {
			ret = -EINVAL;
			goto stop_kthread;
		}
		policy->governor_data = sg_policy;
		sg_policy->tunables = global_tunables;

		gov_attr_set_get(&global_tunables->attr_set, &sg_policy->tunables_hook);
		goto out;
	}

	tunables = sugov_tunables_alloc(sg_policy);
	if (!tunables) {
		ret = -ENOMEM;
		goto stop_kthread;
	}

	tunables->rate_limit_us = cpufreq_policy_transition_delay_us(policy);

	policy->governor_data = sg_policy;
	sg_policy->tunables = tunables;

	ret = kobject_init_and_add(&tunables->attr_set.kobj, &sugov_tunables_ktype,
				   get_governor_parent_kobj(policy), "%s",
				   schedutil_gov.name);
	if (ret)
		goto fail;

out:
	mutex_unlock(&global_tunables_lock);
	return 0;

fail:
	kobject_put(&tunables->attr_set.kobj);
	policy->governor_data = NULL;
	sugov_tunables_free(tunables);

stop_kthread:
	sugov_kthread_stop(sg_policy);
	mutex_unlock(&global_tunables_lock);

free_sg_policy:
	sugov_policy_free(sg_policy);

disable_fast_switch:
	cpufreq_disable_fast_switch(policy);

	pr_err("initialization failed (error %d)\n", ret);
	return ret;
}

static void sugov_exit(struct cpufreq_policy *policy)
{
	struct sugov_policy *sg_policy = policy->governor_data;
	struct sugov_tunables *tunables = sg_policy->tunables;
	unsigned int count;

	mutex_lock(&global_tunables_lock);

	count = gov_attr_set_put(&tunables->attr_set, &sg_policy->tunables_hook);
	policy->governor_data = NULL;
	if (!count)
		sugov_tunables_free(tunables);

	mutex_unlock(&global_tunables_lock);

	sugov_kthread_stop(sg_policy);
	sugov_policy_free(sg_policy);
	cpufreq_disable_fast_switch(policy);
}

static int sugov_start(struct cpufreq_policy *policy)
{
	struct sugov_policy *sg_policy = policy->governor_data;
	void (*uu)(struct update_util_data *data, u64 time, unsigned int flags);
	unsigned int cpu;

	sg_policy->freq_update_delay_ns	= sg_policy->tunables->rate_limit_us * NSEC_PER_USEC;
	sg_policy->last_freq_update_time	= 0;
	sg_policy->next_freq			= 0;
	sg_policy->work_in_progress		= false;
	sg_policy->limits_changed		= false;
	sg_policy->cached_raw_freq		= 0;

	sg_policy->need_freq_update = cpufreq_driver_test_flags(CPUFREQ_NEED_UPDATE_LIMITS);

	for_each_cpu(cpu, policy->cpus) {
		struct sugov_cpu *sg_cpu = &per_cpu(sugov_cpu, cpu);

		memset(sg_cpu, 0, sizeof(*sg_cpu));
		sg_cpu->cpu			= cpu;
		sg_cpu->sg_policy		= sg_policy;
	}

	if (policy_is_shared(policy))
		uu = sugov_update_shared;
	else if (policy->fast_switch_enabled && cpufreq_driver_has_adjust_perf())
		uu = sugov_update_single_perf;
	else
		uu = sugov_update_single_freq;

	for_each_cpu(cpu, policy->cpus) {
		struct sugov_cpu *sg_cpu = &per_cpu(sugov_cpu, cpu);

		cpufreq_add_update_util_hook(cpu, &sg_cpu->update_util, uu);
	}
	return 0;
}

static void sugov_stop(struct cpufreq_policy *policy)
{
	struct sugov_policy *sg_policy = policy->governor_data;
	unsigned int cpu;

	for_each_cpu(cpu, policy->cpus)
		cpufreq_remove_update_util_hook(cpu);

	synchronize_rcu();

	if (!policy->fast_switch_enabled) {
		irq_work_sync(&sg_policy->irq_work);
		kthread_cancel_work_sync(&sg_policy->work);
	}
}

static void sugov_limits(struct cpufreq_policy *policy)
{
	struct sugov_policy *sg_policy = policy->governor_data;

	if (!policy->fast_switch_enabled) {
		mutex_lock(&sg_policy->work_lock);
		cpufreq_policy_apply_limits(policy);
		mutex_unlock(&sg_policy->work_lock);
	}

	sg_policy->limits_changed = true;
}

struct cpufreq_governor schedutil_gov = {
	.name			= "schedutil",
	.owner			= THIS_MODULE,
	.flags			= CPUFREQ_GOV_DYNAMIC_SWITCHING,
	.init			= sugov_init,
	.exit			= sugov_exit,
	.start			= sugov_start,
	.stop			= sugov_stop,
	.limits			= sugov_limits,
};

#ifdef CONFIG_CPU_FREQ_DEFAULT_GOV_SCHEDUTIL
struct cpufreq_governor *cpufreq_default_governor(void)
{
	return &schedutil_gov;
}
#endif

cpufreq_governor_init(schedutil_gov);

#ifdef CONFIG_ENERGY_MODEL
static void rebuild_sd_workfn(struct work_struct *work)
{
	rebuild_sched_domains_energy();
}
static DECLARE_WORK(rebuild_sd_work, rebuild_sd_workfn);

/*
 * EAS shouldn't be attempted without sugov, so rebuild the sched_domains
 * on governor changes to make sure the scheduler knows about it.
 */
void sched_cpufreq_governor_change(struct cpufreq_policy *policy,
				  struct cpufreq_governor *old_gov)
{
	if (old_gov == &schedutil_gov || policy->governor == &schedutil_gov) {
		/*
		 * When called from the cpufreq_register_driver() path, the
		 * cpu_hotplug_lock is already held, so use a work item to
		 * avoid nested locking in rebuild_sched_domains().
		 */
		schedule_work(&rebuild_sd_work);
	}

}
#endif<|MERGE_RESOLUTION|>--- conflicted
+++ resolved
@@ -103,19 +103,10 @@
 static bool sugov_update_next_freq(struct sugov_policy *sg_policy, u64 time,
 				   unsigned int next_freq)
 {
-<<<<<<< HEAD
-	if (!sg_policy->need_freq_update) {
-		if (sg_policy->next_freq == next_freq)
-			return false;
-	} else {
-		sg_policy->need_freq_update = cpufreq_driver_test_flags(CPUFREQ_NEED_UPDATE_LIMITS);
-	}
-=======
 	if (sg_policy->need_freq_update)
 		sg_policy->need_freq_update = cpufreq_driver_test_flags(CPUFREQ_NEED_UPDATE_LIMITS);
 	else if (sg_policy->next_freq == next_freq)
 		return false;
->>>>>>> 76ec55ca
 
 	sg_policy->next_freq = next_freq;
 	sg_policy->last_freq_update_time = time;
@@ -445,12 +436,6 @@
 					      u64 time, unsigned int flags)
 {
 	struct sugov_policy *sg_policy = sg_cpu->sg_policy;
-<<<<<<< HEAD
-	unsigned long util, max;
-	unsigned int next_f;
-	unsigned int cached_freq = sg_policy->cached_raw_freq;
-=======
->>>>>>> 76ec55ca
 
 	sugov_iowait_boost(sg_cpu, time, flags);
 	sg_cpu->last_update = time;
@@ -460,12 +445,6 @@
 	if (!sugov_should_update_freq(sg_policy, time))
 		return false;
 
-<<<<<<< HEAD
-	util = sugov_get_util(sg_cpu);
-	max = sg_cpu->max;
-	util = sugov_iowait_apply(sg_cpu, time, util, max);
-	next_f = get_next_freq(sg_policy, util, max);
-=======
 	sugov_get_util(sg_cpu);
 	sugov_iowait_apply(sg_cpu, time);
 
@@ -484,7 +463,6 @@
 		return;
 
 	next_f = get_next_freq(sg_policy, sg_cpu->util, sg_cpu->max);
->>>>>>> 76ec55ca
 	/*
 	 * Do not reduce the frequency if the CPU has not been idle
 	 * recently, as the reduction is likely to be premature then.

--- conflicted
+++ resolved
@@ -2065,17 +2065,10 @@
 	 */
 	uclamp_rq_inc(rq, p);
 
-<<<<<<< HEAD
-	if (!(flags & ENQUEUE_RESTORE)) {
-		sched_info_enqueue(rq, p);
-		psi_enqueue(p, flags & ENQUEUE_MIGRATED);
-	}
-=======
 	psi_enqueue(p, flags);
 
 	if (!(flags & ENQUEUE_RESTORE))
 		sched_info_enqueue(rq, p);
->>>>>>> 3bec0c29
 
 	if (sched_core_enabled(rq))
 		sched_core_enqueue(rq, p);
@@ -2094,13 +2087,8 @@
 
 	if (!(flags & DEQUEUE_SAVE))
 		sched_info_dequeue(rq, p);
-<<<<<<< HEAD
-		psi_dequeue(p, !(flags & DEQUEUE_SLEEP));
-	}
-=======
 
 	psi_dequeue(p, flags);
->>>>>>> 3bec0c29
 
 	/*
 	 * Must be before ->dequeue_task() because ->dequeue_task() can 'fail'
@@ -6714,37 +6702,7 @@
 			goto picked;
 		}
 	} else if (!preempt && prev_state) {
-<<<<<<< HEAD
-		if (signal_pending_state(prev_state, prev)) {
-			WRITE_ONCE(prev->__state, TASK_RUNNING);
-		} else {
-			int flags = DEQUEUE_NOCLOCK;
-
-			prev->sched_contributes_to_load =
-				(prev_state & TASK_UNINTERRUPTIBLE) &&
-				!(prev_state & TASK_NOLOAD) &&
-				!(prev_state & TASK_FROZEN);
-
-			if (unlikely(is_special_task_state(prev_state)))
-				flags |= DEQUEUE_SPECIAL;
-
-			/*
-			 * __schedule()			ttwu()
-			 *   prev_state = prev->state;    if (p->on_rq && ...)
-			 *   if (prev_state)		    goto out;
-			 *     p->on_rq = 0;		  smp_acquire__after_ctrl_dep();
-			 *				  p->state = TASK_WAKING
-			 *
-			 * Where __schedule() and ttwu() have matching control dependencies.
-			 *
-			 * After this, schedule() must not care about p->state any more.
-			 */
-			block_task(rq, prev, flags);
-			block = true;
-		}
-=======
 		block = try_to_block_task(rq, prev, prev_state);
->>>>>>> 3bec0c29
 		switch_count = &prev->nvcsw;
 	}
 
@@ -7133,11 +7091,7 @@
 }
 EXPORT_SYMBOL(default_wake_function);
 
-<<<<<<< HEAD
-const struct sched_class *__setscheduler_class(struct task_struct *p, int prio)
-=======
 const struct sched_class *__setscheduler_class(int policy, int prio)
->>>>>>> 3bec0c29
 {
 	if (dl_prio(prio))
 		return &dl_sched_class;
@@ -7146,11 +7100,7 @@
 		return &rt_sched_class;
 
 #ifdef CONFIG_SCHED_CLASS_EXT
-<<<<<<< HEAD
-	if (task_should_scx(p))
-=======
 	if (task_should_scx(policy))
->>>>>>> 3bec0c29
 		return &ext_sched_class;
 #endif
 
@@ -7258,11 +7208,7 @@
 		queue_flag &= ~DEQUEUE_MOVE;
 
 	prev_class = p->sched_class;
-<<<<<<< HEAD
-	next_class = __setscheduler_class(p, prio);
-=======
 	next_class = __setscheduler_class(p->policy, prio);
->>>>>>> 3bec0c29
 
 	if (prev_class != next_class && p->se.sched_delayed)
 		dequeue_task(rq, p, DEQUEUE_SLEEP | DEQUEUE_DELAYED | DEQUEUE_NOCLOCK);

#!/usr/bin/env python3
# SPDX-License-Identifier: GPL-2.0
#
# A thin wrapper on top of the KUnit Kernel
#
# Copyright (C) 2019, Google LLC.
# Author: Felix Guo <felixguoxiuping@gmail.com>
# Author: Brendan Higgins <brendanhiggins@google.com>

import argparse
import sys
import os
import time

from collections import namedtuple
from enum import Enum, auto

import kunit_config
import kunit_json
import kunit_kernel
import kunit_parser

KunitResult = namedtuple('KunitResult', ['status','result','elapsed_time'])

KunitConfigRequest = namedtuple('KunitConfigRequest',
				['build_dir', 'make_options'])
KunitBuildRequest = namedtuple('KunitBuildRequest',
			       ['jobs', 'build_dir', 'alltests',
				'make_options'])
KunitExecRequest = namedtuple('KunitExecRequest',
			      ['timeout', 'build_dir', 'alltests', 'filter_glob'])
KunitParseRequest = namedtuple('KunitParseRequest',
			       ['raw_output', 'input_data', 'build_dir', 'json'])
KunitRequest = namedtuple('KunitRequest', ['raw_output','timeout', 'jobs',
					   'build_dir', 'alltests', 'filter_glob',
					   'json', 'make_options'])

KernelDirectoryPath = sys.argv[0].split('tools/testing/kunit/')[0]

class KunitStatus(Enum):
	SUCCESS = auto()
	CONFIG_FAILURE = auto()
	BUILD_FAILURE = auto()
	TEST_FAILURE = auto()

def get_kernel_root_path() -> str:
	path = sys.argv[0] if not __file__ else __file__
	parts = os.path.realpath(path).split('tools/testing/kunit')
	if len(parts) != 2:
		sys.exit(1)
	return parts[0]

def config_tests(linux: kunit_kernel.LinuxSourceTree,
		 request: KunitConfigRequest) -> KunitResult:
	kunit_parser.print_with_timestamp('Configuring KUnit Kernel ...')

	config_start = time.time()
	success = linux.build_reconfig(request.build_dir, request.make_options)
	config_end = time.time()
	if not success:
		return KunitResult(KunitStatus.CONFIG_FAILURE,
				   'could not configure kernel',
				   config_end - config_start)
	return KunitResult(KunitStatus.SUCCESS,
			   'configured kernel successfully',
			   config_end - config_start)

def build_tests(linux: kunit_kernel.LinuxSourceTree,
		request: KunitBuildRequest) -> KunitResult:
	kunit_parser.print_with_timestamp('Building KUnit Kernel ...')

	build_start = time.time()
	success = linux.build_um_kernel(request.alltests,
					request.jobs,
					request.build_dir,
					request.make_options)
	build_end = time.time()
	if not success:
		return KunitResult(KunitStatus.BUILD_FAILURE,
				   'could not build kernel',
				   build_end - build_start)
	if not success:
		return KunitResult(KunitStatus.BUILD_FAILURE,
				   'could not build kernel',
				   build_end - build_start)
	return KunitResult(KunitStatus.SUCCESS,
			   'built kernel successfully',
			   build_end - build_start)

def exec_tests(linux: kunit_kernel.LinuxSourceTree,
	       request: KunitExecRequest) -> KunitResult:
	kunit_parser.print_with_timestamp('Starting KUnit Kernel ...')
	test_start = time.time()
	result = linux.run_kernel(
		timeout=None if request.alltests else request.timeout,
                filter_glob=request.filter_glob,
		build_dir=request.build_dir)

	test_end = time.time()

	return KunitResult(KunitStatus.SUCCESS,
			   result,
			   test_end - test_start)

def parse_tests(request: KunitParseRequest) -> KunitResult:
	parse_start = time.time()

	test_result = kunit_parser.TestResult(kunit_parser.TestStatus.SUCCESS,
					      [],
					      'Tests not Parsed.')

	if request.raw_output:
		kunit_parser.raw_output(request.input_data)
	else:
		test_result = kunit_parser.parse_run_tests(request.input_data)
	parse_end = time.time()

	if request.json:
		json_obj = kunit_json.get_json_result(
					test_result=test_result,
					def_config='kunit_defconfig',
					build_dir=request.build_dir,
					json_path=request.json)
		if request.json == 'stdout':
			print(json_obj)

	if test_result.status != kunit_parser.TestStatus.SUCCESS:
		return KunitResult(KunitStatus.TEST_FAILURE, test_result,
				   parse_end - parse_start)

	return KunitResult(KunitStatus.SUCCESS, test_result,
				parse_end - parse_start)


def run_tests(linux: kunit_kernel.LinuxSourceTree,
	      request: KunitRequest) -> KunitResult:
	run_start = time.time()

	config_request = KunitConfigRequest(request.build_dir,
					    request.make_options)
	config_result = config_tests(linux, config_request)
	if config_result.status != KunitStatus.SUCCESS:
		return config_result

	build_request = KunitBuildRequest(request.jobs, request.build_dir,
					  request.alltests,
					  request.make_options)
	build_result = build_tests(linux, build_request)
	if build_result.status != KunitStatus.SUCCESS:
		return build_result

	exec_request = KunitExecRequest(request.timeout, request.build_dir,
					request.alltests, request.filter_glob)
	exec_result = exec_tests(linux, exec_request)
	if exec_result.status != KunitStatus.SUCCESS:
		return exec_result

	parse_request = KunitParseRequest(request.raw_output,
					  exec_result.result,
					  request.build_dir,
					  request.json)
	parse_result = parse_tests(parse_request)

	run_end = time.time()

	kunit_parser.print_with_timestamp((
		'Elapsed time: %.3fs total, %.3fs configuring, %.3fs ' +
		'building, %.3fs running\n') % (
				run_end - run_start,
				config_result.elapsed_time,
				build_result.elapsed_time,
				exec_result.elapsed_time))
	return parse_result

def add_common_opts(parser) -> None:
	parser.add_argument('--build_dir',
			    help='As in the make command, it specifies the build '
			    'directory.',
                            type=str, default='.kunit', metavar='build_dir')
	parser.add_argument('--make_options',
			    help='X=Y make option, can be repeated.',
			    action='append')
	parser.add_argument('--alltests',
			    help='Run all KUnit tests through allyesconfig',
			    action='store_true')
	parser.add_argument('--kunitconfig',
			     help='Path to Kconfig fragment that enables KUnit tests',
			     metavar='kunitconfig')

def add_build_opts(parser) -> None:
	parser.add_argument('--jobs',
			    help='As in the make command, "Specifies  the number of '
			    'jobs (commands) to run simultaneously."',
			    type=int, default=8, metavar='jobs')

def add_exec_opts(parser) -> None:
	parser.add_argument('--timeout',
			    help='maximum number of seconds to allow for all tests '
			    'to run. This does not include time taken to build the '
			    'tests.',
			    type=int,
			    default=300,
			    metavar='timeout')
	parser.add_argument('filter_glob',
			    help='maximum number of seconds to allow for all tests '
			    'to run. This does not include time taken to build the '
			    'tests.',
			    type=str,
			    nargs='?',
			    default='',
			    metavar='filter_glob')

def add_parse_opts(parser) -> None:
	parser.add_argument('--raw_output', help='don\'t format output from kernel',
			    action='store_true')
	parser.add_argument('--json',
			    nargs='?',
			    help='Stores test results in a JSON, and either '
			    'prints to stdout or saves to file if a '
			    'filename is specified',
			    type=str, const='stdout', default=None)

def main(argv, linux=None):
	parser = argparse.ArgumentParser(
			description='Helps writing and running KUnit tests.')
	subparser = parser.add_subparsers(dest='subcommand')

	# The 'run' command will config, build, exec, and parse in one go.
	run_parser = subparser.add_parser('run', help='Runs KUnit tests.')
	add_common_opts(run_parser)
	add_build_opts(run_parser)
	add_exec_opts(run_parser)
	add_parse_opts(run_parser)

	config_parser = subparser.add_parser('config',
						help='Ensures that .config contains all of '
						'the options in .kunitconfig')
	add_common_opts(config_parser)

	build_parser = subparser.add_parser('build', help='Builds a kernel with KUnit tests')
	add_common_opts(build_parser)
	add_build_opts(build_parser)

	exec_parser = subparser.add_parser('exec', help='Run a kernel with KUnit tests')
	add_common_opts(exec_parser)
	add_exec_opts(exec_parser)
	add_parse_opts(exec_parser)

	# The 'parse' option is special, as it doesn't need the kernel source
	# (therefore there is no need for a build_dir, hence no add_common_opts)
	# and the '--file' argument is not relevant to 'run', so isn't in
	# add_parse_opts()
	parse_parser = subparser.add_parser('parse',
					    help='Parses KUnit results from a file, '
					    'and parses formatted results.')
	add_parse_opts(parse_parser)
	parse_parser.add_argument('file',
				  help='Specifies the file to read results from.',
				  type=str, nargs='?', metavar='input_file')

	cli_args = parser.parse_args(argv)

	if get_kernel_root_path():
		os.chdir(get_kernel_root_path())

	if cli_args.subcommand == 'run':
		if not os.path.exists(cli_args.build_dir):
			os.mkdir(cli_args.build_dir)

		if not linux:
<<<<<<< HEAD
			linux = kunit_kernel.LinuxSourceTree(cli_args.build_dir)
=======
			linux = kunit_kernel.LinuxSourceTree(cli_args.build_dir, kunitconfig_path=cli_args.kunitconfig)
>>>>>>> eb596e0f

		request = KunitRequest(cli_args.raw_output,
				       cli_args.timeout,
				       cli_args.jobs,
				       cli_args.build_dir,
				       cli_args.alltests,
				       cli_args.filter_glob,
				       cli_args.json,
				       cli_args.make_options)
		result = run_tests(linux, request)
		if result.status != KunitStatus.SUCCESS:
			sys.exit(1)
	elif cli_args.subcommand == 'config':
		if cli_args.build_dir and (
				not os.path.exists(cli_args.build_dir)):
			os.mkdir(cli_args.build_dir)

		if not linux:
<<<<<<< HEAD
			linux = kunit_kernel.LinuxSourceTree(cli_args.build_dir)
=======
			linux = kunit_kernel.LinuxSourceTree(cli_args.build_dir, kunitconfig_path=cli_args.kunitconfig)
>>>>>>> eb596e0f

		request = KunitConfigRequest(cli_args.build_dir,
					     cli_args.make_options)
		result = config_tests(linux, request)
		kunit_parser.print_with_timestamp((
			'Elapsed time: %.3fs\n') % (
				result.elapsed_time))
		if result.status != KunitStatus.SUCCESS:
			sys.exit(1)
	elif cli_args.subcommand == 'build':
		if not linux:
<<<<<<< HEAD
			linux = kunit_kernel.LinuxSourceTree(cli_args.build_dir)
=======
			linux = kunit_kernel.LinuxSourceTree(cli_args.build_dir, kunitconfig_path=cli_args.kunitconfig)
>>>>>>> eb596e0f

		request = KunitBuildRequest(cli_args.jobs,
					    cli_args.build_dir,
					    cli_args.alltests,
					    cli_args.make_options)
		result = build_tests(linux, request)
		kunit_parser.print_with_timestamp((
			'Elapsed time: %.3fs\n') % (
				result.elapsed_time))
		if result.status != KunitStatus.SUCCESS:
			sys.exit(1)
	elif cli_args.subcommand == 'exec':
		if not linux:
			linux = kunit_kernel.LinuxSourceTree(cli_args.build_dir)

		exec_request = KunitExecRequest(cli_args.timeout,
						cli_args.build_dir,
						cli_args.alltests,
						cli_args.filter_glob)
		exec_result = exec_tests(linux, exec_request)
		parse_request = KunitParseRequest(cli_args.raw_output,
						  exec_result.result,
						  cli_args.build_dir,
						  cli_args.json)
		result = parse_tests(parse_request)
		kunit_parser.print_with_timestamp((
			'Elapsed time: %.3fs\n') % (
				exec_result.elapsed_time))
		if result.status != KunitStatus.SUCCESS:
			sys.exit(1)
	elif cli_args.subcommand == 'parse':
		if cli_args.file == None:
			kunit_output = sys.stdin
		else:
			with open(cli_args.file, 'r') as f:
				kunit_output = f.read().splitlines()
		request = KunitParseRequest(cli_args.raw_output,
					    kunit_output,
					    None,
					    cli_args.json)
		result = parse_tests(request)
		if result.status != KunitStatus.SUCCESS:
			sys.exit(1)
	else:
		parser.print_help()

if __name__ == '__main__':
	main(sys.argv[1:])<|MERGE_RESOLUTION|>--- conflicted
+++ resolved
@@ -268,11 +268,7 @@
 			os.mkdir(cli_args.build_dir)
 
 		if not linux:
-<<<<<<< HEAD
-			linux = kunit_kernel.LinuxSourceTree(cli_args.build_dir)
-=======
 			linux = kunit_kernel.LinuxSourceTree(cli_args.build_dir, kunitconfig_path=cli_args.kunitconfig)
->>>>>>> eb596e0f
 
 		request = KunitRequest(cli_args.raw_output,
 				       cli_args.timeout,
@@ -291,11 +287,7 @@
 			os.mkdir(cli_args.build_dir)
 
 		if not linux:
-<<<<<<< HEAD
-			linux = kunit_kernel.LinuxSourceTree(cli_args.build_dir)
-=======
 			linux = kunit_kernel.LinuxSourceTree(cli_args.build_dir, kunitconfig_path=cli_args.kunitconfig)
->>>>>>> eb596e0f
 
 		request = KunitConfigRequest(cli_args.build_dir,
 					     cli_args.make_options)
@@ -307,11 +299,7 @@
 			sys.exit(1)
 	elif cli_args.subcommand == 'build':
 		if not linux:
-<<<<<<< HEAD
-			linux = kunit_kernel.LinuxSourceTree(cli_args.build_dir)
-=======
 			linux = kunit_kernel.LinuxSourceTree(cli_args.build_dir, kunitconfig_path=cli_args.kunitconfig)
->>>>>>> eb596e0f
 
 		request = KunitBuildRequest(cli_args.jobs,
 					    cli_args.build_dir,

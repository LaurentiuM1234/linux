--- conflicted
+++ resolved
@@ -123,35 +123,13 @@
 class LinuxSourceTree(object):
 	"""Represents a Linux kernel source tree with KUnit tests."""
 
-<<<<<<< HEAD
-	def __init__(self, build_dir: str, load_config=True, defconfig=DEFAULT_KUNITCONFIG_PATH) -> None:
-=======
 	def __init__(self, build_dir: str, load_config=True, kunitconfig_path='') -> None:
->>>>>>> 04bd701d
 		signal.signal(signal.SIGINT, self.signal_handler)
 
 		self._ops = LinuxSourceTreeOperations()
 
 		if not load_config:
 			return
-<<<<<<< HEAD
-
-		kunitconfig_path = get_kunitconfig_path(build_dir)
-		if not os.path.exists(kunitconfig_path):
-			shutil.copyfile(defconfig, kunitconfig_path)
-
-		self._kconfig = kunit_config.Kconfig()
-		self._kconfig.read_from_file(kunitconfig_path)
-
-	def clean(self) -> bool:
-		try:
-			self._ops.make_mrproper()
-		except ConfigError as e:
-			logging.error(e)
-			return False
-		return True
-
-=======
 
 		if kunitconfig_path:
 			if not os.path.exists(kunitconfig_path):
@@ -172,7 +150,6 @@
 			return False
 		return True
 
->>>>>>> 04bd701d
 	def validate_config(self, build_dir) -> bool:
 		kconfig_path = get_kconfig_path(build_dir)
 		validated_kconfig = kunit_config.Kconfig()
@@ -226,13 +203,9 @@
 			return False
 		return self.validate_config(build_dir)
 
-<<<<<<< HEAD
-	def run_kernel(self, args=[], build_dir='', timeout=None) -> Iterator[str]:
-=======
 	def run_kernel(self, args=None, build_dir='', filter_glob='', timeout=None) -> Iterator[str]:
 		if not args:
 			args = []
->>>>>>> 04bd701d
 		args.extend(['mem=1G', 'console=tty'])
 		if filter_glob:
 			args.append('kunit.filter_glob='+filter_glob)

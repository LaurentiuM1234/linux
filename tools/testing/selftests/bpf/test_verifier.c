// SPDX-License-Identifier: GPL-2.0-only
/*
 * Testsuite for eBPF verifier
 *
 * Copyright (c) 2014 PLUMgrid, http://plumgrid.com
 * Copyright (c) 2017 Facebook
 * Copyright (c) 2018 Covalent IO, Inc. http://covalent.io
 */

#include <endian.h>
#include <asm/types.h>
#include <linux/types.h>
#include <stdint.h>
#include <stdio.h>
#include <stdlib.h>
#include <unistd.h>
#include <errno.h>
#include <string.h>
#include <stddef.h>
#include <stdbool.h>
#include <sched.h>
#include <limits.h>
#include <assert.h>

#include <sys/capability.h>

#include <linux/unistd.h>
#include <linux/filter.h>
#include <linux/bpf_perf_event.h>
#include <linux/bpf.h>
#include <linux/if_ether.h>
#include <linux/btf.h>

#include <bpf/bpf.h>
#include <bpf/libbpf.h>

#ifdef HAVE_GENHDR
# include "autoconf.h"
#else
# if defined(__i386) || defined(__x86_64) || defined(__s390x__) || defined(__aarch64__)
#  define CONFIG_HAVE_EFFICIENT_UNALIGNED_ACCESS 1
# endif
#endif
#include "bpf_rlimit.h"
#include "bpf_rand.h"
#include "bpf_util.h"
#include "test_btf.h"
#include "../../../include/linux/filter.h"

#define MAX_INSNS	BPF_MAXINSNS
#define MAX_TEST_INSNS	1000000
#define MAX_FIXUPS	8
<<<<<<< HEAD
#define MAX_NR_MAPS	14
=======
#define MAX_NR_MAPS	18
>>>>>>> 0ecfebd2
#define MAX_TEST_RUNS	8
#define POINTER_VALUE	0xcafe4all
#define TEST_DATA_LEN	64

#define F_NEEDS_EFFICIENT_UNALIGNED_ACCESS	(1 << 0)
#define F_LOAD_WITH_STRICT_ALIGNMENT		(1 << 1)

#define UNPRIV_SYSCTL "kernel/unprivileged_bpf_disabled"
static bool unpriv_disabled = false;
static int skips;

struct bpf_test {
	const char *descr;
	struct bpf_insn	insns[MAX_INSNS];
	struct bpf_insn	*fill_insns;
	int fixup_map_hash_8b[MAX_FIXUPS];
	int fixup_map_hash_48b[MAX_FIXUPS];
	int fixup_map_hash_16b[MAX_FIXUPS];
	int fixup_map_array_48b[MAX_FIXUPS];
	int fixup_map_sockmap[MAX_FIXUPS];
	int fixup_map_sockhash[MAX_FIXUPS];
	int fixup_map_xskmap[MAX_FIXUPS];
	int fixup_map_stacktrace[MAX_FIXUPS];
	int fixup_prog1[MAX_FIXUPS];
	int fixup_prog2[MAX_FIXUPS];
	int fixup_map_in_map[MAX_FIXUPS];
	int fixup_cgroup_storage[MAX_FIXUPS];
	int fixup_percpu_cgroup_storage[MAX_FIXUPS];
	int fixup_map_spin_lock[MAX_FIXUPS];
<<<<<<< HEAD
	const char *errstr;
	const char *errstr_unpriv;
	uint32_t retval, retval_unpriv, insn_processed;
=======
	int fixup_map_array_ro[MAX_FIXUPS];
	int fixup_map_array_wo[MAX_FIXUPS];
	int fixup_map_array_small[MAX_FIXUPS];
	int fixup_sk_storage_map[MAX_FIXUPS];
	const char *errstr;
	const char *errstr_unpriv;
	uint32_t retval, retval_unpriv, insn_processed;
	int prog_len;
>>>>>>> 0ecfebd2
	enum {
		UNDEF,
		ACCEPT,
		REJECT
	} result, result_unpriv;
	enum bpf_prog_type prog_type;
	uint8_t flags;
	__u8 data[TEST_DATA_LEN];
	void (*fill_helper)(struct bpf_test *self);
	uint8_t runs;
	struct {
		uint32_t retval, retval_unpriv;
		union {
			__u8 data[TEST_DATA_LEN];
			__u64 data64[TEST_DATA_LEN / 8];
		};
	} retvals[MAX_TEST_RUNS];
};

/* Note we want this to be 64 bit aligned so that the end of our array is
 * actually the end of the structure.
 */
#define MAX_ENTRIES 11

struct test_val {
	unsigned int index;
	int foo[MAX_ENTRIES];
};

struct other_val {
	long long foo;
	long long bar;
};

static void bpf_fill_ld_abs_vlan_push_pop(struct bpf_test *self)
{
	/* test: {skb->data[0], vlan_push} x 51 + {skb->data[0], vlan_pop} x 51 */
#define PUSH_CNT 51
	/* jump range is limited to 16 bit. PUSH_CNT of ld_abs needs room */
	unsigned int len = (1 << 15) - PUSH_CNT * 2 * 5 * 6;
	struct bpf_insn *insn = self->fill_insns;
	int i = 0, j, k = 0;

	insn[i++] = BPF_MOV64_REG(BPF_REG_6, BPF_REG_1);
loop:
	for (j = 0; j < PUSH_CNT; j++) {
		insn[i++] = BPF_LD_ABS(BPF_B, 0);
		insn[i] = BPF_JMP_IMM(BPF_JNE, BPF_REG_0, 0x34, len - i - 2);
		i++;
		insn[i++] = BPF_MOV64_REG(BPF_REG_1, BPF_REG_6);
		insn[i++] = BPF_MOV64_IMM(BPF_REG_2, 1);
		insn[i++] = BPF_MOV64_IMM(BPF_REG_3, 2);
		insn[i++] = BPF_RAW_INSN(BPF_JMP | BPF_CALL, 0, 0, 0,
					 BPF_FUNC_skb_vlan_push),
		insn[i] = BPF_JMP_IMM(BPF_JNE, BPF_REG_0, 0, len - i - 2);
		i++;
	}

	for (j = 0; j < PUSH_CNT; j++) {
		insn[i++] = BPF_LD_ABS(BPF_B, 0);
		insn[i] = BPF_JMP_IMM(BPF_JNE, BPF_REG_0, 0x34, len - i - 2);
		i++;
		insn[i++] = BPF_MOV64_REG(BPF_REG_1, BPF_REG_6);
		insn[i++] = BPF_RAW_INSN(BPF_JMP | BPF_CALL, 0, 0, 0,
					 BPF_FUNC_skb_vlan_pop),
		insn[i] = BPF_JMP_IMM(BPF_JNE, BPF_REG_0, 0, len - i - 2);
		i++;
	}
	if (++k < 5)
		goto loop;

	for (; i < len - 1; i++)
		insn[i] = BPF_ALU32_IMM(BPF_MOV, BPF_REG_0, 0xbef);
	insn[len - 1] = BPF_EXIT_INSN();
	self->prog_len = len;
}

static void bpf_fill_jump_around_ld_abs(struct bpf_test *self)
{
	struct bpf_insn *insn = self->fill_insns;
	/* jump range is limited to 16 bit. every ld_abs is replaced by 6 insns */
	unsigned int len = (1 << 15) / 6;
	int i = 0;

	insn[i++] = BPF_MOV64_REG(BPF_REG_6, BPF_REG_1);
	insn[i++] = BPF_LD_ABS(BPF_B, 0);
	insn[i] = BPF_JMP_IMM(BPF_JEQ, BPF_REG_0, 10, len - i - 2);
	i++;
	while (i < len - 1)
		insn[i++] = BPF_LD_ABS(BPF_B, 1);
	insn[i] = BPF_EXIT_INSN();
	self->prog_len = i + 1;
}

static void bpf_fill_rand_ld_dw(struct bpf_test *self)
{
	struct bpf_insn *insn = self->fill_insns;
	uint64_t res = 0;
	int i = 0;

	insn[i++] = BPF_MOV32_IMM(BPF_REG_0, 0);
	while (i < self->retval) {
		uint64_t val = bpf_semi_rand_get();
		struct bpf_insn tmp[2] = { BPF_LD_IMM64(BPF_REG_1, val) };

		res ^= val;
		insn[i++] = tmp[0];
		insn[i++] = tmp[1];
		insn[i++] = BPF_ALU64_REG(BPF_XOR, BPF_REG_0, BPF_REG_1);
	}
	insn[i++] = BPF_MOV64_REG(BPF_REG_1, BPF_REG_0);
	insn[i++] = BPF_ALU64_IMM(BPF_RSH, BPF_REG_1, 32);
	insn[i++] = BPF_ALU64_REG(BPF_XOR, BPF_REG_0, BPF_REG_1);
	insn[i] = BPF_EXIT_INSN();
	self->prog_len = i + 1;
	res ^= (res >> 32);
	self->retval = (uint32_t)res;
}

/* test the sequence of 1k jumps */
static void bpf_fill_scale1(struct bpf_test *self)
{
	struct bpf_insn *insn = self->fill_insns;
	int i = 0, k = 0;

	insn[i++] = BPF_MOV64_REG(BPF_REG_6, BPF_REG_1);
	/* test to check that the sequence of 1024 jumps is acceptable */
	while (k++ < 1024) {
		insn[i++] = BPF_RAW_INSN(BPF_JMP | BPF_CALL, 0, 0, 0,
					 BPF_FUNC_get_prandom_u32);
		insn[i++] = BPF_JMP_IMM(BPF_JGT, BPF_REG_0, bpf_semi_rand_get(), 2);
		insn[i++] = BPF_MOV64_REG(BPF_REG_1, BPF_REG_10);
		insn[i++] = BPF_STX_MEM(BPF_DW, BPF_REG_1, BPF_REG_6,
					-8 * (k % 64 + 1));
	}
	/* every jump adds 1024 steps to insn_processed, so to stay exactly
	 * within 1m limit add MAX_TEST_INSNS - 1025 MOVs and 1 EXIT
	 */
	while (i < MAX_TEST_INSNS - 1025)
		insn[i++] = BPF_ALU32_IMM(BPF_MOV, BPF_REG_0, 42);
	insn[i] = BPF_EXIT_INSN();
	self->prog_len = i + 1;
	self->retval = 42;
}

/* test the sequence of 1k jumps in inner most function (function depth 8)*/
static void bpf_fill_scale2(struct bpf_test *self)
{
	struct bpf_insn *insn = self->fill_insns;
	int i = 0, k = 0;

#define FUNC_NEST 7
	for (k = 0; k < FUNC_NEST; k++) {
		insn[i++] = BPF_CALL_REL(1);
		insn[i++] = BPF_EXIT_INSN();
	}
	insn[i++] = BPF_MOV64_REG(BPF_REG_6, BPF_REG_1);
	/* test to check that the sequence of 1024 jumps is acceptable */
	while (k++ < 1024) {
		insn[i++] = BPF_RAW_INSN(BPF_JMP | BPF_CALL, 0, 0, 0,
					 BPF_FUNC_get_prandom_u32);
		insn[i++] = BPF_JMP_IMM(BPF_JGT, BPF_REG_0, bpf_semi_rand_get(), 2);
		insn[i++] = BPF_MOV64_REG(BPF_REG_1, BPF_REG_10);
		insn[i++] = BPF_STX_MEM(BPF_DW, BPF_REG_1, BPF_REG_6,
					-8 * (k % (64 - 4 * FUNC_NEST) + 1));
	}
	/* every jump adds 1024 steps to insn_processed, so to stay exactly
	 * within 1m limit add MAX_TEST_INSNS - 1025 MOVs and 1 EXIT
	 */
	while (i < MAX_TEST_INSNS - 1025)
		insn[i++] = BPF_ALU32_IMM(BPF_MOV, BPF_REG_0, 42);
	insn[i] = BPF_EXIT_INSN();
	self->prog_len = i + 1;
	self->retval = 42;
}

static void bpf_fill_scale(struct bpf_test *self)
{
	switch (self->retval) {
	case 1:
		return bpf_fill_scale1(self);
	case 2:
		return bpf_fill_scale2(self);
	default:
		self->prog_len = 0;
		break;
	}
}

/* BPF_SK_LOOKUP contains 13 instructions, if you need to fix up maps */
#define BPF_SK_LOOKUP(func)						\
	/* struct bpf_sock_tuple tuple = {} */				\
	BPF_MOV64_IMM(BPF_REG_2, 0),					\
	BPF_STX_MEM(BPF_W, BPF_REG_10, BPF_REG_2, -8),			\
	BPF_STX_MEM(BPF_DW, BPF_REG_10, BPF_REG_2, -16),		\
	BPF_STX_MEM(BPF_DW, BPF_REG_10, BPF_REG_2, -24),		\
	BPF_STX_MEM(BPF_DW, BPF_REG_10, BPF_REG_2, -32),		\
	BPF_STX_MEM(BPF_DW, BPF_REG_10, BPF_REG_2, -40),		\
	BPF_STX_MEM(BPF_DW, BPF_REG_10, BPF_REG_2, -48),		\
	/* sk = func(ctx, &tuple, sizeof tuple, 0, 0) */		\
	BPF_MOV64_REG(BPF_REG_2, BPF_REG_10),				\
	BPF_ALU64_IMM(BPF_ADD, BPF_REG_2, -48),				\
	BPF_MOV64_IMM(BPF_REG_3, sizeof(struct bpf_sock_tuple)),	\
	BPF_MOV64_IMM(BPF_REG_4, 0),					\
	BPF_MOV64_IMM(BPF_REG_5, 0),					\
<<<<<<< HEAD
	BPF_EMIT_CALL(BPF_FUNC_sk_lookup_tcp)
=======
	BPF_EMIT_CALL(BPF_FUNC_ ## func)
>>>>>>> 0ecfebd2

/* BPF_DIRECT_PKT_R2 contains 7 instructions, it initializes default return
 * value into 0 and does necessary preparation for direct packet access
 * through r2. The allowed access range is 8 bytes.
 */
#define BPF_DIRECT_PKT_R2						\
	BPF_MOV64_IMM(BPF_REG_0, 0),					\
	BPF_LDX_MEM(BPF_W, BPF_REG_2, BPF_REG_1,			\
		    offsetof(struct __sk_buff, data)),			\
	BPF_LDX_MEM(BPF_W, BPF_REG_3, BPF_REG_1,			\
		    offsetof(struct __sk_buff, data_end)),		\
	BPF_MOV64_REG(BPF_REG_4, BPF_REG_2),				\
	BPF_ALU64_IMM(BPF_ADD, BPF_REG_4, 8),				\
	BPF_JMP_REG(BPF_JLE, BPF_REG_4, BPF_REG_3, 1),			\
	BPF_EXIT_INSN()

/* BPF_RAND_UEXT_R7 contains 4 instructions, it initializes R7 into a random
 * positive u32, and zero-extend it into 64-bit.
 */
#define BPF_RAND_UEXT_R7						\
	BPF_RAW_INSN(BPF_JMP | BPF_CALL, 0, 0, 0,			\
		     BPF_FUNC_get_prandom_u32),				\
	BPF_MOV64_REG(BPF_REG_7, BPF_REG_0),				\
	BPF_ALU64_IMM(BPF_LSH, BPF_REG_7, 33),				\
	BPF_ALU64_IMM(BPF_RSH, BPF_REG_7, 33)

/* BPF_RAND_SEXT_R7 contains 5 instructions, it initializes R7 into a random
 * negative u32, and sign-extend it into 64-bit.
 */
#define BPF_RAND_SEXT_R7						\
	BPF_RAW_INSN(BPF_JMP | BPF_CALL, 0, 0, 0,			\
		     BPF_FUNC_get_prandom_u32),				\
	BPF_MOV64_REG(BPF_REG_7, BPF_REG_0),				\
	BPF_ALU64_IMM(BPF_OR, BPF_REG_7, 0x80000000),			\
	BPF_ALU64_IMM(BPF_LSH, BPF_REG_7, 32),				\
	BPF_ALU64_IMM(BPF_ARSH, BPF_REG_7, 32)

static struct bpf_test tests[] = {
#define FILL_ARRAY
#include <verifier/tests.h>
#undef FILL_ARRAY
};

static int probe_filter_length(const struct bpf_insn *fp)
{
	int len;

	for (len = MAX_INSNS - 1; len > 0; --len)
		if (fp[len].code != 0 || fp[len].imm != 0)
			break;
	return len + 1;
}

static bool skip_unsupported_map(enum bpf_map_type map_type)
{
	if (!bpf_probe_map_type(map_type, 0)) {
		printf("SKIP (unsupported map type %d)\n", map_type);
		skips++;
		return true;
	}
	return false;
}

<<<<<<< HEAD
static int create_map(uint32_t type, uint32_t size_key,
		      uint32_t size_value, uint32_t max_elem)
=======
static int __create_map(uint32_t type, uint32_t size_key,
			uint32_t size_value, uint32_t max_elem,
			uint32_t extra_flags)
>>>>>>> 0ecfebd2
{
	int fd;

	fd = bpf_create_map(type, size_key, size_value, max_elem,
<<<<<<< HEAD
			    type == BPF_MAP_TYPE_HASH ? BPF_F_NO_PREALLOC : 0);
=======
			    (type == BPF_MAP_TYPE_HASH ?
			     BPF_F_NO_PREALLOC : 0) | extra_flags);
>>>>>>> 0ecfebd2
	if (fd < 0) {
		if (skip_unsupported_map(type))
			return -1;
		printf("Failed to create hash map '%s'!\n", strerror(errno));
	}

	return fd;
}

<<<<<<< HEAD
=======
static int create_map(uint32_t type, uint32_t size_key,
		      uint32_t size_value, uint32_t max_elem)
{
	return __create_map(type, size_key, size_value, max_elem, 0);
}

>>>>>>> 0ecfebd2
static void update_map(int fd, int index)
{
	struct test_val value = {
		.index = (6 + 1) * sizeof(int),
		.foo[6] = 0xabcdef12,
	};

	assert(!bpf_map_update_elem(fd, &index, &value, 0));
}

static int create_prog_dummy1(enum bpf_prog_type prog_type)
{
	struct bpf_insn prog[] = {
		BPF_MOV64_IMM(BPF_REG_0, 42),
		BPF_EXIT_INSN(),
	};

	return bpf_load_program(prog_type, prog,
				ARRAY_SIZE(prog), "GPL", 0, NULL, 0);
}

static int create_prog_dummy2(enum bpf_prog_type prog_type, int mfd, int idx)
{
	struct bpf_insn prog[] = {
		BPF_MOV64_IMM(BPF_REG_3, idx),
		BPF_LD_MAP_FD(BPF_REG_2, mfd),
		BPF_RAW_INSN(BPF_JMP | BPF_CALL, 0, 0, 0,
			     BPF_FUNC_tail_call),
		BPF_MOV64_IMM(BPF_REG_0, 41),
		BPF_EXIT_INSN(),
	};

	return bpf_load_program(prog_type, prog,
				ARRAY_SIZE(prog), "GPL", 0, NULL, 0);
}

static int create_prog_array(enum bpf_prog_type prog_type, uint32_t max_elem,
			     int p1key)
{
	int p2key = 1;
	int mfd, p1fd, p2fd;

	mfd = bpf_create_map(BPF_MAP_TYPE_PROG_ARRAY, sizeof(int),
			     sizeof(int), max_elem, 0);
	if (mfd < 0) {
		if (skip_unsupported_map(BPF_MAP_TYPE_PROG_ARRAY))
			return -1;
		printf("Failed to create prog array '%s'!\n", strerror(errno));
		return -1;
	}

	p1fd = create_prog_dummy1(prog_type);
	p2fd = create_prog_dummy2(prog_type, mfd, p2key);
	if (p1fd < 0 || p2fd < 0)
		goto out;
	if (bpf_map_update_elem(mfd, &p1key, &p1fd, BPF_ANY) < 0)
		goto out;
	if (bpf_map_update_elem(mfd, &p2key, &p2fd, BPF_ANY) < 0)
		goto out;
	close(p2fd);
	close(p1fd);

	return mfd;
out:
	close(p2fd);
	close(p1fd);
	close(mfd);
	return -1;
}

static int create_map_in_map(void)
{
	int inner_map_fd, outer_map_fd;

	inner_map_fd = bpf_create_map(BPF_MAP_TYPE_ARRAY, sizeof(int),
				      sizeof(int), 1, 0);
	if (inner_map_fd < 0) {
		if (skip_unsupported_map(BPF_MAP_TYPE_ARRAY))
			return -1;
		printf("Failed to create array '%s'!\n", strerror(errno));
		return inner_map_fd;
	}

	outer_map_fd = bpf_create_map_in_map(BPF_MAP_TYPE_ARRAY_OF_MAPS, NULL,
					     sizeof(int), inner_map_fd, 1, 0);
	if (outer_map_fd < 0) {
		if (skip_unsupported_map(BPF_MAP_TYPE_ARRAY_OF_MAPS))
			return -1;
		printf("Failed to create array of maps '%s'!\n",
		       strerror(errno));
	}

	close(inner_map_fd);

	return outer_map_fd;
}

static int create_cgroup_storage(bool percpu)
{
	enum bpf_map_type type = percpu ? BPF_MAP_TYPE_PERCPU_CGROUP_STORAGE :
		BPF_MAP_TYPE_CGROUP_STORAGE;
	int fd;

	fd = bpf_create_map(type, sizeof(struct bpf_cgroup_storage_key),
			    TEST_DATA_LEN, 0, 0);
	if (fd < 0) {
		if (skip_unsupported_map(type))
			return -1;
		printf("Failed to create cgroup storage '%s'!\n",
		       strerror(errno));
	}
<<<<<<< HEAD
=======

	return fd;
}

/* struct bpf_spin_lock {
 *   int val;
 * };
 * struct val {
 *   int cnt;
 *   struct bpf_spin_lock l;
 * };
 */
static const char btf_str_sec[] = "\0bpf_spin_lock\0val\0cnt\0l";
static __u32 btf_raw_types[] = {
	/* int */
	BTF_TYPE_INT_ENC(0, BTF_INT_SIGNED, 0, 32, 4),  /* [1] */
	/* struct bpf_spin_lock */                      /* [2] */
	BTF_TYPE_ENC(1, BTF_INFO_ENC(BTF_KIND_STRUCT, 0, 1), 4),
	BTF_MEMBER_ENC(15, 1, 0), /* int val; */
	/* struct val */                                /* [3] */
	BTF_TYPE_ENC(15, BTF_INFO_ENC(BTF_KIND_STRUCT, 0, 2), 8),
	BTF_MEMBER_ENC(19, 1, 0), /* int cnt; */
	BTF_MEMBER_ENC(23, 2, 32),/* struct bpf_spin_lock l; */
};

static int load_btf(void)
{
	struct btf_header hdr = {
		.magic = BTF_MAGIC,
		.version = BTF_VERSION,
		.hdr_len = sizeof(struct btf_header),
		.type_len = sizeof(btf_raw_types),
		.str_off = sizeof(btf_raw_types),
		.str_len = sizeof(btf_str_sec),
	};
	void *ptr, *raw_btf;
	int btf_fd;

	ptr = raw_btf = malloc(sizeof(hdr) + sizeof(btf_raw_types) +
			       sizeof(btf_str_sec));

	memcpy(ptr, &hdr, sizeof(hdr));
	ptr += sizeof(hdr);
	memcpy(ptr, btf_raw_types, hdr.type_len);
	ptr += hdr.type_len;
	memcpy(ptr, btf_str_sec, hdr.str_len);
	ptr += hdr.str_len;

	btf_fd = bpf_load_btf(raw_btf, ptr - raw_btf, 0, 0, 0);
	free(raw_btf);
	if (btf_fd < 0)
		return -1;
	return btf_fd;
}

static int create_map_spin_lock(void)
{
	struct bpf_create_map_attr attr = {
		.name = "test_map",
		.map_type = BPF_MAP_TYPE_ARRAY,
		.key_size = 4,
		.value_size = 8,
		.max_entries = 1,
		.btf_key_type_id = 1,
		.btf_value_type_id = 3,
	};
	int fd, btf_fd;

	btf_fd = load_btf();
	if (btf_fd < 0)
		return -1;
	attr.btf_fd = btf_fd;
	fd = bpf_create_map_xattr(&attr);
	if (fd < 0)
		printf("Failed to create map with spin_lock\n");
	return fd;
}

static int create_sk_storage_map(void)
{
	struct bpf_create_map_attr attr = {
		.name = "test_map",
		.map_type = BPF_MAP_TYPE_SK_STORAGE,
		.key_size = 4,
		.value_size = 8,
		.max_entries = 0,
		.map_flags = BPF_F_NO_PREALLOC,
		.btf_key_type_id = 1,
		.btf_value_type_id = 3,
	};
	int fd, btf_fd;
>>>>>>> 0ecfebd2

	btf_fd = load_btf();
	if (btf_fd < 0)
		return -1;
	attr.btf_fd = btf_fd;
	fd = bpf_create_map_xattr(&attr);
	close(attr.btf_fd);
	if (fd < 0)
		printf("Failed to create sk_storage_map\n");
	return fd;
}

#define BTF_INFO_ENC(kind, kind_flag, vlen) \
	((!!(kind_flag) << 31) | ((kind) << 24) | ((vlen) & BTF_MAX_VLEN))
#define BTF_TYPE_ENC(name, info, size_or_type) \
	(name), (info), (size_or_type)
#define BTF_INT_ENC(encoding, bits_offset, nr_bits) \
	((encoding) << 24 | (bits_offset) << 16 | (nr_bits))
#define BTF_TYPE_INT_ENC(name, encoding, bits_offset, bits, sz) \
	BTF_TYPE_ENC(name, BTF_INFO_ENC(BTF_KIND_INT, 0, 0), sz), \
	BTF_INT_ENC(encoding, bits_offset, bits)
#define BTF_MEMBER_ENC(name, type, bits_offset) \
	(name), (type), (bits_offset)

struct btf_raw_data {
	__u32 raw_types[64];
	const char *str_sec;
	__u32 str_sec_size;
};

/* struct bpf_spin_lock {
 *   int val;
 * };
 * struct val {
 *   int cnt;
 *   struct bpf_spin_lock l;
 * };
 */
static const char btf_str_sec[] = "\0bpf_spin_lock\0val\0cnt\0l";
static __u32 btf_raw_types[] = {
	/* int */
	BTF_TYPE_INT_ENC(0, BTF_INT_SIGNED, 0, 32, 4),  /* [1] */
	/* struct bpf_spin_lock */                      /* [2] */
	BTF_TYPE_ENC(1, BTF_INFO_ENC(BTF_KIND_STRUCT, 0, 1), 4),
	BTF_MEMBER_ENC(15, 1, 0), /* int val; */
	/* struct val */                                /* [3] */
	BTF_TYPE_ENC(15, BTF_INFO_ENC(BTF_KIND_STRUCT, 0, 2), 8),
	BTF_MEMBER_ENC(19, 1, 0), /* int cnt; */
	BTF_MEMBER_ENC(23, 2, 32),/* struct bpf_spin_lock l; */
};

static int load_btf(void)
{
	struct btf_header hdr = {
		.magic = BTF_MAGIC,
		.version = BTF_VERSION,
		.hdr_len = sizeof(struct btf_header),
		.type_len = sizeof(btf_raw_types),
		.str_off = sizeof(btf_raw_types),
		.str_len = sizeof(btf_str_sec),
	};
	void *ptr, *raw_btf;
	int btf_fd;

	ptr = raw_btf = malloc(sizeof(hdr) + sizeof(btf_raw_types) +
			       sizeof(btf_str_sec));

	memcpy(ptr, &hdr, sizeof(hdr));
	ptr += sizeof(hdr);
	memcpy(ptr, btf_raw_types, hdr.type_len);
	ptr += hdr.type_len;
	memcpy(ptr, btf_str_sec, hdr.str_len);
	ptr += hdr.str_len;

	btf_fd = bpf_load_btf(raw_btf, ptr - raw_btf, 0, 0, 0);
	free(raw_btf);
	if (btf_fd < 0)
		return -1;
	return btf_fd;
}

static int create_map_spin_lock(void)
{
	struct bpf_create_map_attr attr = {
		.name = "test_map",
		.map_type = BPF_MAP_TYPE_ARRAY,
		.key_size = 4,
		.value_size = 8,
		.max_entries = 1,
		.btf_key_type_id = 1,
		.btf_value_type_id = 3,
	};
	int fd, btf_fd;

	btf_fd = load_btf();
	if (btf_fd < 0)
		return -1;
	attr.btf_fd = btf_fd;
	fd = bpf_create_map_xattr(&attr);
	if (fd < 0)
		printf("Failed to create map with spin_lock\n");
	return fd;
}

static char bpf_vlog[UINT_MAX >> 8];

static void do_test_fixup(struct bpf_test *test, enum bpf_prog_type prog_type,
			  struct bpf_insn *prog, int *map_fds)
{
	int *fixup_map_hash_8b = test->fixup_map_hash_8b;
	int *fixup_map_hash_48b = test->fixup_map_hash_48b;
	int *fixup_map_hash_16b = test->fixup_map_hash_16b;
	int *fixup_map_array_48b = test->fixup_map_array_48b;
	int *fixup_map_sockmap = test->fixup_map_sockmap;
	int *fixup_map_sockhash = test->fixup_map_sockhash;
	int *fixup_map_xskmap = test->fixup_map_xskmap;
	int *fixup_map_stacktrace = test->fixup_map_stacktrace;
	int *fixup_prog1 = test->fixup_prog1;
	int *fixup_prog2 = test->fixup_prog2;
	int *fixup_map_in_map = test->fixup_map_in_map;
	int *fixup_cgroup_storage = test->fixup_cgroup_storage;
	int *fixup_percpu_cgroup_storage = test->fixup_percpu_cgroup_storage;
	int *fixup_map_spin_lock = test->fixup_map_spin_lock;
<<<<<<< HEAD

	if (test->fill_helper)
=======
	int *fixup_map_array_ro = test->fixup_map_array_ro;
	int *fixup_map_array_wo = test->fixup_map_array_wo;
	int *fixup_map_array_small = test->fixup_map_array_small;
	int *fixup_sk_storage_map = test->fixup_sk_storage_map;

	if (test->fill_helper) {
		test->fill_insns = calloc(MAX_TEST_INSNS, sizeof(struct bpf_insn));
>>>>>>> 0ecfebd2
		test->fill_helper(test);
	}

	/* Allocating HTs with 1 elem is fine here, since we only test
	 * for verifier and not do a runtime lookup, so the only thing
	 * that really matters is value size in this case.
	 */
	if (*fixup_map_hash_8b) {
		map_fds[0] = create_map(BPF_MAP_TYPE_HASH, sizeof(long long),
					sizeof(long long), 1);
		do {
			prog[*fixup_map_hash_8b].imm = map_fds[0];
			fixup_map_hash_8b++;
		} while (*fixup_map_hash_8b);
	}

	if (*fixup_map_hash_48b) {
		map_fds[1] = create_map(BPF_MAP_TYPE_HASH, sizeof(long long),
					sizeof(struct test_val), 1);
		do {
			prog[*fixup_map_hash_48b].imm = map_fds[1];
			fixup_map_hash_48b++;
		} while (*fixup_map_hash_48b);
	}

	if (*fixup_map_hash_16b) {
		map_fds[2] = create_map(BPF_MAP_TYPE_HASH, sizeof(long long),
					sizeof(struct other_val), 1);
		do {
			prog[*fixup_map_hash_16b].imm = map_fds[2];
			fixup_map_hash_16b++;
		} while (*fixup_map_hash_16b);
	}

	if (*fixup_map_array_48b) {
		map_fds[3] = create_map(BPF_MAP_TYPE_ARRAY, sizeof(int),
					sizeof(struct test_val), 1);
		update_map(map_fds[3], 0);
		do {
			prog[*fixup_map_array_48b].imm = map_fds[3];
			fixup_map_array_48b++;
		} while (*fixup_map_array_48b);
	}

	if (*fixup_prog1) {
		map_fds[4] = create_prog_array(prog_type, 4, 0);
		do {
			prog[*fixup_prog1].imm = map_fds[4];
			fixup_prog1++;
		} while (*fixup_prog1);
	}

	if (*fixup_prog2) {
		map_fds[5] = create_prog_array(prog_type, 8, 7);
		do {
			prog[*fixup_prog2].imm = map_fds[5];
			fixup_prog2++;
		} while (*fixup_prog2);
	}

	if (*fixup_map_in_map) {
		map_fds[6] = create_map_in_map();
		do {
			prog[*fixup_map_in_map].imm = map_fds[6];
			fixup_map_in_map++;
		} while (*fixup_map_in_map);
	}

	if (*fixup_cgroup_storage) {
		map_fds[7] = create_cgroup_storage(false);
		do {
			prog[*fixup_cgroup_storage].imm = map_fds[7];
			fixup_cgroup_storage++;
		} while (*fixup_cgroup_storage);
	}

	if (*fixup_percpu_cgroup_storage) {
		map_fds[8] = create_cgroup_storage(true);
		do {
			prog[*fixup_percpu_cgroup_storage].imm = map_fds[8];
			fixup_percpu_cgroup_storage++;
		} while (*fixup_percpu_cgroup_storage);
	}
	if (*fixup_map_sockmap) {
		map_fds[9] = create_map(BPF_MAP_TYPE_SOCKMAP, sizeof(int),
					sizeof(int), 1);
		do {
			prog[*fixup_map_sockmap].imm = map_fds[9];
			fixup_map_sockmap++;
		} while (*fixup_map_sockmap);
	}
	if (*fixup_map_sockhash) {
		map_fds[10] = create_map(BPF_MAP_TYPE_SOCKHASH, sizeof(int),
					sizeof(int), 1);
		do {
			prog[*fixup_map_sockhash].imm = map_fds[10];
			fixup_map_sockhash++;
		} while (*fixup_map_sockhash);
	}
	if (*fixup_map_xskmap) {
		map_fds[11] = create_map(BPF_MAP_TYPE_XSKMAP, sizeof(int),
					sizeof(int), 1);
		do {
			prog[*fixup_map_xskmap].imm = map_fds[11];
			fixup_map_xskmap++;
		} while (*fixup_map_xskmap);
	}
	if (*fixup_map_stacktrace) {
		map_fds[12] = create_map(BPF_MAP_TYPE_STACK_TRACE, sizeof(u32),
					 sizeof(u64), 1);
		do {
			prog[*fixup_map_stacktrace].imm = map_fds[12];
			fixup_map_stacktrace++;
		} while (*fixup_map_stacktrace);
	}
	if (*fixup_map_spin_lock) {
		map_fds[13] = create_map_spin_lock();
		do {
			prog[*fixup_map_spin_lock].imm = map_fds[13];
			fixup_map_spin_lock++;
		} while (*fixup_map_spin_lock);
	}
<<<<<<< HEAD
=======
	if (*fixup_map_array_ro) {
		map_fds[14] = __create_map(BPF_MAP_TYPE_ARRAY, sizeof(int),
					   sizeof(struct test_val), 1,
					   BPF_F_RDONLY_PROG);
		update_map(map_fds[14], 0);
		do {
			prog[*fixup_map_array_ro].imm = map_fds[14];
			fixup_map_array_ro++;
		} while (*fixup_map_array_ro);
	}
	if (*fixup_map_array_wo) {
		map_fds[15] = __create_map(BPF_MAP_TYPE_ARRAY, sizeof(int),
					   sizeof(struct test_val), 1,
					   BPF_F_WRONLY_PROG);
		update_map(map_fds[15], 0);
		do {
			prog[*fixup_map_array_wo].imm = map_fds[15];
			fixup_map_array_wo++;
		} while (*fixup_map_array_wo);
	}
	if (*fixup_map_array_small) {
		map_fds[16] = __create_map(BPF_MAP_TYPE_ARRAY, sizeof(int),
					   1, 1, 0);
		update_map(map_fds[16], 0);
		do {
			prog[*fixup_map_array_small].imm = map_fds[16];
			fixup_map_array_small++;
		} while (*fixup_map_array_small);
	}
	if (*fixup_sk_storage_map) {
		map_fds[17] = create_sk_storage_map();
		do {
			prog[*fixup_sk_storage_map].imm = map_fds[17];
			fixup_sk_storage_map++;
		} while (*fixup_sk_storage_map);
	}
>>>>>>> 0ecfebd2
}

static int set_admin(bool admin)
{
	cap_t caps;
	const cap_value_t cap_val = CAP_SYS_ADMIN;
	int ret = -1;

	caps = cap_get_proc();
	if (!caps) {
		perror("cap_get_proc");
		return -1;
	}
	if (cap_set_flag(caps, CAP_EFFECTIVE, 1, &cap_val,
				admin ? CAP_SET : CAP_CLEAR)) {
		perror("cap_set_flag");
		goto out;
	}
	if (cap_set_proc(caps)) {
		perror("cap_set_proc");
		goto out;
	}
	ret = 0;
out:
	if (cap_free(caps))
		perror("cap_free");
	return ret;
}

static int do_prog_test_run(int fd_prog, bool unpriv, uint32_t expected_val,
			    void *data, size_t size_data)
{
	__u8 tmp[TEST_DATA_LEN << 2];
	__u32 size_tmp = sizeof(tmp);
	uint32_t retval;
	int err;

	if (unpriv)
		set_admin(true);
	err = bpf_prog_test_run(fd_prog, 1, data, size_data,
				tmp, &size_tmp, &retval, NULL);
	if (unpriv)
		set_admin(false);
	if (err && errno != 524/*ENOTSUPP*/ && errno != EPERM) {
		printf("Unexpected bpf_prog_test_run error ");
		return err;
	}
	if (!err && retval != expected_val &&
	    expected_val != POINTER_VALUE) {
		printf("FAIL retval %d != %d ", retval, expected_val);
		return 1;
	}

	return 0;
}

static void do_test_single(struct bpf_test *test, bool unpriv,
			   int *passes, int *errors)
{
	int fd_prog, expected_ret, alignment_prevented_execution;
	int prog_len, prog_type = test->prog_type;
	struct bpf_insn *prog = test->insns;
	int run_errs, run_successes;
	int map_fds[MAX_NR_MAPS];
	const char *expected_err;
	int fixup_skips;
	__u32 pflags;
	int i, err;

	for (i = 0; i < MAX_NR_MAPS; i++)
		map_fds[i] = -1;

	if (!prog_type)
		prog_type = BPF_PROG_TYPE_SOCKET_FILTER;
	fixup_skips = skips;
	do_test_fixup(test, prog_type, prog, map_fds);
<<<<<<< HEAD
=======
	if (test->fill_insns) {
		prog = test->fill_insns;
		prog_len = test->prog_len;
	} else {
		prog_len = probe_filter_length(prog);
	}
>>>>>>> 0ecfebd2
	/* If there were some map skips during fixup due to missing bpf
	 * features, skip this test.
	 */
	if (fixup_skips != skips)
		return;
<<<<<<< HEAD
	prog_len = probe_filter_length(prog);
=======
>>>>>>> 0ecfebd2

	pflags = 0;
	if (test->flags & F_LOAD_WITH_STRICT_ALIGNMENT)
		pflags |= BPF_F_STRICT_ALIGNMENT;
	if (test->flags & F_NEEDS_EFFICIENT_UNALIGNED_ACCESS)
		pflags |= BPF_F_ANY_ALIGNMENT;
	fd_prog = bpf_verify_program(prog_type, prog, prog_len, pflags,
<<<<<<< HEAD
				     "GPL", 0, bpf_vlog, sizeof(bpf_vlog), 1);
=======
				     "GPL", 0, bpf_vlog, sizeof(bpf_vlog), 4);
>>>>>>> 0ecfebd2
	if (fd_prog < 0 && !bpf_probe_prog_type(prog_type, 0)) {
		printf("SKIP (unsupported program type %d)\n", prog_type);
		skips++;
		goto close_fds;
	}

	expected_ret = unpriv && test->result_unpriv != UNDEF ?
		       test->result_unpriv : test->result;
	expected_err = unpriv && test->errstr_unpriv ?
		       test->errstr_unpriv : test->errstr;

	alignment_prevented_execution = 0;

	if (expected_ret == ACCEPT) {
		if (fd_prog < 0) {
			printf("FAIL\nFailed to load prog '%s'!\n",
			       strerror(errno));
			goto fail_log;
		}
#ifndef CONFIG_HAVE_EFFICIENT_UNALIGNED_ACCESS
		if (fd_prog >= 0 &&
		    (test->flags & F_NEEDS_EFFICIENT_UNALIGNED_ACCESS))
			alignment_prevented_execution = 1;
#endif
	} else {
		if (fd_prog >= 0) {
			printf("FAIL\nUnexpected success to load!\n");
			goto fail_log;
		}
		if (!strstr(bpf_vlog, expected_err)) {
			printf("FAIL\nUnexpected error message!\n\tEXP: %s\n\tRES: %s\n",
			      expected_err, bpf_vlog);
			goto fail_log;
		}
	}

	if (test->insn_processed) {
		uint32_t insn_processed;
		char *proc;

		proc = strstr(bpf_vlog, "processed ");
		insn_processed = atoi(proc + 10);
		if (test->insn_processed != insn_processed) {
			printf("FAIL\nUnexpected insn_processed %u vs %u\n",
			       insn_processed, test->insn_processed);
			goto fail_log;
		}
	}

	run_errs = 0;
	run_successes = 0;
	if (!alignment_prevented_execution && fd_prog >= 0) {
		uint32_t expected_val;
		int i;

		if (!test->runs) {
			expected_val = unpriv && test->retval_unpriv ?
				test->retval_unpriv : test->retval;

			err = do_prog_test_run(fd_prog, unpriv, expected_val,
					       test->data, sizeof(test->data));
			if (err)
				run_errs++;
			else
				run_successes++;
<<<<<<< HEAD
		}

		for (i = 0; i < test->runs; i++) {
			if (unpriv && test->retvals[i].retval_unpriv)
				expected_val = test->retvals[i].retval_unpriv;
			else
				expected_val = test->retvals[i].retval;

			err = do_prog_test_run(fd_prog, unpriv, expected_val,
					       test->retvals[i].data,
					       sizeof(test->retvals[i].data));
			if (err) {
				printf("(run %d/%d) ", i + 1, test->runs);
				run_errs++;
			} else {
				run_successes++;
			}
=======
>>>>>>> 0ecfebd2
		}

		for (i = 0; i < test->runs; i++) {
			if (unpriv && test->retvals[i].retval_unpriv)
				expected_val = test->retvals[i].retval_unpriv;
			else
				expected_val = test->retvals[i].retval;

			err = do_prog_test_run(fd_prog, unpriv, expected_val,
					       test->retvals[i].data,
					       sizeof(test->retvals[i].data));
			if (err) {
				printf("(run %d/%d) ", i + 1, test->runs);
				run_errs++;
			} else {
				run_successes++;
			}
		}
	}

	if (!run_errs) {
		(*passes)++;
		if (run_successes > 1)
			printf("%d cases ", run_successes);
		printf("OK");
		if (alignment_prevented_execution)
			printf(" (NOTE: not executed due to unknown alignment)");
		printf("\n");
	} else {
		printf("\n");
		goto fail_log;
	}
<<<<<<< HEAD

	if (!run_errs) {
		(*passes)++;
		if (run_successes > 1)
			printf("%d cases ", run_successes);
		printf("OK");
		if (alignment_prevented_execution)
			printf(" (NOTE: not executed due to unknown alignment)");
		printf("\n");
	} else {
		printf("\n");
		goto fail_log;
	}
=======
>>>>>>> 0ecfebd2
close_fds:
	if (test->fill_insns)
		free(test->fill_insns);
	close(fd_prog);
	for (i = 0; i < MAX_NR_MAPS; i++)
		close(map_fds[i]);
	sched_yield();
	return;
fail_log:
	(*errors)++;
	printf("%s", bpf_vlog);
	goto close_fds;
}

static bool is_admin(void)
{
	cap_t caps;
	cap_flag_value_t sysadmin = CAP_CLEAR;
	const cap_value_t cap_val = CAP_SYS_ADMIN;

#ifdef CAP_IS_SUPPORTED
	if (!CAP_IS_SUPPORTED(CAP_SETFCAP)) {
		perror("cap_get_flag");
		return false;
	}
#endif
	caps = cap_get_proc();
	if (!caps) {
		perror("cap_get_proc");
		return false;
	}
	if (cap_get_flag(caps, cap_val, CAP_EFFECTIVE, &sysadmin))
		perror("cap_get_flag");
	if (cap_free(caps))
		perror("cap_free");
	return (sysadmin == CAP_SET);
}

static void get_unpriv_disabled()
{
	char buf[2];
	FILE *fd;

	fd = fopen("/proc/sys/"UNPRIV_SYSCTL, "r");
	if (!fd) {
		perror("fopen /proc/sys/"UNPRIV_SYSCTL);
		unpriv_disabled = true;
		return;
	}
	if (fgets(buf, 2, fd) == buf && atoi(buf))
		unpriv_disabled = true;
	fclose(fd);
}

static bool test_as_unpriv(struct bpf_test *test)
{
	return !test->prog_type ||
	       test->prog_type == BPF_PROG_TYPE_SOCKET_FILTER ||
	       test->prog_type == BPF_PROG_TYPE_CGROUP_SKB;
}

static int do_test(bool unpriv, unsigned int from, unsigned int to)
{
	int i, passes = 0, errors = 0;

	for (i = from; i < to; i++) {
		struct bpf_test *test = &tests[i];

		/* Program types that are not supported by non-root we
		 * skip right away.
		 */
		if (test_as_unpriv(test) && unpriv_disabled) {
			printf("#%d/u %s SKIP\n", i, test->descr);
			skips++;
		} else if (test_as_unpriv(test)) {
			if (!unpriv)
				set_admin(false);
			printf("#%d/u %s ", i, test->descr);
			do_test_single(test, true, &passes, &errors);
			if (!unpriv)
				set_admin(true);
		}

		if (unpriv) {
			printf("#%d/p %s SKIP\n", i, test->descr);
			skips++;
		} else {
			printf("#%d/p %s ", i, test->descr);
			do_test_single(test, false, &passes, &errors);
		}
	}

	printf("Summary: %d PASSED, %d SKIPPED, %d FAILED\n", passes,
	       skips, errors);
	return errors ? EXIT_FAILURE : EXIT_SUCCESS;
}

int main(int argc, char **argv)
{
	unsigned int from = 0, to = ARRAY_SIZE(tests);
	bool unpriv = !is_admin();

	if (argc == 3) {
		unsigned int l = atoi(argv[argc - 2]);
		unsigned int u = atoi(argv[argc - 1]);

		if (l < to && u < to) {
			from = l;
			to   = u + 1;
		}
	} else if (argc == 2) {
		unsigned int t = atoi(argv[argc - 1]);

		if (t < to) {
			from = t;
			to   = t + 1;
		}
	}

	get_unpriv_disabled();
	if (unpriv && unpriv_disabled) {
		printf("Cannot run as unprivileged user with sysctl %s.\n",
		       UNPRIV_SYSCTL);
		return EXIT_FAILURE;
	}

	bpf_semi_rand_init();
	return do_test(unpriv, from, to);
}<|MERGE_RESOLUTION|>--- conflicted
+++ resolved
@@ -50,11 +50,7 @@
 #define MAX_INSNS	BPF_MAXINSNS
 #define MAX_TEST_INSNS	1000000
 #define MAX_FIXUPS	8
-<<<<<<< HEAD
-#define MAX_NR_MAPS	14
-=======
 #define MAX_NR_MAPS	18
->>>>>>> 0ecfebd2
 #define MAX_TEST_RUNS	8
 #define POINTER_VALUE	0xcafe4all
 #define TEST_DATA_LEN	64
@@ -84,11 +80,6 @@
 	int fixup_cgroup_storage[MAX_FIXUPS];
 	int fixup_percpu_cgroup_storage[MAX_FIXUPS];
 	int fixup_map_spin_lock[MAX_FIXUPS];
-<<<<<<< HEAD
-	const char *errstr;
-	const char *errstr_unpriv;
-	uint32_t retval, retval_unpriv, insn_processed;
-=======
 	int fixup_map_array_ro[MAX_FIXUPS];
 	int fixup_map_array_wo[MAX_FIXUPS];
 	int fixup_map_array_small[MAX_FIXUPS];
@@ -97,7 +88,6 @@
 	const char *errstr_unpriv;
 	uint32_t retval, retval_unpriv, insn_processed;
 	int prog_len;
->>>>>>> 0ecfebd2
 	enum {
 		UNDEF,
 		ACCEPT,
@@ -303,11 +293,7 @@
 	BPF_MOV64_IMM(BPF_REG_3, sizeof(struct bpf_sock_tuple)),	\
 	BPF_MOV64_IMM(BPF_REG_4, 0),					\
 	BPF_MOV64_IMM(BPF_REG_5, 0),					\
-<<<<<<< HEAD
-	BPF_EMIT_CALL(BPF_FUNC_sk_lookup_tcp)
-=======
 	BPF_EMIT_CALL(BPF_FUNC_ ## func)
->>>>>>> 0ecfebd2
 
 /* BPF_DIRECT_PKT_R2 contains 7 instructions, it initializes default return
  * value into 0 and does necessary preparation for direct packet access
@@ -371,24 +357,15 @@
 	return false;
 }
 
-<<<<<<< HEAD
-static int create_map(uint32_t type, uint32_t size_key,
-		      uint32_t size_value, uint32_t max_elem)
-=======
 static int __create_map(uint32_t type, uint32_t size_key,
 			uint32_t size_value, uint32_t max_elem,
 			uint32_t extra_flags)
->>>>>>> 0ecfebd2
 {
 	int fd;
 
 	fd = bpf_create_map(type, size_key, size_value, max_elem,
-<<<<<<< HEAD
-			    type == BPF_MAP_TYPE_HASH ? BPF_F_NO_PREALLOC : 0);
-=======
 			    (type == BPF_MAP_TYPE_HASH ?
 			     BPF_F_NO_PREALLOC : 0) | extra_flags);
->>>>>>> 0ecfebd2
 	if (fd < 0) {
 		if (skip_unsupported_map(type))
 			return -1;
@@ -398,15 +375,12 @@
 	return fd;
 }
 
-<<<<<<< HEAD
-=======
 static int create_map(uint32_t type, uint32_t size_key,
 		      uint32_t size_value, uint32_t max_elem)
 {
 	return __create_map(type, size_key, size_value, max_elem, 0);
 }
 
->>>>>>> 0ecfebd2
 static void update_map(int fd, int index)
 {
 	struct test_val value = {
@@ -518,8 +492,6 @@
 		printf("Failed to create cgroup storage '%s'!\n",
 		       strerror(errno));
 	}
-<<<<<<< HEAD
-=======
 
 	return fd;
 }
@@ -611,7 +583,6 @@
 		.btf_value_type_id = 3,
 	};
 	int fd, btf_fd;
->>>>>>> 0ecfebd2
 
 	btf_fd = load_btf();
 	if (btf_fd < 0)
@@ -621,98 +592,6 @@
 	close(attr.btf_fd);
 	if (fd < 0)
 		printf("Failed to create sk_storage_map\n");
-	return fd;
-}
-
-#define BTF_INFO_ENC(kind, kind_flag, vlen) \
-	((!!(kind_flag) << 31) | ((kind) << 24) | ((vlen) & BTF_MAX_VLEN))
-#define BTF_TYPE_ENC(name, info, size_or_type) \
-	(name), (info), (size_or_type)
-#define BTF_INT_ENC(encoding, bits_offset, nr_bits) \
-	((encoding) << 24 | (bits_offset) << 16 | (nr_bits))
-#define BTF_TYPE_INT_ENC(name, encoding, bits_offset, bits, sz) \
-	BTF_TYPE_ENC(name, BTF_INFO_ENC(BTF_KIND_INT, 0, 0), sz), \
-	BTF_INT_ENC(encoding, bits_offset, bits)
-#define BTF_MEMBER_ENC(name, type, bits_offset) \
-	(name), (type), (bits_offset)
-
-struct btf_raw_data {
-	__u32 raw_types[64];
-	const char *str_sec;
-	__u32 str_sec_size;
-};
-
-/* struct bpf_spin_lock {
- *   int val;
- * };
- * struct val {
- *   int cnt;
- *   struct bpf_spin_lock l;
- * };
- */
-static const char btf_str_sec[] = "\0bpf_spin_lock\0val\0cnt\0l";
-static __u32 btf_raw_types[] = {
-	/* int */
-	BTF_TYPE_INT_ENC(0, BTF_INT_SIGNED, 0, 32, 4),  /* [1] */
-	/* struct bpf_spin_lock */                      /* [2] */
-	BTF_TYPE_ENC(1, BTF_INFO_ENC(BTF_KIND_STRUCT, 0, 1), 4),
-	BTF_MEMBER_ENC(15, 1, 0), /* int val; */
-	/* struct val */                                /* [3] */
-	BTF_TYPE_ENC(15, BTF_INFO_ENC(BTF_KIND_STRUCT, 0, 2), 8),
-	BTF_MEMBER_ENC(19, 1, 0), /* int cnt; */
-	BTF_MEMBER_ENC(23, 2, 32),/* struct bpf_spin_lock l; */
-};
-
-static int load_btf(void)
-{
-	struct btf_header hdr = {
-		.magic = BTF_MAGIC,
-		.version = BTF_VERSION,
-		.hdr_len = sizeof(struct btf_header),
-		.type_len = sizeof(btf_raw_types),
-		.str_off = sizeof(btf_raw_types),
-		.str_len = sizeof(btf_str_sec),
-	};
-	void *ptr, *raw_btf;
-	int btf_fd;
-
-	ptr = raw_btf = malloc(sizeof(hdr) + sizeof(btf_raw_types) +
-			       sizeof(btf_str_sec));
-
-	memcpy(ptr, &hdr, sizeof(hdr));
-	ptr += sizeof(hdr);
-	memcpy(ptr, btf_raw_types, hdr.type_len);
-	ptr += hdr.type_len;
-	memcpy(ptr, btf_str_sec, hdr.str_len);
-	ptr += hdr.str_len;
-
-	btf_fd = bpf_load_btf(raw_btf, ptr - raw_btf, 0, 0, 0);
-	free(raw_btf);
-	if (btf_fd < 0)
-		return -1;
-	return btf_fd;
-}
-
-static int create_map_spin_lock(void)
-{
-	struct bpf_create_map_attr attr = {
-		.name = "test_map",
-		.map_type = BPF_MAP_TYPE_ARRAY,
-		.key_size = 4,
-		.value_size = 8,
-		.max_entries = 1,
-		.btf_key_type_id = 1,
-		.btf_value_type_id = 3,
-	};
-	int fd, btf_fd;
-
-	btf_fd = load_btf();
-	if (btf_fd < 0)
-		return -1;
-	attr.btf_fd = btf_fd;
-	fd = bpf_create_map_xattr(&attr);
-	if (fd < 0)
-		printf("Failed to create map with spin_lock\n");
 	return fd;
 }
 
@@ -735,10 +614,6 @@
 	int *fixup_cgroup_storage = test->fixup_cgroup_storage;
 	int *fixup_percpu_cgroup_storage = test->fixup_percpu_cgroup_storage;
 	int *fixup_map_spin_lock = test->fixup_map_spin_lock;
-<<<<<<< HEAD
-
-	if (test->fill_helper)
-=======
 	int *fixup_map_array_ro = test->fixup_map_array_ro;
 	int *fixup_map_array_wo = test->fixup_map_array_wo;
 	int *fixup_map_array_small = test->fixup_map_array_small;
@@ -746,7 +621,6 @@
 
 	if (test->fill_helper) {
 		test->fill_insns = calloc(MAX_TEST_INSNS, sizeof(struct bpf_insn));
->>>>>>> 0ecfebd2
 		test->fill_helper(test);
 	}
 
@@ -869,8 +743,6 @@
 			fixup_map_spin_lock++;
 		} while (*fixup_map_spin_lock);
 	}
-<<<<<<< HEAD
-=======
 	if (*fixup_map_array_ro) {
 		map_fds[14] = __create_map(BPF_MAP_TYPE_ARRAY, sizeof(int),
 					   sizeof(struct test_val), 1,
@@ -907,7 +779,6 @@
 			fixup_sk_storage_map++;
 		} while (*fixup_sk_storage_map);
 	}
->>>>>>> 0ecfebd2
 }
 
 static int set_admin(bool admin)
@@ -984,24 +855,17 @@
 		prog_type = BPF_PROG_TYPE_SOCKET_FILTER;
 	fixup_skips = skips;
 	do_test_fixup(test, prog_type, prog, map_fds);
-<<<<<<< HEAD
-=======
 	if (test->fill_insns) {
 		prog = test->fill_insns;
 		prog_len = test->prog_len;
 	} else {
 		prog_len = probe_filter_length(prog);
 	}
->>>>>>> 0ecfebd2
 	/* If there were some map skips during fixup due to missing bpf
 	 * features, skip this test.
 	 */
 	if (fixup_skips != skips)
 		return;
-<<<<<<< HEAD
-	prog_len = probe_filter_length(prog);
-=======
->>>>>>> 0ecfebd2
 
 	pflags = 0;
 	if (test->flags & F_LOAD_WITH_STRICT_ALIGNMENT)
@@ -1009,11 +873,7 @@
 	if (test->flags & F_NEEDS_EFFICIENT_UNALIGNED_ACCESS)
 		pflags |= BPF_F_ANY_ALIGNMENT;
 	fd_prog = bpf_verify_program(prog_type, prog, prog_len, pflags,
-<<<<<<< HEAD
-				     "GPL", 0, bpf_vlog, sizeof(bpf_vlog), 1);
-=======
 				     "GPL", 0, bpf_vlog, sizeof(bpf_vlog), 4);
->>>>>>> 0ecfebd2
 	if (fd_prog < 0 && !bpf_probe_prog_type(prog_type, 0)) {
 		printf("SKIP (unsupported program type %d)\n", prog_type);
 		skips++;
@@ -1079,26 +939,6 @@
 				run_errs++;
 			else
 				run_successes++;
-<<<<<<< HEAD
-		}
-
-		for (i = 0; i < test->runs; i++) {
-			if (unpriv && test->retvals[i].retval_unpriv)
-				expected_val = test->retvals[i].retval_unpriv;
-			else
-				expected_val = test->retvals[i].retval;
-
-			err = do_prog_test_run(fd_prog, unpriv, expected_val,
-					       test->retvals[i].data,
-					       sizeof(test->retvals[i].data));
-			if (err) {
-				printf("(run %d/%d) ", i + 1, test->runs);
-				run_errs++;
-			} else {
-				run_successes++;
-			}
-=======
->>>>>>> 0ecfebd2
 		}
 
 		for (i = 0; i < test->runs; i++) {
@@ -1131,22 +971,6 @@
 		printf("\n");
 		goto fail_log;
 	}
-<<<<<<< HEAD
-
-	if (!run_errs) {
-		(*passes)++;
-		if (run_successes > 1)
-			printf("%d cases ", run_successes);
-		printf("OK");
-		if (alignment_prevented_execution)
-			printf(" (NOTE: not executed due to unknown alignment)");
-		printf("\n");
-	} else {
-		printf("\n");
-		goto fail_log;
-	}
-=======
->>>>>>> 0ecfebd2
 close_fds:
 	if (test->fill_insns)
 		free(test->fill_insns);

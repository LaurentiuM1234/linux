// SPDX-License-Identifier: GPL-2.0
/* Copyright (c) 2020 Facebook */
#include <test_progs.h>
#include <unistd.h>
#include <sys/syscall.h>
#include <task_local_storage_helpers.h>
#include "bpf_iter_ipv6_route.skel.h"
#include "bpf_iter_netlink.skel.h"
#include "bpf_iter_bpf_map.skel.h"
#include "bpf_iter_tasks.skel.h"
#include "bpf_iter_task_stack.skel.h"
#include "bpf_iter_task_file.skel.h"
#include "bpf_iter_task_vmas.skel.h"
#include "bpf_iter_task_btf.skel.h"
#include "bpf_iter_tcp4.skel.h"
#include "bpf_iter_tcp6.skel.h"
#include "bpf_iter_udp4.skel.h"
#include "bpf_iter_udp6.skel.h"
#include "bpf_iter_unix.skel.h"
#include "bpf_iter_vma_offset.skel.h"
#include "bpf_iter_test_kern1.skel.h"
#include "bpf_iter_test_kern2.skel.h"
#include "bpf_iter_test_kern3.skel.h"
#include "bpf_iter_test_kern4.skel.h"
#include "bpf_iter_bpf_hash_map.skel.h"
#include "bpf_iter_bpf_percpu_hash_map.skel.h"
#include "bpf_iter_bpf_array_map.skel.h"
#include "bpf_iter_bpf_percpu_array_map.skel.h"
#include "bpf_iter_bpf_sk_storage_helpers.skel.h"
#include "bpf_iter_bpf_sk_storage_map.skel.h"
#include "bpf_iter_test_kern5.skel.h"
#include "bpf_iter_test_kern6.skel.h"
#include "bpf_iter_bpf_link.skel.h"
#include "bpf_iter_ksym.skel.h"
#include "bpf_iter_sockmap.skel.h"

static void test_btf_id_or_null(void)
{
	struct bpf_iter_test_kern3 *skel;

	skel = bpf_iter_test_kern3__open_and_load();
	if (!ASSERT_ERR_PTR(skel, "bpf_iter_test_kern3__open_and_load")) {
		bpf_iter_test_kern3__destroy(skel);
		return;
	}
}

static void do_dummy_read_opts(struct bpf_program *prog, struct bpf_iter_attach_opts *opts)
{
	struct bpf_link *link;
	char buf[16] = {};
	int iter_fd, len;

	link = bpf_program__attach_iter(prog, opts);
	if (!ASSERT_OK_PTR(link, "attach_iter"))
		return;

	iter_fd = bpf_iter_create(bpf_link__fd(link));
	if (!ASSERT_GE(iter_fd, 0, "create_iter"))
		goto free_link;

	/* not check contents, but ensure read() ends without error */
	while ((len = read(iter_fd, buf, sizeof(buf))) > 0)
		;
	ASSERT_GE(len, 0, "read");

	close(iter_fd);

free_link:
	bpf_link__destroy(link);
}

static void do_dummy_read(struct bpf_program *prog)
{
	do_dummy_read_opts(prog, NULL);
}

static void do_read_map_iter_fd(struct bpf_object_skeleton **skel, struct bpf_program *prog,
				struct bpf_map *map)
{
	DECLARE_LIBBPF_OPTS(bpf_iter_attach_opts, opts);
	union bpf_iter_link_info linfo;
	struct bpf_link *link;
	char buf[16] = {};
	int iter_fd, len;

	memset(&linfo, 0, sizeof(linfo));
	linfo.map.map_fd = bpf_map__fd(map);
	opts.link_info = &linfo;
	opts.link_info_len = sizeof(linfo);
	link = bpf_program__attach_iter(prog, &opts);
	if (!ASSERT_OK_PTR(link, "attach_map_iter"))
		return;

	iter_fd = bpf_iter_create(bpf_link__fd(link));
	if (!ASSERT_GE(iter_fd, 0, "create_map_iter")) {
		bpf_link__destroy(link);
		return;
	}

	/* Close link and map fd prematurely */
	bpf_link__destroy(link);
	bpf_object__destroy_skeleton(*skel);
	*skel = NULL;

	/* Try to let map free work to run first if map is freed */
	usleep(100);
	/* Memory used by both sock map and sock local storage map are
	 * freed after two synchronize_rcu() calls, so wait for it
	 */
	kern_sync_rcu();
	kern_sync_rcu();

	/* Read after both map fd and link fd are closed */
	while ((len = read(iter_fd, buf, sizeof(buf))) > 0)
		;
	ASSERT_GE(len, 0, "read_iterator");

	close(iter_fd);
}

static int read_fd_into_buffer(int fd, char *buf, int size)
{
	int bufleft = size;
	int len;

	do {
		len = read(fd, buf, bufleft);
		if (len > 0) {
			buf += len;
			bufleft -= len;
		}
	} while (len > 0);

	return len < 0 ? len : size - bufleft;
}

static void test_ipv6_route(void)
{
	struct bpf_iter_ipv6_route *skel;

	skel = bpf_iter_ipv6_route__open_and_load();
	if (!ASSERT_OK_PTR(skel, "bpf_iter_ipv6_route__open_and_load"))
		return;

	do_dummy_read(skel->progs.dump_ipv6_route);

	bpf_iter_ipv6_route__destroy(skel);
}

static void test_netlink(void)
{
	struct bpf_iter_netlink *skel;

	skel = bpf_iter_netlink__open_and_load();
	if (!ASSERT_OK_PTR(skel, "bpf_iter_netlink__open_and_load"))
		return;

	do_dummy_read(skel->progs.dump_netlink);

	bpf_iter_netlink__destroy(skel);
}

static void test_bpf_map(void)
{
	struct bpf_iter_bpf_map *skel;

	skel = bpf_iter_bpf_map__open_and_load();
	if (!ASSERT_OK_PTR(skel, "bpf_iter_bpf_map__open_and_load"))
		return;

	do_dummy_read(skel->progs.dump_bpf_map);

	bpf_iter_bpf_map__destroy(skel);
}

static void check_bpf_link_info(const struct bpf_program *prog)
{
	LIBBPF_OPTS(bpf_iter_attach_opts, opts);
	union bpf_iter_link_info linfo;
	struct bpf_link_info info = {};
	struct bpf_link *link;
	__u32 info_len;
	int err;

	memset(&linfo, 0, sizeof(linfo));
	linfo.task.tid = getpid();
	opts.link_info = &linfo;
	opts.link_info_len = sizeof(linfo);

	link = bpf_program__attach_iter(prog, &opts);
	if (!ASSERT_OK_PTR(link, "attach_iter"))
		return;

	info_len = sizeof(info);
	err = bpf_link_get_info_by_fd(bpf_link__fd(link), &info, &info_len);
	ASSERT_OK(err, "bpf_link_get_info_by_fd");
	ASSERT_EQ(info.iter.task.tid, getpid(), "check_task_tid");

	bpf_link__destroy(link);
}

static pthread_mutex_t do_nothing_mutex;

static void *do_nothing_wait(void *arg)
{
	pthread_mutex_lock(&do_nothing_mutex);
	pthread_mutex_unlock(&do_nothing_mutex);

	pthread_exit(arg);
}

static void test_task_common_nocheck(struct bpf_iter_attach_opts *opts,
				     int *num_unknown, int *num_known)
{
	struct bpf_iter_tasks *skel;
	pthread_t thread_id;
	void *ret;

	skel = bpf_iter_tasks__open_and_load();
	if (!ASSERT_OK_PTR(skel, "bpf_iter_tasks__open_and_load"))
		return;

	ASSERT_OK(pthread_mutex_lock(&do_nothing_mutex), "pthread_mutex_lock");

	ASSERT_OK(pthread_create(&thread_id, NULL, &do_nothing_wait, NULL),
		  "pthread_create");

<<<<<<< HEAD
	skel->bss->tid = gettid();
=======
	skel->bss->tid = sys_gettid();
>>>>>>> 3bec0c29

	do_dummy_read_opts(skel->progs.dump_task, opts);

	*num_unknown = skel->bss->num_unknown_tid;
	*num_known = skel->bss->num_known_tid;

	ASSERT_OK(pthread_mutex_unlock(&do_nothing_mutex), "pthread_mutex_unlock");
	ASSERT_FALSE(pthread_join(thread_id, &ret) || ret != NULL,
		     "pthread_join");

	bpf_iter_tasks__destroy(skel);
}

static void test_task_common(struct bpf_iter_attach_opts *opts, int num_unknown, int num_known)
{
	int num_unknown_tid, num_known_tid;

	test_task_common_nocheck(opts, &num_unknown_tid, &num_known_tid);
	ASSERT_EQ(num_unknown_tid, num_unknown, "check_num_unknown_tid");
	ASSERT_EQ(num_known_tid, num_known, "check_num_known_tid");
}

static void *run_test_task_tid(void *arg)
{
	LIBBPF_OPTS(bpf_iter_attach_opts, opts);
	union bpf_iter_link_info linfo;
	int num_unknown_tid, num_known_tid;

<<<<<<< HEAD
	ASSERT_NEQ(getpid(), gettid(), "check_new_thread_id");

	memset(&linfo, 0, sizeof(linfo));
	linfo.task.tid = gettid();
=======
	ASSERT_NEQ(getpid(), sys_gettid(), "check_new_thread_id");

	memset(&linfo, 0, sizeof(linfo));
	linfo.task.tid = sys_gettid();
>>>>>>> 3bec0c29
	opts.link_info = &linfo;
	opts.link_info_len = sizeof(linfo);
	test_task_common(&opts, 0, 1);

	linfo.task.tid = 0;
	linfo.task.pid = getpid();
<<<<<<< HEAD
	/* This includes the parent thread, this thread,
	 * and the do_nothing_wait thread
	 */
	test_task_common(&opts, 2, 1);
=======
	/* This includes the parent thread, this thread, watchdog timer thread
	 * and the do_nothing_wait thread
	 */
	test_task_common(&opts, 3, 1);
>>>>>>> 3bec0c29

	test_task_common_nocheck(NULL, &num_unknown_tid, &num_known_tid);
	ASSERT_GT(num_unknown_tid, 2, "check_num_unknown_tid");
	ASSERT_EQ(num_known_tid, 1, "check_num_known_tid");

	return NULL;
}

static void test_task_tid(void)
{
	pthread_t thread_id;

	/* Create a new thread so pid and tid aren't the same */
	ASSERT_OK(pthread_create(&thread_id, NULL, &run_test_task_tid, NULL),
		  "pthread_create");
	ASSERT_FALSE(pthread_join(thread_id, NULL), "pthread_join");
}

static void test_task_pid(void)
{
	LIBBPF_OPTS(bpf_iter_attach_opts, opts);
	union bpf_iter_link_info linfo;

	memset(&linfo, 0, sizeof(linfo));
	linfo.task.pid = getpid();
	opts.link_info = &linfo;
	opts.link_info_len = sizeof(linfo);

	test_task_common(&opts, 2, 1);
}

static void test_task_pidfd(void)
{
	LIBBPF_OPTS(bpf_iter_attach_opts, opts);
	union bpf_iter_link_info linfo;
	int pidfd;

	pidfd = sys_pidfd_open(getpid(), 0);
	if (!ASSERT_GT(pidfd, 0, "sys_pidfd_open"))
		return;

	memset(&linfo, 0, sizeof(linfo));
	linfo.task.pid_fd = pidfd;
	opts.link_info = &linfo;
	opts.link_info_len = sizeof(linfo);

	test_task_common(&opts, 2, 1);

	close(pidfd);
}

static void test_task_sleepable(void)
{
	struct bpf_iter_tasks *skel;

	skel = bpf_iter_tasks__open_and_load();
	if (!ASSERT_OK_PTR(skel, "bpf_iter_tasks__open_and_load"))
		return;

	do_dummy_read(skel->progs.dump_task_sleepable);

	ASSERT_GT(skel->bss->num_expected_failure_copy_from_user_task, 0,
		  "num_expected_failure_copy_from_user_task");
	ASSERT_GT(skel->bss->num_success_copy_from_user_task, 0,
		  "num_success_copy_from_user_task");

	bpf_iter_tasks__destroy(skel);
}

static void test_task_stack(void)
{
	struct bpf_iter_task_stack *skel;

	skel = bpf_iter_task_stack__open_and_load();
	if (!ASSERT_OK_PTR(skel, "bpf_iter_task_stack__open_and_load"))
		return;

	do_dummy_read(skel->progs.dump_task_stack);
	do_dummy_read(skel->progs.get_task_user_stacks);

	ASSERT_EQ(skel->bss->num_user_stacks, 1, "num_user_stacks");

	bpf_iter_task_stack__destroy(skel);
}

static void test_task_file(void)
{
	LIBBPF_OPTS(bpf_iter_attach_opts, opts);
	struct bpf_iter_task_file *skel;
	union bpf_iter_link_info linfo;
	pthread_t thread_id;
	void *ret;

	skel = bpf_iter_task_file__open_and_load();
	if (!ASSERT_OK_PTR(skel, "bpf_iter_task_file__open_and_load"))
		return;

	skel->bss->tgid = getpid();

	ASSERT_OK(pthread_mutex_lock(&do_nothing_mutex), "pthread_mutex_lock");

	ASSERT_OK(pthread_create(&thread_id, NULL, &do_nothing_wait, NULL),
		  "pthread_create");

	memset(&linfo, 0, sizeof(linfo));
	linfo.task.tid = getpid();
	opts.link_info = &linfo;
	opts.link_info_len = sizeof(linfo);

	do_dummy_read_opts(skel->progs.dump_task_file, &opts);

	ASSERT_EQ(skel->bss->count, 0, "check_count");
	ASSERT_EQ(skel->bss->unique_tgid_count, 1, "check_unique_tgid_count");

	skel->bss->last_tgid = 0;
	skel->bss->count = 0;
	skel->bss->unique_tgid_count = 0;

	do_dummy_read(skel->progs.dump_task_file);

	ASSERT_EQ(skel->bss->count, 0, "check_count");
	ASSERT_GT(skel->bss->unique_tgid_count, 1, "check_unique_tgid_count");

	check_bpf_link_info(skel->progs.dump_task_file);

	ASSERT_OK(pthread_mutex_unlock(&do_nothing_mutex), "pthread_mutex_unlock");
	ASSERT_OK(pthread_join(thread_id, &ret), "pthread_join");
	ASSERT_NULL(ret, "pthread_join");

	bpf_iter_task_file__destroy(skel);
}

#define TASKBUFSZ		32768

static char taskbuf[TASKBUFSZ];

static int do_btf_read(struct bpf_iter_task_btf *skel)
{
	struct bpf_program *prog = skel->progs.dump_task_struct;
	struct bpf_iter_task_btf__bss *bss = skel->bss;
	int iter_fd = -1, err;
	struct bpf_link *link;
	char *buf = taskbuf;
	int ret = 0;

	link = bpf_program__attach_iter(prog, NULL);
	if (!ASSERT_OK_PTR(link, "attach_iter"))
		return ret;

	iter_fd = bpf_iter_create(bpf_link__fd(link));
	if (!ASSERT_GE(iter_fd, 0, "create_iter"))
		goto free_link;

	err = read_fd_into_buffer(iter_fd, buf, TASKBUFSZ);
	if (bss->skip) {
		printf("%s:SKIP:no __builtin_btf_type_id\n", __func__);
		ret = 1;
		test__skip();
		goto free_link;
	}

	if (!ASSERT_GE(err, 0, "read"))
		goto free_link;

	ASSERT_HAS_SUBSTR(taskbuf, "(struct task_struct)",
	      "check for btf representation of task_struct in iter data");
free_link:
	if (iter_fd > 0)
		close(iter_fd);
	bpf_link__destroy(link);
	return ret;
}

static void test_task_btf(void)
{
	struct bpf_iter_task_btf__bss *bss;
	struct bpf_iter_task_btf *skel;
	int ret;

	skel = bpf_iter_task_btf__open_and_load();
	if (!ASSERT_OK_PTR(skel, "bpf_iter_task_btf__open_and_load"))
		return;

	bss = skel->bss;

	ret = do_btf_read(skel);
	if (ret)
		goto cleanup;

	if (!ASSERT_NEQ(bss->tasks, 0, "no task iteration, did BPF program run?"))
		goto cleanup;

	ASSERT_EQ(bss->seq_err, 0, "check for unexpected err");

cleanup:
	bpf_iter_task_btf__destroy(skel);
}

static void test_tcp4(void)
{
	struct bpf_iter_tcp4 *skel;

	skel = bpf_iter_tcp4__open_and_load();
	if (!ASSERT_OK_PTR(skel, "bpf_iter_tcp4__open_and_load"))
		return;

	do_dummy_read(skel->progs.dump_tcp4);

	bpf_iter_tcp4__destroy(skel);
}

static void test_tcp6(void)
{
	struct bpf_iter_tcp6 *skel;

	skel = bpf_iter_tcp6__open_and_load();
	if (!ASSERT_OK_PTR(skel, "bpf_iter_tcp6__open_and_load"))
		return;

	do_dummy_read(skel->progs.dump_tcp6);

	bpf_iter_tcp6__destroy(skel);
}

static void test_udp4(void)
{
	struct bpf_iter_udp4 *skel;

	skel = bpf_iter_udp4__open_and_load();
	if (!ASSERT_OK_PTR(skel, "bpf_iter_udp4__open_and_load"))
		return;

	do_dummy_read(skel->progs.dump_udp4);

	bpf_iter_udp4__destroy(skel);
}

static void test_udp6(void)
{
	struct bpf_iter_udp6 *skel;

	skel = bpf_iter_udp6__open_and_load();
	if (!ASSERT_OK_PTR(skel, "bpf_iter_udp6__open_and_load"))
		return;

	do_dummy_read(skel->progs.dump_udp6);

	bpf_iter_udp6__destroy(skel);
}

static void test_unix(void)
{
	struct bpf_iter_unix *skel;

	skel = bpf_iter_unix__open_and_load();
	if (!ASSERT_OK_PTR(skel, "bpf_iter_unix__open_and_load"))
		return;

	do_dummy_read(skel->progs.dump_unix);

	bpf_iter_unix__destroy(skel);
}

/* The expected string is less than 16 bytes */
static int do_read_with_fd(int iter_fd, const char *expected,
			   bool read_one_char)
{
	int len, read_buf_len, start;
	char buf[16] = {};

	read_buf_len = read_one_char ? 1 : 16;
	start = 0;
	while ((len = read(iter_fd, buf + start, read_buf_len)) > 0) {
		start += len;
		if (!ASSERT_LT(start, 16, "read"))
			return -1;
		read_buf_len = read_one_char ? 1 : 16 - start;
	}
	if (!ASSERT_GE(len, 0, "read"))
		return -1;

	if (!ASSERT_STREQ(buf, expected, "read"))
		return -1;

	return 0;
}

static void test_anon_iter(bool read_one_char)
{
	struct bpf_iter_test_kern1 *skel;
	struct bpf_link *link;
	int iter_fd, err;

	skel = bpf_iter_test_kern1__open_and_load();
	if (!ASSERT_OK_PTR(skel, "bpf_iter_test_kern1__open_and_load"))
		return;

	err = bpf_iter_test_kern1__attach(skel);
	if (!ASSERT_OK(err, "bpf_iter_test_kern1__attach")) {
		goto out;
	}

	link = skel->links.dump_task;
	iter_fd = bpf_iter_create(bpf_link__fd(link));
	if (!ASSERT_GE(iter_fd, 0, "create_iter"))
		goto out;

	do_read_with_fd(iter_fd, "abcd", read_one_char);
	close(iter_fd);

out:
	bpf_iter_test_kern1__destroy(skel);
}

static int do_read(const char *path, const char *expected)
{
	int err, iter_fd;

	iter_fd = open(path, O_RDONLY);
	if (!ASSERT_GE(iter_fd, 0, "open"))
		return -1;

	err = do_read_with_fd(iter_fd, expected, false);
	close(iter_fd);
	return err;
}

static void test_file_iter(void)
{
	const char *path = "/sys/fs/bpf/bpf_iter_test1";
	struct bpf_iter_test_kern1 *skel1;
	struct bpf_iter_test_kern2 *skel2;
	struct bpf_link *link;
	int err;

	skel1 = bpf_iter_test_kern1__open_and_load();
	if (!ASSERT_OK_PTR(skel1, "bpf_iter_test_kern1__open_and_load"))
		return;

	link = bpf_program__attach_iter(skel1->progs.dump_task, NULL);
	if (!ASSERT_OK_PTR(link, "attach_iter"))
		goto out;

	/* unlink this path if it exists. */
	unlink(path);

	err = bpf_link__pin(link, path);
	if (!ASSERT_OK(err, "pin_iter"))
		goto free_link;

	err = do_read(path, "abcd");
	if (err)
		goto unlink_path;

	/* file based iterator seems working fine. Let us a link update
	 * of the underlying link and `cat` the iterator again, its content
	 * should change.
	 */
	skel2 = bpf_iter_test_kern2__open_and_load();
	if (!ASSERT_OK_PTR(skel2, "bpf_iter_test_kern2__open_and_load"))
		goto unlink_path;

	err = bpf_link__update_program(link, skel2->progs.dump_task);
	if (!ASSERT_OK(err, "update_prog"))
		goto destroy_skel2;

	do_read(path, "ABCD");

destroy_skel2:
	bpf_iter_test_kern2__destroy(skel2);
unlink_path:
	unlink(path);
free_link:
	bpf_link__destroy(link);
out:
	bpf_iter_test_kern1__destroy(skel1);
}

static void test_overflow(bool test_e2big_overflow, bool ret1)
{
	__u32 map_info_len, total_read_len, expected_read_len;
	int err, iter_fd, map1_fd, map2_fd, len;
	struct bpf_map_info map_info = {};
	struct bpf_iter_test_kern4 *skel;
	struct bpf_link *link;
	__u32 iter_size;
	char *buf;

	skel = bpf_iter_test_kern4__open();
	if (!ASSERT_OK_PTR(skel, "bpf_iter_test_kern4__open"))
		return;

	/* create two maps: bpf program will only do bpf_seq_write
	 * for these two maps. The goal is one map output almost
	 * fills seq_file buffer and then the other will trigger
	 * overflow and needs restart.
	 */
	map1_fd = bpf_map_create(BPF_MAP_TYPE_ARRAY, NULL, 4, 8, 1, NULL);
	if (!ASSERT_GE(map1_fd, 0, "bpf_map_create"))
		goto out;
	map2_fd = bpf_map_create(BPF_MAP_TYPE_ARRAY, NULL, 4, 8, 1, NULL);
	if (!ASSERT_GE(map2_fd, 0, "bpf_map_create"))
		goto free_map1;

	/* bpf_seq_printf kernel buffer is 8 pages, so one map
	 * bpf_seq_write will mostly fill it, and the other map
	 * will partially fill and then trigger overflow and need
	 * bpf_seq_read restart.
	 */
	iter_size = sysconf(_SC_PAGE_SIZE) << 3;

	if (test_e2big_overflow) {
		skel->rodata->print_len = (iter_size + 8) / 8;
		expected_read_len = 2 * (iter_size + 8);
	} else if (!ret1) {
		skel->rodata->print_len = (iter_size - 8) / 8;
		expected_read_len = 2 * (iter_size - 8);
	} else {
		skel->rodata->print_len = 1;
		expected_read_len = 2 * 8;
	}
	skel->rodata->ret1 = ret1;

	if (!ASSERT_OK(bpf_iter_test_kern4__load(skel),
		  "bpf_iter_test_kern4__load"))
		goto free_map2;

	/* setup filtering map_id in bpf program */
	map_info_len = sizeof(map_info);
	err = bpf_map_get_info_by_fd(map1_fd, &map_info, &map_info_len);
	if (!ASSERT_OK(err, "get_map_info"))
		goto free_map2;
	skel->bss->map1_id = map_info.id;

	err = bpf_map_get_info_by_fd(map2_fd, &map_info, &map_info_len);
	if (!ASSERT_OK(err, "get_map_info"))
		goto free_map2;
	skel->bss->map2_id = map_info.id;

	link = bpf_program__attach_iter(skel->progs.dump_bpf_map, NULL);
	if (!ASSERT_OK_PTR(link, "attach_iter"))
		goto free_map2;

	iter_fd = bpf_iter_create(bpf_link__fd(link));
	if (!ASSERT_GE(iter_fd, 0, "create_iter"))
		goto free_link;

	buf = malloc(expected_read_len);
	if (!ASSERT_OK_PTR(buf, "malloc"))
		goto close_iter;

	/* do read */
	total_read_len = 0;
	if (test_e2big_overflow) {
		while ((len = read(iter_fd, buf, expected_read_len)) > 0)
			total_read_len += len;

		ASSERT_EQ(len, -1, "read");
		ASSERT_EQ(errno, E2BIG, "read");
		goto free_buf;
	} else if (!ret1) {
		while ((len = read(iter_fd, buf, expected_read_len)) > 0)
			total_read_len += len;

		if (!ASSERT_GE(len, 0, "read"))
			goto free_buf;
	} else {
		do {
			len = read(iter_fd, buf, expected_read_len);
			if (len > 0)
				total_read_len += len;
		} while (len > 0 || len == -EAGAIN);

		if (!ASSERT_GE(len, 0, "read"))
			goto free_buf;
	}

	if (!ASSERT_EQ(total_read_len, expected_read_len, "read"))
		goto free_buf;

	if (!ASSERT_EQ(skel->bss->map1_accessed, 1, "map1_accessed"))
		goto free_buf;

	if (!ASSERT_EQ(skel->bss->map2_accessed, 2, "map2_accessed"))
		goto free_buf;

	ASSERT_EQ(skel->bss->map2_seqnum1, skel->bss->map2_seqnum2, "map2_seqnum");

free_buf:
	free(buf);
close_iter:
	close(iter_fd);
free_link:
	bpf_link__destroy(link);
free_map2:
	close(map2_fd);
free_map1:
	close(map1_fd);
out:
	bpf_iter_test_kern4__destroy(skel);
}

static void test_bpf_hash_map(void)
{
	__u32 expected_key_a = 0, expected_key_b = 0;
	DECLARE_LIBBPF_OPTS(bpf_iter_attach_opts, opts);
	struct bpf_iter_bpf_hash_map *skel;
	int err, i, len, map_fd, iter_fd;
	union bpf_iter_link_info linfo;
	__u64 val, expected_val = 0;
	struct bpf_link *link;
	struct key_t {
		int a;
		int b;
		int c;
	} key;
	char buf[64];

	skel = bpf_iter_bpf_hash_map__open();
	if (!ASSERT_OK_PTR(skel, "bpf_iter_bpf_hash_map__open"))
		return;

	skel->bss->in_test_mode = true;

	err = bpf_iter_bpf_hash_map__load(skel);
	if (!ASSERT_OK(err, "bpf_iter_bpf_hash_map__load"))
		goto out;

	/* iterator with hashmap2 and hashmap3 should fail */
	memset(&linfo, 0, sizeof(linfo));
	linfo.map.map_fd = bpf_map__fd(skel->maps.hashmap2);
	opts.link_info = &linfo;
	opts.link_info_len = sizeof(linfo);
	link = bpf_program__attach_iter(skel->progs.dump_bpf_hash_map, &opts);
	if (!ASSERT_ERR_PTR(link, "attach_iter"))
		goto out;

	linfo.map.map_fd = bpf_map__fd(skel->maps.hashmap3);
	link = bpf_program__attach_iter(skel->progs.dump_bpf_hash_map, &opts);
	if (!ASSERT_ERR_PTR(link, "attach_iter"))
		goto out;

	/* hashmap1 should be good, update map values here */
	map_fd = bpf_map__fd(skel->maps.hashmap1);
	for (i = 0; i < bpf_map__max_entries(skel->maps.hashmap1); i++) {
		key.a = i + 1;
		key.b = i + 2;
		key.c = i + 3;
		val = i + 4;
		expected_key_a += key.a;
		expected_key_b += key.b;
		expected_val += val;

		err = bpf_map_update_elem(map_fd, &key, &val, BPF_ANY);
		if (!ASSERT_OK(err, "map_update"))
			goto out;
	}

	/* Sleepable program is prohibited for hash map iterator */
	linfo.map.map_fd = map_fd;
	link = bpf_program__attach_iter(skel->progs.sleepable_dummy_dump, &opts);
	if (!ASSERT_ERR_PTR(link, "attach_sleepable_prog_to_iter"))
		goto out;

	linfo.map.map_fd = map_fd;
	link = bpf_program__attach_iter(skel->progs.dump_bpf_hash_map, &opts);
	if (!ASSERT_OK_PTR(link, "attach_iter"))
		goto out;

	iter_fd = bpf_iter_create(bpf_link__fd(link));
	if (!ASSERT_GE(iter_fd, 0, "create_iter"))
		goto free_link;

	/* do some tests */
	while ((len = read(iter_fd, buf, sizeof(buf))) > 0)
		;
	if (!ASSERT_GE(len, 0, "read"))
		goto close_iter;

	/* test results */
	if (!ASSERT_EQ(skel->bss->key_sum_a, expected_key_a, "key_sum_a"))
		goto close_iter;
	if (!ASSERT_EQ(skel->bss->key_sum_b, expected_key_b, "key_sum_b"))
		goto close_iter;
	if (!ASSERT_EQ(skel->bss->val_sum, expected_val, "val_sum"))
		goto close_iter;

close_iter:
	close(iter_fd);
free_link:
	bpf_link__destroy(link);
out:
	bpf_iter_bpf_hash_map__destroy(skel);
}

static void test_bpf_percpu_hash_map(void)
{
	__u32 expected_key_a = 0, expected_key_b = 0;
	DECLARE_LIBBPF_OPTS(bpf_iter_attach_opts, opts);
	struct bpf_iter_bpf_percpu_hash_map *skel;
	int err, i, j, len, map_fd, iter_fd;
	union bpf_iter_link_info linfo;
	__u32 expected_val = 0;
	struct bpf_link *link;
	struct key_t {
		int a;
		int b;
		int c;
	} key;
	char buf[64];
	void *val;

	skel = bpf_iter_bpf_percpu_hash_map__open();
	if (!ASSERT_OK_PTR(skel, "bpf_iter_bpf_percpu_hash_map__open"))
		return;

	skel->rodata->num_cpus = bpf_num_possible_cpus();
	val = malloc(8 * bpf_num_possible_cpus());
	if (!ASSERT_OK_PTR(val, "malloc"))
		goto out;

	err = bpf_iter_bpf_percpu_hash_map__load(skel);
	if (!ASSERT_OK_PTR(skel, "bpf_iter_bpf_percpu_hash_map__load"))
		goto out;

	/* update map values here */
	map_fd = bpf_map__fd(skel->maps.hashmap1);
	for (i = 0; i < bpf_map__max_entries(skel->maps.hashmap1); i++) {
		key.a = i + 1;
		key.b = i + 2;
		key.c = i + 3;
		expected_key_a += key.a;
		expected_key_b += key.b;

		for (j = 0; j < bpf_num_possible_cpus(); j++) {
			*(__u32 *)(val + j * 8) = i + j;
			expected_val += i + j;
		}

		err = bpf_map_update_elem(map_fd, &key, val, BPF_ANY);
		if (!ASSERT_OK(err, "map_update"))
			goto out;
	}

	memset(&linfo, 0, sizeof(linfo));
	linfo.map.map_fd = map_fd;
	opts.link_info = &linfo;
	opts.link_info_len = sizeof(linfo);
	link = bpf_program__attach_iter(skel->progs.dump_bpf_percpu_hash_map, &opts);
	if (!ASSERT_OK_PTR(link, "attach_iter"))
		goto out;

	iter_fd = bpf_iter_create(bpf_link__fd(link));
	if (!ASSERT_GE(iter_fd, 0, "create_iter"))
		goto free_link;

	/* do some tests */
	while ((len = read(iter_fd, buf, sizeof(buf))) > 0)
		;
	if (!ASSERT_GE(len, 0, "read"))
		goto close_iter;

	/* test results */
	if (!ASSERT_EQ(skel->bss->key_sum_a, expected_key_a, "key_sum_a"))
		goto close_iter;
	if (!ASSERT_EQ(skel->bss->key_sum_b, expected_key_b, "key_sum_b"))
		goto close_iter;
	if (!ASSERT_EQ(skel->bss->val_sum, expected_val, "val_sum"))
		goto close_iter;

close_iter:
	close(iter_fd);
free_link:
	bpf_link__destroy(link);
out:
	bpf_iter_bpf_percpu_hash_map__destroy(skel);
	free(val);
}

static void test_bpf_array_map(void)
{
	__u64 val, expected_val = 0, res_first_val, first_val = 0;
	DECLARE_LIBBPF_OPTS(bpf_iter_attach_opts, opts);
	__u32 key, expected_key = 0, res_first_key;
	int err, i, map_fd, hash_fd, iter_fd;
	struct bpf_iter_bpf_array_map *skel;
	union bpf_iter_link_info linfo;
	struct bpf_link *link;
	char buf[64] = {};
	int len, start;

	skel = bpf_iter_bpf_array_map__open_and_load();
	if (!ASSERT_OK_PTR(skel, "bpf_iter_bpf_array_map__open_and_load"))
		return;

	map_fd = bpf_map__fd(skel->maps.arraymap1);
	for (i = 0; i < bpf_map__max_entries(skel->maps.arraymap1); i++) {
		val = i + 4;
		expected_key += i;
		expected_val += val;

		if (i == 0)
			first_val = val;

		err = bpf_map_update_elem(map_fd, &i, &val, BPF_ANY);
		if (!ASSERT_OK(err, "map_update"))
			goto out;
	}

	memset(&linfo, 0, sizeof(linfo));
	linfo.map.map_fd = map_fd;
	opts.link_info = &linfo;
	opts.link_info_len = sizeof(linfo);
	link = bpf_program__attach_iter(skel->progs.dump_bpf_array_map, &opts);
	if (!ASSERT_OK_PTR(link, "attach_iter"))
		goto out;

	iter_fd = bpf_iter_create(bpf_link__fd(link));
	if (!ASSERT_GE(iter_fd, 0, "create_iter"))
		goto free_link;

	/* do some tests */
	start = 0;
	while ((len = read(iter_fd, buf + start, sizeof(buf) - start)) > 0)
		start += len;
	if (!ASSERT_GE(len, 0, "read"))
		goto close_iter;

	/* test results */
	res_first_key = *(__u32 *)buf;
	res_first_val = *(__u64 *)(buf + sizeof(__u32));
	if (!ASSERT_EQ(res_first_key, 0, "bpf_seq_write") ||
			!ASSERT_EQ(res_first_val, first_val, "bpf_seq_write"))
		goto close_iter;

	if (!ASSERT_EQ(skel->bss->key_sum, expected_key, "key_sum"))
		goto close_iter;
	if (!ASSERT_EQ(skel->bss->val_sum, expected_val, "val_sum"))
		goto close_iter;

	hash_fd = bpf_map__fd(skel->maps.hashmap1);
	for (i = 0; i < bpf_map__max_entries(skel->maps.arraymap1); i++) {
		err = bpf_map_lookup_elem(map_fd, &i, &val);
		if (!ASSERT_OK(err, "map_lookup arraymap1"))
			goto close_iter;
		if (!ASSERT_EQ(i, val, "invalid_val arraymap1"))
			goto close_iter;

		val = i + 4;
		err = bpf_map_lookup_elem(hash_fd, &val, &key);
		if (!ASSERT_OK(err, "map_lookup hashmap1"))
			goto close_iter;
		if (!ASSERT_EQ(key, val - 4, "invalid_val hashmap1"))
			goto close_iter;
	}

close_iter:
	close(iter_fd);
free_link:
	bpf_link__destroy(link);
out:
	bpf_iter_bpf_array_map__destroy(skel);
}

static void test_bpf_array_map_iter_fd(void)
{
	struct bpf_iter_bpf_array_map *skel;

	skel = bpf_iter_bpf_array_map__open_and_load();
	if (!ASSERT_OK_PTR(skel, "bpf_iter_bpf_array_map__open_and_load"))
		return;

	do_read_map_iter_fd(&skel->skeleton, skel->progs.dump_bpf_array_map,
			    skel->maps.arraymap1);

	bpf_iter_bpf_array_map__destroy(skel);
}

static void test_bpf_percpu_array_map(void)
{
	DECLARE_LIBBPF_OPTS(bpf_iter_attach_opts, opts);
	struct bpf_iter_bpf_percpu_array_map *skel;
	__u32 expected_key = 0, expected_val = 0;
	union bpf_iter_link_info linfo;
	int err, i, j, map_fd, iter_fd;
	struct bpf_link *link;
	char buf[64];
	void *val;
	int len;

	skel = bpf_iter_bpf_percpu_array_map__open();
	if (!ASSERT_OK_PTR(skel, "bpf_iter_bpf_percpu_array_map__open"))
		return;

	skel->rodata->num_cpus = bpf_num_possible_cpus();
	val = malloc(8 * bpf_num_possible_cpus());
	if (!ASSERT_OK_PTR(val, "malloc"))
		goto out;

	err = bpf_iter_bpf_percpu_array_map__load(skel);
	if (!ASSERT_OK_PTR(skel, "bpf_iter_bpf_percpu_array_map__load"))
		goto out;

	/* update map values here */
	map_fd = bpf_map__fd(skel->maps.arraymap1);
	for (i = 0; i < bpf_map__max_entries(skel->maps.arraymap1); i++) {
		expected_key += i;

		for (j = 0; j < bpf_num_possible_cpus(); j++) {
			*(__u32 *)(val + j * 8) = i + j;
			expected_val += i + j;
		}

		err = bpf_map_update_elem(map_fd, &i, val, BPF_ANY);
		if (!ASSERT_OK(err, "map_update"))
			goto out;
	}

	memset(&linfo, 0, sizeof(linfo));
	linfo.map.map_fd = map_fd;
	opts.link_info = &linfo;
	opts.link_info_len = sizeof(linfo);
	link = bpf_program__attach_iter(skel->progs.dump_bpf_percpu_array_map, &opts);
	if (!ASSERT_OK_PTR(link, "attach_iter"))
		goto out;

	iter_fd = bpf_iter_create(bpf_link__fd(link));
	if (!ASSERT_GE(iter_fd, 0, "create_iter"))
		goto free_link;

	/* do some tests */
	while ((len = read(iter_fd, buf, sizeof(buf))) > 0)
		;
	if (!ASSERT_GE(len, 0, "read"))
		goto close_iter;

	/* test results */
	if (!ASSERT_EQ(skel->bss->key_sum, expected_key, "key_sum"))
		goto close_iter;
	if (!ASSERT_EQ(skel->bss->val_sum, expected_val, "val_sum"))
		goto close_iter;

close_iter:
	close(iter_fd);
free_link:
	bpf_link__destroy(link);
out:
	bpf_iter_bpf_percpu_array_map__destroy(skel);
	free(val);
}

/* An iterator program deletes all local storage in a map. */
static void test_bpf_sk_storage_delete(void)
{
	DECLARE_LIBBPF_OPTS(bpf_iter_attach_opts, opts);
	struct bpf_iter_bpf_sk_storage_helpers *skel;
	union bpf_iter_link_info linfo;
	int err, len, map_fd, iter_fd;
	struct bpf_link *link;
	int sock_fd = -1;
	__u32 val = 42;
	char buf[64];

	skel = bpf_iter_bpf_sk_storage_helpers__open_and_load();
	if (!ASSERT_OK_PTR(skel, "bpf_iter_bpf_sk_storage_helpers__open_and_load"))
		return;

	map_fd = bpf_map__fd(skel->maps.sk_stg_map);

	sock_fd = socket(AF_INET6, SOCK_STREAM, 0);
	if (!ASSERT_GE(sock_fd, 0, "socket"))
		goto out;

	err = bpf_map_update_elem(map_fd, &sock_fd, &val, BPF_NOEXIST);
	if (!ASSERT_OK(err, "map_update"))
		goto out;

	memset(&linfo, 0, sizeof(linfo));
	linfo.map.map_fd = map_fd;
	opts.link_info = &linfo;
	opts.link_info_len = sizeof(linfo);
	link = bpf_program__attach_iter(skel->progs.delete_bpf_sk_storage_map,
					&opts);
	if (!ASSERT_OK_PTR(link, "attach_iter"))
		goto out;

	iter_fd = bpf_iter_create(bpf_link__fd(link));
	if (!ASSERT_GE(iter_fd, 0, "create_iter"))
		goto free_link;

	/* do some tests */
	while ((len = read(iter_fd, buf, sizeof(buf))) > 0)
		;
	if (!ASSERT_GE(len, 0, "read"))
		goto close_iter;

	/* test results */
	err = bpf_map_lookup_elem(map_fd, &sock_fd, &val);

	 /* Note: The following assertions serve to ensure
	  * the value was deleted. It does so by asserting
	  * that bpf_map_lookup_elem has failed. This might
	  * seem counterintuitive at first.
	  */
	ASSERT_ERR(err, "bpf_map_lookup_elem");
	ASSERT_EQ(errno, ENOENT, "bpf_map_lookup_elem");

close_iter:
	close(iter_fd);
free_link:
	bpf_link__destroy(link);
out:
	if (sock_fd >= 0)
		close(sock_fd);
	bpf_iter_bpf_sk_storage_helpers__destroy(skel);
}

/* This creates a socket and its local storage. It then runs a task_iter BPF
 * program that replaces the existing socket local storage with the tgid of the
 * only task owning a file descriptor to this socket, this process, prog_tests.
 * It then runs a tcp socket iterator that negates the value in the existing
 * socket local storage, the test verifies that the resulting value is -pid.
 */
static void test_bpf_sk_storage_get(void)
{
	struct bpf_iter_bpf_sk_storage_helpers *skel;
	int err, map_fd, val = -1;
	int sock_fd = -1;

	skel = bpf_iter_bpf_sk_storage_helpers__open_and_load();
	if (!ASSERT_OK_PTR(skel, "bpf_iter_bpf_sk_storage_helpers__open_and_load"))
		return;

	sock_fd = socket(AF_INET6, SOCK_STREAM, 0);
	if (!ASSERT_GE(sock_fd, 0, "socket"))
		goto out;

	err = listen(sock_fd, 1);
	if (!ASSERT_OK(err, "listen"))
		goto close_socket;

	map_fd = bpf_map__fd(skel->maps.sk_stg_map);

	err = bpf_map_update_elem(map_fd, &sock_fd, &val, BPF_NOEXIST);
	if (!ASSERT_OK(err, "bpf_map_update_elem"))
		goto close_socket;

	do_dummy_read(skel->progs.fill_socket_owner);

	err = bpf_map_lookup_elem(map_fd, &sock_fd, &val);
	if (!ASSERT_OK(err, "bpf_map_lookup_elem") ||
			!ASSERT_EQ(val, getpid(), "bpf_map_lookup_elem"))
		goto close_socket;

	do_dummy_read(skel->progs.negate_socket_local_storage);

	err = bpf_map_lookup_elem(map_fd, &sock_fd, &val);
	ASSERT_OK(err, "bpf_map_lookup_elem");
	ASSERT_EQ(val, -getpid(), "bpf_map_lookup_elem");

close_socket:
	close(sock_fd);
out:
	bpf_iter_bpf_sk_storage_helpers__destroy(skel);
}

static void test_bpf_sk_storage_map_iter_fd(void)
{
	struct bpf_iter_bpf_sk_storage_map *skel;

	skel = bpf_iter_bpf_sk_storage_map__open_and_load();
	if (!ASSERT_OK_PTR(skel, "bpf_iter_bpf_sk_storage_map__open_and_load"))
		return;

	do_read_map_iter_fd(&skel->skeleton, skel->progs.rw_bpf_sk_storage_map,
			    skel->maps.sk_stg_map);

	bpf_iter_bpf_sk_storage_map__destroy(skel);
}

static void test_bpf_sk_storage_map(void)
{
	DECLARE_LIBBPF_OPTS(bpf_iter_attach_opts, opts);
	int err, i, len, map_fd, iter_fd, num_sockets;
	struct bpf_iter_bpf_sk_storage_map *skel;
	union bpf_iter_link_info linfo;
	int sock_fd[3] = {-1, -1, -1};
	__u32 val, expected_val = 0;
	struct bpf_link *link;
	char buf[64];

	skel = bpf_iter_bpf_sk_storage_map__open_and_load();
	if (!ASSERT_OK_PTR(skel, "bpf_iter_bpf_sk_storage_map__open_and_load"))
		return;

	map_fd = bpf_map__fd(skel->maps.sk_stg_map);
	num_sockets = ARRAY_SIZE(sock_fd);
	for (i = 0; i < num_sockets; i++) {
		sock_fd[i] = socket(AF_INET6, SOCK_STREAM, 0);
		if (!ASSERT_GE(sock_fd[i], 0, "socket"))
			goto out;

		val = i + 1;
		expected_val += val;

		err = bpf_map_update_elem(map_fd, &sock_fd[i], &val,
					  BPF_NOEXIST);
		if (!ASSERT_OK(err, "map_update"))
			goto out;
	}

	memset(&linfo, 0, sizeof(linfo));
	linfo.map.map_fd = map_fd;
	opts.link_info = &linfo;
	opts.link_info_len = sizeof(linfo);
	link = bpf_program__attach_iter(skel->progs.oob_write_bpf_sk_storage_map, &opts);
	err = libbpf_get_error(link);
	if (!ASSERT_EQ(err, -EACCES, "attach_oob_write_iter")) {
		if (!err)
			bpf_link__destroy(link);
		goto out;
	}

	link = bpf_program__attach_iter(skel->progs.rw_bpf_sk_storage_map, &opts);
	if (!ASSERT_OK_PTR(link, "attach_iter"))
		goto out;

	iter_fd = bpf_iter_create(bpf_link__fd(link));
	if (!ASSERT_GE(iter_fd, 0, "create_iter"))
		goto free_link;

	skel->bss->to_add_val = time(NULL);
	/* do some tests */
	while ((len = read(iter_fd, buf, sizeof(buf))) > 0)
		;
	if (!ASSERT_GE(len, 0, "read"))
		goto close_iter;

	/* test results */
	if (!ASSERT_EQ(skel->bss->ipv6_sk_count, num_sockets, "ipv6_sk_count"))
		goto close_iter;

	if (!ASSERT_EQ(skel->bss->val_sum, expected_val, "val_sum"))
		goto close_iter;

	for (i = 0; i < num_sockets; i++) {
		err = bpf_map_lookup_elem(map_fd, &sock_fd[i], &val);
		if (!ASSERT_OK(err, "map_lookup") ||
		    !ASSERT_EQ(val, i + 1 + skel->bss->to_add_val, "check_map_value"))
			break;
	}

close_iter:
	close(iter_fd);
free_link:
	bpf_link__destroy(link);
out:
	for (i = 0; i < num_sockets; i++) {
		if (sock_fd[i] >= 0)
			close(sock_fd[i]);
	}
	bpf_iter_bpf_sk_storage_map__destroy(skel);
}

static void test_rdonly_buf_out_of_bound(void)
{
	DECLARE_LIBBPF_OPTS(bpf_iter_attach_opts, opts);
	struct bpf_iter_test_kern5 *skel;
	union bpf_iter_link_info linfo;
	struct bpf_link *link;

	skel = bpf_iter_test_kern5__open_and_load();
	if (!ASSERT_OK_PTR(skel, "bpf_iter_test_kern5__open_and_load"))
		return;

	memset(&linfo, 0, sizeof(linfo));
	linfo.map.map_fd = bpf_map__fd(skel->maps.hashmap1);
	opts.link_info = &linfo;
	opts.link_info_len = sizeof(linfo);
	link = bpf_program__attach_iter(skel->progs.dump_bpf_hash_map, &opts);
	if (!ASSERT_ERR_PTR(link, "attach_iter"))
		bpf_link__destroy(link);

	bpf_iter_test_kern5__destroy(skel);
}

static void test_buf_neg_offset(void)
{
	struct bpf_iter_test_kern6 *skel;

	skel = bpf_iter_test_kern6__open_and_load();
	if (!ASSERT_ERR_PTR(skel, "bpf_iter_test_kern6__open_and_load"))
		bpf_iter_test_kern6__destroy(skel);
}

static void test_link_iter(void)
{
	struct bpf_iter_bpf_link *skel;

	skel = bpf_iter_bpf_link__open_and_load();
	if (!ASSERT_OK_PTR(skel, "bpf_iter_bpf_link__open_and_load"))
		return;

	do_dummy_read(skel->progs.dump_bpf_link);

	bpf_iter_bpf_link__destroy(skel);
}

static void test_ksym_iter(void)
{
	struct bpf_iter_ksym *skel;

	skel = bpf_iter_ksym__open_and_load();
	if (!ASSERT_OK_PTR(skel, "bpf_iter_ksym__open_and_load"))
		return;

	do_dummy_read(skel->progs.dump_ksym);

	bpf_iter_ksym__destroy(skel);
}

#define CMP_BUFFER_SIZE 1024
static char task_vma_output[CMP_BUFFER_SIZE];
static char proc_maps_output[CMP_BUFFER_SIZE];

/* remove \0 and \t from str, and only keep the first line */
static void str_strip_first_line(char *str)
{
	char *dst = str, *src = str;

	do {
		if (*src == ' ' || *src == '\t')
			src++;
		else
			*(dst++) = *(src++);

	} while (*src != '\0' && *src != '\n');

	*dst = '\0';
}

static void test_task_vma_common(struct bpf_iter_attach_opts *opts)
{
	int err, iter_fd = -1, proc_maps_fd = -1;
	struct bpf_iter_task_vmas *skel;
	int len, read_size = 4;
	char maps_path[64];

	skel = bpf_iter_task_vmas__open();
	if (!ASSERT_OK_PTR(skel, "bpf_iter_task_vmas__open"))
		return;

	skel->bss->pid = getpid();
	skel->bss->one_task = opts ? 1 : 0;

	err = bpf_iter_task_vmas__load(skel);
	if (!ASSERT_OK(err, "bpf_iter_task_vmas__load"))
		goto out;

	skel->links.proc_maps = bpf_program__attach_iter(
		skel->progs.proc_maps, opts);

	if (!ASSERT_OK_PTR(skel->links.proc_maps, "bpf_program__attach_iter")) {
		skel->links.proc_maps = NULL;
		goto out;
	}

	iter_fd = bpf_iter_create(bpf_link__fd(skel->links.proc_maps));
	if (!ASSERT_GE(iter_fd, 0, "create_iter"))
		goto out;

	/* Read CMP_BUFFER_SIZE (1kB) from bpf_iter. Read in small chunks
	 * to trigger seq_file corner cases.
	 */
	len = 0;
	while (len < CMP_BUFFER_SIZE) {
		err = read_fd_into_buffer(iter_fd, task_vma_output + len,
					  MIN(read_size, CMP_BUFFER_SIZE - len));
		if (!err)
			break;
		if (!ASSERT_GE(err, 0, "read_iter_fd"))
			goto out;
		len += err;
	}
	if (opts)
		ASSERT_EQ(skel->bss->one_task_error, 0, "unexpected task");

	/* read CMP_BUFFER_SIZE (1kB) from /proc/pid/maps */
	snprintf(maps_path, 64, "/proc/%u/maps", skel->bss->pid);
	proc_maps_fd = open(maps_path, O_RDONLY);
	if (!ASSERT_GE(proc_maps_fd, 0, "open_proc_maps"))
		goto out;
	err = read_fd_into_buffer(proc_maps_fd, proc_maps_output, CMP_BUFFER_SIZE);
	if (!ASSERT_GE(err, 0, "read_prog_maps_fd"))
		goto out;

	/* strip and compare the first line of the two files */
	str_strip_first_line(task_vma_output);
	str_strip_first_line(proc_maps_output);

	ASSERT_STREQ(task_vma_output, proc_maps_output, "compare_output");

	check_bpf_link_info(skel->progs.proc_maps);

out:
	close(proc_maps_fd);
	close(iter_fd);
	bpf_iter_task_vmas__destroy(skel);
}

static void test_task_vma_dead_task(void)
{
	struct bpf_iter_task_vmas *skel;
	int wstatus, child_pid = -1;
	time_t start_tm, cur_tm;
	int err, iter_fd = -1;
	int wait_sec = 3;

	skel = bpf_iter_task_vmas__open();
	if (!ASSERT_OK_PTR(skel, "bpf_iter_task_vmas__open"))
		return;

	skel->bss->pid = getpid();

	err = bpf_iter_task_vmas__load(skel);
	if (!ASSERT_OK(err, "bpf_iter_task_vmas__load"))
		goto out;

	skel->links.proc_maps = bpf_program__attach_iter(
		skel->progs.proc_maps, NULL);

	if (!ASSERT_OK_PTR(skel->links.proc_maps, "bpf_program__attach_iter")) {
		skel->links.proc_maps = NULL;
		goto out;
	}

	start_tm = time(NULL);
	cur_tm = start_tm;

	child_pid = fork();
	if (child_pid == 0) {
		/* Fork short-lived processes in the background. */
		while (cur_tm < start_tm + wait_sec) {
			system("echo > /dev/null");
			cur_tm = time(NULL);
		}
		exit(0);
	}

	if (!ASSERT_GE(child_pid, 0, "fork_child"))
		goto out;

	while (cur_tm < start_tm + wait_sec) {
		iter_fd = bpf_iter_create(bpf_link__fd(skel->links.proc_maps));
		if (!ASSERT_GE(iter_fd, 0, "create_iter"))
			goto out;

		/* Drain all data from iter_fd. */
		while (cur_tm < start_tm + wait_sec) {
			err = read_fd_into_buffer(iter_fd, task_vma_output, CMP_BUFFER_SIZE);
			if (!ASSERT_GE(err, 0, "read_iter_fd"))
				goto out;

			cur_tm = time(NULL);

			if (err == 0)
				break;
		}

		close(iter_fd);
		iter_fd = -1;
	}

	check_bpf_link_info(skel->progs.proc_maps);

out:
	waitpid(child_pid, &wstatus, 0);
	close(iter_fd);
	bpf_iter_task_vmas__destroy(skel);
}

void test_bpf_sockmap_map_iter_fd(void)
{
	struct bpf_iter_sockmap *skel;

	skel = bpf_iter_sockmap__open_and_load();
	if (!ASSERT_OK_PTR(skel, "bpf_iter_sockmap__open_and_load"))
		return;

	do_read_map_iter_fd(&skel->skeleton, skel->progs.copy, skel->maps.sockmap);

	bpf_iter_sockmap__destroy(skel);
}

static void test_task_vma(void)
{
	LIBBPF_OPTS(bpf_iter_attach_opts, opts);
	union bpf_iter_link_info linfo;

	memset(&linfo, 0, sizeof(linfo));
	linfo.task.tid = getpid();
	opts.link_info = &linfo;
	opts.link_info_len = sizeof(linfo);

	test_task_vma_common(&opts);
	test_task_vma_common(NULL);
}

/* uprobe attach point */
static noinline int trigger_func(int arg)
{
	asm volatile ("");
	return arg + 1;
}

static void test_task_vma_offset_common(struct bpf_iter_attach_opts *opts, bool one_proc)
{
	struct bpf_iter_vma_offset *skel;
	char buf[16] = {};
	int iter_fd, len;
	int pgsz, shift;

	skel = bpf_iter_vma_offset__open_and_load();
	if (!ASSERT_OK_PTR(skel, "bpf_iter_vma_offset__open_and_load"))
		return;

	skel->bss->pid = getpid();
	skel->bss->address = (uintptr_t)trigger_func;
	for (pgsz = getpagesize(), shift = 0; pgsz > 1; pgsz >>= 1, shift++)
		;
	skel->bss->page_shift = shift;

	skel->links.get_vma_offset = bpf_program__attach_iter(skel->progs.get_vma_offset, opts);
	if (!ASSERT_OK_PTR(skel->links.get_vma_offset, "attach_iter"))
		goto exit;

	iter_fd = bpf_iter_create(bpf_link__fd(skel->links.get_vma_offset));
	if (!ASSERT_GT(iter_fd, 0, "create_iter"))
		goto exit;

	while ((len = read(iter_fd, buf, sizeof(buf))) > 0)
		;
	buf[15] = 0;
	ASSERT_EQ(strcmp(buf, "OK\n"), 0, "strcmp");

	ASSERT_EQ(skel->bss->offset, get_uprobe_offset(trigger_func), "offset");
	if (one_proc)
		ASSERT_EQ(skel->bss->unique_tgid_cnt, 1, "unique_tgid_count");
	else
		ASSERT_GT(skel->bss->unique_tgid_cnt, 1, "unique_tgid_count");

	close(iter_fd);

exit:
	bpf_iter_vma_offset__destroy(skel);
}

static void test_task_vma_offset(void)
{
	LIBBPF_OPTS(bpf_iter_attach_opts, opts);
	union bpf_iter_link_info linfo;

	memset(&linfo, 0, sizeof(linfo));
	linfo.task.pid = getpid();
	opts.link_info = &linfo;
	opts.link_info_len = sizeof(linfo);

	test_task_vma_offset_common(&opts, true);

	linfo.task.pid = 0;
	linfo.task.tid = getpid();
	test_task_vma_offset_common(&opts, true);

	test_task_vma_offset_common(NULL, false);
}

void test_bpf_iter(void)
{
	ASSERT_OK(pthread_mutex_init(&do_nothing_mutex, NULL), "pthread_mutex_init");

	if (test__start_subtest("btf_id_or_null"))
		test_btf_id_or_null();
	if (test__start_subtest("ipv6_route"))
		test_ipv6_route();
	if (test__start_subtest("netlink"))
		test_netlink();
	if (test__start_subtest("bpf_map"))
		test_bpf_map();
	if (test__start_subtest("task_tid"))
		test_task_tid();
	if (test__start_subtest("task_pid"))
		test_task_pid();
	if (test__start_subtest("task_pidfd"))
		test_task_pidfd();
	if (test__start_subtest("task_sleepable"))
		test_task_sleepable();
	if (test__start_subtest("task_stack"))
		test_task_stack();
	if (test__start_subtest("task_file"))
		test_task_file();
	if (test__start_subtest("task_vma"))
		test_task_vma();
	if (test__start_subtest("task_vma_dead_task"))
		test_task_vma_dead_task();
	if (test__start_subtest("task_btf"))
		test_task_btf();
	if (test__start_subtest("tcp4"))
		test_tcp4();
	if (test__start_subtest("tcp6"))
		test_tcp6();
	if (test__start_subtest("udp4"))
		test_udp4();
	if (test__start_subtest("udp6"))
		test_udp6();
	if (test__start_subtest("unix"))
		test_unix();
	if (test__start_subtest("anon"))
		test_anon_iter(false);
	if (test__start_subtest("anon-read-one-char"))
		test_anon_iter(true);
	if (test__start_subtest("file"))
		test_file_iter();
	if (test__start_subtest("overflow"))
		test_overflow(false, false);
	if (test__start_subtest("overflow-e2big"))
		test_overflow(true, false);
	if (test__start_subtest("prog-ret-1"))
		test_overflow(false, true);
	if (test__start_subtest("bpf_hash_map"))
		test_bpf_hash_map();
	if (test__start_subtest("bpf_percpu_hash_map"))
		test_bpf_percpu_hash_map();
	if (test__start_subtest("bpf_array_map"))
		test_bpf_array_map();
	if (test__start_subtest("bpf_array_map_iter_fd"))
		test_bpf_array_map_iter_fd();
	if (test__start_subtest("bpf_percpu_array_map"))
		test_bpf_percpu_array_map();
	if (test__start_subtest("bpf_sk_storage_map"))
		test_bpf_sk_storage_map();
	if (test__start_subtest("bpf_sk_storage_map_iter_fd"))
		test_bpf_sk_storage_map_iter_fd();
	if (test__start_subtest("bpf_sk_storage_delete"))
		test_bpf_sk_storage_delete();
	if (test__start_subtest("bpf_sk_storage_get"))
		test_bpf_sk_storage_get();
	if (test__start_subtest("rdonly-buf-out-of-bound"))
		test_rdonly_buf_out_of_bound();
	if (test__start_subtest("buf-neg-offset"))
		test_buf_neg_offset();
	if (test__start_subtest("link-iter"))
		test_link_iter();
	if (test__start_subtest("ksym"))
		test_ksym_iter();
	if (test__start_subtest("bpf_sockmap_map_iter_fd"))
		test_bpf_sockmap_map_iter_fd();
	if (test__start_subtest("vma_offset"))
		test_task_vma_offset();
}<|MERGE_RESOLUTION|>--- conflicted
+++ resolved
@@ -226,11 +226,7 @@
 	ASSERT_OK(pthread_create(&thread_id, NULL, &do_nothing_wait, NULL),
 		  "pthread_create");
 
-<<<<<<< HEAD
-	skel->bss->tid = gettid();
-=======
 	skel->bss->tid = sys_gettid();
->>>>>>> 3bec0c29
 
 	do_dummy_read_opts(skel->progs.dump_task, opts);
 
@@ -259,34 +255,20 @@
 	union bpf_iter_link_info linfo;
 	int num_unknown_tid, num_known_tid;
 
-<<<<<<< HEAD
-	ASSERT_NEQ(getpid(), gettid(), "check_new_thread_id");
-
-	memset(&linfo, 0, sizeof(linfo));
-	linfo.task.tid = gettid();
-=======
 	ASSERT_NEQ(getpid(), sys_gettid(), "check_new_thread_id");
 
 	memset(&linfo, 0, sizeof(linfo));
 	linfo.task.tid = sys_gettid();
->>>>>>> 3bec0c29
 	opts.link_info = &linfo;
 	opts.link_info_len = sizeof(linfo);
 	test_task_common(&opts, 0, 1);
 
 	linfo.task.tid = 0;
 	linfo.task.pid = getpid();
-<<<<<<< HEAD
-	/* This includes the parent thread, this thread,
-	 * and the do_nothing_wait thread
-	 */
-	test_task_common(&opts, 2, 1);
-=======
 	/* This includes the parent thread, this thread, watchdog timer thread
 	 * and the do_nothing_wait thread
 	 */
 	test_task_common(&opts, 3, 1);
->>>>>>> 3bec0c29
 
 	test_task_common_nocheck(NULL, &num_unknown_tid, &num_known_tid);
 	ASSERT_GT(num_unknown_tid, 2, "check_num_unknown_tid");

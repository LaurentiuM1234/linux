/* SPDX-License-Identifier: GPL-2.0 */
/*
 * Landlock test helpers
 *
 * Copyright © 2017-2020 Mickaël Salaün <mic@digikod.net>
 * Copyright © 2019-2020 ANSSI
 * Copyright © 2021 Microsoft Corporation
 */

#include <errno.h>
#include <linux/landlock.h>
#include <linux/securebits.h>
#include <sys/capability.h>
#include <sys/socket.h>
#include <sys/syscall.h>
#include <sys/types.h>
#include <sys/wait.h>
#include <unistd.h>

#include "../kselftest_harness.h"

#ifndef __maybe_unused
#define __maybe_unused __attribute__((__unused__))
#endif

/* TEST_F_FORK() should not be used for new tests. */
#define TEST_F_FORK(fixture_name, test_name) TEST_F(fixture_name, test_name)

#ifndef landlock_create_ruleset
static inline int
landlock_create_ruleset(const struct landlock_ruleset_attr *const attr,
			const size_t size, const __u32 flags)
{
	return syscall(__NR_landlock_create_ruleset, attr, size, flags);
}
#endif

#ifndef landlock_add_rule
static inline int landlock_add_rule(const int ruleset_fd,
				    const enum landlock_rule_type rule_type,
				    const void *const rule_attr,
				    const __u32 flags)
{
	return syscall(__NR_landlock_add_rule, ruleset_fd, rule_type, rule_attr,
		       flags);
}
#endif

#ifndef landlock_restrict_self
static inline int landlock_restrict_self(const int ruleset_fd,
					 const __u32 flags)
{
	return syscall(__NR_landlock_restrict_self, ruleset_fd, flags);
}
#endif

static void _init_caps(struct __test_metadata *const _metadata, bool drop_all)
{
	cap_t cap_p;
	/* Only these three capabilities are useful for the tests. */
	const cap_value_t caps[] = {
		/* clang-format off */
		CAP_DAC_OVERRIDE,
		CAP_MKNOD,
		CAP_NET_ADMIN,
		CAP_NET_BIND_SERVICE,
		CAP_SYS_ADMIN,
		CAP_SYS_CHROOT,
		/* clang-format on */
	};
	const unsigned int noroot = SECBIT_NOROOT | SECBIT_NOROOT_LOCKED;

	if ((cap_get_secbits() & noroot) != noroot)
		EXPECT_EQ(0, cap_set_secbits(noroot));

	cap_p = cap_get_proc();
	EXPECT_NE(NULL, cap_p);
	EXPECT_NE(-1, cap_clear(cap_p));
	if (!drop_all) {
		EXPECT_NE(-1, cap_set_flag(cap_p, CAP_PERMITTED,
					   ARRAY_SIZE(caps), caps, CAP_SET));
	}

	/* Automatically resets ambient capabilities. */
	EXPECT_NE(-1, cap_set_proc(cap_p))
	{
		TH_LOG("Failed to set capabilities: %s", strerror(errno));
	}
<<<<<<< HEAD
=======
	EXPECT_NE(-1, cap_free(cap_p));
>>>>>>> c50bf762

	/* Quickly checks that ambient capabilities are cleared. */
	EXPECT_NE(-1, cap_get_ambient(caps[0]));
}

/* We cannot put such helpers in a library because of kselftest_harness.h . */
static void __maybe_unused disable_caps(struct __test_metadata *const _metadata)
{
	_init_caps(_metadata, false);
}

static void __maybe_unused drop_caps(struct __test_metadata *const _metadata)
{
	_init_caps(_metadata, true);
}

static void _change_cap(struct __test_metadata *const _metadata,
			const cap_flag_t flag, const cap_value_t cap,
			const cap_flag_value_t value)
{
	cap_t cap_p;

	cap_p = cap_get_proc();
<<<<<<< HEAD
	EXPECT_NE(NULL, cap_p)
	{
		TH_LOG("Failed to cap_get_proc: %s", strerror(errno));
	}
	EXPECT_NE(-1, cap_set_flag(cap_p, flag, 1, &cap, value))
	{
		TH_LOG("Failed to cap_set_flag: %s", strerror(errno));
	}
=======
	EXPECT_NE(NULL, cap_p);
	EXPECT_NE(-1, cap_set_flag(cap_p, flag, 1, &cap, value));
>>>>>>> c50bf762
	EXPECT_NE(-1, cap_set_proc(cap_p))
	{
		TH_LOG("Failed to set capability %d: %s", cap, strerror(errno));
	}
	EXPECT_NE(-1, cap_free(cap_p));
}

static void __maybe_unused set_cap(struct __test_metadata *const _metadata,
				   const cap_value_t cap)
{
	_change_cap(_metadata, CAP_EFFECTIVE, cap, CAP_SET);
}

static void __maybe_unused clear_cap(struct __test_metadata *const _metadata,
				     const cap_value_t cap)
{
	_change_cap(_metadata, CAP_EFFECTIVE, cap, CAP_CLEAR);
}

static void __maybe_unused
set_ambient_cap(struct __test_metadata *const _metadata, const cap_value_t cap)
{
	_change_cap(_metadata, CAP_INHERITABLE, cap, CAP_SET);

	EXPECT_NE(-1, cap_set_ambient(cap, CAP_SET))
	{
		TH_LOG("Failed to set ambient capability %d: %s", cap,
		       strerror(errno));
	}
}

static void __maybe_unused clear_ambient_cap(
	struct __test_metadata *const _metadata, const cap_value_t cap)
{
	EXPECT_EQ(1, cap_get_ambient(cap));
	_change_cap(_metadata, CAP_INHERITABLE, cap, CAP_CLEAR);
	EXPECT_EQ(0, cap_get_ambient(cap));
}

/* Receives an FD from a UNIX socket. Returns the received FD, or -errno. */
static int __maybe_unused recv_fd(int usock)
{
	int fd_rx;
	union {
		/* Aligned ancillary data buffer. */
		char buf[CMSG_SPACE(sizeof(fd_rx))];
		struct cmsghdr _align;
	} cmsg_rx = {};
	char data = '\0';
	struct iovec io = {
		.iov_base = &data,
		.iov_len = sizeof(data),
	};
	struct msghdr msg = {
		.msg_iov = &io,
		.msg_iovlen = 1,
		.msg_control = &cmsg_rx.buf,
		.msg_controllen = sizeof(cmsg_rx.buf),
	};
	struct cmsghdr *cmsg;
	int res;

	res = recvmsg(usock, &msg, MSG_CMSG_CLOEXEC);
	if (res < 0)
		return -errno;

	cmsg = CMSG_FIRSTHDR(&msg);
	if (cmsg->cmsg_len != CMSG_LEN(sizeof(fd_rx)))
		return -EIO;

	memcpy(&fd_rx, CMSG_DATA(cmsg), sizeof(fd_rx));
	return fd_rx;
}

/* Sends an FD on a UNIX socket. Returns 0 on success or -errno. */
static int __maybe_unused send_fd(int usock, int fd_tx)
{
	union {
		/* Aligned ancillary data buffer. */
		char buf[CMSG_SPACE(sizeof(fd_tx))];
		struct cmsghdr _align;
	} cmsg_tx = {};
	char data_tx = '.';
	struct iovec io = {
		.iov_base = &data_tx,
		.iov_len = sizeof(data_tx),
	};
	struct msghdr msg = {
		.msg_iov = &io,
		.msg_iovlen = 1,
		.msg_control = &cmsg_tx.buf,
		.msg_controllen = sizeof(cmsg_tx.buf),
	};
	struct cmsghdr *cmsg = CMSG_FIRSTHDR(&msg);

	cmsg->cmsg_len = CMSG_LEN(sizeof(fd_tx));
	cmsg->cmsg_level = SOL_SOCKET;
	cmsg->cmsg_type = SCM_RIGHTS;
	memcpy(CMSG_DATA(cmsg), &fd_tx, sizeof(fd_tx));

	if (sendmsg(usock, &msg, 0) < 0)
		return -errno;
	return 0;
}

static void __maybe_unused
enforce_ruleset(struct __test_metadata *const _metadata, const int ruleset_fd)
{
	ASSERT_EQ(0, prctl(PR_SET_NO_NEW_PRIVS, 1, 0, 0, 0));
	ASSERT_EQ(0, landlock_restrict_self(ruleset_fd, 0))
	{
		TH_LOG("Failed to enforce ruleset: %s", strerror(errno));
	}
}<|MERGE_RESOLUTION|>--- conflicted
+++ resolved
@@ -86,10 +86,7 @@
 	{
 		TH_LOG("Failed to set capabilities: %s", strerror(errno));
 	}
-<<<<<<< HEAD
-=======
 	EXPECT_NE(-1, cap_free(cap_p));
->>>>>>> c50bf762
 
 	/* Quickly checks that ambient capabilities are cleared. */
 	EXPECT_NE(-1, cap_get_ambient(caps[0]));
@@ -113,19 +110,8 @@
 	cap_t cap_p;
 
 	cap_p = cap_get_proc();
-<<<<<<< HEAD
-	EXPECT_NE(NULL, cap_p)
-	{
-		TH_LOG("Failed to cap_get_proc: %s", strerror(errno));
-	}
-	EXPECT_NE(-1, cap_set_flag(cap_p, flag, 1, &cap, value))
-	{
-		TH_LOG("Failed to cap_set_flag: %s", strerror(errno));
-	}
-=======
 	EXPECT_NE(NULL, cap_p);
 	EXPECT_NE(-1, cap_set_flag(cap_p, flag, 1, &cap, value));
->>>>>>> c50bf762
 	EXPECT_NE(-1, cap_set_proc(cap_p))
 	{
 		TH_LOG("Failed to set capability %d: %s", cap, strerror(errno));

--- conflicted
+++ resolved
@@ -167,140 +167,6 @@
 	GUEST_DONE();
 }
 
-<<<<<<< HEAD
-static void *test_vcpu_run(void *arg)
-{
-	unsigned int vcpu_idx = (unsigned long)arg;
-	struct ucall uc;
-	struct kvm_vcpu *vcpu = vcpus[vcpu_idx];
-	struct kvm_vm *vm = vcpu->vm;
-	struct test_vcpu_shared_data *shared_data = &vcpu_shared_data[vcpu_idx];
-
-	vcpu_run(vcpu);
-
-	/* Currently, any exit from guest is an indication of completion */
-	pthread_mutex_lock(&vcpu_done_map_lock);
-	__set_bit(vcpu_idx, vcpu_done_map);
-	pthread_mutex_unlock(&vcpu_done_map_lock);
-
-	switch (get_ucall(vcpu, &uc)) {
-	case UCALL_SYNC:
-	case UCALL_DONE:
-		break;
-	case UCALL_ABORT:
-		sync_global_from_guest(vm, *shared_data);
-		fprintf(stderr, "Guest assert failed,  vcpu %u; stage; %u; iter: %u\n",
-			vcpu_idx, shared_data->guest_stage, shared_data->nr_iter);
-		REPORT_GUEST_ASSERT(uc);
-		break;
-	default:
-		TEST_FAIL("Unexpected guest exit");
-	}
-
-	return NULL;
-}
-
-static uint32_t test_get_pcpu(void)
-{
-	uint32_t pcpu;
-	unsigned int nproc_conf;
-	cpu_set_t online_cpuset;
-
-	nproc_conf = get_nprocs_conf();
-	sched_getaffinity(0, sizeof(cpu_set_t), &online_cpuset);
-
-	/* Randomly find an available pCPU to place a vCPU on */
-	do {
-		pcpu = rand() % nproc_conf;
-	} while (!CPU_ISSET(pcpu, &online_cpuset));
-
-	return pcpu;
-}
-
-static int test_migrate_vcpu(unsigned int vcpu_idx)
-{
-	int ret;
-	cpu_set_t cpuset;
-	uint32_t new_pcpu = test_get_pcpu();
-
-	CPU_ZERO(&cpuset);
-	CPU_SET(new_pcpu, &cpuset);
-
-	pr_debug("Migrating vCPU: %u to pCPU: %u\n", vcpu_idx, new_pcpu);
-
-	ret = pthread_setaffinity_np(pt_vcpu_run[vcpu_idx],
-				     sizeof(cpuset), &cpuset);
-
-	/* Allow the error where the vCPU thread is already finished */
-	TEST_ASSERT(ret == 0 || ret == ESRCH,
-		    "Failed to migrate the vCPU:%u to pCPU: %u; ret: %d",
-		    vcpu_idx, new_pcpu, ret);
-
-	return ret;
-}
-
-static void *test_vcpu_migration(void *arg)
-{
-	unsigned int i, n_done;
-	bool vcpu_done;
-
-	do {
-		usleep(msecs_to_usecs(test_args.migration_freq_ms));
-
-		for (n_done = 0, i = 0; i < test_args.nr_vcpus; i++) {
-			pthread_mutex_lock(&vcpu_done_map_lock);
-			vcpu_done = test_bit(i, vcpu_done_map);
-			pthread_mutex_unlock(&vcpu_done_map_lock);
-
-			if (vcpu_done) {
-				n_done++;
-				continue;
-			}
-
-			test_migrate_vcpu(i);
-		}
-	} while (test_args.nr_vcpus != n_done);
-
-	return NULL;
-}
-
-static void test_run(struct kvm_vm *vm)
-{
-	pthread_t pt_vcpu_migration;
-	unsigned int i;
-	int ret;
-
-	pthread_mutex_init(&vcpu_done_map_lock, NULL);
-	vcpu_done_map = bitmap_zalloc(test_args.nr_vcpus);
-	TEST_ASSERT(vcpu_done_map, "Failed to allocate vcpu done bitmap");
-
-	for (i = 0; i < (unsigned long)test_args.nr_vcpus; i++) {
-		ret = pthread_create(&pt_vcpu_run[i], NULL, test_vcpu_run,
-				     (void *)(unsigned long)i);
-		TEST_ASSERT(!ret, "Failed to create vCPU-%d pthread", i);
-	}
-
-	/* Spawn a thread to control the vCPU migrations */
-	if (test_args.migration_freq_ms) {
-		srand(time(NULL));
-
-		ret = pthread_create(&pt_vcpu_migration, NULL,
-					test_vcpu_migration, NULL);
-		TEST_ASSERT(!ret, "Failed to create the migration pthread");
-	}
-
-
-	for (i = 0; i < test_args.nr_vcpus; i++)
-		pthread_join(pt_vcpu_run[i], NULL);
-
-	if (test_args.migration_freq_ms)
-		pthread_join(pt_vcpu_migration, NULL);
-
-	bitmap_free(vcpu_done_map);
-}
-
-=======
->>>>>>> c50bf762
 static void test_init_timer_irq(struct kvm_vm *vm)
 {
 	/* Timer initid should be same for all the vCPUs, so query only vCPU-0 */
@@ -328,12 +194,6 @@
 	vm_init_descriptor_tables(vm);
 	vm_install_exception_handler(vm, VECTOR_IRQ_CURRENT, guest_irq_handler);
 
-<<<<<<< HEAD
-	if (!test_args.offset.reserved) {
-		if (kvm_has_cap(KVM_CAP_COUNTER_OFFSET))
-			vm_ioctl(vm, KVM_ARM_SET_COUNTER_OFFSET, &test_args.offset);
-		else
-=======
 	if (!test_args.reserved) {
 		if (kvm_has_cap(KVM_CAP_COUNTER_OFFSET)) {
 			struct kvm_arm_counter_offset offset = {
@@ -342,7 +202,6 @@
 			};
 			vm_ioctl(vm, KVM_ARM_SET_COUNTER_OFFSET, &offset);
 		} else
->>>>>>> c50bf762
 			TEST_FAIL("no support for global offset");
 	}
 

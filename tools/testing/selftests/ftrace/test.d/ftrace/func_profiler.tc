--- conflicted
+++ resolved
@@ -14,20 +14,6 @@
 # This test triggers those bugs on those kernels.
 #
 # We need function_graph and profiling to to run this test
-<<<<<<< HEAD
-if ! grep -q function_graph available_tracers; then
-    echo "no function graph tracer configured"
-    exit_unsupported;
-fi
-
-check_filter_file set_ftrace_filter
-
-if [ ! -f function_profile_enabled ]; then
-    echo "function_profile_enabled not found, function profiling enabled?"
-    exit_unsupported
-fi
-=======
->>>>>>> 209564d5
 
 fail() { # mesg
     echo $1

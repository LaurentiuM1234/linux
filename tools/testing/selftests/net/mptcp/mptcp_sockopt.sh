#!/bin/bash
# SPDX-License-Identifier: GPL-2.0

. "$(dirname "${0}")/mptcp_lib.sh"

ret=0
sin=""
sout=""
cin=""
cout=""
ksft_skip=4
timeout_poll=30
timeout_test=$((timeout_poll * 2 + 1))
mptcp_connect=""
iptables="iptables"
ip6tables="ip6tables"

sec=$(date +%s)
rndh=$(printf %x $sec)-$(mktemp -u XXXXXX)
ns1="ns1-$rndh"
ns2="ns2-$rndh"
ns_sbox="ns_sbox-$rndh"

add_mark_rules()
{
	local ns=$1
	local m=$2

	local t
	for t in ${iptables} ${ip6tables}; do
		# just to debug: check we have multiple subflows connection requests
		ip netns exec $ns $t -A OUTPUT -p tcp --syn -m mark --mark $m -j ACCEPT

		# RST packets might be handled by a internal dummy socket
		ip netns exec $ns $t -A OUTPUT -p tcp --tcp-flags RST RST -m mark --mark 0 -j ACCEPT

		ip netns exec $ns $t -A OUTPUT -p tcp -m mark --mark $m -j ACCEPT
		ip netns exec $ns $t -A OUTPUT -p tcp -m mark --mark 0 -j DROP
	done
}

init()
{
	local netns
	for netns in "$ns1" "$ns2" "$ns_sbox";do
		ip netns add $netns || exit $ksft_skip
		ip -net $netns link set lo up
		ip netns exec $netns sysctl -q net.mptcp.enabled=1
		ip netns exec $netns sysctl -q net.ipv4.conf.all.rp_filter=0
		ip netns exec $netns sysctl -q net.ipv4.conf.default.rp_filter=0
	done

	local i
	for i in `seq 1 4`; do
		ip link add ns1eth$i netns "$ns1" type veth peer name ns2eth$i netns "$ns2"
		ip -net "$ns1" addr add 10.0.$i.1/24 dev ns1eth$i
		ip -net "$ns1" addr add dead:beef:$i::1/64 dev ns1eth$i nodad
		ip -net "$ns1" link set ns1eth$i up

		ip -net "$ns2" addr add 10.0.$i.2/24 dev ns2eth$i
		ip -net "$ns2" addr add dead:beef:$i::2/64 dev ns2eth$i nodad
		ip -net "$ns2" link set ns2eth$i up

		# let $ns2 reach any $ns1 address from any interface
		ip -net "$ns2" route add default via 10.0.$i.1 dev ns2eth$i metric 10$i

		ip netns exec $ns1 ./pm_nl_ctl add 10.0.$i.1 flags signal
		ip netns exec $ns1 ./pm_nl_ctl add dead:beef:$i::1 flags signal

		ip netns exec $ns2 ./pm_nl_ctl add 10.0.$i.2 flags signal
		ip netns exec $ns2 ./pm_nl_ctl add dead:beef:$i::2 flags signal
	done

	ip netns exec $ns1 ./pm_nl_ctl limits 8 8
	ip netns exec $ns2 ./pm_nl_ctl limits 8 8

	add_mark_rules $ns1 1
	add_mark_rules $ns2 2
}

cleanup()
{
	local netns
	for netns in "$ns1" "$ns2" "$ns_sbox"; do
		ip netns del $netns
	done
	rm -f "$cin" "$cout"
	rm -f "$sin" "$sout"
}

mptcp_lib_check_mptcp
<<<<<<< HEAD
=======
mptcp_lib_check_kallsyms
>>>>>>> fbdf30bf

ip -Version > /dev/null 2>&1
if [ $? -ne 0 ];then
	echo "SKIP: Could not run test without ip tool"
	exit $ksft_skip
fi

# Use the legacy version if available to support old kernel versions
if iptables-legacy -V &> /dev/null; then
	iptables="iptables-legacy"
	ip6tables="ip6tables-legacy"
elif ! iptables -V &> /dev/null; then
	echo "SKIP: Could not run all tests without iptables tool"
	exit $ksft_skip
elif ! ip6tables -V &> /dev/null; then
	echo "SKIP: Could not run all tests without ip6tables tool"
	exit $ksft_skip
fi

check_mark()
{
	local ns=$1
	local af=$2

	local tables=${iptables}

	if [ $af -eq 6 ];then
		tables=${ip6tables}
	fi

	local counters values
	counters=$(ip netns exec $ns $tables -v -L OUTPUT | grep DROP)
	values=${counters%DROP*}

	local v
	for v in $values; do
		if [ $v -ne 0 ]; then
			echo "FAIL: got $tables $values in ns $ns , not 0 - not all expected packets marked" 1>&2
			ret=1
			return 1
		fi
	done

	return 0
}

print_file_err()
{
	ls -l "$1" 1>&2
	echo "Trailing bytes are: "
	tail -c 27 "$1"
}

check_transfer()
{
	local in=$1
	local out=$2
	local what=$3

	cmp "$in" "$out" > /dev/null 2>&1
	if [ $? -ne 0 ] ;then
		echo "[ FAIL ] $what does not match (in, out):"
		print_file_err "$in"
		print_file_err "$out"
		ret=1

		return 1
	fi

	return 0
}

# $1: IP address
is_v6()
{
	[ -z "${1##*:*}" ]
}

do_transfer()
{
	local listener_ns="$1"
	local connector_ns="$2"
	local cl_proto="$3"
	local srv_proto="$4"
	local connect_addr="$5"

	local port=12001

	:> "$cout"
	:> "$sout"

	local mptcp_connect="./mptcp_connect -r 20"

	local local_addr
	if is_v6 "${connect_addr}"; then
		local_addr="::"
	else
		local_addr="0.0.0.0"
	fi

	cmsg="TIMESTAMPNS"
	if mptcp_lib_kallsyms_has "mptcp_ioctl$"; then
		cmsg+=",TCPINQ"
	fi

	timeout ${timeout_test} \
		ip netns exec ${listener_ns} \
			$mptcp_connect -t ${timeout_poll} -l -M 1 -p $port -s ${srv_proto} -c "${cmsg}" \
				${local_addr} < "$sin" > "$sout" &
	local spid=$!

	sleep 1

	timeout ${timeout_test} \
		ip netns exec ${connector_ns} \
			$mptcp_connect -t ${timeout_poll} -M 2 -p $port -s ${cl_proto} -c "${cmsg}" \
				$connect_addr < "$cin" > "$cout" &

	local cpid=$!

	wait $cpid
	local retc=$?
	wait $spid
	local rets=$?

	if [ ${rets} -ne 0 ] || [ ${retc} -ne 0 ]; then
		echo " client exit code $retc, server $rets" 1>&2
		echo -e "\nnetns ${listener_ns} socket stat for ${port}:" 1>&2
		ip netns exec ${listener_ns} ss -Menita 1>&2 -o "sport = :$port"

		echo -e "\nnetns ${connector_ns} socket stat for ${port}:" 1>&2
		ip netns exec ${connector_ns} ss -Menita 1>&2 -o "dport = :$port"

		ret=1
		return 1
	fi

	if [ $local_addr = "::" ];then
		check_mark $listener_ns 6 || retc=1
		check_mark $connector_ns 6 || retc=1
	else
		check_mark $listener_ns 4 || retc=1
		check_mark $connector_ns 4 || retc=1
	fi

	check_transfer $cin $sout "file received by server"

	rets=$?

	if [ $retc -eq 0 ] && [ $rets -eq 0 ];then
		return 0
	fi

	return 1
}

make_file()
{
	local name=$1
	local who=$2
	local size=$3

	dd if=/dev/urandom of="$name" bs=1024 count=$size 2> /dev/null
	echo -e "\nMPTCP_TEST_FILE_END_MARKER" >> "$name"

	echo "Created $name (size $size KB) containing data sent by $who"
}

do_mptcp_sockopt_tests()
{
	local lret=0

	if ! mptcp_lib_kallsyms_has "mptcp_diag_fill_info$"; then
		echo "INFO: MPTCP sockopt not supported: SKIP"
		return
	fi

	ip netns exec "$ns_sbox" ./mptcp_sockopt
	lret=$?

	if [ $lret -ne 0 ]; then
		echo "FAIL: SOL_MPTCP getsockopt" 1>&2
		ret=$lret
		return
	fi

	ip netns exec "$ns_sbox" ./mptcp_sockopt -6
	lret=$?

	if [ $lret -ne 0 ]; then
		echo "FAIL: SOL_MPTCP getsockopt (ipv6)" 1>&2
		ret=$lret
		return
	fi
}

run_tests()
{
	local listener_ns="$1"
	local connector_ns="$2"
	local connect_addr="$3"
	local lret=0

	do_transfer ${listener_ns} ${connector_ns} MPTCP MPTCP ${connect_addr}

	lret=$?

	if [ $lret -ne 0 ]; then
		ret=$lret
		return
	fi
}

do_tcpinq_test()
{
	ip netns exec "$ns_sbox" ./mptcp_inq "$@"
	local lret=$?
	if [ $lret -ne 0 ];then
		ret=$lret
		echo "FAIL: mptcp_inq $@" 1>&2
		return $lret
	fi

	echo "PASS: TCP_INQ cmsg/ioctl $@"
	return $lret
}

do_tcpinq_tests()
{
	local lret=0

	if ! mptcp_lib_kallsyms_has "mptcp_ioctl$"; then
		echo "INFO: TCP_INQ not supported: SKIP"
		return
	fi

	local args
	for args in "-t tcp" "-r tcp"; do
		do_tcpinq_test $args
		lret=$?
		if [ $lret -ne 0 ] ; then
			return $lret
		fi
		do_tcpinq_test -6 $args
		lret=$?
		if [ $lret -ne 0 ] ; then
			return $lret
		fi
	done

	do_tcpinq_test -r tcp -t tcp

	return $?
}

sin=$(mktemp)
sout=$(mktemp)
cin=$(mktemp)
cout=$(mktemp)
init
make_file "$cin" "client" 1
make_file "$sin" "server" 1
trap cleanup EXIT

run_tests $ns1 $ns2 10.0.1.1
run_tests $ns1 $ns2 dead:beef:1::1

if [ $ret -eq 0 ];then
	echo "PASS: all packets had packet mark set"
fi

do_mptcp_sockopt_tests
if [ $ret -eq 0 ];then
	echo "PASS: SOL_MPTCP getsockopt has expected information"
fi

do_tcpinq_tests
exit $ret<|MERGE_RESOLUTION|>--- conflicted
+++ resolved
@@ -89,10 +89,7 @@
 }
 
 mptcp_lib_check_mptcp
-<<<<<<< HEAD
-=======
 mptcp_lib_check_kallsyms
->>>>>>> fbdf30bf
 
 ip -Version > /dev/null 2>&1
 if [ $? -ne 0 ];then

#!/bin/bash
# SPDX-License-Identifier: GPL-2.0

# Double quotes to prevent globbing and word splitting is recommended in new
# code but we accept it, especially because there were too many before having
# address all other issues detected by shellcheck.
#shellcheck disable=SC2086

# ShellCheck incorrectly believes that most of the code here is unreachable
# because it's invoked by variable name, see how the "tests" array is used
#shellcheck disable=SC2317

. "$(dirname "${0}")/mptcp_lib.sh"

ret=0
sin=""
sinfail=""
sout=""
cin=""
cinfail=""
cinsent=""
tmpfile=""
cout=""
capout=""
ns1=""
ns2=""
ksft_skip=4
iptables="iptables"
ip6tables="ip6tables"
timeout_poll=30
timeout_test=$((timeout_poll * 2 + 1))
capture=0
checksum=0
ip_mptcp=0
check_invert=0
validate_checksum=0
init=0
evts_ns1=""
evts_ns2=""
evts_ns1_pid=0
evts_ns2_pid=0
stats_dumped=0

declare -A all_tests
declare -a only_tests_ids
declare -a only_tests_names
declare -A failed_tests
TEST_COUNT=0
TEST_NAME=""
nr_blank=40

export FAILING_LINKS=""
export test_linkfail=0
export addr_nr_ns1=0
export addr_nr_ns2=0
export sflags=""

# generated using "nfbpf_compile '(ip && (ip[54] & 0xf0) == 0x30) ||
#				  (ip6 && (ip6[74] & 0xf0) == 0x30)'"
CBPF_MPTCP_SUBOPTION_ADD_ADDR="14,
			       48 0 0 0,
			       84 0 0 240,
			       21 0 3 64,
			       48 0 0 54,
			       84 0 0 240,
			       21 6 7 48,
			       48 0 0 0,
			       84 0 0 240,
			       21 0 4 96,
			       48 0 0 74,
			       84 0 0 240,
			       21 0 1 48,
			       6 0 0 65535,
			       6 0 0 0"

init_partial()
{
	capout=$(mktemp)

	local sec rndh
	sec=$(date +%s)
	rndh=$(printf %x $sec)-$(mktemp -u XXXXXX)

	ns1="ns1-$rndh"
	ns2="ns2-$rndh"

	local netns
	for netns in "$ns1" "$ns2"; do
		ip netns add $netns || exit $ksft_skip
		ip -net $netns link set lo up
		ip netns exec $netns sysctl -q net.mptcp.enabled=1
		ip netns exec $netns sysctl -q net.mptcp.pm_type=0 2>/dev/null || true
		ip netns exec $netns sysctl -q net.ipv4.conf.all.rp_filter=0
		ip netns exec $netns sysctl -q net.ipv4.conf.default.rp_filter=0
		if [ $checksum -eq 1 ]; then
			ip netns exec $netns sysctl -q net.mptcp.checksum_enabled=1
		fi
	done

	stats_dumped=0
	check_invert=0
	validate_checksum=$checksum
	FAILING_LINKS=""

	#  ns1         ns2
	# ns1eth1    ns2eth1
	# ns1eth2    ns2eth2
	# ns1eth3    ns2eth3
	# ns1eth4    ns2eth4

	local i
	for i in $(seq 1 4); do
		ip link add ns1eth$i netns "$ns1" type veth peer name ns2eth$i netns "$ns2"
		ip -net "$ns1" addr add 10.0.$i.1/24 dev ns1eth$i
		ip -net "$ns1" addr add dead:beef:$i::1/64 dev ns1eth$i nodad
		ip -net "$ns1" link set ns1eth$i up

		ip -net "$ns2" addr add 10.0.$i.2/24 dev ns2eth$i
		ip -net "$ns2" addr add dead:beef:$i::2/64 dev ns2eth$i nodad
		ip -net "$ns2" link set ns2eth$i up

		# let $ns2 reach any $ns1 address from any interface
		ip -net "$ns2" route add default via 10.0.$i.1 dev ns2eth$i metric 10$i
		ip -net "$ns2" route add default via dead:beef:$i::1 dev ns2eth$i metric 10$i
	done
}

init_shapers()
{
	local i
	for i in $(seq 1 4); do
		tc -n $ns1 qdisc add dev ns1eth$i root netem rate 20mbit delay 1
		tc -n $ns2 qdisc add dev ns2eth$i root netem rate 20mbit delay 1
	done
}

cleanup_partial()
{
	rm -f "$capout"

	local netns
	for netns in "$ns1" "$ns2"; do
		ip netns del $netns
		rm -f /tmp/$netns.{nstat,out}
	done
}

check_tools()
{
	mptcp_lib_check_mptcp
<<<<<<< HEAD
=======
	mptcp_lib_check_kallsyms
>>>>>>> fbdf30bf

	if ! ip -Version &> /dev/null; then
		echo "SKIP: Could not run test without ip tool"
		exit $ksft_skip
	fi

	# Use the legacy version if available to support old kernel versions
	if iptables-legacy -V &> /dev/null; then
		iptables="iptables-legacy"
		ip6tables="ip6tables-legacy"
	elif ! iptables -V &> /dev/null; then
		echo "SKIP: Could not run all tests without iptables tool"
		exit $ksft_skip
	fi

	if ! ip6tables -V &> /dev/null; then
		echo "SKIP: Could not run all tests without ip6tables tool"
		exit $ksft_skip
	fi
}

init() {
	init=1

	check_tools

	sin=$(mktemp)
	sout=$(mktemp)
	cin=$(mktemp)
	cinsent=$(mktemp)
	cout=$(mktemp)
	evts_ns1=$(mktemp)
	evts_ns2=$(mktemp)

	trap cleanup EXIT

	make_file "$cin" "client" 1
	make_file "$sin" "server" 1
}

cleanup()
{
	rm -f "$cin" "$cout" "$sinfail"
	rm -f "$sin" "$sout" "$cinsent" "$cinfail"
	rm -f "$tmpfile"
	rm -rf $evts_ns1 $evts_ns2
	cleanup_partial
}

# $1: msg
print_title()
{
	printf "%03u %-36s %s" "${TEST_COUNT}" "${TEST_NAME}" "${1}"
}

# [ $1: fail msg ]
mark_as_skipped()
{
	local msg="${1:-"Feature not supported"}"

	mptcp_lib_fail_if_expected_feature "${msg}"

	print_title "[ skip ] ${msg}"
	printf "\n"
}

# $@: condition
continue_if()
{
	if ! "${@}"; then
		mark_as_skipped
		return 1
	fi
}

skip_test()
{
	if [ "${#only_tests_ids[@]}" -eq 0 ] && [ "${#only_tests_names[@]}" -eq 0 ]; then
		return 1
	fi

	local i
	for i in "${only_tests_ids[@]}"; do
		if [ "${TEST_COUNT}" -eq "${i}" ]; then
			return 1
		fi
	done
	for i in "${only_tests_names[@]}"; do
		if [ "${TEST_NAME}" = "${i}" ]; then
			return 1
		fi
	done

	return 0
}

# $1: test name
reset()
{
	TEST_NAME="${1}"

	TEST_COUNT=$((TEST_COUNT+1))

	if skip_test; then
		return 1
	fi

	if [ "${init}" != "1" ]; then
		init
	else
		cleanup_partial
	fi

	init_partial

	return 0
}

# $1: test name ; $2: counter to check
reset_check_counter()
{
	reset "${1}" || return 1

	local counter="${2}"

	if ! nstat -asz "${counter}" | grep -wq "${counter}"; then
		mark_as_skipped "counter '${counter}' is not available"
		return 1
	fi
}

# $1: test name
reset_with_cookies()
{
	reset "${1}" || return 1

	local netns
	for netns in "$ns1" "$ns2"; do
		ip netns exec $netns sysctl -q net.ipv4.tcp_syncookies=2
	done
}

# $1: test name
reset_with_add_addr_timeout()
{
	local ip="${2:-4}"
	local tables

	reset "${1}" || return 1

	tables="${iptables}"
	if [ $ip -eq 6 ]; then
		tables="${ip6tables}"
	fi

	ip netns exec $ns1 sysctl -q net.mptcp.add_addr_timeout=1

	if ! ip netns exec $ns2 $tables -A OUTPUT -p tcp \
			-m tcp --tcp-option 30 \
			-m bpf --bytecode \
			"$CBPF_MPTCP_SUBOPTION_ADD_ADDR" \
			-j DROP; then
		mark_as_skipped "unable to set the 'add addr' rule"
		return 1
	fi
}

# $1: test name
reset_with_checksum()
{
	local ns1_enable=$1
	local ns2_enable=$2

	reset "checksum test ${1} ${2}" || return 1

	ip netns exec $ns1 sysctl -q net.mptcp.checksum_enabled=$ns1_enable
	ip netns exec $ns2 sysctl -q net.mptcp.checksum_enabled=$ns2_enable

	validate_checksum=1
}

reset_with_allow_join_id0()
{
	local ns1_enable=$2
	local ns2_enable=$3

	reset "${1}" || return 1

	ip netns exec $ns1 sysctl -q net.mptcp.allow_join_initial_addr_port=$ns1_enable
	ip netns exec $ns2 sysctl -q net.mptcp.allow_join_initial_addr_port=$ns2_enable
}

# Modify TCP payload without corrupting the TCP packet
#
# This rule inverts a 8-bit word at byte offset 148 for the 2nd TCP ACK packets
# carrying enough data.
# Once it is done, the TCP Checksum field is updated so the packet is still
# considered as valid at the TCP level.
# Because the MPTCP checksum, covering the TCP options and data, has not been
# updated, the modification will be detected and an MP_FAIL will be emitted:
# what we want to validate here without corrupting "random" MPTCP options.
#
# To avoid having tc producing this pr_info() message for each TCP ACK packets
# not carrying enough data:
#
#     tc action pedit offset 162 out of bounds
#
# Netfilter is used to mark packets with enough data.
setup_fail_rules()
{
	check_invert=1
	validate_checksum=1
	local i="$1"
	local ip="${2:-4}"
	local tables

	tables="${iptables}"
	if [ $ip -eq 6 ]; then
		tables="${ip6tables}"
	fi

	ip netns exec $ns2 $tables \
		-t mangle \
		-A OUTPUT \
		-o ns2eth$i \
		-p tcp \
		-m length --length 150:9999 \
		-m statistic --mode nth --packet 1 --every 99999 \
		-j MARK --set-mark 42 || return ${ksft_skip}

	tc -n $ns2 qdisc add dev ns2eth$i clsact || return ${ksft_skip}
	tc -n $ns2 filter add dev ns2eth$i egress \
		protocol ip prio 1000 \
		handle 42 fw \
		action pedit munge offset 148 u8 invert \
		pipe csum tcp \
		index 100 || return ${ksft_skip}
}

reset_with_fail()
{
	reset_check_counter "${1}" "MPTcpExtInfiniteMapTx" || return 1
	shift

	ip netns exec $ns1 sysctl -q net.mptcp.checksum_enabled=1
	ip netns exec $ns2 sysctl -q net.mptcp.checksum_enabled=1

	local rc=0
	setup_fail_rules "${@}" || rc=$?

	if [ ${rc} -eq ${ksft_skip} ]; then
		mark_as_skipped "unable to set the 'fail' rules"
		return 1
	fi
}

reset_with_events()
{
	reset "${1}" || return 1

	:> "$evts_ns1"
	:> "$evts_ns2"
	ip netns exec $ns1 ./pm_nl_ctl events >> "$evts_ns1" 2>&1 &
	evts_ns1_pid=$!
	ip netns exec $ns2 ./pm_nl_ctl events >> "$evts_ns2" 2>&1 &
	evts_ns2_pid=$!
}

reset_with_tcp_filter()
{
	reset "${1}" || return 1
	shift

	local ns="${!1}"
	local src="${2}"
	local target="${3}"

	if ! ip netns exec "${ns}" ${iptables} \
			-A INPUT \
			-s "${src}" \
			-p tcp \
			-j "${target}"; then
		mark_as_skipped "unable to set the filter rules"
		return 1
	fi
}

fail_test()
{
	ret=1
	failed_tests[${TEST_COUNT}]="${TEST_NAME}"

	[ "${stats_dumped}" = 0 ] && dump_stats
	stats_dumped=1
}

get_failed_tests_ids()
{
	# sorted
	local i
	for i in "${!failed_tests[@]}"; do
		echo "${i}"
	done | sort -n
}

print_file_err()
{
	ls -l "$1" 1>&2
	echo "Trailing bytes are: "
	tail -c 27 "$1"
}

check_transfer()
{
	local in=$1
	local out=$2
	local what=$3
	local bytes=$4
	local i a b

	local line
	if [ -n "$bytes" ]; then
		local out_size
		# when truncating we must check the size explicitly
		out_size=$(wc -c $out | awk '{print $1}')
		if [ $out_size -ne $bytes ]; then
			echo "[ FAIL ] $what output file has wrong size ($out_size, $bytes)"
			fail_test
			return 1
		fi

		# note: BusyBox's "cmp" command doesn't support --bytes
		tmpfile=$(mktemp)
		head --bytes="$bytes" "$in" > "$tmpfile"
		mv "$tmpfile" "$in"
		head --bytes="$bytes" "$out" > "$tmpfile"
		mv "$tmpfile" "$out"
		tmpfile=""
	fi
	cmp -l "$in" "$out" | while read -r i a b; do
		local sum=$((0${a} + 0${b}))
		if [ $check_invert -eq 0 ] || [ $sum -ne $((0xff)) ]; then
			echo "[ FAIL ] $what does not match (in, out):"
			print_file_err "$in"
			print_file_err "$out"
			fail_test

			return 1
		else
			echo "$what has inverted byte at ${i}"
		fi
	done

	return 0
}

do_ping()
{
	local listener_ns="$1"
	local connector_ns="$2"
	local connect_addr="$3"

	if ! ip netns exec ${connector_ns} ping -q -c 1 $connect_addr >/dev/null; then
		echo "$listener_ns -> $connect_addr connectivity [ FAIL ]" 1>&2
		fail_test
	fi
}

link_failure()
{
	local ns="$1"

	if [ -z "$FAILING_LINKS" ]; then
		l=$((RANDOM%4))
		FAILING_LINKS=$((l+1))
	fi

	local l
	for l in $FAILING_LINKS; do
		local veth="ns1eth$l"
		ip -net "$ns" link set "$veth" down
	done
}

# $1: IP address
is_v6()
{
	[ -z "${1##*:*}" ]
}

# $1: ns, $2: port
wait_local_port_listen()
{
	local listener_ns="${1}"
	local port="${2}"

	local port_hex
	port_hex="$(printf "%04X" "${port}")"

	local i
	for i in $(seq 10); do
		ip netns exec "${listener_ns}" cat /proc/net/tcp* | \
			awk "BEGIN {rc=1} {if (\$2 ~ /:${port_hex}\$/ && \$4 ~ /0A/) {rc=0; exit}} END {exit rc}" &&
			break
		sleep 0.1
	done
}

# $1: ns ; $2: counter
get_counter()
{
	local ns="${1}"
	local counter="${2}"
	local count

	count=$(ip netns exec ${ns} nstat -asz "${counter}" | awk 'NR==1 {next} {print $2}')
	if [ -z "${count}" ]; then
		mptcp_lib_fail_if_expected_feature "${counter} counter"
		return 1
	fi

	echo "${count}"
}

rm_addr_count()
{
	get_counter "${1}" "MPTcpExtRmAddr"
}

# $1: ns, $2: old rm_addr counter in $ns
wait_rm_addr()
{
	local ns="${1}"
	local old_cnt="${2}"
	local cnt

	local i
	for i in $(seq 10); do
		cnt=$(rm_addr_count ${ns})
		[ "$cnt" = "${old_cnt}" ] || break
		sleep 0.1
	done
}

rm_sf_count()
{
	get_counter "${1}" "MPTcpExtRmSubflow"
}

# $1: ns, $2: old rm_sf counter in $ns
wait_rm_sf()
{
	local ns="${1}"
	local old_cnt="${2}"
	local cnt

	local i
	for i in $(seq 10); do
		cnt=$(rm_sf_count ${ns})
		[ "$cnt" = "${old_cnt}" ] || break
		sleep 0.1
	done
}

wait_mpj()
{
	local ns="${1}"
	local cnt old_cnt

	old_cnt=$(get_counter ${ns} "MPTcpExtMPJoinAckRx")

	local i
	for i in $(seq 10); do
		cnt=$(get_counter ${ns} "MPTcpExtMPJoinAckRx")
		[ "$cnt" = "${old_cnt}" ] || break
		sleep 0.1
	done
}

kill_wait()
{
	kill $1 > /dev/null 2>&1
	wait $1 2>/dev/null
}

kill_events_pids()
{
	kill_wait $evts_ns1_pid
	kill_wait $evts_ns2_pid
}

kill_tests_wait()
{
	#shellcheck disable=SC2046
	kill -SIGUSR1 $(ip netns pids $ns2) $(ip netns pids $ns1)
	wait
}

pm_nl_set_limits()
{
	local ns=$1
	local addrs=$2
	local subflows=$3

	if [ $ip_mptcp -eq 1 ]; then
		ip -n $ns mptcp limits set add_addr_accepted $addrs subflows $subflows
	else
		ip netns exec $ns ./pm_nl_ctl limits $addrs $subflows
	fi
}

pm_nl_add_endpoint()
{
	local ns=$1
	local addr=$2
	local flags _flags
	local port _port
	local dev _dev
	local id _id
	local nr=2

	local p
	for p in "${@}"
	do
		if [ $p = "flags" ]; then
			eval _flags=\$"$nr"
			[ -n "$_flags" ]; flags="flags $_flags"
		fi
		if [ $p = "dev" ]; then
			eval _dev=\$"$nr"
			[ -n "$_dev" ]; dev="dev $_dev"
		fi
		if [ $p = "id" ]; then
			eval _id=\$"$nr"
			[ -n "$_id" ]; id="id $_id"
		fi
		if [ $p = "port" ]; then
			eval _port=\$"$nr"
			[ -n "$_port" ]; port="port $_port"
		fi

		nr=$((nr + 1))
	done

	if [ $ip_mptcp -eq 1 ]; then
		ip -n $ns mptcp endpoint add $addr ${_flags//","/" "} $dev $id $port
	else
		ip netns exec $ns ./pm_nl_ctl add $addr $flags $dev $id $port
	fi
}

pm_nl_del_endpoint()
{
	local ns=$1
	local id=$2
	local addr=$3

	if [ $ip_mptcp -eq 1 ]; then
		ip -n $ns mptcp endpoint delete id $id $addr
	else
		ip netns exec $ns ./pm_nl_ctl del $id $addr
	fi
}

pm_nl_flush_endpoint()
{
	local ns=$1

	if [ $ip_mptcp -eq 1 ]; then
		ip -n $ns mptcp endpoint flush
	else
		ip netns exec $ns ./pm_nl_ctl flush
	fi
}

pm_nl_show_endpoints()
{
	local ns=$1

	if [ $ip_mptcp -eq 1 ]; then
		ip -n $ns mptcp endpoint show
	else
		ip netns exec $ns ./pm_nl_ctl dump
	fi
}

pm_nl_change_endpoint()
{
	local ns=$1
	local id=$2
	local flags=$3

	if [ $ip_mptcp -eq 1 ]; then
		ip -n $ns mptcp endpoint change id $id ${flags//","/" "}
	else
		ip netns exec $ns ./pm_nl_ctl set id $id flags $flags
	fi
}

pm_nl_check_endpoint()
{
	local line expected_line
	local need_title=$1
	local msg="$2"
	local ns=$3
	local addr=$4
	local _flags=""
	local flags
	local _port
	local port
	local dev
	local _id
	local id

	if [ "${need_title}" = 1 ]; then
		printf "%03u %-36s %s" "${TEST_COUNT}" "${TEST_NAME}" "${msg}"
	else
		printf "%-${nr_blank}s %s" " " "${msg}"
	fi

	shift 4
	while [ -n "$1" ]; do
		if [ $1 = "flags" ]; then
			_flags=$2
			[ -n "$_flags" ]; flags="flags $_flags"
			shift
		elif [ $1 = "dev" ]; then
			[ -n "$2" ]; dev="dev $1"
			shift
		elif [ $1 = "id" ]; then
			_id=$2
			[ -n "$_id" ]; id="id $_id"
			shift
		elif [ $1 = "port" ]; then
			_port=$2
			[ -n "$_port" ]; port=" port $_port"
			shift
		fi

		shift
	done

	if [ -z "$id" ]; then
		echo "[skip] bad test - missing endpoint id"
		return
	fi

	if [ $ip_mptcp -eq 1 ]; then
		line=$(ip -n $ns mptcp endpoint show $id)
		# the dump order is: address id flags port dev
		expected_line="$addr"
		[ -n "$addr" ] && expected_line="$expected_line $addr"
		expected_line="$expected_line $id"
		[ -n "$_flags" ] && expected_line="$expected_line ${_flags//","/" "}"
		[ -n "$dev" ] && expected_line="$expected_line $dev"
		[ -n "$port" ] && expected_line="$expected_line $port"
	else
		line=$(ip netns exec $ns ./pm_nl_ctl get $_id)
		# the dump order is: id flags dev address port
		expected_line="$id"
		[ -n "$flags" ] && expected_line="$expected_line $flags"
		[ -n "$dev" ] && expected_line="$expected_line $dev"
		[ -n "$addr" ] && expected_line="$expected_line $addr"
		[ -n "$_port" ] && expected_line="$expected_line $_port"
	fi
	if [ "$line" = "$expected_line" ]; then
		echo "[ ok ]"
	else
		echo "[fail] expected '$expected_line' found '$line'"
		fail_test
	fi
}

pm_nl_set_endpoint()
{
	local listener_ns="$1"
	local connector_ns="$2"
	local connect_addr="$3"

	# let the mptcp subflow be established in background before
	# do endpoint manipulation
	if [ $addr_nr_ns1 != "0" ] || [ $addr_nr_ns2 != "0" ]; then
		sleep 1
	fi

	if [ $addr_nr_ns1 -gt 0 ]; then
		local counter=2
		local add_nr_ns1=${addr_nr_ns1}
		local id=10
		while [ $add_nr_ns1 -gt 0 ]; do
			local addr
			if is_v6 "${connect_addr}"; then
				addr="dead:beef:$counter::1"
			else
				addr="10.0.$counter.1"
			fi
<<<<<<< HEAD
			if [ $userspace_pm -eq 0 ]; then
				pm_nl_add_endpoint $ns1 $addr flags signal
			else
				tk=$(grep "type:1," "$evts_ns1" |
				     sed -n 's/.*\(token:\)\([[:digit:]]*\).*$/\2/p;q')
				ip netns exec ${listener_ns} ./pm_nl_ctl ann $addr token $tk id $id
				sleep 1
				sp=$(grep "type:10" "$evts_ns1" |
				     sed -n 's/.*\(sport:\)\([[:digit:]]*\).*$/\2/p;q')
				da=$(grep "type:10" "$evts_ns1" |
				     sed -n 's/.*\(daddr6:\)\([0-9a-f:.]*\).*$/\2/p;q')
				dp=$(grep "type:10" "$evts_ns1" |
				     sed -n 's/.*\(dport:\)\([[:digit:]]*\).*$/\2/p;q')
				ip netns exec ${listener_ns} ./pm_nl_ctl rem token $tk id $id
				ip netns exec ${listener_ns} ./pm_nl_ctl dsf lip "::ffff:$addr" \
							lport $sp rip $da rport $dp token $tk
			fi

=======
			pm_nl_add_endpoint $ns1 $addr flags signal
>>>>>>> fbdf30bf
			counter=$((counter + 1))
			add_nr_ns1=$((add_nr_ns1 - 1))
			id=$((id + 1))
		done
	elif [ $addr_nr_ns1 -lt 0 ]; then
		local rm_nr_ns1=$((-addr_nr_ns1))
		if [ $rm_nr_ns1 -lt 8 ]; then
			local counter=0
			local line
			pm_nl_show_endpoints ${listener_ns} | while read -r line; do
				# shellcheck disable=SC2206 # we do want to split per word
				local arr=($line)
				local nr=0

				local i
				for i in "${arr[@]}"; do
					if [ $i = "id" ]; then
						if [ $counter -eq $rm_nr_ns1 ]; then
							break
						fi
						id=${arr[$nr+1]}
						rm_addr=$(rm_addr_count ${connector_ns})
						pm_nl_del_endpoint ${listener_ns} $id
						wait_rm_addr ${connector_ns} ${rm_addr}
						counter=$((counter + 1))
					fi
					nr=$((nr + 1))
				done
			done
		elif [ $rm_nr_ns1 -eq 8 ]; then
			pm_nl_flush_endpoint ${listener_ns}
		elif [ $rm_nr_ns1 -eq 9 ]; then
			pm_nl_del_endpoint ${listener_ns} 0 ${connect_addr}
		fi
	fi

	# if newly added endpoints must be deleted, give the background msk
	# some time to created them
	[ $addr_nr_ns1 -gt 0 ] && [ $addr_nr_ns2 -lt 0 ] && sleep 1

	if [ $addr_nr_ns2 -gt 0 ]; then
		local add_nr_ns2=${addr_nr_ns2}
		local counter=3
		local id=20
		while [ $add_nr_ns2 -gt 0 ]; do
			local addr
			if is_v6 "${connect_addr}"; then
				addr="dead:beef:$counter::2"
			else
				addr="10.0.$counter.2"
			fi
<<<<<<< HEAD
			if [ $userspace_pm -eq 0 ]; then
				pm_nl_add_endpoint $ns2 $addr flags $flags
			else
				tk=$(sed -n 's/.*\(token:\)\([[:digit:]]*\).*$/\2/p;q' "$evts_ns2")
				da=$(sed -n 's/.*\(daddr4:\)\([0-9.]*\).*$/\2/p;q' "$evts_ns2")
				dp=$(sed -n 's/.*\(dport:\)\([[:digit:]]*\).*$/\2/p;q' "$evts_ns2")
				ip netns exec ${connector_ns} ./pm_nl_ctl csf lip $addr lid $id \
									rip $da rport $dp token $tk
				sleep 1
				sp=$(grep "type:10" "$evts_ns2" |
				     sed -n 's/.*\(sport:\)\([[:digit:]]*\).*$/\2/p;q')
				ip netns exec ${connector_ns} ./pm_nl_ctl rem token $tk id $id
				ip netns exec ${connector_ns} ./pm_nl_ctl dsf lip $addr lport $sp \
									rip $da rport $dp token $tk
			fi
=======
			pm_nl_add_endpoint $ns2 $addr flags $flags
>>>>>>> fbdf30bf
			counter=$((counter + 1))
			add_nr_ns2=$((add_nr_ns2 - 1))
			id=$((id + 1))
		done
	elif [ $addr_nr_ns2 -lt 0 ]; then
		local rm_nr_ns2=$((-addr_nr_ns2))
		if [ $rm_nr_ns2 -lt 8 ]; then
			local counter=0
			local line
			pm_nl_show_endpoints ${connector_ns} | while read -r line; do
				# shellcheck disable=SC2206 # we do want to split per word
				local arr=($line)
				local nr=0

				local i
				for i in "${arr[@]}"; do
					if [ $i = "id" ]; then
						if [ $counter -eq $rm_nr_ns2 ]; then
							break
						fi
						local id rm_addr
						# rm_addr are serialized, allow the previous one to
						# complete
						id=${arr[$nr+1]}
						rm_addr=$(rm_addr_count ${listener_ns})
						pm_nl_del_endpoint ${connector_ns} $id
						wait_rm_addr ${listener_ns} ${rm_addr}
						counter=$((counter + 1))
					fi
					nr=$((nr + 1))
				done
			done
		elif [ $rm_nr_ns2 -eq 8 ]; then
			pm_nl_flush_endpoint ${connector_ns}
		elif [ $rm_nr_ns2 -eq 9 ]; then
			local addr
			if is_v6 "${connect_addr}"; then
				addr="dead:beef:1::2"
			else
				addr="10.0.1.2"
			fi
			pm_nl_del_endpoint ${connector_ns} 0 $addr
		fi
	fi

	if [ -n "${sflags}" ]; then
		sleep 1

		local netns
		for netns in "$ns1" "$ns2"; do
			local line
			pm_nl_show_endpoints $netns | while read -r line; do
				# shellcheck disable=SC2206 # we do want to split per word
				local arr=($line)
				local nr=0
				local id

				local i
				for i in "${arr[@]}"; do
					if [ $i = "id" ]; then
						id=${arr[$nr+1]}
					fi
					nr=$((nr + 1))
				done
				pm_nl_change_endpoint $netns $id $sflags
			done
		done
	fi
}

do_transfer()
{
	local listener_ns="$1"
	local connector_ns="$2"
	local cl_proto="$3"
	local srv_proto="$4"
	local connect_addr="$5"
	local speed="$6"

	local port=$((10000 + TEST_COUNT - 1))
	local cappid

	:> "$cout"
	:> "$sout"
	:> "$capout"

	if [ $capture -eq 1 ]; then
		local capuser
		if [ -z $SUDO_USER ] ; then
			capuser=""
		else
			capuser="-Z $SUDO_USER"
		fi

		capfile=$(printf "mp_join-%02u-%s.pcap" "$TEST_COUNT" "${listener_ns}")

		echo "Capturing traffic for test $TEST_COUNT into $capfile"
		ip netns exec ${listener_ns} tcpdump -i any -s 65535 -B 32768 $capuser -w $capfile > "$capout" 2>&1 &
		cappid=$!

		sleep 1
	fi

	NSTAT_HISTORY=/tmp/${listener_ns}.nstat ip netns exec ${listener_ns} \
		nstat -n
	NSTAT_HISTORY=/tmp/${connector_ns}.nstat ip netns exec ${connector_ns} \
		nstat -n

	local extra_args
	if [ $speed = "fast" ]; then
		extra_args="-j"
	elif [ $speed = "slow" ]; then
		extra_args="-r 50"
	elif [[ $speed = "speed_"* ]]; then
		extra_args="-r ${speed:6}"
	fi

	local flags="subflow"
	local extra_cl_args=""
	local extra_srv_args=""
	local trunc_size=""
	if [[ "${addr_nr_ns2}" = "fastclose_"* ]]; then
		if [ ${test_linkfail} -le 1 ]; then
			echo "fastclose tests need test_linkfail argument"
			fail_test
			return 1
		fi

		# disconnect
		trunc_size=${test_linkfail}
		local side=${addr_nr_ns2:10}

		if [ ${side} = "client" ]; then
			extra_cl_args="-f ${test_linkfail}"
			extra_srv_args="-f -1"
		elif [ ${side} = "server" ]; then
			extra_srv_args="-f ${test_linkfail}"
			extra_cl_args="-f -1"
		else
			echo "wrong/unknown fastclose spec ${side}"
			fail_test
			return 1
		fi
		addr_nr_ns2=0
	elif [[ "${addr_nr_ns2}" = "fullmesh_"* ]]; then
		flags="${flags},fullmesh"
		addr_nr_ns2=${addr_nr_ns2:9}
	fi

	extra_srv_args="$extra_args $extra_srv_args"
	if [ "$test_linkfail" -gt 1 ];then
		timeout ${timeout_test} \
			ip netns exec ${listener_ns} \
				./mptcp_connect -t ${timeout_poll} -l -p $port -s ${srv_proto} \
					$extra_srv_args "::" < "$sinfail" > "$sout" &
	else
		timeout ${timeout_test} \
			ip netns exec ${listener_ns} \
				./mptcp_connect -t ${timeout_poll} -l -p $port -s ${srv_proto} \
					$extra_srv_args "::" < "$sin" > "$sout" &
	fi
	local spid=$!

	wait_local_port_listen "${listener_ns}" "${port}"

	extra_cl_args="$extra_args $extra_cl_args"
	if [ "$test_linkfail" -eq 0 ];then
		timeout ${timeout_test} \
			ip netns exec ${connector_ns} \
				./mptcp_connect -t ${timeout_poll} -p $port -s ${cl_proto} \
					$extra_cl_args $connect_addr < "$cin" > "$cout" &
	elif [ "$test_linkfail" -eq 1 ] || [ "$test_linkfail" -eq 2 ];then
		( cat "$cinfail" ; sleep 2; link_failure $listener_ns ; cat "$cinfail" ) | \
			tee "$cinsent" | \
			timeout ${timeout_test} \
				ip netns exec ${connector_ns} \
					./mptcp_connect -t ${timeout_poll} -p $port -s ${cl_proto} \
						$extra_cl_args $connect_addr > "$cout" &
	else
		tee "$cinsent" < "$cinfail" | \
			timeout ${timeout_test} \
				ip netns exec ${connector_ns} \
					./mptcp_connect -t ${timeout_poll} -p $port -s ${cl_proto} \
						$extra_cl_args $connect_addr > "$cout" &
	fi
	local cpid=$!

	pm_nl_set_endpoint $listener_ns $connector_ns $connect_addr

	wait $cpid
	local retc=$?
	wait $spid
	local rets=$?

	if [ $capture -eq 1 ]; then
	    sleep 1
	    kill $cappid
	fi

	NSTAT_HISTORY=/tmp/${listener_ns}.nstat ip netns exec ${listener_ns} \
		nstat | grep Tcp > /tmp/${listener_ns}.out
	NSTAT_HISTORY=/tmp/${connector_ns}.nstat ip netns exec ${connector_ns} \
		nstat | grep Tcp > /tmp/${connector_ns}.out

	if [ ${rets} -ne 0 ] || [ ${retc} -ne 0 ]; then
		echo " client exit code $retc, server $rets" 1>&2
		echo -e "\nnetns ${listener_ns} socket stat for ${port}:" 1>&2
		ip netns exec ${listener_ns} ss -Menita 1>&2 -o "sport = :$port"
		cat /tmp/${listener_ns}.out
		echo -e "\nnetns ${connector_ns} socket stat for ${port}:" 1>&2
		ip netns exec ${connector_ns} ss -Menita 1>&2 -o "dport = :$port"
		cat /tmp/${connector_ns}.out

		cat "$capout"
		fail_test
		return 1
	fi

	if [ "$test_linkfail" -gt 1 ];then
		check_transfer $sinfail $cout "file received by client" $trunc_size
	else
		check_transfer $sin $cout "file received by client" $trunc_size
	fi
	retc=$?
	if [ "$test_linkfail" -eq 0 ];then
		check_transfer $cin $sout "file received by server" $trunc_size
	else
		check_transfer $cinsent $sout "file received by server" $trunc_size
	fi
	rets=$?

	if [ $retc -eq 0 ] && [ $rets -eq 0 ];then
		cat "$capout"
		return 0
	fi

	cat "$capout"
	return 1
}

make_file()
{
	local name=$1
	local who=$2
	local size=$3

	dd if=/dev/urandom of="$name" bs=1024 count=$size 2> /dev/null
	echo -e "\nMPTCP_TEST_FILE_END_MARKER" >> "$name"

	echo "Created $name (size $size KB) containing data sent by $who"
}

run_tests()
{
	local listener_ns="$1"
	local connector_ns="$2"
	local connect_addr="$3"
	local speed="${4:-fast}"

	local size

	# The values above 2 are reused to make test files
	# with the given sizes (KB)
	if [ "$test_linkfail" -gt 2 ]; then
		size=$test_linkfail

		if [ -z "$cinfail" ]; then
			cinfail=$(mktemp)
		fi
		make_file "$cinfail" "client" $size
	# create the input file for the failure test when
	# the first failure test run
	elif [ "$test_linkfail" -ne 0 ] && [ -z "$cinfail" ]; then
		# the client file must be considerably larger
		# of the maximum expected cwin value, or the
		# link utilization will be not predicable
		size=$((RANDOM%2))
		size=$((size+1))
		size=$((size*8192))
		size=$((size + ( RANDOM % 8192) ))

		cinfail=$(mktemp)
		make_file "$cinfail" "client" $size
	fi

	if [ "$test_linkfail" -gt 2 ]; then
		size=$test_linkfail

		if [ -z "$sinfail" ]; then
			sinfail=$(mktemp)
		fi
		make_file "$sinfail" "server" $size
	elif [ "$test_linkfail" -eq 2 ] && [ -z "$sinfail" ]; then
		size=$((RANDOM%16))
		size=$((size+1))
		size=$((size*2048))

		sinfail=$(mktemp)
		make_file "$sinfail" "server" $size
	fi

	do_transfer ${listener_ns} ${connector_ns} MPTCP MPTCP ${connect_addr} ${speed}
}

dump_stats()
{
	echo Server ns stats
	ip netns exec $ns1 nstat -as | grep Tcp
	echo Client ns stats
	ip netns exec $ns2 nstat -as | grep Tcp
}

chk_csum_nr()
{
	local csum_ns1=${1:-0}
	local csum_ns2=${2:-0}
	local count
	local extra_msg=""
	local allow_multi_errors_ns1=0
	local allow_multi_errors_ns2=0

	if [[ "${csum_ns1}" = "+"* ]]; then
		allow_multi_errors_ns1=1
		csum_ns1=${csum_ns1:1}
	fi
	if [[ "${csum_ns2}" = "+"* ]]; then
		allow_multi_errors_ns2=1
		csum_ns2=${csum_ns2:1}
	fi

	printf "%-${nr_blank}s %s" " " "sum"
	count=$(get_counter ${ns1} "MPTcpExtDataCsumErr")
	if [ "$count" != "$csum_ns1" ]; then
		extra_msg="$extra_msg ns1=$count"
	fi
	if [ -z "$count" ]; then
		echo -n "[skip]"
	elif { [ "$count" != $csum_ns1 ] && [ $allow_multi_errors_ns1 -eq 0 ]; } ||
	   { [ "$count" -lt $csum_ns1 ] && [ $allow_multi_errors_ns1 -eq 1 ]; }; then
		echo "[fail] got $count data checksum error[s] expected $csum_ns1"
		fail_test
	else
		echo -n "[ ok ]"
	fi
	echo -n " - csum  "
	count=$(get_counter ${ns2} "MPTcpExtDataCsumErr")
	if [ "$count" != "$csum_ns2" ]; then
		extra_msg="$extra_msg ns2=$count"
	fi
	if [ -z "$count" ]; then
		echo -n "[skip]"
	elif { [ "$count" != $csum_ns2 ] && [ $allow_multi_errors_ns2 -eq 0 ]; } ||
	   { [ "$count" -lt $csum_ns2 ] && [ $allow_multi_errors_ns2 -eq 1 ]; }; then
		echo "[fail] got $count data checksum error[s] expected $csum_ns2"
		fail_test
	else
		echo -n "[ ok ]"
	fi

	echo "$extra_msg"
}

chk_fail_nr()
{
	local fail_tx=$1
	local fail_rx=$2
	local ns_invert=${3:-""}
	local count
	local ns_tx=$ns1
	local ns_rx=$ns2
	local extra_msg=""
	local allow_tx_lost=0
	local allow_rx_lost=0

	if [[ $ns_invert = "invert" ]]; then
		ns_tx=$ns2
		ns_rx=$ns1
		extra_msg=" invert"
	fi

	if [[ "${fail_tx}" = "-"* ]]; then
		allow_tx_lost=1
		fail_tx=${fail_tx:1}
	fi
	if [[ "${fail_rx}" = "-"* ]]; then
		allow_rx_lost=1
		fail_rx=${fail_rx:1}
	fi

	printf "%-${nr_blank}s %s" " " "ftx"
	count=$(get_counter ${ns_tx} "MPTcpExtMPFailTx")
	if [ "$count" != "$fail_tx" ]; then
		extra_msg="$extra_msg,tx=$count"
	fi
	if [ -z "$count" ]; then
		echo -n "[skip]"
	elif { [ "$count" != "$fail_tx" ] && [ $allow_tx_lost -eq 0 ]; } ||
	   { [ "$count" -gt "$fail_tx" ] && [ $allow_tx_lost -eq 1 ]; }; then
		echo "[fail] got $count MP_FAIL[s] TX expected $fail_tx"
		fail_test
	else
		echo -n "[ ok ]"
	fi

	echo -n " - failrx"
	count=$(get_counter ${ns_rx} "MPTcpExtMPFailRx")
	if [ "$count" != "$fail_rx" ]; then
		extra_msg="$extra_msg,rx=$count"
	fi
	if [ -z "$count" ]; then
		echo -n "[skip]"
	elif { [ "$count" != "$fail_rx" ] && [ $allow_rx_lost -eq 0 ]; } ||
	   { [ "$count" -gt "$fail_rx" ] && [ $allow_rx_lost -eq 1 ]; }; then
		echo "[fail] got $count MP_FAIL[s] RX expected $fail_rx"
		fail_test
	else
		echo -n "[ ok ]"
	fi

	echo "$extra_msg"
}

chk_fclose_nr()
{
	local fclose_tx=$1
	local fclose_rx=$2
	local ns_invert=$3
	local count
	local ns_tx=$ns2
	local ns_rx=$ns1
	local extra_msg="   "

	if [[ $ns_invert = "invert" ]]; then
		ns_tx=$ns1
		ns_rx=$ns2
		extra_msg=${extra_msg}"invert"
	fi

	printf "%-${nr_blank}s %s" " " "ctx"
	count=$(get_counter ${ns_tx} "MPTcpExtMPFastcloseTx")
	if [ -z "$count" ]; then
		echo -n "[skip]"
	elif [ "$count" != "$fclose_tx" ]; then
		extra_msg="$extra_msg,tx=$count"
		echo "[fail] got $count MP_FASTCLOSE[s] TX expected $fclose_tx"
		fail_test
	else
		echo -n "[ ok ]"
	fi

	echo -n " - fclzrx"
	count=$(get_counter ${ns_rx} "MPTcpExtMPFastcloseRx")
	if [ -z "$count" ]; then
		echo -n "[skip]"
	elif [ "$count" != "$fclose_rx" ]; then
		extra_msg="$extra_msg,rx=$count"
		echo "[fail] got $count MP_FASTCLOSE[s] RX expected $fclose_rx"
		fail_test
	else
		echo -n "[ ok ]"
	fi

	echo "$extra_msg"
}

chk_rst_nr()
{
	local rst_tx=$1
	local rst_rx=$2
	local ns_invert=${3:-""}
	local count
	local ns_tx=$ns1
	local ns_rx=$ns2
	local extra_msg=""

	if [[ $ns_invert = "invert" ]]; then
		ns_tx=$ns2
		ns_rx=$ns1
		extra_msg="   invert"
	fi

	printf "%-${nr_blank}s %s" " " "rtx"
	count=$(get_counter ${ns_tx} "MPTcpExtMPRstTx")
	if [ -z "$count" ]; then
		echo -n "[skip]"
	elif [ $count -lt $rst_tx ]; then
		echo "[fail] got $count MP_RST[s] TX expected $rst_tx"
		fail_test
	else
		echo -n "[ ok ]"
	fi

	echo -n " - rstrx "
	count=$(get_counter ${ns_rx} "MPTcpExtMPRstRx")
	if [ -z "$count" ]; then
		echo -n "[skip]"
	elif [ "$count" -lt "$rst_rx" ]; then
		echo "[fail] got $count MP_RST[s] RX expected $rst_rx"
		fail_test
	else
		echo -n "[ ok ]"
	fi

	echo "$extra_msg"
}

chk_infi_nr()
{
	local infi_tx=$1
	local infi_rx=$2
	local count

	printf "%-${nr_blank}s %s" " " "itx"
	count=$(get_counter ${ns2} "MPTcpExtInfiniteMapTx")
	if [ -z "$count" ]; then
		echo -n "[skip]"
	elif [ "$count" != "$infi_tx" ]; then
		echo "[fail] got $count infinite map[s] TX expected $infi_tx"
		fail_test
	else
		echo -n "[ ok ]"
	fi

	echo -n " - infirx"
	count=$(get_counter ${ns1} "MPTcpExtInfiniteMapRx")
	if [ -z "$count" ]; then
		echo "[skip]"
	elif [ "$count" != "$infi_rx" ]; then
		echo "[fail] got $count infinite map[s] RX expected $infi_rx"
		fail_test
	else
		echo "[ ok ]"
	fi
}

chk_join_nr()
{
	local syn_nr=$1
	local syn_ack_nr=$2
	local ack_nr=$3
	local csum_ns1=${4:-0}
	local csum_ns2=${5:-0}
	local fail_nr=${6:-0}
	local rst_nr=${7:-0}
	local infi_nr=${8:-0}
	local corrupted_pkts=${9:-0}
	local count
	local with_cookie
	local title="${TEST_NAME}"

	if [ "${corrupted_pkts}" -gt 0 ]; then
		title+=": ${corrupted_pkts} corrupted pkts"
	fi

	printf "%03u %-36s %s" "${TEST_COUNT}" "${title}" "syn"
	count=$(get_counter ${ns1} "MPTcpExtMPJoinSynRx")
	if [ -z "$count" ]; then
		echo -n "[skip]"
	elif [ "$count" != "$syn_nr" ]; then
		echo "[fail] got $count JOIN[s] syn expected $syn_nr"
		fail_test
	else
		echo -n "[ ok ]"
	fi

	echo -n " - synack"
	with_cookie=$(ip netns exec $ns2 sysctl -n net.ipv4.tcp_syncookies)
	count=$(get_counter ${ns2} "MPTcpExtMPJoinSynAckRx")
	if [ -z "$count" ]; then
		echo -n "[skip]"
	elif [ "$count" != "$syn_ack_nr" ]; then
		# simult connections exceeding the limit with cookie enabled could go up to
		# synack validation as the conn limit can be enforced reliably only after
		# the subflow creation
		if [ "$with_cookie" = 2 ] && [ "$count" -gt "$syn_ack_nr" ] && [ "$count" -le "$syn_nr" ]; then
			echo -n "[ ok ]"
		else
			echo "[fail] got $count JOIN[s] synack expected $syn_ack_nr"
			fail_test
		fi
	else
		echo -n "[ ok ]"
	fi

	echo -n " - ack"
	count=$(get_counter ${ns1} "MPTcpExtMPJoinAckRx")
	if [ -z "$count" ]; then
		echo "[skip]"
	elif [ "$count" != "$ack_nr" ]; then
		echo "[fail] got $count JOIN[s] ack expected $ack_nr"
		fail_test
	else
		echo "[ ok ]"
	fi
	if [ $validate_checksum -eq 1 ]; then
		chk_csum_nr $csum_ns1 $csum_ns2
		chk_fail_nr $fail_nr $fail_nr
		chk_rst_nr $rst_nr $rst_nr
		chk_infi_nr $infi_nr $infi_nr
	fi
}

# a negative value for 'stale_max' means no upper bound:
# for bidirectional transfer, if one peer sleep for a while
# - as these tests do - we can have a quite high number of
# stale/recover conversions, proportional to
# sleep duration/ MPTCP-level RTX interval.
chk_stale_nr()
{
	local ns=$1
	local stale_min=$2
	local stale_max=$3
	local stale_delta=$4
	local dump_stats
	local stale_nr
	local recover_nr

	printf "%-${nr_blank}s %-18s" " " "stale"

	stale_nr=$(get_counter ${ns} "MPTcpExtSubflowStale")
	recover_nr=$(get_counter ${ns} "MPTcpExtSubflowRecover")
	if [ -z "$stale_nr" ] || [ -z "$recover_nr" ]; then
		echo "[skip]"
	elif [ $stale_nr -lt $stale_min ] ||
	   { [ $stale_max -gt 0 ] && [ $stale_nr -gt $stale_max ]; } ||
	   [ $((stale_nr - recover_nr)) -ne $stale_delta ]; then
		echo "[fail] got $stale_nr stale[s] $recover_nr recover[s], " \
		     " expected stale in range [$stale_min..$stale_max]," \
		     " stale-recover delta $stale_delta "
		fail_test
		dump_stats=1
	else
		echo "[ ok ]"
	fi

	if [ "${dump_stats}" = 1 ]; then
		echo $ns stats
		ip netns exec $ns ip -s link show
		ip netns exec $ns nstat -as | grep MPTcp
	fi
}

chk_add_nr()
{
	local add_nr=$1
	local echo_nr=$2
	local port_nr=${3:-0}
	local syn_nr=${4:-$port_nr}
	local syn_ack_nr=${5:-$port_nr}
	local ack_nr=${6:-$port_nr}
	local mis_syn_nr=${7:-0}
	local mis_ack_nr=${8:-0}
	local count
	local timeout

	timeout=$(ip netns exec $ns1 sysctl -n net.mptcp.add_addr_timeout)

	printf "%-${nr_blank}s %s" " " "add"
	count=$(get_counter ${ns2} "MPTcpExtAddAddr")
	if [ -z "$count" ]; then
		echo -n "[skip]"
	# if the test configured a short timeout tolerate greater then expected
	# add addrs options, due to retransmissions
	elif [ "$count" != "$add_nr" ] && { [ "$timeout" -gt 1 ] || [ "$count" -lt "$add_nr" ]; }; then
		echo "[fail] got $count ADD_ADDR[s] expected $add_nr"
		fail_test
	else
		echo -n "[ ok ]"
	fi

	echo -n " - echo  "
	count=$(get_counter ${ns1} "MPTcpExtEchoAdd")
	if [ -z "$count" ]; then
		echo -n "[skip]"
	elif [ "$count" != "$echo_nr" ]; then
		echo "[fail] got $count ADD_ADDR echo[s] expected $echo_nr"
		fail_test
	else
		echo -n "[ ok ]"
	fi

	if [ $port_nr -gt 0 ]; then
		echo -n " - pt "
		count=$(get_counter ${ns2} "MPTcpExtPortAdd")
		if [ -z "$count" ]; then
			echo "[skip]"
		elif [ "$count" != "$port_nr" ]; then
			echo "[fail] got $count ADD_ADDR[s] with a port-number expected $port_nr"
			fail_test
		else
			echo "[ ok ]"
		fi

		printf "%-${nr_blank}s %s" " " "syn"
		count=$(get_counter ${ns1} "MPTcpExtMPJoinPortSynRx")
		if [ -z "$count" ]; then
			echo -n "[skip]"
		elif [ "$count" != "$syn_nr" ]; then
			echo "[fail] got $count JOIN[s] syn with a different \
				port-number expected $syn_nr"
			fail_test
		else
			echo -n "[ ok ]"
		fi

		echo -n " - synack"
		count=$(get_counter ${ns2} "MPTcpExtMPJoinPortSynAckRx")
		if [ -z "$count" ]; then
			echo -n "[skip]"
		elif [ "$count" != "$syn_ack_nr" ]; then
			echo "[fail] got $count JOIN[s] synack with a different \
				port-number expected $syn_ack_nr"
			fail_test
		else
			echo -n "[ ok ]"
		fi

		echo -n " - ack"
		count=$(get_counter ${ns1} "MPTcpExtMPJoinPortAckRx")
		if [ -z "$count" ]; then
			echo "[skip]"
		elif [ "$count" != "$ack_nr" ]; then
			echo "[fail] got $count JOIN[s] ack with a different \
				port-number expected $ack_nr"
			fail_test
		else
			echo "[ ok ]"
		fi

		printf "%-${nr_blank}s %s" " " "syn"
		count=$(get_counter ${ns1} "MPTcpExtMismatchPortSynRx")
		if [ -z "$count" ]; then
			echo -n "[skip]"
		elif [ "$count" != "$mis_syn_nr" ]; then
			echo "[fail] got $count JOIN[s] syn with a mismatched \
				port-number expected $mis_syn_nr"
			fail_test
		else
			echo -n "[ ok ]"
		fi

		echo -n " - ack   "
		count=$(get_counter ${ns1} "MPTcpExtMismatchPortAckRx")
		if [ -z "$count" ]; then
			echo "[skip]"
		elif [ "$count" != "$mis_ack_nr" ]; then
			echo "[fail] got $count JOIN[s] ack with a mismatched \
				port-number expected $mis_ack_nr"
			fail_test
		else
			echo "[ ok ]"
		fi
	else
		echo ""
	fi
}

chk_add_tx_nr()
{
	local add_tx_nr=$1
	local echo_tx_nr=$2
	local timeout
	local count

	timeout=$(ip netns exec $ns1 sysctl -n net.mptcp.add_addr_timeout)

	printf "%-${nr_blank}s %s" " " "add TX"
	count=$(get_counter ${ns1} "MPTcpExtAddAddrTx")
	if [ -z "$count" ]; then
		echo -n "[skip]"
	# if the test configured a short timeout tolerate greater then expected
	# add addrs options, due to retransmissions
	elif [ "$count" != "$add_tx_nr" ] && { [ "$timeout" -gt 1 ] || [ "$count" -lt "$add_tx_nr" ]; }; then
		echo "[fail] got $count ADD_ADDR[s] TX, expected $add_tx_nr"
		fail_test
	else
		echo -n "[ ok ]"
	fi

	echo -n " - echo TX "
	count=$(get_counter ${ns2} "MPTcpExtEchoAddTx")
	if [ -z "$count" ]; then
		echo "[skip]"
	elif [ "$count" != "$echo_tx_nr" ]; then
		echo "[fail] got $count ADD_ADDR echo[s] TX, expected $echo_tx_nr"
		fail_test
	else
		echo "[ ok ]"
	fi
}

chk_rm_nr()
{
	local rm_addr_nr=$1
	local rm_subflow_nr=$2
	local invert
	local simult
	local count
	local addr_ns=$ns1
	local subflow_ns=$ns2
	local extra_msg=""

	shift 2
	while [ -n "$1" ]; do
		[ "$1" = "invert" ] && invert=true
		[ "$1" = "simult" ] && simult=true
		shift
	done

	if [ -z $invert ]; then
		addr_ns=$ns1
		subflow_ns=$ns2
	elif [ $invert = "true" ]; then
		addr_ns=$ns2
		subflow_ns=$ns1
		extra_msg="   invert"
	fi

	printf "%-${nr_blank}s %s" " " "rm "
	count=$(get_counter ${addr_ns} "MPTcpExtRmAddr")
	if [ -z "$count" ]; then
		echo -n "[skip]"
	elif [ "$count" != "$rm_addr_nr" ]; then
		echo "[fail] got $count RM_ADDR[s] expected $rm_addr_nr"
		fail_test
	else
		echo -n "[ ok ]"
	fi

	echo -n " - rmsf  "
	count=$(get_counter ${subflow_ns} "MPTcpExtRmSubflow")
	if [ -z "$count" ]; then
		echo -n "[skip]"
	elif [ -n "$simult" ]; then
		local cnt suffix

		cnt=$(get_counter ${addr_ns} "MPTcpExtRmSubflow")

		# in case of simult flush, the subflow removal count on each side is
		# unreliable
		count=$((count + cnt))
		[ "$count" != "$rm_subflow_nr" ] && suffix="$count in [$rm_subflow_nr:$((rm_subflow_nr*2))]"
		if [ $count -ge "$rm_subflow_nr" ] && \
		   [ "$count" -le "$((rm_subflow_nr *2 ))" ]; then
			echo -n "[ ok ] $suffix"
		else
			echo "[fail] got $count RM_SUBFLOW[s] expected in range [$rm_subflow_nr:$((rm_subflow_nr*2))]"
			fail_test
		fi
	elif [ "$count" != "$rm_subflow_nr" ]; then
		echo "[fail] got $count RM_SUBFLOW[s] expected $rm_subflow_nr"
		fail_test
	else
		echo -n "[ ok ]"
	fi

	echo "$extra_msg"
}

chk_rm_tx_nr()
{
	local rm_addr_tx_nr=$1

	printf "%-${nr_blank}s %s" " " "rm TX "
	count=$(get_counter ${ns2} "MPTcpExtRmAddrTx")
	if [ -z "$count" ]; then
		echo "[skip]"
	elif [ "$count" != "$rm_addr_tx_nr" ]; then
		echo "[fail] got $count RM_ADDR[s] expected $rm_addr_tx_nr"
		fail_test
	else
		echo "[ ok ]"
	fi
}

chk_prio_nr()
{
	local mp_prio_nr_tx=$1
	local mp_prio_nr_rx=$2
	local count

	printf "%-${nr_blank}s %s" " " "ptx"
	count=$(get_counter ${ns1} "MPTcpExtMPPrioTx")
	if [ -z "$count" ]; then
		echo -n "[skip]"
	elif [ "$count" != "$mp_prio_nr_tx" ]; then
		echo "[fail] got $count MP_PRIO[s] TX expected $mp_prio_nr_tx"
		fail_test
	else
		echo -n "[ ok ]"
	fi

	echo -n " - prx   "
	count=$(get_counter ${ns1} "MPTcpExtMPPrioRx")
	if [ -z "$count" ]; then
		echo "[skip]"
	elif [ "$count" != "$mp_prio_nr_rx" ]; then
		echo "[fail] got $count MP_PRIO[s] RX expected $mp_prio_nr_rx"
		fail_test
	else
		echo "[ ok ]"
	fi
}

chk_subflow_nr()
{
	local need_title="$1"
	local msg="$2"
	local subflow_nr=$3
	local cnt1
	local cnt2
	local dump_stats

	if [ -n "${need_title}" ]; then
		printf "%03u %-36s %s" "${TEST_COUNT}" "${TEST_NAME}" "${msg}"
	else
		printf "%-${nr_blank}s %s" " " "${msg}"
	fi

	cnt1=$(ss -N $ns1 -tOni | grep -c token)
	cnt2=$(ss -N $ns2 -tOni | grep -c token)
	if [ "$cnt1" != "$subflow_nr" ] || [ "$cnt2" != "$subflow_nr" ]; then
		echo "[fail] got $cnt1:$cnt2 subflows expected $subflow_nr"
		fail_test
		dump_stats=1
	else
		echo "[ ok ]"
	fi

	if [ "${dump_stats}" = 1 ]; then
		ss -N $ns1 -tOni
		ss -N $ns1 -tOni | grep token
		ip -n $ns1 mptcp endpoint
	fi
}

chk_mptcp_info()
{
	local info1=$1
	local exp1=$2
	local info2=$3
	local exp2=$4
	local cnt1
	local cnt2
	local dump_stats

	printf "%-${nr_blank}s %-30s" " " "mptcp_info $info1:$info2=$exp1:$exp2"

	cnt1=$(ss -N $ns1 -inmHM | grep "$info1:" |
	       sed -n 's/.*\('"$info1"':\)\([[:digit:]]*\).*$/\2/p;q')
	cnt2=$(ss -N $ns2 -inmHM | grep "$info2:" |
	       sed -n 's/.*\('"$info2"':\)\([[:digit:]]*\).*$/\2/p;q')
	# 'ss' only display active connections and counters that are not 0.
	[ -z "$cnt1" ] && cnt1=0
	[ -z "$cnt2" ] && cnt2=0

	if [ "$cnt1" != "$exp1" ] || [ "$cnt2" != "$exp2" ]; then
		echo "[fail] got $cnt1:$cnt2 $info1:$info2 expected $exp1:$exp2"
		fail_test
		dump_stats=1
	else
		echo "[ ok ]"
	fi

	if [ "$dump_stats" = 1 ]; then
		ss -N $ns1 -inmHM
		ss -N $ns2 -inmHM
	fi
}

chk_link_usage()
{
	local ns=$1
	local link=$2
	local out=$3
	local expected_rate=$4

	local tx_link tx_total
	tx_link=$(ip netns exec $ns cat /sys/class/net/$link/statistics/tx_bytes)
	tx_total=$(stat --format=%s $out)
	local tx_rate=$((tx_link * 100 / tx_total))
	local tolerance=5

	printf "%-${nr_blank}s %-18s" " " "link usage"
	if [ $tx_rate -lt $((expected_rate - tolerance)) ] || \
	   [ $tx_rate -gt $((expected_rate + tolerance)) ]; then
		echo "[fail] got $tx_rate% usage, expected $expected_rate%"
		fail_test
	else
		echo "[ ok ]"
	fi
}

wait_attempt_fail()
{
	local timeout_ms=$((timeout_poll * 1000))
	local time=0
	local ns=$1

	while [ $time -lt $timeout_ms ]; do
		local cnt

		cnt=$(get_counter ${ns} "TcpAttemptFails")

		[ "$cnt" = 1 ] && return 1
		time=$((time + 100))
		sleep 0.1
	done
	return 1
}

set_userspace_pm()
{
	local ns=$1

	ip netns exec $ns sysctl -q net.mptcp.pm_type=1
}

subflows_tests()
{
	if reset "no JOIN"; then
		run_tests $ns1 $ns2 10.0.1.1
		chk_join_nr 0 0 0
	fi

	# subflow limited by client
	if reset "single subflow, limited by client"; then
		pm_nl_set_limits $ns1 0 0
		pm_nl_set_limits $ns2 0 0
		pm_nl_add_endpoint $ns2 10.0.3.2 flags subflow
		run_tests $ns1 $ns2 10.0.1.1
		chk_join_nr 0 0 0
	fi

	# subflow limited by server
	if reset "single subflow, limited by server"; then
		pm_nl_set_limits $ns1 0 0
		pm_nl_set_limits $ns2 0 1
		pm_nl_add_endpoint $ns2 10.0.3.2 flags subflow
		run_tests $ns1 $ns2 10.0.1.1
		chk_join_nr 1 1 0
	fi

	# subflow
	if reset "single subflow"; then
		pm_nl_set_limits $ns1 0 1
		pm_nl_set_limits $ns2 0 1
		pm_nl_add_endpoint $ns2 10.0.3.2 flags subflow
		run_tests $ns1 $ns2 10.0.1.1
		chk_join_nr 1 1 1
	fi

	# multiple subflows
	if reset "multiple subflows"; then
		pm_nl_set_limits $ns1 0 2
		pm_nl_set_limits $ns2 0 2
		pm_nl_add_endpoint $ns2 10.0.3.2 flags subflow
		pm_nl_add_endpoint $ns2 10.0.2.2 flags subflow
		run_tests $ns1 $ns2 10.0.1.1
		chk_join_nr 2 2 2
	fi

	# multiple subflows limited by server
	if reset "multiple subflows, limited by server"; then
		pm_nl_set_limits $ns1 0 1
		pm_nl_set_limits $ns2 0 2
		pm_nl_add_endpoint $ns2 10.0.3.2 flags subflow
		pm_nl_add_endpoint $ns2 10.0.2.2 flags subflow
		run_tests $ns1 $ns2 10.0.1.1
		chk_join_nr 2 2 1
	fi

	# single subflow, dev
	if reset "single subflow, dev"; then
		pm_nl_set_limits $ns1 0 1
		pm_nl_set_limits $ns2 0 1
		pm_nl_add_endpoint $ns2 10.0.3.2 flags subflow dev ns2eth3
		run_tests $ns1 $ns2 10.0.1.1
		chk_join_nr 1 1 1
	fi
}

subflows_error_tests()
{
	# If a single subflow is configured, and matches the MPC src
	# address, no additional subflow should be created
	if reset "no MPC reuse with single endpoint"; then
		pm_nl_set_limits $ns1 0 1
		pm_nl_set_limits $ns2 0 1
		pm_nl_add_endpoint $ns2 10.0.1.2 flags subflow
		run_tests $ns1 $ns2 10.0.1.1 slow
		chk_join_nr 0 0 0
	fi

	# multiple subflows, with subflow creation error
	if reset_with_tcp_filter "multi subflows, with failing subflow" ns1 10.0.3.2 REJECT &&
	   continue_if mptcp_lib_kallsyms_has "mptcp_pm_subflow_check_next$"; then
		pm_nl_set_limits $ns1 0 2
		pm_nl_set_limits $ns2 0 2
		pm_nl_add_endpoint $ns2 10.0.3.2 flags subflow
		pm_nl_add_endpoint $ns2 10.0.2.2 flags subflow
		run_tests $ns1 $ns2 10.0.1.1 slow
		chk_join_nr 1 1 1
	fi

	# multiple subflows, with subflow timeout on MPJ
	if reset_with_tcp_filter "multi subflows, with subflow timeout" ns1 10.0.3.2 DROP &&
	   continue_if mptcp_lib_kallsyms_has "mptcp_pm_subflow_check_next$"; then
		pm_nl_set_limits $ns1 0 2
		pm_nl_set_limits $ns2 0 2
		pm_nl_add_endpoint $ns2 10.0.3.2 flags subflow
		pm_nl_add_endpoint $ns2 10.0.2.2 flags subflow
		run_tests $ns1 $ns2 10.0.1.1 slow
		chk_join_nr 1 1 1
	fi

	# multiple subflows, check that the endpoint corresponding to
	# closed subflow (due to reset) is not reused if additional
	# subflows are added later
	if reset_with_tcp_filter "multi subflows, fair usage on close" ns1 10.0.3.2 REJECT &&
	   continue_if mptcp_lib_kallsyms_has "mptcp_pm_subflow_check_next$"; then
		pm_nl_set_limits $ns1 0 1
		pm_nl_set_limits $ns2 0 1
		pm_nl_add_endpoint $ns2 10.0.3.2 flags subflow
		run_tests $ns1 $ns2 10.0.1.1 slow &

		# mpj subflow will be in TW after the reset
		wait_attempt_fail $ns2
		pm_nl_add_endpoint $ns2 10.0.2.2 flags subflow
		wait

		# additional subflow could be created only if the PM select
		# the later endpoint, skipping the already used one
		chk_join_nr 1 1 1
	fi
}

signal_address_tests()
{
	# add_address, unused
	if reset "unused signal address"; then
		pm_nl_add_endpoint $ns1 10.0.2.1 flags signal
		run_tests $ns1 $ns2 10.0.1.1
		chk_join_nr 0 0 0
		chk_add_tx_nr 1 1
		chk_add_nr 1 1
	fi

	# accept and use add_addr
	if reset "signal address"; then
		pm_nl_set_limits $ns1 0 1
		pm_nl_set_limits $ns2 1 1
		pm_nl_add_endpoint $ns1 10.0.2.1 flags signal
		run_tests $ns1 $ns2 10.0.1.1
		chk_join_nr 1 1 1
		chk_add_nr 1 1
	fi

	# accept and use add_addr with an additional subflow
	# note: signal address in server ns and local addresses in client ns must
	# belong to different subnets or one of the listed local address could be
	# used for 'add_addr' subflow
	if reset "subflow and signal"; then
		pm_nl_add_endpoint $ns1 10.0.2.1 flags signal
		pm_nl_set_limits $ns1 0 2
		pm_nl_set_limits $ns2 1 2
		pm_nl_add_endpoint $ns2 10.0.3.2 flags subflow
		run_tests $ns1 $ns2 10.0.1.1
		chk_join_nr 2 2 2
		chk_add_nr 1 1
	fi

	# accept and use add_addr with additional subflows
	if reset "multiple subflows and signal"; then
		pm_nl_set_limits $ns1 0 3
		pm_nl_add_endpoint $ns1 10.0.2.1 flags signal
		pm_nl_set_limits $ns2 1 3
		pm_nl_add_endpoint $ns2 10.0.3.2 flags subflow
		pm_nl_add_endpoint $ns2 10.0.4.2 flags subflow
		run_tests $ns1 $ns2 10.0.1.1
		chk_join_nr 3 3 3
		chk_add_nr 1 1
	fi

	# signal addresses
	if reset "signal addresses"; then
		pm_nl_set_limits $ns1 3 3
		pm_nl_add_endpoint $ns1 10.0.2.1 flags signal
		pm_nl_add_endpoint $ns1 10.0.3.1 flags signal
		pm_nl_add_endpoint $ns1 10.0.4.1 flags signal
		pm_nl_set_limits $ns2 3 3
		run_tests $ns1 $ns2 10.0.1.1
		chk_join_nr 3 3 3
		chk_add_nr 3 3
	fi

	# signal invalid addresses
	if reset "signal invalid addresses"; then
		pm_nl_set_limits $ns1 3 3
		pm_nl_add_endpoint $ns1 10.0.12.1 flags signal
		pm_nl_add_endpoint $ns1 10.0.3.1 flags signal
		pm_nl_add_endpoint $ns1 10.0.14.1 flags signal
		pm_nl_set_limits $ns2 3 3
		run_tests $ns1 $ns2 10.0.1.1
		chk_join_nr 1 1 1
		chk_add_nr 3 3
	fi

	# signal addresses race test
	if reset "signal addresses race test"; then
		pm_nl_set_limits $ns1 4 4
		pm_nl_set_limits $ns2 4 4
		pm_nl_add_endpoint $ns1 10.0.1.1 flags signal
		pm_nl_add_endpoint $ns1 10.0.2.1 flags signal
		pm_nl_add_endpoint $ns1 10.0.3.1 flags signal
		pm_nl_add_endpoint $ns1 10.0.4.1 flags signal
		pm_nl_add_endpoint $ns2 10.0.1.2 flags signal
		pm_nl_add_endpoint $ns2 10.0.2.2 flags signal
		pm_nl_add_endpoint $ns2 10.0.3.2 flags signal
		pm_nl_add_endpoint $ns2 10.0.4.2 flags signal

		# the peer could possibly miss some addr notification, allow retransmission
		ip netns exec $ns1 sysctl -q net.mptcp.add_addr_timeout=1
		run_tests $ns1 $ns2 10.0.1.1 slow

		# It is not directly linked to the commit introducing this
		# symbol but for the parent one which is linked anyway.
		if ! mptcp_lib_kallsyms_has "mptcp_pm_subflow_check_next$"; then
			chk_join_nr 3 3 2
			chk_add_nr 4 4
		else
			chk_join_nr 3 3 3
			# the server will not signal the address terminating
			# the MPC subflow
			chk_add_nr 3 3
		fi
	fi
}

link_failure_tests()
{
	# accept and use add_addr with additional subflows and link loss
	if reset "multiple flows, signal, link failure"; then
		# without any b/w limit each veth could spool the packets and get
		# them acked at xmit time, so that the corresponding subflow will
		# have almost always no outstanding pkts, the scheduler will pick
		# always the first subflow and we will have hard time testing
		# active backup and link switch-over.
		# Let's set some arbitrary (low) virtual link limits.
		init_shapers
		pm_nl_set_limits $ns1 0 3
		pm_nl_add_endpoint $ns1 10.0.2.1 dev ns1eth2 flags signal
		pm_nl_set_limits $ns2 1 3
		pm_nl_add_endpoint $ns2 10.0.3.2 dev ns2eth3 flags subflow
		pm_nl_add_endpoint $ns2 10.0.4.2 dev ns2eth4 flags subflow
		test_linkfail=1 \
			run_tests $ns1 $ns2 10.0.1.1
		chk_join_nr 3 3 3
		chk_add_nr 1 1
		chk_stale_nr $ns2 1 5 1
	fi

	# accept and use add_addr with additional subflows and link loss
	# for bidirectional transfer
	if reset "multi flows, signal, bidi, link fail"; then
		init_shapers
		pm_nl_set_limits $ns1 0 3
		pm_nl_add_endpoint $ns1 10.0.2.1 dev ns1eth2 flags signal
		pm_nl_set_limits $ns2 1 3
		pm_nl_add_endpoint $ns2 10.0.3.2 dev ns2eth3 flags subflow
		pm_nl_add_endpoint $ns2 10.0.4.2 dev ns2eth4 flags subflow
		test_linkfail=2 \
			run_tests $ns1 $ns2 10.0.1.1
		chk_join_nr 3 3 3
		chk_add_nr 1 1
		chk_stale_nr $ns2 1 -1 1
	fi

	# 2 subflows plus 1 backup subflow with a lossy link, backup
	# will never be used
	if reset "backup subflow unused, link failure"; then
		init_shapers
		pm_nl_set_limits $ns1 0 2
		pm_nl_add_endpoint $ns1 10.0.2.1 dev ns1eth2 flags signal
		pm_nl_set_limits $ns2 1 2
		pm_nl_add_endpoint $ns2 10.0.3.2 dev ns2eth3 flags subflow,backup
		FAILING_LINKS="1" test_linkfail=1 \
			run_tests $ns1 $ns2 10.0.1.1
		chk_join_nr 2 2 2
		chk_add_nr 1 1
		chk_link_usage $ns2 ns2eth3 $cinsent 0
	fi

	# 2 lossy links after half transfer, backup will get half of
	# the traffic
	if reset "backup flow used, multi links fail"; then
		init_shapers
		pm_nl_set_limits $ns1 0 2
		pm_nl_add_endpoint $ns1 10.0.2.1 dev ns1eth2 flags signal
		pm_nl_set_limits $ns2 1 2
		pm_nl_add_endpoint $ns2 10.0.3.2 dev ns2eth3 flags subflow,backup
		FAILING_LINKS="1 2" test_linkfail=1 \
			run_tests $ns1 $ns2 10.0.1.1
		chk_join_nr 2 2 2
		chk_add_nr 1 1
		chk_stale_nr $ns2 2 4 2
		chk_link_usage $ns2 ns2eth3 $cinsent 50
	fi

	# use a backup subflow with the first subflow on a lossy link
	# for bidirectional transfer
	if reset "backup flow used, bidi, link failure"; then
		init_shapers
		pm_nl_set_limits $ns1 0 2
		pm_nl_add_endpoint $ns1 10.0.2.1 dev ns1eth2 flags signal
		pm_nl_set_limits $ns2 1 3
		pm_nl_add_endpoint $ns2 10.0.3.2 dev ns2eth3 flags subflow,backup
		FAILING_LINKS="1 2" test_linkfail=2 \
			run_tests $ns1 $ns2 10.0.1.1
		chk_join_nr 2 2 2
		chk_add_nr 1 1
		chk_stale_nr $ns2 1 -1 2
		chk_link_usage $ns2 ns2eth3 $cinsent 50
	fi
}

add_addr_timeout_tests()
{
	# add_addr timeout
	if reset_with_add_addr_timeout "signal address, ADD_ADDR timeout"; then
		pm_nl_set_limits $ns1 0 1
		pm_nl_set_limits $ns2 1 1
		pm_nl_add_endpoint $ns1 10.0.2.1 flags signal
		run_tests $ns1 $ns2 10.0.1.1 slow
		chk_join_nr 1 1 1
		chk_add_tx_nr 4 4
		chk_add_nr 4 0
	fi

	# add_addr timeout IPv6
	if reset_with_add_addr_timeout "signal address, ADD_ADDR6 timeout" 6; then
		pm_nl_set_limits $ns1 0 1
		pm_nl_set_limits $ns2 1 1
		pm_nl_add_endpoint $ns1 dead:beef:2::1 flags signal
		run_tests $ns1 $ns2 dead:beef:1::1 slow
		chk_join_nr 1 1 1
		chk_add_nr 4 0
	fi

	# signal addresses timeout
	if reset_with_add_addr_timeout "signal addresses, ADD_ADDR timeout"; then
		pm_nl_set_limits $ns1 2 2
		pm_nl_add_endpoint $ns1 10.0.2.1 flags signal
		pm_nl_add_endpoint $ns1 10.0.3.1 flags signal
		pm_nl_set_limits $ns2 2 2
		run_tests $ns1 $ns2 10.0.1.1 speed_10
		chk_join_nr 2 2 2
		chk_add_nr 8 0
	fi

	# signal invalid addresses timeout
	if reset_with_add_addr_timeout "invalid address, ADD_ADDR timeout"; then
		pm_nl_set_limits $ns1 2 2
		pm_nl_add_endpoint $ns1 10.0.12.1 flags signal
		pm_nl_add_endpoint $ns1 10.0.3.1 flags signal
		pm_nl_set_limits $ns2 2 2
		run_tests $ns1 $ns2 10.0.1.1 speed_10
		chk_join_nr 1 1 1
		chk_add_nr 8 0
	fi
}

remove_tests()
{
	# single subflow, remove
	if reset "remove single subflow"; then
		pm_nl_set_limits $ns1 0 1
		pm_nl_set_limits $ns2 0 1
		pm_nl_add_endpoint $ns2 10.0.3.2 flags subflow
		addr_nr_ns2=-1 \
			run_tests $ns1 $ns2 10.0.1.1 slow
		chk_join_nr 1 1 1
		chk_rm_tx_nr 1
		chk_rm_nr 1 1
	fi

	# multiple subflows, remove
	if reset "remove multiple subflows"; then
		pm_nl_set_limits $ns1 0 2
		pm_nl_set_limits $ns2 0 2
		pm_nl_add_endpoint $ns2 10.0.2.2 flags subflow
		pm_nl_add_endpoint $ns2 10.0.3.2 flags subflow
		addr_nr_ns2=-2 \
			run_tests $ns1 $ns2 10.0.1.1 slow
		chk_join_nr 2 2 2
		chk_rm_nr 2 2
	fi

	# single address, remove
	if reset "remove single address"; then
		pm_nl_set_limits $ns1 0 1
		pm_nl_add_endpoint $ns1 10.0.2.1 flags signal
		pm_nl_set_limits $ns2 1 1
		addr_nr_ns1=-1 \
			run_tests $ns1 $ns2 10.0.1.1 slow
		chk_join_nr 1 1 1
		chk_add_nr 1 1
		chk_rm_nr 1 1 invert
	fi

	# subflow and signal, remove
	if reset "remove subflow and signal"; then
		pm_nl_set_limits $ns1 0 2
		pm_nl_add_endpoint $ns1 10.0.2.1 flags signal
		pm_nl_set_limits $ns2 1 2
		pm_nl_add_endpoint $ns2 10.0.3.2 flags subflow
		addr_nr_ns1=-1 addr_nr_ns2=-1 \
			run_tests $ns1 $ns2 10.0.1.1 slow
		chk_join_nr 2 2 2
		chk_add_nr 1 1
		chk_rm_nr 1 1
	fi

	# subflows and signal, remove
	if reset "remove subflows and signal"; then
		pm_nl_set_limits $ns1 0 3
		pm_nl_add_endpoint $ns1 10.0.2.1 flags signal
		pm_nl_set_limits $ns2 1 3
		pm_nl_add_endpoint $ns2 10.0.3.2 flags subflow
		pm_nl_add_endpoint $ns2 10.0.4.2 flags subflow
		addr_nr_ns1=-1 addr_nr_ns2=-2 \
			run_tests $ns1 $ns2 10.0.1.1 speed_10
		chk_join_nr 3 3 3
		chk_add_nr 1 1
		chk_rm_nr 2 2
	fi

	# addresses remove
	if reset "remove addresses"; then
		pm_nl_set_limits $ns1 3 3
		pm_nl_add_endpoint $ns1 10.0.2.1 flags signal id 250
		pm_nl_add_endpoint $ns1 10.0.3.1 flags signal
		pm_nl_add_endpoint $ns1 10.0.4.1 flags signal
		pm_nl_set_limits $ns2 3 3
		addr_nr_ns1=-3 \
			run_tests $ns1 $ns2 10.0.1.1 speed_10
		chk_join_nr 3 3 3
		chk_add_nr 3 3
		chk_rm_nr 3 3 invert
	fi

	# invalid addresses remove
	if reset "remove invalid addresses"; then
		pm_nl_set_limits $ns1 3 3
		pm_nl_add_endpoint $ns1 10.0.12.1 flags signal
		pm_nl_add_endpoint $ns1 10.0.3.1 flags signal
		pm_nl_add_endpoint $ns1 10.0.14.1 flags signal
		pm_nl_set_limits $ns2 3 3
		addr_nr_ns1=-3 \
			run_tests $ns1 $ns2 10.0.1.1 speed_10
		chk_join_nr 1 1 1
		chk_add_nr 3 3
		chk_rm_nr 3 1 invert
	fi

	# subflows and signal, flush
	if reset "flush subflows and signal"; then
		pm_nl_set_limits $ns1 0 3
		pm_nl_add_endpoint $ns1 10.0.2.1 flags signal
		pm_nl_set_limits $ns2 1 3
		pm_nl_add_endpoint $ns2 10.0.3.2 flags subflow
		pm_nl_add_endpoint $ns2 10.0.4.2 flags subflow
		addr_nr_ns1=-8 addr_nr_ns2=-8 \
			run_tests $ns1 $ns2 10.0.1.1 slow
		chk_join_nr 3 3 3
		chk_add_nr 1 1
		chk_rm_nr 1 3 invert simult
	fi

	# subflows flush
	if reset "flush subflows"; then
		pm_nl_set_limits $ns1 3 3
		pm_nl_set_limits $ns2 3 3
		pm_nl_add_endpoint $ns2 10.0.2.2 flags subflow id 150
		pm_nl_add_endpoint $ns2 10.0.3.2 flags subflow
		pm_nl_add_endpoint $ns2 10.0.4.2 flags subflow
		addr_nr_ns1=-8 addr_nr_ns2=-8 \
			run_tests $ns1 $ns2 10.0.1.1 slow
		chk_join_nr 3 3 3

		if mptcp_lib_kversion_ge 5.18; then
			chk_rm_tx_nr 0
			chk_rm_nr 0 3 simult
		else
			chk_rm_nr 3 3
		fi
	fi

	# addresses flush
	if reset "flush addresses"; then
		pm_nl_set_limits $ns1 3 3
		pm_nl_add_endpoint $ns1 10.0.2.1 flags signal id 250
		pm_nl_add_endpoint $ns1 10.0.3.1 flags signal
		pm_nl_add_endpoint $ns1 10.0.4.1 flags signal
		pm_nl_set_limits $ns2 3 3
		addr_nr_ns1=-8 addr_nr_ns2=-8 \
			run_tests $ns1 $ns2 10.0.1.1 slow
		chk_join_nr 3 3 3
		chk_add_nr 3 3
		chk_rm_nr 3 3 invert simult
	fi

	# invalid addresses flush
	if reset "flush invalid addresses"; then
		pm_nl_set_limits $ns1 3 3
		pm_nl_add_endpoint $ns1 10.0.12.1 flags signal
		pm_nl_add_endpoint $ns1 10.0.3.1 flags signal
		pm_nl_add_endpoint $ns1 10.0.14.1 flags signal
		pm_nl_set_limits $ns2 3 3
		addr_nr_ns1=-8 \
			run_tests $ns1 $ns2 10.0.1.1 slow
		chk_join_nr 1 1 1
		chk_add_nr 3 3
		chk_rm_nr 3 1 invert
	fi

	# remove id 0 subflow
	if reset "remove id 0 subflow"; then
		pm_nl_set_limits $ns1 0 1
		pm_nl_set_limits $ns2 0 1
		pm_nl_add_endpoint $ns2 10.0.3.2 flags subflow
		addr_nr_ns2=-9 \
			run_tests $ns1 $ns2 10.0.1.1 slow
		chk_join_nr 1 1 1
		chk_rm_nr 1 1
	fi

	# remove id 0 address
	if reset "remove id 0 address"; then
		pm_nl_set_limits $ns1 0 1
		pm_nl_add_endpoint $ns1 10.0.2.1 flags signal
		pm_nl_set_limits $ns2 1 1
		addr_nr_ns1=-9 \
			run_tests $ns1 $ns2 10.0.1.1 slow
		chk_join_nr 1 1 1
		chk_add_nr 1 1
		chk_rm_nr 1 1 invert
	fi
}

add_tests()
{
	# add single subflow
	if reset "add single subflow"; then
		pm_nl_set_limits $ns1 0 1
		pm_nl_set_limits $ns2 0 1
		addr_nr_ns2=1 \
			run_tests $ns1 $ns2 10.0.1.1 slow
		chk_join_nr 1 1 1
	fi

	# add signal address
	if reset "add signal address"; then
		pm_nl_set_limits $ns1 0 1
		pm_nl_set_limits $ns2 1 1
		addr_nr_ns1=1 \
			run_tests $ns1 $ns2 10.0.1.1 slow
		chk_join_nr 1 1 1
		chk_add_nr 1 1
	fi

	# add multiple subflows
	if reset "add multiple subflows"; then
		pm_nl_set_limits $ns1 0 2
		pm_nl_set_limits $ns2 0 2
		addr_nr_ns2=2 \
			run_tests $ns1 $ns2 10.0.1.1 slow
		chk_join_nr 2 2 2
	fi

	# add multiple subflows IPv6
	if reset "add multiple subflows IPv6"; then
		pm_nl_set_limits $ns1 0 2
		pm_nl_set_limits $ns2 0 2
		addr_nr_ns2=2 \
			run_tests $ns1 $ns2 dead:beef:1::1 slow
		chk_join_nr 2 2 2
	fi

	# add multiple addresses IPv6
	if reset "add multiple addresses IPv6"; then
		pm_nl_set_limits $ns1 0 2
		pm_nl_set_limits $ns2 2 2
		addr_nr_ns1=2 \
			run_tests $ns1 $ns2 dead:beef:1::1 slow
		chk_join_nr 2 2 2
		chk_add_nr 2 2
	fi
}

ipv6_tests()
{
	# subflow IPv6
	if reset "single subflow IPv6"; then
		pm_nl_set_limits $ns1 0 1
		pm_nl_set_limits $ns2 0 1
		pm_nl_add_endpoint $ns2 dead:beef:3::2 dev ns2eth3 flags subflow
		run_tests $ns1 $ns2 dead:beef:1::1 slow
		chk_join_nr 1 1 1
	fi

	# add_address, unused IPv6
	if reset "unused signal address IPv6"; then
		pm_nl_add_endpoint $ns1 dead:beef:2::1 flags signal
		run_tests $ns1 $ns2 dead:beef:1::1 slow
		chk_join_nr 0 0 0
		chk_add_nr 1 1
	fi

	# signal address IPv6
	if reset "single address IPv6"; then
		pm_nl_set_limits $ns1 0 1
		pm_nl_add_endpoint $ns1 dead:beef:2::1 flags signal
		pm_nl_set_limits $ns2 1 1
		run_tests $ns1 $ns2 dead:beef:1::1 slow
		chk_join_nr 1 1 1
		chk_add_nr 1 1
	fi

	# single address IPv6, remove
	if reset "remove single address IPv6"; then
		pm_nl_set_limits $ns1 0 1
		pm_nl_add_endpoint $ns1 dead:beef:2::1 flags signal
		pm_nl_set_limits $ns2 1 1
		addr_nr_ns1=-1 \
			run_tests $ns1 $ns2 dead:beef:1::1 slow
		chk_join_nr 1 1 1
		chk_add_nr 1 1
		chk_rm_nr 1 1 invert
	fi

	# subflow and signal IPv6, remove
	if reset "remove subflow and signal IPv6"; then
		pm_nl_set_limits $ns1 0 2
		pm_nl_add_endpoint $ns1 dead:beef:2::1 flags signal
		pm_nl_set_limits $ns2 1 2
		pm_nl_add_endpoint $ns2 dead:beef:3::2 dev ns2eth3 flags subflow
		addr_nr_ns1=-1 addr_nr_ns2=-1 \
			run_tests $ns1 $ns2 dead:beef:1::1 slow
		chk_join_nr 2 2 2
		chk_add_nr 1 1
		chk_rm_nr 1 1
	fi
}

v4mapped_tests()
{
	# subflow IPv4-mapped to IPv4-mapped
	if reset "single subflow IPv4-mapped"; then
		pm_nl_set_limits $ns1 0 1
		pm_nl_set_limits $ns2 0 1
		pm_nl_add_endpoint $ns2 "::ffff:10.0.3.2" flags subflow
		run_tests $ns1 $ns2 "::ffff:10.0.1.1"
		chk_join_nr 1 1 1
	fi

	# signal address IPv4-mapped with IPv4-mapped sk
	if reset "signal address IPv4-mapped"; then
		pm_nl_set_limits $ns1 0 1
		pm_nl_set_limits $ns2 1 1
		pm_nl_add_endpoint $ns1 "::ffff:10.0.2.1" flags signal
		run_tests $ns1 $ns2 "::ffff:10.0.1.1"
		chk_join_nr 1 1 1
		chk_add_nr 1 1
	fi

	# subflow v4-map-v6
	if reset "single subflow v4-map-v6"; then
		pm_nl_set_limits $ns1 0 1
		pm_nl_set_limits $ns2 0 1
		pm_nl_add_endpoint $ns2 10.0.3.2 flags subflow
		run_tests $ns1 $ns2 "::ffff:10.0.1.1"
		chk_join_nr 1 1 1
	fi

	# signal address v4-map-v6
	if reset "signal address v4-map-v6"; then
		pm_nl_set_limits $ns1 0 1
		pm_nl_set_limits $ns2 1 1
		pm_nl_add_endpoint $ns1 10.0.2.1 flags signal
		run_tests $ns1 $ns2 "::ffff:10.0.1.1"
		chk_join_nr 1 1 1
		chk_add_nr 1 1
	fi

	# subflow v6-map-v4
	if reset "single subflow v6-map-v4"; then
		pm_nl_set_limits $ns1 0 1
		pm_nl_set_limits $ns2 0 1
		pm_nl_add_endpoint $ns2 "::ffff:10.0.3.2" flags subflow
		run_tests $ns1 $ns2 10.0.1.1
		chk_join_nr 1 1 1
	fi

	# signal address v6-map-v4
	if reset "signal address v6-map-v4"; then
		pm_nl_set_limits $ns1 0 1
		pm_nl_set_limits $ns2 1 1
		pm_nl_add_endpoint $ns1 "::ffff:10.0.2.1" flags signal
		run_tests $ns1 $ns2 10.0.1.1
		chk_join_nr 1 1 1
		chk_add_nr 1 1
	fi

	# no subflow IPv6 to v4 address
	if reset "no JOIN with diff families v4-v6"; then
		pm_nl_set_limits $ns1 0 1
		pm_nl_set_limits $ns2 0 1
		pm_nl_add_endpoint $ns2 dead:beef:2::2 flags subflow
		run_tests $ns1 $ns2 10.0.1.1
		chk_join_nr 0 0 0
	fi

	# no subflow IPv6 to v4 address even if v6 has a valid v4 at the end
	if reset "no JOIN with diff families v4-v6-2"; then
		pm_nl_set_limits $ns1 0 1
		pm_nl_set_limits $ns2 0 1
		pm_nl_add_endpoint $ns2 dead:beef:2::10.0.3.2 flags subflow
		run_tests $ns1 $ns2 10.0.1.1
		chk_join_nr 0 0 0
	fi

	# no subflow IPv4 to v6 address, no need to slow down too then
	if reset "no JOIN with diff families v6-v4"; then
		pm_nl_set_limits $ns1 0 1
		pm_nl_set_limits $ns2 0 1
		pm_nl_add_endpoint $ns2 10.0.3.2 flags subflow
		run_tests $ns1 $ns2 dead:beef:1::1
		chk_join_nr 0 0 0
	fi
}

mixed_tests()
{
	if reset "IPv4 sockets do not use IPv6 addresses" &&
	   continue_if mptcp_lib_kversion_ge 6.3; then
		pm_nl_set_limits $ns1 0 1
		pm_nl_set_limits $ns2 1 1
		pm_nl_add_endpoint $ns1 dead:beef:2::1 flags signal
		run_tests $ns1 $ns2 10.0.1.1 slow
		chk_join_nr 0 0 0
	fi

	# Need an IPv6 mptcp socket to allow subflows of both families
	if reset "simult IPv4 and IPv6 subflows" &&
	   continue_if mptcp_lib_kversion_ge 6.3; then
		pm_nl_set_limits $ns1 0 1
		pm_nl_set_limits $ns2 1 1
		pm_nl_add_endpoint $ns1 10.0.1.1 flags signal
		run_tests $ns1 $ns2 dead:beef:2::1 slow
		chk_join_nr 1 1 1
	fi

	# cross families subflows will not be created even in fullmesh mode
	if reset "simult IPv4 and IPv6 subflows, fullmesh 1x1" &&
	   continue_if mptcp_lib_kversion_ge 6.3; then
		pm_nl_set_limits $ns1 0 4
		pm_nl_set_limits $ns2 1 4
		pm_nl_add_endpoint $ns2 dead:beef:2::2 flags subflow,fullmesh
		pm_nl_add_endpoint $ns1 10.0.1.1 flags signal
		run_tests $ns1 $ns2 dead:beef:2::1 slow
		chk_join_nr 1 1 1
	fi

	# fullmesh still tries to create all the possibly subflows with
	# matching family
	if reset "simult IPv4 and IPv6 subflows, fullmesh 2x2" &&
	   continue_if mptcp_lib_kversion_ge 6.3; then
		pm_nl_set_limits $ns1 0 4
		pm_nl_set_limits $ns2 2 4
		pm_nl_add_endpoint $ns1 10.0.2.1 flags signal
		pm_nl_add_endpoint $ns1 dead:beef:2::1 flags signal
		addr_nr_ns2=fullmesh_1 \
			run_tests $ns1 $ns2 dead:beef:1::1 slow
		chk_join_nr 4 4 4
	fi
}

backup_tests()
{
	# single subflow, backup
	if reset "single subflow, backup" &&
	   continue_if mptcp_lib_kallsyms_has "subflow_rebuild_header$"; then
		pm_nl_set_limits $ns1 0 1
		pm_nl_set_limits $ns2 0 1
		pm_nl_add_endpoint $ns2 10.0.3.2 flags subflow,backup
		sflags=nobackup \
			run_tests $ns1 $ns2 10.0.1.1 slow
		chk_join_nr 1 1 1
		chk_prio_nr 0 1
	fi

	# single address, backup
	if reset "single address, backup" &&
	   continue_if mptcp_lib_kallsyms_has "subflow_rebuild_header$"; then
		pm_nl_set_limits $ns1 0 1
		pm_nl_add_endpoint $ns1 10.0.2.1 flags signal
		pm_nl_set_limits $ns2 1 1
		sflags=backup \
			run_tests $ns1 $ns2 10.0.1.1 slow
		chk_join_nr 1 1 1
		chk_add_nr 1 1
		chk_prio_nr 1 1
	fi

	# single address with port, backup
	if reset "single address with port, backup" &&
	   continue_if mptcp_lib_kallsyms_has "subflow_rebuild_header$"; then
		pm_nl_set_limits $ns1 0 1
		pm_nl_add_endpoint $ns1 10.0.2.1 flags signal port 10100
		pm_nl_set_limits $ns2 1 1
		sflags=backup \
			run_tests $ns1 $ns2 10.0.1.1 slow
		chk_join_nr 1 1 1
		chk_add_nr 1 1
		chk_prio_nr 1 1
	fi

	if reset "mpc backup" &&
	   continue_if mptcp_lib_kallsyms_doesnt_have "mptcp_subflow_send_ack$"; then
		pm_nl_add_endpoint $ns2 10.0.1.2 flags subflow,backup
		run_tests $ns1 $ns2 10.0.1.1 slow
		chk_join_nr 0 0 0
		chk_prio_nr 0 1
	fi

	if reset "mpc backup both sides" &&
	   continue_if mptcp_lib_kallsyms_doesnt_have "mptcp_subflow_send_ack$"; then
		pm_nl_add_endpoint $ns1 10.0.1.1 flags subflow,backup
		pm_nl_add_endpoint $ns2 10.0.1.2 flags subflow,backup
		run_tests $ns1 $ns2 10.0.1.1 slow
		chk_join_nr 0 0 0
		chk_prio_nr 1 1
	fi

	if reset "mpc switch to backup" &&
	   continue_if mptcp_lib_kallsyms_doesnt_have "mptcp_subflow_send_ack$"; then
		pm_nl_add_endpoint $ns2 10.0.1.2 flags subflow
		sflags=backup \
			run_tests $ns1 $ns2 10.0.1.1 slow
		chk_join_nr 0 0 0
		chk_prio_nr 0 1
	fi

	if reset "mpc switch to backup both sides" &&
	   continue_if mptcp_lib_kallsyms_doesnt_have "mptcp_subflow_send_ack$"; then
		pm_nl_add_endpoint $ns1 10.0.1.1 flags subflow
		pm_nl_add_endpoint $ns2 10.0.1.2 flags subflow
		sflags=backup \
			run_tests $ns1 $ns2 10.0.1.1 slow
		chk_join_nr 0 0 0
		chk_prio_nr 1 1
	fi
}

LISTENER_CREATED=15 #MPTCP_EVENT_LISTENER_CREATED
LISTENER_CLOSED=16  #MPTCP_EVENT_LISTENER_CLOSED

AF_INET=2
AF_INET6=10

verify_listener_events()
{
	local evt=$1
	local e_type=$2
	local e_family=$3
	local e_saddr=$4
	local e_sport=$5
	local type
	local family
	local saddr
	local sport
	local name

	if [ $e_type = $LISTENER_CREATED ]; then
		name="LISTENER_CREATED"
	elif [ $e_type = $LISTENER_CLOSED ]; then
		name="LISTENER_CLOSED"
	else
		name="$e_type"
	fi

	printf "%-${nr_blank}s %s %s:%s " " " "$name" "$e_saddr" "$e_sport"

	if ! mptcp_lib_kallsyms_has "mptcp_event_pm_listener$"; then
		printf "[skip]: event not supported\n"
		return
	fi

	type=$(grep "type:$e_type," $evt | sed -n 's/.*\(type:\)\([[:digit:]]*\).*$/\2/p;q')
	family=$(grep "type:$e_type," $evt | sed -n 's/.*\(family:\)\([[:digit:]]*\).*$/\2/p;q')
	sport=$(grep "type:$e_type," $evt | sed -n 's/.*\(sport:\)\([[:digit:]]*\).*$/\2/p;q')
	if [ $family ] && [ $family = $AF_INET6 ]; then
		saddr=$(grep "type:$e_type," $evt | sed -n 's/.*\(saddr6:\)\([0-9a-f:.]*\).*$/\2/p;q')
	else
		saddr=$(grep "type:$e_type," $evt | sed -n 's/.*\(saddr4:\)\([0-9.]*\).*$/\2/p;q')
	fi

	if [ $type ] && [ $type = $e_type ] &&
	   [ $family ] && [ $family = $e_family ] &&
	   [ $saddr ] && [ $saddr = $e_saddr ] &&
	   [ $sport ] && [ $sport = $e_sport ]; then
		echo "[ ok ]"
		return 0
	fi
	fail_test
	echo "[fail]"
}

add_addr_ports_tests()
{
	# signal address with port
	if reset "signal address with port"; then
		pm_nl_set_limits $ns1 0 1
		pm_nl_set_limits $ns2 1 1
		pm_nl_add_endpoint $ns1 10.0.2.1 flags signal port 10100
		run_tests $ns1 $ns2 10.0.1.1
		chk_join_nr 1 1 1
		chk_add_nr 1 1 1
	fi

	# subflow and signal with port
	if reset "subflow and signal with port"; then
		pm_nl_add_endpoint $ns1 10.0.2.1 flags signal port 10100
		pm_nl_set_limits $ns1 0 2
		pm_nl_set_limits $ns2 1 2
		pm_nl_add_endpoint $ns2 10.0.3.2 flags subflow
		run_tests $ns1 $ns2 10.0.1.1
		chk_join_nr 2 2 2
		chk_add_nr 1 1 1
	fi

	# single address with port, remove
	# pm listener events
	if reset_with_events "remove single address with port"; then
		pm_nl_set_limits $ns1 0 1
		pm_nl_add_endpoint $ns1 10.0.2.1 flags signal port 10100
		pm_nl_set_limits $ns2 1 1
		addr_nr_ns1=-1 \
			run_tests $ns1 $ns2 10.0.1.1 slow
		chk_join_nr 1 1 1
		chk_add_nr 1 1 1
		chk_rm_nr 1 1 invert

		verify_listener_events $evts_ns1 $LISTENER_CREATED $AF_INET 10.0.2.1 10100
		verify_listener_events $evts_ns1 $LISTENER_CLOSED $AF_INET 10.0.2.1 10100
		kill_events_pids
	fi

	# subflow and signal with port, remove
	if reset "remove subflow and signal with port"; then
		pm_nl_set_limits $ns1 0 2
		pm_nl_add_endpoint $ns1 10.0.2.1 flags signal port 10100
		pm_nl_set_limits $ns2 1 2
		pm_nl_add_endpoint $ns2 10.0.3.2 flags subflow
		addr_nr_ns1=-1 addr_nr_ns2=-1 \
			run_tests $ns1 $ns2 10.0.1.1 slow
		chk_join_nr 2 2 2
		chk_add_nr 1 1 1
		chk_rm_nr 1 1
	fi

	# subflows and signal with port, flush
	if reset "flush subflows and signal with port"; then
		pm_nl_set_limits $ns1 0 3
		pm_nl_add_endpoint $ns1 10.0.2.1 flags signal port 10100
		pm_nl_set_limits $ns2 1 3
		pm_nl_add_endpoint $ns2 10.0.3.2 flags subflow
		pm_nl_add_endpoint $ns2 10.0.4.2 flags subflow
		addr_nr_ns1=-8 addr_nr_ns2=-2 \
			run_tests $ns1 $ns2 10.0.1.1 slow
		chk_join_nr 3 3 3
		chk_add_nr 1 1
		chk_rm_nr 1 3 invert simult
	fi

	# multiple addresses with port
	if reset "multiple addresses with port"; then
		pm_nl_set_limits $ns1 2 2
		pm_nl_add_endpoint $ns1 10.0.2.1 flags signal port 10100
		pm_nl_add_endpoint $ns1 10.0.3.1 flags signal port 10100
		pm_nl_set_limits $ns2 2 2
		run_tests $ns1 $ns2 10.0.1.1
		chk_join_nr 2 2 2
		chk_add_nr 2 2 2
	fi

	# multiple addresses with ports
	if reset "multiple addresses with ports"; then
		pm_nl_set_limits $ns1 2 2
		pm_nl_add_endpoint $ns1 10.0.2.1 flags signal port 10100
		pm_nl_add_endpoint $ns1 10.0.3.1 flags signal port 10101
		pm_nl_set_limits $ns2 2 2
		run_tests $ns1 $ns2 10.0.1.1
		chk_join_nr 2 2 2
		chk_add_nr 2 2 2
	fi
}

syncookies_tests()
{
	# single subflow, syncookies
	if reset_with_cookies "single subflow with syn cookies"; then
		pm_nl_set_limits $ns1 0 1
		pm_nl_set_limits $ns2 0 1
		pm_nl_add_endpoint $ns2 10.0.3.2 flags subflow
		run_tests $ns1 $ns2 10.0.1.1
		chk_join_nr 1 1 1
	fi

	# multiple subflows with syn cookies
	if reset_with_cookies "multiple subflows with syn cookies"; then
		pm_nl_set_limits $ns1 0 2
		pm_nl_set_limits $ns2 0 2
		pm_nl_add_endpoint $ns2 10.0.3.2 flags subflow
		pm_nl_add_endpoint $ns2 10.0.2.2 flags subflow
		run_tests $ns1 $ns2 10.0.1.1
		chk_join_nr 2 2 2
	fi

	# multiple subflows limited by server
	if reset_with_cookies "subflows limited by server w cookies"; then
		pm_nl_set_limits $ns1 0 1
		pm_nl_set_limits $ns2 0 2
		pm_nl_add_endpoint $ns2 10.0.3.2 flags subflow
		pm_nl_add_endpoint $ns2 10.0.2.2 flags subflow
		run_tests $ns1 $ns2 10.0.1.1
		chk_join_nr 2 1 1
	fi

	# test signal address with cookies
	if reset_with_cookies "signal address with syn cookies"; then
		pm_nl_set_limits $ns1 0 1
		pm_nl_set_limits $ns2 1 1
		pm_nl_add_endpoint $ns1 10.0.2.1 flags signal
		run_tests $ns1 $ns2 10.0.1.1
		chk_join_nr 1 1 1
		chk_add_nr 1 1
	fi

	# test cookie with subflow and signal
	if reset_with_cookies "subflow and signal w cookies"; then
		pm_nl_add_endpoint $ns1 10.0.2.1 flags signal
		pm_nl_set_limits $ns1 0 2
		pm_nl_set_limits $ns2 1 2
		pm_nl_add_endpoint $ns2 10.0.3.2 flags subflow
		run_tests $ns1 $ns2 10.0.1.1
		chk_join_nr 2 2 2
		chk_add_nr 1 1
	fi

	# accept and use add_addr with additional subflows
	if reset_with_cookies "subflows and signal w. cookies"; then
		pm_nl_set_limits $ns1 0 3
		pm_nl_add_endpoint $ns1 10.0.2.1 flags signal
		pm_nl_set_limits $ns2 1 3
		pm_nl_add_endpoint $ns2 10.0.3.2 flags subflow
		pm_nl_add_endpoint $ns2 10.0.4.2 flags subflow
		run_tests $ns1 $ns2 10.0.1.1
		chk_join_nr 3 3 3
		chk_add_nr 1 1
	fi
}

checksum_tests()
{
	# checksum test 0 0
	if reset_with_checksum 0 0; then
		pm_nl_set_limits $ns1 0 1
		pm_nl_set_limits $ns2 0 1
		run_tests $ns1 $ns2 10.0.1.1
		chk_join_nr 0 0 0
	fi

	# checksum test 1 1
	if reset_with_checksum 1 1; then
		pm_nl_set_limits $ns1 0 1
		pm_nl_set_limits $ns2 0 1
		run_tests $ns1 $ns2 10.0.1.1
		chk_join_nr 0 0 0
	fi

	# checksum test 0 1
	if reset_with_checksum 0 1; then
		pm_nl_set_limits $ns1 0 1
		pm_nl_set_limits $ns2 0 1
		run_tests $ns1 $ns2 10.0.1.1
		chk_join_nr 0 0 0
	fi

	# checksum test 1 0
	if reset_with_checksum 1 0; then
		pm_nl_set_limits $ns1 0 1
		pm_nl_set_limits $ns2 0 1
		run_tests $ns1 $ns2 10.0.1.1
		chk_join_nr 0 0 0
	fi
}

deny_join_id0_tests()
{
	# subflow allow join id0 ns1
	if reset_with_allow_join_id0 "single subflow allow join id0 ns1" 1 0; then
		pm_nl_set_limits $ns1 1 1
		pm_nl_set_limits $ns2 1 1
		pm_nl_add_endpoint $ns2 10.0.3.2 flags subflow
		run_tests $ns1 $ns2 10.0.1.1
		chk_join_nr 1 1 1
	fi

	# subflow allow join id0 ns2
	if reset_with_allow_join_id0 "single subflow allow join id0 ns2" 0 1; then
		pm_nl_set_limits $ns1 1 1
		pm_nl_set_limits $ns2 1 1
		pm_nl_add_endpoint $ns2 10.0.3.2 flags subflow
		run_tests $ns1 $ns2 10.0.1.1
		chk_join_nr 0 0 0
	fi

	# signal address allow join id0 ns1
	# ADD_ADDRs are not affected by allow_join_id0 value.
	if reset_with_allow_join_id0 "signal address allow join id0 ns1" 1 0; then
		pm_nl_set_limits $ns1 1 1
		pm_nl_set_limits $ns2 1 1
		pm_nl_add_endpoint $ns1 10.0.2.1 flags signal
		run_tests $ns1 $ns2 10.0.1.1
		chk_join_nr 1 1 1
		chk_add_nr 1 1
	fi

	# signal address allow join id0 ns2
	# ADD_ADDRs are not affected by allow_join_id0 value.
	if reset_with_allow_join_id0 "signal address allow join id0 ns2" 0 1; then
		pm_nl_set_limits $ns1 1 1
		pm_nl_set_limits $ns2 1 1
		pm_nl_add_endpoint $ns1 10.0.2.1 flags signal
		run_tests $ns1 $ns2 10.0.1.1
		chk_join_nr 1 1 1
		chk_add_nr 1 1
	fi

	# subflow and address allow join id0 ns1
	if reset_with_allow_join_id0 "subflow and address allow join id0 1" 1 0; then
		pm_nl_set_limits $ns1 2 2
		pm_nl_set_limits $ns2 2 2
		pm_nl_add_endpoint $ns1 10.0.2.1 flags signal
		pm_nl_add_endpoint $ns2 10.0.3.2 flags subflow
		run_tests $ns1 $ns2 10.0.1.1
		chk_join_nr 2 2 2
	fi

	# subflow and address allow join id0 ns2
	if reset_with_allow_join_id0 "subflow and address allow join id0 2" 0 1; then
		pm_nl_set_limits $ns1 2 2
		pm_nl_set_limits $ns2 2 2
		pm_nl_add_endpoint $ns1 10.0.2.1 flags signal
		pm_nl_add_endpoint $ns2 10.0.3.2 flags subflow
		run_tests $ns1 $ns2 10.0.1.1
		chk_join_nr 1 1 1
	fi
}

fullmesh_tests()
{
	# fullmesh 1
	# 2 fullmesh addrs in ns2, added before the connection,
	# 1 non-fullmesh addr in ns1, added during the connection.
	if reset "fullmesh test 2x1"; then
		pm_nl_set_limits $ns1 0 4
		pm_nl_set_limits $ns2 1 4
		pm_nl_add_endpoint $ns2 10.0.2.2 flags subflow,fullmesh
		pm_nl_add_endpoint $ns2 10.0.3.2 flags subflow,fullmesh
		addr_nr_ns1=1 \
			run_tests $ns1 $ns2 10.0.1.1 slow
		chk_join_nr 4 4 4
		chk_add_nr 1 1
	fi

	# fullmesh 2
	# 1 non-fullmesh addr in ns1, added before the connection,
	# 1 fullmesh addr in ns2, added during the connection.
	if reset "fullmesh test 1x1"; then
		pm_nl_set_limits $ns1 1 3
		pm_nl_set_limits $ns2 1 3
		pm_nl_add_endpoint $ns1 10.0.2.1 flags signal
		addr_nr_ns2=fullmesh_1 \
			run_tests $ns1 $ns2 10.0.1.1 slow
		chk_join_nr 3 3 3
		chk_add_nr 1 1
	fi

	# fullmesh 3
	# 1 non-fullmesh addr in ns1, added before the connection,
	# 2 fullmesh addrs in ns2, added during the connection.
	if reset "fullmesh test 1x2"; then
		pm_nl_set_limits $ns1 2 5
		pm_nl_set_limits $ns2 1 5
		pm_nl_add_endpoint $ns1 10.0.2.1 flags signal
		addr_nr_ns2=fullmesh_2 \
			run_tests $ns1 $ns2 10.0.1.1 slow
		chk_join_nr 5 5 5
		chk_add_nr 1 1
	fi

	# fullmesh 4
	# 1 non-fullmesh addr in ns1, added before the connection,
	# 2 fullmesh addrs in ns2, added during the connection,
	# limit max_subflows to 4.
	if reset "fullmesh test 1x2, limited"; then
		pm_nl_set_limits $ns1 2 4
		pm_nl_set_limits $ns2 1 4
		pm_nl_add_endpoint $ns1 10.0.2.1 flags signal
		addr_nr_ns2=fullmesh_2 \
			run_tests $ns1 $ns2 10.0.1.1 slow
		chk_join_nr 4 4 4
		chk_add_nr 1 1
	fi

	# set fullmesh flag
	if reset "set fullmesh flag test" &&
	   continue_if mptcp_lib_kversion_ge 5.18; then
		pm_nl_set_limits $ns1 4 4
		pm_nl_add_endpoint $ns1 10.0.2.1 flags subflow
		pm_nl_set_limits $ns2 4 4
		addr_nr_ns2=1 sflags=fullmesh \
			run_tests $ns1 $ns2 10.0.1.1 slow
		chk_join_nr 2 2 2
		chk_rm_nr 0 1
	fi

	# set nofullmesh flag
	if reset "set nofullmesh flag test" &&
	   continue_if mptcp_lib_kversion_ge 5.18; then
		pm_nl_set_limits $ns1 4 4
		pm_nl_add_endpoint $ns1 10.0.2.1 flags subflow,fullmesh
		pm_nl_set_limits $ns2 4 4
		addr_nr_ns2=fullmesh_1 sflags=nofullmesh \
			run_tests $ns1 $ns2 10.0.1.1 slow
		chk_join_nr 2 2 2
		chk_rm_nr 0 1
	fi

	# set backup,fullmesh flags
	if reset "set backup,fullmesh flags test" &&
	   continue_if mptcp_lib_kversion_ge 5.18; then
		pm_nl_set_limits $ns1 4 4
		pm_nl_add_endpoint $ns1 10.0.2.1 flags subflow
		pm_nl_set_limits $ns2 4 4
		addr_nr_ns2=1 sflags=backup,fullmesh \
			run_tests $ns1 $ns2 10.0.1.1 slow
		chk_join_nr 2 2 2
		chk_prio_nr 0 1
		chk_rm_nr 0 1
	fi

	# set nobackup,nofullmesh flags
	if reset "set nobackup,nofullmesh flags test" &&
	   continue_if mptcp_lib_kversion_ge 5.18; then
		pm_nl_set_limits $ns1 4 4
		pm_nl_set_limits $ns2 4 4
		pm_nl_add_endpoint $ns2 10.0.2.2 flags subflow,backup,fullmesh
		sflags=nobackup,nofullmesh \
			run_tests $ns1 $ns2 10.0.1.1 slow
		chk_join_nr 2 2 2
		chk_prio_nr 0 1
		chk_rm_nr 0 1
	fi
}

fastclose_tests()
{
	if reset_check_counter "fastclose test" "MPTcpExtMPFastcloseTx"; then
		test_linkfail=1024 addr_nr_ns2=fastclose_client \
			run_tests $ns1 $ns2 10.0.1.1
		chk_join_nr 0 0 0
		chk_fclose_nr 1 1
		chk_rst_nr 1 1 invert
	fi

	if reset_check_counter "fastclose server test" "MPTcpExtMPFastcloseRx"; then
		test_linkfail=1024 addr_nr_ns2=fastclose_server \
			run_tests $ns1 $ns2 10.0.1.1
		chk_join_nr 0 0 0
		chk_fclose_nr 1 1 invert
		chk_rst_nr 1 1
	fi
}

pedit_action_pkts()
{
	tc -n $ns2 -j -s action show action pedit index 100 | \
		grep "packets" | \
		sed 's/.*"packets":\([0-9]\+\),.*/\1/'
}

fail_tests()
{
	# single subflow
	if reset_with_fail "Infinite map" 1; then
		test_linkfail=128 \
			run_tests $ns1 $ns2 10.0.1.1
		chk_join_nr 0 0 0 +1 +0 1 0 1 "$(pedit_action_pkts)"
		chk_fail_nr 1 -1 invert
	fi

	# multiple subflows
	if reset_with_fail "MP_FAIL MP_RST" 2; then
		tc -n $ns2 qdisc add dev ns2eth1 root netem rate 1mbit delay 5
		pm_nl_set_limits $ns1 0 1
		pm_nl_set_limits $ns2 0 1
		pm_nl_add_endpoint $ns2 10.0.2.2 dev ns2eth2 flags subflow
		test_linkfail=1024 \
			run_tests $ns1 $ns2 10.0.1.1
		chk_join_nr 1 1 1 1 0 1 1 0 "$(pedit_action_pkts)"
	fi
}

userspace_pm_add_addr()
{
	local addr=$1
	local id=$2
	local tk

	tk=$(grep "type:1," "$evts_ns1" |
	     sed -n 's/.*\(token:\)\([[:digit:]]*\).*$/\2/p;q')
	ip netns exec $ns1 ./pm_nl_ctl ann $addr token $tk id $id
	sleep 1
}

userspace_pm_rm_sf_addr_ns1()
{
	local addr=$1
	local id=$2
	local tk sp da dp

	tk=$(grep "type:1," "$evts_ns1" |
	     sed -n 's/.*\(token:\)\([[:digit:]]*\).*$/\2/p;q')
	sp=$(grep "type:10" "$evts_ns1" |
	     sed -n 's/.*\(sport:\)\([[:digit:]]*\).*$/\2/p;q')
	da=$(grep "type:10" "$evts_ns1" |
	     sed -n 's/.*\(daddr6:\)\([0-9a-f:.]*\).*$/\2/p;q')
	dp=$(grep "type:10" "$evts_ns1" |
	     sed -n 's/.*\(dport:\)\([[:digit:]]*\).*$/\2/p;q')
	ip netns exec $ns1 ./pm_nl_ctl rem token $tk id $id
	ip netns exec $ns1 ./pm_nl_ctl dsf lip "::ffff:$addr" \
				lport $sp rip $da rport $dp token $tk
	wait_rm_addr $ns1 1
	wait_rm_sf $ns1 1
}

userspace_pm_add_sf()
{
	local addr=$1
	local id=$2
	local tk da dp

	tk=$(sed -n 's/.*\(token:\)\([[:digit:]]*\).*$/\2/p;q' "$evts_ns2")
	da=$(sed -n 's/.*\(daddr4:\)\([0-9.]*\).*$/\2/p;q' "$evts_ns2")
	dp=$(sed -n 's/.*\(dport:\)\([[:digit:]]*\).*$/\2/p;q' "$evts_ns2")
	ip netns exec $ns2 ./pm_nl_ctl csf lip $addr lid $id \
				rip $da rport $dp token $tk
	sleep 1
}

userspace_pm_rm_sf_addr_ns2()
{
	local addr=$1
	local id=$2
	local tk da dp sp

	tk=$(sed -n 's/.*\(token:\)\([[:digit:]]*\).*$/\2/p;q' "$evts_ns2")
	da=$(sed -n 's/.*\(daddr4:\)\([0-9.]*\).*$/\2/p;q' "$evts_ns2")
	dp=$(sed -n 's/.*\(dport:\)\([[:digit:]]*\).*$/\2/p;q' "$evts_ns2")
	sp=$(grep "type:10" "$evts_ns2" |
	     sed -n 's/.*\(sport:\)\([[:digit:]]*\).*$/\2/p;q')
	ip netns exec $ns2 ./pm_nl_ctl rem token $tk id $id
	ip netns exec $ns2 ./pm_nl_ctl dsf lip $addr lport $sp \
				rip $da rport $dp token $tk
	wait_rm_addr $ns2 1
	wait_rm_sf $ns2 1
}

userspace_tests()
{
	# userspace pm type prevents add_addr
	if reset "userspace pm type prevents add_addr" &&
	   continue_if mptcp_lib_has_file '/proc/sys/net/mptcp/pm_type'; then
		set_userspace_pm $ns1
		pm_nl_set_limits $ns1 0 2
		pm_nl_set_limits $ns2 0 2
		pm_nl_add_endpoint $ns1 10.0.2.1 flags signal
		run_tests $ns1 $ns2 10.0.1.1
		chk_join_nr 0 0 0
		chk_add_nr 0 0
	fi

	# userspace pm type does not echo add_addr without daemon
	if reset "userspace pm no echo w/o daemon" &&
	   continue_if mptcp_lib_has_file '/proc/sys/net/mptcp/pm_type'; then
		set_userspace_pm $ns2
		pm_nl_set_limits $ns1 0 2
		pm_nl_set_limits $ns2 0 2
		pm_nl_add_endpoint $ns1 10.0.2.1 flags signal
		run_tests $ns1 $ns2 10.0.1.1
		chk_join_nr 0 0 0
		chk_add_nr 1 0
	fi

	# userspace pm type rejects join
	if reset "userspace pm type rejects join" &&
	   continue_if mptcp_lib_has_file '/proc/sys/net/mptcp/pm_type'; then
		set_userspace_pm $ns1
		pm_nl_set_limits $ns1 1 1
		pm_nl_set_limits $ns2 1 1
		pm_nl_add_endpoint $ns2 10.0.3.2 flags subflow
		run_tests $ns1 $ns2 10.0.1.1
		chk_join_nr 1 1 0
	fi

	# userspace pm type does not send join
	if reset "userspace pm type does not send join" &&
	   continue_if mptcp_lib_has_file '/proc/sys/net/mptcp/pm_type'; then
		set_userspace_pm $ns2
		pm_nl_set_limits $ns1 1 1
		pm_nl_set_limits $ns2 1 1
		pm_nl_add_endpoint $ns2 10.0.3.2 flags subflow
		run_tests $ns1 $ns2 10.0.1.1
		chk_join_nr 0 0 0
	fi

	# userspace pm type prevents mp_prio
	if reset "userspace pm type prevents mp_prio" &&
	   continue_if mptcp_lib_has_file '/proc/sys/net/mptcp/pm_type'; then
		set_userspace_pm $ns1
		pm_nl_set_limits $ns1 1 1
		pm_nl_set_limits $ns2 1 1
		pm_nl_add_endpoint $ns2 10.0.3.2 flags subflow
		sflags=backup \
			run_tests $ns1 $ns2 10.0.1.1 slow
		chk_join_nr 1 1 0
		chk_prio_nr 0 0
	fi

	# userspace pm type prevents rm_addr
	if reset "userspace pm type prevents rm_addr" &&
	   continue_if mptcp_lib_has_file '/proc/sys/net/mptcp/pm_type'; then
		set_userspace_pm $ns1
		set_userspace_pm $ns2
		pm_nl_set_limits $ns1 0 1
		pm_nl_set_limits $ns2 0 1
		pm_nl_add_endpoint $ns2 10.0.3.2 flags subflow
		addr_nr_ns2=-1 \
			run_tests $ns1 $ns2 10.0.1.1 slow
		chk_join_nr 0 0 0
		chk_rm_nr 0 0
	fi

	# userspace pm add & remove address
	if reset_with_events "userspace pm add & remove address" &&
	   continue_if mptcp_lib_has_file '/proc/sys/net/mptcp/pm_type'; then
		set_userspace_pm $ns1
		pm_nl_set_limits $ns2 1 1
		run_tests $ns1 $ns2 10.0.1.1 speed_10 &
		local tests_pid=$!
		wait_mpj $ns1
		userspace_pm_add_addr 10.0.2.1 10
		chk_join_nr 1 1 1
		chk_add_nr 1 1
		chk_mptcp_info subflows 1 subflows 1
		chk_mptcp_info add_addr_signal 1 add_addr_accepted 1
		userspace_pm_rm_sf_addr_ns1 10.0.2.1 10
		chk_rm_nr 1 1 invert
		chk_mptcp_info subflows 0 subflows 0
		kill_events_pids
		wait $tests_pid
	fi

	# userspace pm create destroy subflow
	if reset_with_events "userspace pm create destroy subflow" &&
	   continue_if mptcp_lib_has_file '/proc/sys/net/mptcp/pm_type'; then
		set_userspace_pm $ns2
		pm_nl_set_limits $ns1 0 1
		run_tests $ns1 $ns2 10.0.1.1 speed_10 &
		local tests_pid=$!
		wait_mpj $ns2
		userspace_pm_add_sf 10.0.3.2 20
		chk_join_nr 1 1 1
<<<<<<< HEAD
		chk_rm_nr 1 1
=======
		chk_mptcp_info subflows 1 subflows 1
		userspace_pm_rm_sf_addr_ns2 10.0.3.2 20
		chk_rm_nr 1 1
		chk_mptcp_info subflows 0 subflows 0
>>>>>>> fbdf30bf
		kill_events_pids
		wait $tests_pid
	fi
}

endpoint_tests()
{
	# subflow_rebuild_header is needed to support the implicit flag
	# userspace pm type prevents add_addr
	if reset "implicit EP" &&
	   mptcp_lib_kallsyms_has "subflow_rebuild_header$"; then
		pm_nl_set_limits $ns1 2 2
		pm_nl_set_limits $ns2 2 2
		pm_nl_add_endpoint $ns1 10.0.2.1 flags signal
		run_tests $ns1 $ns2 10.0.1.1 slow 2>/dev/null &

		wait_mpj $ns1
		pm_nl_check_endpoint 1 "creation" \
			$ns2 10.0.2.2 id 1 flags implicit
		chk_mptcp_info subflows 1 subflows 1
		chk_mptcp_info add_addr_signal 1 add_addr_accepted 1

		pm_nl_add_endpoint $ns2 10.0.2.2 id 33
		pm_nl_check_endpoint 0 "ID change is prevented" \
			$ns2 10.0.2.2 id 1 flags implicit

		pm_nl_add_endpoint $ns2 10.0.2.2 flags signal
		pm_nl_check_endpoint 0 "modif is allowed" \
			$ns2 10.0.2.2 id 1 flags signal
		kill_tests_wait
	fi

	if reset "delete and re-add" &&
	   mptcp_lib_kallsyms_has "subflow_rebuild_header$"; then
		pm_nl_set_limits $ns1 1 1
		pm_nl_set_limits $ns2 1 1
		pm_nl_add_endpoint $ns2 10.0.2.2 id 2 dev ns2eth2 flags subflow
		test_linkfail=4 \
			run_tests $ns1 $ns2 10.0.1.1 speed_20 2>/dev/null &

		wait_mpj $ns2
		chk_subflow_nr needtitle "before delete" 2
		chk_mptcp_info subflows 1 subflows 1

		pm_nl_del_endpoint $ns2 2 10.0.2.2
		sleep 0.5
		chk_subflow_nr "" "after delete" 1
		chk_mptcp_info subflows 0 subflows 0

		pm_nl_add_endpoint $ns2 10.0.2.2 dev ns2eth2 flags subflow
		wait_mpj $ns2
		chk_subflow_nr "" "after re-add" 2
		chk_mptcp_info subflows 1 subflows 1
		kill_tests_wait
	fi
}

# [$1: error message]
usage()
{
	if [ -n "${1}" ]; then
		echo "${1}"
		ret=1
	fi

	echo "mptcp_join usage:"

	local key
	for key in "${!all_tests[@]}"; do
		echo "  -${key} ${all_tests[${key}]}"
	done

	echo "  -c capture pcap files"
	echo "  -C enable data checksum"
	echo "  -i use ip mptcp"
	echo "  -h help"

	echo "[test ids|names]"

	exit ${ret}
}


# Use a "simple" array to force an specific order we cannot have with an associative one
all_tests_sorted=(
	f@subflows_tests
	e@subflows_error_tests
	s@signal_address_tests
	l@link_failure_tests
	t@add_addr_timeout_tests
	r@remove_tests
	a@add_tests
	6@ipv6_tests
	4@v4mapped_tests
	M@mixed_tests
	b@backup_tests
	p@add_addr_ports_tests
	k@syncookies_tests
	S@checksum_tests
	d@deny_join_id0_tests
	m@fullmesh_tests
	z@fastclose_tests
	F@fail_tests
	u@userspace_tests
	I@endpoint_tests
)

all_tests_args=""
all_tests_names=()
for subtests in "${all_tests_sorted[@]}"; do
	key="${subtests%@*}"
	value="${subtests#*@}"

	all_tests_args+="${key}"
	all_tests_names+=("${value}")
	all_tests[${key}]="${value}"
done

tests=()
while getopts "${all_tests_args}cCih" opt; do
	case $opt in
		["${all_tests_args}"])
			tests+=("${all_tests[${opt}]}")
			;;
		c)
			capture=1
			;;
		C)
			checksum=1
			;;
		i)
			ip_mptcp=1
			;;
		h)
			usage
			;;
		*)
			usage "Unknown option: -${opt}"
			;;
	esac
done

shift $((OPTIND - 1))

for arg in "${@}"; do
	if [[ "${arg}" =~ ^[0-9]+$ ]]; then
		only_tests_ids+=("${arg}")
	else
		only_tests_names+=("${arg}")
	fi
done

if [ ${#tests[@]} -eq 0 ]; then
	tests=("${all_tests_names[@]}")
fi

for subtests in "${tests[@]}"; do
	"${subtests}"
done

if [ ${ret} -ne 0 ]; then
	echo
	echo "${#failed_tests[@]} failure(s) has(ve) been detected:"
	for i in $(get_failed_tests_ids); do
		echo -e "\t- ${i}: ${failed_tests[${i}]}"
	done
	echo
fi

exit $ret<|MERGE_RESOLUTION|>--- conflicted
+++ resolved
@@ -148,10 +148,7 @@
 check_tools()
 {
 	mptcp_lib_check_mptcp
-<<<<<<< HEAD
-=======
 	mptcp_lib_check_kallsyms
->>>>>>> fbdf30bf
 
 	if ! ip -Version &> /dev/null; then
 		echo "SKIP: Could not run test without ip tool"
@@ -848,28 +845,7 @@
 			else
 				addr="10.0.$counter.1"
 			fi
-<<<<<<< HEAD
-			if [ $userspace_pm -eq 0 ]; then
-				pm_nl_add_endpoint $ns1 $addr flags signal
-			else
-				tk=$(grep "type:1," "$evts_ns1" |
-				     sed -n 's/.*\(token:\)\([[:digit:]]*\).*$/\2/p;q')
-				ip netns exec ${listener_ns} ./pm_nl_ctl ann $addr token $tk id $id
-				sleep 1
-				sp=$(grep "type:10" "$evts_ns1" |
-				     sed -n 's/.*\(sport:\)\([[:digit:]]*\).*$/\2/p;q')
-				da=$(grep "type:10" "$evts_ns1" |
-				     sed -n 's/.*\(daddr6:\)\([0-9a-f:.]*\).*$/\2/p;q')
-				dp=$(grep "type:10" "$evts_ns1" |
-				     sed -n 's/.*\(dport:\)\([[:digit:]]*\).*$/\2/p;q')
-				ip netns exec ${listener_ns} ./pm_nl_ctl rem token $tk id $id
-				ip netns exec ${listener_ns} ./pm_nl_ctl dsf lip "::ffff:$addr" \
-							lport $sp rip $da rport $dp token $tk
-			fi
-
-=======
 			pm_nl_add_endpoint $ns1 $addr flags signal
->>>>>>> fbdf30bf
 			counter=$((counter + 1))
 			add_nr_ns1=$((add_nr_ns1 - 1))
 			id=$((id + 1))
@@ -921,25 +897,7 @@
 			else
 				addr="10.0.$counter.2"
 			fi
-<<<<<<< HEAD
-			if [ $userspace_pm -eq 0 ]; then
-				pm_nl_add_endpoint $ns2 $addr flags $flags
-			else
-				tk=$(sed -n 's/.*\(token:\)\([[:digit:]]*\).*$/\2/p;q' "$evts_ns2")
-				da=$(sed -n 's/.*\(daddr4:\)\([0-9.]*\).*$/\2/p;q' "$evts_ns2")
-				dp=$(sed -n 's/.*\(dport:\)\([[:digit:]]*\).*$/\2/p;q' "$evts_ns2")
-				ip netns exec ${connector_ns} ./pm_nl_ctl csf lip $addr lid $id \
-									rip $da rport $dp token $tk
-				sleep 1
-				sp=$(grep "type:10" "$evts_ns2" |
-				     sed -n 's/.*\(sport:\)\([[:digit:]]*\).*$/\2/p;q')
-				ip netns exec ${connector_ns} ./pm_nl_ctl rem token $tk id $id
-				ip netns exec ${connector_ns} ./pm_nl_ctl dsf lip $addr lport $sp \
-									rip $da rport $dp token $tk
-			fi
-=======
 			pm_nl_add_endpoint $ns2 $addr flags $flags
->>>>>>> fbdf30bf
 			counter=$((counter + 1))
 			add_nr_ns2=$((add_nr_ns2 - 1))
 			id=$((id + 1))
@@ -3437,14 +3395,10 @@
 		wait_mpj $ns2
 		userspace_pm_add_sf 10.0.3.2 20
 		chk_join_nr 1 1 1
-<<<<<<< HEAD
-		chk_rm_nr 1 1
-=======
 		chk_mptcp_info subflows 1 subflows 1
 		userspace_pm_rm_sf_addr_ns2 10.0.3.2 20
 		chk_rm_nr 1 1
 		chk_mptcp_info subflows 0 subflows 0
->>>>>>> fbdf30bf
 		kill_events_pids
 		wait $tests_pid
 	fi

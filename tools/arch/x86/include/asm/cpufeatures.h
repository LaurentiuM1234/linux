/* SPDX-License-Identifier: GPL-2.0 */
#ifndef _ASM_X86_CPUFEATURES_H
#define _ASM_X86_CPUFEATURES_H

#ifndef _ASM_X86_REQUIRED_FEATURES_H
#include <asm/required-features.h>
#endif

#ifndef _ASM_X86_DISABLED_FEATURES_H
#include <asm/disabled-features.h>
#endif

/*
 * Defines x86 CPU feature bits
 */
#define NCAPINTS			19	   /* N 32-bit words worth of info */
#define NBUGINTS			1	   /* N 32-bit bug flags */

/*
 * Note: If the comment begins with a quoted string, that string is used
 * in /proc/cpuinfo instead of the macro name.  If the string is "",
 * this feature bit is not displayed in /proc/cpuinfo at all.
 *
 * When adding new features here that depend on other features,
 * please update the table in kernel/cpu/cpuid-deps.c as well.
 */

/* Intel-defined CPU features, CPUID level 0x00000001 (EDX), word 0 */
#define X86_FEATURE_FPU			( 0*32+ 0) /* Onboard FPU */
#define X86_FEATURE_VME			( 0*32+ 1) /* Virtual Mode Extensions */
#define X86_FEATURE_DE			( 0*32+ 2) /* Debugging Extensions */
#define X86_FEATURE_PSE			( 0*32+ 3) /* Page Size Extensions */
#define X86_FEATURE_TSC			( 0*32+ 4) /* Time Stamp Counter */
#define X86_FEATURE_MSR			( 0*32+ 5) /* Model-Specific Registers */
#define X86_FEATURE_PAE			( 0*32+ 6) /* Physical Address Extensions */
#define X86_FEATURE_MCE			( 0*32+ 7) /* Machine Check Exception */
#define X86_FEATURE_CX8			( 0*32+ 8) /* CMPXCHG8 instruction */
#define X86_FEATURE_APIC		( 0*32+ 9) /* Onboard APIC */
#define X86_FEATURE_SEP			( 0*32+11) /* SYSENTER/SYSEXIT */
#define X86_FEATURE_MTRR		( 0*32+12) /* Memory Type Range Registers */
#define X86_FEATURE_PGE			( 0*32+13) /* Page Global Enable */
#define X86_FEATURE_MCA			( 0*32+14) /* Machine Check Architecture */
#define X86_FEATURE_CMOV		( 0*32+15) /* CMOV instructions (plus FCMOVcc, FCOMI with FPU) */
#define X86_FEATURE_PAT			( 0*32+16) /* Page Attribute Table */
#define X86_FEATURE_PSE36		( 0*32+17) /* 36-bit PSEs */
#define X86_FEATURE_PN			( 0*32+18) /* Processor serial number */
#define X86_FEATURE_CLFLUSH		( 0*32+19) /* CLFLUSH instruction */
#define X86_FEATURE_DS			( 0*32+21) /* "dts" Debug Store */
#define X86_FEATURE_ACPI		( 0*32+22) /* ACPI via MSR */
#define X86_FEATURE_MMX			( 0*32+23) /* Multimedia Extensions */
#define X86_FEATURE_FXSR		( 0*32+24) /* FXSAVE/FXRSTOR, CR4.OSFXSR */
#define X86_FEATURE_XMM			( 0*32+25) /* "sse" */
#define X86_FEATURE_XMM2		( 0*32+26) /* "sse2" */
#define X86_FEATURE_SELFSNOOP		( 0*32+27) /* "ss" CPU self snoop */
#define X86_FEATURE_HT			( 0*32+28) /* Hyper-Threading */
#define X86_FEATURE_ACC			( 0*32+29) /* "tm" Automatic clock control */
#define X86_FEATURE_IA64		( 0*32+30) /* IA-64 processor */
#define X86_FEATURE_PBE			( 0*32+31) /* Pending Break Enable */

/* AMD-defined CPU features, CPUID level 0x80000001, word 1 */
/* Don't duplicate feature flags which are redundant with Intel! */
#define X86_FEATURE_SYSCALL		( 1*32+11) /* SYSCALL/SYSRET */
#define X86_FEATURE_MP			( 1*32+19) /* MP Capable */
#define X86_FEATURE_NX			( 1*32+20) /* Execute Disable */
#define X86_FEATURE_MMXEXT		( 1*32+22) /* AMD MMX extensions */
#define X86_FEATURE_FXSR_OPT		( 1*32+25) /* FXSAVE/FXRSTOR optimizations */
#define X86_FEATURE_GBPAGES		( 1*32+26) /* "pdpe1gb" GB pages */
#define X86_FEATURE_RDTSCP		( 1*32+27) /* RDTSCP */
#define X86_FEATURE_LM			( 1*32+29) /* Long Mode (x86-64, 64-bit support) */
#define X86_FEATURE_3DNOWEXT		( 1*32+30) /* AMD 3DNow extensions */
#define X86_FEATURE_3DNOW		( 1*32+31) /* 3DNow */

/* Transmeta-defined CPU features, CPUID level 0x80860001, word 2 */
#define X86_FEATURE_RECOVERY		( 2*32+ 0) /* CPU in recovery mode */
#define X86_FEATURE_LONGRUN		( 2*32+ 1) /* Longrun power control */
#define X86_FEATURE_LRTI		( 2*32+ 3) /* LongRun table interface */

/* Other features, Linux-defined mapping, word 3 */
/* This range is used for feature bits which conflict or are synthesized */
#define X86_FEATURE_CXMMX		( 3*32+ 0) /* Cyrix MMX extensions */
#define X86_FEATURE_K6_MTRR		( 3*32+ 1) /* AMD K6 nonstandard MTRRs */
#define X86_FEATURE_CYRIX_ARR		( 3*32+ 2) /* Cyrix ARRs (= MTRRs) */
#define X86_FEATURE_CENTAUR_MCR		( 3*32+ 3) /* Centaur MCRs (= MTRRs) */

/* CPU types for specific tunings: */
#define X86_FEATURE_K8			( 3*32+ 4) /* "" Opteron, Athlon64 */
#define X86_FEATURE_K7			( 3*32+ 5) /* "" Athlon */
#define X86_FEATURE_P3			( 3*32+ 6) /* "" P3 */
#define X86_FEATURE_P4			( 3*32+ 7) /* "" P4 */
#define X86_FEATURE_CONSTANT_TSC	( 3*32+ 8) /* TSC ticks at a constant rate */
#define X86_FEATURE_UP			( 3*32+ 9) /* SMP kernel running on UP */
#define X86_FEATURE_ART			( 3*32+10) /* Always running timer (ART) */
#define X86_FEATURE_ARCH_PERFMON	( 3*32+11) /* Intel Architectural PerfMon */
#define X86_FEATURE_PEBS		( 3*32+12) /* Precise-Event Based Sampling */
#define X86_FEATURE_BTS			( 3*32+13) /* Branch Trace Store */
#define X86_FEATURE_SYSCALL32		( 3*32+14) /* "" syscall in IA32 userspace */
#define X86_FEATURE_SYSENTER32		( 3*32+15) /* "" sysenter in IA32 userspace */
#define X86_FEATURE_REP_GOOD		( 3*32+16) /* REP microcode works well */
#define X86_FEATURE_SME_COHERENT	( 3*32+17) /* "" AMD hardware-enforced cache coherency */
#define X86_FEATURE_LFENCE_RDTSC	( 3*32+18) /* "" LFENCE synchronizes RDTSC */
#define X86_FEATURE_ACC_POWER		( 3*32+19) /* AMD Accumulated Power Mechanism */
#define X86_FEATURE_NOPL		( 3*32+20) /* The NOPL (0F 1F) instructions */
#define X86_FEATURE_ALWAYS		( 3*32+21) /* "" Always-present feature */
#define X86_FEATURE_XTOPOLOGY		( 3*32+22) /* CPU topology enum extensions */
#define X86_FEATURE_TSC_RELIABLE	( 3*32+23) /* TSC is known to be reliable */
#define X86_FEATURE_NONSTOP_TSC		( 3*32+24) /* TSC does not stop in C states */
#define X86_FEATURE_CPUID		( 3*32+25) /* CPU has CPUID instruction itself */
#define X86_FEATURE_EXTD_APICID		( 3*32+26) /* Extended APICID (8 bits) */
#define X86_FEATURE_AMD_DCM		( 3*32+27) /* AMD multi-node processor */
#define X86_FEATURE_APERFMPERF		( 3*32+28) /* P-State hardware coordination feedback capability (APERF/MPERF MSRs) */
/* free					( 3*32+29) */
#define X86_FEATURE_NONSTOP_TSC_S3	( 3*32+30) /* TSC doesn't stop in S3 state */
#define X86_FEATURE_TSC_KNOWN_FREQ	( 3*32+31) /* TSC has known frequency */

/* Intel-defined CPU features, CPUID level 0x00000001 (ECX), word 4 */
#define X86_FEATURE_XMM3		( 4*32+ 0) /* "pni" SSE-3 */
#define X86_FEATURE_PCLMULQDQ		( 4*32+ 1) /* PCLMULQDQ instruction */
#define X86_FEATURE_DTES64		( 4*32+ 2) /* 64-bit Debug Store */
#define X86_FEATURE_MWAIT		( 4*32+ 3) /* "monitor" MONITOR/MWAIT support */
#define X86_FEATURE_DSCPL		( 4*32+ 4) /* "ds_cpl" CPL-qualified (filtered) Debug Store */
#define X86_FEATURE_VMX			( 4*32+ 5) /* Hardware virtualization */
#define X86_FEATURE_SMX			( 4*32+ 6) /* Safer Mode eXtensions */
#define X86_FEATURE_EST			( 4*32+ 7) /* Enhanced SpeedStep */
#define X86_FEATURE_TM2			( 4*32+ 8) /* Thermal Monitor 2 */
#define X86_FEATURE_SSSE3		( 4*32+ 9) /* Supplemental SSE-3 */
#define X86_FEATURE_CID			( 4*32+10) /* Context ID */
#define X86_FEATURE_SDBG		( 4*32+11) /* Silicon Debug */
#define X86_FEATURE_FMA			( 4*32+12) /* Fused multiply-add */
#define X86_FEATURE_CX16		( 4*32+13) /* CMPXCHG16B instruction */
#define X86_FEATURE_XTPR		( 4*32+14) /* Send Task Priority Messages */
#define X86_FEATURE_PDCM		( 4*32+15) /* Perf/Debug Capabilities MSR */
#define X86_FEATURE_PCID		( 4*32+17) /* Process Context Identifiers */
#define X86_FEATURE_DCA			( 4*32+18) /* Direct Cache Access */
#define X86_FEATURE_XMM4_1		( 4*32+19) /* "sse4_1" SSE-4.1 */
#define X86_FEATURE_XMM4_2		( 4*32+20) /* "sse4_2" SSE-4.2 */
#define X86_FEATURE_X2APIC		( 4*32+21) /* X2APIC */
#define X86_FEATURE_MOVBE		( 4*32+22) /* MOVBE instruction */
#define X86_FEATURE_POPCNT		( 4*32+23) /* POPCNT instruction */
#define X86_FEATURE_TSC_DEADLINE_TIMER	( 4*32+24) /* TSC deadline timer */
#define X86_FEATURE_AES			( 4*32+25) /* AES instructions */
#define X86_FEATURE_XSAVE		( 4*32+26) /* XSAVE/XRSTOR/XSETBV/XGETBV instructions */
#define X86_FEATURE_OSXSAVE		( 4*32+27) /* "" XSAVE instruction enabled in the OS */
#define X86_FEATURE_AVX			( 4*32+28) /* Advanced Vector Extensions */
#define X86_FEATURE_F16C		( 4*32+29) /* 16-bit FP conversions */
#define X86_FEATURE_RDRAND		( 4*32+30) /* RDRAND instruction */
#define X86_FEATURE_HYPERVISOR		( 4*32+31) /* Running on a hypervisor */

/* VIA/Cyrix/Centaur-defined CPU features, CPUID level 0xC0000001, word 5 */
#define X86_FEATURE_XSTORE		( 5*32+ 2) /* "rng" RNG present (xstore) */
#define X86_FEATURE_XSTORE_EN		( 5*32+ 3) /* "rng_en" RNG enabled */
#define X86_FEATURE_XCRYPT		( 5*32+ 6) /* "ace" on-CPU crypto (xcrypt) */
#define X86_FEATURE_XCRYPT_EN		( 5*32+ 7) /* "ace_en" on-CPU crypto enabled */
#define X86_FEATURE_ACE2		( 5*32+ 8) /* Advanced Cryptography Engine v2 */
#define X86_FEATURE_ACE2_EN		( 5*32+ 9) /* ACE v2 enabled */
#define X86_FEATURE_PHE			( 5*32+10) /* PadLock Hash Engine */
#define X86_FEATURE_PHE_EN		( 5*32+11) /* PHE enabled */
#define X86_FEATURE_PMM			( 5*32+12) /* PadLock Montgomery Multiplier */
#define X86_FEATURE_PMM_EN		( 5*32+13) /* PMM enabled */

/* More extended AMD flags: CPUID level 0x80000001, ECX, word 6 */
#define X86_FEATURE_LAHF_LM		( 6*32+ 0) /* LAHF/SAHF in long mode */
#define X86_FEATURE_CMP_LEGACY		( 6*32+ 1) /* If yes HyperThreading not valid */
#define X86_FEATURE_SVM			( 6*32+ 2) /* Secure Virtual Machine */
#define X86_FEATURE_EXTAPIC		( 6*32+ 3) /* Extended APIC space */
#define X86_FEATURE_CR8_LEGACY		( 6*32+ 4) /* CR8 in 32-bit mode */
#define X86_FEATURE_ABM			( 6*32+ 5) /* Advanced bit manipulation */
#define X86_FEATURE_SSE4A		( 6*32+ 6) /* SSE-4A */
#define X86_FEATURE_MISALIGNSSE		( 6*32+ 7) /* Misaligned SSE mode */
#define X86_FEATURE_3DNOWPREFETCH	( 6*32+ 8) /* 3DNow prefetch instructions */
#define X86_FEATURE_OSVW		( 6*32+ 9) /* OS Visible Workaround */
#define X86_FEATURE_IBS			( 6*32+10) /* Instruction Based Sampling */
#define X86_FEATURE_XOP			( 6*32+11) /* extended AVX instructions */
#define X86_FEATURE_SKINIT		( 6*32+12) /* SKINIT/STGI instructions */
#define X86_FEATURE_WDT			( 6*32+13) /* Watchdog timer */
#define X86_FEATURE_LWP			( 6*32+15) /* Light Weight Profiling */
#define X86_FEATURE_FMA4		( 6*32+16) /* 4 operands MAC instructions */
#define X86_FEATURE_TCE			( 6*32+17) /* Translation Cache Extension */
#define X86_FEATURE_NODEID_MSR		( 6*32+19) /* NodeId MSR */
#define X86_FEATURE_TBM			( 6*32+21) /* Trailing Bit Manipulations */
#define X86_FEATURE_TOPOEXT		( 6*32+22) /* Topology extensions CPUID leafs */
#define X86_FEATURE_PERFCTR_CORE	( 6*32+23) /* Core performance counter extensions */
#define X86_FEATURE_PERFCTR_NB		( 6*32+24) /* NB performance counter extensions */
#define X86_FEATURE_BPEXT		( 6*32+26) /* Data breakpoint extension */
#define X86_FEATURE_PTSC		( 6*32+27) /* Performance time-stamp counter */
#define X86_FEATURE_PERFCTR_LLC		( 6*32+28) /* Last Level Cache performance counter extensions */
#define X86_FEATURE_MWAITX		( 6*32+29) /* MWAIT extension (MONITORX/MWAITX instructions) */

/*
 * Auxiliary flags: Linux defined - For features scattered in various
 * CPUID levels like 0x6, 0xA etc, word 7.
 *
 * Reuse free bits when adding new feature flags!
 */
#define X86_FEATURE_RING3MWAIT		( 7*32+ 0) /* Ring 3 MONITOR/MWAIT instructions */
#define X86_FEATURE_CPUID_FAULT		( 7*32+ 1) /* Intel CPUID faulting */
#define X86_FEATURE_CPB			( 7*32+ 2) /* AMD Core Performance Boost */
#define X86_FEATURE_EPB			( 7*32+ 3) /* IA32_ENERGY_PERF_BIAS support */
#define X86_FEATURE_CAT_L3		( 7*32+ 4) /* Cache Allocation Technology L3 */
#define X86_FEATURE_CAT_L2		( 7*32+ 5) /* Cache Allocation Technology L2 */
#define X86_FEATURE_CDP_L3		( 7*32+ 6) /* Code and Data Prioritization L3 */
#define X86_FEATURE_INVPCID_SINGLE	( 7*32+ 7) /* Effectively INVPCID && CR4.PCIDE=1 */
#define X86_FEATURE_HW_PSTATE		( 7*32+ 8) /* AMD HW-PState */
#define X86_FEATURE_PROC_FEEDBACK	( 7*32+ 9) /* AMD ProcFeedbackInterface */
#define X86_FEATURE_SME			( 7*32+10) /* AMD Secure Memory Encryption */
#define X86_FEATURE_PTI			( 7*32+11) /* Kernel Page Table Isolation enabled */
#define X86_FEATURE_RETPOLINE		( 7*32+12) /* "" Generic Retpoline mitigation for Spectre variant 2 */
#define X86_FEATURE_RETPOLINE_AMD	( 7*32+13) /* "" AMD Retpoline mitigation for Spectre variant 2 */
#define X86_FEATURE_INTEL_PPIN		( 7*32+14) /* Intel Processor Inventory Number */
#define X86_FEATURE_CDP_L2		( 7*32+15) /* Code and Data Prioritization L2 */
#define X86_FEATURE_MSR_SPEC_CTRL	( 7*32+16) /* "" MSR SPEC_CTRL is implemented */
#define X86_FEATURE_SSBD		( 7*32+17) /* Speculative Store Bypass Disable */
#define X86_FEATURE_MBA			( 7*32+18) /* Memory Bandwidth Allocation */
#define X86_FEATURE_RSB_CTXSW		( 7*32+19) /* "" Fill RSB on context switches */
#define X86_FEATURE_SEV			( 7*32+20) /* AMD Secure Encrypted Virtualization */
#define X86_FEATURE_USE_IBPB		( 7*32+21) /* "" Indirect Branch Prediction Barrier enabled */
#define X86_FEATURE_USE_IBRS_FW		( 7*32+22) /* "" Use IBRS during runtime firmware calls */
#define X86_FEATURE_SPEC_STORE_BYPASS_DISABLE	( 7*32+23) /* "" Disable Speculative Store Bypass. */
#define X86_FEATURE_LS_CFG_SSBD		( 7*32+24)  /* "" AMD SSBD implementation via LS_CFG MSR */
#define X86_FEATURE_IBRS		( 7*32+25) /* Indirect Branch Restricted Speculation */
#define X86_FEATURE_IBPB		( 7*32+26) /* Indirect Branch Prediction Barrier */
#define X86_FEATURE_STIBP		( 7*32+27) /* Single Thread Indirect Branch Predictors */
#define X86_FEATURE_ZEN			( 7*32+28) /* "" CPU is AMD family 0x17 or above (Zen) */
#define X86_FEATURE_L1TF_PTEINV		( 7*32+29) /* "" L1TF workaround PTE inversion */
#define X86_FEATURE_IBRS_ENHANCED	( 7*32+30) /* Enhanced IBRS */
#define X86_FEATURE_MSR_IA32_FEAT_CTL	( 7*32+31) /* "" MSR IA32_FEAT_CTL configured */

/* Virtualization flags: Linux defined, word 8 */
#define X86_FEATURE_TPR_SHADOW		( 8*32+ 0) /* Intel TPR Shadow */
#define X86_FEATURE_VNMI		( 8*32+ 1) /* Intel Virtual NMI */
#define X86_FEATURE_FLEXPRIORITY	( 8*32+ 2) /* Intel FlexPriority */
#define X86_FEATURE_EPT			( 8*32+ 3) /* Intel Extended Page Table */
#define X86_FEATURE_VPID		( 8*32+ 4) /* Intel Virtual Processor ID */

#define X86_FEATURE_VMMCALL		( 8*32+15) /* Prefer VMMCALL to VMCALL */
#define X86_FEATURE_XENPV		( 8*32+16) /* "" Xen paravirtual guest */
#define X86_FEATURE_EPT_AD		( 8*32+17) /* Intel Extended Page Table access-dirty bit */
#define X86_FEATURE_VMCALL		( 8*32+18) /* "" Hypervisor supports the VMCALL instruction */
#define X86_FEATURE_VMW_VMMCALL		( 8*32+19) /* "" VMware prefers VMMCALL hypercall instruction */
#define X86_FEATURE_SEV_ES		( 8*32+20) /* AMD Secure Encrypted Virtualization - Encrypted State */
<<<<<<< HEAD
=======
#define X86_FEATURE_VM_PAGE_FLUSH	( 8*32+21) /* "" VM Page Flush MSR is supported */
>>>>>>> 76ec55ca

/* Intel-defined CPU features, CPUID level 0x00000007:0 (EBX), word 9 */
#define X86_FEATURE_FSGSBASE		( 9*32+ 0) /* RDFSBASE, WRFSBASE, RDGSBASE, WRGSBASE instructions*/
#define X86_FEATURE_TSC_ADJUST		( 9*32+ 1) /* TSC adjustment MSR 0x3B */
#define X86_FEATURE_SGX			( 9*32+ 2) /* Software Guard Extensions */
#define X86_FEATURE_BMI1		( 9*32+ 3) /* 1st group bit manipulation extensions */
#define X86_FEATURE_HLE			( 9*32+ 4) /* Hardware Lock Elision */
#define X86_FEATURE_AVX2		( 9*32+ 5) /* AVX2 instructions */
#define X86_FEATURE_FDP_EXCPTN_ONLY	( 9*32+ 6) /* "" FPU data pointer updated only on x87 exceptions */
#define X86_FEATURE_SMEP		( 9*32+ 7) /* Supervisor Mode Execution Protection */
#define X86_FEATURE_BMI2		( 9*32+ 8) /* 2nd group bit manipulation extensions */
#define X86_FEATURE_ERMS		( 9*32+ 9) /* Enhanced REP MOVSB/STOSB instructions */
#define X86_FEATURE_INVPCID		( 9*32+10) /* Invalidate Processor Context ID */
#define X86_FEATURE_RTM			( 9*32+11) /* Restricted Transactional Memory */
#define X86_FEATURE_CQM			( 9*32+12) /* Cache QoS Monitoring */
#define X86_FEATURE_ZERO_FCS_FDS	( 9*32+13) /* "" Zero out FPU CS and FPU DS */
#define X86_FEATURE_MPX			( 9*32+14) /* Memory Protection Extension */
#define X86_FEATURE_RDT_A		( 9*32+15) /* Resource Director Technology Allocation */
#define X86_FEATURE_AVX512F		( 9*32+16) /* AVX-512 Foundation */
#define X86_FEATURE_AVX512DQ		( 9*32+17) /* AVX-512 DQ (Double/Quad granular) Instructions */
#define X86_FEATURE_RDSEED		( 9*32+18) /* RDSEED instruction */
#define X86_FEATURE_ADX			( 9*32+19) /* ADCX and ADOX instructions */
#define X86_FEATURE_SMAP		( 9*32+20) /* Supervisor Mode Access Prevention */
#define X86_FEATURE_AVX512IFMA		( 9*32+21) /* AVX-512 Integer Fused Multiply-Add instructions */
#define X86_FEATURE_CLFLUSHOPT		( 9*32+23) /* CLFLUSHOPT instruction */
#define X86_FEATURE_CLWB		( 9*32+24) /* CLWB instruction */
#define X86_FEATURE_INTEL_PT		( 9*32+25) /* Intel Processor Trace */
#define X86_FEATURE_AVX512PF		( 9*32+26) /* AVX-512 Prefetch */
#define X86_FEATURE_AVX512ER		( 9*32+27) /* AVX-512 Exponential and Reciprocal */
#define X86_FEATURE_AVX512CD		( 9*32+28) /* AVX-512 Conflict Detection */
#define X86_FEATURE_SHA_NI		( 9*32+29) /* SHA1/SHA256 Instruction Extensions */
#define X86_FEATURE_AVX512BW		( 9*32+30) /* AVX-512 BW (Byte/Word granular) Instructions */
#define X86_FEATURE_AVX512VL		( 9*32+31) /* AVX-512 VL (128/256 Vector Length) Extensions */

/* Extended state features, CPUID level 0x0000000d:1 (EAX), word 10 */
#define X86_FEATURE_XSAVEOPT		(10*32+ 0) /* XSAVEOPT instruction */
#define X86_FEATURE_XSAVEC		(10*32+ 1) /* XSAVEC instruction */
#define X86_FEATURE_XGETBV1		(10*32+ 2) /* XGETBV with ECX = 1 instruction */
#define X86_FEATURE_XSAVES		(10*32+ 3) /* XSAVES/XRSTORS instructions */

/*
 * Extended auxiliary flags: Linux defined - for features scattered in various
 * CPUID levels like 0xf, etc.
 *
 * Reuse free bits when adding new feature flags!
 */
#define X86_FEATURE_CQM_LLC		(11*32+ 0) /* LLC QoS if 1 */
#define X86_FEATURE_CQM_OCCUP_LLC	(11*32+ 1) /* LLC occupancy monitoring */
#define X86_FEATURE_CQM_MBM_TOTAL	(11*32+ 2) /* LLC Total MBM monitoring */
#define X86_FEATURE_CQM_MBM_LOCAL	(11*32+ 3) /* LLC Local MBM monitoring */
#define X86_FEATURE_FENCE_SWAPGS_USER	(11*32+ 4) /* "" LFENCE in user entry SWAPGS path */
#define X86_FEATURE_FENCE_SWAPGS_KERNEL	(11*32+ 5) /* "" LFENCE in kernel entry SWAPGS path */
#define X86_FEATURE_SPLIT_LOCK_DETECT	(11*32+ 6) /* #AC for split lock */
#define X86_FEATURE_PER_THREAD_MBA	(11*32+ 7) /* "" Per-thread Memory Bandwidth Allocation */

/* Intel-defined CPU features, CPUID level 0x00000007:1 (EAX), word 12 */
#define X86_FEATURE_AVX512_BF16		(12*32+ 5) /* AVX512 BFLOAT16 instructions */

/* AMD-defined CPU features, CPUID level 0x80000008 (EBX), word 13 */
#define X86_FEATURE_CLZERO		(13*32+ 0) /* CLZERO instruction */
#define X86_FEATURE_IRPERF		(13*32+ 1) /* Instructions Retired Count */
#define X86_FEATURE_XSAVEERPTR		(13*32+ 2) /* Always save/restore FP error pointers */
#define X86_FEATURE_RDPRU		(13*32+ 4) /* Read processor register at user level */
#define X86_FEATURE_WBNOINVD		(13*32+ 9) /* WBNOINVD instruction */
#define X86_FEATURE_AMD_IBPB		(13*32+12) /* "" Indirect Branch Prediction Barrier */
#define X86_FEATURE_AMD_IBRS		(13*32+14) /* "" Indirect Branch Restricted Speculation */
#define X86_FEATURE_AMD_STIBP		(13*32+15) /* "" Single Thread Indirect Branch Predictors */
#define X86_FEATURE_AMD_STIBP_ALWAYS_ON	(13*32+17) /* "" Single Thread Indirect Branch Predictors always-on preferred */
#define X86_FEATURE_AMD_PPIN		(13*32+23) /* Protected Processor Inventory Number */
#define X86_FEATURE_AMD_SSBD		(13*32+24) /* "" Speculative Store Bypass Disable */
#define X86_FEATURE_VIRT_SSBD		(13*32+25) /* Virtualized Speculative Store Bypass Disable */
#define X86_FEATURE_AMD_SSB_NO		(13*32+26) /* "" Speculative Store Bypass is fixed in hardware. */

/* Thermal and Power Management Leaf, CPUID level 0x00000006 (EAX), word 14 */
#define X86_FEATURE_DTHERM		(14*32+ 0) /* Digital Thermal Sensor */
#define X86_FEATURE_IDA			(14*32+ 1) /* Intel Dynamic Acceleration */
#define X86_FEATURE_ARAT		(14*32+ 2) /* Always Running APIC Timer */
#define X86_FEATURE_PLN			(14*32+ 4) /* Intel Power Limit Notification */
#define X86_FEATURE_PTS			(14*32+ 6) /* Intel Package Thermal Status */
#define X86_FEATURE_HWP			(14*32+ 7) /* Intel Hardware P-states */
#define X86_FEATURE_HWP_NOTIFY		(14*32+ 8) /* HWP Notification */
#define X86_FEATURE_HWP_ACT_WINDOW	(14*32+ 9) /* HWP Activity Window */
#define X86_FEATURE_HWP_EPP		(14*32+10) /* HWP Energy Perf. Preference */
#define X86_FEATURE_HWP_PKG_REQ		(14*32+11) /* HWP Package Level Request */

/* AMD SVM Feature Identification, CPUID level 0x8000000a (EDX), word 15 */
#define X86_FEATURE_NPT			(15*32+ 0) /* Nested Page Table support */
#define X86_FEATURE_LBRV		(15*32+ 1) /* LBR Virtualization support */
#define X86_FEATURE_SVML		(15*32+ 2) /* "svm_lock" SVM locking MSR */
#define X86_FEATURE_NRIPS		(15*32+ 3) /* "nrip_save" SVM next_rip save */
#define X86_FEATURE_TSCRATEMSR		(15*32+ 4) /* "tsc_scale" TSC scaling support */
#define X86_FEATURE_VMCBCLEAN		(15*32+ 5) /* "vmcb_clean" VMCB clean bits support */
#define X86_FEATURE_FLUSHBYASID		(15*32+ 6) /* flush-by-ASID support */
#define X86_FEATURE_DECODEASSISTS	(15*32+ 7) /* Decode Assists support */
#define X86_FEATURE_PAUSEFILTER		(15*32+10) /* filtered pause intercept */
#define X86_FEATURE_PFTHRESHOLD		(15*32+12) /* pause filter threshold */
#define X86_FEATURE_AVIC		(15*32+13) /* Virtual Interrupt Controller */
#define X86_FEATURE_V_VMSAVE_VMLOAD	(15*32+15) /* Virtual VMSAVE VMLOAD */
#define X86_FEATURE_VGIF		(15*32+16) /* Virtual GIF */

/* Intel-defined CPU features, CPUID level 0x00000007:0 (ECX), word 16 */
#define X86_FEATURE_AVX512VBMI		(16*32+ 1) /* AVX512 Vector Bit Manipulation instructions*/
#define X86_FEATURE_UMIP		(16*32+ 2) /* User Mode Instruction Protection */
#define X86_FEATURE_PKU			(16*32+ 3) /* Protection Keys for Userspace */
#define X86_FEATURE_OSPKE		(16*32+ 4) /* OS Protection Keys Enable */
#define X86_FEATURE_WAITPKG		(16*32+ 5) /* UMONITOR/UMWAIT/TPAUSE Instructions */
#define X86_FEATURE_AVX512_VBMI2	(16*32+ 6) /* Additional AVX512 Vector Bit Manipulation Instructions */
#define X86_FEATURE_GFNI		(16*32+ 8) /* Galois Field New Instructions */
#define X86_FEATURE_VAES		(16*32+ 9) /* Vector AES */
#define X86_FEATURE_VPCLMULQDQ		(16*32+10) /* Carry-Less Multiplication Double Quadword */
#define X86_FEATURE_AVX512_VNNI		(16*32+11) /* Vector Neural Network Instructions */
#define X86_FEATURE_AVX512_BITALG	(16*32+12) /* Support for VPOPCNT[B,W] and VPSHUF-BITQMB instructions */
#define X86_FEATURE_TME			(16*32+13) /* Intel Total Memory Encryption */
#define X86_FEATURE_AVX512_VPOPCNTDQ	(16*32+14) /* POPCNT for vectors of DW/QW */
#define X86_FEATURE_LA57		(16*32+16) /* 5-level page tables */
#define X86_FEATURE_RDPID		(16*32+22) /* RDPID instruction */
#define X86_FEATURE_CLDEMOTE		(16*32+25) /* CLDEMOTE instruction */
#define X86_FEATURE_MOVDIRI		(16*32+27) /* MOVDIRI instruction */
#define X86_FEATURE_MOVDIR64B		(16*32+28) /* MOVDIR64B instruction */
#define X86_FEATURE_ENQCMD		(16*32+29) /* ENQCMD and ENQCMDS instructions */
<<<<<<< HEAD
=======
#define X86_FEATURE_SGX_LC		(16*32+30) /* Software Guard Extensions Launch Control */
>>>>>>> 76ec55ca

/* AMD-defined CPU features, CPUID level 0x80000007 (EBX), word 17 */
#define X86_FEATURE_OVERFLOW_RECOV	(17*32+ 0) /* MCA overflow recovery support */
#define X86_FEATURE_SUCCOR		(17*32+ 1) /* Uncorrectable error containment and recovery */
#define X86_FEATURE_SMCA		(17*32+ 3) /* Scalable MCA */

/* Intel-defined CPU features, CPUID level 0x00000007:0 (EDX), word 18 */
#define X86_FEATURE_AVX512_4VNNIW	(18*32+ 2) /* AVX-512 Neural Network Instructions */
#define X86_FEATURE_AVX512_4FMAPS	(18*32+ 3) /* AVX-512 Multiply Accumulation Single precision */
#define X86_FEATURE_FSRM		(18*32+ 4) /* Fast Short Rep Mov */
#define X86_FEATURE_AVX512_VP2INTERSECT (18*32+ 8) /* AVX-512 Intersect for D/Q */
#define X86_FEATURE_SRBDS_CTRL		(18*32+ 9) /* "" SRBDS mitigation MSR available */
#define X86_FEATURE_MD_CLEAR		(18*32+10) /* VERW clears CPU buffers */
#define X86_FEATURE_TSX_FORCE_ABORT	(18*32+13) /* "" TSX_FORCE_ABORT */
#define X86_FEATURE_SERIALIZE		(18*32+14) /* SERIALIZE instruction */
#define X86_FEATURE_TSXLDTRK		(18*32+16) /* TSX Suspend Load Address Tracking */
#define X86_FEATURE_PCONFIG		(18*32+18) /* Intel PCONFIG */
#define X86_FEATURE_ARCH_LBR		(18*32+19) /* Intel ARCH LBR */
#define X86_FEATURE_AVX512_FP16		(18*32+23) /* AVX512 FP16 */
#define X86_FEATURE_SPEC_CTRL		(18*32+26) /* "" Speculation Control (IBRS + IBPB) */
#define X86_FEATURE_INTEL_STIBP		(18*32+27) /* "" Single Thread Indirect Branch Predictors */
#define X86_FEATURE_FLUSH_L1D		(18*32+28) /* Flush L1D cache */
#define X86_FEATURE_ARCH_CAPABILITIES	(18*32+29) /* IA32_ARCH_CAPABILITIES MSR (Intel) */
#define X86_FEATURE_CORE_CAPABILITIES	(18*32+30) /* "" IA32_CORE_CAPABILITIES MSR */
#define X86_FEATURE_SPEC_CTRL_SSBD	(18*32+31) /* "" Speculative Store Bypass Disable */

/*
 * BUG word(s)
 */
#define X86_BUG(x)			(NCAPINTS*32 + (x))

#define X86_BUG_F00F			X86_BUG(0) /* Intel F00F */
#define X86_BUG_FDIV			X86_BUG(1) /* FPU FDIV */
#define X86_BUG_COMA			X86_BUG(2) /* Cyrix 6x86 coma */
#define X86_BUG_AMD_TLB_MMATCH		X86_BUG(3) /* "tlb_mmatch" AMD Erratum 383 */
#define X86_BUG_AMD_APIC_C1E		X86_BUG(4) /* "apic_c1e" AMD Erratum 400 */
#define X86_BUG_11AP			X86_BUG(5) /* Bad local APIC aka 11AP */
#define X86_BUG_FXSAVE_LEAK		X86_BUG(6) /* FXSAVE leaks FOP/FIP/FOP */
#define X86_BUG_CLFLUSH_MONITOR		X86_BUG(7) /* AAI65, CLFLUSH required before MONITOR */
#define X86_BUG_SYSRET_SS_ATTRS		X86_BUG(8) /* SYSRET doesn't fix up SS attrs */
#ifdef CONFIG_X86_32
/*
 * 64-bit kernels don't use X86_BUG_ESPFIX.  Make the define conditional
 * to avoid confusion.
 */
#define X86_BUG_ESPFIX			X86_BUG(9) /* "" IRET to 16-bit SS corrupts ESP/RSP high bits */
#endif
#define X86_BUG_NULL_SEG		X86_BUG(10) /* Nulling a selector preserves the base */
#define X86_BUG_SWAPGS_FENCE		X86_BUG(11) /* SWAPGS without input dep on GS */
#define X86_BUG_MONITOR			X86_BUG(12) /* IPI required to wake up remote CPU */
#define X86_BUG_AMD_E400		X86_BUG(13) /* CPU is among the affected by Erratum 400 */
#define X86_BUG_CPU_MELTDOWN		X86_BUG(14) /* CPU is affected by meltdown attack and needs kernel page table isolation */
#define X86_BUG_SPECTRE_V1		X86_BUG(15) /* CPU is affected by Spectre variant 1 attack with conditional branches */
#define X86_BUG_SPECTRE_V2		X86_BUG(16) /* CPU is affected by Spectre variant 2 attack with indirect branches */
#define X86_BUG_SPEC_STORE_BYPASS	X86_BUG(17) /* CPU is affected by speculative store bypass attack */
#define X86_BUG_L1TF			X86_BUG(18) /* CPU is affected by L1 Terminal Fault */
#define X86_BUG_MDS			X86_BUG(19) /* CPU is affected by Microarchitectural data sampling */
#define X86_BUG_MSBDS_ONLY		X86_BUG(20) /* CPU is only affected by the  MSDBS variant of BUG_MDS */
#define X86_BUG_SWAPGS			X86_BUG(21) /* CPU is affected by speculation through SWAPGS */
#define X86_BUG_TAA			X86_BUG(22) /* CPU is affected by TSX Async Abort(TAA) */
#define X86_BUG_ITLB_MULTIHIT		X86_BUG(23) /* CPU may incur MCE during certain page attribute changes */
#define X86_BUG_SRBDS			X86_BUG(24) /* CPU may leak RNG bits if not mitigated */

#endif /* _ASM_X86_CPUFEATURES_H */<|MERGE_RESOLUTION|>--- conflicted
+++ resolved
@@ -237,10 +237,7 @@
 #define X86_FEATURE_VMCALL		( 8*32+18) /* "" Hypervisor supports the VMCALL instruction */
 #define X86_FEATURE_VMW_VMMCALL		( 8*32+19) /* "" VMware prefers VMMCALL hypercall instruction */
 #define X86_FEATURE_SEV_ES		( 8*32+20) /* AMD Secure Encrypted Virtualization - Encrypted State */
-<<<<<<< HEAD
-=======
 #define X86_FEATURE_VM_PAGE_FLUSH	( 8*32+21) /* "" VM Page Flush MSR is supported */
->>>>>>> 76ec55ca
 
 /* Intel-defined CPU features, CPUID level 0x00000007:0 (EBX), word 9 */
 #define X86_FEATURE_FSGSBASE		( 9*32+ 0) /* RDFSBASE, WRFSBASE, RDGSBASE, WRGSBASE instructions*/
@@ -361,10 +358,7 @@
 #define X86_FEATURE_MOVDIRI		(16*32+27) /* MOVDIRI instruction */
 #define X86_FEATURE_MOVDIR64B		(16*32+28) /* MOVDIR64B instruction */
 #define X86_FEATURE_ENQCMD		(16*32+29) /* ENQCMD and ENQCMDS instructions */
-<<<<<<< HEAD
-=======
 #define X86_FEATURE_SGX_LC		(16*32+30) /* Software Guard Extensions Launch Control */
->>>>>>> 76ec55ca
 
 /* AMD-defined CPU features, CPUID level 0x80000007 (EBX), word 17 */
 #define X86_FEATURE_OVERFLOW_RECOV	(17*32+ 0) /* MCA overflow recovery support */

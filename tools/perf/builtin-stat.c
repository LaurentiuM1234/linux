// SPDX-License-Identifier: GPL-2.0-only
/*
 * builtin-stat.c
 *
 * Builtin stat command: Give a precise performance counters summary
 * overview about any workload, CPU or specific PID.
 *
 * Sample output:

   $ perf stat ./hackbench 10

  Time: 0.118

  Performance counter stats for './hackbench 10':

       1708.761321 task-clock                #   11.037 CPUs utilized
            41,190 context-switches          #    0.024 M/sec
             6,735 CPU-migrations            #    0.004 M/sec
            17,318 page-faults               #    0.010 M/sec
     5,205,202,243 cycles                    #    3.046 GHz
     3,856,436,920 stalled-cycles-frontend   #   74.09% frontend cycles idle
     1,600,790,871 stalled-cycles-backend    #   30.75% backend  cycles idle
     2,603,501,247 instructions              #    0.50  insns per cycle
                                             #    1.48  stalled cycles per insn
       484,357,498 branches                  #  283.455 M/sec
         6,388,934 branch-misses             #    1.32% of all branches

        0.154822978  seconds time elapsed

 *
 * Copyright (C) 2008-2011, Red Hat Inc, Ingo Molnar <mingo@redhat.com>
 *
 * Improvements and fixes by:
 *
 *   Arjan van de Ven <arjan@linux.intel.com>
 *   Yanmin Zhang <yanmin.zhang@intel.com>
 *   Wu Fengguang <fengguang.wu@intel.com>
 *   Mike Galbraith <efault@gmx.de>
 *   Paul Mackerras <paulus@samba.org>
 *   Jaswinder Singh Rajput <jaswinder@kernel.org>
 */

#include "builtin.h"
#include "perf.h"
#include "util/cgroup.h"
#include <subcmd/parse-options.h>
#include "util/parse-events.h"
#include "util/pmu.h"
#include "util/event.h"
#include "util/evlist.h"
#include "util/evsel.h"
#include "util/debug.h"
#include "util/color.h"
#include "util/stat.h"
#include "util/header.h"
#include "util/cpumap.h"
#include "util/thread_map.h"
#include "util/counts.h"
#include "util/group.h"
#include "util/session.h"
#include "util/tool.h"
#include "util/string2.h"
#include "util/metricgroup.h"
#include "util/synthetic-events.h"
#include "util/target.h"
#include "util/time-utils.h"
#include "util/top.h"
#include "asm/bug.h"

#include <linux/time64.h>
#include <linux/zalloc.h>
#include <api/fs/fs.h>
#include <errno.h>
#include <signal.h>
#include <stdlib.h>
#include <sys/prctl.h>
#include <inttypes.h>
#include <locale.h>
#include <math.h>
#include <sys/types.h>
#include <sys/stat.h>
#include <sys/wait.h>
#include <unistd.h>
#include <sys/time.h>
#include <sys/resource.h>
#include <linux/err.h>

#include <linux/ctype.h>
#include <perf/evlist.h>

#define DEFAULT_SEPARATOR	" "
#define FREEZE_ON_SMI_PATH	"devices/cpu/freeze_on_smi"

static void print_counters(struct timespec *ts, int argc, const char **argv);

/* Default events used for perf stat -T */
static const char *transaction_attrs = {
	"task-clock,"
	"{"
	"instructions,"
	"cycles,"
	"cpu/cycles-t/,"
	"cpu/tx-start/,"
	"cpu/el-start/,"
	"cpu/cycles-ct/"
	"}"
};

/* More limited version when the CPU does not have all events. */
static const char * transaction_limited_attrs = {
	"task-clock,"
	"{"
	"instructions,"
	"cycles,"
	"cpu/cycles-t/,"
	"cpu/tx-start/"
	"}"
};

static const char * topdown_attrs[] = {
	"topdown-total-slots",
	"topdown-slots-retired",
	"topdown-recovery-bubbles",
	"topdown-fetch-bubbles",
	"topdown-slots-issued",
	NULL,
};

static const char *smi_cost_attrs = {
	"{"
	"msr/aperf/,"
	"msr/smi/,"
	"cycles"
	"}"
};

static struct evlist	*evsel_list;

static struct target target = {
	.uid	= UINT_MAX,
};

#define METRIC_ONLY_LEN 20

static volatile pid_t		child_pid			= -1;
static int			detailed_run			=  0;
static bool			transaction_run;
static bool			topdown_run			= false;
static bool			smi_cost			= false;
static bool			smi_reset			= false;
static int			big_num_opt			=  -1;
static bool			group				= false;
static const char		*pre_cmd			= NULL;
static const char		*post_cmd			= NULL;
static bool			sync_run			= false;
static bool			forever				= false;
static bool			force_metric_only		= false;
static struct timespec		ref_time;
static bool			append_file;
static bool			interval_count;
static const char		*output_name;
static int			output_fd;

struct perf_stat {
	bool			 record;
	struct perf_data	 data;
	struct perf_session	*session;
	u64			 bytes_written;
	struct perf_tool	 tool;
	bool			 maps_allocated;
	struct perf_cpu_map	*cpus;
	struct perf_thread_map *threads;
	enum aggr_mode		 aggr_mode;
};

static struct perf_stat		perf_stat;
#define STAT_RECORD		perf_stat.record

static volatile int done = 0;

static struct perf_stat_config stat_config = {
	.aggr_mode		= AGGR_GLOBAL,
	.scale			= true,
	.unit_width		= 4, /* strlen("unit") */
	.run_count		= 1,
	.metric_only_len	= METRIC_ONLY_LEN,
	.walltime_nsecs_stats	= &walltime_nsecs_stats,
	.big_num		= true,
};

static inline void diff_timespec(struct timespec *r, struct timespec *a,
				 struct timespec *b)
{
	r->tv_sec = a->tv_sec - b->tv_sec;
	if (a->tv_nsec < b->tv_nsec) {
		r->tv_nsec = a->tv_nsec + NSEC_PER_SEC - b->tv_nsec;
		r->tv_sec--;
	} else {
		r->tv_nsec = a->tv_nsec - b->tv_nsec ;
	}
}

static void perf_stat__reset_stats(void)
{
	int i;

	perf_evlist__reset_stats(evsel_list);
	perf_stat__reset_shadow_stats();

	for (i = 0; i < stat_config.stats_num; i++)
		perf_stat__reset_shadow_per_stat(&stat_config.stats[i]);
}

static int process_synthesized_event(struct perf_tool *tool __maybe_unused,
				     union perf_event *event,
				     struct perf_sample *sample __maybe_unused,
				     struct machine *machine __maybe_unused)
{
	if (perf_data__write(&perf_stat.data, event, event->header.size) < 0) {
		pr_err("failed to write perf data, error: %m\n");
		return -1;
	}

	perf_stat.bytes_written += event->header.size;
	return 0;
}

static int write_stat_round_event(u64 tm, u64 type)
{
	return perf_event__synthesize_stat_round(NULL, tm, type,
						 process_synthesized_event,
						 NULL);
}

#define WRITE_STAT_ROUND_EVENT(time, interval) \
	write_stat_round_event(time, PERF_STAT_ROUND_TYPE__ ## interval)

#define SID(e, x, y) xyarray__entry(e->core.sample_id, x, y)

static int
perf_evsel__write_stat_event(struct evsel *counter, u32 cpu, u32 thread,
			     struct perf_counts_values *count)
{
	struct perf_sample_id *sid = SID(counter, cpu, thread);

	return perf_event__synthesize_stat(NULL, cpu, thread, sid->id, count,
					   process_synthesized_event, NULL);
}

static int read_single_counter(struct evsel *counter, int cpu,
			       int thread, struct timespec *rs)
{
	if (counter->tool_event == PERF_TOOL_DURATION_TIME) {
		u64 val = rs->tv_nsec + rs->tv_sec*1000000000ULL;
		struct perf_counts_values *count =
			perf_counts(counter->counts, cpu, thread);
		count->ena = count->run = val;
		count->val = val;
		return 0;
	}
	return perf_evsel__read_counter(counter, cpu, thread);
}

/*
 * Read out the results of a single counter:
 * do not aggregate counts across CPUs in system-wide mode
 */
static int read_counter(struct evsel *counter, struct timespec *rs)
{
	int nthreads = perf_thread_map__nr(evsel_list->core.threads);
	int ncpus, cpu, thread;

	if (target__has_cpu(&target) && !target__has_per_thread(&target))
		ncpus = perf_evsel__nr_cpus(counter);
	else
		ncpus = 1;

	if (!counter->supported)
		return -ENOENT;

	if (counter->core.system_wide)
		nthreads = 1;

	for (thread = 0; thread < nthreads; thread++) {
		for (cpu = 0; cpu < ncpus; cpu++) {
			struct perf_counts_values *count;

			count = perf_counts(counter->counts, cpu, thread);

			/*
			 * The leader's group read loads data into its group members
			 * (via perf_evsel__read_counter) and sets threir count->loaded.
			 */
			if (!perf_counts__is_loaded(counter->counts, cpu, thread) &&
			    read_single_counter(counter, cpu, thread, rs)) {
				counter->counts->scaled = -1;
				perf_counts(counter->counts, cpu, thread)->ena = 0;
				perf_counts(counter->counts, cpu, thread)->run = 0;
				return -1;
			}

			perf_counts__set_loaded(counter->counts, cpu, thread, false);

			if (STAT_RECORD) {
				if (perf_evsel__write_stat_event(counter, cpu, thread, count)) {
					pr_err("failed to write stat event\n");
					return -1;
				}
			}

			if (verbose > 1) {
				fprintf(stat_config.output,
					"%s: %d: %" PRIu64 " %" PRIu64 " %" PRIu64 "\n",
						perf_evsel__name(counter),
						cpu,
						count->val, count->ena, count->run);
			}
		}
	}

	return 0;
}

static void read_counters(struct timespec *rs)
{
	struct evsel *counter;
	int ret;

	evlist__for_each_entry(evsel_list, counter) {
		ret = read_counter(counter, rs);
		if (ret)
			pr_debug("failed to read counter %s\n", counter->name);

		if (ret == 0 && perf_stat_process_counter(&stat_config, counter))
			pr_warning("failed to process counter %s\n", counter->name);
	}
}

static void process_interval(void)
{
	struct timespec ts, rs;

	clock_gettime(CLOCK_MONOTONIC, &ts);
	diff_timespec(&rs, &ts, &ref_time);

	read_counters(&rs);

	if (STAT_RECORD) {
		if (WRITE_STAT_ROUND_EVENT(rs.tv_sec * NSEC_PER_SEC + rs.tv_nsec, INTERVAL))
			pr_err("failed to write stat round event\n");
	}

	init_stats(&walltime_nsecs_stats);
	update_stats(&walltime_nsecs_stats, stat_config.interval * 1000000);
	print_counters(&rs, 0, NULL);
}

static void enable_counters(void)
{
	if (stat_config.initial_delay)
		usleep(stat_config.initial_delay * USEC_PER_MSEC);

	/*
	 * We need to enable counters only if:
	 * - we don't have tracee (attaching to task or cpu)
	 * - we have initial delay configured
	 */
	if (!target__none(&target) || stat_config.initial_delay)
		evlist__enable(evsel_list);
}

static void disable_counters(void)
{
	/*
	 * If we don't have tracee (attaching to task or cpu), counters may
	 * still be running. To get accurate group ratios, we must stop groups
	 * from counting before reading their constituent counters.
	 */
	if (!target__none(&target))
		evlist__disable(evsel_list);
}

static volatile int workload_exec_errno;

/*
 * perf_evlist__prepare_workload will send a SIGUSR1
 * if the fork fails, since we asked by setting its
 * want_signal to true.
 */
static void workload_exec_failed_signal(int signo __maybe_unused, siginfo_t *info,
					void *ucontext __maybe_unused)
{
	workload_exec_errno = info->si_value.sival_int;
}

static bool perf_evsel__should_store_id(struct evsel *counter)
{
	return STAT_RECORD || counter->core.attr.read_format & PERF_FORMAT_ID;
}

static bool is_target_alive(struct target *_target,
			    struct perf_thread_map *threads)
{
	struct stat st;
	int i;

	if (!target__has_task(_target))
		return true;

	for (i = 0; i < threads->nr; i++) {
		char path[PATH_MAX];

		scnprintf(path, PATH_MAX, "%s/%d", procfs__mountpoint(),
			  threads->map[i].pid);

		if (!stat(path, &st))
			return true;
	}

	return false;
}

static int __run_perf_stat(int argc, const char **argv, int run_idx)
{
	int interval = stat_config.interval;
	int times = stat_config.times;
	int timeout = stat_config.timeout;
	char msg[BUFSIZ];
	unsigned long long t0, t1;
	struct evsel *counter;
	struct timespec ts;
	size_t l;
	int status = 0;
	const bool forks = (argc > 0);
	bool is_pipe = STAT_RECORD ? perf_stat.data.is_pipe : false;

	if (interval) {
		ts.tv_sec  = interval / USEC_PER_MSEC;
		ts.tv_nsec = (interval % USEC_PER_MSEC) * NSEC_PER_MSEC;
	} else if (timeout) {
		ts.tv_sec  = timeout / USEC_PER_MSEC;
		ts.tv_nsec = (timeout % USEC_PER_MSEC) * NSEC_PER_MSEC;
	} else {
		ts.tv_sec  = 1;
		ts.tv_nsec = 0;
	}

	if (forks) {
		if (perf_evlist__prepare_workload(evsel_list, &target, argv, is_pipe,
						  workload_exec_failed_signal) < 0) {
			perror("failed to prepare workload");
			return -1;
		}
		child_pid = evsel_list->workload.pid;
	}

	if (group)
		perf_evlist__set_leader(evsel_list);

	evlist__for_each_entry(evsel_list, counter) {
try_again:
		if (create_perf_stat_counter(counter, &stat_config, &target) < 0) {

			/* Weak group failed. Reset the group. */
			if ((errno == EINVAL || errno == EBADF) &&
			    counter->leader != counter &&
			    counter->weak_group) {
				counter = perf_evlist__reset_weak_group(evsel_list, counter);
				goto try_again;
			}

			/*
			 * PPC returns ENXIO for HW counters until 2.6.37
			 * (behavior changed with commit b0a873e).
			 */
			if (errno == EINVAL || errno == ENOSYS ||
			    errno == ENOENT || errno == EOPNOTSUPP ||
			    errno == ENXIO) {
				if (verbose > 0)
					ui__warning("%s event is not supported by the kernel.\n",
						    perf_evsel__name(counter));
				counter->supported = false;

				if ((counter->leader != counter) ||
				    !(counter->leader->core.nr_members > 1))
					continue;
			} else if (perf_evsel__fallback(counter, errno, msg, sizeof(msg))) {
                                if (verbose > 0)
                                        ui__warning("%s\n", msg);
                                goto try_again;
			} else if (target__has_per_thread(&target) &&
				   evsel_list->core.threads &&
				   evsel_list->core.threads->err_thread != -1) {
				/*
				 * For global --per-thread case, skip current
				 * error thread.
				 */
				if (!thread_map__remove(evsel_list->core.threads,
							evsel_list->core.threads->err_thread)) {
					evsel_list->core.threads->err_thread = -1;
					goto try_again;
				}
			}

			perf_evsel__open_strerror(counter, &target,
						  errno, msg, sizeof(msg));
			ui__error("%s\n", msg);

			if (child_pid != -1)
				kill(child_pid, SIGTERM);

			return -1;
		}
		counter->supported = true;

		l = strlen(counter->unit);
		if (l > stat_config.unit_width)
			stat_config.unit_width = l;

		if (perf_evsel__should_store_id(counter) &&
		    perf_evsel__store_ids(counter, evsel_list))
			return -1;
	}

	if (perf_evlist__apply_filters(evsel_list, &counter)) {
		pr_err("failed to set filter \"%s\" on event %s with %d (%s)\n",
			counter->filter, perf_evsel__name(counter), errno,
			str_error_r(errno, msg, sizeof(msg)));
		return -1;
	}

	if (STAT_RECORD) {
		int err, fd = perf_data__fd(&perf_stat.data);

		if (is_pipe) {
			err = perf_header__write_pipe(perf_data__fd(&perf_stat.data));
		} else {
			err = perf_session__write_header(perf_stat.session, evsel_list,
							 fd, false);
		}

		if (err < 0)
			return err;

		err = perf_event__synthesize_stat_events(&stat_config, NULL, evsel_list,
							 process_synthesized_event, is_pipe);
		if (err < 0)
			return err;
	}

	/*
	 * Enable counters and exec the command:
	 */
	t0 = rdclock();
	clock_gettime(CLOCK_MONOTONIC, &ref_time);

	if (forks) {
		perf_evlist__start_workload(evsel_list);
		enable_counters();

		if (interval || timeout) {
			while (!waitpid(child_pid, &status, WNOHANG)) {
				nanosleep(&ts, NULL);
				if (timeout)
					break;
				process_interval();
				if (interval_count && !(--times))
					break;
			}
		}
		if (child_pid != -1)
			wait4(child_pid, &status, 0, &stat_config.ru_data);

		if (workload_exec_errno) {
			const char *emsg = str_error_r(workload_exec_errno, msg, sizeof(msg));
			pr_err("Workload failed: %s\n", emsg);
			return -1;
		}

		if (WIFSIGNALED(status))
			psignal(WTERMSIG(status), argv[0]);
	} else {
		enable_counters();
		while (!done) {
			nanosleep(&ts, NULL);
			if (!is_target_alive(&target, evsel_list->core.threads))
				break;
			if (timeout)
				break;
			if (interval) {
				process_interval();
				if (interval_count && !(--times))
					break;
			}
		}
	}

	disable_counters();

	t1 = rdclock();

	if (stat_config.walltime_run_table)
		stat_config.walltime_run[run_idx] = t1 - t0;

	update_stats(&walltime_nsecs_stats, t1 - t0);

	/*
	 * Closing a group leader splits the group, and as we only disable
	 * group leaders, results in remaining events becoming enabled. To
	 * avoid arbitrary skew, we must read all counters before closing any
	 * group leaders.
	 */
	read_counters(&(struct timespec) { .tv_nsec = t1-t0 });

	/*
	 * We need to keep evsel_list alive, because it's processed
	 * later the evsel_list will be closed after.
	 */
	if (!STAT_RECORD)
<<<<<<< HEAD
		perf_evlist__close(evsel_list);
=======
		evlist__close(evsel_list);
>>>>>>> 3877dcd0

	return WEXITSTATUS(status);
}

static int run_perf_stat(int argc, const char **argv, int run_idx)
{
	int ret;

	if (pre_cmd) {
		ret = system(pre_cmd);
		if (ret)
			return ret;
	}

	if (sync_run)
		sync();

	ret = __run_perf_stat(argc, argv, run_idx);
	if (ret)
		return ret;

	if (post_cmd) {
		ret = system(post_cmd);
		if (ret)
			return ret;
	}

	return ret;
}

static void print_counters(struct timespec *ts, int argc, const char **argv)
{
	/* Do not print anything if we record to the pipe. */
	if (STAT_RECORD && perf_stat.data.is_pipe)
		return;

	perf_evlist__print_counters(evsel_list, &stat_config, &target,
				    ts, argc, argv);
}

static volatile int signr = -1;

static void skip_signal(int signo)
{
	if ((child_pid == -1) || stat_config.interval)
		done = 1;

	signr = signo;
	/*
	 * render child_pid harmless
	 * won't send SIGTERM to a random
	 * process in case of race condition
	 * and fast PID recycling
	 */
	child_pid = -1;
}

static void sig_atexit(void)
{
	sigset_t set, oset;

	/*
	 * avoid race condition with SIGCHLD handler
	 * in skip_signal() which is modifying child_pid
	 * goal is to avoid send SIGTERM to a random
	 * process
	 */
	sigemptyset(&set);
	sigaddset(&set, SIGCHLD);
	sigprocmask(SIG_BLOCK, &set, &oset);

	if (child_pid != -1)
		kill(child_pid, SIGTERM);

	sigprocmask(SIG_SETMASK, &oset, NULL);

	if (signr == -1)
		return;

	signal(signr, SIG_DFL);
	kill(getpid(), signr);
}

static int stat__set_big_num(const struct option *opt __maybe_unused,
			     const char *s __maybe_unused, int unset)
{
	big_num_opt = unset ? 0 : 1;
	return 0;
}

static int enable_metric_only(const struct option *opt __maybe_unused,
			      const char *s __maybe_unused, int unset)
{
	force_metric_only = true;
	stat_config.metric_only = !unset;
	return 0;
}

static int parse_metric_groups(const struct option *opt,
			       const char *str,
			       int unset __maybe_unused)
{
	return metricgroup__parse_groups(opt, str, &stat_config.metric_events);
}

static struct option stat_options[] = {
	OPT_BOOLEAN('T', "transaction", &transaction_run,
		    "hardware transaction statistics"),
	OPT_CALLBACK('e', "event", &evsel_list, "event",
		     "event selector. use 'perf list' to list available events",
		     parse_events_option),
	OPT_CALLBACK(0, "filter", &evsel_list, "filter",
		     "event filter", parse_filter),
	OPT_BOOLEAN('i', "no-inherit", &stat_config.no_inherit,
		    "child tasks do not inherit counters"),
	OPT_STRING('p', "pid", &target.pid, "pid",
		   "stat events on existing process id"),
	OPT_STRING('t', "tid", &target.tid, "tid",
		   "stat events on existing thread id"),
	OPT_BOOLEAN('a', "all-cpus", &target.system_wide,
		    "system-wide collection from all CPUs"),
	OPT_BOOLEAN('g', "group", &group,
		    "put the counters into a counter group"),
	OPT_BOOLEAN(0, "scale", &stat_config.scale,
		    "Use --no-scale to disable counter scaling for multiplexing"),
	OPT_INCR('v', "verbose", &verbose,
		    "be more verbose (show counter open errors, etc)"),
	OPT_INTEGER('r', "repeat", &stat_config.run_count,
		    "repeat command and print average + stddev (max: 100, forever: 0)"),
	OPT_BOOLEAN(0, "table", &stat_config.walltime_run_table,
		    "display details about each run (only with -r option)"),
	OPT_BOOLEAN('n', "null", &stat_config.null_run,
		    "null run - dont start any counters"),
	OPT_INCR('d', "detailed", &detailed_run,
		    "detailed run - start a lot of events"),
	OPT_BOOLEAN('S', "sync", &sync_run,
		    "call sync() before starting a run"),
	OPT_CALLBACK_NOOPT('B', "big-num", NULL, NULL,
			   "print large numbers with thousands\' separators",
			   stat__set_big_num),
	OPT_STRING('C', "cpu", &target.cpu_list, "cpu",
		    "list of cpus to monitor in system-wide"),
	OPT_SET_UINT('A', "no-aggr", &stat_config.aggr_mode,
		    "disable CPU count aggregation", AGGR_NONE),
	OPT_BOOLEAN(0, "no-merge", &stat_config.no_merge, "Do not merge identical named events"),
	OPT_STRING('x', "field-separator", &stat_config.csv_sep, "separator",
		   "print counts with custom separator"),
	OPT_CALLBACK('G', "cgroup", &evsel_list, "name",
		     "monitor event in cgroup name only", parse_cgroups),
	OPT_STRING('o', "output", &output_name, "file", "output file name"),
	OPT_BOOLEAN(0, "append", &append_file, "append to the output file"),
	OPT_INTEGER(0, "log-fd", &output_fd,
		    "log output to fd, instead of stderr"),
	OPT_STRING(0, "pre", &pre_cmd, "command",
			"command to run prior to the measured command"),
	OPT_STRING(0, "post", &post_cmd, "command",
			"command to run after to the measured command"),
	OPT_UINTEGER('I', "interval-print", &stat_config.interval,
		    "print counts at regular interval in ms "
		    "(overhead is possible for values <= 100ms)"),
	OPT_INTEGER(0, "interval-count", &stat_config.times,
		    "print counts for fixed number of times"),
	OPT_BOOLEAN(0, "interval-clear", &stat_config.interval_clear,
		    "clear screen in between new interval"),
	OPT_UINTEGER(0, "timeout", &stat_config.timeout,
		    "stop workload and print counts after a timeout period in ms (>= 10ms)"),
	OPT_SET_UINT(0, "per-socket", &stat_config.aggr_mode,
		     "aggregate counts per processor socket", AGGR_SOCKET),
	OPT_SET_UINT(0, "per-die", &stat_config.aggr_mode,
		     "aggregate counts per processor die", AGGR_DIE),
	OPT_SET_UINT(0, "per-core", &stat_config.aggr_mode,
		     "aggregate counts per physical processor core", AGGR_CORE),
	OPT_SET_UINT(0, "per-thread", &stat_config.aggr_mode,
		     "aggregate counts per thread", AGGR_THREAD),
	OPT_UINTEGER('D', "delay", &stat_config.initial_delay,
		     "ms to wait before starting measurement after program start"),
	OPT_CALLBACK_NOOPT(0, "metric-only", &stat_config.metric_only, NULL,
			"Only print computed metrics. No raw values", enable_metric_only),
	OPT_BOOLEAN(0, "topdown", &topdown_run,
			"measure topdown level 1 statistics"),
	OPT_BOOLEAN(0, "smi-cost", &smi_cost,
			"measure SMI cost"),
	OPT_CALLBACK('M', "metrics", &evsel_list, "metric/metric group list",
		     "monitor specified metrics or metric groups (separated by ,)",
		     parse_metric_groups),
	OPT_END()
};

static int perf_stat__get_socket(struct perf_stat_config *config __maybe_unused,
				 struct perf_cpu_map *map, int cpu)
{
	return cpu_map__get_socket(map, cpu, NULL);
}

static int perf_stat__get_die(struct perf_stat_config *config __maybe_unused,
			      struct perf_cpu_map *map, int cpu)
{
	return cpu_map__get_die(map, cpu, NULL);
}

static int perf_stat__get_core(struct perf_stat_config *config __maybe_unused,
			       struct perf_cpu_map *map, int cpu)
{
	return cpu_map__get_core(map, cpu, NULL);
}

static int perf_stat__get_aggr(struct perf_stat_config *config,
			       aggr_get_id_t get_id, struct perf_cpu_map *map, int idx)
{
	int cpu;

	if (idx >= map->nr)
		return -1;

	cpu = map->map[idx];

	if (config->cpus_aggr_map->map[cpu] == -1)
		config->cpus_aggr_map->map[cpu] = get_id(config, map, idx);

	return config->cpus_aggr_map->map[cpu];
}

static int perf_stat__get_socket_cached(struct perf_stat_config *config,
					struct perf_cpu_map *map, int idx)
{
	return perf_stat__get_aggr(config, perf_stat__get_socket, map, idx);
}

static int perf_stat__get_die_cached(struct perf_stat_config *config,
					struct perf_cpu_map *map, int idx)
{
	return perf_stat__get_aggr(config, perf_stat__get_die, map, idx);
}

static int perf_stat__get_core_cached(struct perf_stat_config *config,
				      struct perf_cpu_map *map, int idx)
{
	return perf_stat__get_aggr(config, perf_stat__get_core, map, idx);
}

static bool term_percore_set(void)
{
	struct evsel *counter;

	evlist__for_each_entry(evsel_list, counter) {
		if (counter->percore)
			return true;
	}

	return false;
}

static int perf_stat_init_aggr_mode(void)
{
	int nr;

	switch (stat_config.aggr_mode) {
	case AGGR_SOCKET:
		if (cpu_map__build_socket_map(evsel_list->core.cpus, &stat_config.aggr_map)) {
			perror("cannot build socket map");
			return -1;
		}
		stat_config.aggr_get_id = perf_stat__get_socket_cached;
		break;
	case AGGR_DIE:
		if (cpu_map__build_die_map(evsel_list->core.cpus, &stat_config.aggr_map)) {
			perror("cannot build die map");
			return -1;
		}
		stat_config.aggr_get_id = perf_stat__get_die_cached;
		break;
	case AGGR_CORE:
		if (cpu_map__build_core_map(evsel_list->core.cpus, &stat_config.aggr_map)) {
			perror("cannot build core map");
			return -1;
		}
		stat_config.aggr_get_id = perf_stat__get_core_cached;
		break;
	case AGGR_NONE:
		if (term_percore_set()) {
			if (cpu_map__build_core_map(evsel_list->core.cpus,
						    &stat_config.aggr_map)) {
				perror("cannot build core map");
				return -1;
			}
			stat_config.aggr_get_id = perf_stat__get_core_cached;
		}
		break;
	case AGGR_GLOBAL:
	case AGGR_THREAD:
	case AGGR_UNSET:
	default:
		break;
	}

	/*
	 * The evsel_list->cpus is the base we operate on,
	 * taking the highest cpu number to be the size of
	 * the aggregation translate cpumap.
	 */
	nr = perf_cpu_map__max(evsel_list->core.cpus);
	stat_config.cpus_aggr_map = perf_cpu_map__empty_new(nr + 1);
	return stat_config.cpus_aggr_map ? 0 : -ENOMEM;
}

static void perf_stat__exit_aggr_mode(void)
{
	perf_cpu_map__put(stat_config.aggr_map);
	perf_cpu_map__put(stat_config.cpus_aggr_map);
	stat_config.aggr_map = NULL;
	stat_config.cpus_aggr_map = NULL;
}

static inline int perf_env__get_cpu(struct perf_env *env, struct perf_cpu_map *map, int idx)
{
	int cpu;

	if (idx > map->nr)
		return -1;

	cpu = map->map[idx];

	if (cpu >= env->nr_cpus_avail)
		return -1;

	return cpu;
}

static int perf_env__get_socket(struct perf_cpu_map *map, int idx, void *data)
{
	struct perf_env *env = data;
	int cpu = perf_env__get_cpu(env, map, idx);

	return cpu == -1 ? -1 : env->cpu[cpu].socket_id;
}

static int perf_env__get_die(struct perf_cpu_map *map, int idx, void *data)
{
	struct perf_env *env = data;
	int die_id = -1, cpu = perf_env__get_cpu(env, map, idx);

	if (cpu != -1) {
		/*
		 * Encode socket in bit range 15:8
		 * die_id is relative to socket,
		 * we need a global id. So we combine
		 * socket + die id
		 */
		if (WARN_ONCE(env->cpu[cpu].socket_id >> 8, "The socket id number is too big.\n"))
			return -1;

		if (WARN_ONCE(env->cpu[cpu].die_id >> 8, "The die id number is too big.\n"))
			return -1;

		die_id = (env->cpu[cpu].socket_id << 8) | (env->cpu[cpu].die_id & 0xff);
	}

	return die_id;
}

static int perf_env__get_core(struct perf_cpu_map *map, int idx, void *data)
{
	struct perf_env *env = data;
	int core = -1, cpu = perf_env__get_cpu(env, map, idx);

	if (cpu != -1) {
		/*
		 * Encode socket in bit range 31:24
		 * encode die id in bit range 23:16
		 * core_id is relative to socket and die,
		 * we need a global id. So we combine
		 * socket + die id + core id
		 */
		if (WARN_ONCE(env->cpu[cpu].socket_id >> 8, "The socket id number is too big.\n"))
			return -1;

		if (WARN_ONCE(env->cpu[cpu].die_id >> 8, "The die id number is too big.\n"))
			return -1;

		if (WARN_ONCE(env->cpu[cpu].core_id >> 16, "The core id number is too big.\n"))
			return -1;

		core = (env->cpu[cpu].socket_id << 24) |
		       (env->cpu[cpu].die_id << 16) |
		       (env->cpu[cpu].core_id & 0xffff);
	}

	return core;
}

static int perf_env__build_socket_map(struct perf_env *env, struct perf_cpu_map *cpus,
				      struct perf_cpu_map **sockp)
{
	return cpu_map__build_map(cpus, sockp, perf_env__get_socket, env);
}

static int perf_env__build_die_map(struct perf_env *env, struct perf_cpu_map *cpus,
				   struct perf_cpu_map **diep)
{
	return cpu_map__build_map(cpus, diep, perf_env__get_die, env);
}

static int perf_env__build_core_map(struct perf_env *env, struct perf_cpu_map *cpus,
				    struct perf_cpu_map **corep)
{
	return cpu_map__build_map(cpus, corep, perf_env__get_core, env);
}

static int perf_stat__get_socket_file(struct perf_stat_config *config __maybe_unused,
				      struct perf_cpu_map *map, int idx)
{
	return perf_env__get_socket(map, idx, &perf_stat.session->header.env);
}
static int perf_stat__get_die_file(struct perf_stat_config *config __maybe_unused,
				   struct perf_cpu_map *map, int idx)
{
	return perf_env__get_die(map, idx, &perf_stat.session->header.env);
}

static int perf_stat__get_core_file(struct perf_stat_config *config __maybe_unused,
				    struct perf_cpu_map *map, int idx)
{
	return perf_env__get_core(map, idx, &perf_stat.session->header.env);
}

static int perf_stat_init_aggr_mode_file(struct perf_stat *st)
{
	struct perf_env *env = &st->session->header.env;

	switch (stat_config.aggr_mode) {
	case AGGR_SOCKET:
		if (perf_env__build_socket_map(env, evsel_list->core.cpus, &stat_config.aggr_map)) {
			perror("cannot build socket map");
			return -1;
		}
		stat_config.aggr_get_id = perf_stat__get_socket_file;
		break;
	case AGGR_DIE:
		if (perf_env__build_die_map(env, evsel_list->core.cpus, &stat_config.aggr_map)) {
			perror("cannot build die map");
			return -1;
		}
		stat_config.aggr_get_id = perf_stat__get_die_file;
		break;
	case AGGR_CORE:
		if (perf_env__build_core_map(env, evsel_list->core.cpus, &stat_config.aggr_map)) {
			perror("cannot build core map");
			return -1;
		}
		stat_config.aggr_get_id = perf_stat__get_core_file;
		break;
	case AGGR_NONE:
	case AGGR_GLOBAL:
	case AGGR_THREAD:
	case AGGR_UNSET:
	default:
		break;
	}

	return 0;
}

static int topdown_filter_events(const char **attr, char **str, bool use_group)
{
	int off = 0;
	int i;
	int len = 0;
	char *s;

	for (i = 0; attr[i]; i++) {
		if (pmu_have_event("cpu", attr[i])) {
			len += strlen(attr[i]) + 1;
			attr[i - off] = attr[i];
		} else
			off++;
	}
	attr[i - off] = NULL;

	*str = malloc(len + 1 + 2);
	if (!*str)
		return -1;
	s = *str;
	if (i - off == 0) {
		*s = 0;
		return 0;
	}
	if (use_group)
		*s++ = '{';
	for (i = 0; attr[i]; i++) {
		strcpy(s, attr[i]);
		s += strlen(s);
		*s++ = ',';
	}
	if (use_group) {
		s[-1] = '}';
		*s = 0;
	} else
		s[-1] = 0;
	return 0;
}

__weak bool arch_topdown_check_group(bool *warn)
{
	*warn = false;
	return false;
}

__weak void arch_topdown_group_warn(void)
{
}

/*
 * Add default attributes, if there were no attributes specified or
 * if -d/--detailed, -d -d or -d -d -d is used:
 */
static int add_default_attributes(void)
{
	int err;
	struct perf_event_attr default_attrs0[] = {

  { .type = PERF_TYPE_SOFTWARE, .config = PERF_COUNT_SW_TASK_CLOCK		},
  { .type = PERF_TYPE_SOFTWARE, .config = PERF_COUNT_SW_CONTEXT_SWITCHES	},
  { .type = PERF_TYPE_SOFTWARE, .config = PERF_COUNT_SW_CPU_MIGRATIONS		},
  { .type = PERF_TYPE_SOFTWARE, .config = PERF_COUNT_SW_PAGE_FAULTS		},

  { .type = PERF_TYPE_HARDWARE, .config = PERF_COUNT_HW_CPU_CYCLES		},
};
	struct perf_event_attr frontend_attrs[] = {
  { .type = PERF_TYPE_HARDWARE, .config = PERF_COUNT_HW_STALLED_CYCLES_FRONTEND	},
};
	struct perf_event_attr backend_attrs[] = {
  { .type = PERF_TYPE_HARDWARE, .config = PERF_COUNT_HW_STALLED_CYCLES_BACKEND	},
};
	struct perf_event_attr default_attrs1[] = {
  { .type = PERF_TYPE_HARDWARE, .config = PERF_COUNT_HW_INSTRUCTIONS		},
  { .type = PERF_TYPE_HARDWARE, .config = PERF_COUNT_HW_BRANCH_INSTRUCTIONS	},
  { .type = PERF_TYPE_HARDWARE, .config = PERF_COUNT_HW_BRANCH_MISSES		},

};

/*
 * Detailed stats (-d), covering the L1 and last level data caches:
 */
	struct perf_event_attr detailed_attrs[] = {

  { .type = PERF_TYPE_HW_CACHE,
    .config =
	 PERF_COUNT_HW_CACHE_L1D		<<  0  |
	(PERF_COUNT_HW_CACHE_OP_READ		<<  8) |
	(PERF_COUNT_HW_CACHE_RESULT_ACCESS	<< 16)				},

  { .type = PERF_TYPE_HW_CACHE,
    .config =
	 PERF_COUNT_HW_CACHE_L1D		<<  0  |
	(PERF_COUNT_HW_CACHE_OP_READ		<<  8) |
	(PERF_COUNT_HW_CACHE_RESULT_MISS	<< 16)				},

  { .type = PERF_TYPE_HW_CACHE,
    .config =
	 PERF_COUNT_HW_CACHE_LL			<<  0  |
	(PERF_COUNT_HW_CACHE_OP_READ		<<  8) |
	(PERF_COUNT_HW_CACHE_RESULT_ACCESS	<< 16)				},

  { .type = PERF_TYPE_HW_CACHE,
    .config =
	 PERF_COUNT_HW_CACHE_LL			<<  0  |
	(PERF_COUNT_HW_CACHE_OP_READ		<<  8) |
	(PERF_COUNT_HW_CACHE_RESULT_MISS	<< 16)				},
};

/*
 * Very detailed stats (-d -d), covering the instruction cache and the TLB caches:
 */
	struct perf_event_attr very_detailed_attrs[] = {

  { .type = PERF_TYPE_HW_CACHE,
    .config =
	 PERF_COUNT_HW_CACHE_L1I		<<  0  |
	(PERF_COUNT_HW_CACHE_OP_READ		<<  8) |
	(PERF_COUNT_HW_CACHE_RESULT_ACCESS	<< 16)				},

  { .type = PERF_TYPE_HW_CACHE,
    .config =
	 PERF_COUNT_HW_CACHE_L1I		<<  0  |
	(PERF_COUNT_HW_CACHE_OP_READ		<<  8) |
	(PERF_COUNT_HW_CACHE_RESULT_MISS	<< 16)				},

  { .type = PERF_TYPE_HW_CACHE,
    .config =
	 PERF_COUNT_HW_CACHE_DTLB		<<  0  |
	(PERF_COUNT_HW_CACHE_OP_READ		<<  8) |
	(PERF_COUNT_HW_CACHE_RESULT_ACCESS	<< 16)				},

  { .type = PERF_TYPE_HW_CACHE,
    .config =
	 PERF_COUNT_HW_CACHE_DTLB		<<  0  |
	(PERF_COUNT_HW_CACHE_OP_READ		<<  8) |
	(PERF_COUNT_HW_CACHE_RESULT_MISS	<< 16)				},

  { .type = PERF_TYPE_HW_CACHE,
    .config =
	 PERF_COUNT_HW_CACHE_ITLB		<<  0  |
	(PERF_COUNT_HW_CACHE_OP_READ		<<  8) |
	(PERF_COUNT_HW_CACHE_RESULT_ACCESS	<< 16)				},

  { .type = PERF_TYPE_HW_CACHE,
    .config =
	 PERF_COUNT_HW_CACHE_ITLB		<<  0  |
	(PERF_COUNT_HW_CACHE_OP_READ		<<  8) |
	(PERF_COUNT_HW_CACHE_RESULT_MISS	<< 16)				},

};

/*
 * Very, very detailed stats (-d -d -d), adding prefetch events:
 */
	struct perf_event_attr very_very_detailed_attrs[] = {

  { .type = PERF_TYPE_HW_CACHE,
    .config =
	 PERF_COUNT_HW_CACHE_L1D		<<  0  |
	(PERF_COUNT_HW_CACHE_OP_PREFETCH	<<  8) |
	(PERF_COUNT_HW_CACHE_RESULT_ACCESS	<< 16)				},

  { .type = PERF_TYPE_HW_CACHE,
    .config =
	 PERF_COUNT_HW_CACHE_L1D		<<  0  |
	(PERF_COUNT_HW_CACHE_OP_PREFETCH	<<  8) |
	(PERF_COUNT_HW_CACHE_RESULT_MISS	<< 16)				},
};
	struct parse_events_error errinfo;

	/* Set attrs if no event is selected and !null_run: */
	if (stat_config.null_run)
		return 0;

	if (transaction_run) {
		/* Handle -T as -M transaction. Once platform specific metrics
		 * support has been added to the json files, all archictures
		 * will use this approach. To determine transaction support
		 * on an architecture test for such a metric name.
		 */
		if (metricgroup__has_metric("transaction")) {
			struct option opt = { .value = &evsel_list };

			return metricgroup__parse_groups(&opt, "transaction",
							 &stat_config.metric_events);
		}

		if (pmu_have_event("cpu", "cycles-ct") &&
		    pmu_have_event("cpu", "el-start"))
			err = parse_events(evsel_list, transaction_attrs,
					   &errinfo);
		else
			err = parse_events(evsel_list,
					   transaction_limited_attrs,
					   &errinfo);
		if (err) {
			fprintf(stderr, "Cannot set up transaction events\n");
			parse_events_print_error(&errinfo, transaction_attrs);
			return -1;
		}
		return 0;
	}

	if (smi_cost) {
		int smi;

		if (sysfs__read_int(FREEZE_ON_SMI_PATH, &smi) < 0) {
			fprintf(stderr, "freeze_on_smi is not supported.\n");
			return -1;
		}

		if (!smi) {
			if (sysfs__write_int(FREEZE_ON_SMI_PATH, 1) < 0) {
				fprintf(stderr, "Failed to set freeze_on_smi.\n");
				return -1;
			}
			smi_reset = true;
		}

		if (pmu_have_event("msr", "aperf") &&
		    pmu_have_event("msr", "smi")) {
			if (!force_metric_only)
				stat_config.metric_only = true;
			err = parse_events(evsel_list, smi_cost_attrs, &errinfo);
		} else {
			fprintf(stderr, "To measure SMI cost, it needs "
				"msr/aperf/, msr/smi/ and cpu/cycles/ support\n");
			parse_events_print_error(&errinfo, smi_cost_attrs);
			return -1;
		}
		if (err) {
			fprintf(stderr, "Cannot set up SMI cost events\n");
			return -1;
		}
		return 0;
	}

	if (topdown_run) {
		char *str = NULL;
		bool warn = false;

		if (stat_config.aggr_mode != AGGR_GLOBAL &&
		    stat_config.aggr_mode != AGGR_CORE) {
			pr_err("top down event configuration requires --per-core mode\n");
			return -1;
		}
		stat_config.aggr_mode = AGGR_CORE;
		if (nr_cgroups || !target__has_cpu(&target)) {
			pr_err("top down event configuration requires system-wide mode (-a)\n");
			return -1;
		}

		if (!force_metric_only)
			stat_config.metric_only = true;
		if (topdown_filter_events(topdown_attrs, &str,
				arch_topdown_check_group(&warn)) < 0) {
			pr_err("Out of memory\n");
			return -1;
		}
		if (topdown_attrs[0] && str) {
			if (warn)
				arch_topdown_group_warn();
			err = parse_events(evsel_list, str, &errinfo);
			if (err) {
				fprintf(stderr,
					"Cannot set up top down events %s: %d\n",
					str, err);
				parse_events_print_error(&errinfo, str);
				free(str);
				return -1;
			}
		} else {
			fprintf(stderr, "System does not support topdown\n");
			return -1;
		}
		free(str);
	}

	if (!evsel_list->core.nr_entries) {
		if (target__has_cpu(&target))
			default_attrs0[0].config = PERF_COUNT_SW_CPU_CLOCK;

		if (perf_evlist__add_default_attrs(evsel_list, default_attrs0) < 0)
			return -1;
		if (pmu_have_event("cpu", "stalled-cycles-frontend")) {
			if (perf_evlist__add_default_attrs(evsel_list,
						frontend_attrs) < 0)
				return -1;
		}
		if (pmu_have_event("cpu", "stalled-cycles-backend")) {
			if (perf_evlist__add_default_attrs(evsel_list,
						backend_attrs) < 0)
				return -1;
		}
		if (perf_evlist__add_default_attrs(evsel_list, default_attrs1) < 0)
			return -1;
	}

	/* Detailed events get appended to the event list: */

	if (detailed_run <  1)
		return 0;

	/* Append detailed run extra attributes: */
	if (perf_evlist__add_default_attrs(evsel_list, detailed_attrs) < 0)
		return -1;

	if (detailed_run < 2)
		return 0;

	/* Append very detailed run extra attributes: */
	if (perf_evlist__add_default_attrs(evsel_list, very_detailed_attrs) < 0)
		return -1;

	if (detailed_run < 3)
		return 0;

	/* Append very, very detailed run extra attributes: */
	return perf_evlist__add_default_attrs(evsel_list, very_very_detailed_attrs);
}

static const char * const stat_record_usage[] = {
	"perf stat record [<options>]",
	NULL,
};

static void init_features(struct perf_session *session)
{
	int feat;

	for (feat = HEADER_FIRST_FEATURE; feat < HEADER_LAST_FEATURE; feat++)
		perf_header__set_feat(&session->header, feat);

	perf_header__clear_feat(&session->header, HEADER_DIR_FORMAT);
	perf_header__clear_feat(&session->header, HEADER_BUILD_ID);
	perf_header__clear_feat(&session->header, HEADER_TRACING_DATA);
	perf_header__clear_feat(&session->header, HEADER_BRANCH_STACK);
	perf_header__clear_feat(&session->header, HEADER_AUXTRACE);
}

static int __cmd_record(int argc, const char **argv)
{
	struct perf_session *session;
	struct perf_data *data = &perf_stat.data;

	argc = parse_options(argc, argv, stat_options, stat_record_usage,
			     PARSE_OPT_STOP_AT_NON_OPTION);

	if (output_name)
		data->path = output_name;

	if (stat_config.run_count != 1 || forever) {
		pr_err("Cannot use -r option with perf stat record.\n");
		return -1;
	}

	session = perf_session__new(data, false, NULL);
	if (IS_ERR(session)) {
		pr_err("Perf session creation failed\n");
		return PTR_ERR(session);
	}

	init_features(session);

	session->evlist   = evsel_list;
	perf_stat.session = session;
	perf_stat.record  = true;
	return argc;
}

static int process_stat_round_event(struct perf_session *session,
				    union perf_event *event)
{
	struct perf_record_stat_round *stat_round = &event->stat_round;
	struct evsel *counter;
	struct timespec tsh, *ts = NULL;
	const char **argv = session->header.env.cmdline_argv;
	int argc = session->header.env.nr_cmdline;

	evlist__for_each_entry(evsel_list, counter)
		perf_stat_process_counter(&stat_config, counter);

	if (stat_round->type == PERF_STAT_ROUND_TYPE__FINAL)
		update_stats(&walltime_nsecs_stats, stat_round->time);

	if (stat_config.interval && stat_round->time) {
		tsh.tv_sec  = stat_round->time / NSEC_PER_SEC;
		tsh.tv_nsec = stat_round->time % NSEC_PER_SEC;
		ts = &tsh;
	}

	print_counters(ts, argc, argv);
	return 0;
}

static
int process_stat_config_event(struct perf_session *session,
			      union perf_event *event)
{
	struct perf_tool *tool = session->tool;
	struct perf_stat *st = container_of(tool, struct perf_stat, tool);

	perf_event__read_stat_config(&stat_config, &event->stat_config);

	if (perf_cpu_map__empty(st->cpus)) {
		if (st->aggr_mode != AGGR_UNSET)
			pr_warning("warning: processing task data, aggregation mode not set\n");
		return 0;
	}

	if (st->aggr_mode != AGGR_UNSET)
		stat_config.aggr_mode = st->aggr_mode;

	if (perf_stat.data.is_pipe)
		perf_stat_init_aggr_mode();
	else
		perf_stat_init_aggr_mode_file(st);

	return 0;
}

static int set_maps(struct perf_stat *st)
{
	if (!st->cpus || !st->threads)
		return 0;

	if (WARN_ONCE(st->maps_allocated, "stats double allocation\n"))
		return -EINVAL;

	perf_evlist__set_maps(&evsel_list->core, st->cpus, st->threads);

	if (perf_evlist__alloc_stats(evsel_list, true))
		return -ENOMEM;

	st->maps_allocated = true;
	return 0;
}

static
int process_thread_map_event(struct perf_session *session,
			     union perf_event *event)
{
	struct perf_tool *tool = session->tool;
	struct perf_stat *st = container_of(tool, struct perf_stat, tool);

	if (st->threads) {
		pr_warning("Extra thread map event, ignoring.\n");
		return 0;
	}

	st->threads = thread_map__new_event(&event->thread_map);
	if (!st->threads)
		return -ENOMEM;

	return set_maps(st);
}

static
int process_cpu_map_event(struct perf_session *session,
			  union perf_event *event)
{
	struct perf_tool *tool = session->tool;
	struct perf_stat *st = container_of(tool, struct perf_stat, tool);
	struct perf_cpu_map *cpus;

	if (st->cpus) {
		pr_warning("Extra cpu map event, ignoring.\n");
		return 0;
	}

	cpus = cpu_map__new_data(&event->cpu_map.data);
	if (!cpus)
		return -ENOMEM;

	st->cpus = cpus;
	return set_maps(st);
}

static int runtime_stat_new(struct perf_stat_config *config, int nthreads)
{
	int i;

	config->stats = calloc(nthreads, sizeof(struct runtime_stat));
	if (!config->stats)
		return -1;

	config->stats_num = nthreads;

	for (i = 0; i < nthreads; i++)
		runtime_stat__init(&config->stats[i]);

	return 0;
}

static void runtime_stat_delete(struct perf_stat_config *config)
{
	int i;

	if (!config->stats)
		return;

	for (i = 0; i < config->stats_num; i++)
		runtime_stat__exit(&config->stats[i]);

	zfree(&config->stats);
}

static const char * const stat_report_usage[] = {
	"perf stat report [<options>]",
	NULL,
};

static struct perf_stat perf_stat = {
	.tool = {
		.attr		= perf_event__process_attr,
		.event_update	= perf_event__process_event_update,
		.thread_map	= process_thread_map_event,
		.cpu_map	= process_cpu_map_event,
		.stat_config	= process_stat_config_event,
		.stat		= perf_event__process_stat_event,
		.stat_round	= process_stat_round_event,
	},
	.aggr_mode = AGGR_UNSET,
};

static int __cmd_report(int argc, const char **argv)
{
	struct perf_session *session;
	const struct option options[] = {
	OPT_STRING('i', "input", &input_name, "file", "input file name"),
	OPT_SET_UINT(0, "per-socket", &perf_stat.aggr_mode,
		     "aggregate counts per processor socket", AGGR_SOCKET),
	OPT_SET_UINT(0, "per-die", &perf_stat.aggr_mode,
		     "aggregate counts per processor die", AGGR_DIE),
	OPT_SET_UINT(0, "per-core", &perf_stat.aggr_mode,
		     "aggregate counts per physical processor core", AGGR_CORE),
	OPT_SET_UINT('A', "no-aggr", &perf_stat.aggr_mode,
		     "disable CPU count aggregation", AGGR_NONE),
	OPT_END()
	};
	struct stat st;
	int ret;

	argc = parse_options(argc, argv, options, stat_report_usage, 0);

	if (!input_name || !strlen(input_name)) {
		if (!fstat(STDIN_FILENO, &st) && S_ISFIFO(st.st_mode))
			input_name = "-";
		else
			input_name = "perf.data";
	}

	perf_stat.data.path = input_name;
	perf_stat.data.mode = PERF_DATA_MODE_READ;

	session = perf_session__new(&perf_stat.data, false, &perf_stat.tool);
	if (IS_ERR(session))
		return PTR_ERR(session);

	perf_stat.session  = session;
	stat_config.output = stderr;
	evsel_list         = session->evlist;

	ret = perf_session__process_events(session);
	if (ret)
		return ret;

	perf_session__delete(session);
	return 0;
}

static void setup_system_wide(int forks)
{
	/*
	 * Make system wide (-a) the default target if
	 * no target was specified and one of following
	 * conditions is met:
	 *
	 *   - there's no workload specified
	 *   - there is workload specified but all requested
	 *     events are system wide events
	 */
	if (!target__none(&target))
		return;

	if (!forks)
		target.system_wide = true;
	else {
		struct evsel *counter;

		evlist__for_each_entry(evsel_list, counter) {
			if (!counter->core.system_wide)
				return;
		}

		if (evsel_list->core.nr_entries)
			target.system_wide = true;
	}
}

int cmd_stat(int argc, const char **argv)
{
	const char * const stat_usage[] = {
		"perf stat [<options>] [<command>]",
		NULL
	};
	int status = -EINVAL, run_idx;
	const char *mode;
	FILE *output = stderr;
	unsigned int interval, timeout;
	const char * const stat_subcommands[] = { "record", "report" };

	setlocale(LC_ALL, "");

	evsel_list = evlist__new();
	if (evsel_list == NULL)
		return -ENOMEM;

	parse_events__shrink_config_terms();

	/* String-parsing callback-based options would segfault when negated */
	set_option_flag(stat_options, 'e', "event", PARSE_OPT_NONEG);
	set_option_flag(stat_options, 'M', "metrics", PARSE_OPT_NONEG);
	set_option_flag(stat_options, 'G', "cgroup", PARSE_OPT_NONEG);

	argc = parse_options_subcommand(argc, argv, stat_options, stat_subcommands,
					(const char **) stat_usage,
					PARSE_OPT_STOP_AT_NON_OPTION);
	perf_stat__collect_metric_expr(evsel_list);
	perf_stat__init_shadow_stats();

	if (stat_config.csv_sep) {
		stat_config.csv_output = true;
		if (!strcmp(stat_config.csv_sep, "\\t"))
			stat_config.csv_sep = "\t";
	} else
		stat_config.csv_sep = DEFAULT_SEPARATOR;

	if (argc && !strncmp(argv[0], "rec", 3)) {
		argc = __cmd_record(argc, argv);
		if (argc < 0)
			return -1;
	} else if (argc && !strncmp(argv[0], "rep", 3))
		return __cmd_report(argc, argv);

	interval = stat_config.interval;
	timeout = stat_config.timeout;

	/*
	 * For record command the -o is already taken care of.
	 */
	if (!STAT_RECORD && output_name && strcmp(output_name, "-"))
		output = NULL;

	if (output_name && output_fd) {
		fprintf(stderr, "cannot use both --output and --log-fd\n");
		parse_options_usage(stat_usage, stat_options, "o", 1);
		parse_options_usage(NULL, stat_options, "log-fd", 0);
		goto out;
	}

	if (stat_config.metric_only && stat_config.aggr_mode == AGGR_THREAD) {
		fprintf(stderr, "--metric-only is not supported with --per-thread\n");
		goto out;
	}

	if (stat_config.metric_only && stat_config.run_count > 1) {
		fprintf(stderr, "--metric-only is not supported with -r\n");
		goto out;
	}

	if (stat_config.walltime_run_table && stat_config.run_count <= 1) {
		fprintf(stderr, "--table is only supported with -r\n");
		parse_options_usage(stat_usage, stat_options, "r", 1);
		parse_options_usage(NULL, stat_options, "table", 0);
		goto out;
	}

	if (output_fd < 0) {
		fprintf(stderr, "argument to --log-fd must be a > 0\n");
		parse_options_usage(stat_usage, stat_options, "log-fd", 0);
		goto out;
	}

	if (!output) {
		struct timespec tm;
		mode = append_file ? "a" : "w";

		output = fopen(output_name, mode);
		if (!output) {
			perror("failed to create output file");
			return -1;
		}
		clock_gettime(CLOCK_REALTIME, &tm);
		fprintf(output, "# started on %s\n", ctime(&tm.tv_sec));
	} else if (output_fd > 0) {
		mode = append_file ? "a" : "w";
		output = fdopen(output_fd, mode);
		if (!output) {
			perror("Failed opening logfd");
			return -errno;
		}
	}

	stat_config.output = output;

	/*
	 * let the spreadsheet do the pretty-printing
	 */
	if (stat_config.csv_output) {
		/* User explicitly passed -B? */
		if (big_num_opt == 1) {
			fprintf(stderr, "-B option not supported with -x\n");
			parse_options_usage(stat_usage, stat_options, "B", 1);
			parse_options_usage(NULL, stat_options, "x", 1);
			goto out;
		} else /* Nope, so disable big number formatting */
			stat_config.big_num = false;
	} else if (big_num_opt == 0) /* User passed --no-big-num */
		stat_config.big_num = false;

	setup_system_wide(argc);

	/*
	 * Display user/system times only for single
	 * run and when there's specified tracee.
	 */
	if ((stat_config.run_count == 1) && target__none(&target))
		stat_config.ru_display = true;

	if (stat_config.run_count < 0) {
		pr_err("Run count must be a positive number\n");
		parse_options_usage(stat_usage, stat_options, "r", 1);
		goto out;
	} else if (stat_config.run_count == 0) {
		forever = true;
		stat_config.run_count = 1;
	}

	if (stat_config.walltime_run_table) {
		stat_config.walltime_run = zalloc(stat_config.run_count * sizeof(stat_config.walltime_run[0]));
		if (!stat_config.walltime_run) {
			pr_err("failed to setup -r option");
			goto out;
		}
	}

	if ((stat_config.aggr_mode == AGGR_THREAD) &&
		!target__has_task(&target)) {
		if (!target.system_wide || target.cpu_list) {
			fprintf(stderr, "The --per-thread option is only "
				"available when monitoring via -p -t -a "
				"options or only --per-thread.\n");
			parse_options_usage(NULL, stat_options, "p", 1);
			parse_options_usage(NULL, stat_options, "t", 1);
			goto out;
		}
	}

	/*
	 * no_aggr, cgroup are for system-wide only
	 * --per-thread is aggregated per thread, we dont mix it with cpu mode
	 */
	if (((stat_config.aggr_mode != AGGR_GLOBAL &&
	      stat_config.aggr_mode != AGGR_THREAD) || nr_cgroups) &&
	    !target__has_cpu(&target)) {
		fprintf(stderr, "both cgroup and no-aggregation "
			"modes only available in system-wide mode\n");

		parse_options_usage(stat_usage, stat_options, "G", 1);
		parse_options_usage(NULL, stat_options, "A", 1);
		parse_options_usage(NULL, stat_options, "a", 1);
		goto out;
	}

	if (add_default_attributes())
		goto out;

	target__validate(&target);

	if ((stat_config.aggr_mode == AGGR_THREAD) && (target.system_wide))
		target.per_thread = true;

	if (perf_evlist__create_maps(evsel_list, &target) < 0) {
		if (target__has_task(&target)) {
			pr_err("Problems finding threads of monitor\n");
			parse_options_usage(stat_usage, stat_options, "p", 1);
			parse_options_usage(NULL, stat_options, "t", 1);
		} else if (target__has_cpu(&target)) {
			perror("failed to parse CPUs map");
			parse_options_usage(stat_usage, stat_options, "C", 1);
			parse_options_usage(NULL, stat_options, "a", 1);
		}
		goto out;
	}

	/*
	 * Initialize thread_map with comm names,
	 * so we could print it out on output.
	 */
	if (stat_config.aggr_mode == AGGR_THREAD) {
		thread_map__read_comms(evsel_list->core.threads);
		if (target.system_wide) {
			if (runtime_stat_new(&stat_config,
				perf_thread_map__nr(evsel_list->core.threads))) {
				goto out;
			}
		}
	}

	if (stat_config.times && interval)
		interval_count = true;
	else if (stat_config.times && !interval) {
		pr_err("interval-count option should be used together with "
				"interval-print.\n");
		parse_options_usage(stat_usage, stat_options, "interval-count", 0);
		parse_options_usage(stat_usage, stat_options, "I", 1);
		goto out;
	}

	if (timeout && timeout < 100) {
		if (timeout < 10) {
			pr_err("timeout must be >= 10ms.\n");
			parse_options_usage(stat_usage, stat_options, "timeout", 0);
			goto out;
		} else
			pr_warning("timeout < 100ms. "
				   "The overhead percentage could be high in some cases. "
				   "Please proceed with caution.\n");
	}
	if (timeout && interval) {
		pr_err("timeout option is not supported with interval-print.\n");
		parse_options_usage(stat_usage, stat_options, "timeout", 0);
		parse_options_usage(stat_usage, stat_options, "I", 1);
		goto out;
	}

	if (perf_evlist__alloc_stats(evsel_list, interval))
		goto out;

	if (perf_stat_init_aggr_mode())
		goto out;

	/*
	 * Set sample_type to PERF_SAMPLE_IDENTIFIER, which should be harmless
	 * while avoiding that older tools show confusing messages.
	 *
	 * However for pipe sessions we need to keep it zero,
	 * because script's perf_evsel__check_attr is triggered
	 * by attr->sample_type != 0, and we can't run it on
	 * stat sessions.
	 */
	stat_config.identifier = !(STAT_RECORD && perf_stat.data.is_pipe);

	/*
	 * We dont want to block the signals - that would cause
	 * child tasks to inherit that and Ctrl-C would not work.
	 * What we want is for Ctrl-C to work in the exec()-ed
	 * task, but being ignored by perf stat itself:
	 */
	atexit(sig_atexit);
	if (!forever)
		signal(SIGINT,  skip_signal);
	signal(SIGCHLD, skip_signal);
	signal(SIGALRM, skip_signal);
	signal(SIGABRT, skip_signal);

	status = 0;
	for (run_idx = 0; forever || run_idx < stat_config.run_count; run_idx++) {
		if (stat_config.run_count != 1 && verbose > 0)
			fprintf(output, "[ perf stat: executing run #%d ... ]\n",
				run_idx + 1);

		if (run_idx != 0)
			perf_evlist__reset_prev_raw_counts(evsel_list);

		status = run_perf_stat(argc, argv, run_idx);
		if (forever && status != -1 && !interval) {
			print_counters(NULL, argc, argv);
			perf_stat__reset_stats();
		}
	}

	if (!forever && status != -1 && !interval)
		print_counters(NULL, argc, argv);

	if (STAT_RECORD) {
		/*
		 * We synthesize the kernel mmap record just so that older tools
		 * don't emit warnings about not being able to resolve symbols
		 * due to /proc/sys/kernel/kptr_restrict settings and instear provide
		 * a saner message about no samples being in the perf.data file.
		 *
		 * This also serves to suppress a warning about f_header.data.size == 0
		 * in header.c at the moment 'perf stat record' gets introduced, which
		 * is not really needed once we start adding the stat specific PERF_RECORD_
		 * records, but the need to suppress the kptr_restrict messages in older
		 * tools remain  -acme
		 */
		int fd = perf_data__fd(&perf_stat.data);
		int err = perf_event__synthesize_kernel_mmap((void *)&perf_stat,
							     process_synthesized_event,
							     &perf_stat.session->machines.host);
		if (err) {
			pr_warning("Couldn't synthesize the kernel mmap record, harmless, "
				   "older tools may produce warnings about this file\n.");
		}

		if (!interval) {
			if (WRITE_STAT_ROUND_EVENT(walltime_nsecs_stats.max, FINAL))
				pr_err("failed to write stat round event\n");
		}

		if (!perf_stat.data.is_pipe) {
			perf_stat.session->header.data_size += perf_stat.bytes_written;
			perf_session__write_header(perf_stat.session, evsel_list, fd, true);
		}

<<<<<<< HEAD
		perf_evlist__close(evsel_list);
=======
		evlist__close(evsel_list);
>>>>>>> 3877dcd0
		perf_session__delete(perf_stat.session);
	}

	perf_stat__exit_aggr_mode();
	perf_evlist__free_stats(evsel_list);
out:
	zfree(&stat_config.walltime_run);

	if (smi_cost && smi_reset)
		sysfs__write_int(FREEZE_ON_SMI_PATH, 0);

	evlist__delete(evsel_list);

	runtime_stat_delete(&stat_config);

	return status;
}<|MERGE_RESOLUTION|>--- conflicted
+++ resolved
@@ -617,11 +617,7 @@
 	 * later the evsel_list will be closed after.
 	 */
 	if (!STAT_RECORD)
-<<<<<<< HEAD
-		perf_evlist__close(evsel_list);
-=======
 		evlist__close(evsel_list);
->>>>>>> 3877dcd0
 
 	return WEXITSTATUS(status);
 }
@@ -2002,11 +1998,7 @@
 			perf_session__write_header(perf_stat.session, evsel_list, fd, true);
 		}
 
-<<<<<<< HEAD
-		perf_evlist__close(evsel_list);
-=======
 		evlist__close(evsel_list);
->>>>>>> 3877dcd0
 		perf_session__delete(perf_stat.session);
 	}
 

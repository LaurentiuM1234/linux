--- conflicted
+++ resolved
@@ -203,16 +203,8 @@
 			  struct perf_pmu_info *info, struct parse_events_error *err);
 int perf_pmu__find_event(struct perf_pmu *pmu, const char *event, void *state, pmu_event_callback cb);
 
-<<<<<<< HEAD
-int perf_pmu__new_format(struct list_head *list, char *name,
-			 int config, unsigned long *bits);
-void perf_pmu__set_format(unsigned long *bits, long from, long to);
-int perf_pmu__format_parse(int dirfd, struct list_head *head);
-void perf_pmu__del_formats(struct list_head *formats);
-=======
 int perf_pmu__format_parse(struct perf_pmu *pmu, int dirfd, bool eager_load);
 void perf_pmu_format__set_value(void *format, int config, unsigned long *bits);
->>>>>>> aad2c2fb
 bool perf_pmu__has_format(const struct perf_pmu *pmu, const char *name);
 
 bool is_pmu_core(const char *name);

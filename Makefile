# SPDX-License-Identifier: GPL-2.0
VERSION = 5
PATCHLEVEL = 12
SUBLEVEL = 0
<<<<<<< HEAD
EXTRAVERSION = -rc7
NAME = Kleptomaniac Octopus
=======
EXTRAVERSION = -rc2
NAME = Frozen Wasteland
>>>>>>> 04bd701d

# *DOCUMENTATION*
# To see a list of typical targets execute "make help"
# More info can be located in ./README
# Comments in this file are targeted only to the developer, do not
# expect to learn how to build the kernel reading this file.

$(if $(filter __%, $(MAKECMDGOALS)), \
	$(error targets prefixed with '__' are only for internal use))

# That's our default target when none is given on the command line
PHONY := __all
__all:

# We are using a recursive build, so we need to do a little thinking
# to get the ordering right.
#
# Most importantly: sub-Makefiles should only ever modify files in
# their own directory. If in some directory we have a dependency on
# a file in another dir (which doesn't happen often, but it's often
# unavoidable when linking the built-in.a targets which finally
# turn into vmlinux), we will call a sub make in that other dir, and
# after that we are sure that everything which is in that other dir
# is now up to date.
#
# The only cases where we need to modify files which have global
# effects are thus separated out and done before the recursive
# descending is started. They are now explicitly listed as the
# prepare rule.

ifneq ($(sub_make_done),1)

# Do not use make's built-in rules and variables
# (this increases performance and avoids hard-to-debug behaviour)
MAKEFLAGS += -rR

# Avoid funny character set dependencies
unexport LC_ALL
LC_COLLATE=C
LC_NUMERIC=C
export LC_COLLATE LC_NUMERIC

# Avoid interference with shell env settings
unexport GREP_OPTIONS

# Beautify output
# ---------------------------------------------------------------------------
#
# Normally, we echo the whole command before executing it. By making
# that echo $($(quiet)$(cmd)), we now have the possibility to set
# $(quiet) to choose other forms of output instead, e.g.
#
#         quiet_cmd_cc_o_c = Compiling $(RELDIR)/$@
#         cmd_cc_o_c       = $(CC) $(c_flags) -c -o $@ $<
#
# If $(quiet) is empty, the whole command will be printed.
# If it is set to "quiet_", only the short version will be printed.
# If it is set to "silent_", nothing will be printed at all, since
# the variable $(silent_cmd_cc_o_c) doesn't exist.
#
# A simple variant is to prefix commands with $(Q) - that's useful
# for commands that shall be hidden in non-verbose mode.
#
#	$(Q)ln $@ :<
#
# If KBUILD_VERBOSE equals 0 then the above command will be hidden.
# If KBUILD_VERBOSE equals 1 then the above command is displayed.
# If KBUILD_VERBOSE equals 2 then give the reason why each target is rebuilt.
#
# To put more focus on warnings, be less verbose as default
# Use 'make V=1' to see the full commands

ifeq ("$(origin V)", "command line")
  KBUILD_VERBOSE = $(V)
endif
ifndef KBUILD_VERBOSE
  KBUILD_VERBOSE = 0
endif

ifeq ($(KBUILD_VERBOSE),1)
  quiet =
  Q =
else
  quiet=quiet_
  Q = @
endif

# If the user is running make -s (silent mode), suppress echoing of
# commands

ifneq ($(findstring s,$(filter-out --%,$(MAKEFLAGS))),)
  quiet=silent_
  KBUILD_VERBOSE = 0
endif

export quiet Q KBUILD_VERBOSE

# Call a source code checker (by default, "sparse") as part of the
# C compilation.
#
# Use 'make C=1' to enable checking of only re-compiled files.
# Use 'make C=2' to enable checking of *all* source files, regardless
# of whether they are re-compiled or not.
#
# See the file "Documentation/dev-tools/sparse.rst" for more details,
# including where to get the "sparse" utility.

ifeq ("$(origin C)", "command line")
  KBUILD_CHECKSRC = $(C)
endif
ifndef KBUILD_CHECKSRC
  KBUILD_CHECKSRC = 0
endif

export KBUILD_CHECKSRC

# Use make M=dir or set the environment variable KBUILD_EXTMOD to specify the
# directory of external module to build. Setting M= takes precedence.
ifeq ("$(origin M)", "command line")
  KBUILD_EXTMOD := $(M)
endif

$(if $(word 2, $(KBUILD_EXTMOD)), \
	$(error building multiple external modules is not supported))

export KBUILD_EXTMOD

# Kbuild will save output files in the current working directory.
# This does not need to match to the root of the kernel source tree.
#
# For example, you can do this:
#
#  cd /dir/to/store/output/files; make -f /dir/to/kernel/source/Makefile
#
# If you want to save output files in a different location, there are
# two syntaxes to specify it.
#
# 1) O=
# Use "make O=dir/to/store/output/files/"
#
# 2) Set KBUILD_OUTPUT
# Set the environment variable KBUILD_OUTPUT to point to the output directory.
# export KBUILD_OUTPUT=dir/to/store/output/files/; make
#
# The O= assignment takes precedence over the KBUILD_OUTPUT environment
# variable.

# Do we want to change the working directory?
ifeq ("$(origin O)", "command line")
  KBUILD_OUTPUT := $(O)
endif

ifneq ($(KBUILD_OUTPUT),)
# Make's built-in functions such as $(abspath ...), $(realpath ...) cannot
# expand a shell special character '~'. We use a somewhat tedious way here.
abs_objtree := $(shell mkdir -p $(KBUILD_OUTPUT) && cd $(KBUILD_OUTPUT) && pwd)
$(if $(abs_objtree),, \
     $(error failed to create output directory "$(KBUILD_OUTPUT)"))

# $(realpath ...) resolves symlinks
abs_objtree := $(realpath $(abs_objtree))
else
abs_objtree := $(CURDIR)
endif # ifneq ($(KBUILD_OUTPUT),)

ifeq ($(abs_objtree),$(CURDIR))
# Suppress "Entering directory ..." unless we are changing the work directory.
MAKEFLAGS += --no-print-directory
else
need-sub-make := 1
endif

this-makefile := $(lastword $(MAKEFILE_LIST))
abs_srctree := $(realpath $(dir $(this-makefile)))

ifneq ($(words $(subst :, ,$(abs_srctree))), 1)
$(error source directory cannot contain spaces or colons)
endif

ifneq ($(abs_srctree),$(abs_objtree))
# Look for make include files relative to root of kernel src
#
# This does not become effective immediately because MAKEFLAGS is re-parsed
# once after the Makefile is read. We need to invoke sub-make.
MAKEFLAGS += --include-dir=$(abs_srctree)
need-sub-make := 1
endif

ifneq ($(filter 3.%,$(MAKE_VERSION)),)
# 'MAKEFLAGS += -rR' does not immediately become effective for GNU Make 3.x
# We need to invoke sub-make to avoid implicit rules in the top Makefile.
need-sub-make := 1
# Cancel implicit rules for this Makefile.
$(this-makefile): ;
endif

export abs_srctree abs_objtree
export sub_make_done := 1

ifeq ($(need-sub-make),1)

PHONY += $(MAKECMDGOALS) __sub-make

$(filter-out $(this-makefile), $(MAKECMDGOALS)) __all: __sub-make
	@:

# Invoke a second make in the output directory, passing relevant variables
__sub-make:
	$(Q)$(MAKE) -C $(abs_objtree) -f $(abs_srctree)/Makefile $(MAKECMDGOALS)

endif # need-sub-make
endif # sub_make_done

# We process the rest of the Makefile if this is the final invocation of make
ifeq ($(need-sub-make),)

# Do not print "Entering directory ...",
# but we want to display it when entering to the output directory
# so that IDEs/editors are able to understand relative filenames.
MAKEFLAGS += --no-print-directory

ifeq ($(abs_srctree),$(abs_objtree))
        # building in the source tree
        srctree := .
	building_out_of_srctree :=
else
        ifeq ($(abs_srctree)/,$(dir $(abs_objtree)))
                # building in a subdirectory of the source tree
                srctree := ..
        else
                srctree := $(abs_srctree)
        endif
	building_out_of_srctree := 1
endif

ifneq ($(KBUILD_ABS_SRCTREE),)
srctree := $(abs_srctree)
endif

objtree		:= .
VPATH		:= $(srctree)

export building_out_of_srctree srctree objtree VPATH

# To make sure we do not include .config for any of the *config targets
# catch them early, and hand them over to scripts/kconfig/Makefile
# It is allowed to specify more targets when calling make, including
# mixing *config targets and build targets.
# For example 'make oldconfig all'.
# Detect when mixed targets is specified, and make a second invocation
# of make so .config is not included in this case either (for *config).

version_h := include/generated/uapi/linux/version.h

clean-targets := %clean mrproper cleandocs
no-dot-config-targets := $(clean-targets) \
			 cscope gtags TAGS tags help% %docs check% coccicheck \
			 $(version_h) headers headers_% archheaders archscripts \
			 %asm-generic kernelversion %src-pkg dt_binding_check \
			 outputmakefile
no-sync-config-targets := $(no-dot-config-targets) %install kernelrelease
single-targets := %.a %.i %.ko %.lds %.ll %.lst %.mod %.o %.s %.symtypes %/

config-build	:=
mixed-build	:=
need-config	:= 1
may-sync-config	:= 1
single-build	:=

ifneq ($(filter $(no-dot-config-targets), $(MAKECMDGOALS)),)
	ifeq ($(filter-out $(no-dot-config-targets), $(MAKECMDGOALS)),)
		need-config :=
	endif
endif

ifneq ($(filter $(no-sync-config-targets), $(MAKECMDGOALS)),)
	ifeq ($(filter-out $(no-sync-config-targets), $(MAKECMDGOALS)),)
		may-sync-config :=
	endif
endif

ifneq ($(KBUILD_EXTMOD),)
	may-sync-config :=
endif

ifeq ($(KBUILD_EXTMOD),)
        ifneq ($(filter %config,$(MAKECMDGOALS)),)
		config-build := 1
                ifneq ($(words $(MAKECMDGOALS)),1)
			mixed-build := 1
                endif
        endif
endif

# We cannot build single targets and the others at the same time
ifneq ($(filter $(single-targets), $(MAKECMDGOALS)),)
	single-build := 1
	ifneq ($(filter-out $(single-targets), $(MAKECMDGOALS)),)
		mixed-build := 1
	endif
endif

# For "make -j clean all", "make -j mrproper defconfig all", etc.
ifneq ($(filter $(clean-targets),$(MAKECMDGOALS)),)
        ifneq ($(filter-out $(clean-targets),$(MAKECMDGOALS)),)
		mixed-build := 1
        endif
endif

# install and modules_install need also be processed one by one
ifneq ($(filter install,$(MAKECMDGOALS)),)
        ifneq ($(filter modules_install,$(MAKECMDGOALS)),)
		mixed-build := 1
        endif
endif

ifdef mixed-build
# ===========================================================================
# We're called with mixed targets (*config and build targets).
# Handle them one by one.

PHONY += $(MAKECMDGOALS) __build_one_by_one

$(MAKECMDGOALS): __build_one_by_one
	@:

__build_one_by_one:
	$(Q)set -e; \
	for i in $(MAKECMDGOALS); do \
		$(MAKE) -f $(srctree)/Makefile $$i; \
	done

else # !mixed-build

include scripts/Kbuild.include

# Read KERNELRELEASE from include/config/kernel.release (if it exists)
KERNELRELEASE = $(shell cat include/config/kernel.release 2> /dev/null)
KERNELVERSION = $(VERSION)$(if $(PATCHLEVEL),.$(PATCHLEVEL)$(if $(SUBLEVEL),.$(SUBLEVEL)))$(EXTRAVERSION)
export VERSION PATCHLEVEL SUBLEVEL KERNELRELEASE KERNELVERSION

include scripts/subarch.include

# Cross compiling and selecting different set of gcc/bin-utils
# ---------------------------------------------------------------------------
#
# When performing cross compilation for other architectures ARCH shall be set
# to the target architecture. (See arch/* for the possibilities).
# ARCH can be set during invocation of make:
# make ARCH=ia64
# Another way is to have ARCH set in the environment.
# The default ARCH is the host where make is executed.

# CROSS_COMPILE specify the prefix used for all executables used
# during compilation. Only gcc and related bin-utils executables
# are prefixed with $(CROSS_COMPILE).
# CROSS_COMPILE can be set on the command line
# make CROSS_COMPILE=ia64-linux-
# Alternatively CROSS_COMPILE can be set in the environment.
# Default value for CROSS_COMPILE is not to prefix executables
# Note: Some architectures assign CROSS_COMPILE in their arch/*/Makefile
ARCH		?= $(SUBARCH)

# Architecture as present in compile.h
UTS_MACHINE 	:= $(ARCH)
SRCARCH 	:= $(ARCH)

# Additional ARCH settings for x86
ifeq ($(ARCH),i386)
        SRCARCH := x86
endif
ifeq ($(ARCH),x86_64)
        SRCARCH := x86
endif

# Additional ARCH settings for sparc
ifeq ($(ARCH),sparc32)
       SRCARCH := sparc
endif
ifeq ($(ARCH),sparc64)
       SRCARCH := sparc
endif

# Additional ARCH settings for sh
ifeq ($(ARCH),sh64)
       SRCARCH := sh
endif

KCONFIG_CONFIG	?= .config
export KCONFIG_CONFIG

# Default file for 'make defconfig'. This may be overridden by arch-Makefile.
export KBUILD_DEFCONFIG := defconfig

# SHELL used by kbuild
CONFIG_SHELL := sh

HOST_LFS_CFLAGS := $(shell getconf LFS_CFLAGS 2>/dev/null)
HOST_LFS_LDFLAGS := $(shell getconf LFS_LDFLAGS 2>/dev/null)
HOST_LFS_LIBS := $(shell getconf LFS_LIBS 2>/dev/null)

ifneq ($(LLVM),)
HOSTCC	= clang
HOSTCXX	= clang++
else
HOSTCC	= gcc
HOSTCXX	= g++
endif

export KBUILD_USERCFLAGS := -Wall -Wmissing-prototypes -Wstrict-prototypes \
			      -O2 -fomit-frame-pointer -std=gnu89
export KBUILD_USERLDFLAGS :=

KBUILD_HOSTCFLAGS   := $(KBUILD_USERCFLAGS) $(HOST_LFS_CFLAGS) $(HOSTCFLAGS)
KBUILD_HOSTCXXFLAGS := -Wall -O2 $(HOST_LFS_CFLAGS) $(HOSTCXXFLAGS)
KBUILD_HOSTLDFLAGS  := $(HOST_LFS_LDFLAGS) $(HOSTLDFLAGS)
KBUILD_HOSTLDLIBS   := $(HOST_LFS_LIBS) $(HOSTLDLIBS)

# Make variables (CC, etc...)
CPP		= $(CC) -E
ifneq ($(LLVM),)
CC		= clang
LD		= ld.lld
AR		= llvm-ar
NM		= llvm-nm
OBJCOPY		= llvm-objcopy
OBJDUMP		= llvm-objdump
READELF		= llvm-readelf
STRIP		= llvm-strip
else
CC		= $(CROSS_COMPILE)gcc
LD		= $(CROSS_COMPILE)ld
AR		= $(CROSS_COMPILE)ar
NM		= $(CROSS_COMPILE)nm
OBJCOPY		= $(CROSS_COMPILE)objcopy
OBJDUMP		= $(CROSS_COMPILE)objdump
READELF		= $(CROSS_COMPILE)readelf
STRIP		= $(CROSS_COMPILE)strip
endif
PAHOLE		= pahole
RESOLVE_BTFIDS	= $(objtree)/tools/bpf/resolve_btfids/resolve_btfids
LEX		= flex
YACC		= bison
AWK		= awk
INSTALLKERNEL  := installkernel
DEPMOD		= depmod
PERL		= perl
PYTHON3		= python3
CHECK		= sparse
BASH		= bash
KGZIP		= gzip
KBZIP2		= bzip2
KLZOP		= lzop
LZMA		= lzma
LZ4		= lz4c
XZ		= xz
ZSTD		= zstd

CHECKFLAGS     := -D__linux__ -Dlinux -D__STDC__ -Dunix -D__unix__ \
		  -Wbitwise -Wno-return-void -Wno-unknown-attribute $(CF)
NOSTDINC_FLAGS :=
CFLAGS_MODULE   =
AFLAGS_MODULE   =
LDFLAGS_MODULE  =
CFLAGS_KERNEL	=
AFLAGS_KERNEL	=
LDFLAGS_vmlinux =

# Use USERINCLUDE when you must reference the UAPI directories only.
USERINCLUDE    := \
		-I$(srctree)/arch/$(SRCARCH)/include/uapi \
		-I$(objtree)/arch/$(SRCARCH)/include/generated/uapi \
		-I$(srctree)/include/uapi \
		-I$(objtree)/include/generated/uapi \
                -include $(srctree)/include/linux/kconfig.h

# Use LINUXINCLUDE when you must reference the include/ directory.
# Needed to be compatible with the O= option
LINUXINCLUDE    := \
		-I$(srctree)/arch/$(SRCARCH)/include \
		-I$(objtree)/arch/$(SRCARCH)/include/generated \
		$(if $(building_out_of_srctree),-I$(srctree)/include) \
		-I$(objtree)/include \
		$(USERINCLUDE)

KBUILD_AFLAGS   := -D__ASSEMBLY__ -fno-PIE
KBUILD_CFLAGS   := -Wall -Wundef -Werror=strict-prototypes -Wno-trigraphs \
		   -fno-strict-aliasing -fno-common -fshort-wchar -fno-PIE \
		   -Werror=implicit-function-declaration -Werror=implicit-int \
		   -Werror=return-type -Wno-format-security \
		   -std=gnu89
KBUILD_CPPFLAGS := -D__KERNEL__
KBUILD_AFLAGS_KERNEL :=
KBUILD_CFLAGS_KERNEL :=
KBUILD_AFLAGS_MODULE  := -DMODULE
KBUILD_CFLAGS_MODULE  := -DMODULE
KBUILD_LDFLAGS_MODULE :=
KBUILD_LDFLAGS :=
CLANG_FLAGS :=

export ARCH SRCARCH CONFIG_SHELL BASH HOSTCC KBUILD_HOSTCFLAGS CROSS_COMPILE LD CC
export CPP AR NM STRIP OBJCOPY OBJDUMP READELF PAHOLE RESOLVE_BTFIDS LEX YACC AWK INSTALLKERNEL
export PERL PYTHON3 CHECK CHECKFLAGS MAKE UTS_MACHINE HOSTCXX
export KGZIP KBZIP2 KLZOP LZMA LZ4 XZ ZSTD
export KBUILD_HOSTCXXFLAGS KBUILD_HOSTLDFLAGS KBUILD_HOSTLDLIBS LDFLAGS_MODULE

export KBUILD_CPPFLAGS NOSTDINC_FLAGS LINUXINCLUDE OBJCOPYFLAGS KBUILD_LDFLAGS
export KBUILD_CFLAGS CFLAGS_KERNEL CFLAGS_MODULE
export KBUILD_AFLAGS AFLAGS_KERNEL AFLAGS_MODULE
export KBUILD_AFLAGS_MODULE KBUILD_CFLAGS_MODULE KBUILD_LDFLAGS_MODULE
export KBUILD_AFLAGS_KERNEL KBUILD_CFLAGS_KERNEL

# Files to ignore in find ... statements

export RCS_FIND_IGNORE := \( -name SCCS -o -name BitKeeper -o -name .svn -o    \
			  -name CVS -o -name .pc -o -name .hg -o -name .git \) \
			  -prune -o
export RCS_TAR_IGNORE := --exclude SCCS --exclude BitKeeper --exclude .svn \
			 --exclude CVS --exclude .pc --exclude .hg --exclude .git

# ===========================================================================
# Rules shared between *config targets and build targets

# Basic helpers built in scripts/basic/
PHONY += scripts_basic
scripts_basic:
	$(Q)$(MAKE) $(build)=scripts/basic
	$(Q)rm -f .tmp_quiet_recordmcount

PHONY += outputmakefile
# Before starting out-of-tree build, make sure the source tree is clean.
# outputmakefile generates a Makefile in the output directory, if using a
# separate output directory. This allows convenient use of make in the
# output directory.
# At the same time when output Makefile generated, generate .gitignore to
# ignore whole output directory
outputmakefile:
ifdef building_out_of_srctree
	$(Q)if [ -f $(srctree)/.config -o \
		 -d $(srctree)/include/config -o \
		 -d $(srctree)/arch/$(SRCARCH)/include/generated ]; then \
		echo >&2 "***"; \
		echo >&2 "*** The source tree is not clean, please run 'make$(if $(findstring command line, $(origin ARCH)), ARCH=$(ARCH)) mrproper'"; \
		echo >&2 "*** in $(abs_srctree)";\
		echo >&2 "***"; \
		false; \
	fi
	$(Q)ln -fsn $(srctree) source
	$(Q)$(CONFIG_SHELL) $(srctree)/scripts/mkmakefile $(srctree)
	$(Q)test -e .gitignore || \
	{ echo "# this is build directory, ignore it"; echo "*"; } > .gitignore
endif

# The expansion should be delayed until arch/$(SRCARCH)/Makefile is included.
# Some architectures define CROSS_COMPILE in arch/$(SRCARCH)/Makefile.
# CC_VERSION_TEXT is referenced from Kconfig (so it needs export),
# and from include/config/auto.conf.cmd to detect the compiler upgrade.
CC_VERSION_TEXT = $(shell $(CC) --version 2>/dev/null | head -n 1 | sed 's/\#//g')

ifneq ($(findstring clang,$(CC_VERSION_TEXT)),)
ifneq ($(CROSS_COMPILE),)
CLANG_FLAGS	+= --target=$(notdir $(CROSS_COMPILE:%-=%))
GCC_TOOLCHAIN_DIR := $(dir $(shell which $(CROSS_COMPILE)elfedit))
CLANG_FLAGS	+= --prefix=$(GCC_TOOLCHAIN_DIR)$(notdir $(CROSS_COMPILE))
GCC_TOOLCHAIN	:= $(realpath $(GCC_TOOLCHAIN_DIR)/..)
endif
ifneq ($(GCC_TOOLCHAIN),)
CLANG_FLAGS	+= --gcc-toolchain=$(GCC_TOOLCHAIN)
endif
ifneq ($(LLVM_IAS),1)
CLANG_FLAGS	+= -no-integrated-as
endif
CLANG_FLAGS	+= -Werror=unknown-warning-option
KBUILD_CFLAGS	+= $(CLANG_FLAGS)
KBUILD_AFLAGS	+= $(CLANG_FLAGS)
export CLANG_FLAGS
endif

ifdef config-build
# ===========================================================================
# *config targets only - make sure prerequisites are updated, and descend
# in scripts/kconfig to make the *config target

# Read arch specific Makefile to set KBUILD_DEFCONFIG as needed.
# KBUILD_DEFCONFIG may point out an alternative default configuration
# used for 'make defconfig'
include arch/$(SRCARCH)/Makefile
export KBUILD_DEFCONFIG KBUILD_KCONFIG CC_VERSION_TEXT

config: outputmakefile scripts_basic FORCE
	$(Q)$(MAKE) $(build)=scripts/kconfig $@

%config: outputmakefile scripts_basic FORCE
	$(Q)$(MAKE) $(build)=scripts/kconfig $@

else #!config-build
# ===========================================================================
# Build targets only - this includes vmlinux, arch specific targets, clean
# targets and others. In general all targets except *config targets.

# If building an external module we do not care about the all: rule
# but instead __all depend on modules
PHONY += all
ifeq ($(KBUILD_EXTMOD),)
__all: all
else
__all: modules
endif

# Decide whether to build built-in, modular, or both.
# Normally, just do built-in.

KBUILD_MODULES :=
KBUILD_BUILTIN := 1

# If we have only "make modules", don't compile built-in objects.
ifeq ($(MAKECMDGOALS),modules)
  KBUILD_BUILTIN :=
endif

# If we have "make <whatever> modules", compile modules
# in addition to whatever we do anyway.
# Just "make" or "make all" shall build modules as well

ifneq ($(filter all modules nsdeps %compile_commands.json clang-%,$(MAKECMDGOALS)),)
  KBUILD_MODULES := 1
endif

ifeq ($(MAKECMDGOALS),)
  KBUILD_MODULES := 1
endif

export KBUILD_MODULES KBUILD_BUILTIN

ifdef need-config
include include/config/auto.conf
endif

ifeq ($(KBUILD_EXTMOD),)
# Objects we will link into vmlinux / subdirs we need to visit
core-y		:= init/ usr/
drivers-y	:= drivers/ sound/
drivers-$(CONFIG_SAMPLES) += samples/
drivers-$(CONFIG_NET) += net/
drivers-y	+= virt/
libs-y		:= lib/
endif # KBUILD_EXTMOD

# The all: target is the default when no target is given on the
# command line.
# This allow a user to issue only 'make' to build a kernel including modules
# Defaults to vmlinux, but the arch makefile usually adds further targets
all: vmlinux

CFLAGS_GCOV	:= -fprofile-arcs -ftest-coverage \
	$(call cc-option,-fno-tree-loop-im) \
	$(call cc-disable-warning,maybe-uninitialized,)
export CFLAGS_GCOV

# The arch Makefiles can override CC_FLAGS_FTRACE. We may also append it later.
ifdef CONFIG_FUNCTION_TRACER
  CC_FLAGS_FTRACE := -pg
endif

RETPOLINE_CFLAGS_GCC := -mindirect-branch=thunk-extern -mindirect-branch-register
RETPOLINE_VDSO_CFLAGS_GCC := -mindirect-branch=thunk-inline -mindirect-branch-register
RETPOLINE_CFLAGS_CLANG := -mretpoline-external-thunk
RETPOLINE_VDSO_CFLAGS_CLANG := -mretpoline
RETPOLINE_CFLAGS := $(call cc-option,$(RETPOLINE_CFLAGS_GCC),$(call cc-option,$(RETPOLINE_CFLAGS_CLANG)))
RETPOLINE_VDSO_CFLAGS := $(call cc-option,$(RETPOLINE_VDSO_CFLAGS_GCC),$(call cc-option,$(RETPOLINE_VDSO_CFLAGS_CLANG)))
export RETPOLINE_CFLAGS
export RETPOLINE_VDSO_CFLAGS

include arch/$(SRCARCH)/Makefile

ifdef need-config
ifdef may-sync-config
# Read in dependencies to all Kconfig* files, make sure to run syncconfig if
# changes are detected. This should be included after arch/$(SRCARCH)/Makefile
# because some architectures define CROSS_COMPILE there.
include include/config/auto.conf.cmd

$(KCONFIG_CONFIG):
	@echo >&2 '***'
	@echo >&2 '*** Configuration file "$@" not found!'
	@echo >&2 '***'
	@echo >&2 '*** Please run some configurator (e.g. "make oldconfig" or'
	@echo >&2 '*** "make menuconfig" or "make xconfig").'
	@echo >&2 '***'
	@/bin/false

# The actual configuration files used during the build are stored in
# include/generated/ and include/config/. Update them if .config is newer than
# include/config/auto.conf (which mirrors .config).
#
# This exploits the 'multi-target pattern rule' trick.
# The syncconfig should be executed only once to make all the targets.
# (Note: use the grouped target '&:' when we bump to GNU Make 4.3)
quiet_cmd_syncconfig = SYNC    $@
      cmd_syncconfig = $(MAKE) -f $(srctree)/Makefile syncconfig

%/config/auto.conf %/config/auto.conf.cmd %/generated/autoconf.h: $(KCONFIG_CONFIG)
	+$(call cmd,syncconfig)
else # !may-sync-config
# External modules and some install targets need include/generated/autoconf.h
# and include/config/auto.conf but do not care if they are up-to-date.
# Use auto.conf to trigger the test
PHONY += include/config/auto.conf

include/config/auto.conf:
	$(Q)test -e include/generated/autoconf.h -a -e $@ || (		\
	echo >&2;							\
	echo >&2 "  ERROR: Kernel configuration is invalid.";		\
	echo >&2 "         include/generated/autoconf.h or $@ are missing.";\
	echo >&2 "         Run 'make oldconfig && make prepare' on kernel src to fix it.";	\
	echo >&2 ;							\
	/bin/false)

endif # may-sync-config
endif # need-config

KBUILD_CFLAGS	+= $(call cc-option,-fno-delete-null-pointer-checks,)
KBUILD_CFLAGS	+= $(call cc-disable-warning,frame-address,)
KBUILD_CFLAGS	+= $(call cc-disable-warning, format-truncation)
KBUILD_CFLAGS	+= $(call cc-disable-warning, format-overflow)
KBUILD_CFLAGS	+= $(call cc-disable-warning, address-of-packed-member)

ifdef CONFIG_CC_OPTIMIZE_FOR_PERFORMANCE
KBUILD_CFLAGS += -O2
else ifdef CONFIG_CC_OPTIMIZE_FOR_PERFORMANCE_O3
KBUILD_CFLAGS += -O3
else ifdef CONFIG_CC_OPTIMIZE_FOR_SIZE
KBUILD_CFLAGS += -Os
endif

# Tell gcc to never replace conditional load with a non-conditional one
KBUILD_CFLAGS	+= $(call cc-option,--param=allow-store-data-races=0)
KBUILD_CFLAGS	+= $(call cc-option,-fno-allow-store-data-races)

ifdef CONFIG_READABLE_ASM
# Disable optimizations that make assembler listings hard to read.
# reorder blocks reorders the control in the function
# ipa clone creates specialized cloned functions
# partial inlining inlines only parts of functions
KBUILD_CFLAGS += $(call cc-option,-fno-reorder-blocks,) \
                 $(call cc-option,-fno-ipa-cp-clone,) \
                 $(call cc-option,-fno-partial-inlining)
endif

ifneq ($(CONFIG_FRAME_WARN),0)
KBUILD_CFLAGS += -Wframe-larger-than=$(CONFIG_FRAME_WARN)
endif

stackp-flags-y                                    := -fno-stack-protector
stackp-flags-$(CONFIG_STACKPROTECTOR)             := -fstack-protector
stackp-flags-$(CONFIG_STACKPROTECTOR_STRONG)      := -fstack-protector-strong

KBUILD_CFLAGS += $(stackp-flags-y)

ifdef CONFIG_CC_IS_CLANG
KBUILD_CPPFLAGS += -Qunused-arguments
KBUILD_CFLAGS += -Wno-format-invalid-specifier
KBUILD_CFLAGS += -Wno-gnu
# CLANG uses a _MergedGlobals as optimization, but this breaks modpost, as the
# source of a reference will be _MergedGlobals and not on of the whitelisted names.
# See modpost pattern 2
KBUILD_CFLAGS += -mno-global-merge
else

# These warnings generated too much noise in a regular build.
# Use make W=1 to enable them (see scripts/Makefile.extrawarn)
KBUILD_CFLAGS += -Wno-unused-but-set-variable

# Warn about unmarked fall-throughs in switch statement.
# Disabled for clang while comment to attribute conversion happens and
# https://github.com/ClangBuiltLinux/linux/issues/636 is discussed.
KBUILD_CFLAGS += $(call cc-option,-Wimplicit-fallthrough,)
endif

KBUILD_CFLAGS += $(call cc-disable-warning, unused-const-variable)
ifdef CONFIG_FRAME_POINTER
KBUILD_CFLAGS	+= -fno-omit-frame-pointer -fno-optimize-sibling-calls
else
# Some targets (ARM with Thumb2, for example), can't be built with frame
# pointers.  For those, we don't have FUNCTION_TRACER automatically
# select FRAME_POINTER.  However, FUNCTION_TRACER adds -pg, and this is
# incompatible with -fomit-frame-pointer with current GCC, so we don't use
# -fomit-frame-pointer with FUNCTION_TRACER.
ifndef CONFIG_FUNCTION_TRACER
KBUILD_CFLAGS	+= -fomit-frame-pointer
endif
endif

# Initialize all stack variables with a 0xAA pattern.
ifdef CONFIG_INIT_STACK_ALL_PATTERN
KBUILD_CFLAGS	+= -ftrivial-auto-var-init=pattern
endif

# Initialize all stack variables with a zero value.
ifdef CONFIG_INIT_STACK_ALL_ZERO
# Future support for zero initialization is still being debated, see
# https://bugs.llvm.org/show_bug.cgi?id=45497. These flags are subject to being
# renamed or dropped.
KBUILD_CFLAGS	+= -ftrivial-auto-var-init=zero
KBUILD_CFLAGS	+= -enable-trivial-auto-var-init-zero-knowing-it-will-be-removed-from-clang
endif

DEBUG_CFLAGS	:=

# Workaround for GCC versions < 5.0
# https://gcc.gnu.org/bugzilla/show_bug.cgi?id=61801
ifdef CONFIG_CC_IS_GCC
DEBUG_CFLAGS	+= $(call cc-ifversion, -lt, 0500, $(call cc-option, -fno-var-tracking-assignments))
endif

ifdef CONFIG_DEBUG_INFO

ifdef CONFIG_DEBUG_INFO_SPLIT
DEBUG_CFLAGS	+= -gsplit-dwarf
else
DEBUG_CFLAGS	+= -g
endif

ifneq ($(LLVM_IAS),1)
KBUILD_AFLAGS	+= -Wa,-gdwarf-2
endif

ifndef CONFIG_DEBUG_INFO_DWARF_TOOLCHAIN_DEFAULT
dwarf-version-$(CONFIG_DEBUG_INFO_DWARF4) := 4
dwarf-version-$(CONFIG_DEBUG_INFO_DWARF5) := 5
DEBUG_CFLAGS	+= -gdwarf-$(dwarf-version-y)
endif

ifdef CONFIG_DEBUG_INFO_REDUCED
DEBUG_CFLAGS	+= $(call cc-option, -femit-struct-debug-baseonly) \
		   $(call cc-option,-fno-var-tracking)
endif

ifdef CONFIG_DEBUG_INFO_COMPRESSED
DEBUG_CFLAGS	+= -gz=zlib
KBUILD_AFLAGS	+= -gz=zlib
KBUILD_LDFLAGS	+= --compress-debug-sections=zlib
endif

endif # CONFIG_DEBUG_INFO

KBUILD_CFLAGS += $(DEBUG_CFLAGS)
export DEBUG_CFLAGS

ifdef CONFIG_FUNCTION_TRACER
ifdef CONFIG_FTRACE_MCOUNT_USE_CC
  CC_FLAGS_FTRACE	+= -mrecord-mcount
  ifdef CONFIG_HAVE_NOP_MCOUNT
    ifeq ($(call cc-option-yn, -mnop-mcount),y)
      CC_FLAGS_FTRACE	+= -mnop-mcount
      CC_FLAGS_USING	+= -DCC_USING_NOP_MCOUNT
    endif
  endif
endif
ifdef CONFIG_FTRACE_MCOUNT_USE_OBJTOOL
  CC_FLAGS_USING	+= -DCC_USING_NOP_MCOUNT
endif
ifdef CONFIG_FTRACE_MCOUNT_USE_RECORDMCOUNT
  ifdef CONFIG_HAVE_C_RECORDMCOUNT
    BUILD_C_RECORDMCOUNT := y
    export BUILD_C_RECORDMCOUNT
  endif
endif
ifdef CONFIG_HAVE_FENTRY
  ifeq ($(call cc-option-yn, -mfentry),y)
    CC_FLAGS_FTRACE	+= -mfentry
    CC_FLAGS_USING	+= -DCC_USING_FENTRY
  endif
endif
export CC_FLAGS_FTRACE
KBUILD_CFLAGS	+= $(CC_FLAGS_FTRACE) $(CC_FLAGS_USING)
KBUILD_AFLAGS	+= $(CC_FLAGS_USING)
endif

# We trigger additional mismatches with less inlining
ifdef CONFIG_DEBUG_SECTION_MISMATCH
KBUILD_CFLAGS += $(call cc-option, -fno-inline-functions-called-once)
endif

ifdef CONFIG_LD_DEAD_CODE_DATA_ELIMINATION
KBUILD_CFLAGS_KERNEL += -ffunction-sections -fdata-sections
LDFLAGS_vmlinux += --gc-sections
endif

ifdef CONFIG_SHADOW_CALL_STACK
CC_FLAGS_SCS	:= -fsanitize=shadow-call-stack
KBUILD_CFLAGS	+= $(CC_FLAGS_SCS)
export CC_FLAGS_SCS
endif

ifdef CONFIG_LTO_CLANG
ifdef CONFIG_LTO_CLANG_THIN
CC_FLAGS_LTO	:= -flto=thin -fsplit-lto-unit
KBUILD_LDFLAGS	+= --thinlto-cache-dir=$(extmod-prefix).thinlto-cache
else
CC_FLAGS_LTO	:= -flto
endif
CC_FLAGS_LTO	+= -fvisibility=hidden

# Limit inlining across translation units to reduce binary size
KBUILD_LDFLAGS += -mllvm -import-instr-limit=5
endif

ifdef CONFIG_LTO
KBUILD_CFLAGS	+= -fno-lto $(CC_FLAGS_LTO)
KBUILD_AFLAGS	+= -fno-lto
export CC_FLAGS_LTO
endif

ifdef CONFIG_DEBUG_FORCE_FUNCTION_ALIGN_32B
KBUILD_CFLAGS += -falign-functions=32
endif

# arch Makefile may override CC so keep this after arch Makefile is included
NOSTDINC_FLAGS += -nostdinc -isystem $(shell $(CC) -print-file-name=include)

# warn about C99 declaration after statement
KBUILD_CFLAGS += -Wdeclaration-after-statement

# Variable Length Arrays (VLAs) should not be used anywhere in the kernel
KBUILD_CFLAGS += -Wvla

# disable pointer signed / unsigned warnings in gcc 4.0
KBUILD_CFLAGS += -Wno-pointer-sign

# disable stringop warnings in gcc 8+
KBUILD_CFLAGS += $(call cc-disable-warning, stringop-truncation)

# We'll want to enable this eventually, but it's not going away for 5.7 at least
KBUILD_CFLAGS += $(call cc-disable-warning, zero-length-bounds)
KBUILD_CFLAGS += $(call cc-disable-warning, array-bounds)
KBUILD_CFLAGS += $(call cc-disable-warning, stringop-overflow)

# Another good warning that we'll want to enable eventually
KBUILD_CFLAGS += $(call cc-disable-warning, restrict)

# Enabled with W=2, disabled by default as noisy
KBUILD_CFLAGS += $(call cc-disable-warning, maybe-uninitialized)

# disable invalid "can't wrap" optimizations for signed / pointers
KBUILD_CFLAGS	+= -fno-strict-overflow

# Make sure -fstack-check isn't enabled (like gentoo apparently did)
KBUILD_CFLAGS  += -fno-stack-check

# conserve stack if available
KBUILD_CFLAGS   += $(call cc-option,-fconserve-stack)

# Prohibit date/time macros, which would make the build non-deterministic
KBUILD_CFLAGS   += -Werror=date-time

# enforce correct pointer usage
KBUILD_CFLAGS   += $(call cc-option,-Werror=incompatible-pointer-types)

# Require designated initializers for all marked structures
KBUILD_CFLAGS   += $(call cc-option,-Werror=designated-init)

# change __FILE__ to the relative path from the srctree
KBUILD_CPPFLAGS += $(call cc-option,-fmacro-prefix-map=$(srctree)/=)

# include additional Makefiles when needed
include-y			:= scripts/Makefile.extrawarn
include-$(CONFIG_KASAN)		+= scripts/Makefile.kasan
include-$(CONFIG_KCSAN)		+= scripts/Makefile.kcsan
include-$(CONFIG_UBSAN)		+= scripts/Makefile.ubsan
include-$(CONFIG_KCOV)		+= scripts/Makefile.kcov
include-$(CONFIG_GCC_PLUGINS)	+= scripts/Makefile.gcc-plugins

include $(addprefix $(srctree)/, $(include-y))

# scripts/Makefile.gcc-plugins is intentionally included last.
# Do not add $(call cc-option,...) below this line. When you build the kernel
# from the clean source tree, the GCC plugins do not exist at this point.

# Add user supplied CPPFLAGS, AFLAGS and CFLAGS as the last assignments
KBUILD_CPPFLAGS += $(KCPPFLAGS)
KBUILD_AFLAGS   += $(KAFLAGS)
KBUILD_CFLAGS   += $(KCFLAGS)

KBUILD_LDFLAGS_MODULE += --build-id=sha1
LDFLAGS_vmlinux += --build-id=sha1

ifeq ($(CONFIG_STRIP_ASM_SYMS),y)
LDFLAGS_vmlinux	+= $(call ld-option, -X,)
endif

ifeq ($(CONFIG_RELR),y)
LDFLAGS_vmlinux	+= --pack-dyn-relocs=relr
endif

# We never want expected sections to be placed heuristically by the
# linker. All sections should be explicitly named in the linker script.
ifdef CONFIG_LD_ORPHAN_WARN
LDFLAGS_vmlinux += --orphan-handling=warn
endif

# Align the bit size of userspace programs with the kernel
KBUILD_USERCFLAGS  += $(filter -m32 -m64 --target=%, $(KBUILD_CFLAGS))
KBUILD_USERLDFLAGS += $(filter -m32 -m64 --target=%, $(KBUILD_CFLAGS))

# make the checker run with the right architecture
CHECKFLAGS += --arch=$(ARCH)

# insure the checker run with the right endianness
CHECKFLAGS += $(if $(CONFIG_CPU_BIG_ENDIAN),-mbig-endian,-mlittle-endian)

# the checker needs the correct machine size
CHECKFLAGS += $(if $(CONFIG_64BIT),-m64,-m32)

# Default kernel image to build when no specific target is given.
# KBUILD_IMAGE may be overruled on the command line or
# set in the environment
# Also any assignments in arch/$(ARCH)/Makefile take precedence over
# this default value
export KBUILD_IMAGE ?= vmlinux

#
# INSTALL_PATH specifies where to place the updated kernel and system map
# images. Default is /boot, but you can set it to other values
export	INSTALL_PATH ?= /boot

#
# INSTALL_DTBS_PATH specifies a prefix for relocations required by build roots.
# Like INSTALL_MOD_PATH, it isn't defined in the Makefile, but can be passed as
# an argument if needed. Otherwise it defaults to the kernel install path
#
export INSTALL_DTBS_PATH ?= $(INSTALL_PATH)/dtbs/$(KERNELRELEASE)

#
# INSTALL_MOD_PATH specifies a prefix to MODLIB for module directory
# relocations required by build roots.  This is not defined in the
# makefile but the argument can be passed to make if needed.
#

MODLIB	= $(INSTALL_MOD_PATH)/lib/modules/$(KERNELRELEASE)
export MODLIB

#
# INSTALL_MOD_STRIP, if defined, will cause modules to be
# stripped after they are installed.  If INSTALL_MOD_STRIP is '1', then
# the default option --strip-debug will be used.  Otherwise,
# INSTALL_MOD_STRIP value will be used as the options to the strip command.

ifdef INSTALL_MOD_STRIP
ifeq ($(INSTALL_MOD_STRIP),1)
mod_strip_cmd = $(STRIP) --strip-debug
else
mod_strip_cmd = $(STRIP) $(INSTALL_MOD_STRIP)
endif # INSTALL_MOD_STRIP=1
else
mod_strip_cmd = true
endif # INSTALL_MOD_STRIP
export mod_strip_cmd

# CONFIG_MODULE_COMPRESS, if defined, will cause module to be compressed
# after they are installed in agreement with CONFIG_MODULE_COMPRESS_GZIP
# or CONFIG_MODULE_COMPRESS_XZ.

mod_compress_cmd = true
ifdef CONFIG_MODULE_COMPRESS
  ifdef CONFIG_MODULE_COMPRESS_GZIP
    mod_compress_cmd = $(KGZIP) -n -f
  endif # CONFIG_MODULE_COMPRESS_GZIP
  ifdef CONFIG_MODULE_COMPRESS_XZ
    mod_compress_cmd = $(XZ) --lzma2=dict=2MiB -f
  endif # CONFIG_MODULE_COMPRESS_XZ
endif # CONFIG_MODULE_COMPRESS
export mod_compress_cmd

ifdef CONFIG_MODULE_SIG_ALL
$(eval $(call config_filename,MODULE_SIG_KEY))

mod_sign_cmd = scripts/sign-file $(CONFIG_MODULE_SIG_HASH) $(MODULE_SIG_KEY_SRCPREFIX)$(CONFIG_MODULE_SIG_KEY) certs/signing_key.x509
else
mod_sign_cmd = true
endif
export mod_sign_cmd

HOST_LIBELF_LIBS = $(shell pkg-config libelf --libs 2>/dev/null || echo -lelf)

has_libelf = $(call try-run,\
               echo "int main() {}" | $(HOSTCC) -xc -o /dev/null $(HOST_LIBELF_LIBS) -,1,0)

ifdef CONFIG_STACK_VALIDATION
  ifeq ($(has_libelf),1)
    objtool_target := tools/objtool FORCE
  else
    SKIP_STACK_VALIDATION := 1
    export SKIP_STACK_VALIDATION
  endif
endif

PHONY += resolve_btfids_clean

resolve_btfids_O = $(abspath $(objtree))/tools/bpf/resolve_btfids

# tools/bpf/resolve_btfids directory might not exist
# in output directory, skip its clean in that case
resolve_btfids_clean:
ifneq ($(wildcard $(resolve_btfids_O)),)
	$(Q)$(MAKE) -sC $(srctree)/tools/bpf/resolve_btfids O=$(resolve_btfids_O) clean
endif

ifdef CONFIG_BPF
ifdef CONFIG_DEBUG_INFO_BTF
  ifeq ($(has_libelf),1)
    resolve_btfids_target := tools/bpf/resolve_btfids FORCE
  else
    ERROR_RESOLVE_BTFIDS := 1
  endif
endif # CONFIG_DEBUG_INFO_BTF
endif # CONFIG_BPF

PHONY += prepare0

extmod-prefix = $(if $(KBUILD_EXTMOD),$(KBUILD_EXTMOD)/)
export MODORDER := $(extmod-prefix)modules.order
export MODULES_NSDEPS := $(extmod-prefix)modules.nsdeps

ifeq ($(KBUILD_EXTMOD),)
core-y		+= kernel/ certs/ mm/ fs/ ipc/ security/ crypto/ block/

vmlinux-dirs	:= $(patsubst %/,%,$(filter %/, \
		     $(core-y) $(core-m) $(drivers-y) $(drivers-m) \
		     $(libs-y) $(libs-m)))

vmlinux-alldirs	:= $(sort $(vmlinux-dirs) Documentation \
		     $(patsubst %/,%,$(filter %/, $(core-) \
			$(drivers-) $(libs-))))

subdir-modorder := $(addsuffix modules.order,$(filter %/, \
			$(core-y) $(core-m) $(libs-y) $(libs-m) \
			$(drivers-y) $(drivers-m)))

build-dirs	:= $(vmlinux-dirs)
clean-dirs	:= $(vmlinux-alldirs)

# Externally visible symbols (used by link-vmlinux.sh)
KBUILD_VMLINUX_OBJS := $(head-y) $(patsubst %/,%/built-in.a, $(core-y))
KBUILD_VMLINUX_OBJS += $(addsuffix built-in.a, $(filter %/, $(libs-y)))
ifdef CONFIG_MODULES
KBUILD_VMLINUX_OBJS += $(patsubst %/, %/lib.a, $(filter %/, $(libs-y)))
KBUILD_VMLINUX_LIBS := $(filter-out %/, $(libs-y))
else
KBUILD_VMLINUX_LIBS := $(patsubst %/,%/lib.a, $(libs-y))
endif
KBUILD_VMLINUX_OBJS += $(patsubst %/,%/built-in.a, $(drivers-y))

export KBUILD_VMLINUX_OBJS KBUILD_VMLINUX_LIBS
export KBUILD_LDS          := arch/$(SRCARCH)/kernel/vmlinux.lds
# used by scripts/Makefile.package
export KBUILD_ALLDIRS := $(sort $(filter-out arch/%,$(vmlinux-alldirs)) LICENSES arch include scripts tools)

vmlinux-deps := $(KBUILD_LDS) $(KBUILD_VMLINUX_OBJS) $(KBUILD_VMLINUX_LIBS)

# Recurse until adjust_autoksyms.sh is satisfied
PHONY += autoksyms_recursive
ifdef CONFIG_TRIM_UNUSED_KSYMS
# For the kernel to actually contain only the needed exported symbols,
# we have to build modules as well to determine what those symbols are.
# (this can be evaluated only once include/config/auto.conf has been included)
KBUILD_MODULES := 1

autoksyms_recursive: descend modules.order
	$(Q)$(CONFIG_SHELL) $(srctree)/scripts/adjust_autoksyms.sh \
	  "$(MAKE) -f $(srctree)/Makefile vmlinux"
endif

autoksyms_h := $(if $(CONFIG_TRIM_UNUSED_KSYMS), include/generated/autoksyms.h)

quiet_cmd_autoksyms_h = GEN     $@
      cmd_autoksyms_h = mkdir -p $(dir $@); \
			$(CONFIG_SHELL) $(srctree)/scripts/gen_autoksyms.sh $@

$(autoksyms_h):
	$(call cmd,autoksyms_h)

ARCH_POSTLINK := $(wildcard $(srctree)/arch/$(SRCARCH)/Makefile.postlink)

# Final link of vmlinux with optional arch pass after final link
cmd_link-vmlinux =                                                 \
	$(CONFIG_SHELL) $< "$(LD)" "$(KBUILD_LDFLAGS)" "$(LDFLAGS_vmlinux)";    \
	$(if $(ARCH_POSTLINK), $(MAKE) -f $(ARCH_POSTLINK) $@, true)

vmlinux: scripts/link-vmlinux.sh autoksyms_recursive $(vmlinux-deps) FORCE
	+$(call if_changed,link-vmlinux)

targets := vmlinux

# The actual objects are generated when descending,
# make sure no implicit rule kicks in
$(sort $(vmlinux-deps) $(subdir-modorder)): descend ;

filechk_kernel.release = \
	echo "$(KERNELVERSION)$$($(CONFIG_SHELL) $(srctree)/scripts/setlocalversion $(srctree))"

# Store (new) KERNELRELEASE string in include/config/kernel.release
include/config/kernel.release: FORCE
	$(call filechk,kernel.release)

# Additional helpers built in scripts/
# Carefully list dependencies so we do not try to build scripts twice
# in parallel
PHONY += scripts
scripts: scripts_basic scripts_dtc
	$(Q)$(MAKE) $(build)=$(@)

# Things we need to do before we recursively start building the kernel
# or the modules are listed in "prepare".
# A multi level approach is used. prepareN is processed before prepareN-1.
# archprepare is used in arch Makefiles and when processed asm symlink,
# version.h and scripts_basic is processed / created.

PHONY += prepare archprepare

archprepare: outputmakefile archheaders archscripts scripts include/config/kernel.release \
	asm-generic $(version_h) $(autoksyms_h) include/generated/utsrelease.h \
	include/generated/autoconf.h

prepare0: archprepare
	$(Q)$(MAKE) $(build)=scripts/mod
	$(Q)$(MAKE) $(build)=.

# All the preparing..
prepare: prepare0 prepare-objtool prepare-resolve_btfids

# Support for using generic headers in asm-generic
asm-generic := -f $(srctree)/scripts/Makefile.asm-generic obj

PHONY += asm-generic uapi-asm-generic
asm-generic: uapi-asm-generic
	$(Q)$(MAKE) $(asm-generic)=arch/$(SRCARCH)/include/generated/asm \
	generic=include/asm-generic
uapi-asm-generic:
	$(Q)$(MAKE) $(asm-generic)=arch/$(SRCARCH)/include/generated/uapi/asm \
	generic=include/uapi/asm-generic

PHONY += prepare-objtool prepare-resolve_btfids
prepare-objtool: $(objtool_target)
ifeq ($(SKIP_STACK_VALIDATION),1)
ifdef CONFIG_FTRACE_MCOUNT_USE_OBJTOOL
	@echo "error: Cannot generate __mcount_loc for CONFIG_DYNAMIC_FTRACE=y, please install libelf-dev, libelf-devel or elfutils-libelf-devel" >&2
	@false
endif
ifdef CONFIG_UNWINDER_ORC
	@echo "error: Cannot generate ORC metadata for CONFIG_UNWINDER_ORC=y, please install libelf-dev, libelf-devel or elfutils-libelf-devel" >&2
	@false
else
	@echo "warning: Cannot use CONFIG_STACK_VALIDATION=y, please install libelf-dev, libelf-devel or elfutils-libelf-devel" >&2
endif
endif

prepare-resolve_btfids: $(resolve_btfids_target)
ifeq ($(ERROR_RESOLVE_BTFIDS),1)
	@echo "error: Cannot resolve BTF IDs for CONFIG_DEBUG_INFO_BTF, please install libelf-dev, libelf-devel or elfutils-libelf-devel" >&2
	@false
endif
# Generate some files
# ---------------------------------------------------------------------------

# KERNELRELEASE can change from a few different places, meaning version.h
# needs to be updated, so this check is forced on all builds

uts_len := 64
define filechk_utsrelease.h
	if [ `echo -n "$(KERNELRELEASE)" | wc -c ` -gt $(uts_len) ]; then \
	  echo '"$(KERNELRELEASE)" exceeds $(uts_len) characters' >&2;    \
	  exit 1;                                                         \
	fi;                                                               \
	echo \#define UTS_RELEASE \"$(KERNELRELEASE)\"
endef

define filechk_version.h
	if [ $(SUBLEVEL) -gt 255 ]; then                                 \
		echo \#define LINUX_VERSION_CODE $(shell                 \
		expr $(VERSION) \* 65536 + $(PATCHLEVEL) \* 256 + 255); \
	else                                                             \
		echo \#define LINUX_VERSION_CODE $(shell                 \
		expr $(VERSION) \* 65536 + $(PATCHLEVEL) \* 256 + $(SUBLEVEL)); \
	fi;                                                              \
	echo '#define KERNEL_VERSION(a,b,c) (((a) << 16) + ((b) << 8) +  \
	((c) > 255 ? 255 : (c)))';                                       \
	echo \#define LINUX_VERSION_MAJOR $(VERSION);                    \
	echo \#define LINUX_VERSION_PATCHLEVEL $(PATCHLEVEL);            \
	echo \#define LINUX_VERSION_SUBLEVEL $(SUBLEVEL)
endef

$(version_h): PATCHLEVEL := $(if $(PATCHLEVEL), $(PATCHLEVEL), 0)
$(version_h): SUBLEVEL := $(if $(SUBLEVEL), $(SUBLEVEL), 0)
$(version_h): FORCE
	$(call filechk,version.h)

include/generated/utsrelease.h: include/config/kernel.release FORCE
	$(call filechk,utsrelease.h)

PHONY += headerdep
headerdep:
	$(Q)find $(srctree)/include/ -name '*.h' | xargs --max-args 1 \
	$(srctree)/scripts/headerdep.pl -I$(srctree)/include

# ---------------------------------------------------------------------------
# Kernel headers

#Default location for installed headers
export INSTALL_HDR_PATH = $(objtree)/usr

quiet_cmd_headers_install = INSTALL $(INSTALL_HDR_PATH)/include
      cmd_headers_install = \
	mkdir -p $(INSTALL_HDR_PATH); \
	rsync -mrl --include='*/' --include='*\.h' --exclude='*' \
	usr/include $(INSTALL_HDR_PATH)

PHONY += headers_install
headers_install: headers
	$(call cmd,headers_install)

PHONY += archheaders archscripts

hdr-inst := -f $(srctree)/scripts/Makefile.headersinst obj

PHONY += headers
headers: $(version_h) scripts_unifdef uapi-asm-generic archheaders archscripts
	$(if $(wildcard $(srctree)/arch/$(SRCARCH)/include/uapi/asm/Kbuild),, \
	  $(error Headers not exportable for the $(SRCARCH) architecture))
	$(Q)$(MAKE) $(hdr-inst)=include/uapi
	$(Q)$(MAKE) $(hdr-inst)=arch/$(SRCARCH)/include/uapi

# Deprecated. It is no-op now.
PHONY += headers_check
headers_check:
	@:

ifdef CONFIG_HEADERS_INSTALL
prepare: headers
endif

PHONY += scripts_unifdef
scripts_unifdef: scripts_basic
	$(Q)$(MAKE) $(build)=scripts scripts/unifdef

# ---------------------------------------------------------------------------
# Kernel selftest

PHONY += kselftest
kselftest:
	$(Q)$(MAKE) -C $(srctree)/tools/testing/selftests run_tests

kselftest-%: FORCE
	$(Q)$(MAKE) -C $(srctree)/tools/testing/selftests $*

PHONY += kselftest-merge
kselftest-merge:
	$(if $(wildcard $(objtree)/.config),, $(error No .config exists, config your kernel first!))
	$(Q)find $(srctree)/tools/testing/selftests -name config | \
		xargs $(srctree)/scripts/kconfig/merge_config.sh -m $(objtree)/.config
	$(Q)$(MAKE) -f $(srctree)/Makefile olddefconfig

# ---------------------------------------------------------------------------
# Devicetree files

ifneq ($(wildcard $(srctree)/arch/$(SRCARCH)/boot/dts/),)
dtstree := arch/$(SRCARCH)/boot/dts
endif

ifneq ($(dtstree),)

%.dtb: include/config/kernel.release scripts_dtc
	$(Q)$(MAKE) $(build)=$(dtstree) $(dtstree)/$@

%.dtbo: include/config/kernel.release scripts_dtc
	$(Q)$(MAKE) $(build)=$(dtstree) $(dtstree)/$@

PHONY += dtbs dtbs_install dtbs_check
dtbs: include/config/kernel.release scripts_dtc
	$(Q)$(MAKE) $(build)=$(dtstree)

ifneq ($(filter dtbs_check, $(MAKECMDGOALS)),)
export CHECK_DTBS=y
dtbs: dt_binding_check
endif

dtbs_check: dtbs

dtbs_install:
	$(Q)$(MAKE) $(dtbinst)=$(dtstree) dst=$(INSTALL_DTBS_PATH)

ifdef CONFIG_OF_EARLY_FLATTREE
all: dtbs
endif

endif

PHONY += scripts_dtc
scripts_dtc: scripts_basic
	$(Q)$(MAKE) $(build)=scripts/dtc

ifneq ($(filter dt_binding_check, $(MAKECMDGOALS)),)
export CHECK_DT_BINDING=y
endif

PHONY += dt_binding_check
dt_binding_check: scripts_dtc
	$(Q)$(MAKE) $(build)=Documentation/devicetree/bindings

# ---------------------------------------------------------------------------
# Modules

ifdef CONFIG_MODULES

# By default, build modules as well

all: modules

# When we're building modules with modversions, we need to consider
# the built-in objects during the descend as well, in order to
# make sure the checksums are up to date before we record them.
ifdef CONFIG_MODVERSIONS
  KBUILD_BUILTIN := 1
endif

# Build modules
#
# A module can be listed more than once in obj-m resulting in
# duplicate lines in modules.order files.  Those are removed
# using awk while concatenating to the final file.

PHONY += modules
modules: $(if $(KBUILD_BUILTIN),vmlinux) modules_check modules_prepare
	$(Q)$(MAKE) -f $(srctree)/scripts/Makefile.modpost

PHONY += modules_check
modules_check: modules.order
	$(Q)$(CONFIG_SHELL) $(srctree)/scripts/modules-check.sh $<

cmd_modules_order = $(AWK) '!x[$$0]++' $(real-prereqs) > $@

modules.order: $(subdir-modorder) FORCE
	$(call if_changed,modules_order)

targets += modules.order

# Target to prepare building external modules
PHONY += modules_prepare
modules_prepare: prepare
	$(Q)$(MAKE) $(build)=scripts scripts/module.lds

# Target to install modules
PHONY += modules_install
modules_install: _modinst_ _modinst_post

PHONY += _modinst_
_modinst_:
	@rm -rf $(MODLIB)/kernel
	@rm -f $(MODLIB)/source
	@mkdir -p $(MODLIB)/kernel
	@ln -s $(abspath $(srctree)) $(MODLIB)/source
	@if [ ! $(objtree) -ef  $(MODLIB)/build ]; then \
		rm -f $(MODLIB)/build ; \
		ln -s $(CURDIR) $(MODLIB)/build ; \
	fi
	@sed 's:^:kernel/:' modules.order > $(MODLIB)/modules.order
	@cp -f modules.builtin $(MODLIB)/
	@cp -f $(objtree)/modules.builtin.modinfo $(MODLIB)/
	$(Q)$(MAKE) -f $(srctree)/scripts/Makefile.modinst

# This depmod is only for convenience to give the initial
# boot a modules.dep even before / is mounted read-write.  However the
# boot script depmod is the master version.
PHONY += _modinst_post
_modinst_post: _modinst_
	$(call cmd,depmod)

ifeq ($(CONFIG_MODULE_SIG), y)
PHONY += modules_sign
modules_sign:
	$(Q)$(MAKE) -f $(srctree)/scripts/Makefile.modsign
endif

else # CONFIG_MODULES

# Modules not configured
# ---------------------------------------------------------------------------

PHONY += modules modules_install
modules modules_install:
	@echo >&2
	@echo >&2 "The present kernel configuration has modules disabled."
	@echo >&2 "Type 'make config' and enable loadable module support."
	@echo >&2 "Then build a kernel with module support enabled."
	@echo >&2
	@exit 1

endif # CONFIG_MODULES

###
# Cleaning is done on three levels.
# make clean     Delete most generated files
#                Leave enough to build external modules
# make mrproper  Delete the current configuration, and all generated files
# make distclean Remove editor backup files, patch leftover files and the like

# Directories & files removed with 'make clean'
CLEAN_FILES += include/ksym vmlinux.symvers \
	       modules.builtin modules.builtin.modinfo modules.nsdeps \
	       compile_commands.json .thinlto-cache

# Directories & files removed with 'make mrproper'
MRPROPER_FILES += include/config include/generated          \
		  arch/$(SRCARCH)/include/generated .tmp_objdiff \
		  debian snap tar-install \
		  .config .config.old .version \
		  Module.symvers \
		  signing_key.pem signing_key.priv signing_key.x509	\
		  x509.genkey extra_certificates signing_key.x509.keyid	\
		  signing_key.x509.signer vmlinux-gdb.py \
		  *.spec

# Directories & files removed with 'make distclean'
DISTCLEAN_FILES += tags TAGS cscope* GPATH GTAGS GRTAGS GSYMS

# clean - Delete most, but leave enough to build external modules
#
clean: rm-files := $(CLEAN_FILES)

PHONY += archclean vmlinuxclean

vmlinuxclean:
	$(Q)$(CONFIG_SHELL) $(srctree)/scripts/link-vmlinux.sh clean
	$(Q)$(if $(ARCH_POSTLINK), $(MAKE) -f $(ARCH_POSTLINK) clean)

clean: archclean vmlinuxclean resolve_btfids_clean

# mrproper - Delete all generated files, including .config
#
mrproper: rm-files := $(wildcard $(MRPROPER_FILES))
mrproper-dirs      := $(addprefix _mrproper_,scripts)

PHONY += $(mrproper-dirs) mrproper
$(mrproper-dirs):
	$(Q)$(MAKE) $(clean)=$(patsubst _mrproper_%,%,$@)

mrproper: clean $(mrproper-dirs)
	$(call cmd,rmfiles)

# distclean
#
distclean: rm-files := $(wildcard $(DISTCLEAN_FILES))

PHONY += distclean

distclean: mrproper
	$(call cmd,rmfiles)
	@find $(srctree) $(RCS_FIND_IGNORE) \
		\( -name '*.orig' -o -name '*.rej' -o -name '*~' \
		-o -name '*.bak' -o -name '#*#' -o -name '*%' \
		-o -name 'core' \) \
		-type f -print | xargs rm -f


# Packaging of the kernel to various formats
# ---------------------------------------------------------------------------

%src-pkg: FORCE
	$(Q)$(MAKE) -f $(srctree)/scripts/Makefile.package $@
%pkg: include/config/kernel.release FORCE
	$(Q)$(MAKE) -f $(srctree)/scripts/Makefile.package $@

# Brief documentation of the typical targets used
# ---------------------------------------------------------------------------

boards := $(wildcard $(srctree)/arch/$(SRCARCH)/configs/*_defconfig)
boards := $(sort $(notdir $(boards)))
board-dirs := $(dir $(wildcard $(srctree)/arch/$(SRCARCH)/configs/*/*_defconfig))
board-dirs := $(sort $(notdir $(board-dirs:/=)))

PHONY += help
help:
	@echo  'Cleaning targets:'
	@echo  '  clean		  - Remove most generated files but keep the config and'
	@echo  '                    enough build support to build external modules'
	@echo  '  mrproper	  - Remove all generated files + config + various backup files'
	@echo  '  distclean	  - mrproper + remove editor backup and patch files'
	@echo  ''
	@echo  'Configuration targets:'
	@$(MAKE) -f $(srctree)/scripts/kconfig/Makefile help
	@echo  ''
	@echo  'Other generic targets:'
	@echo  '  all		  - Build all targets marked with [*]'
	@echo  '* vmlinux	  - Build the bare kernel'
	@echo  '* modules	  - Build all modules'
	@echo  '  modules_install - Install all modules to INSTALL_MOD_PATH (default: /)'
	@echo  '  dir/            - Build all files in dir and below'
	@echo  '  dir/file.[ois]  - Build specified target only'
	@echo  '  dir/file.ll     - Build the LLVM assembly file'
	@echo  '                    (requires compiler support for LLVM assembly generation)'
	@echo  '  dir/file.lst    - Build specified mixed source/assembly target only'
	@echo  '                    (requires a recent binutils and recent build (System.map))'
	@echo  '  dir/file.ko     - Build module including final link'
	@echo  '  modules_prepare - Set up for building external modules'
	@echo  '  tags/TAGS	  - Generate tags file for editors'
	@echo  '  cscope	  - Generate cscope index'
	@echo  '  gtags           - Generate GNU GLOBAL index'
	@echo  '  kernelrelease	  - Output the release version string (use with make -s)'
	@echo  '  kernelversion	  - Output the version stored in Makefile (use with make -s)'
	@echo  '  image_name	  - Output the image name (use with make -s)'
	@echo  '  headers_install - Install sanitised kernel headers to INSTALL_HDR_PATH'; \
	 echo  '                    (default: $(INSTALL_HDR_PATH))'; \
	 echo  ''
	@echo  'Static analysers:'
	@echo  '  checkstack      - Generate a list of stack hogs'
	@echo  '  versioncheck    - Sanity check on version.h usage'
	@echo  '  includecheck    - Check for duplicate included header files'
	@echo  '  export_report   - List the usages of all exported symbols'
	@echo  '  headerdep       - Detect inclusion cycles in headers'
	@echo  '  coccicheck      - Check with Coccinelle'
	@echo  '  clang-analyzer  - Check with clang static analyzer'
	@echo  '  clang-tidy      - Check with clang-tidy'
	@echo  ''
	@echo  'Tools:'
	@echo  '  nsdeps          - Generate missing symbol namespace dependencies'
	@echo  ''
	@echo  'Kernel selftest:'
	@echo  '  kselftest         - Build and run kernel selftest'
	@echo  '                      Build, install, and boot kernel before'
	@echo  '                      running kselftest on it'
	@echo  '                      Run as root for full coverage'
	@echo  '  kselftest-all     - Build kernel selftest'
	@echo  '  kselftest-install - Build and install kernel selftest'
	@echo  '  kselftest-clean   - Remove all generated kselftest files'
	@echo  '  kselftest-merge   - Merge all the config dependencies of'
	@echo  '		      kselftest to existing .config.'
	@echo  ''
	@$(if $(dtstree), \
		echo 'Devicetree:'; \
		echo '* dtbs             - Build device tree blobs for enabled boards'; \
		echo '  dtbs_install     - Install dtbs to $(INSTALL_DTBS_PATH)'; \
		echo '  dt_binding_check - Validate device tree binding documents'; \
		echo '  dtbs_check       - Validate device tree source files';\
		echo '')

	@echo 'Userspace tools targets:'
	@echo '  use "make tools/help"'
	@echo '  or  "cd tools; make help"'
	@echo  ''
	@echo  'Kernel packaging:'
	@$(MAKE) -f $(srctree)/scripts/Makefile.package help
	@echo  ''
	@echo  'Documentation targets:'
	@$(MAKE) -f $(srctree)/Documentation/Makefile dochelp
	@echo  ''
	@echo  'Architecture specific targets ($(SRCARCH)):'
	@$(if $(archhelp),$(archhelp),\
		echo '  No architecture specific help defined for $(SRCARCH)')
	@echo  ''
	@$(if $(boards), \
		$(foreach b, $(boards), \
		printf "  %-27s - Build for %s\\n" $(b) $(subst _defconfig,,$(b));) \
		echo '')
	@$(if $(board-dirs), \
		$(foreach b, $(board-dirs), \
		printf "  %-16s - Show %s-specific targets\\n" help-$(b) $(b);) \
		printf "  %-16s - Show all of the above\\n" help-boards; \
		echo '')

	@echo  '  make V=0|1 [targets] 0 => quiet build (default), 1 => verbose build'
	@echo  '  make V=2   [targets] 2 => give reason for rebuild of target'
	@echo  '  make O=dir [targets] Locate all output files in "dir", including .config'
	@echo  '  make C=1   [targets] Check re-compiled c source with $$CHECK'
	@echo  '                       (sparse by default)'
	@echo  '  make C=2   [targets] Force check of all c source with $$CHECK'
	@echo  '  make RECORDMCOUNT_WARN=1 [targets] Warn about ignored mcount sections'
	@echo  '  make W=n   [targets] Enable extra build checks, n=1,2,3 where'
	@echo  '		1: warnings which may be relevant and do not occur too often'
	@echo  '		2: warnings which occur quite often but may still be relevant'
	@echo  '		3: more obscure warnings, can most likely be ignored'
	@echo  '		Multiple levels can be combined with W=12 or W=123'
	@echo  ''
	@echo  'Execute "make" or "make all" to build all targets marked with [*] '
	@echo  'For further info see the ./README file'


help-board-dirs := $(addprefix help-,$(board-dirs))

help-boards: $(help-board-dirs)

boards-per-dir = $(sort $(notdir $(wildcard $(srctree)/arch/$(SRCARCH)/configs/$*/*_defconfig)))

$(help-board-dirs): help-%:
	@echo  'Architecture specific targets ($(SRCARCH) $*):'
	@$(if $(boards-per-dir), \
		$(foreach b, $(boards-per-dir), \
		printf "  %-24s - Build for %s\\n" $*/$(b) $(subst _defconfig,,$(b));) \
		echo '')


# Documentation targets
# ---------------------------------------------------------------------------
DOC_TARGETS := xmldocs latexdocs pdfdocs htmldocs epubdocs cleandocs \
	       linkcheckdocs dochelp refcheckdocs
PHONY += $(DOC_TARGETS)
$(DOC_TARGETS):
	$(Q)$(MAKE) $(build)=Documentation $@

# Misc
# ---------------------------------------------------------------------------

PHONY += scripts_gdb
scripts_gdb: prepare0
	$(Q)$(MAKE) $(build)=scripts/gdb
	$(Q)ln -fsn $(abspath $(srctree)/scripts/gdb/vmlinux-gdb.py)

ifdef CONFIG_GDB_SCRIPTS
all: scripts_gdb
endif

else # KBUILD_EXTMOD

###
# External module support.
# When building external modules the kernel used as basis is considered
# read-only, and no consistency checks are made and the make
# system is not used on the basis kernel. If updates are required
# in the basis kernel ordinary make commands (without M=...) must
# be used.
#
# The following are the only valid targets when building external
# modules.
# make M=dir clean     Delete all automatically generated files
# make M=dir modules   Make all modules in specified dir
# make M=dir	       Same as 'make M=dir modules'
# make M=dir modules_install
#                      Install the modules built in the module directory
#                      Assumes install directory is already created

# We are always building only modules.
KBUILD_BUILTIN :=
KBUILD_MODULES := 1

build-dirs := $(KBUILD_EXTMOD)
PHONY += modules
modules: $(MODORDER)
	$(Q)$(MAKE) -f $(srctree)/scripts/Makefile.modpost

$(MODORDER): descend
	@:

PHONY += modules_install
modules_install: _emodinst_ _emodinst_post

install-dir := $(if $(INSTALL_MOD_DIR),$(INSTALL_MOD_DIR),extra)
PHONY += _emodinst_
_emodinst_:
	$(Q)mkdir -p $(MODLIB)/$(install-dir)
	$(Q)$(MAKE) -f $(srctree)/scripts/Makefile.modinst

PHONY += _emodinst_post
_emodinst_post: _emodinst_
	$(call cmd,depmod)

compile_commands.json: $(extmod-prefix)compile_commands.json
PHONY += compile_commands.json

clean-dirs := $(KBUILD_EXTMOD)
clean: rm-files := $(KBUILD_EXTMOD)/Module.symvers $(KBUILD_EXTMOD)/modules.nsdeps \
	$(KBUILD_EXTMOD)/compile_commands.json $(KBUILD_EXTMOD)/.thinlto-cache

PHONY += help
help:
	@echo  '  Building external modules.'
	@echo  '  Syntax: make -C path/to/kernel/src M=$$PWD target'
	@echo  ''
	@echo  '  modules         - default target, build the module(s)'
	@echo  '  modules_install - install the module'
	@echo  '  clean           - remove generated files in module directory only'
	@echo  ''

# no-op for external module builds
PHONY += prepare modules_prepare

endif # KBUILD_EXTMOD

# Single targets
# ---------------------------------------------------------------------------
# To build individual files in subdirectories, you can do like this:
#
#   make foo/bar/baz.s
#
# The supported suffixes for single-target are listed in 'single-targets'
#
# To build only under specific subdirectories, you can do like this:
#
#   make foo/bar/baz/

ifdef single-build

# .ko is special because modpost is needed
single-ko := $(sort $(filter %.ko, $(MAKECMDGOALS)))
single-no-ko := $(sort $(patsubst %.ko,%.mod, $(MAKECMDGOALS)))

$(single-ko): single_modpost
	@:
$(single-no-ko): descend
	@:

ifeq ($(KBUILD_EXTMOD),)
# For the single build of in-tree modules, use a temporary file to avoid
# the situation of modules_install installing an invalid modules.order.
MODORDER := .modules.tmp
endif

PHONY += single_modpost
single_modpost: $(single-no-ko) modules_prepare
	$(Q){ $(foreach m, $(single-ko), echo $(extmod-prefix)$m;) } > $(MODORDER)
	$(Q)$(MAKE) -f $(srctree)/scripts/Makefile.modpost

KBUILD_MODULES := 1

export KBUILD_SINGLE_TARGETS := $(addprefix $(extmod-prefix), $(single-no-ko))

# trim unrelated directories
build-dirs := $(foreach d, $(build-dirs), \
			$(if $(filter $(d)/%, $(KBUILD_SINGLE_TARGETS)), $(d)))

endif

ifndef CONFIG_MODULES
KBUILD_MODULES :=
endif

# Handle descending into subdirectories listed in $(build-dirs)
# Preset locale variables to speed up the build process. Limit locale
# tweaks to this spot to avoid wrong language settings when running
# make menuconfig etc.
# Error messages still appears in the original language
PHONY += descend $(build-dirs)
descend: $(build-dirs)
$(build-dirs): prepare
	$(Q)$(MAKE) $(build)=$@ \
	single-build=$(if $(filter-out $@/, $(filter $@/%, $(KBUILD_SINGLE_TARGETS))),1) \
	need-builtin=1 need-modorder=1

clean-dirs := $(addprefix _clean_, $(clean-dirs))
PHONY += $(clean-dirs) clean
$(clean-dirs):
	$(Q)$(MAKE) $(clean)=$(patsubst _clean_%,%,$@)

clean: $(clean-dirs)
	$(call cmd,rmfiles)
	@find $(if $(KBUILD_EXTMOD), $(KBUILD_EXTMOD), .) $(RCS_FIND_IGNORE) \
		\( -name '*.[aios]' -o -name '*.ko' -o -name '.*.cmd' \
		-o -name '*.ko.*' \
		-o -name '*.dtb' -o -name '*.dtbo' -o -name '*.dtb.S' -o -name '*.dt.yaml' \
		-o -name '*.dwo' -o -name '*.lst' \
		-o -name '*.su' -o -name '*.mod' \
		-o -name '.*.d' -o -name '.*.tmp' -o -name '*.mod.c' \
		-o -name '*.lex.c' -o -name '*.tab.[ch]' \
		-o -name '*.asn1.[ch]' \
		-o -name '*.symtypes' -o -name 'modules.order' \
		-o -name '.tmp_*.o.*' \
		-o -name '*.c.[012]*.*' \
		-o -name '*.ll' \
		-o -name '*.gcno' \
		-o -name '*.*.symversions' \) -type f -print | xargs rm -f

# Generate tags for editors
# ---------------------------------------------------------------------------
quiet_cmd_tags = GEN     $@
      cmd_tags = $(BASH) $(srctree)/scripts/tags.sh $@

tags TAGS cscope gtags: FORCE
	$(call cmd,tags)

# Script to generate missing namespace dependencies
# ---------------------------------------------------------------------------

PHONY += nsdeps
nsdeps: export KBUILD_NSDEPS=1
nsdeps: modules
	$(Q)$(CONFIG_SHELL) $(srctree)/scripts/nsdeps

# Clang Tooling
# ---------------------------------------------------------------------------

quiet_cmd_gen_compile_commands = GEN     $@
      cmd_gen_compile_commands = $(PYTHON3) $< -a $(AR) -o $@ $(filter-out $<, $(real-prereqs))

$(extmod-prefix)compile_commands.json: scripts/clang-tools/gen_compile_commands.py \
	$(if $(KBUILD_EXTMOD),,$(KBUILD_VMLINUX_OBJS) $(KBUILD_VMLINUX_LIBS)) \
	$(if $(CONFIG_MODULES), $(MODORDER)) FORCE
	$(call if_changed,gen_compile_commands)

targets += $(extmod-prefix)compile_commands.json

PHONY += clang-tidy clang-analyzer

ifdef CONFIG_CC_IS_CLANG
quiet_cmd_clang_tools = CHECK   $<
      cmd_clang_tools = $(PYTHON3) $(srctree)/scripts/clang-tools/run-clang-tools.py $@ $<

clang-tidy clang-analyzer: $(extmod-prefix)compile_commands.json
	$(call cmd,clang_tools)
else
clang-tidy clang-analyzer:
	@echo "$@ requires CC=clang" >&2
	@false
endif

# Scripts to check various things for consistency
# ---------------------------------------------------------------------------

PHONY += includecheck versioncheck coccicheck export_report

includecheck:
	find $(srctree)/* $(RCS_FIND_IGNORE) \
		-name '*.[hcS]' -type f -print | sort \
		| xargs $(PERL) -w $(srctree)/scripts/checkincludes.pl

versioncheck:
	find $(srctree)/* $(RCS_FIND_IGNORE) \
		-name '*.[hcS]' -type f -print | sort \
		| xargs $(PERL) -w $(srctree)/scripts/checkversion.pl

coccicheck:
	$(Q)$(BASH) $(srctree)/scripts/$@

export_report:
	$(PERL) $(srctree)/scripts/export_report.pl

PHONY += checkstack kernelrelease kernelversion image_name

# UML needs a little special treatment here.  It wants to use the host
# toolchain, so needs $(SUBARCH) passed to checkstack.pl.  Everyone
# else wants $(ARCH), including people doing cross-builds, which means
# that $(SUBARCH) doesn't work here.
ifeq ($(ARCH), um)
CHECKSTACK_ARCH := $(SUBARCH)
else
CHECKSTACK_ARCH := $(ARCH)
endif
checkstack:
	$(OBJDUMP) -d vmlinux $$(find . -name '*.ko') | \
	$(PERL) $(srctree)/scripts/checkstack.pl $(CHECKSTACK_ARCH)

kernelrelease:
	@echo "$(KERNELVERSION)$$($(CONFIG_SHELL) $(srctree)/scripts/setlocalversion $(srctree))"

kernelversion:
	@echo $(KERNELVERSION)

image_name:
	@echo $(KBUILD_IMAGE)

# Clear a bunch of variables before executing the submake

ifeq ($(quiet),silent_)
tools_silent=s
endif

tools/: FORCE
	$(Q)mkdir -p $(objtree)/tools
	$(Q)$(MAKE) LDFLAGS= MAKEFLAGS="$(tools_silent) $(filter --j% -j,$(MAKEFLAGS))" O=$(abspath $(objtree)) subdir=tools -C $(srctree)/tools/

tools/%: FORCE
	$(Q)mkdir -p $(objtree)/tools
	$(Q)$(MAKE) LDFLAGS= MAKEFLAGS="$(tools_silent) $(filter --j% -j,$(MAKEFLAGS))" O=$(abspath $(objtree)) subdir=tools -C $(srctree)/tools/ $*

quiet_cmd_rmfiles = $(if $(wildcard $(rm-files)),CLEAN   $(wildcard $(rm-files)))
      cmd_rmfiles = rm -rf $(rm-files)

# Run depmod only if we have System.map and depmod is executable
quiet_cmd_depmod = DEPMOD  $(KERNELRELEASE)
      cmd_depmod = $(CONFIG_SHELL) $(srctree)/scripts/depmod.sh $(DEPMOD) \
                   $(KERNELRELEASE)

# read saved command lines for existing targets
existing-targets := $(wildcard $(sort $(targets)))

-include $(foreach f,$(existing-targets),$(dir $(f)).$(notdir $(f)).cmd)

endif # config-build
endif # mixed-build
endif # need-sub-make

PHONY += FORCE
FORCE:

# Declare the contents of the PHONY variable as phony.  We keep that
# information in a variable so we can use it in if_changed and friends.
.PHONY: $(PHONY)<|MERGE_RESOLUTION|>--- conflicted
+++ resolved
@@ -2,13 +2,8 @@
 VERSION = 5
 PATCHLEVEL = 12
 SUBLEVEL = 0
-<<<<<<< HEAD
-EXTRAVERSION = -rc7
-NAME = Kleptomaniac Octopus
-=======
 EXTRAVERSION = -rc2
 NAME = Frozen Wasteland
->>>>>>> 04bd701d
 
 # *DOCUMENTATION*
 # To see a list of typical targets execute "make help"

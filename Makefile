# SPDX-License-Identifier: GPL-2.0
VERSION = 5
PATCHLEVEL = 8
SUBLEVEL = 0
<<<<<<< HEAD
EXTRAVERSION = -rc2
=======
EXTRAVERSION = -rc3
>>>>>>> 2714ba98
NAME = Kleptomaniac Octopus

# *DOCUMENTATION*
# To see a list of typical targets execute "make help"
# More info can be located in ./README
# Comments in this file are targeted only to the developer, do not
# expect to learn how to build the kernel reading this file.

$(if $(filter __%, $(MAKECMDGOALS)), \
	$(error targets prefixed with '__' are only for internal use))

# That's our default target when none is given on the command line
PHONY := __all
__all:

# We are using a recursive build, so we need to do a little thinking
# to get the ordering right.
#
# Most importantly: sub-Makefiles should only ever modify files in
# their own directory. If in some directory we have a dependency on
# a file in another dir (which doesn't happen often, but it's often
# unavoidable when linking the built-in.a targets which finally
# turn into vmlinux), we will call a sub make in that other dir, and
# after that we are sure that everything which is in that other dir
# is now up to date.
#
# The only cases where we need to modify files which have global
# effects are thus separated out and done before the recursive
# descending is started. They are now explicitly listed as the
# prepare rule.

ifneq ($(sub_make_done),1)

# Do not use make's built-in rules and variables
# (this increases performance and avoids hard-to-debug behaviour)
MAKEFLAGS += -rR

# Avoid funny character set dependencies
unexport LC_ALL
LC_COLLATE=C
LC_NUMERIC=C
export LC_COLLATE LC_NUMERIC

# Avoid interference with shell env settings
unexport GREP_OPTIONS

# Beautify output
# ---------------------------------------------------------------------------
#
# Normally, we echo the whole command before executing it. By making
# that echo $($(quiet)$(cmd)), we now have the possibility to set
# $(quiet) to choose other forms of output instead, e.g.
#
#         quiet_cmd_cc_o_c = Compiling $(RELDIR)/$@
#         cmd_cc_o_c       = $(CC) $(c_flags) -c -o $@ $<
#
# If $(quiet) is empty, the whole command will be printed.
# If it is set to "quiet_", only the short version will be printed.
# If it is set to "silent_", nothing will be printed at all, since
# the variable $(silent_cmd_cc_o_c) doesn't exist.
#
# A simple variant is to prefix commands with $(Q) - that's useful
# for commands that shall be hidden in non-verbose mode.
#
#	$(Q)ln $@ :<
#
# If KBUILD_VERBOSE equals 0 then the above command will be hidden.
# If KBUILD_VERBOSE equals 1 then the above command is displayed.
# If KBUILD_VERBOSE equals 2 then give the reason why each target is rebuilt.
#
# To put more focus on warnings, be less verbose as default
# Use 'make V=1' to see the full commands

ifeq ("$(origin V)", "command line")
  KBUILD_VERBOSE = $(V)
endif
ifndef KBUILD_VERBOSE
  KBUILD_VERBOSE = 0
endif

ifeq ($(KBUILD_VERBOSE),1)
  quiet =
  Q =
else
  quiet=quiet_
  Q = @
endif

# If the user is running make -s (silent mode), suppress echoing of
# commands

ifneq ($(findstring s,$(filter-out --%,$(MAKEFLAGS))),)
  quiet=silent_
endif

export quiet Q KBUILD_VERBOSE

# Kbuild will save output files in the current working directory.
# This does not need to match to the root of the kernel source tree.
#
# For example, you can do this:
#
#  cd /dir/to/store/output/files; make -f /dir/to/kernel/source/Makefile
#
# If you want to save output files in a different location, there are
# two syntaxes to specify it.
#
# 1) O=
# Use "make O=dir/to/store/output/files/"
#
# 2) Set KBUILD_OUTPUT
# Set the environment variable KBUILD_OUTPUT to point to the output directory.
# export KBUILD_OUTPUT=dir/to/store/output/files/; make
#
# The O= assignment takes precedence over the KBUILD_OUTPUT environment
# variable.

# Do we want to change the working directory?
ifeq ("$(origin O)", "command line")
  KBUILD_OUTPUT := $(O)
endif

ifneq ($(KBUILD_OUTPUT),)
# Make's built-in functions such as $(abspath ...), $(realpath ...) cannot
# expand a shell special character '~'. We use a somewhat tedious way here.
abs_objtree := $(shell mkdir -p $(KBUILD_OUTPUT) && cd $(KBUILD_OUTPUT) && pwd)
$(if $(abs_objtree),, \
     $(error failed to create output directory "$(KBUILD_OUTPUT)"))

# $(realpath ...) resolves symlinks
abs_objtree := $(realpath $(abs_objtree))
else
abs_objtree := $(CURDIR)
endif # ifneq ($(KBUILD_OUTPUT),)

ifeq ($(abs_objtree),$(CURDIR))
# Suppress "Entering directory ..." unless we are changing the work directory.
MAKEFLAGS += --no-print-directory
else
need-sub-make := 1
endif

abs_srctree := $(realpath $(dir $(lastword $(MAKEFILE_LIST))))

ifneq ($(words $(subst :, ,$(abs_srctree))), 1)
$(error source directory cannot contain spaces or colons)
endif

ifneq ($(abs_srctree),$(abs_objtree))
# Look for make include files relative to root of kernel src
#
# This does not become effective immediately because MAKEFLAGS is re-parsed
# once after the Makefile is read. We need to invoke sub-make.
MAKEFLAGS += --include-dir=$(abs_srctree)
need-sub-make := 1
endif

this-makefile := $(lastword $(MAKEFILE_LIST))

ifneq ($(filter 3.%,$(MAKE_VERSION)),)
# 'MAKEFLAGS += -rR' does not immediately become effective for GNU Make 3.x
# We need to invoke sub-make to avoid implicit rules in the top Makefile.
need-sub-make := 1
# Cancel implicit rules for this Makefile.
$(this-makefile): ;
endif

export abs_srctree abs_objtree
export sub_make_done := 1

ifeq ($(need-sub-make),1)

PHONY += $(MAKECMDGOALS) __sub-make

$(filter-out $(this-makefile), $(MAKECMDGOALS)) __all: __sub-make
	@:

# Invoke a second make in the output directory, passing relevant variables
__sub-make:
	$(Q)$(MAKE) -C $(abs_objtree) -f $(abs_srctree)/Makefile $(MAKECMDGOALS)

endif # need-sub-make
endif # sub_make_done

# We process the rest of the Makefile if this is the final invocation of make
ifeq ($(need-sub-make),)

# Do not print "Entering directory ...",
# but we want to display it when entering to the output directory
# so that IDEs/editors are able to understand relative filenames.
MAKEFLAGS += --no-print-directory

# Call a source code checker (by default, "sparse") as part of the
# C compilation.
#
# Use 'make C=1' to enable checking of only re-compiled files.
# Use 'make C=2' to enable checking of *all* source files, regardless
# of whether they are re-compiled or not.
#
# See the file "Documentation/dev-tools/sparse.rst" for more details,
# including where to get the "sparse" utility.

ifeq ("$(origin C)", "command line")
  KBUILD_CHECKSRC = $(C)
endif
ifndef KBUILD_CHECKSRC
  KBUILD_CHECKSRC = 0
endif

# Use make M=dir or set the environment variable KBUILD_EXTMOD to specify the
# directory of external module to build. Setting M= takes precedence.
ifeq ("$(origin M)", "command line")
  KBUILD_EXTMOD := $(M)
endif

$(if $(word 2, $(KBUILD_EXTMOD)), \
	$(error building multiple external modules is not supported))

export KBUILD_CHECKSRC KBUILD_EXTMOD

extmod-prefix = $(if $(KBUILD_EXTMOD),$(KBUILD_EXTMOD)/)

ifeq ($(abs_srctree),$(abs_objtree))
        # building in the source tree
        srctree := .
	building_out_of_srctree :=
else
        ifeq ($(abs_srctree)/,$(dir $(abs_objtree)))
                # building in a subdirectory of the source tree
                srctree := ..
        else
                srctree := $(abs_srctree)
        endif
	building_out_of_srctree := 1
endif

ifneq ($(KBUILD_ABS_SRCTREE),)
srctree := $(abs_srctree)
endif

objtree		:= .
VPATH		:= $(srctree)

export building_out_of_srctree srctree objtree VPATH

# To make sure we do not include .config for any of the *config targets
# catch them early, and hand them over to scripts/kconfig/Makefile
# It is allowed to specify more targets when calling make, including
# mixing *config targets and build targets.
# For example 'make oldconfig all'.
# Detect when mixed targets is specified, and make a second invocation
# of make so .config is not included in this case either (for *config).

version_h := include/generated/uapi/linux/version.h
old_version_h := include/linux/version.h

clean-targets := %clean mrproper cleandocs
no-dot-config-targets := $(clean-targets) \
			 cscope gtags TAGS tags help% %docs check% coccicheck \
			 $(version_h) headers headers_% archheaders archscripts \
			 %asm-generic kernelversion %src-pkg dt_binding_check \
			 outputmakefile
no-sync-config-targets := $(no-dot-config-targets) install %install \
			   kernelrelease
single-targets := %.a %.i %.ko %.lds %.ll %.lst %.mod %.o %.s %.symtypes %/

config-build	:=
mixed-build	:=
need-config	:= 1
may-sync-config	:= 1
single-build	:=

ifneq ($(filter $(no-dot-config-targets), $(MAKECMDGOALS)),)
	ifeq ($(filter-out $(no-dot-config-targets), $(MAKECMDGOALS)),)
		need-config :=
	endif
endif

ifneq ($(filter $(no-sync-config-targets), $(MAKECMDGOALS)),)
	ifeq ($(filter-out $(no-sync-config-targets), $(MAKECMDGOALS)),)
		may-sync-config :=
	endif
endif

ifneq ($(KBUILD_EXTMOD),)
	may-sync-config :=
endif

ifeq ($(KBUILD_EXTMOD),)
        ifneq ($(filter config %config,$(MAKECMDGOALS)),)
		config-build := 1
                ifneq ($(words $(MAKECMDGOALS)),1)
			mixed-build := 1
                endif
        endif
endif

# We cannot build single targets and the others at the same time
ifneq ($(filter $(single-targets), $(MAKECMDGOALS)),)
	single-build := 1
	ifneq ($(filter-out $(single-targets), $(MAKECMDGOALS)),)
		mixed-build := 1
	endif
endif

# For "make -j clean all", "make -j mrproper defconfig all", etc.
ifneq ($(filter $(clean-targets),$(MAKECMDGOALS)),)
        ifneq ($(filter-out $(clean-targets),$(MAKECMDGOALS)),)
		mixed-build := 1
        endif
endif

# install and modules_install need also be processed one by one
ifneq ($(filter install,$(MAKECMDGOALS)),)
        ifneq ($(filter modules_install,$(MAKECMDGOALS)),)
		mixed-build := 1
        endif
endif

ifdef mixed-build
# ===========================================================================
# We're called with mixed targets (*config and build targets).
# Handle them one by one.

PHONY += $(MAKECMDGOALS) __build_one_by_one

$(MAKECMDGOALS): __build_one_by_one
	@:

__build_one_by_one:
	$(Q)set -e; \
	for i in $(MAKECMDGOALS); do \
		$(MAKE) -f $(srctree)/Makefile $$i; \
	done

else # !mixed-build

include scripts/Kbuild.include

# Read KERNELRELEASE from include/config/kernel.release (if it exists)
KERNELRELEASE = $(shell cat include/config/kernel.release 2> /dev/null)
KERNELVERSION = $(VERSION)$(if $(PATCHLEVEL),.$(PATCHLEVEL)$(if $(SUBLEVEL),.$(SUBLEVEL)))$(EXTRAVERSION)
export VERSION PATCHLEVEL SUBLEVEL KERNELRELEASE KERNELVERSION

include scripts/subarch.include

# Cross compiling and selecting different set of gcc/bin-utils
# ---------------------------------------------------------------------------
#
# When performing cross compilation for other architectures ARCH shall be set
# to the target architecture. (See arch/* for the possibilities).
# ARCH can be set during invocation of make:
# make ARCH=ia64
# Another way is to have ARCH set in the environment.
# The default ARCH is the host where make is executed.

# CROSS_COMPILE specify the prefix used for all executables used
# during compilation. Only gcc and related bin-utils executables
# are prefixed with $(CROSS_COMPILE).
# CROSS_COMPILE can be set on the command line
# make CROSS_COMPILE=ia64-linux-
# Alternatively CROSS_COMPILE can be set in the environment.
# Default value for CROSS_COMPILE is not to prefix executables
# Note: Some architectures assign CROSS_COMPILE in their arch/*/Makefile
ARCH		?= $(SUBARCH)

# Architecture as present in compile.h
UTS_MACHINE 	:= $(ARCH)
SRCARCH 	:= $(ARCH)

# Additional ARCH settings for x86
ifeq ($(ARCH),i386)
        SRCARCH := x86
endif
ifeq ($(ARCH),x86_64)
        SRCARCH := x86
endif

# Additional ARCH settings for sparc
ifeq ($(ARCH),sparc32)
       SRCARCH := sparc
endif
ifeq ($(ARCH),sparc64)
       SRCARCH := sparc
endif

# Additional ARCH settings for sh
ifeq ($(ARCH),sh64)
       SRCARCH := sh
endif

KCONFIG_CONFIG	?= .config
export KCONFIG_CONFIG

# Default file for 'make defconfig'. This may be overridden by arch-Makefile.
export KBUILD_DEFCONFIG := defconfig

# SHELL used by kbuild
CONFIG_SHELL := sh

HOST_LFS_CFLAGS := $(shell getconf LFS_CFLAGS 2>/dev/null)
HOST_LFS_LDFLAGS := $(shell getconf LFS_LDFLAGS 2>/dev/null)
HOST_LFS_LIBS := $(shell getconf LFS_LIBS 2>/dev/null)

ifneq ($(LLVM),)
HOSTCC	= clang
HOSTCXX	= clang++
else
HOSTCC	= gcc
HOSTCXX	= g++
endif

export KBUILD_USERCFLAGS := -Wall -Wmissing-prototypes -Wstrict-prototypes \
			      -O2 -fomit-frame-pointer -std=gnu89
export KBUILD_USERLDFLAGS :=

KBUILD_HOSTCFLAGS   := $(KBUILD_USERCFLAGS) $(HOST_LFS_CFLAGS) $(HOSTCFLAGS)
KBUILD_HOSTCXXFLAGS := -Wall -O2 $(HOST_LFS_CFLAGS) $(HOSTCXXFLAGS)
KBUILD_HOSTLDFLAGS  := $(HOST_LFS_LDFLAGS) $(HOSTLDFLAGS)
KBUILD_HOSTLDLIBS   := $(HOST_LFS_LIBS) $(HOSTLDLIBS)

# Make variables (CC, etc...)
CPP		= $(CC) -E
ifneq ($(LLVM),)
CC		= clang
LD		= ld.lld
AR		= llvm-ar
NM		= llvm-nm
OBJCOPY		= llvm-objcopy
OBJDUMP		= llvm-objdump
READELF		= llvm-readelf
OBJSIZE		= llvm-size
STRIP		= llvm-strip
else
CC		= $(CROSS_COMPILE)gcc
LD		= $(CROSS_COMPILE)ld
AR		= $(CROSS_COMPILE)ar
NM		= $(CROSS_COMPILE)nm
OBJCOPY		= $(CROSS_COMPILE)objcopy
OBJDUMP		= $(CROSS_COMPILE)objdump
READELF		= $(CROSS_COMPILE)readelf
OBJSIZE		= $(CROSS_COMPILE)size
STRIP		= $(CROSS_COMPILE)strip
endif
PAHOLE		= pahole
LEX		= flex
YACC		= bison
AWK		= awk
INSTALLKERNEL  := installkernel
DEPMOD		= /sbin/depmod
PERL		= perl
PYTHON		= python
PYTHON3		= python3
CHECK		= sparse
BASH		= bash
KGZIP		= gzip
KBZIP2		= bzip2
KLZOP		= lzop
LZMA		= lzma
LZ4		= lz4c
XZ		= xz

CHECKFLAGS     := -D__linux__ -Dlinux -D__STDC__ -Dunix -D__unix__ \
		  -Wbitwise -Wno-return-void -Wno-unknown-attribute $(CF)
NOSTDINC_FLAGS :=
CFLAGS_MODULE   =
AFLAGS_MODULE   =
LDFLAGS_MODULE  =
CFLAGS_KERNEL	=
AFLAGS_KERNEL	=
LDFLAGS_vmlinux =

# Use USERINCLUDE when you must reference the UAPI directories only.
USERINCLUDE    := \
		-I$(srctree)/arch/$(SRCARCH)/include/uapi \
		-I$(objtree)/arch/$(SRCARCH)/include/generated/uapi \
		-I$(srctree)/include/uapi \
		-I$(objtree)/include/generated/uapi \
                -include $(srctree)/include/linux/kconfig.h

# Use LINUXINCLUDE when you must reference the include/ directory.
# Needed to be compatible with the O= option
LINUXINCLUDE    := \
		-I$(srctree)/arch/$(SRCARCH)/include \
		-I$(objtree)/arch/$(SRCARCH)/include/generated \
		$(if $(building_out_of_srctree),-I$(srctree)/include) \
		-I$(objtree)/include \
		$(USERINCLUDE)

KBUILD_AFLAGS   := -D__ASSEMBLY__ -fno-PIE
KBUILD_CFLAGS   := -Wall -Wundef -Werror=strict-prototypes -Wno-trigraphs \
		   -fno-strict-aliasing -fno-common -fshort-wchar -fno-PIE \
		   -Werror=implicit-function-declaration -Werror=implicit-int \
		   -Wno-format-security \
		   -std=gnu89
KBUILD_CPPFLAGS := -D__KERNEL__
KBUILD_AFLAGS_KERNEL :=
KBUILD_CFLAGS_KERNEL :=
KBUILD_AFLAGS_MODULE  := -DMODULE
KBUILD_CFLAGS_MODULE  := -DMODULE
KBUILD_LDFLAGS_MODULE :=
export KBUILD_LDS_MODULE := $(srctree)/scripts/module-common.lds
KBUILD_LDFLAGS :=
GCC_PLUGINS_CFLAGS :=
CLANG_FLAGS :=

export ARCH SRCARCH CONFIG_SHELL BASH HOSTCC KBUILD_HOSTCFLAGS CROSS_COMPILE LD CC
export CPP AR NM STRIP OBJCOPY OBJDUMP OBJSIZE READELF PAHOLE LEX YACC AWK INSTALLKERNEL
export PERL PYTHON PYTHON3 CHECK CHECKFLAGS MAKE UTS_MACHINE HOSTCXX
export KGZIP KBZIP2 KLZOP LZMA LZ4 XZ
export KBUILD_HOSTCXXFLAGS KBUILD_HOSTLDFLAGS KBUILD_HOSTLDLIBS LDFLAGS_MODULE

export KBUILD_CPPFLAGS NOSTDINC_FLAGS LINUXINCLUDE OBJCOPYFLAGS KBUILD_LDFLAGS
export KBUILD_CFLAGS CFLAGS_KERNEL CFLAGS_MODULE
export CFLAGS_KASAN CFLAGS_KASAN_NOSANITIZE CFLAGS_UBSAN CFLAGS_KCSAN
export KBUILD_AFLAGS AFLAGS_KERNEL AFLAGS_MODULE
export KBUILD_AFLAGS_MODULE KBUILD_CFLAGS_MODULE KBUILD_LDFLAGS_MODULE
export KBUILD_AFLAGS_KERNEL KBUILD_CFLAGS_KERNEL

# Files to ignore in find ... statements

export RCS_FIND_IGNORE := \( -name SCCS -o -name BitKeeper -o -name .svn -o    \
			  -name CVS -o -name .pc -o -name .hg -o -name .git \) \
			  -prune -o
export RCS_TAR_IGNORE := --exclude SCCS --exclude BitKeeper --exclude .svn \
			 --exclude CVS --exclude .pc --exclude .hg --exclude .git

# ===========================================================================
# Rules shared between *config targets and build targets

# Basic helpers built in scripts/basic/
PHONY += scripts_basic
scripts_basic:
	$(Q)$(MAKE) $(build)=scripts/basic
	$(Q)rm -f .tmp_quiet_recordmcount

PHONY += outputmakefile
# Before starting out-of-tree build, make sure the source tree is clean.
# outputmakefile generates a Makefile in the output directory, if using a
# separate output directory. This allows convenient use of make in the
# output directory.
# At the same time when output Makefile generated, generate .gitignore to
# ignore whole output directory
outputmakefile:
ifdef building_out_of_srctree
	$(Q)if [ -f $(srctree)/.config -o \
		 -d $(srctree)/include/config -o \
		 -d $(srctree)/arch/$(SRCARCH)/include/generated ]; then \
		echo >&2 "***"; \
		echo >&2 "*** The source tree is not clean, please run 'make$(if $(findstring command line, $(origin ARCH)), ARCH=$(ARCH)) mrproper'"; \
		echo >&2 "*** in $(abs_srctree)";\
		echo >&2 "***"; \
		false; \
	fi
	$(Q)ln -fsn $(srctree) source
	$(Q)$(CONFIG_SHELL) $(srctree)/scripts/mkmakefile $(srctree)
	$(Q)test -e .gitignore || \
	{ echo "# this is build directory, ignore it"; echo "*"; } > .gitignore
endif

ifneq ($(shell $(CC) --version 2>&1 | head -n 1 | grep clang),)
ifneq ($(CROSS_COMPILE),)
CLANG_FLAGS	+= --target=$(notdir $(CROSS_COMPILE:%-=%))
GCC_TOOLCHAIN_DIR := $(dir $(shell which $(CROSS_COMPILE)elfedit))
CLANG_FLAGS	+= --prefix=$(GCC_TOOLCHAIN_DIR)
GCC_TOOLCHAIN	:= $(realpath $(GCC_TOOLCHAIN_DIR)/..)
endif
ifneq ($(GCC_TOOLCHAIN),)
CLANG_FLAGS	+= --gcc-toolchain=$(GCC_TOOLCHAIN)
endif
ifneq ($(LLVM_IAS),1)
CLANG_FLAGS	+= -no-integrated-as
endif
CLANG_FLAGS	+= -Werror=unknown-warning-option
KBUILD_CFLAGS	+= $(CLANG_FLAGS)
KBUILD_AFLAGS	+= $(CLANG_FLAGS)
export CLANG_FLAGS
endif

# The expansion should be delayed until arch/$(SRCARCH)/Makefile is included.
# Some architectures define CROSS_COMPILE in arch/$(SRCARCH)/Makefile.
# CC_VERSION_TEXT is referenced from Kconfig (so it needs export),
# and from include/config/auto.conf.cmd to detect the compiler upgrade.
CC_VERSION_TEXT = $(shell $(CC) --version 2>/dev/null | head -n 1)

ifdef config-build
# ===========================================================================
# *config targets only - make sure prerequisites are updated, and descend
# in scripts/kconfig to make the *config target

# Read arch specific Makefile to set KBUILD_DEFCONFIG as needed.
# KBUILD_DEFCONFIG may point out an alternative default configuration
# used for 'make defconfig'
include arch/$(SRCARCH)/Makefile
export KBUILD_DEFCONFIG KBUILD_KCONFIG CC_VERSION_TEXT

config: outputmakefile scripts_basic FORCE
	$(Q)$(MAKE) $(build)=scripts/kconfig $@

%config: outputmakefile scripts_basic FORCE
	$(Q)$(MAKE) $(build)=scripts/kconfig $@

else #!config-build
# ===========================================================================
# Build targets only - this includes vmlinux, arch specific targets, clean
# targets and others. In general all targets except *config targets.

# If building an external module we do not care about the all: rule
# but instead __all depend on modules
PHONY += all
ifeq ($(KBUILD_EXTMOD),)
__all: all
else
__all: modules
endif

# Decide whether to build built-in, modular, or both.
# Normally, just do built-in.

KBUILD_MODULES :=
KBUILD_BUILTIN := 1

# If we have only "make modules", don't compile built-in objects.
ifeq ($(MAKECMDGOALS),modules)
  KBUILD_BUILTIN :=
endif

# If we have "make <whatever> modules", compile modules
# in addition to whatever we do anyway.
# Just "make" or "make all" shall build modules as well

ifneq ($(filter all modules nsdeps,$(MAKECMDGOALS)),)
  KBUILD_MODULES := 1
endif

ifeq ($(MAKECMDGOALS),)
  KBUILD_MODULES := 1
endif

export KBUILD_MODULES KBUILD_BUILTIN

ifdef need-config
include include/config/auto.conf
endif

ifeq ($(KBUILD_EXTMOD),)
# Objects we will link into vmlinux / subdirs we need to visit
core-y		:= init/ usr/
drivers-y	:= drivers/ sound/
drivers-$(CONFIG_SAMPLES) += samples/
drivers-y	+= net/ virt/
libs-y		:= lib/
endif # KBUILD_EXTMOD

# The all: target is the default when no target is given on the
# command line.
# This allow a user to issue only 'make' to build a kernel including modules
# Defaults to vmlinux, but the arch makefile usually adds further targets
all: vmlinux

CFLAGS_GCOV	:= -fprofile-arcs -ftest-coverage \
	$(call cc-option,-fno-tree-loop-im) \
	$(call cc-disable-warning,maybe-uninitialized,)
export CFLAGS_GCOV

# The arch Makefiles can override CC_FLAGS_FTRACE. We may also append it later.
ifdef CONFIG_FUNCTION_TRACER
  CC_FLAGS_FTRACE := -pg
endif

RETPOLINE_CFLAGS_GCC := -mindirect-branch=thunk-extern -mindirect-branch-register
RETPOLINE_VDSO_CFLAGS_GCC := -mindirect-branch=thunk-inline -mindirect-branch-register
RETPOLINE_CFLAGS_CLANG := -mretpoline-external-thunk
RETPOLINE_VDSO_CFLAGS_CLANG := -mretpoline
RETPOLINE_CFLAGS := $(call cc-option,$(RETPOLINE_CFLAGS_GCC),$(call cc-option,$(RETPOLINE_CFLAGS_CLANG)))
RETPOLINE_VDSO_CFLAGS := $(call cc-option,$(RETPOLINE_VDSO_CFLAGS_GCC),$(call cc-option,$(RETPOLINE_VDSO_CFLAGS_CLANG)))
export RETPOLINE_CFLAGS
export RETPOLINE_VDSO_CFLAGS

include arch/$(SRCARCH)/Makefile

ifdef need-config
ifdef may-sync-config
# Read in dependencies to all Kconfig* files, make sure to run syncconfig if
# changes are detected. This should be included after arch/$(SRCARCH)/Makefile
# because some architectures define CROSS_COMPILE there.
include include/config/auto.conf.cmd

$(KCONFIG_CONFIG):
	@echo >&2 '***'
	@echo >&2 '*** Configuration file "$@" not found!'
	@echo >&2 '***'
	@echo >&2 '*** Please run some configurator (e.g. "make oldconfig" or'
	@echo >&2 '*** "make menuconfig" or "make xconfig").'
	@echo >&2 '***'
	@/bin/false

# The actual configuration files used during the build are stored in
# include/generated/ and include/config/. Update them if .config is newer than
# include/config/auto.conf (which mirrors .config).
#
# This exploits the 'multi-target pattern rule' trick.
# The syncconfig should be executed only once to make all the targets.
# (Note: use the grouped target '&:' when we bump to GNU Make 4.3)
%/config/auto.conf %/config/auto.conf.cmd %/generated/autoconf.h: $(KCONFIG_CONFIG)
	$(Q)$(MAKE) -f $(srctree)/Makefile syncconfig
else # !may-sync-config
# External modules and some install targets need include/generated/autoconf.h
# and include/config/auto.conf but do not care if they are up-to-date.
# Use auto.conf to trigger the test
PHONY += include/config/auto.conf

include/config/auto.conf:
	$(Q)test -e include/generated/autoconf.h -a -e $@ || (		\
	echo >&2;							\
	echo >&2 "  ERROR: Kernel configuration is invalid.";		\
	echo >&2 "         include/generated/autoconf.h or $@ are missing.";\
	echo >&2 "         Run 'make oldconfig && make prepare' on kernel src to fix it.";	\
	echo >&2 ;							\
	/bin/false)

endif # may-sync-config
endif # need-config

KBUILD_CFLAGS	+= $(call cc-option,-fno-delete-null-pointer-checks,)
KBUILD_CFLAGS	+= $(call cc-disable-warning,frame-address,)
KBUILD_CFLAGS	+= $(call cc-disable-warning, format-truncation)
KBUILD_CFLAGS	+= $(call cc-disable-warning, format-overflow)
KBUILD_CFLAGS	+= $(call cc-disable-warning, address-of-packed-member)

ifdef CONFIG_CC_OPTIMIZE_FOR_PERFORMANCE
KBUILD_CFLAGS += -O2
else ifdef CONFIG_CC_OPTIMIZE_FOR_PERFORMANCE_O3
KBUILD_CFLAGS += -O3
else ifdef CONFIG_CC_OPTIMIZE_FOR_SIZE
KBUILD_CFLAGS += -Os
endif

# Tell gcc to never replace conditional load with a non-conditional one
KBUILD_CFLAGS	+= $(call cc-option,--param=allow-store-data-races=0)
KBUILD_CFLAGS	+= $(call cc-option,-fno-allow-store-data-races)

include scripts/Makefile.kcov
include scripts/Makefile.gcc-plugins

ifdef CONFIG_READABLE_ASM
# Disable optimizations that make assembler listings hard to read.
# reorder blocks reorders the control in the function
# ipa clone creates specialized cloned functions
# partial inlining inlines only parts of functions
KBUILD_CFLAGS += $(call cc-option,-fno-reorder-blocks,) \
                 $(call cc-option,-fno-ipa-cp-clone,) \
                 $(call cc-option,-fno-partial-inlining)
endif

ifneq ($(CONFIG_FRAME_WARN),0)
KBUILD_CFLAGS += -Wframe-larger-than=$(CONFIG_FRAME_WARN)
endif

stackp-flags-$(CONFIG_CC_HAS_STACKPROTECTOR_NONE) := -fno-stack-protector
stackp-flags-$(CONFIG_STACKPROTECTOR)             := -fstack-protector
stackp-flags-$(CONFIG_STACKPROTECTOR_STRONG)      := -fstack-protector-strong

KBUILD_CFLAGS += $(stackp-flags-y)

ifdef CONFIG_CC_IS_CLANG
KBUILD_CPPFLAGS += -Qunused-arguments
KBUILD_CFLAGS += -Wno-format-invalid-specifier
KBUILD_CFLAGS += -Wno-gnu
# CLANG uses a _MergedGlobals as optimization, but this breaks modpost, as the
# source of a reference will be _MergedGlobals and not on of the whitelisted names.
# See modpost pattern 2
KBUILD_CFLAGS += -mno-global-merge
else

# These warnings generated too much noise in a regular build.
# Use make W=1 to enable them (see scripts/Makefile.extrawarn)
KBUILD_CFLAGS += -Wno-unused-but-set-variable

# Warn about unmarked fall-throughs in switch statement.
# Disabled for clang while comment to attribute conversion happens and
# https://github.com/ClangBuiltLinux/linux/issues/636 is discussed.
KBUILD_CFLAGS += $(call cc-option,-Wimplicit-fallthrough,)
endif

KBUILD_CFLAGS += $(call cc-disable-warning, unused-const-variable)
ifdef CONFIG_FRAME_POINTER
KBUILD_CFLAGS	+= -fno-omit-frame-pointer -fno-optimize-sibling-calls
else
# Some targets (ARM with Thumb2, for example), can't be built with frame
# pointers.  For those, we don't have FUNCTION_TRACER automatically
# select FRAME_POINTER.  However, FUNCTION_TRACER adds -pg, and this is
# incompatible with -fomit-frame-pointer with current GCC, so we don't use
# -fomit-frame-pointer with FUNCTION_TRACER.
ifndef CONFIG_FUNCTION_TRACER
KBUILD_CFLAGS	+= -fomit-frame-pointer
endif
endif

# Initialize all stack variables with a pattern, if desired.
ifdef CONFIG_INIT_STACK_ALL
KBUILD_CFLAGS	+= -ftrivial-auto-var-init=pattern
endif

DEBUG_CFLAGS	:= $(call cc-option, -fno-var-tracking-assignments)

ifdef CONFIG_DEBUG_INFO
ifdef CONFIG_DEBUG_INFO_SPLIT
DEBUG_CFLAGS	+= -gsplit-dwarf
else
DEBUG_CFLAGS	+= -g
endif
KBUILD_AFLAGS	+= -Wa,-gdwarf-2
endif
ifdef CONFIG_DEBUG_INFO_DWARF4
DEBUG_CFLAGS	+= -gdwarf-4
endif

ifdef CONFIG_DEBUG_INFO_REDUCED
DEBUG_CFLAGS	+= $(call cc-option, -femit-struct-debug-baseonly) \
		   $(call cc-option,-fno-var-tracking)
endif

ifdef CONFIG_DEBUG_INFO_COMPRESSED
DEBUG_CFLAGS	+= -gz=zlib
KBUILD_AFLAGS	+= -gz=zlib
KBUILD_LDFLAGS	+= --compress-debug-sections=zlib
endif

KBUILD_CFLAGS += $(DEBUG_CFLAGS)
export DEBUG_CFLAGS

ifdef CONFIG_FUNCTION_TRACER
ifdef CONFIG_FTRACE_MCOUNT_RECORD
  # gcc 5 supports generating the mcount tables directly
  ifeq ($(call cc-option-yn,-mrecord-mcount),y)
    CC_FLAGS_FTRACE	+= -mrecord-mcount
    export CC_USING_RECORD_MCOUNT := 1
  endif
  ifdef CONFIG_HAVE_NOP_MCOUNT
    ifeq ($(call cc-option-yn, -mnop-mcount),y)
      CC_FLAGS_FTRACE	+= -mnop-mcount
      CC_FLAGS_USING	+= -DCC_USING_NOP_MCOUNT
    endif
  endif
endif
ifdef CONFIG_HAVE_FENTRY
  ifeq ($(call cc-option-yn, -mfentry),y)
    CC_FLAGS_FTRACE	+= -mfentry
    CC_FLAGS_USING	+= -DCC_USING_FENTRY
  endif
endif
export CC_FLAGS_FTRACE
KBUILD_CFLAGS	+= $(CC_FLAGS_FTRACE) $(CC_FLAGS_USING)
KBUILD_AFLAGS	+= $(CC_FLAGS_USING)
ifdef CONFIG_DYNAMIC_FTRACE
	ifdef CONFIG_HAVE_C_RECORDMCOUNT
		BUILD_C_RECORDMCOUNT := y
		export BUILD_C_RECORDMCOUNT
	endif
endif
endif

# We trigger additional mismatches with less inlining
ifdef CONFIG_DEBUG_SECTION_MISMATCH
KBUILD_CFLAGS += $(call cc-option, -fno-inline-functions-called-once)
endif

ifdef CONFIG_LD_DEAD_CODE_DATA_ELIMINATION
KBUILD_CFLAGS_KERNEL += -ffunction-sections -fdata-sections
LDFLAGS_vmlinux += --gc-sections
endif

ifdef CONFIG_LIVEPATCH
KBUILD_CFLAGS += $(call cc-option, -flive-patching=inline-clone)
endif

ifdef CONFIG_SHADOW_CALL_STACK
CC_FLAGS_SCS	:= -fsanitize=shadow-call-stack
KBUILD_CFLAGS	+= $(CC_FLAGS_SCS)
export CC_FLAGS_SCS
endif

# arch Makefile may override CC so keep this after arch Makefile is included
NOSTDINC_FLAGS += -nostdinc -isystem $(shell $(CC) -print-file-name=include)

# warn about C99 declaration after statement
KBUILD_CFLAGS += -Wdeclaration-after-statement

# Variable Length Arrays (VLAs) should not be used anywhere in the kernel
KBUILD_CFLAGS += -Wvla

# disable pointer signed / unsigned warnings in gcc 4.0
KBUILD_CFLAGS += -Wno-pointer-sign

# disable stringop warnings in gcc 8+
KBUILD_CFLAGS += $(call cc-disable-warning, stringop-truncation)

# We'll want to enable this eventually, but it's not going away for 5.7 at least
KBUILD_CFLAGS += $(call cc-disable-warning, zero-length-bounds)
KBUILD_CFLAGS += $(call cc-disable-warning, array-bounds)
KBUILD_CFLAGS += $(call cc-disable-warning, stringop-overflow)

# Another good warning that we'll want to enable eventually
KBUILD_CFLAGS += $(call cc-disable-warning, restrict)

# Enabled with W=2, disabled by default as noisy
KBUILD_CFLAGS += $(call cc-disable-warning, maybe-uninitialized)

# disable invalid "can't wrap" optimizations for signed / pointers
KBUILD_CFLAGS	+= $(call cc-option,-fno-strict-overflow)

# clang sets -fmerge-all-constants by default as optimization, but this
# is non-conforming behavior for C and in fact breaks the kernel, so we
# need to disable it here generally.
KBUILD_CFLAGS	+= $(call cc-option,-fno-merge-all-constants)

# for gcc -fno-merge-all-constants disables everything, but it is fine
# to have actual conforming behavior enabled.
KBUILD_CFLAGS	+= $(call cc-option,-fmerge-constants)

# Make sure -fstack-check isn't enabled (like gentoo apparently did)
KBUILD_CFLAGS  += $(call cc-option,-fno-stack-check,)

# conserve stack if available
KBUILD_CFLAGS   += $(call cc-option,-fconserve-stack)

# Prohibit date/time macros, which would make the build non-deterministic
KBUILD_CFLAGS   += $(call cc-option,-Werror=date-time)

# enforce correct pointer usage
KBUILD_CFLAGS   += $(call cc-option,-Werror=incompatible-pointer-types)

# Require designated initializers for all marked structures
KBUILD_CFLAGS   += $(call cc-option,-Werror=designated-init)

# change __FILE__ to the relative path from the srctree
KBUILD_CFLAGS	+= $(call cc-option,-fmacro-prefix-map=$(srctree)/=)

# ensure -fcf-protection is disabled when using retpoline as it is
# incompatible with -mindirect-branch=thunk-extern
ifdef CONFIG_RETPOLINE
KBUILD_CFLAGS += $(call cc-option,-fcf-protection=none)
endif

include scripts/Makefile.kasan
include scripts/Makefile.extrawarn
include scripts/Makefile.ubsan
include scripts/Makefile.kcsan

# Add user supplied CPPFLAGS, AFLAGS and CFLAGS as the last assignments
KBUILD_CPPFLAGS += $(KCPPFLAGS)
KBUILD_AFLAGS   += $(KAFLAGS)
KBUILD_CFLAGS   += $(KCFLAGS)

KBUILD_LDFLAGS_MODULE += --build-id
LDFLAGS_vmlinux += --build-id

ifeq ($(CONFIG_STRIP_ASM_SYMS),y)
LDFLAGS_vmlinux	+= $(call ld-option, -X,)
endif

ifeq ($(CONFIG_RELR),y)
LDFLAGS_vmlinux	+= --pack-dyn-relocs=relr
endif

# Align the bit size of userspace programs with the kernel
KBUILD_USERCFLAGS  += $(filter -m32 -m64, $(KBUILD_CFLAGS))
KBUILD_USERLDFLAGS += $(filter -m32 -m64, $(KBUILD_CFLAGS))

# make the checker run with the right architecture
CHECKFLAGS += --arch=$(ARCH)

# insure the checker run with the right endianness
CHECKFLAGS += $(if $(CONFIG_CPU_BIG_ENDIAN),-mbig-endian,-mlittle-endian)

# the checker needs the correct machine size
CHECKFLAGS += $(if $(CONFIG_64BIT),-m64,-m32)

# Default kernel image to build when no specific target is given.
# KBUILD_IMAGE may be overruled on the command line or
# set in the environment
# Also any assignments in arch/$(ARCH)/Makefile take precedence over
# this default value
export KBUILD_IMAGE ?= vmlinux

#
# INSTALL_PATH specifies where to place the updated kernel and system map
# images. Default is /boot, but you can set it to other values
export	INSTALL_PATH ?= /boot

#
# INSTALL_DTBS_PATH specifies a prefix for relocations required by build roots.
# Like INSTALL_MOD_PATH, it isn't defined in the Makefile, but can be passed as
# an argument if needed. Otherwise it defaults to the kernel install path
#
export INSTALL_DTBS_PATH ?= $(INSTALL_PATH)/dtbs/$(KERNELRELEASE)

#
# INSTALL_MOD_PATH specifies a prefix to MODLIB for module directory
# relocations required by build roots.  This is not defined in the
# makefile but the argument can be passed to make if needed.
#

MODLIB	= $(INSTALL_MOD_PATH)/lib/modules/$(KERNELRELEASE)
export MODLIB

#
# INSTALL_MOD_STRIP, if defined, will cause modules to be
# stripped after they are installed.  If INSTALL_MOD_STRIP is '1', then
# the default option --strip-debug will be used.  Otherwise,
# INSTALL_MOD_STRIP value will be used as the options to the strip command.

ifdef INSTALL_MOD_STRIP
ifeq ($(INSTALL_MOD_STRIP),1)
mod_strip_cmd = $(STRIP) --strip-debug
else
mod_strip_cmd = $(STRIP) $(INSTALL_MOD_STRIP)
endif # INSTALL_MOD_STRIP=1
else
mod_strip_cmd = true
endif # INSTALL_MOD_STRIP
export mod_strip_cmd

# CONFIG_MODULE_COMPRESS, if defined, will cause module to be compressed
# after they are installed in agreement with CONFIG_MODULE_COMPRESS_GZIP
# or CONFIG_MODULE_COMPRESS_XZ.

mod_compress_cmd = true
ifdef CONFIG_MODULE_COMPRESS
  ifdef CONFIG_MODULE_COMPRESS_GZIP
    mod_compress_cmd = $(KGZIP) -n -f
  endif # CONFIG_MODULE_COMPRESS_GZIP
  ifdef CONFIG_MODULE_COMPRESS_XZ
    mod_compress_cmd = $(XZ) -f
  endif # CONFIG_MODULE_COMPRESS_XZ
endif # CONFIG_MODULE_COMPRESS
export mod_compress_cmd

ifdef CONFIG_MODULE_SIG_ALL
$(eval $(call config_filename,MODULE_SIG_KEY))

mod_sign_cmd = scripts/sign-file $(CONFIG_MODULE_SIG_HASH) $(MODULE_SIG_KEY_SRCPREFIX)$(CONFIG_MODULE_SIG_KEY) certs/signing_key.x509
else
mod_sign_cmd = true
endif
export mod_sign_cmd

HOST_LIBELF_LIBS = $(shell pkg-config libelf --libs 2>/dev/null || echo -lelf)

ifdef CONFIG_STACK_VALIDATION
  has_libelf := $(call try-run,\
		echo "int main() {}" | $(HOSTCC) -xc -o /dev/null $(HOST_LIBELF_LIBS) -,1,0)
  ifeq ($(has_libelf),1)
    objtool_target := tools/objtool FORCE
  else
    SKIP_STACK_VALIDATION := 1
    export SKIP_STACK_VALIDATION
  endif
endif

PHONY += prepare0

export MODORDER := $(extmod-prefix)modules.order
export MODULES_NSDEPS := $(extmod-prefix)modules.nsdeps

ifeq ($(KBUILD_EXTMOD),)
core-y		+= kernel/ certs/ mm/ fs/ ipc/ security/ crypto/ block/

vmlinux-dirs	:= $(patsubst %/,%,$(filter %/, \
		     $(core-y) $(core-m) $(drivers-y) $(drivers-m) \
		     $(libs-y) $(libs-m)))

vmlinux-alldirs	:= $(sort $(vmlinux-dirs) Documentation \
		     $(patsubst %/,%,$(filter %/, $(core-) \
			$(drivers-) $(libs-))))

subdir-modorder := $(addsuffix modules.order,$(filter %/, \
			$(core-y) $(core-m) $(libs-y) $(libs-m) \
			$(drivers-y) $(drivers-m)))

build-dirs	:= $(vmlinux-dirs)
clean-dirs	:= $(vmlinux-alldirs)

# Externally visible symbols (used by link-vmlinux.sh)
KBUILD_VMLINUX_OBJS := $(head-y) $(patsubst %/,%/built-in.a, $(core-y))
KBUILD_VMLINUX_OBJS += $(addsuffix built-in.a, $(filter %/, $(libs-y)))
ifdef CONFIG_MODULES
KBUILD_VMLINUX_OBJS += $(patsubst %/, %/lib.a, $(filter %/, $(libs-y)))
KBUILD_VMLINUX_LIBS := $(filter-out %/, $(libs-y))
else
KBUILD_VMLINUX_LIBS := $(patsubst %/,%/lib.a, $(libs-y))
endif
KBUILD_VMLINUX_OBJS += $(patsubst %/,%/built-in.a, $(drivers-y))

export KBUILD_VMLINUX_OBJS KBUILD_VMLINUX_LIBS
export KBUILD_LDS          := arch/$(SRCARCH)/kernel/vmlinux.lds
export LDFLAGS_vmlinux
# used by scripts/Makefile.package
export KBUILD_ALLDIRS := $(sort $(filter-out arch/%,$(vmlinux-alldirs)) LICENSES arch include scripts tools)

vmlinux-deps := $(KBUILD_LDS) $(KBUILD_VMLINUX_OBJS) $(KBUILD_VMLINUX_LIBS)

# Recurse until adjust_autoksyms.sh is satisfied
PHONY += autoksyms_recursive
ifdef CONFIG_TRIM_UNUSED_KSYMS
# For the kernel to actually contain only the needed exported symbols,
# we have to build modules as well to determine what those symbols are.
# (this can be evaluated only once include/config/auto.conf has been included)
KBUILD_MODULES := 1

autoksyms_recursive: descend modules.order
	$(Q)$(CONFIG_SHELL) $(srctree)/scripts/adjust_autoksyms.sh \
	  "$(MAKE) -f $(srctree)/Makefile vmlinux"
endif

autoksyms_h := $(if $(CONFIG_TRIM_UNUSED_KSYMS), include/generated/autoksyms.h)

quiet_cmd_autoksyms_h = GEN     $@
      cmd_autoksyms_h = mkdir -p $(dir $@); \
			$(CONFIG_SHELL) $(srctree)/scripts/gen_autoksyms.sh $@

$(autoksyms_h):
	$(call cmd,autoksyms_h)

ARCH_POSTLINK := $(wildcard $(srctree)/arch/$(SRCARCH)/Makefile.postlink)

# Final link of vmlinux with optional arch pass after final link
cmd_link-vmlinux =                                                 \
	$(CONFIG_SHELL) $< $(LD) $(KBUILD_LDFLAGS) $(LDFLAGS_vmlinux) ;    \
	$(if $(ARCH_POSTLINK), $(MAKE) -f $(ARCH_POSTLINK) $@, true)

vmlinux: scripts/link-vmlinux.sh autoksyms_recursive $(vmlinux-deps) FORCE
	+$(call if_changed,link-vmlinux)

targets := vmlinux

# The actual objects are generated when descending,
# make sure no implicit rule kicks in
$(sort $(vmlinux-deps) $(subdir-modorder)): descend ;

filechk_kernel.release = \
	echo "$(KERNELVERSION)$$($(CONFIG_SHELL) $(srctree)/scripts/setlocalversion $(srctree))"

# Store (new) KERNELRELEASE string in include/config/kernel.release
include/config/kernel.release: FORCE
	$(call filechk,kernel.release)

# Additional helpers built in scripts/
# Carefully list dependencies so we do not try to build scripts twice
# in parallel
PHONY += scripts
scripts: scripts_basic scripts_dtc
	$(Q)$(MAKE) $(build)=$(@)

# Things we need to do before we recursively start building the kernel
# or the modules are listed in "prepare".
# A multi level approach is used. prepareN is processed before prepareN-1.
# archprepare is used in arch Makefiles and when processed asm symlink,
# version.h and scripts_basic is processed / created.

PHONY += prepare archprepare

archprepare: outputmakefile archheaders archscripts scripts include/config/kernel.release \
	asm-generic $(version_h) $(autoksyms_h) include/generated/utsrelease.h \
	include/generated/autoconf.h

prepare0: archprepare
	$(Q)$(MAKE) $(build)=scripts/mod
	$(Q)$(MAKE) $(build)=.

# All the preparing..
prepare: prepare0 prepare-objtool

# Support for using generic headers in asm-generic
asm-generic := -f $(srctree)/scripts/Makefile.asm-generic obj

PHONY += asm-generic uapi-asm-generic
asm-generic: uapi-asm-generic
	$(Q)$(MAKE) $(asm-generic)=arch/$(SRCARCH)/include/generated/asm \
	generic=include/asm-generic
uapi-asm-generic:
	$(Q)$(MAKE) $(asm-generic)=arch/$(SRCARCH)/include/generated/uapi/asm \
	generic=include/uapi/asm-generic

PHONY += prepare-objtool
prepare-objtool: $(objtool_target)
ifeq ($(SKIP_STACK_VALIDATION),1)
ifdef CONFIG_UNWINDER_ORC
	@echo "error: Cannot generate ORC metadata for CONFIG_UNWINDER_ORC=y, please install libelf-dev, libelf-devel or elfutils-libelf-devel" >&2
	@false
else
	@echo "warning: Cannot use CONFIG_STACK_VALIDATION=y, please install libelf-dev, libelf-devel or elfutils-libelf-devel" >&2
endif
endif

# Generate some files
# ---------------------------------------------------------------------------

# KERNELRELEASE can change from a few different places, meaning version.h
# needs to be updated, so this check is forced on all builds

uts_len := 64
define filechk_utsrelease.h
	if [ `echo -n "$(KERNELRELEASE)" | wc -c ` -gt $(uts_len) ]; then \
	  echo '"$(KERNELRELEASE)" exceeds $(uts_len) characters' >&2;    \
	  exit 1;                                                         \
	fi;                                                               \
	echo \#define UTS_RELEASE \"$(KERNELRELEASE)\"
endef

define filechk_version.h
	echo \#define LINUX_VERSION_CODE $(shell                         \
	expr $(VERSION) \* 65536 + 0$(PATCHLEVEL) \* 256 + 0$(SUBLEVEL)); \
	echo '#define KERNEL_VERSION(a,b,c) (((a) << 16) + ((b) << 8) + (c))'
endef

$(version_h): FORCE
	$(call filechk,version.h)
	$(Q)rm -f $(old_version_h)

include/generated/utsrelease.h: include/config/kernel.release FORCE
	$(call filechk,utsrelease.h)

PHONY += headerdep
headerdep:
	$(Q)find $(srctree)/include/ -name '*.h' | xargs --max-args 1 \
	$(srctree)/scripts/headerdep.pl -I$(srctree)/include

# ---------------------------------------------------------------------------
# Kernel headers

#Default location for installed headers
export INSTALL_HDR_PATH = $(objtree)/usr

quiet_cmd_headers_install = INSTALL $(INSTALL_HDR_PATH)/include
      cmd_headers_install = \
	mkdir -p $(INSTALL_HDR_PATH); \
	rsync -mrl --include='*/' --include='*\.h' --exclude='*' \
	usr/include $(INSTALL_HDR_PATH)

PHONY += headers_install
headers_install: headers
	$(call cmd,headers_install)

PHONY += archheaders archscripts

hdr-inst := -f $(srctree)/scripts/Makefile.headersinst obj

PHONY += headers
headers: $(version_h) scripts_unifdef uapi-asm-generic archheaders archscripts
	$(if $(wildcard $(srctree)/arch/$(SRCARCH)/include/uapi/asm/Kbuild),, \
	  $(error Headers not exportable for the $(SRCARCH) architecture))
	$(Q)$(MAKE) $(hdr-inst)=include/uapi
	$(Q)$(MAKE) $(hdr-inst)=arch/$(SRCARCH)/include/uapi

# Deprecated. It is no-op now.
PHONY += headers_check
headers_check:
	@:

ifdef CONFIG_HEADERS_INSTALL
prepare: headers
endif

PHONY += scripts_unifdef
scripts_unifdef: scripts_basic
	$(Q)$(MAKE) $(build)=scripts scripts/unifdef

# ---------------------------------------------------------------------------
# Kernel selftest

PHONY += kselftest
kselftest:
	$(Q)$(MAKE) -C $(srctree)/tools/testing/selftests run_tests

kselftest-%: FORCE
	$(Q)$(MAKE) -C $(srctree)/tools/testing/selftests $*

PHONY += kselftest-merge
kselftest-merge:
	$(if $(wildcard $(objtree)/.config),, $(error No .config exists, config your kernel first!))
	$(Q)find $(srctree)/tools/testing/selftests -name config | \
		xargs $(srctree)/scripts/kconfig/merge_config.sh -m $(objtree)/.config
	$(Q)$(MAKE) -f $(srctree)/Makefile olddefconfig

# ---------------------------------------------------------------------------
# Devicetree files

ifneq ($(wildcard $(srctree)/arch/$(SRCARCH)/boot/dts/),)
dtstree := arch/$(SRCARCH)/boot/dts
endif

ifneq ($(dtstree),)

%.dtb: include/config/kernel.release scripts_dtc
	$(Q)$(MAKE) $(build)=$(dtstree) $(dtstree)/$@

PHONY += dtbs dtbs_install dtbs_check
dtbs: include/config/kernel.release scripts_dtc
	$(Q)$(MAKE) $(build)=$(dtstree)

ifneq ($(filter dtbs_check, $(MAKECMDGOALS)),)
export CHECK_DTBS=y
dtbs: dt_binding_check
endif

dtbs_check: dtbs

dtbs_install:
	$(Q)$(MAKE) $(dtbinst)=$(dtstree) dst=$(INSTALL_DTBS_PATH)

ifdef CONFIG_OF_EARLY_FLATTREE
all: dtbs
endif

endif

PHONY += scripts_dtc
scripts_dtc: scripts_basic
	$(Q)$(MAKE) $(build)=scripts/dtc

ifneq ($(filter dt_binding_check, $(MAKECMDGOALS)),)
export CHECK_DT_BINDING=y
endif

PHONY += dt_binding_check
dt_binding_check: scripts_dtc
	$(Q)$(MAKE) $(build)=Documentation/devicetree/bindings

# ---------------------------------------------------------------------------
# Modules

ifdef CONFIG_MODULES

# By default, build modules as well

all: modules

# When we're building modules with modversions, we need to consider
# the built-in objects during the descend as well, in order to
# make sure the checksums are up to date before we record them.
ifdef CONFIG_MODVERSIONS
  KBUILD_BUILTIN := 1
endif

# Build modules
#
# A module can be listed more than once in obj-m resulting in
# duplicate lines in modules.order files.  Those are removed
# using awk while concatenating to the final file.

PHONY += modules
modules: $(if $(KBUILD_BUILTIN),vmlinux) modules_check
	$(Q)$(MAKE) -f $(srctree)/scripts/Makefile.modpost

PHONY += modules_check
modules_check: modules.order
	$(Q)$(CONFIG_SHELL) $(srctree)/scripts/modules-check.sh $<

cmd_modules_order = $(AWK) '!x[$$0]++' $(real-prereqs) > $@

modules.order: $(subdir-modorder) FORCE
	$(call if_changed,modules_order)

targets += modules.order

# Target to prepare building external modules
PHONY += modules_prepare
modules_prepare: prepare

# Target to install modules
PHONY += modules_install
modules_install: _modinst_ _modinst_post

PHONY += _modinst_
_modinst_:
	@rm -rf $(MODLIB)/kernel
	@rm -f $(MODLIB)/source
	@mkdir -p $(MODLIB)/kernel
	@ln -s $(abspath $(srctree)) $(MODLIB)/source
	@if [ ! $(objtree) -ef  $(MODLIB)/build ]; then \
		rm -f $(MODLIB)/build ; \
		ln -s $(CURDIR) $(MODLIB)/build ; \
	fi
	@sed 's:^:kernel/:' modules.order > $(MODLIB)/modules.order
	@cp -f modules.builtin $(MODLIB)/
	@cp -f $(objtree)/modules.builtin.modinfo $(MODLIB)/
	$(Q)$(MAKE) -f $(srctree)/scripts/Makefile.modinst

# This depmod is only for convenience to give the initial
# boot a modules.dep even before / is mounted read-write.  However the
# boot script depmod is the master version.
PHONY += _modinst_post
_modinst_post: _modinst_
	$(call cmd,depmod)

ifeq ($(CONFIG_MODULE_SIG), y)
PHONY += modules_sign
modules_sign:
	$(Q)$(MAKE) -f $(srctree)/scripts/Makefile.modsign
endif

else # CONFIG_MODULES

# Modules not configured
# ---------------------------------------------------------------------------

PHONY += modules modules_install
modules modules_install:
	@echo >&2
	@echo >&2 "The present kernel configuration has modules disabled."
	@echo >&2 "Type 'make config' and enable loadable module support."
	@echo >&2 "Then build a kernel with module support enabled."
	@echo >&2
	@exit 1

endif # CONFIG_MODULES

###
# Cleaning is done on three levels.
# make clean     Delete most generated files
#                Leave enough to build external modules
# make mrproper  Delete the current configuration, and all generated files
# make distclean Remove editor backup files, patch leftover files and the like

# Directories & files removed with 'make clean'
CLEAN_FILES += include/ksym vmlinux.symvers \
	       modules.builtin modules.builtin.modinfo modules.nsdeps

# Directories & files removed with 'make mrproper'
MRPROPER_FILES += include/config include/generated          \
		  arch/$(SRCARCH)/include/generated .tmp_objdiff \
		  debian snap tar-install \
		  .config .config.old .version \
		  Module.symvers \
		  signing_key.pem signing_key.priv signing_key.x509	\
		  x509.genkey extra_certificates signing_key.x509.keyid	\
		  signing_key.x509.signer vmlinux-gdb.py \
		  *.spec

# Directories & files removed with 'make distclean'
DISTCLEAN_FILES += tags TAGS cscope* GPATH GTAGS GRTAGS GSYMS

# clean - Delete most, but leave enough to build external modules
#
clean: rm-files := $(CLEAN_FILES)

PHONY += archclean vmlinuxclean

vmlinuxclean:
	$(Q)$(CONFIG_SHELL) $(srctree)/scripts/link-vmlinux.sh clean
	$(Q)$(if $(ARCH_POSTLINK), $(MAKE) -f $(ARCH_POSTLINK) clean)

clean: archclean vmlinuxclean

# mrproper - Delete all generated files, including .config
#
mrproper: rm-files := $(wildcard $(MRPROPER_FILES))
mrproper-dirs      := $(addprefix _mrproper_,scripts)

PHONY += $(mrproper-dirs) mrproper
$(mrproper-dirs):
	$(Q)$(MAKE) $(clean)=$(patsubst _mrproper_%,%,$@)

mrproper: clean $(mrproper-dirs)
	$(call cmd,rmfiles)

# distclean
#
distclean: rm-files := $(wildcard $(DISTCLEAN_FILES))

PHONY += distclean

distclean: mrproper
	$(call cmd,rmfiles)
	@find $(srctree) $(RCS_FIND_IGNORE) \
		\( -name '*.orig' -o -name '*.rej' -o -name '*~' \
		-o -name '*.bak' -o -name '#*#' -o -name '*%' \
		-o -name 'core' \) \
		-type f -print | xargs rm -f


# Packaging of the kernel to various formats
# ---------------------------------------------------------------------------

%src-pkg: FORCE
	$(Q)$(MAKE) -f $(srctree)/scripts/Makefile.package $@
%pkg: include/config/kernel.release FORCE
	$(Q)$(MAKE) -f $(srctree)/scripts/Makefile.package $@

# Brief documentation of the typical targets used
# ---------------------------------------------------------------------------

boards := $(wildcard $(srctree)/arch/$(SRCARCH)/configs/*_defconfig)
boards := $(sort $(notdir $(boards)))
board-dirs := $(dir $(wildcard $(srctree)/arch/$(SRCARCH)/configs/*/*_defconfig))
board-dirs := $(sort $(notdir $(board-dirs:/=)))

PHONY += help
help:
	@echo  'Cleaning targets:'
	@echo  '  clean		  - Remove most generated files but keep the config and'
	@echo  '                    enough build support to build external modules'
	@echo  '  mrproper	  - Remove all generated files + config + various backup files'
	@echo  '  distclean	  - mrproper + remove editor backup and patch files'
	@echo  ''
	@echo  'Configuration targets:'
	@$(MAKE) -f $(srctree)/scripts/kconfig/Makefile help
	@echo  ''
	@echo  'Other generic targets:'
	@echo  '  all		  - Build all targets marked with [*]'
	@echo  '* vmlinux	  - Build the bare kernel'
	@echo  '* modules	  - Build all modules'
	@echo  '  modules_install - Install all modules to INSTALL_MOD_PATH (default: /)'
	@echo  '  dir/            - Build all files in dir and below'
	@echo  '  dir/file.[ois]  - Build specified target only'
	@echo  '  dir/file.ll     - Build the LLVM assembly file'
	@echo  '                    (requires compiler support for LLVM assembly generation)'
	@echo  '  dir/file.lst    - Build specified mixed source/assembly target only'
	@echo  '                    (requires a recent binutils and recent build (System.map))'
	@echo  '  dir/file.ko     - Build module including final link'
	@echo  '  modules_prepare - Set up for building external modules'
	@echo  '  tags/TAGS	  - Generate tags file for editors'
	@echo  '  cscope	  - Generate cscope index'
	@echo  '  gtags           - Generate GNU GLOBAL index'
	@echo  '  kernelrelease	  - Output the release version string (use with make -s)'
	@echo  '  kernelversion	  - Output the version stored in Makefile (use with make -s)'
	@echo  '  image_name	  - Output the image name (use with make -s)'
	@echo  '  headers_install - Install sanitised kernel headers to INSTALL_HDR_PATH'; \
	 echo  '                    (default: $(INSTALL_HDR_PATH))'; \
	 echo  ''
	@echo  'Static analysers:'
	@echo  '  checkstack      - Generate a list of stack hogs'
	@echo  '  namespacecheck  - Name space analysis on compiled kernel'
	@echo  '  versioncheck    - Sanity check on version.h usage'
	@echo  '  includecheck    - Check for duplicate included header files'
	@echo  '  export_report   - List the usages of all exported symbols'
	@echo  '  headerdep       - Detect inclusion cycles in headers'
	@echo  '  coccicheck      - Check with Coccinelle'
	@echo  ''
	@echo  'Tools:'
	@echo  '  nsdeps          - Generate missing symbol namespace dependencies'
	@echo  ''
	@echo  'Kernel selftest:'
	@echo  '  kselftest         - Build and run kernel selftest'
	@echo  '                      Build, install, and boot kernel before'
	@echo  '                      running kselftest on it'
	@echo  '                      Run as root for full coverage'
	@echo  '  kselftest-all     - Build kernel selftest'
	@echo  '  kselftest-install - Build and install kernel selftest'
	@echo  '  kselftest-clean   - Remove all generated kselftest files'
	@echo  '  kselftest-merge   - Merge all the config dependencies of'
	@echo  '		      kselftest to existing .config.'
	@echo  ''
	@$(if $(dtstree), \
		echo 'Devicetree:'; \
		echo '* dtbs             - Build device tree blobs for enabled boards'; \
		echo '  dtbs_install     - Install dtbs to $(INSTALL_DTBS_PATH)'; \
		echo '  dt_binding_check - Validate device tree binding documents'; \
		echo '  dtbs_check       - Validate device tree source files';\
		echo '')

	@echo 'Userspace tools targets:'
	@echo '  use "make tools/help"'
	@echo '  or  "cd tools; make help"'
	@echo  ''
	@echo  'Kernel packaging:'
	@$(MAKE) -f $(srctree)/scripts/Makefile.package help
	@echo  ''
	@echo  'Documentation targets:'
	@$(MAKE) -f $(srctree)/Documentation/Makefile dochelp
	@echo  ''
	@echo  'Architecture specific targets ($(SRCARCH)):'
	@$(if $(archhelp),$(archhelp),\
		echo '  No architecture specific help defined for $(SRCARCH)')
	@echo  ''
	@$(if $(boards), \
		$(foreach b, $(boards), \
		printf "  %-27s - Build for %s\\n" $(b) $(subst _defconfig,,$(b));) \
		echo '')
	@$(if $(board-dirs), \
		$(foreach b, $(board-dirs), \
		printf "  %-16s - Show %s-specific targets\\n" help-$(b) $(b);) \
		printf "  %-16s - Show all of the above\\n" help-boards; \
		echo '')

	@echo  '  make V=0|1 [targets] 0 => quiet build (default), 1 => verbose build'
	@echo  '  make V=2   [targets] 2 => give reason for rebuild of target'
	@echo  '  make O=dir [targets] Locate all output files in "dir", including .config'
	@echo  '  make C=1   [targets] Check re-compiled c source with $$CHECK'
	@echo  '                       (sparse by default)'
	@echo  '  make C=2   [targets] Force check of all c source with $$CHECK'
	@echo  '  make RECORDMCOUNT_WARN=1 [targets] Warn about ignored mcount sections'
	@echo  '  make W=n   [targets] Enable extra build checks, n=1,2,3 where'
	@echo  '		1: warnings which may be relevant and do not occur too often'
	@echo  '		2: warnings which occur quite often but may still be relevant'
	@echo  '		3: more obscure warnings, can most likely be ignored'
	@echo  '		Multiple levels can be combined with W=12 or W=123'
	@echo  ''
	@echo  'Execute "make" or "make all" to build all targets marked with [*] '
	@echo  'For further info see the ./README file'


help-board-dirs := $(addprefix help-,$(board-dirs))

help-boards: $(help-board-dirs)

boards-per-dir = $(sort $(notdir $(wildcard $(srctree)/arch/$(SRCARCH)/configs/$*/*_defconfig)))

$(help-board-dirs): help-%:
	@echo  'Architecture specific targets ($(SRCARCH) $*):'
	@$(if $(boards-per-dir), \
		$(foreach b, $(boards-per-dir), \
		printf "  %-24s - Build for %s\\n" $*/$(b) $(subst _defconfig,,$(b));) \
		echo '')


# Documentation targets
# ---------------------------------------------------------------------------
DOC_TARGETS := xmldocs latexdocs pdfdocs htmldocs epubdocs cleandocs \
	       linkcheckdocs dochelp refcheckdocs
PHONY += $(DOC_TARGETS)
$(DOC_TARGETS):
	$(Q)$(MAKE) $(build)=Documentation $@

# Misc
# ---------------------------------------------------------------------------

PHONY += scripts_gdb
scripts_gdb: prepare0
	$(Q)$(MAKE) $(build)=scripts/gdb
	$(Q)ln -fsn $(abspath $(srctree)/scripts/gdb/vmlinux-gdb.py)

ifdef CONFIG_GDB_SCRIPTS
all: scripts_gdb
endif

else # KBUILD_EXTMOD

###
# External module support.
# When building external modules the kernel used as basis is considered
# read-only, and no consistency checks are made and the make
# system is not used on the basis kernel. If updates are required
# in the basis kernel ordinary make commands (without M=...) must
# be used.
#
# The following are the only valid targets when building external
# modules.
# make M=dir clean     Delete all automatically generated files
# make M=dir modules   Make all modules in specified dir
# make M=dir	       Same as 'make M=dir modules'
# make M=dir modules_install
#                      Install the modules built in the module directory
#                      Assumes install directory is already created

# We are always building modules
KBUILD_MODULES := 1

build-dirs := $(KBUILD_EXTMOD)
PHONY += modules
modules: descend
	$(Q)$(MAKE) -f $(srctree)/scripts/Makefile.modpost

PHONY += modules_install
modules_install: _emodinst_ _emodinst_post

install-dir := $(if $(INSTALL_MOD_DIR),$(INSTALL_MOD_DIR),extra)
PHONY += _emodinst_
_emodinst_:
	$(Q)mkdir -p $(MODLIB)/$(install-dir)
	$(Q)$(MAKE) -f $(srctree)/scripts/Makefile.modinst

PHONY += _emodinst_post
_emodinst_post: _emodinst_
	$(call cmd,depmod)

clean-dirs := $(KBUILD_EXTMOD)
clean: rm-files := $(KBUILD_EXTMOD)/Module.symvers $(KBUILD_EXTMOD)/modules.nsdeps

PHONY += help
help:
	@echo  '  Building external modules.'
	@echo  '  Syntax: make -C path/to/kernel/src M=$$PWD target'
	@echo  ''
	@echo  '  modules         - default target, build the module(s)'
	@echo  '  modules_install - install the module'
	@echo  '  clean           - remove generated files in module directory only'
	@echo  ''

PHONY += prepare
endif # KBUILD_EXTMOD

# Single targets
# ---------------------------------------------------------------------------
# To build individual files in subdirectories, you can do like this:
#
#   make foo/bar/baz.s
#
# The supported suffixes for single-target are listed in 'single-targets'
#
# To build only under specific subdirectories, you can do like this:
#
#   make foo/bar/baz/

ifdef single-build

# .ko is special because modpost is needed
single-ko := $(sort $(filter %.ko, $(MAKECMDGOALS)))
single-no-ko := $(sort $(patsubst %.ko,%.mod, $(MAKECMDGOALS)))

$(single-ko): single_modpost
	@:
$(single-no-ko): descend
	@:

ifeq ($(KBUILD_EXTMOD),)
# For the single build of in-tree modules, use a temporary file to avoid
# the situation of modules_install installing an invalid modules.order.
MODORDER := .modules.tmp
endif

PHONY += single_modpost
single_modpost: $(single-no-ko)
	$(Q){ $(foreach m, $(single-ko), echo $(extmod-prefix)$m;) } > $(MODORDER)
	$(Q)$(MAKE) -f $(srctree)/scripts/Makefile.modpost

KBUILD_MODULES := 1

export KBUILD_SINGLE_TARGETS := $(addprefix $(extmod-prefix), $(single-no-ko))

# trim unrelated directories
build-dirs := $(foreach d, $(build-dirs), \
			$(if $(filter $(d)/%, $(KBUILD_SINGLE_TARGETS)), $(d)))

endif

ifndef CONFIG_MODULES
KBUILD_MODULES :=
endif

# Handle descending into subdirectories listed in $(build-dirs)
# Preset locale variables to speed up the build process. Limit locale
# tweaks to this spot to avoid wrong language settings when running
# make menuconfig etc.
# Error messages still appears in the original language
PHONY += descend $(build-dirs)
descend: $(build-dirs)
$(build-dirs): prepare
	$(Q)$(MAKE) $(build)=$@ \
	single-build=$(if $(filter-out $@/, $(filter $@/%, $(single-no-ko))),1) \
	need-builtin=1 need-modorder=1

clean-dirs := $(addprefix _clean_, $(clean-dirs))
PHONY += $(clean-dirs) clean
$(clean-dirs):
	$(Q)$(MAKE) $(clean)=$(patsubst _clean_%,%,$@)

clean: $(clean-dirs)
	$(call cmd,rmfiles)
	@find $(if $(KBUILD_EXTMOD), $(KBUILD_EXTMOD), .) $(RCS_FIND_IGNORE) \
		\( -name '*.[aios]' -o -name '*.ko' -o -name '.*.cmd' \
		-o -name '*.ko.*' \
		-o -name '*.dtb' -o -name '*.dtb.S' -o -name '*.dt.yaml' \
		-o -name '*.dwo' -o -name '*.lst' \
		-o -name '*.su' -o -name '*.mod' \
		-o -name '.*.d' -o -name '.*.tmp' -o -name '*.mod.c' \
		-o -name '*.lex.c' -o -name '*.tab.[ch]' \
		-o -name '*.asn1.[ch]' \
		-o -name '*.symtypes' -o -name 'modules.order' \
		-o -name '.tmp_*.o.*' \
		-o -name '*.c.[012]*.*' \
		-o -name '*.ll' \
		-o -name '*.gcno' \) -type f -print | xargs rm -f

# Generate tags for editors
# ---------------------------------------------------------------------------
quiet_cmd_tags = GEN     $@
      cmd_tags = $(BASH) $(srctree)/scripts/tags.sh $@

tags TAGS cscope gtags: FORCE
	$(call cmd,tags)

# Script to generate missing namespace dependencies
# ---------------------------------------------------------------------------

PHONY += nsdeps
nsdeps: export KBUILD_NSDEPS=1
nsdeps: modules
	$(Q)$(CONFIG_SHELL) $(srctree)/scripts/nsdeps

# Scripts to check various things for consistency
# ---------------------------------------------------------------------------

PHONY += includecheck versioncheck coccicheck namespacecheck export_report

includecheck:
	find $(srctree)/* $(RCS_FIND_IGNORE) \
		-name '*.[hcS]' -type f -print | sort \
		| xargs $(PERL) -w $(srctree)/scripts/checkincludes.pl

versioncheck:
	find $(srctree)/* $(RCS_FIND_IGNORE) \
		-name '*.[hcS]' -type f -print | sort \
		| xargs $(PERL) -w $(srctree)/scripts/checkversion.pl

coccicheck:
	$(Q)$(BASH) $(srctree)/scripts/$@

namespacecheck:
	$(PERL) $(srctree)/scripts/namespace.pl

export_report:
	$(PERL) $(srctree)/scripts/export_report.pl

PHONY += checkstack kernelrelease kernelversion image_name

# UML needs a little special treatment here.  It wants to use the host
# toolchain, so needs $(SUBARCH) passed to checkstack.pl.  Everyone
# else wants $(ARCH), including people doing cross-builds, which means
# that $(SUBARCH) doesn't work here.
ifeq ($(ARCH), um)
CHECKSTACK_ARCH := $(SUBARCH)
else
CHECKSTACK_ARCH := $(ARCH)
endif
checkstack:
	$(OBJDUMP) -d vmlinux $$(find . -name '*.ko') | \
	$(PERL) $(srctree)/scripts/checkstack.pl $(CHECKSTACK_ARCH)

kernelrelease:
	@echo "$(KERNELVERSION)$$($(CONFIG_SHELL) $(srctree)/scripts/setlocalversion $(srctree))"

kernelversion:
	@echo $(KERNELVERSION)

image_name:
	@echo $(KBUILD_IMAGE)

# Clear a bunch of variables before executing the submake

ifeq ($(quiet),silent_)
tools_silent=s
endif

tools/: FORCE
	$(Q)mkdir -p $(objtree)/tools
	$(Q)$(MAKE) LDFLAGS= MAKEFLAGS="$(tools_silent) $(filter --j% -j,$(MAKEFLAGS))" O=$(abspath $(objtree)) subdir=tools -C $(srctree)/tools/

tools/%: FORCE
	$(Q)mkdir -p $(objtree)/tools
	$(Q)$(MAKE) LDFLAGS= MAKEFLAGS="$(tools_silent) $(filter --j% -j,$(MAKEFLAGS))" O=$(abspath $(objtree)) subdir=tools -C $(srctree)/tools/ $*

quiet_cmd_rmfiles = $(if $(wildcard $(rm-files)),CLEAN   $(wildcard $(rm-files)))
      cmd_rmfiles = rm -rf $(rm-files)

# Run depmod only if we have System.map and depmod is executable
quiet_cmd_depmod = DEPMOD  $(KERNELRELEASE)
      cmd_depmod = $(CONFIG_SHELL) $(srctree)/scripts/depmod.sh $(DEPMOD) \
                   $(KERNELRELEASE)

# read saved command lines for existing targets
existing-targets := $(wildcard $(sort $(targets)))

-include $(foreach f,$(existing-targets),$(dir $(f)).$(notdir $(f)).cmd)

endif # config-build
endif # mixed-build
endif # need-sub-make

PHONY += FORCE
FORCE:

# Declare the contents of the PHONY variable as phony.  We keep that
# information in a variable so we can use it in if_changed and friends.
.PHONY: $(PHONY)<|MERGE_RESOLUTION|>--- conflicted
+++ resolved
@@ -2,11 +2,7 @@
 VERSION = 5
 PATCHLEVEL = 8
 SUBLEVEL = 0
-<<<<<<< HEAD
-EXTRAVERSION = -rc2
-=======
 EXTRAVERSION = -rc3
->>>>>>> 2714ba98
 NAME = Kleptomaniac Octopus
 
 # *DOCUMENTATION*

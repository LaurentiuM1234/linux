--- conflicted
+++ resolved
@@ -2,11 +2,7 @@
 VERSION = 5
 PATCHLEVEL = 13
 SUBLEVEL = 0
-<<<<<<< HEAD
-EXTRAVERSION = -rc8
-=======
 EXTRAVERSION = -rc1
->>>>>>> 7238353f
 NAME = Frozen Wasteland
 
 # *DOCUMENTATION*

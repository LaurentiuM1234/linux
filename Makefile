--- conflicted
+++ resolved
@@ -2,11 +2,7 @@
 VERSION = 6
 PATCHLEVEL = 8
 SUBLEVEL = 0
-<<<<<<< HEAD
-EXTRAVERSION = -rc3
-=======
 EXTRAVERSION = -rc5
->>>>>>> 5837b398
 NAME = Hurr durr I'ma ninja sloth
 
 # *DOCUMENTATION*
@@ -298,17 +294,6 @@
 single-build	:=
 
 ifneq ($(filter $(no-dot-config-targets), $(MAKECMDGOALS)),)
-<<<<<<< HEAD
-        ifeq ($(filter-out $(no-dot-config-targets), $(MAKECMDGOALS)),)
-		need-config :=
-        endif
-endif
-
-ifneq ($(filter $(no-sync-config-targets), $(MAKECMDGOALS)),)
-        ifeq ($(filter-out $(no-sync-config-targets), $(MAKECMDGOALS)),)
-		may-sync-config :=
-        endif
-=======
     ifeq ($(filter-out $(no-dot-config-targets), $(MAKECMDGOALS)),)
 		need-config :=
     endif
@@ -318,7 +303,6 @@
     ifeq ($(filter-out $(no-sync-config-targets), $(MAKECMDGOALS)),)
 		may-sync-config :=
     endif
->>>>>>> 5837b398
 endif
 
 need-compiler := $(may-sync-config)
@@ -339,15 +323,9 @@
 # We cannot build single targets and the others at the same time
 ifneq ($(filter $(single-targets), $(MAKECMDGOALS)),)
 	single-build := 1
-<<<<<<< HEAD
-        ifneq ($(filter-out $(single-targets), $(MAKECMDGOALS)),)
-		mixed-build := 1
-        endif
-=======
     ifneq ($(filter-out $(single-targets), $(MAKECMDGOALS)),)
 		mixed-build := 1
     endif
->>>>>>> 5837b398
 endif
 
 # For "make -j clean all", "make -j mrproper defconfig all", etc.

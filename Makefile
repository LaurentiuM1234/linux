# SPDX-License-Identifier: GPL-2.0
VERSION = 5
PATCHLEVEL = 15
SUBLEVEL = 0
<<<<<<< HEAD
EXTRAVERSION = -rc2
=======
EXTRAVERSION = -rc4
>>>>>>> e2532d16
NAME = Opossums on Parade

# *DOCUMENTATION*
# To see a list of typical targets execute "make help"
# More info can be located in ./README
# Comments in this file are targeted only to the developer, do not
# expect to learn how to build the kernel reading this file.

$(if $(filter __%, $(MAKECMDGOALS)), \
	$(error targets prefixed with '__' are only for internal use))

# That's our default target when none is given on the command line
PHONY := __all
__all:

# We are using a recursive build, so we need to do a little thinking
# to get the ordering right.
#
# Most importantly: sub-Makefiles should only ever modify files in
# their own directory. If in some directory we have a dependency on
# a file in another dir (which doesn't happen often, but it's often
# unavoidable when linking the built-in.a targets which finally
# turn into vmlinux), we will call a sub make in that other dir, and
# after that we are sure that everything which is in that other dir
# is now up to date.
#
# The only cases where we need to modify files which have global
# effects are thus separated out and done before the recursive
# descending is started. They are now explicitly listed as the
# prepare rule.

ifneq ($(sub_make_done),1)

# Do not use make's built-in rules and variables
# (this increases performance and avoids hard-to-debug behaviour)
MAKEFLAGS += -rR

# Avoid funny character set dependencies
unexport LC_ALL
LC_COLLATE=C
LC_NUMERIC=C
export LC_COLLATE LC_NUMERIC

# Avoid interference with shell env settings
unexport GREP_OPTIONS

# Beautify output
# ---------------------------------------------------------------------------
#
# Normally, we echo the whole command before executing it. By making
# that echo $($(quiet)$(cmd)), we now have the possibility to set
# $(quiet) to choose other forms of output instead, e.g.
#
#         quiet_cmd_cc_o_c = Compiling $(RELDIR)/$@
#         cmd_cc_o_c       = $(CC) $(c_flags) -c -o $@ $<
#
# If $(quiet) is empty, the whole command will be printed.
# If it is set to "quiet_", only the short version will be printed.
# If it is set to "silent_", nothing will be printed at all, since
# the variable $(silent_cmd_cc_o_c) doesn't exist.
#
# A simple variant is to prefix commands with $(Q) - that's useful
# for commands that shall be hidden in non-verbose mode.
#
#	$(Q)ln $@ :<
#
# If KBUILD_VERBOSE equals 0 then the above command will be hidden.
# If KBUILD_VERBOSE equals 1 then the above command is displayed.
# If KBUILD_VERBOSE equals 2 then give the reason why each target is rebuilt.
#
# To put more focus on warnings, be less verbose as default
# Use 'make V=1' to see the full commands

ifeq ("$(origin V)", "command line")
  KBUILD_VERBOSE = $(V)
endif
ifndef KBUILD_VERBOSE
  KBUILD_VERBOSE = 0
endif

ifeq ($(KBUILD_VERBOSE),1)
  quiet =
  Q =
else
  quiet=quiet_
  Q = @
endif

# If the user is running make -s (silent mode), suppress echoing of
# commands

ifneq ($(findstring s,$(filter-out --%,$(MAKEFLAGS))),)
  quiet=silent_
  KBUILD_VERBOSE = 0
endif

export quiet Q KBUILD_VERBOSE

# Call a source code checker (by default, "sparse") as part of the
# C compilation.
#
# Use 'make C=1' to enable checking of only re-compiled files.
# Use 'make C=2' to enable checking of *all* source files, regardless
# of whether they are re-compiled or not.
#
# See the file "Documentation/dev-tools/sparse.rst" for more details,
# including where to get the "sparse" utility.

ifeq ("$(origin C)", "command line")
  KBUILD_CHECKSRC = $(C)
endif
ifndef KBUILD_CHECKSRC
  KBUILD_CHECKSRC = 0
endif

export KBUILD_CHECKSRC

# Use make M=dir or set the environment variable KBUILD_EXTMOD to specify the
# directory of external module to build. Setting M= takes precedence.
ifeq ("$(origin M)", "command line")
  KBUILD_EXTMOD := $(M)
endif

$(if $(word 2, $(KBUILD_EXTMOD)), \
	$(error building multiple external modules is not supported))

# Remove trailing slashes
ifneq ($(filter %/, $(KBUILD_EXTMOD)),)
KBUILD_EXTMOD := $(shell dirname $(KBUILD_EXTMOD).)
endif

export KBUILD_EXTMOD

# Kbuild will save output files in the current working directory.
# This does not need to match to the root of the kernel source tree.
#
# For example, you can do this:
#
#  cd /dir/to/store/output/files; make -f /dir/to/kernel/source/Makefile
#
# If you want to save output files in a different location, there are
# two syntaxes to specify it.
#
# 1) O=
# Use "make O=dir/to/store/output/files/"
#
# 2) Set KBUILD_OUTPUT
# Set the environment variable KBUILD_OUTPUT to point to the output directory.
# export KBUILD_OUTPUT=dir/to/store/output/files/; make
#
# The O= assignment takes precedence over the KBUILD_OUTPUT environment
# variable.

# Do we want to change the working directory?
ifeq ("$(origin O)", "command line")
  KBUILD_OUTPUT := $(O)
endif

ifneq ($(KBUILD_OUTPUT),)
# Make's built-in functions such as $(abspath ...), $(realpath ...) cannot
# expand a shell special character '~'. We use a somewhat tedious way here.
abs_objtree := $(shell mkdir -p $(KBUILD_OUTPUT) && cd $(KBUILD_OUTPUT) && pwd)
$(if $(abs_objtree),, \
     $(error failed to create output directory "$(KBUILD_OUTPUT)"))

# $(realpath ...) resolves symlinks
abs_objtree := $(realpath $(abs_objtree))
else
abs_objtree := $(CURDIR)
endif # ifneq ($(KBUILD_OUTPUT),)

ifeq ($(abs_objtree),$(CURDIR))
# Suppress "Entering directory ..." unless we are changing the work directory.
MAKEFLAGS += --no-print-directory
else
need-sub-make := 1
endif

this-makefile := $(lastword $(MAKEFILE_LIST))
abs_srctree := $(realpath $(dir $(this-makefile)))

ifneq ($(words $(subst :, ,$(abs_srctree))), 1)
$(error source directory cannot contain spaces or colons)
endif

ifneq ($(abs_srctree),$(abs_objtree))
# Look for make include files relative to root of kernel src
#
# --included-dir is added for backward compatibility, but you should not rely on
# it. Please add $(srctree)/ prefix to include Makefiles in the source tree.
MAKEFLAGS += --include-dir=$(abs_srctree)
endif

ifneq ($(filter 3.%,$(MAKE_VERSION)),)
# 'MAKEFLAGS += -rR' does not immediately become effective for GNU Make 3.x
# We need to invoke sub-make to avoid implicit rules in the top Makefile.
need-sub-make := 1
# Cancel implicit rules for this Makefile.
$(this-makefile): ;
endif

export abs_srctree abs_objtree
export sub_make_done := 1

ifeq ($(need-sub-make),1)

PHONY += $(MAKECMDGOALS) __sub-make

$(filter-out $(this-makefile), $(MAKECMDGOALS)) __all: __sub-make
	@:

# Invoke a second make in the output directory, passing relevant variables
__sub-make:
	$(Q)$(MAKE) -C $(abs_objtree) -f $(abs_srctree)/Makefile $(MAKECMDGOALS)

endif # need-sub-make
endif # sub_make_done

# We process the rest of the Makefile if this is the final invocation of make
ifeq ($(need-sub-make),)

# Do not print "Entering directory ...",
# but we want to display it when entering to the output directory
# so that IDEs/editors are able to understand relative filenames.
MAKEFLAGS += --no-print-directory

ifeq ($(abs_srctree),$(abs_objtree))
        # building in the source tree
        srctree := .
	building_out_of_srctree :=
else
        ifeq ($(abs_srctree)/,$(dir $(abs_objtree)))
                # building in a subdirectory of the source tree
                srctree := ..
        else
                srctree := $(abs_srctree)
        endif
	building_out_of_srctree := 1
endif

ifneq ($(KBUILD_ABS_SRCTREE),)
srctree := $(abs_srctree)
endif

objtree		:= .
VPATH		:= $(srctree)

export building_out_of_srctree srctree objtree VPATH

# To make sure we do not include .config for any of the *config targets
# catch them early, and hand them over to scripts/kconfig/Makefile
# It is allowed to specify more targets when calling make, including
# mixing *config targets and build targets.
# For example 'make oldconfig all'.
# Detect when mixed targets is specified, and make a second invocation
# of make so .config is not included in this case either (for *config).

version_h := include/generated/uapi/linux/version.h

clean-targets := %clean mrproper cleandocs
no-dot-config-targets := $(clean-targets) \
			 cscope gtags TAGS tags help% %docs check% coccicheck \
			 $(version_h) headers headers_% archheaders archscripts \
			 %asm-generic kernelversion %src-pkg dt_binding_check \
			 outputmakefile
# Installation targets should not require compiler. Unfortunately, vdso_install
# is an exception where build artifacts may be updated. This must be fixed.
no-compiler-targets := $(no-dot-config-targets) install dtbs_install \
			headers_install modules_install kernelrelease image_name
no-sync-config-targets := $(no-dot-config-targets) %install kernelrelease \
			  image_name
single-targets := %.a %.i %.ko %.lds %.ll %.lst %.mod %.o %.s %.symtypes %/

config-build	:=
mixed-build	:=
need-config	:= 1
need-compiler	:= 1
may-sync-config	:= 1
single-build	:=

ifneq ($(filter $(no-dot-config-targets), $(MAKECMDGOALS)),)
	ifeq ($(filter-out $(no-dot-config-targets), $(MAKECMDGOALS)),)
		need-config :=
	endif
endif

ifneq ($(filter $(no-compiler-targets), $(MAKECMDGOALS)),)
	ifeq ($(filter-out $(no-compiler-targets), $(MAKECMDGOALS)),)
		need-compiler :=
	endif
endif

ifneq ($(filter $(no-sync-config-targets), $(MAKECMDGOALS)),)
	ifeq ($(filter-out $(no-sync-config-targets), $(MAKECMDGOALS)),)
		may-sync-config :=
	endif
endif

ifneq ($(KBUILD_EXTMOD),)
	may-sync-config :=
endif

ifeq ($(KBUILD_EXTMOD),)
        ifneq ($(filter %config,$(MAKECMDGOALS)),)
		config-build := 1
                ifneq ($(words $(MAKECMDGOALS)),1)
			mixed-build := 1
                endif
        endif
endif

# We cannot build single targets and the others at the same time
ifneq ($(filter $(single-targets), $(MAKECMDGOALS)),)
	single-build := 1
	ifneq ($(filter-out $(single-targets), $(MAKECMDGOALS)),)
		mixed-build := 1
	endif
endif

# For "make -j clean all", "make -j mrproper defconfig all", etc.
ifneq ($(filter $(clean-targets),$(MAKECMDGOALS)),)
        ifneq ($(filter-out $(clean-targets),$(MAKECMDGOALS)),)
		mixed-build := 1
        endif
endif

# install and modules_install need also be processed one by one
ifneq ($(filter install,$(MAKECMDGOALS)),)
        ifneq ($(filter modules_install,$(MAKECMDGOALS)),)
		mixed-build := 1
        endif
endif

ifdef mixed-build
# ===========================================================================
# We're called with mixed targets (*config and build targets).
# Handle them one by one.

PHONY += $(MAKECMDGOALS) __build_one_by_one

$(MAKECMDGOALS): __build_one_by_one
	@:

__build_one_by_one:
	$(Q)set -e; \
	for i in $(MAKECMDGOALS); do \
		$(MAKE) -f $(srctree)/Makefile $$i; \
	done

else # !mixed-build

include $(srctree)/scripts/Kbuild.include

# Read KERNELRELEASE from include/config/kernel.release (if it exists)
KERNELRELEASE = $(shell cat include/config/kernel.release 2> /dev/null)
KERNELVERSION = $(VERSION)$(if $(PATCHLEVEL),.$(PATCHLEVEL)$(if $(SUBLEVEL),.$(SUBLEVEL)))$(EXTRAVERSION)
export VERSION PATCHLEVEL SUBLEVEL KERNELRELEASE KERNELVERSION

include $(srctree)/scripts/subarch.include

# Cross compiling and selecting different set of gcc/bin-utils
# ---------------------------------------------------------------------------
#
# When performing cross compilation for other architectures ARCH shall be set
# to the target architecture. (See arch/* for the possibilities).
# ARCH can be set during invocation of make:
# make ARCH=ia64
# Another way is to have ARCH set in the environment.
# The default ARCH is the host where make is executed.

# CROSS_COMPILE specify the prefix used for all executables used
# during compilation. Only gcc and related bin-utils executables
# are prefixed with $(CROSS_COMPILE).
# CROSS_COMPILE can be set on the command line
# make CROSS_COMPILE=ia64-linux-
# Alternatively CROSS_COMPILE can be set in the environment.
# Default value for CROSS_COMPILE is not to prefix executables
# Note: Some architectures assign CROSS_COMPILE in their arch/*/Makefile
ARCH		?= $(SUBARCH)

# Architecture as present in compile.h
UTS_MACHINE 	:= $(ARCH)
SRCARCH 	:= $(ARCH)

# Additional ARCH settings for x86
ifeq ($(ARCH),i386)
        SRCARCH := x86
endif
ifeq ($(ARCH),x86_64)
        SRCARCH := x86
endif

# Additional ARCH settings for sparc
ifeq ($(ARCH),sparc32)
       SRCARCH := sparc
endif
ifeq ($(ARCH),sparc64)
       SRCARCH := sparc
endif

# Additional ARCH settings for parisc
ifeq ($(ARCH),parisc64)
       SRCARCH := parisc
endif

export cross_compiling :=
ifneq ($(SRCARCH),$(SUBARCH))
cross_compiling := 1
endif

KCONFIG_CONFIG	?= .config
export KCONFIG_CONFIG

# SHELL used by kbuild
CONFIG_SHELL := sh

HOST_LFS_CFLAGS := $(shell getconf LFS_CFLAGS 2>/dev/null)
HOST_LFS_LDFLAGS := $(shell getconf LFS_LDFLAGS 2>/dev/null)
HOST_LFS_LIBS := $(shell getconf LFS_LIBS 2>/dev/null)

ifneq ($(LLVM),)
HOSTCC	= clang
HOSTCXX	= clang++
else
HOSTCC	= gcc
HOSTCXX	= g++
endif

export KBUILD_USERCFLAGS := -Wall -Wmissing-prototypes -Wstrict-prototypes \
			      -O2 -fomit-frame-pointer -std=gnu89
export KBUILD_USERLDFLAGS :=

KBUILD_HOSTCFLAGS   := $(KBUILD_USERCFLAGS) $(HOST_LFS_CFLAGS) $(HOSTCFLAGS)
KBUILD_HOSTCXXFLAGS := -Wall -O2 $(HOST_LFS_CFLAGS) $(HOSTCXXFLAGS)
KBUILD_HOSTLDFLAGS  := $(HOST_LFS_LDFLAGS) $(HOSTLDFLAGS)
KBUILD_HOSTLDLIBS   := $(HOST_LFS_LIBS) $(HOSTLDLIBS)

# Make variables (CC, etc...)
CPP		= $(CC) -E
ifneq ($(LLVM),)
CC		= clang
LD		= ld.lld
AR		= llvm-ar
NM		= llvm-nm
OBJCOPY		= llvm-objcopy
OBJDUMP		= llvm-objdump
READELF		= llvm-readelf
STRIP		= llvm-strip
else
CC		= $(CROSS_COMPILE)gcc
LD		= $(CROSS_COMPILE)ld
AR		= $(CROSS_COMPILE)ar
NM		= $(CROSS_COMPILE)nm
OBJCOPY		= $(CROSS_COMPILE)objcopy
OBJDUMP		= $(CROSS_COMPILE)objdump
READELF		= $(CROSS_COMPILE)readelf
STRIP		= $(CROSS_COMPILE)strip
endif
PAHOLE		= pahole
RESOLVE_BTFIDS	= $(objtree)/tools/bpf/resolve_btfids/resolve_btfids
LEX		= flex
YACC		= bison
AWK		= awk
INSTALLKERNEL  := installkernel
DEPMOD		= depmod
PERL		= perl
PYTHON3		= python3
CHECK		= sparse
BASH		= bash
KGZIP		= gzip
KBZIP2		= bzip2
KLZOP		= lzop
LZMA		= lzma
LZ4		= lz4c
XZ		= xz
ZSTD		= zstd

CHECKFLAGS     := -D__linux__ -Dlinux -D__STDC__ -Dunix -D__unix__ \
		  -Wbitwise -Wno-return-void -Wno-unknown-attribute $(CF)
NOSTDINC_FLAGS :=
CFLAGS_MODULE   =
AFLAGS_MODULE   =
LDFLAGS_MODULE  =
CFLAGS_KERNEL	=
AFLAGS_KERNEL	=
LDFLAGS_vmlinux =

# Use USERINCLUDE when you must reference the UAPI directories only.
USERINCLUDE    := \
		-I$(srctree)/arch/$(SRCARCH)/include/uapi \
		-I$(objtree)/arch/$(SRCARCH)/include/generated/uapi \
		-I$(srctree)/include/uapi \
		-I$(objtree)/include/generated/uapi \
                -include $(srctree)/include/linux/compiler-version.h \
                -include $(srctree)/include/linux/kconfig.h

# Use LINUXINCLUDE when you must reference the include/ directory.
# Needed to be compatible with the O= option
LINUXINCLUDE    := \
		-I$(srctree)/arch/$(SRCARCH)/include \
		-I$(objtree)/arch/$(SRCARCH)/include/generated \
		$(if $(building_out_of_srctree),-I$(srctree)/include) \
		-I$(objtree)/include \
		$(USERINCLUDE)

KBUILD_AFLAGS   := -D__ASSEMBLY__ -fno-PIE
KBUILD_CFLAGS   := -Wall -Wundef -Werror=strict-prototypes -Wno-trigraphs \
		   -fno-strict-aliasing -fno-common -fshort-wchar -fno-PIE \
		   -Werror=implicit-function-declaration -Werror=implicit-int \
		   -Werror=return-type -Wno-format-security \
		   -std=gnu89
KBUILD_CPPFLAGS := -D__KERNEL__
KBUILD_AFLAGS_KERNEL :=
KBUILD_CFLAGS_KERNEL :=
KBUILD_AFLAGS_MODULE  := -DMODULE
KBUILD_CFLAGS_MODULE  := -DMODULE
KBUILD_LDFLAGS_MODULE :=
KBUILD_LDFLAGS :=
CLANG_FLAGS :=

export ARCH SRCARCH CONFIG_SHELL BASH HOSTCC KBUILD_HOSTCFLAGS CROSS_COMPILE LD CC
export CPP AR NM STRIP OBJCOPY OBJDUMP READELF PAHOLE RESOLVE_BTFIDS LEX YACC AWK INSTALLKERNEL
export PERL PYTHON3 CHECK CHECKFLAGS MAKE UTS_MACHINE HOSTCXX
export KGZIP KBZIP2 KLZOP LZMA LZ4 XZ ZSTD
export KBUILD_HOSTCXXFLAGS KBUILD_HOSTLDFLAGS KBUILD_HOSTLDLIBS LDFLAGS_MODULE

export KBUILD_CPPFLAGS NOSTDINC_FLAGS LINUXINCLUDE OBJCOPYFLAGS KBUILD_LDFLAGS
export KBUILD_CFLAGS CFLAGS_KERNEL CFLAGS_MODULE
export KBUILD_AFLAGS AFLAGS_KERNEL AFLAGS_MODULE
export KBUILD_AFLAGS_MODULE KBUILD_CFLAGS_MODULE KBUILD_LDFLAGS_MODULE
export KBUILD_AFLAGS_KERNEL KBUILD_CFLAGS_KERNEL

# Files to ignore in find ... statements

export RCS_FIND_IGNORE := \( -name SCCS -o -name BitKeeper -o -name .svn -o    \
			  -name CVS -o -name .pc -o -name .hg -o -name .git \) \
			  -prune -o
export RCS_TAR_IGNORE := --exclude SCCS --exclude BitKeeper --exclude .svn \
			 --exclude CVS --exclude .pc --exclude .hg --exclude .git

# ===========================================================================
# Rules shared between *config targets and build targets

# Basic helpers built in scripts/basic/
PHONY += scripts_basic
scripts_basic:
	$(Q)$(MAKE) $(build)=scripts/basic

PHONY += outputmakefile
ifdef building_out_of_srctree
# Before starting out-of-tree build, make sure the source tree is clean.
# outputmakefile generates a Makefile in the output directory, if using a
# separate output directory. This allows convenient use of make in the
# output directory.
# At the same time when output Makefile generated, generate .gitignore to
# ignore whole output directory

quiet_cmd_makefile = GEN     Makefile
      cmd_makefile = { \
	echo "\# Automatically generated by $(srctree)/Makefile: don't edit"; \
	echo "include $(srctree)/Makefile"; \
	} > Makefile

outputmakefile:
	$(Q)if [ -f $(srctree)/.config -o \
		 -d $(srctree)/include/config -o \
		 -d $(srctree)/arch/$(SRCARCH)/include/generated ]; then \
		echo >&2 "***"; \
		echo >&2 "*** The source tree is not clean, please run 'make$(if $(findstring command line, $(origin ARCH)), ARCH=$(ARCH)) mrproper'"; \
		echo >&2 "*** in $(abs_srctree)";\
		echo >&2 "***"; \
		false; \
	fi
	$(Q)ln -fsn $(srctree) source
	$(call cmd,makefile)
	$(Q)test -e .gitignore || \
	{ echo "# this is build directory, ignore it"; echo "*"; } > .gitignore
endif

# The expansion should be delayed until arch/$(SRCARCH)/Makefile is included.
# Some architectures define CROSS_COMPILE in arch/$(SRCARCH)/Makefile.
# CC_VERSION_TEXT is referenced from Kconfig (so it needs export),
# and from include/config/auto.conf.cmd to detect the compiler upgrade.
CC_VERSION_TEXT = $(subst $(pound),,$(shell LC_ALL=C $(CC) --version 2>/dev/null | head -n 1))

ifneq ($(findstring clang,$(CC_VERSION_TEXT)),)
include $(srctree)/scripts/Makefile.clang
endif

# Include this also for config targets because some architectures need
# cc-cross-prefix to determine CROSS_COMPILE.
ifdef need-compiler
include $(srctree)/scripts/Makefile.compiler
endif

ifdef config-build
# ===========================================================================
# *config targets only - make sure prerequisites are updated, and descend
# in scripts/kconfig to make the *config target

# Read arch specific Makefile to set KBUILD_DEFCONFIG as needed.
# KBUILD_DEFCONFIG may point out an alternative default configuration
# used for 'make defconfig'
include $(srctree)/arch/$(SRCARCH)/Makefile
export KBUILD_DEFCONFIG KBUILD_KCONFIG CC_VERSION_TEXT

config: outputmakefile scripts_basic FORCE
	$(Q)$(MAKE) $(build)=scripts/kconfig $@

%config: outputmakefile scripts_basic FORCE
	$(Q)$(MAKE) $(build)=scripts/kconfig $@

else #!config-build
# ===========================================================================
# Build targets only - this includes vmlinux, arch specific targets, clean
# targets and others. In general all targets except *config targets.

# If building an external module we do not care about the all: rule
# but instead __all depend on modules
PHONY += all
ifeq ($(KBUILD_EXTMOD),)
__all: all
else
__all: modules
endif

# Decide whether to build built-in, modular, or both.
# Normally, just do built-in.

KBUILD_MODULES :=
KBUILD_BUILTIN := 1

# If we have only "make modules", don't compile built-in objects.
ifeq ($(MAKECMDGOALS),modules)
  KBUILD_BUILTIN :=
endif

# If we have "make <whatever> modules", compile modules
# in addition to whatever we do anyway.
# Just "make" or "make all" shall build modules as well

ifneq ($(filter all modules nsdeps %compile_commands.json clang-%,$(MAKECMDGOALS)),)
  KBUILD_MODULES := 1
endif

ifeq ($(MAKECMDGOALS),)
  KBUILD_MODULES := 1
endif

export KBUILD_MODULES KBUILD_BUILTIN

ifdef need-config
include include/config/auto.conf
endif

ifeq ($(KBUILD_EXTMOD),)
# Objects we will link into vmlinux / subdirs we need to visit
core-y		:= init/ usr/ arch/$(SRCARCH)/
drivers-y	:= drivers/ sound/
drivers-$(CONFIG_SAMPLES) += samples/
drivers-$(CONFIG_NET) += net/
drivers-y	+= virt/
libs-y		:= lib/
endif # KBUILD_EXTMOD

# The all: target is the default when no target is given on the
# command line.
# This allow a user to issue only 'make' to build a kernel including modules
# Defaults to vmlinux, but the arch makefile usually adds further targets
all: vmlinux

CFLAGS_GCOV	:= -fprofile-arcs -ftest-coverage
ifdef CONFIG_CC_IS_GCC
CFLAGS_GCOV	+= -fno-tree-loop-im
endif
export CFLAGS_GCOV

# The arch Makefiles can override CC_FLAGS_FTRACE. We may also append it later.
ifdef CONFIG_FUNCTION_TRACER
  CC_FLAGS_FTRACE := -pg
endif

ifdef CONFIG_CC_IS_GCC
RETPOLINE_CFLAGS	:= $(call cc-option,-mindirect-branch=thunk-extern -mindirect-branch-register)
RETPOLINE_VDSO_CFLAGS	:= $(call cc-option,-mindirect-branch=thunk-inline -mindirect-branch-register)
endif
ifdef CONFIG_CC_IS_CLANG
RETPOLINE_CFLAGS	:= -mretpoline-external-thunk
RETPOLINE_VDSO_CFLAGS	:= -mretpoline
endif
export RETPOLINE_CFLAGS
export RETPOLINE_VDSO_CFLAGS

include $(srctree)/arch/$(SRCARCH)/Makefile

ifdef need-config
ifdef may-sync-config
# Read in dependencies to all Kconfig* files, make sure to run syncconfig if
# changes are detected. This should be included after arch/$(SRCARCH)/Makefile
# because some architectures define CROSS_COMPILE there.
include include/config/auto.conf.cmd

$(KCONFIG_CONFIG):
	@echo >&2 '***'
	@echo >&2 '*** Configuration file "$@" not found!'
	@echo >&2 '***'
	@echo >&2 '*** Please run some configurator (e.g. "make oldconfig" or'
	@echo >&2 '*** "make menuconfig" or "make xconfig").'
	@echo >&2 '***'
	@/bin/false

# The actual configuration files used during the build are stored in
# include/generated/ and include/config/. Update them if .config is newer than
# include/config/auto.conf (which mirrors .config).
#
# This exploits the 'multi-target pattern rule' trick.
# The syncconfig should be executed only once to make all the targets.
# (Note: use the grouped target '&:' when we bump to GNU Make 4.3)
#
# Do not use $(call cmd,...) here. That would suppress prompts from syncconfig,
# so you cannot notice that Kconfig is waiting for the user input.
%/config/auto.conf %/config/auto.conf.cmd %/generated/autoconf.h: $(KCONFIG_CONFIG)
	$(Q)$(kecho) "  SYNC    $@"
	$(Q)$(MAKE) -f $(srctree)/Makefile syncconfig
else # !may-sync-config
# External modules and some install targets need include/generated/autoconf.h
# and include/config/auto.conf but do not care if they are up-to-date.
# Use auto.conf to trigger the test
PHONY += include/config/auto.conf

include/config/auto.conf:
	$(Q)test -e include/generated/autoconf.h -a -e $@ || (		\
	echo >&2;							\
	echo >&2 "  ERROR: Kernel configuration is invalid.";		\
	echo >&2 "         include/generated/autoconf.h or $@ are missing.";\
	echo >&2 "         Run 'make oldconfig && make prepare' on kernel src to fix it.";	\
	echo >&2 ;							\
	/bin/false)

endif # may-sync-config
endif # need-config

KBUILD_CFLAGS	+= -fno-delete-null-pointer-checks
KBUILD_CFLAGS	+= $(call cc-disable-warning,frame-address,)
KBUILD_CFLAGS	+= $(call cc-disable-warning, format-truncation)
KBUILD_CFLAGS	+= $(call cc-disable-warning, format-overflow)
KBUILD_CFLAGS	+= $(call cc-disable-warning, address-of-packed-member)

ifdef CONFIG_CC_OPTIMIZE_FOR_PERFORMANCE
KBUILD_CFLAGS += -O2
else ifdef CONFIG_CC_OPTIMIZE_FOR_PERFORMANCE_O3
KBUILD_CFLAGS += -O3
else ifdef CONFIG_CC_OPTIMIZE_FOR_SIZE
KBUILD_CFLAGS += -Os
endif

# Tell gcc to never replace conditional load with a non-conditional one
ifdef CONFIG_CC_IS_GCC
# gcc-10 renamed --param=allow-store-data-races=0 to
# -fno-allow-store-data-races.
KBUILD_CFLAGS	+= $(call cc-option,--param=allow-store-data-races=0)
KBUILD_CFLAGS	+= $(call cc-option,-fno-allow-store-data-races)
endif

ifdef CONFIG_READABLE_ASM
# Disable optimizations that make assembler listings hard to read.
# reorder blocks reorders the control in the function
# ipa clone creates specialized cloned functions
# partial inlining inlines only parts of functions
KBUILD_CFLAGS += -fno-reorder-blocks -fno-ipa-cp-clone -fno-partial-inlining
endif

ifneq ($(CONFIG_FRAME_WARN),0)
KBUILD_CFLAGS += -Wframe-larger-than=$(CONFIG_FRAME_WARN)
endif

stackp-flags-y                                    := -fno-stack-protector
stackp-flags-$(CONFIG_STACKPROTECTOR)             := -fstack-protector
stackp-flags-$(CONFIG_STACKPROTECTOR_STRONG)      := -fstack-protector-strong

KBUILD_CFLAGS += $(stackp-flags-y)

KBUILD_CFLAGS-$(CONFIG_WERROR) += -Werror
KBUILD_CFLAGS += $(KBUILD_CFLAGS-y)

ifdef CONFIG_CC_IS_CLANG
KBUILD_CPPFLAGS += -Qunused-arguments
# The kernel builds with '-std=gnu89' so use of GNU extensions is acceptable.
KBUILD_CFLAGS += -Wno-gnu
# CLANG uses a _MergedGlobals as optimization, but this breaks modpost, as the
# source of a reference will be _MergedGlobals and not on of the whitelisted names.
# See modpost pattern 2
KBUILD_CFLAGS += -mno-global-merge
else

# Warn about unmarked fall-throughs in switch statement.
# Disabled for clang while comment to attribute conversion happens and
# https://github.com/ClangBuiltLinux/linux/issues/636 is discussed.
KBUILD_CFLAGS += $(call cc-option,-Wimplicit-fallthrough=5,)
# gcc inanely warns about local variables called 'main'
KBUILD_CFLAGS += -Wno-main
endif

# These warnings generated too much noise in a regular build.
# Use make W=1 to enable them (see scripts/Makefile.extrawarn)
KBUILD_CFLAGS += $(call cc-disable-warning, unused-but-set-variable)
KBUILD_CFLAGS += $(call cc-disable-warning, unused-const-variable)

ifdef CONFIG_FRAME_POINTER
KBUILD_CFLAGS	+= -fno-omit-frame-pointer -fno-optimize-sibling-calls
else
# Some targets (ARM with Thumb2, for example), can't be built with frame
# pointers.  For those, we don't have FUNCTION_TRACER automatically
# select FRAME_POINTER.  However, FUNCTION_TRACER adds -pg, and this is
# incompatible with -fomit-frame-pointer with current GCC, so we don't use
# -fomit-frame-pointer with FUNCTION_TRACER.
ifndef CONFIG_FUNCTION_TRACER
KBUILD_CFLAGS	+= -fomit-frame-pointer
endif
endif

# Initialize all stack variables with a 0xAA pattern.
ifdef CONFIG_INIT_STACK_ALL_PATTERN
KBUILD_CFLAGS	+= -ftrivial-auto-var-init=pattern
endif

# Initialize all stack variables with a zero value.
ifdef CONFIG_INIT_STACK_ALL_ZERO
# Future support for zero initialization is still being debated, see
# https://bugs.llvm.org/show_bug.cgi?id=45497. These flags are subject to being
# renamed or dropped.
KBUILD_CFLAGS	+= -ftrivial-auto-var-init=zero
KBUILD_CFLAGS	+= -enable-trivial-auto-var-init-zero-knowing-it-will-be-removed-from-clang
endif

# While VLAs have been removed, GCC produces unreachable stack probes
# for the randomize_kstack_offset feature. Disable it for all compilers.
KBUILD_CFLAGS	+= $(call cc-option, -fno-stack-clash-protection)

# Clear used registers at func exit (to reduce data lifetime and ROP gadgets).
ifdef CONFIG_ZERO_CALL_USED_REGS
KBUILD_CFLAGS	+= -fzero-call-used-regs=used-gpr
endif

DEBUG_CFLAGS	:=

ifdef CONFIG_DEBUG_INFO

ifdef CONFIG_DEBUG_INFO_SPLIT
DEBUG_CFLAGS	+= -gsplit-dwarf
else
DEBUG_CFLAGS	+= -g
endif

ifndef CONFIG_AS_IS_LLVM
KBUILD_AFLAGS	+= -Wa,-gdwarf-2
endif

ifndef CONFIG_DEBUG_INFO_DWARF_TOOLCHAIN_DEFAULT
dwarf-version-$(CONFIG_DEBUG_INFO_DWARF4) := 4
dwarf-version-$(CONFIG_DEBUG_INFO_DWARF5) := 5
DEBUG_CFLAGS	+= -gdwarf-$(dwarf-version-y)
endif

ifdef CONFIG_DEBUG_INFO_REDUCED
DEBUG_CFLAGS	+= -fno-var-tracking
ifdef CONFIG_CC_IS_GCC
DEBUG_CFLAGS	+= -femit-struct-debug-baseonly
endif
endif

ifdef CONFIG_DEBUG_INFO_COMPRESSED
DEBUG_CFLAGS	+= -gz=zlib
KBUILD_AFLAGS	+= -gz=zlib
KBUILD_LDFLAGS	+= --compress-debug-sections=zlib
endif

endif # CONFIG_DEBUG_INFO

KBUILD_CFLAGS += $(DEBUG_CFLAGS)
export DEBUG_CFLAGS

ifdef CONFIG_FUNCTION_TRACER
ifdef CONFIG_FTRACE_MCOUNT_USE_CC
  CC_FLAGS_FTRACE	+= -mrecord-mcount
  ifdef CONFIG_HAVE_NOP_MCOUNT
    ifeq ($(call cc-option-yn, -mnop-mcount),y)
      CC_FLAGS_FTRACE	+= -mnop-mcount
      CC_FLAGS_USING	+= -DCC_USING_NOP_MCOUNT
    endif
  endif
endif
ifdef CONFIG_FTRACE_MCOUNT_USE_OBJTOOL
  CC_FLAGS_USING	+= -DCC_USING_NOP_MCOUNT
endif
ifdef CONFIG_FTRACE_MCOUNT_USE_RECORDMCOUNT
  ifdef CONFIG_HAVE_C_RECORDMCOUNT
    BUILD_C_RECORDMCOUNT := y
    export BUILD_C_RECORDMCOUNT
  endif
endif
ifdef CONFIG_HAVE_FENTRY
  # s390-linux-gnu-gcc did not support -mfentry until gcc-9.
  ifeq ($(call cc-option-yn, -mfentry),y)
    CC_FLAGS_FTRACE	+= -mfentry
    CC_FLAGS_USING	+= -DCC_USING_FENTRY
  endif
endif
export CC_FLAGS_FTRACE
KBUILD_CFLAGS	+= $(CC_FLAGS_FTRACE) $(CC_FLAGS_USING)
KBUILD_AFLAGS	+= $(CC_FLAGS_USING)
endif

# We trigger additional mismatches with less inlining
ifdef CONFIG_DEBUG_SECTION_MISMATCH
KBUILD_CFLAGS += -fno-inline-functions-called-once
endif

ifdef CONFIG_LD_DEAD_CODE_DATA_ELIMINATION
KBUILD_CFLAGS_KERNEL += -ffunction-sections -fdata-sections
LDFLAGS_vmlinux += --gc-sections
endif

ifdef CONFIG_SHADOW_CALL_STACK
CC_FLAGS_SCS	:= -fsanitize=shadow-call-stack
KBUILD_CFLAGS	+= $(CC_FLAGS_SCS)
export CC_FLAGS_SCS
endif

ifdef CONFIG_LTO_CLANG
ifdef CONFIG_LTO_CLANG_THIN
CC_FLAGS_LTO	:= -flto=thin -fsplit-lto-unit
KBUILD_LDFLAGS	+= --thinlto-cache-dir=$(extmod_prefix).thinlto-cache
else
CC_FLAGS_LTO	:= -flto
endif
CC_FLAGS_LTO	+= -fvisibility=hidden

# Limit inlining across translation units to reduce binary size
KBUILD_LDFLAGS += -mllvm -import-instr-limit=5

# Check for frame size exceeding threshold during prolog/epilog insertion
# when using lld < 13.0.0.
ifneq ($(CONFIG_FRAME_WARN),0)
ifeq ($(shell test $(CONFIG_LLD_VERSION) -lt 130000; echo $$?),0)
KBUILD_LDFLAGS	+= -plugin-opt=-warn-stack-size=$(CONFIG_FRAME_WARN)
endif
endif
endif

ifdef CONFIG_LTO
KBUILD_CFLAGS	+= -fno-lto $(CC_FLAGS_LTO)
KBUILD_AFLAGS	+= -fno-lto
export CC_FLAGS_LTO
endif

ifdef CONFIG_CFI_CLANG
CC_FLAGS_CFI	:= -fsanitize=cfi \
		   -fsanitize-cfi-cross-dso \
		   -fno-sanitize-cfi-canonical-jump-tables \
		   -fno-sanitize-trap=cfi \
		   -fno-sanitize-blacklist

ifdef CONFIG_CFI_PERMISSIVE
CC_FLAGS_CFI	+= -fsanitize-recover=cfi
endif

# If LTO flags are filtered out, we must also filter out CFI.
CC_FLAGS_LTO	+= $(CC_FLAGS_CFI)
KBUILD_CFLAGS	+= $(CC_FLAGS_CFI)
export CC_FLAGS_CFI
endif

ifdef CONFIG_DEBUG_FORCE_FUNCTION_ALIGN_64B
KBUILD_CFLAGS += -falign-functions=64
endif

# arch Makefile may override CC so keep this after arch Makefile is included
NOSTDINC_FLAGS += -nostdinc -isystem $(shell $(CC) -print-file-name=include)

# warn about C99 declaration after statement
KBUILD_CFLAGS += -Wdeclaration-after-statement

# Variable Length Arrays (VLAs) should not be used anywhere in the kernel
KBUILD_CFLAGS += -Wvla

# disable pointer signed / unsigned warnings in gcc 4.0
KBUILD_CFLAGS += -Wno-pointer-sign

# disable stringop warnings in gcc 8+
KBUILD_CFLAGS += $(call cc-disable-warning, stringop-truncation)

# We'll want to enable this eventually, but it's not going away for 5.7 at least
KBUILD_CFLAGS += $(call cc-disable-warning, zero-length-bounds)
KBUILD_CFLAGS += -Wno-array-bounds
KBUILD_CFLAGS += $(call cc-disable-warning, stringop-overflow)

# Another good warning that we'll want to enable eventually
KBUILD_CFLAGS += $(call cc-disable-warning, restrict)

# Enabled with W=2, disabled by default as noisy
ifdef CONFIG_CC_IS_GCC
KBUILD_CFLAGS += -Wno-maybe-uninitialized
endif

# disable invalid "can't wrap" optimizations for signed / pointers
KBUILD_CFLAGS	+= -fno-strict-overflow

# Make sure -fstack-check isn't enabled (like gentoo apparently did)
KBUILD_CFLAGS  += -fno-stack-check

# conserve stack if available
ifdef CONFIG_CC_IS_GCC
KBUILD_CFLAGS   += -fconserve-stack
endif

# Prohibit date/time macros, which would make the build non-deterministic
KBUILD_CFLAGS   += -Werror=date-time

# enforce correct pointer usage
KBUILD_CFLAGS   += $(call cc-option,-Werror=incompatible-pointer-types)

# Require designated initializers for all marked structures
KBUILD_CFLAGS   += $(call cc-option,-Werror=designated-init)

# change __FILE__ to the relative path from the srctree
KBUILD_CPPFLAGS += $(call cc-option,-fmacro-prefix-map=$(srctree)/=)

# include additional Makefiles when needed
include-y			:= scripts/Makefile.extrawarn
include-$(CONFIG_KASAN)		+= scripts/Makefile.kasan
include-$(CONFIG_KCSAN)		+= scripts/Makefile.kcsan
include-$(CONFIG_UBSAN)		+= scripts/Makefile.ubsan
include-$(CONFIG_KCOV)		+= scripts/Makefile.kcov
include-$(CONFIG_GCC_PLUGINS)	+= scripts/Makefile.gcc-plugins

include $(addprefix $(srctree)/, $(include-y))

# scripts/Makefile.gcc-plugins is intentionally included last.
# Do not add $(call cc-option,...) below this line. When you build the kernel
# from the clean source tree, the GCC plugins do not exist at this point.

# Add user supplied CPPFLAGS, AFLAGS and CFLAGS as the last assignments
KBUILD_CPPFLAGS += $(KCPPFLAGS)
KBUILD_AFLAGS   += $(KAFLAGS)
KBUILD_CFLAGS   += $(KCFLAGS)

KBUILD_LDFLAGS_MODULE += --build-id=sha1
LDFLAGS_vmlinux += --build-id=sha1

ifeq ($(CONFIG_STRIP_ASM_SYMS),y)
LDFLAGS_vmlinux	+= $(call ld-option, -X,)
endif

ifeq ($(CONFIG_RELR),y)
LDFLAGS_vmlinux	+= --pack-dyn-relocs=relr --use-android-relr-tags
endif

# We never want expected sections to be placed heuristically by the
# linker. All sections should be explicitly named in the linker script.
ifdef CONFIG_LD_ORPHAN_WARN
LDFLAGS_vmlinux += --orphan-handling=warn
endif

# Align the bit size of userspace programs with the kernel
KBUILD_USERCFLAGS  += $(filter -m32 -m64 --target=%, $(KBUILD_CFLAGS))
KBUILD_USERLDFLAGS += $(filter -m32 -m64 --target=%, $(KBUILD_CFLAGS))

# make the checker run with the right architecture
CHECKFLAGS += --arch=$(ARCH)

# insure the checker run with the right endianness
CHECKFLAGS += $(if $(CONFIG_CPU_BIG_ENDIAN),-mbig-endian,-mlittle-endian)

# the checker needs the correct machine size
CHECKFLAGS += $(if $(CONFIG_64BIT),-m64,-m32)

# Default kernel image to build when no specific target is given.
# KBUILD_IMAGE may be overruled on the command line or
# set in the environment
# Also any assignments in arch/$(ARCH)/Makefile take precedence over
# this default value
export KBUILD_IMAGE ?= vmlinux

#
# INSTALL_PATH specifies where to place the updated kernel and system map
# images. Default is /boot, but you can set it to other values
export	INSTALL_PATH ?= /boot

#
# INSTALL_DTBS_PATH specifies a prefix for relocations required by build roots.
# Like INSTALL_MOD_PATH, it isn't defined in the Makefile, but can be passed as
# an argument if needed. Otherwise it defaults to the kernel install path
#
export INSTALL_DTBS_PATH ?= $(INSTALL_PATH)/dtbs/$(KERNELRELEASE)

#
# INSTALL_MOD_PATH specifies a prefix to MODLIB for module directory
# relocations required by build roots.  This is not defined in the
# makefile but the argument can be passed to make if needed.
#

MODLIB	= $(INSTALL_MOD_PATH)/lib/modules/$(KERNELRELEASE)
export MODLIB

PHONY += prepare0

export extmod_prefix = $(if $(KBUILD_EXTMOD),$(KBUILD_EXTMOD)/)
export MODORDER := $(extmod_prefix)modules.order
export MODULES_NSDEPS := $(extmod_prefix)modules.nsdeps

ifeq ($(KBUILD_EXTMOD),)
core-y		+= kernel/ certs/ mm/ fs/ ipc/ security/ crypto/ block/

vmlinux-dirs	:= $(patsubst %/,%,$(filter %/, \
		     $(core-y) $(core-m) $(drivers-y) $(drivers-m) \
		     $(libs-y) $(libs-m)))

vmlinux-alldirs	:= $(sort $(vmlinux-dirs) Documentation \
		     $(patsubst %/,%,$(filter %/, $(core-) \
			$(drivers-) $(libs-))))

subdir-modorder := $(addsuffix modules.order,$(filter %/, \
			$(core-y) $(core-m) $(libs-y) $(libs-m) \
			$(drivers-y) $(drivers-m)))

build-dirs	:= $(vmlinux-dirs)
clean-dirs	:= $(vmlinux-alldirs)

# Externally visible symbols (used by link-vmlinux.sh)
KBUILD_VMLINUX_OBJS := $(head-y) $(patsubst %/,%/built-in.a, $(core-y))
KBUILD_VMLINUX_OBJS += $(addsuffix built-in.a, $(filter %/, $(libs-y)))
ifdef CONFIG_MODULES
KBUILD_VMLINUX_OBJS += $(patsubst %/, %/lib.a, $(filter %/, $(libs-y)))
KBUILD_VMLINUX_LIBS := $(filter-out %/, $(libs-y))
else
KBUILD_VMLINUX_LIBS := $(patsubst %/,%/lib.a, $(libs-y))
endif
KBUILD_VMLINUX_OBJS += $(patsubst %/,%/built-in.a, $(drivers-y))

export KBUILD_VMLINUX_OBJS KBUILD_VMLINUX_LIBS
export KBUILD_LDS          := arch/$(SRCARCH)/kernel/vmlinux.lds
# used by scripts/Makefile.package
export KBUILD_ALLDIRS := $(sort $(filter-out arch/%,$(vmlinux-alldirs)) LICENSES arch include scripts tools)

vmlinux-deps := $(KBUILD_LDS) $(KBUILD_VMLINUX_OBJS) $(KBUILD_VMLINUX_LIBS)

# Recurse until adjust_autoksyms.sh is satisfied
PHONY += autoksyms_recursive
ifdef CONFIG_TRIM_UNUSED_KSYMS
# For the kernel to actually contain only the needed exported symbols,
# we have to build modules as well to determine what those symbols are.
# (this can be evaluated only once include/config/auto.conf has been included)
KBUILD_MODULES := 1

autoksyms_recursive: descend modules.order
	$(Q)$(CONFIG_SHELL) $(srctree)/scripts/adjust_autoksyms.sh \
	  "$(MAKE) -f $(srctree)/Makefile vmlinux"
endif

autoksyms_h := $(if $(CONFIG_TRIM_UNUSED_KSYMS), include/generated/autoksyms.h)

quiet_cmd_autoksyms_h = GEN     $@
      cmd_autoksyms_h = mkdir -p $(dir $@); \
			$(CONFIG_SHELL) $(srctree)/scripts/gen_autoksyms.sh $@

$(autoksyms_h):
	$(call cmd,autoksyms_h)

ARCH_POSTLINK := $(wildcard $(srctree)/arch/$(SRCARCH)/Makefile.postlink)

# Final link of vmlinux with optional arch pass after final link
cmd_link-vmlinux =                                                 \
	$(CONFIG_SHELL) $< "$(LD)" "$(KBUILD_LDFLAGS)" "$(LDFLAGS_vmlinux)";    \
	$(if $(ARCH_POSTLINK), $(MAKE) -f $(ARCH_POSTLINK) $@, true)

vmlinux: scripts/link-vmlinux.sh autoksyms_recursive $(vmlinux-deps) FORCE
	+$(call if_changed_dep,link-vmlinux)

targets := vmlinux

# The actual objects are generated when descending,
# make sure no implicit rule kicks in
$(sort $(vmlinux-deps) $(subdir-modorder)): descend ;

filechk_kernel.release = \
	echo "$(KERNELVERSION)$$($(CONFIG_SHELL) $(srctree)/scripts/setlocalversion $(srctree))"

# Store (new) KERNELRELEASE string in include/config/kernel.release
include/config/kernel.release: FORCE
	$(call filechk,kernel.release)

# Additional helpers built in scripts/
# Carefully list dependencies so we do not try to build scripts twice
# in parallel
PHONY += scripts
scripts: scripts_basic scripts_dtc
	$(Q)$(MAKE) $(build)=$(@)

# Things we need to do before we recursively start building the kernel
# or the modules are listed in "prepare".
# A multi level approach is used. prepareN is processed before prepareN-1.
# archprepare is used in arch Makefiles and when processed asm symlink,
# version.h and scripts_basic is processed / created.

PHONY += prepare archprepare

archprepare: outputmakefile archheaders archscripts scripts include/config/kernel.release \
	asm-generic $(version_h) $(autoksyms_h) include/generated/utsrelease.h \
	include/generated/autoconf.h remove-stale-files

prepare0: archprepare
	$(Q)$(MAKE) $(build)=scripts/mod
	$(Q)$(MAKE) $(build)=.

# All the preparing..
prepare: prepare0

PHONY += remove-stale-files
remove-stale-files:
	$(Q)$(srctree)/scripts/remove-stale-files

# Support for using generic headers in asm-generic
asm-generic := -f $(srctree)/scripts/Makefile.asm-generic obj

PHONY += asm-generic uapi-asm-generic
asm-generic: uapi-asm-generic
	$(Q)$(MAKE) $(asm-generic)=arch/$(SRCARCH)/include/generated/asm \
	generic=include/asm-generic
uapi-asm-generic:
	$(Q)$(MAKE) $(asm-generic)=arch/$(SRCARCH)/include/generated/uapi/asm \
	generic=include/uapi/asm-generic

# Generate some files
# ---------------------------------------------------------------------------

# KERNELRELEASE can change from a few different places, meaning version.h
# needs to be updated, so this check is forced on all builds

uts_len := 64
define filechk_utsrelease.h
	if [ `echo -n "$(KERNELRELEASE)" | wc -c ` -gt $(uts_len) ]; then \
	  echo '"$(KERNELRELEASE)" exceeds $(uts_len) characters' >&2;    \
	  exit 1;                                                         \
	fi;                                                               \
	echo \#define UTS_RELEASE \"$(KERNELRELEASE)\"
endef

define filechk_version.h
	if [ $(SUBLEVEL) -gt 255 ]; then                                 \
		echo \#define LINUX_VERSION_CODE $(shell                 \
		expr $(VERSION) \* 65536 + $(PATCHLEVEL) \* 256 + 255); \
	else                                                             \
		echo \#define LINUX_VERSION_CODE $(shell                 \
		expr $(VERSION) \* 65536 + $(PATCHLEVEL) \* 256 + $(SUBLEVEL)); \
	fi;                                                              \
	echo '#define KERNEL_VERSION(a,b,c) (((a) << 16) + ((b) << 8) +  \
	((c) > 255 ? 255 : (c)))';                                       \
	echo \#define LINUX_VERSION_MAJOR $(VERSION);                    \
	echo \#define LINUX_VERSION_PATCHLEVEL $(PATCHLEVEL);            \
	echo \#define LINUX_VERSION_SUBLEVEL $(SUBLEVEL)
endef

$(version_h): PATCHLEVEL := $(if $(PATCHLEVEL), $(PATCHLEVEL), 0)
$(version_h): SUBLEVEL := $(if $(SUBLEVEL), $(SUBLEVEL), 0)
$(version_h): FORCE
	$(call filechk,version.h)

include/generated/utsrelease.h: include/config/kernel.release FORCE
	$(call filechk,utsrelease.h)

PHONY += headerdep
headerdep:
	$(Q)find $(srctree)/include/ -name '*.h' | xargs --max-args 1 \
	$(srctree)/scripts/headerdep.pl -I$(srctree)/include

# ---------------------------------------------------------------------------
# Kernel headers

#Default location for installed headers
export INSTALL_HDR_PATH = $(objtree)/usr

quiet_cmd_headers_install = INSTALL $(INSTALL_HDR_PATH)/include
      cmd_headers_install = \
	mkdir -p $(INSTALL_HDR_PATH); \
	rsync -mrl --include='*/' --include='*\.h' --exclude='*' \
	usr/include $(INSTALL_HDR_PATH)

PHONY += headers_install
headers_install: headers
	$(call cmd,headers_install)

PHONY += archheaders archscripts

hdr-inst := -f $(srctree)/scripts/Makefile.headersinst obj

PHONY += headers
headers: $(version_h) scripts_unifdef uapi-asm-generic archheaders archscripts
	$(if $(wildcard $(srctree)/arch/$(SRCARCH)/include/uapi/asm/Kbuild),, \
	  $(error Headers not exportable for the $(SRCARCH) architecture))
	$(Q)$(MAKE) $(hdr-inst)=include/uapi
	$(Q)$(MAKE) $(hdr-inst)=arch/$(SRCARCH)/include/uapi

# Deprecated. It is no-op now.
PHONY += headers_check
headers_check:
	@echo >&2 "=================== WARNING ==================="
	@echo >&2 "Since Linux 5.5, 'make headers_check' is no-op,"
	@echo >&2 "and will be removed after Linux 5.15 release."
	@echo >&2 "Please remove headers_check from your scripts."
	@echo >&2 "==============================================="

ifdef CONFIG_HEADERS_INSTALL
prepare: headers
endif

PHONY += scripts_unifdef
scripts_unifdef: scripts_basic
	$(Q)$(MAKE) $(build)=scripts scripts/unifdef

# ---------------------------------------------------------------------------
# Install

# Many distributions have the custom install script, /sbin/installkernel.
# If DKMS is installed, 'make install' will eventually recuses back
# to the this Makefile to build and install external modules.
# Cancel sub_make_done so that options such as M=, V=, etc. are parsed.

install: sub_make_done :=

# ---------------------------------------------------------------------------
# Tools

ifdef CONFIG_STACK_VALIDATION
prepare: tools/objtool
endif

ifdef CONFIG_BPF
ifdef CONFIG_DEBUG_INFO_BTF
prepare: tools/bpf/resolve_btfids
endif
endif

PHONY += resolve_btfids_clean

resolve_btfids_O = $(abspath $(objtree))/tools/bpf/resolve_btfids

# tools/bpf/resolve_btfids directory might not exist
# in output directory, skip its clean in that case
resolve_btfids_clean:
ifneq ($(wildcard $(resolve_btfids_O)),)
	$(Q)$(MAKE) -sC $(srctree)/tools/bpf/resolve_btfids O=$(resolve_btfids_O) clean
endif

# Clear a bunch of variables before executing the submake
ifeq ($(quiet),silent_)
tools_silent=s
endif

tools/: FORCE
	$(Q)mkdir -p $(objtree)/tools
	$(Q)$(MAKE) LDFLAGS= MAKEFLAGS="$(tools_silent) $(filter --j% -j,$(MAKEFLAGS))" O=$(abspath $(objtree)) subdir=tools -C $(srctree)/tools/

tools/%: FORCE
	$(Q)mkdir -p $(objtree)/tools
	$(Q)$(MAKE) LDFLAGS= MAKEFLAGS="$(tools_silent) $(filter --j% -j,$(MAKEFLAGS))" O=$(abspath $(objtree)) subdir=tools -C $(srctree)/tools/ $*

# ---------------------------------------------------------------------------
# Kernel selftest

PHONY += kselftest
kselftest:
	$(Q)$(MAKE) -C $(srctree)/tools/testing/selftests run_tests

kselftest-%: FORCE
	$(Q)$(MAKE) -C $(srctree)/tools/testing/selftests $*

PHONY += kselftest-merge
kselftest-merge:
	$(if $(wildcard $(objtree)/.config),, $(error No .config exists, config your kernel first!))
	$(Q)find $(srctree)/tools/testing/selftests -name config | \
		xargs $(srctree)/scripts/kconfig/merge_config.sh -m $(objtree)/.config
	$(Q)$(MAKE) -f $(srctree)/Makefile olddefconfig

# ---------------------------------------------------------------------------
# Devicetree files

ifneq ($(wildcard $(srctree)/arch/$(SRCARCH)/boot/dts/),)
dtstree := arch/$(SRCARCH)/boot/dts
endif

ifneq ($(dtstree),)

%.dtb: include/config/kernel.release scripts_dtc
	$(Q)$(MAKE) $(build)=$(dtstree) $(dtstree)/$@

%.dtbo: include/config/kernel.release scripts_dtc
	$(Q)$(MAKE) $(build)=$(dtstree) $(dtstree)/$@

PHONY += dtbs dtbs_install dtbs_check
dtbs: include/config/kernel.release scripts_dtc
	$(Q)$(MAKE) $(build)=$(dtstree)

ifneq ($(filter dtbs_check, $(MAKECMDGOALS)),)
export CHECK_DTBS=y
dtbs: dt_binding_check
endif

dtbs_check: dtbs

dtbs_install:
	$(Q)$(MAKE) $(dtbinst)=$(dtstree) dst=$(INSTALL_DTBS_PATH)

ifdef CONFIG_OF_EARLY_FLATTREE
all: dtbs
endif

endif

PHONY += scripts_dtc
scripts_dtc: scripts_basic
	$(Q)$(MAKE) $(build)=scripts/dtc

ifneq ($(filter dt_binding_check, $(MAKECMDGOALS)),)
export CHECK_DT_BINDING=y
endif

PHONY += dt_binding_check
dt_binding_check: scripts_dtc
	$(Q)$(MAKE) $(build)=Documentation/devicetree/bindings

# ---------------------------------------------------------------------------
# Modules

ifdef CONFIG_MODULES

# By default, build modules as well

all: modules

# When we're building modules with modversions, we need to consider
# the built-in objects during the descend as well, in order to
# make sure the checksums are up to date before we record them.
ifdef CONFIG_MODVERSIONS
  KBUILD_BUILTIN := 1
endif

# Build modules
#
# A module can be listed more than once in obj-m resulting in
# duplicate lines in modules.order files.  Those are removed
# using awk while concatenating to the final file.

PHONY += modules
modules: $(if $(KBUILD_BUILTIN),vmlinux) modules_check modules_prepare

cmd_modules_order = $(AWK) '!x[$$0]++' $(real-prereqs) > $@

modules.order: $(subdir-modorder) FORCE
	$(call if_changed,modules_order)

targets += modules.order

# Target to prepare building external modules
PHONY += modules_prepare
modules_prepare: prepare
	$(Q)$(MAKE) $(build)=scripts scripts/module.lds

export modules_sign_only :=

ifeq ($(CONFIG_MODULE_SIG),y)
PHONY += modules_sign
modules_sign: modules_install
	@:

# modules_sign is a subset of modules_install.
# 'make modules_install modules_sign' is equivalent to 'make modules_install'.
ifeq ($(filter modules_install,$(MAKECMDGOALS)),)
modules_sign_only := y
endif
endif

modinst_pre :=
ifneq ($(filter modules_install,$(MAKECMDGOALS)),)
modinst_pre := __modinst_pre
endif

modules_install: $(modinst_pre)
PHONY += __modinst_pre
__modinst_pre:
	@rm -rf $(MODLIB)/kernel
	@rm -f $(MODLIB)/source
	@mkdir -p $(MODLIB)/kernel
	@ln -s $(abspath $(srctree)) $(MODLIB)/source
	@if [ ! $(objtree) -ef  $(MODLIB)/build ]; then \
		rm -f $(MODLIB)/build ; \
		ln -s $(CURDIR) $(MODLIB)/build ; \
	fi
	@sed 's:^:kernel/:' modules.order > $(MODLIB)/modules.order
	@cp -f modules.builtin $(MODLIB)/
	@cp -f $(objtree)/modules.builtin.modinfo $(MODLIB)/

endif # CONFIG_MODULES

###
# Cleaning is done on three levels.
# make clean     Delete most generated files
#                Leave enough to build external modules
# make mrproper  Delete the current configuration, and all generated files
# make distclean Remove editor backup files, patch leftover files and the like

# Directories & files removed with 'make clean'
CLEAN_FILES += include/ksym vmlinux.symvers modules-only.symvers \
	       modules.builtin modules.builtin.modinfo modules.nsdeps \
	       compile_commands.json .thinlto-cache

# Directories & files removed with 'make mrproper'
MRPROPER_FILES += include/config include/generated          \
		  arch/$(SRCARCH)/include/generated .tmp_objdiff \
		  debian snap tar-install \
		  .config .config.old .version \
		  Module.symvers \
		  certs/signing_key.pem certs/signing_key.x509 \
		  certs/x509.genkey \
		  vmlinux-gdb.py \
		  *.spec

# clean - Delete most, but leave enough to build external modules
#
clean: rm-files := $(CLEAN_FILES)

PHONY += archclean vmlinuxclean

vmlinuxclean:
	$(Q)$(CONFIG_SHELL) $(srctree)/scripts/link-vmlinux.sh clean
	$(Q)$(if $(ARCH_POSTLINK), $(MAKE) -f $(ARCH_POSTLINK) clean)

clean: archclean vmlinuxclean resolve_btfids_clean

# mrproper - Delete all generated files, including .config
#
mrproper: rm-files := $(wildcard $(MRPROPER_FILES))
mrproper-dirs      := $(addprefix _mrproper_,scripts)

PHONY += $(mrproper-dirs) mrproper
$(mrproper-dirs):
	$(Q)$(MAKE) $(clean)=$(patsubst _mrproper_%,%,$@)

mrproper: clean $(mrproper-dirs)
	$(call cmd,rmfiles)

# distclean
#
PHONY += distclean

distclean: mrproper
	@find . $(RCS_FIND_IGNORE) \
		\( -name '*.orig' -o -name '*.rej' -o -name '*~' \
		-o -name '*.bak' -o -name '#*#' -o -name '*%' \
		-o -name 'core' -o -name tags -o -name TAGS -o -name 'cscope*' \
		-o -name GPATH -o -name GRTAGS -o -name GSYMS -o -name GTAGS \) \
		-type f -print | xargs rm -f


# Packaging of the kernel to various formats
# ---------------------------------------------------------------------------

%src-pkg: FORCE
	$(Q)$(MAKE) -f $(srctree)/scripts/Makefile.package $@
%pkg: include/config/kernel.release FORCE
	$(Q)$(MAKE) -f $(srctree)/scripts/Makefile.package $@

# Brief documentation of the typical targets used
# ---------------------------------------------------------------------------

boards := $(wildcard $(srctree)/arch/$(SRCARCH)/configs/*_defconfig)
boards := $(sort $(notdir $(boards)))
board-dirs := $(dir $(wildcard $(srctree)/arch/$(SRCARCH)/configs/*/*_defconfig))
board-dirs := $(sort $(notdir $(board-dirs:/=)))

PHONY += help
help:
	@echo  'Cleaning targets:'
	@echo  '  clean		  - Remove most generated files but keep the config and'
	@echo  '                    enough build support to build external modules'
	@echo  '  mrproper	  - Remove all generated files + config + various backup files'
	@echo  '  distclean	  - mrproper + remove editor backup and patch files'
	@echo  ''
	@echo  'Configuration targets:'
	@$(MAKE) -f $(srctree)/scripts/kconfig/Makefile help
	@echo  ''
	@echo  'Other generic targets:'
	@echo  '  all		  - Build all targets marked with [*]'
	@echo  '* vmlinux	  - Build the bare kernel'
	@echo  '* modules	  - Build all modules'
	@echo  '  modules_install - Install all modules to INSTALL_MOD_PATH (default: /)'
	@echo  '  dir/            - Build all files in dir and below'
	@echo  '  dir/file.[ois]  - Build specified target only'
	@echo  '  dir/file.ll     - Build the LLVM assembly file'
	@echo  '                    (requires compiler support for LLVM assembly generation)'
	@echo  '  dir/file.lst    - Build specified mixed source/assembly target only'
	@echo  '                    (requires a recent binutils and recent build (System.map))'
	@echo  '  dir/file.ko     - Build module including final link'
	@echo  '  modules_prepare - Set up for building external modules'
	@echo  '  tags/TAGS	  - Generate tags file for editors'
	@echo  '  cscope	  - Generate cscope index'
	@echo  '  gtags           - Generate GNU GLOBAL index'
	@echo  '  kernelrelease	  - Output the release version string (use with make -s)'
	@echo  '  kernelversion	  - Output the version stored in Makefile (use with make -s)'
	@echo  '  image_name	  - Output the image name (use with make -s)'
	@echo  '  headers_install - Install sanitised kernel headers to INSTALL_HDR_PATH'; \
	 echo  '                    (default: $(INSTALL_HDR_PATH))'; \
	 echo  ''
	@echo  'Static analysers:'
	@echo  '  checkstack      - Generate a list of stack hogs'
	@echo  '  versioncheck    - Sanity check on version.h usage'
	@echo  '  includecheck    - Check for duplicate included header files'
	@echo  '  export_report   - List the usages of all exported symbols'
	@echo  '  headerdep       - Detect inclusion cycles in headers'
	@echo  '  coccicheck      - Check with Coccinelle'
	@echo  '  clang-analyzer  - Check with clang static analyzer'
	@echo  '  clang-tidy      - Check with clang-tidy'
	@echo  ''
	@echo  'Tools:'
	@echo  '  nsdeps          - Generate missing symbol namespace dependencies'
	@echo  ''
	@echo  'Kernel selftest:'
	@echo  '  kselftest         - Build and run kernel selftest'
	@echo  '                      Build, install, and boot kernel before'
	@echo  '                      running kselftest on it'
	@echo  '                      Run as root for full coverage'
	@echo  '  kselftest-all     - Build kernel selftest'
	@echo  '  kselftest-install - Build and install kernel selftest'
	@echo  '  kselftest-clean   - Remove all generated kselftest files'
	@echo  '  kselftest-merge   - Merge all the config dependencies of'
	@echo  '		      kselftest to existing .config.'
	@echo  ''
	@$(if $(dtstree), \
		echo 'Devicetree:'; \
		echo '* dtbs             - Build device tree blobs for enabled boards'; \
		echo '  dtbs_install     - Install dtbs to $(INSTALL_DTBS_PATH)'; \
		echo '  dt_binding_check - Validate device tree binding documents'; \
		echo '  dtbs_check       - Validate device tree source files';\
		echo '')

	@echo 'Userspace tools targets:'
	@echo '  use "make tools/help"'
	@echo '  or  "cd tools; make help"'
	@echo  ''
	@echo  'Kernel packaging:'
	@$(MAKE) -f $(srctree)/scripts/Makefile.package help
	@echo  ''
	@echo  'Documentation targets:'
	@$(MAKE) -f $(srctree)/Documentation/Makefile dochelp
	@echo  ''
	@echo  'Architecture specific targets ($(SRCARCH)):'
	@$(if $(archhelp),$(archhelp),\
		echo '  No architecture specific help defined for $(SRCARCH)')
	@echo  ''
	@$(if $(boards), \
		$(foreach b, $(boards), \
		printf "  %-27s - Build for %s\\n" $(b) $(subst _defconfig,,$(b));) \
		echo '')
	@$(if $(board-dirs), \
		$(foreach b, $(board-dirs), \
		printf "  %-16s - Show %s-specific targets\\n" help-$(b) $(b);) \
		printf "  %-16s - Show all of the above\\n" help-boards; \
		echo '')

	@echo  '  make V=0|1 [targets] 0 => quiet build (default), 1 => verbose build'
	@echo  '  make V=2   [targets] 2 => give reason for rebuild of target'
	@echo  '  make O=dir [targets] Locate all output files in "dir", including .config'
	@echo  '  make C=1   [targets] Check re-compiled c source with $$CHECK'
	@echo  '                       (sparse by default)'
	@echo  '  make C=2   [targets] Force check of all c source with $$CHECK'
	@echo  '  make RECORDMCOUNT_WARN=1 [targets] Warn about ignored mcount sections'
	@echo  '  make W=n   [targets] Enable extra build checks, n=1,2,3 where'
	@echo  '		1: warnings which may be relevant and do not occur too often'
	@echo  '		2: warnings which occur quite often but may still be relevant'
	@echo  '		3: more obscure warnings, can most likely be ignored'
	@echo  '		Multiple levels can be combined with W=12 or W=123'
	@echo  ''
	@echo  'Execute "make" or "make all" to build all targets marked with [*] '
	@echo  'For further info see the ./README file'


help-board-dirs := $(addprefix help-,$(board-dirs))

help-boards: $(help-board-dirs)

boards-per-dir = $(sort $(notdir $(wildcard $(srctree)/arch/$(SRCARCH)/configs/$*/*_defconfig)))

$(help-board-dirs): help-%:
	@echo  'Architecture specific targets ($(SRCARCH) $*):'
	@$(if $(boards-per-dir), \
		$(foreach b, $(boards-per-dir), \
		printf "  %-24s - Build for %s\\n" $*/$(b) $(subst _defconfig,,$(b));) \
		echo '')


# Documentation targets
# ---------------------------------------------------------------------------
DOC_TARGETS := xmldocs latexdocs pdfdocs htmldocs epubdocs cleandocs \
	       linkcheckdocs dochelp refcheckdocs
PHONY += $(DOC_TARGETS)
$(DOC_TARGETS):
	$(Q)$(MAKE) $(build)=Documentation $@

# Misc
# ---------------------------------------------------------------------------

PHONY += scripts_gdb
scripts_gdb: prepare0
	$(Q)$(MAKE) $(build)=scripts/gdb
	$(Q)ln -fsn $(abspath $(srctree)/scripts/gdb/vmlinux-gdb.py)

ifdef CONFIG_GDB_SCRIPTS
all: scripts_gdb
endif

else # KBUILD_EXTMOD

###
# External module support.
# When building external modules the kernel used as basis is considered
# read-only, and no consistency checks are made and the make
# system is not used on the basis kernel. If updates are required
# in the basis kernel ordinary make commands (without M=...) must be used.

# We are always building only modules.
KBUILD_BUILTIN :=
KBUILD_MODULES := 1

build-dirs := $(KBUILD_EXTMOD)
$(MODORDER): descend
	@:

compile_commands.json: $(extmod_prefix)compile_commands.json
PHONY += compile_commands.json

clean-dirs := $(KBUILD_EXTMOD)
clean: rm-files := $(KBUILD_EXTMOD)/Module.symvers $(KBUILD_EXTMOD)/modules.nsdeps \
	$(KBUILD_EXTMOD)/compile_commands.json $(KBUILD_EXTMOD)/.thinlto-cache

PHONY += prepare
# now expand this into a simple variable to reduce the cost of shell evaluations
prepare: CC_VERSION_TEXT := $(CC_VERSION_TEXT)
prepare:
	@if [ "$(CC_VERSION_TEXT)" != $(CONFIG_CC_VERSION_TEXT) ]; then \
		echo >&2 "warning: the compiler differs from the one used to build the kernel"; \
		echo >&2 "  The kernel was built by: "$(CONFIG_CC_VERSION_TEXT); \
		echo >&2 "  You are using:           $(CC_VERSION_TEXT)"; \
	fi

PHONY += help
help:
	@echo  '  Building external modules.'
	@echo  '  Syntax: make -C path/to/kernel/src M=$$PWD target'
	@echo  ''
	@echo  '  modules         - default target, build the module(s)'
	@echo  '  modules_install - install the module'
	@echo  '  clean           - remove generated files in module directory only'
	@echo  ''

# no-op for external module builds
PHONY += modules_prepare

endif # KBUILD_EXTMOD

# ---------------------------------------------------------------------------
# Modules

PHONY += modules modules_install

ifdef CONFIG_MODULES

modules: modules_check
	$(Q)$(MAKE) -f $(srctree)/scripts/Makefile.modpost

PHONY += modules_check
modules_check: $(MODORDER)
	$(Q)$(CONFIG_SHELL) $(srctree)/scripts/modules-check.sh $<

quiet_cmd_depmod = DEPMOD  $(MODLIB)
      cmd_depmod = $(CONFIG_SHELL) $(srctree)/scripts/depmod.sh $(DEPMOD) \
                   $(KERNELRELEASE)

modules_install:
	$(Q)$(MAKE) -f $(srctree)/scripts/Makefile.modinst
	$(call cmd,depmod)

else # CONFIG_MODULES

# Modules not configured
# ---------------------------------------------------------------------------

modules modules_install:
	@echo >&2 '***'
	@echo >&2 '*** The present kernel configuration has modules disabled.'
	@echo >&2 '*** To use the module feature, please run "make menuconfig" etc.'
	@echo >&2 '*** to enable CONFIG_MODULES.'
	@echo >&2 '***'
	@exit 1

endif # CONFIG_MODULES

# Single targets
# ---------------------------------------------------------------------------
# To build individual files in subdirectories, you can do like this:
#
#   make foo/bar/baz.s
#
# The supported suffixes for single-target are listed in 'single-targets'
#
# To build only under specific subdirectories, you can do like this:
#
#   make foo/bar/baz/

ifdef single-build

# .ko is special because modpost is needed
single-ko := $(sort $(filter %.ko, $(MAKECMDGOALS)))
single-no-ko := $(sort $(patsubst %.ko,%.mod, $(MAKECMDGOALS)))

$(single-ko): single_modpost
	@:
$(single-no-ko): descend
	@:

ifeq ($(KBUILD_EXTMOD),)
# For the single build of in-tree modules, use a temporary file to avoid
# the situation of modules_install installing an invalid modules.order.
MODORDER := .modules.tmp
endif

PHONY += single_modpost
single_modpost: $(single-no-ko) modules_prepare
	$(Q){ $(foreach m, $(single-ko), echo $(extmod_prefix)$m;) } > $(MODORDER)
	$(Q)$(MAKE) -f $(srctree)/scripts/Makefile.modpost

KBUILD_MODULES := 1

export KBUILD_SINGLE_TARGETS := $(addprefix $(extmod_prefix), $(single-no-ko))

# trim unrelated directories
build-dirs := $(foreach d, $(build-dirs), \
			$(if $(filter $(d)/%, $(KBUILD_SINGLE_TARGETS)), $(d)))

endif

ifndef CONFIG_MODULES
KBUILD_MODULES :=
endif

# Handle descending into subdirectories listed in $(build-dirs)
# Preset locale variables to speed up the build process. Limit locale
# tweaks to this spot to avoid wrong language settings when running
# make menuconfig etc.
# Error messages still appears in the original language
PHONY += descend $(build-dirs)
descend: $(build-dirs)
$(build-dirs): prepare
	$(Q)$(MAKE) $(build)=$@ \
	single-build=$(if $(filter-out $@/, $(filter $@/%, $(KBUILD_SINGLE_TARGETS))),1) \
	need-builtin=1 need-modorder=1

clean-dirs := $(addprefix _clean_, $(clean-dirs))
PHONY += $(clean-dirs) clean
$(clean-dirs):
	$(Q)$(MAKE) $(clean)=$(patsubst _clean_%,%,$@)

clean: $(clean-dirs)
	$(call cmd,rmfiles)
	@find $(if $(KBUILD_EXTMOD), $(KBUILD_EXTMOD), .) $(RCS_FIND_IGNORE) \
		\( -name '*.[aios]' -o -name '*.ko' -o -name '.*.cmd' \
		-o -name '*.ko.*' \
		-o -name '*.dtb' -o -name '*.dtbo' -o -name '*.dtb.S' -o -name '*.dt.yaml' \
		-o -name '*.dwo' -o -name '*.lst' \
		-o -name '*.su' -o -name '*.mod' \
		-o -name '.*.d' -o -name '.*.tmp' -o -name '*.mod.c' \
		-o -name '*.lex.c' -o -name '*.tab.[ch]' \
		-o -name '*.asn1.[ch]' \
		-o -name '*.symtypes' -o -name 'modules.order' \
		-o -name '.tmp_*.o.*' \
		-o -name '*.c.[012]*.*' \
		-o -name '*.ll' \
		-o -name '*.gcno' \
		-o -name '*.*.symversions' \) -type f -print | xargs rm -f

# Generate tags for editors
# ---------------------------------------------------------------------------
quiet_cmd_tags = GEN     $@
      cmd_tags = $(BASH) $(srctree)/scripts/tags.sh $@

tags TAGS cscope gtags: FORCE
	$(call cmd,tags)

# Script to generate missing namespace dependencies
# ---------------------------------------------------------------------------

PHONY += nsdeps
nsdeps: export KBUILD_NSDEPS=1
nsdeps: modules
	$(Q)$(CONFIG_SHELL) $(srctree)/scripts/nsdeps

# Clang Tooling
# ---------------------------------------------------------------------------

quiet_cmd_gen_compile_commands = GEN     $@
      cmd_gen_compile_commands = $(PYTHON3) $< -a $(AR) -o $@ $(filter-out $<, $(real-prereqs))

$(extmod_prefix)compile_commands.json: scripts/clang-tools/gen_compile_commands.py \
	$(if $(KBUILD_EXTMOD),,$(KBUILD_VMLINUX_OBJS) $(KBUILD_VMLINUX_LIBS)) \
	$(if $(CONFIG_MODULES), $(MODORDER)) FORCE
	$(call if_changed,gen_compile_commands)

targets += $(extmod_prefix)compile_commands.json

PHONY += clang-tidy clang-analyzer

ifdef CONFIG_CC_IS_CLANG
quiet_cmd_clang_tools = CHECK   $<
      cmd_clang_tools = $(PYTHON3) $(srctree)/scripts/clang-tools/run-clang-tools.py $@ $<

clang-tidy clang-analyzer: $(extmod_prefix)compile_commands.json
	$(call cmd,clang_tools)
else
clang-tidy clang-analyzer:
	@echo "$@ requires CC=clang" >&2
	@false
endif

# Scripts to check various things for consistency
# ---------------------------------------------------------------------------

PHONY += includecheck versioncheck coccicheck export_report

includecheck:
	find $(srctree)/* $(RCS_FIND_IGNORE) \
		-name '*.[hcS]' -type f -print | sort \
		| xargs $(PERL) -w $(srctree)/scripts/checkincludes.pl

versioncheck:
	find $(srctree)/* $(RCS_FIND_IGNORE) \
		-name '*.[hcS]' -type f -print | sort \
		| xargs $(PERL) -w $(srctree)/scripts/checkversion.pl

coccicheck:
	$(Q)$(BASH) $(srctree)/scripts/$@

export_report:
	$(PERL) $(srctree)/scripts/export_report.pl

PHONY += checkstack kernelrelease kernelversion image_name

# UML needs a little special treatment here.  It wants to use the host
# toolchain, so needs $(SUBARCH) passed to checkstack.pl.  Everyone
# else wants $(ARCH), including people doing cross-builds, which means
# that $(SUBARCH) doesn't work here.
ifeq ($(ARCH), um)
CHECKSTACK_ARCH := $(SUBARCH)
else
CHECKSTACK_ARCH := $(ARCH)
endif
checkstack:
	$(OBJDUMP) -d vmlinux $$(find . -name '*.ko') | \
	$(PERL) $(srctree)/scripts/checkstack.pl $(CHECKSTACK_ARCH)

kernelrelease:
	@echo "$(KERNELVERSION)$$($(CONFIG_SHELL) $(srctree)/scripts/setlocalversion $(srctree))"

kernelversion:
	@echo $(KERNELVERSION)

image_name:
	@echo $(KBUILD_IMAGE)

quiet_cmd_rmfiles = $(if $(wildcard $(rm-files)),CLEAN   $(wildcard $(rm-files)))
      cmd_rmfiles = rm -rf $(rm-files)

# read saved command lines for existing targets
existing-targets := $(wildcard $(sort $(targets)))

-include $(foreach f,$(existing-targets),$(dir $(f)).$(notdir $(f)).cmd)

endif # config-build
endif # mixed-build
endif # need-sub-make

PHONY += FORCE
FORCE:

# Declare the contents of the PHONY variable as phony.  We keep that
# information in a variable so we can use it in if_changed and friends.
.PHONY: $(PHONY)<|MERGE_RESOLUTION|>--- conflicted
+++ resolved
@@ -2,11 +2,7 @@
 VERSION = 5
 PATCHLEVEL = 15
 SUBLEVEL = 0
-<<<<<<< HEAD
-EXTRAVERSION = -rc2
-=======
 EXTRAVERSION = -rc4
->>>>>>> e2532d16
 NAME = Opossums on Parade
 
 # *DOCUMENTATION*

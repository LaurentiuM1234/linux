--- conflicted
+++ resolved
@@ -2,11 +2,7 @@
 VERSION = 5
 PATCHLEVEL = 14
 SUBLEVEL = 0
-<<<<<<< HEAD
-EXTRAVERSION = -rc7
-=======
 EXTRAVERSION = -rc1
->>>>>>> 934d0587
 NAME = Opossums on Parade
 
 # *DOCUMENTATION*

--- conflicted
+++ resolved
@@ -793,17 +793,6 @@
  * lock.
  */
 static inline int
-<<<<<<< HEAD
-copy_present_page(struct mm_struct *dst_mm, struct mm_struct *src_mm,
-		pte_t *dst_pte, pte_t *src_pte,
-		struct vm_area_struct *vma, struct vm_area_struct *new,
-		unsigned long addr, int *rss, struct page **prealloc,
-		pte_t pte, struct page *page)
-{
-	struct page *new_page;
-
-	if (!is_cow_mapping(vma->vm_flags))
-=======
 copy_present_page(struct vm_area_struct *dst_vma, struct vm_area_struct *src_vma,
 		  pte_t *dst_pte, pte_t *src_pte, unsigned long addr, int *rss,
 		  struct page **prealloc, pte_t pte, struct page *page)
@@ -812,7 +801,6 @@
 	struct page *new_page;
 
 	if (!is_cow_mapping(src_vma->vm_flags))
->>>>>>> 46bbf461
 		return 1;
 
 	/*
@@ -842,18 +830,6 @@
 	 * over and copy the page & arm it.
 	 */
 	*prealloc = NULL;
-<<<<<<< HEAD
-	copy_user_highpage(new_page, page, addr, vma);
-	__SetPageUptodate(new_page);
-	page_add_new_anon_rmap(new_page, new, addr, false);
-	lru_cache_add_inactive_or_unevictable(new_page, new);
-	rss[mm_counter(new_page)]++;
-
-	/* All done, just insert the new page copy in the child */
-	pte = mk_pte(new_page, new->vm_page_prot);
-	pte = maybe_mkwrite(pte_mkdirty(pte), new);
-	set_pte_at(dst_mm, addr, dst_pte, pte);
-=======
 	copy_user_highpage(new_page, page, addr, src_vma);
 	__SetPageUptodate(new_page);
 	page_add_new_anon_rmap(new_page, dst_vma, addr, false);
@@ -864,7 +840,6 @@
 	pte = mk_pte(new_page, dst_vma->vm_page_prot);
 	pte = maybe_mkwrite(pte_mkdirty(pte), dst_vma);
 	set_pte_at(dst_vma->vm_mm, addr, dst_pte, pte);
->>>>>>> 46bbf461
 	return 0;
 }
 
@@ -873,26 +848,6 @@
  * is required to copy this pte.
  */
 static inline int
-<<<<<<< HEAD
-copy_present_pte(struct mm_struct *dst_mm, struct mm_struct *src_mm,
-		pte_t *dst_pte, pte_t *src_pte, struct vm_area_struct *vma,
-		struct vm_area_struct *new,
-		unsigned long addr, int *rss, struct page **prealloc)
-{
-	unsigned long vm_flags = vma->vm_flags;
-	pte_t pte = *src_pte;
-	struct page *page;
-
-	page = vm_normal_page(vma, addr, pte);
-	if (page) {
-		int retval;
-
-		retval = copy_present_page(dst_mm, src_mm,
-			dst_pte, src_pte,
-			vma, new,
-			addr, rss, prealloc,
-			pte, page);
-=======
 copy_present_pte(struct vm_area_struct *dst_vma, struct vm_area_struct *src_vma,
 		 pte_t *dst_pte, pte_t *src_pte, unsigned long addr, int *rss,
 		 struct page **prealloc)
@@ -908,7 +863,6 @@
 
 		retval = copy_present_page(dst_vma, src_vma, dst_pte, src_pte,
 					   addr, rss, prealloc, pte, page);
->>>>>>> 46bbf461
 		if (retval <= 0)
 			return retval;
 
@@ -942,35 +896,6 @@
 	if (!(vm_flags & VM_UFFD_WP))
 		pte = pte_clear_uffd_wp(pte);
 
-<<<<<<< HEAD
-	set_pte_at(dst_mm, addr, dst_pte, pte);
-	return 0;
-}
-
-static inline struct page *
-page_copy_prealloc(struct mm_struct *src_mm, struct vm_area_struct *vma,
-		   unsigned long addr)
-{
-	struct page *new_page;
-
-	new_page = alloc_page_vma(GFP_HIGHUSER_MOVABLE, vma, addr);
-	if (!new_page)
-		return NULL;
-
-	if (mem_cgroup_charge(new_page, src_mm, GFP_KERNEL)) {
-		put_page(new_page);
-		return NULL;
-	}
-	cgroup_throttle_swaprate(new_page, GFP_KERNEL);
-
-	return new_page;
-}
-
-static int copy_pte_range(struct mm_struct *dst_mm, struct mm_struct *src_mm,
-		   pmd_t *dst_pmd, pmd_t *src_pmd, struct vm_area_struct *vma,
-		   struct vm_area_struct *new,
-		   unsigned long addr, unsigned long end)
-=======
 	set_pte_at(dst_vma->vm_mm, addr, dst_pte, pte);
 	return 0;
 }
@@ -998,7 +923,6 @@
 copy_pte_range(struct vm_area_struct *dst_vma, struct vm_area_struct *src_vma,
 	       pmd_t *dst_pmd, pmd_t *src_pmd, unsigned long addr,
 	       unsigned long end)
->>>>>>> 46bbf461
 {
 	struct mm_struct *dst_mm = dst_vma->vm_mm;
 	struct mm_struct *src_mm = src_vma->vm_mm;
@@ -1044,24 +968,15 @@
 		if (unlikely(!pte_present(*src_pte))) {
 			entry.val = copy_nonpresent_pte(dst_mm, src_mm,
 							dst_pte, src_pte,
-<<<<<<< HEAD
-							vma, addr, rss);
-=======
 							src_vma, addr, rss);
->>>>>>> 46bbf461
 			if (entry.val)
 				break;
 			progress += 8;
 			continue;
 		}
 		/* copy_present_pte() will clear `*prealloc' if consumed */
-<<<<<<< HEAD
-		ret = copy_present_pte(dst_mm, src_mm, dst_pte, src_pte,
-				       vma, new, addr, rss, &prealloc);
-=======
 		ret = copy_present_pte(dst_vma, src_vma, dst_pte, src_pte,
 				       addr, rss, &prealloc);
->>>>>>> 46bbf461
 		/*
 		 * If we need a pre-allocated page for this pte, drop the
 		 * locks, allocate, and try again.
@@ -1096,11 +1011,7 @@
 		entry.val = 0;
 	} else if (ret) {
 		WARN_ON_ONCE(ret != -EAGAIN);
-<<<<<<< HEAD
-		prealloc = page_copy_prealloc(src_mm, vma, addr);
-=======
 		prealloc = page_copy_prealloc(src_mm, src_vma, addr);
->>>>>>> 46bbf461
 		if (!prealloc)
 			return -ENOMEM;
 		/* We've captured and resolved the error. Reset, try again. */
@@ -1114,17 +1025,10 @@
 	return ret;
 }
 
-<<<<<<< HEAD
-static inline int copy_pmd_range(struct mm_struct *dst_mm, struct mm_struct *src_mm,
-		pud_t *dst_pud, pud_t *src_pud, struct vm_area_struct *vma,
-		struct vm_area_struct *new,
-		unsigned long addr, unsigned long end)
-=======
 static inline int
 copy_pmd_range(struct vm_area_struct *dst_vma, struct vm_area_struct *src_vma,
 	       pud_t *dst_pud, pud_t *src_pud, unsigned long addr,
 	       unsigned long end)
->>>>>>> 46bbf461
 {
 	struct mm_struct *dst_mm = dst_vma->vm_mm;
 	struct mm_struct *src_mm = src_vma->vm_mm;
@@ -1151,29 +1055,17 @@
 		}
 		if (pmd_none_or_clear_bad(src_pmd))
 			continue;
-<<<<<<< HEAD
-		if (copy_pte_range(dst_mm, src_mm, dst_pmd, src_pmd,
-				   vma, new, addr, next))
-=======
 		if (copy_pte_range(dst_vma, src_vma, dst_pmd, src_pmd,
 				   addr, next))
->>>>>>> 46bbf461
 			return -ENOMEM;
 	} while (dst_pmd++, src_pmd++, addr = next, addr != end);
 	return 0;
 }
 
-<<<<<<< HEAD
-static inline int copy_pud_range(struct mm_struct *dst_mm, struct mm_struct *src_mm,
-		p4d_t *dst_p4d, p4d_t *src_p4d, struct vm_area_struct *vma,
-		struct vm_area_struct *new,
-		unsigned long addr, unsigned long end)
-=======
 static inline int
 copy_pud_range(struct vm_area_struct *dst_vma, struct vm_area_struct *src_vma,
 	       p4d_t *dst_p4d, p4d_t *src_p4d, unsigned long addr,
 	       unsigned long end)
->>>>>>> 46bbf461
 {
 	struct mm_struct *dst_mm = dst_vma->vm_mm;
 	struct mm_struct *src_mm = src_vma->vm_mm;
@@ -1200,29 +1092,17 @@
 		}
 		if (pud_none_or_clear_bad(src_pud))
 			continue;
-<<<<<<< HEAD
-		if (copy_pmd_range(dst_mm, src_mm, dst_pud, src_pud,
-				   vma, new, addr, next))
-=======
 		if (copy_pmd_range(dst_vma, src_vma, dst_pud, src_pud,
 				   addr, next))
->>>>>>> 46bbf461
 			return -ENOMEM;
 	} while (dst_pud++, src_pud++, addr = next, addr != end);
 	return 0;
 }
 
-<<<<<<< HEAD
-static inline int copy_p4d_range(struct mm_struct *dst_mm, struct mm_struct *src_mm,
-		pgd_t *dst_pgd, pgd_t *src_pgd, struct vm_area_struct *vma,
-		struct vm_area_struct *new,
-		unsigned long addr, unsigned long end)
-=======
 static inline int
 copy_p4d_range(struct vm_area_struct *dst_vma, struct vm_area_struct *src_vma,
 	       pgd_t *dst_pgd, pgd_t *src_pgd, unsigned long addr,
 	       unsigned long end)
->>>>>>> 46bbf461
 {
 	struct mm_struct *dst_mm = dst_vma->vm_mm;
 	p4d_t *src_p4d, *dst_p4d;
@@ -1236,25 +1116,15 @@
 		next = p4d_addr_end(addr, end);
 		if (p4d_none_or_clear_bad(src_p4d))
 			continue;
-<<<<<<< HEAD
-		if (copy_pud_range(dst_mm, src_mm, dst_p4d, src_p4d,
-				   vma, new, addr, next))
-=======
 		if (copy_pud_range(dst_vma, src_vma, dst_p4d, src_p4d,
 				   addr, next))
->>>>>>> 46bbf461
 			return -ENOMEM;
 	} while (dst_p4d++, src_p4d++, addr = next, addr != end);
 	return 0;
 }
 
-<<<<<<< HEAD
-int copy_page_range(struct mm_struct *dst_mm, struct mm_struct *src_mm,
-		    struct vm_area_struct *vma, struct vm_area_struct *new)
-=======
 int
 copy_page_range(struct vm_area_struct *dst_vma, struct vm_area_struct *src_vma)
->>>>>>> 46bbf461
 {
 	pgd_t *src_pgd, *dst_pgd;
 	unsigned long next;
@@ -1310,13 +1180,8 @@
 		next = pgd_addr_end(addr, end);
 		if (pgd_none_or_clear_bad(src_pgd))
 			continue;
-<<<<<<< HEAD
-		if (unlikely(copy_p4d_range(dst_mm, src_mm, dst_pgd, src_pgd,
-					    vma, new, addr, next))) {
-=======
 		if (unlikely(copy_p4d_range(dst_vma, src_vma, dst_pgd, src_pgd,
 					    addr, next))) {
->>>>>>> 46bbf461
 			ret = -ENOMEM;
 			break;
 		}

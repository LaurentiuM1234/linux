--- conflicted
+++ resolved
@@ -1599,53 +1599,12 @@
 			break;
 
 		if (pte_present(ptent)) {
-<<<<<<< HEAD
-			unsigned int delay_rmap;
-
-			page = vm_normal_page(vma, addr, ptent);
-			if (unlikely(!should_zap_page(details, page)))
-				continue;
-			ptent = ptep_get_and_clear_full(mm, addr, pte,
-							tlb->fullmm);
-			arch_check_zapped_pte(vma, ptent);
-			tlb_remove_tlb_entry(tlb, pte, addr);
-			zap_install_uffd_wp_if_needed(vma, addr, pte, details,
-						      ptent);
-			if (unlikely(!page)) {
-				ksm_might_unmap_zero_page(mm, ptent);
-				continue;
-			}
-
-			folio = page_folio(page);
-			delay_rmap = 0;
-			if (!folio_test_anon(folio)) {
-				if (pte_dirty(ptent)) {
-					folio_mark_dirty(folio);
-					if (tlb_delay_rmap(tlb)) {
-						delay_rmap = 1;
-						force_flush = 1;
-					}
-				}
-				if (pte_young(ptent) && likely(vma_has_recency(vma)))
-					folio_mark_accessed(folio);
-			}
-			rss[mm_counter(page)]--;
-			if (!delay_rmap) {
-				folio_remove_rmap_pte(folio, page, vma);
-				if (unlikely(page_mapcount(page) < 0))
-					print_bad_pte(vma, addr, ptent, page);
-			}
-			if (unlikely(__tlb_remove_page(tlb, page, delay_rmap))) {
-				force_flush = 1;
-				addr += PAGE_SIZE;
-=======
 			max_nr = (end - addr) / PAGE_SIZE;
 			nr = zap_present_ptes(tlb, vma, pte, ptent, max_nr,
 					      addr, details, rss, &force_flush,
 					      &force_break);
 			if (unlikely(force_break)) {
 				addr += nr * PAGE_SIZE;
->>>>>>> c50bf762
 				break;
 			}
 			continue;

--- conflicted
+++ resolved
@@ -274,10 +274,7 @@
 		else
 			folio_deactivate(folio);
 		applied += folio_nr_pages(folio);
-<<<<<<< HEAD
-=======
 put_folio:
->>>>>>> 2b90b6ac
 		folio_put(folio);
 	}
 	return applied * PAGE_SIZE;

--- conflicted
+++ resolved
@@ -3209,9 +3209,6 @@
 	return 0;
 }
 late_initcall(migrate_on_reclaim_init);
-<<<<<<< HEAD
-#endif /* CONFIG_HOTPLUG_CPU */
-=======
 #endif /* CONFIG_HOTPLUG_CPU */
 
 bool numa_demotion_enabled = false;
@@ -3273,5 +3270,4 @@
 	return err;
 }
 subsys_initcall(numa_init_sysfs);
-#endif
->>>>>>> b04bc3ed
+#endif
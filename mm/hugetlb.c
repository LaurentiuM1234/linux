--- conflicted
+++ resolved
@@ -6666,15 +6666,10 @@
 			 * pre-allocations to install pte markers.
 			 */
 			ptep = huge_pte_alloc(mm, vma, address, psize);
-<<<<<<< HEAD
-			if (!ptep)
-				break;
-=======
 			if (!ptep) {
 				pages = -ENOMEM;
 				break;
 			}
->>>>>>> 282db109
 		}
 		ptl = huge_pte_lock(h, mm, ptep);
 		if (huge_pmd_unshare(mm, vma, address, ptep)) {

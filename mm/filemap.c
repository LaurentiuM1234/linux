// SPDX-License-Identifier: GPL-2.0-only
/*
 *	linux/mm/filemap.c
 *
 * Copyright (C) 1994-1999  Linus Torvalds
 */

/*
 * This file handles the generic file mmap semantics used by
 * most "normal" filesystems (but you don't /have/ to use this:
 * the NFS filesystem used to do this differently, for example)
 */
#include <linux/export.h>
#include <linux/compiler.h>
#include <linux/dax.h>
#include <linux/fs.h>
#include <linux/sched/signal.h>
#include <linux/uaccess.h>
#include <linux/capability.h>
#include <linux/kernel_stat.h>
#include <linux/gfp.h>
#include <linux/mm.h>
#include <linux/swap.h>
#include <linux/mman.h>
#include <linux/pagemap.h>
#include <linux/file.h>
#include <linux/uio.h>
#include <linux/error-injection.h>
#include <linux/hash.h>
#include <linux/writeback.h>
#include <linux/backing-dev.h>
#include <linux/pagevec.h>
#include <linux/blkdev.h>
#include <linux/security.h>
#include <linux/cpuset.h>
#include <linux/hugetlb.h>
#include <linux/memcontrol.h>
#include <linux/cleancache.h>
#include <linux/shmem_fs.h>
#include <linux/rmap.h>
#include <linux/delayacct.h>
#include <linux/psi.h>
#include <linux/ramfs.h>
#include <linux/page_idle.h>
#include "internal.h"

#define CREATE_TRACE_POINTS
#include <trace/events/filemap.h>

/*
 * FIXME: remove all knowledge of the buffer layer from the core VM
 */
#include <linux/buffer_head.h> /* for try_to_free_buffers */

#include <asm/mman.h>

/*
 * Shared mappings implemented 30.11.1994. It's not fully working yet,
 * though.
 *
 * Shared mappings now work. 15.8.1995  Bruno.
 *
 * finished 'unifying' the page and buffer cache and SMP-threaded the
 * page-cache, 21.05.1999, Ingo Molnar <mingo@redhat.com>
 *
 * SMP-threaded pagemap-LRU 1999, Andrea Arcangeli <andrea@suse.de>
 */

/*
 * Lock ordering:
 *
 *  ->i_mmap_rwsem		(truncate_pagecache)
 *    ->private_lock		(__free_pte->__set_page_dirty_buffers)
 *      ->swap_lock		(exclusive_swap_page, others)
 *        ->i_pages lock
 *
 *  ->i_mutex
 *    ->i_mmap_rwsem		(truncate->unmap_mapping_range)
 *
 *  ->mmap_lock
 *    ->i_mmap_rwsem
 *      ->page_table_lock or pte_lock	(various, mainly in memory.c)
 *        ->i_pages lock	(arch-dependent flush_dcache_mmap_lock)
 *
 *  ->mmap_lock
 *    ->lock_page		(access_process_vm)
 *
 *  ->i_mutex			(generic_perform_write)
 *    ->mmap_lock		(fault_in_pages_readable->do_page_fault)
 *
 *  bdi->wb.list_lock
 *    sb_lock			(fs/fs-writeback.c)
 *    ->i_pages lock		(__sync_single_inode)
 *
 *  ->i_mmap_rwsem
 *    ->anon_vma.lock		(vma_adjust)
 *
 *  ->anon_vma.lock
 *    ->page_table_lock or pte_lock	(anon_vma_prepare and various)
 *
 *  ->page_table_lock or pte_lock
 *    ->swap_lock		(try_to_unmap_one)
 *    ->private_lock		(try_to_unmap_one)
 *    ->i_pages lock		(try_to_unmap_one)
 *    ->lruvec->lru_lock	(follow_page->mark_page_accessed)
 *    ->lruvec->lru_lock	(check_pte_range->isolate_lru_page)
 *    ->private_lock		(page_remove_rmap->set_page_dirty)
 *    ->i_pages lock		(page_remove_rmap->set_page_dirty)
 *    bdi.wb->list_lock		(page_remove_rmap->set_page_dirty)
 *    ->inode->i_lock		(page_remove_rmap->set_page_dirty)
 *    ->memcg->move_lock	(page_remove_rmap->lock_page_memcg)
 *    bdi.wb->list_lock		(zap_pte_range->set_page_dirty)
 *    ->inode->i_lock		(zap_pte_range->set_page_dirty)
 *    ->private_lock		(zap_pte_range->__set_page_dirty_buffers)
 *
 * ->i_mmap_rwsem
 *   ->tasklist_lock            (memory_failure, collect_procs_ao)
 */

static void page_cache_delete(struct address_space *mapping,
				   struct page *page, void *shadow)
{
	XA_STATE(xas, &mapping->i_pages, page->index);
	unsigned int nr = 1;

	mapping_set_update(&xas, mapping);

	/* hugetlb pages are represented by a single entry in the xarray */
	if (!PageHuge(page)) {
		xas_set_order(&xas, page->index, compound_order(page));
		nr = compound_nr(page);
	}

	VM_BUG_ON_PAGE(!PageLocked(page), page);
	VM_BUG_ON_PAGE(PageTail(page), page);
	VM_BUG_ON_PAGE(nr != 1 && shadow, page);

	xas_store(&xas, shadow);
	xas_init_marks(&xas);

	page->mapping = NULL;
	/* Leave page->index set: truncation lookup relies upon it */

	if (shadow) {
		mapping->nrexceptional += nr;
		/*
		 * Make sure the nrexceptional update is committed before
		 * the nrpages update so that final truncate racing
		 * with reclaim does not see both counters 0 at the
		 * same time and miss a shadow entry.
		 */
		smp_wmb();
	}
	mapping->nrpages -= nr;
}

static void unaccount_page_cache_page(struct address_space *mapping,
				      struct page *page)
{
	int nr;

	/*
	 * if we're uptodate, flush out into the cleancache, otherwise
	 * invalidate any existing cleancache entries.  We can't leave
	 * stale data around in the cleancache once our page is gone
	 */
	if (PageUptodate(page) && PageMappedToDisk(page))
		cleancache_put_page(page);
	else
		cleancache_invalidate_page(mapping, page);

	VM_BUG_ON_PAGE(PageTail(page), page);
	VM_BUG_ON_PAGE(page_mapped(page), page);
	if (!IS_ENABLED(CONFIG_DEBUG_VM) && unlikely(page_mapped(page))) {
		int mapcount;

		pr_alert("BUG: Bad page cache in process %s  pfn:%05lx\n",
			 current->comm, page_to_pfn(page));
		dump_page(page, "still mapped when deleted");
		dump_stack();
		add_taint(TAINT_BAD_PAGE, LOCKDEP_NOW_UNRELIABLE);

		mapcount = page_mapcount(page);
		if (mapping_exiting(mapping) &&
		    page_count(page) >= mapcount + 2) {
			/*
			 * All vmas have already been torn down, so it's
			 * a good bet that actually the page is unmapped,
			 * and we'd prefer not to leak it: if we're wrong,
			 * some other bad page check should catch it later.
			 */
			page_mapcount_reset(page);
			page_ref_sub(page, mapcount);
		}
	}

	/* hugetlb pages do not participate in page cache accounting. */
	if (PageHuge(page))
		return;

	nr = thp_nr_pages(page);

	__mod_lruvec_page_state(page, NR_FILE_PAGES, -nr);
	if (PageSwapBacked(page)) {
		__mod_lruvec_page_state(page, NR_SHMEM, -nr);
		if (PageTransHuge(page))
			__dec_lruvec_page_state(page, NR_SHMEM_THPS);
	} else if (PageTransHuge(page)) {
		__dec_lruvec_page_state(page, NR_FILE_THPS);
		filemap_nr_thps_dec(mapping);
	}

	/*
	 * At this point page must be either written or cleaned by
	 * truncate.  Dirty page here signals a bug and loss of
	 * unwritten data.
	 *
	 * This fixes dirty accounting after removing the page entirely
	 * but leaves PageDirty set: it has no effect for truncated
	 * page and anyway will be cleared before returning page into
	 * buddy allocator.
	 */
	if (WARN_ON_ONCE(PageDirty(page)))
		account_page_cleaned(page, mapping, inode_to_wb(mapping->host));
}

/*
 * Delete a page from the page cache and free it. Caller has to make
 * sure the page is locked and that nobody else uses it - or that usage
 * is safe.  The caller must hold the i_pages lock.
 */
void __delete_from_page_cache(struct page *page, void *shadow)
{
	struct address_space *mapping = page->mapping;

	trace_mm_filemap_delete_from_page_cache(page);

	unaccount_page_cache_page(mapping, page);
	page_cache_delete(mapping, page, shadow);
}

static void page_cache_free_page(struct address_space *mapping,
				struct page *page)
{
	void (*freepage)(struct page *);

	freepage = mapping->a_ops->freepage;
	if (freepage)
		freepage(page);

	if (PageTransHuge(page) && !PageHuge(page)) {
		page_ref_sub(page, thp_nr_pages(page));
		VM_BUG_ON_PAGE(page_count(page) <= 0, page);
	} else {
		put_page(page);
	}
}

/**
 * delete_from_page_cache - delete page from page cache
 * @page: the page which the kernel is trying to remove from page cache
 *
 * This must be called only on pages that have been verified to be in the page
 * cache and locked.  It will never put the page into the free list, the caller
 * has a reference on the page.
 */
void delete_from_page_cache(struct page *page)
{
	struct address_space *mapping = page_mapping(page);
	unsigned long flags;

	BUG_ON(!PageLocked(page));
	xa_lock_irqsave(&mapping->i_pages, flags);
	__delete_from_page_cache(page, NULL);
	xa_unlock_irqrestore(&mapping->i_pages, flags);

	page_cache_free_page(mapping, page);
}
EXPORT_SYMBOL(delete_from_page_cache);

/*
 * page_cache_delete_batch - delete several pages from page cache
 * @mapping: the mapping to which pages belong
 * @pvec: pagevec with pages to delete
 *
 * The function walks over mapping->i_pages and removes pages passed in @pvec
 * from the mapping. The function expects @pvec to be sorted by page index
 * and is optimised for it to be dense.
 * It tolerates holes in @pvec (mapping entries at those indices are not
 * modified). The function expects only THP head pages to be present in the
 * @pvec.
 *
 * The function expects the i_pages lock to be held.
 */
static void page_cache_delete_batch(struct address_space *mapping,
			     struct pagevec *pvec)
{
	XA_STATE(xas, &mapping->i_pages, pvec->pages[0]->index);
	int total_pages = 0;
	int i = 0;
	struct page *page;

	mapping_set_update(&xas, mapping);
	xas_for_each(&xas, page, ULONG_MAX) {
		if (i >= pagevec_count(pvec))
			break;

		/* A swap/dax/shadow entry got inserted? Skip it. */
		if (xa_is_value(page))
			continue;
		/*
		 * A page got inserted in our range? Skip it. We have our
		 * pages locked so they are protected from being removed.
		 * If we see a page whose index is higher than ours, it
		 * means our page has been removed, which shouldn't be
		 * possible because we're holding the PageLock.
		 */
		if (page != pvec->pages[i]) {
			VM_BUG_ON_PAGE(page->index > pvec->pages[i]->index,
					page);
			continue;
		}

		WARN_ON_ONCE(!PageLocked(page));

		if (page->index == xas.xa_index)
			page->mapping = NULL;
		/* Leave page->index set: truncation lookup relies on it */

		/*
		 * Move to the next page in the vector if this is a regular
		 * page or the index is of the last sub-page of this compound
		 * page.
		 */
		if (page->index + compound_nr(page) - 1 == xas.xa_index)
			i++;
		xas_store(&xas, NULL);
		total_pages++;
	}
	mapping->nrpages -= total_pages;
}

void delete_from_page_cache_batch(struct address_space *mapping,
				  struct pagevec *pvec)
{
	int i;
	unsigned long flags;

	if (!pagevec_count(pvec))
		return;

	xa_lock_irqsave(&mapping->i_pages, flags);
	for (i = 0; i < pagevec_count(pvec); i++) {
		trace_mm_filemap_delete_from_page_cache(pvec->pages[i]);

		unaccount_page_cache_page(mapping, pvec->pages[i]);
	}
	page_cache_delete_batch(mapping, pvec);
	xa_unlock_irqrestore(&mapping->i_pages, flags);

	for (i = 0; i < pagevec_count(pvec); i++)
		page_cache_free_page(mapping, pvec->pages[i]);
}

int filemap_check_errors(struct address_space *mapping)
{
	int ret = 0;
	/* Check for outstanding write errors */
	if (test_bit(AS_ENOSPC, &mapping->flags) &&
	    test_and_clear_bit(AS_ENOSPC, &mapping->flags))
		ret = -ENOSPC;
	if (test_bit(AS_EIO, &mapping->flags) &&
	    test_and_clear_bit(AS_EIO, &mapping->flags))
		ret = -EIO;
	return ret;
}
EXPORT_SYMBOL(filemap_check_errors);

static int filemap_check_and_keep_errors(struct address_space *mapping)
{
	/* Check for outstanding write errors */
	if (test_bit(AS_EIO, &mapping->flags))
		return -EIO;
	if (test_bit(AS_ENOSPC, &mapping->flags))
		return -ENOSPC;
	return 0;
}

/**
 * __filemap_fdatawrite_range - start writeback on mapping dirty pages in range
 * @mapping:	address space structure to write
 * @start:	offset in bytes where the range starts
 * @end:	offset in bytes where the range ends (inclusive)
 * @sync_mode:	enable synchronous operation
 *
 * Start writeback against all of a mapping's dirty pages that lie
 * within the byte offsets <start, end> inclusive.
 *
 * If sync_mode is WB_SYNC_ALL then this is a "data integrity" operation, as
 * opposed to a regular memory cleansing writeback.  The difference between
 * these two operations is that if a dirty page/buffer is encountered, it must
 * be waited upon, and not just skipped over.
 *
 * Return: %0 on success, negative error code otherwise.
 */
int __filemap_fdatawrite_range(struct address_space *mapping, loff_t start,
				loff_t end, int sync_mode)
{
	int ret;
	struct writeback_control wbc = {
		.sync_mode = sync_mode,
		.nr_to_write = LONG_MAX,
		.range_start = start,
		.range_end = end,
	};

	if (!mapping_can_writeback(mapping) ||
	    !mapping_tagged(mapping, PAGECACHE_TAG_DIRTY))
		return 0;

	wbc_attach_fdatawrite_inode(&wbc, mapping->host);
	ret = do_writepages(mapping, &wbc);
	wbc_detach_inode(&wbc);
	return ret;
}

static inline int __filemap_fdatawrite(struct address_space *mapping,
	int sync_mode)
{
	return __filemap_fdatawrite_range(mapping, 0, LLONG_MAX, sync_mode);
}

int filemap_fdatawrite(struct address_space *mapping)
{
	return __filemap_fdatawrite(mapping, WB_SYNC_ALL);
}
EXPORT_SYMBOL(filemap_fdatawrite);

int filemap_fdatawrite_range(struct address_space *mapping, loff_t start,
				loff_t end)
{
	return __filemap_fdatawrite_range(mapping, start, end, WB_SYNC_ALL);
}
EXPORT_SYMBOL(filemap_fdatawrite_range);

/**
 * filemap_flush - mostly a non-blocking flush
 * @mapping:	target address_space
 *
 * This is a mostly non-blocking flush.  Not suitable for data-integrity
 * purposes - I/O may not be started against all dirty pages.
 *
 * Return: %0 on success, negative error code otherwise.
 */
int filemap_flush(struct address_space *mapping)
{
	return __filemap_fdatawrite(mapping, WB_SYNC_NONE);
}
EXPORT_SYMBOL(filemap_flush);

/**
 * filemap_range_has_page - check if a page exists in range.
 * @mapping:           address space within which to check
 * @start_byte:        offset in bytes where the range starts
 * @end_byte:          offset in bytes where the range ends (inclusive)
 *
 * Find at least one page in the range supplied, usually used to check if
 * direct writing in this range will trigger a writeback.
 *
 * Return: %true if at least one page exists in the specified range,
 * %false otherwise.
 */
bool filemap_range_has_page(struct address_space *mapping,
			   loff_t start_byte, loff_t end_byte)
{
	struct page *page;
	XA_STATE(xas, &mapping->i_pages, start_byte >> PAGE_SHIFT);
	pgoff_t max = end_byte >> PAGE_SHIFT;

	if (end_byte < start_byte)
		return false;

	rcu_read_lock();
	for (;;) {
		page = xas_find(&xas, max);
		if (xas_retry(&xas, page))
			continue;
		/* Shadow entries don't count */
		if (xa_is_value(page))
			continue;
		/*
		 * We don't need to try to pin this page; we're about to
		 * release the RCU lock anyway.  It is enough to know that
		 * there was a page here recently.
		 */
		break;
	}
	rcu_read_unlock();

	return page != NULL;
}
EXPORT_SYMBOL(filemap_range_has_page);

static void __filemap_fdatawait_range(struct address_space *mapping,
				     loff_t start_byte, loff_t end_byte)
{
	pgoff_t index = start_byte >> PAGE_SHIFT;
	pgoff_t end = end_byte >> PAGE_SHIFT;
	struct pagevec pvec;
	int nr_pages;

	if (end_byte < start_byte)
		return;

	pagevec_init(&pvec);
	while (index <= end) {
		unsigned i;

		nr_pages = pagevec_lookup_range_tag(&pvec, mapping, &index,
				end, PAGECACHE_TAG_WRITEBACK);
		if (!nr_pages)
			break;

		for (i = 0; i < nr_pages; i++) {
			struct page *page = pvec.pages[i];

			wait_on_page_writeback(page);
			ClearPageError(page);
		}
		pagevec_release(&pvec);
		cond_resched();
	}
}

/**
 * filemap_fdatawait_range - wait for writeback to complete
 * @mapping:		address space structure to wait for
 * @start_byte:		offset in bytes where the range starts
 * @end_byte:		offset in bytes where the range ends (inclusive)
 *
 * Walk the list of under-writeback pages of the given address space
 * in the given range and wait for all of them.  Check error status of
 * the address space and return it.
 *
 * Since the error status of the address space is cleared by this function,
 * callers are responsible for checking the return value and handling and/or
 * reporting the error.
 *
 * Return: error status of the address space.
 */
int filemap_fdatawait_range(struct address_space *mapping, loff_t start_byte,
			    loff_t end_byte)
{
	__filemap_fdatawait_range(mapping, start_byte, end_byte);
	return filemap_check_errors(mapping);
}
EXPORT_SYMBOL(filemap_fdatawait_range);

/**
 * filemap_fdatawait_range_keep_errors - wait for writeback to complete
 * @mapping:		address space structure to wait for
 * @start_byte:		offset in bytes where the range starts
 * @end_byte:		offset in bytes where the range ends (inclusive)
 *
 * Walk the list of under-writeback pages of the given address space in the
 * given range and wait for all of them.  Unlike filemap_fdatawait_range(),
 * this function does not clear error status of the address space.
 *
 * Use this function if callers don't handle errors themselves.  Expected
 * call sites are system-wide / filesystem-wide data flushers: e.g. sync(2),
 * fsfreeze(8)
 */
int filemap_fdatawait_range_keep_errors(struct address_space *mapping,
		loff_t start_byte, loff_t end_byte)
{
	__filemap_fdatawait_range(mapping, start_byte, end_byte);
	return filemap_check_and_keep_errors(mapping);
}
EXPORT_SYMBOL(filemap_fdatawait_range_keep_errors);

/**
 * file_fdatawait_range - wait for writeback to complete
 * @file:		file pointing to address space structure to wait for
 * @start_byte:		offset in bytes where the range starts
 * @end_byte:		offset in bytes where the range ends (inclusive)
 *
 * Walk the list of under-writeback pages of the address space that file
 * refers to, in the given range and wait for all of them.  Check error
 * status of the address space vs. the file->f_wb_err cursor and return it.
 *
 * Since the error status of the file is advanced by this function,
 * callers are responsible for checking the return value and handling and/or
 * reporting the error.
 *
 * Return: error status of the address space vs. the file->f_wb_err cursor.
 */
int file_fdatawait_range(struct file *file, loff_t start_byte, loff_t end_byte)
{
	struct address_space *mapping = file->f_mapping;

	__filemap_fdatawait_range(mapping, start_byte, end_byte);
	return file_check_and_advance_wb_err(file);
}
EXPORT_SYMBOL(file_fdatawait_range);

/**
 * filemap_fdatawait_keep_errors - wait for writeback without clearing errors
 * @mapping: address space structure to wait for
 *
 * Walk the list of under-writeback pages of the given address space
 * and wait for all of them.  Unlike filemap_fdatawait(), this function
 * does not clear error status of the address space.
 *
 * Use this function if callers don't handle errors themselves.  Expected
 * call sites are system-wide / filesystem-wide data flushers: e.g. sync(2),
 * fsfreeze(8)
 *
 * Return: error status of the address space.
 */
int filemap_fdatawait_keep_errors(struct address_space *mapping)
{
	__filemap_fdatawait_range(mapping, 0, LLONG_MAX);
	return filemap_check_and_keep_errors(mapping);
}
EXPORT_SYMBOL(filemap_fdatawait_keep_errors);

/* Returns true if writeback might be needed or already in progress. */
static bool mapping_needs_writeback(struct address_space *mapping)
{
	if (dax_mapping(mapping))
		return mapping->nrexceptional;

	return mapping->nrpages;
}

/**
 * filemap_write_and_wait_range - write out & wait on a file range
 * @mapping:	the address_space for the pages
 * @lstart:	offset in bytes where the range starts
 * @lend:	offset in bytes where the range ends (inclusive)
 *
 * Write out and wait upon file offsets lstart->lend, inclusive.
 *
 * Note that @lend is inclusive (describes the last byte to be written) so
 * that this function can be used to write to the very end-of-file (end = -1).
 *
 * Return: error status of the address space.
 */
int filemap_write_and_wait_range(struct address_space *mapping,
				 loff_t lstart, loff_t lend)
{
	int err = 0;

	if (mapping_needs_writeback(mapping)) {
		err = __filemap_fdatawrite_range(mapping, lstart, lend,
						 WB_SYNC_ALL);
		/*
		 * Even if the above returned error, the pages may be
		 * written partially (e.g. -ENOSPC), so we wait for it.
		 * But the -EIO is special case, it may indicate the worst
		 * thing (e.g. bug) happened, so we avoid waiting for it.
		 */
		if (err != -EIO) {
			int err2 = filemap_fdatawait_range(mapping,
						lstart, lend);
			if (!err)
				err = err2;
		} else {
			/* Clear any previously stored errors */
			filemap_check_errors(mapping);
		}
	} else {
		err = filemap_check_errors(mapping);
	}
	return err;
}
EXPORT_SYMBOL(filemap_write_and_wait_range);

void __filemap_set_wb_err(struct address_space *mapping, int err)
{
	errseq_t eseq = errseq_set(&mapping->wb_err, err);

	trace_filemap_set_wb_err(mapping, eseq);
}
EXPORT_SYMBOL(__filemap_set_wb_err);

/**
 * file_check_and_advance_wb_err - report wb error (if any) that was previously
 * 				   and advance wb_err to current one
 * @file: struct file on which the error is being reported
 *
 * When userland calls fsync (or something like nfsd does the equivalent), we
 * want to report any writeback errors that occurred since the last fsync (or
 * since the file was opened if there haven't been any).
 *
 * Grab the wb_err from the mapping. If it matches what we have in the file,
 * then just quickly return 0. The file is all caught up.
 *
 * If it doesn't match, then take the mapping value, set the "seen" flag in
 * it and try to swap it into place. If it works, or another task beat us
 * to it with the new value, then update the f_wb_err and return the error
 * portion. The error at this point must be reported via proper channels
 * (a'la fsync, or NFS COMMIT operation, etc.).
 *
 * While we handle mapping->wb_err with atomic operations, the f_wb_err
 * value is protected by the f_lock since we must ensure that it reflects
 * the latest value swapped in for this file descriptor.
 *
 * Return: %0 on success, negative error code otherwise.
 */
int file_check_and_advance_wb_err(struct file *file)
{
	int err = 0;
	errseq_t old = READ_ONCE(file->f_wb_err);
	struct address_space *mapping = file->f_mapping;

	/* Locklessly handle the common case where nothing has changed */
	if (errseq_check(&mapping->wb_err, old)) {
		/* Something changed, must use slow path */
		spin_lock(&file->f_lock);
		old = file->f_wb_err;
		err = errseq_check_and_advance(&mapping->wb_err,
						&file->f_wb_err);
		trace_file_check_and_advance_wb_err(file, old);
		spin_unlock(&file->f_lock);
	}

	/*
	 * We're mostly using this function as a drop in replacement for
	 * filemap_check_errors. Clear AS_EIO/AS_ENOSPC to emulate the effect
	 * that the legacy code would have had on these flags.
	 */
	clear_bit(AS_EIO, &mapping->flags);
	clear_bit(AS_ENOSPC, &mapping->flags);
	return err;
}
EXPORT_SYMBOL(file_check_and_advance_wb_err);

/**
 * file_write_and_wait_range - write out & wait on a file range
 * @file:	file pointing to address_space with pages
 * @lstart:	offset in bytes where the range starts
 * @lend:	offset in bytes where the range ends (inclusive)
 *
 * Write out and wait upon file offsets lstart->lend, inclusive.
 *
 * Note that @lend is inclusive (describes the last byte to be written) so
 * that this function can be used to write to the very end-of-file (end = -1).
 *
 * After writing out and waiting on the data, we check and advance the
 * f_wb_err cursor to the latest value, and return any errors detected there.
 *
 * Return: %0 on success, negative error code otherwise.
 */
int file_write_and_wait_range(struct file *file, loff_t lstart, loff_t lend)
{
	int err = 0, err2;
	struct address_space *mapping = file->f_mapping;

	if (mapping_needs_writeback(mapping)) {
		err = __filemap_fdatawrite_range(mapping, lstart, lend,
						 WB_SYNC_ALL);
		/* See comment of filemap_write_and_wait() */
		if (err != -EIO)
			__filemap_fdatawait_range(mapping, lstart, lend);
	}
	err2 = file_check_and_advance_wb_err(file);
	if (!err)
		err = err2;
	return err;
}
EXPORT_SYMBOL(file_write_and_wait_range);

/**
 * replace_page_cache_page - replace a pagecache page with a new one
 * @old:	page to be replaced
 * @new:	page to replace with
 * @gfp_mask:	allocation mode
 *
 * This function replaces a page in the pagecache with a new one.  On
 * success it acquires the pagecache reference for the new page and
 * drops it for the old page.  Both the old and new pages must be
 * locked.  This function does not add the new page to the LRU, the
 * caller must do that.
 *
 * The remove + add is atomic.  This function cannot fail.
 *
 * Return: %0
 */
int replace_page_cache_page(struct page *old, struct page *new, gfp_t gfp_mask)
{
	struct address_space *mapping = old->mapping;
	void (*freepage)(struct page *) = mapping->a_ops->freepage;
	pgoff_t offset = old->index;
	XA_STATE(xas, &mapping->i_pages, offset);
	unsigned long flags;

	VM_BUG_ON_PAGE(!PageLocked(old), old);
	VM_BUG_ON_PAGE(!PageLocked(new), new);
	VM_BUG_ON_PAGE(new->mapping, new);

	get_page(new);
	new->mapping = mapping;
	new->index = offset;

	mem_cgroup_migrate(old, new);

	xas_lock_irqsave(&xas, flags);
	xas_store(&xas, new);

	old->mapping = NULL;
	/* hugetlb pages do not participate in page cache accounting. */
	if (!PageHuge(old))
		__dec_lruvec_page_state(old, NR_FILE_PAGES);
	if (!PageHuge(new))
		__inc_lruvec_page_state(new, NR_FILE_PAGES);
	if (PageSwapBacked(old))
		__dec_lruvec_page_state(old, NR_SHMEM);
	if (PageSwapBacked(new))
		__inc_lruvec_page_state(new, NR_SHMEM);
	xas_unlock_irqrestore(&xas, flags);
	if (freepage)
		freepage(old);
	put_page(old);

	return 0;
}
EXPORT_SYMBOL_GPL(replace_page_cache_page);

noinline int __add_to_page_cache_locked(struct page *page,
					struct address_space *mapping,
					pgoff_t offset, gfp_t gfp,
					void **shadowp)
{
	XA_STATE(xas, &mapping->i_pages, offset);
	int huge = PageHuge(page);
	int error;

	VM_BUG_ON_PAGE(!PageLocked(page), page);
	VM_BUG_ON_PAGE(PageSwapBacked(page), page);
	mapping_set_update(&xas, mapping);

	get_page(page);
	page->mapping = mapping;
	page->index = offset;

	if (!huge) {
		error = mem_cgroup_charge(page, current->mm, gfp);
		if (error)
			goto error;
	}

	gfp &= GFP_RECLAIM_MASK;

	do {
		unsigned int order = xa_get_order(xas.xa, xas.xa_index);
		void *entry, *old = NULL;

		if (order > thp_order(page))
			xas_split_alloc(&xas, xa_load(xas.xa, xas.xa_index),
					order, gfp);
		xas_lock_irq(&xas);
		xas_for_each_conflict(&xas, entry) {
			old = entry;
			if (!xa_is_value(entry)) {
				xas_set_err(&xas, -EEXIST);
				goto unlock;
			}
		}

		if (old) {
			if (shadowp)
				*shadowp = old;
			/* entry may have been split before we acquired lock */
			order = xa_get_order(xas.xa, xas.xa_index);
			if (order > thp_order(page)) {
				xas_split(&xas, old, order);
				xas_reset(&xas);
			}
		}

		xas_store(&xas, page);
		if (xas_error(&xas))
			goto unlock;

		if (old)
			mapping->nrexceptional--;
		mapping->nrpages++;

		/* hugetlb pages do not participate in page cache accounting */
		if (!huge)
			__inc_lruvec_page_state(page, NR_FILE_PAGES);
unlock:
		xas_unlock_irq(&xas);
	} while (xas_nomem(&xas, gfp));

	if (xas_error(&xas)) {
		error = xas_error(&xas);
		goto error;
	}

	trace_mm_filemap_add_to_page_cache(page);
	return 0;
error:
	page->mapping = NULL;
	/* Leave page->index set: truncation relies upon it */
	put_page(page);
	return error;
}
ALLOW_ERROR_INJECTION(__add_to_page_cache_locked, ERRNO);

/**
 * add_to_page_cache_locked - add a locked page to the pagecache
 * @page:	page to add
 * @mapping:	the page's address_space
 * @offset:	page index
 * @gfp_mask:	page allocation mode
 *
 * This function is used to add a page to the pagecache. It must be locked.
 * This function does not add the page to the LRU.  The caller must do that.
 *
 * Return: %0 on success, negative error code otherwise.
 */
int add_to_page_cache_locked(struct page *page, struct address_space *mapping,
		pgoff_t offset, gfp_t gfp_mask)
{
	return __add_to_page_cache_locked(page, mapping, offset,
					  gfp_mask, NULL);
}
EXPORT_SYMBOL(add_to_page_cache_locked);

int add_to_page_cache_lru(struct page *page, struct address_space *mapping,
				pgoff_t offset, gfp_t gfp_mask)
{
	void *shadow = NULL;
	int ret;

	__SetPageLocked(page);
	ret = __add_to_page_cache_locked(page, mapping, offset,
					 gfp_mask, &shadow);
	if (unlikely(ret))
		__ClearPageLocked(page);
	else {
		/*
		 * The page might have been evicted from cache only
		 * recently, in which case it should be activated like
		 * any other repeatedly accessed page.
		 * The exception is pages getting rewritten; evicting other
		 * data from the working set, only to cache data that will
		 * get overwritten with something else, is a waste of memory.
		 */
		WARN_ON_ONCE(PageActive(page));
		if (!(gfp_mask & __GFP_WRITE) && shadow)
			workingset_refault(page, shadow);
		lru_cache_add(page);
	}
	return ret;
}
EXPORT_SYMBOL_GPL(add_to_page_cache_lru);

#ifdef CONFIG_NUMA
struct page *__page_cache_alloc(gfp_t gfp)
{
	int n;
	struct page *page;

	if (cpuset_do_page_mem_spread()) {
		unsigned int cpuset_mems_cookie;
		do {
			cpuset_mems_cookie = read_mems_allowed_begin();
			n = cpuset_mem_spread_node();
			page = __alloc_pages_node(n, gfp, 0);
		} while (!page && read_mems_allowed_retry(cpuset_mems_cookie));

		return page;
	}
	return alloc_pages(gfp, 0);
}
EXPORT_SYMBOL(__page_cache_alloc);
#endif

/*
 * In order to wait for pages to become available there must be
 * waitqueues associated with pages. By using a hash table of
 * waitqueues where the bucket discipline is to maintain all
 * waiters on the same queue and wake all when any of the pages
 * become available, and for the woken contexts to check to be
 * sure the appropriate page became available, this saves space
 * at a cost of "thundering herd" phenomena during rare hash
 * collisions.
 */
#define PAGE_WAIT_TABLE_BITS 8
#define PAGE_WAIT_TABLE_SIZE (1 << PAGE_WAIT_TABLE_BITS)
static wait_queue_head_t page_wait_table[PAGE_WAIT_TABLE_SIZE] __cacheline_aligned;

static wait_queue_head_t *page_waitqueue(struct page *page)
{
	return &page_wait_table[hash_ptr(page, PAGE_WAIT_TABLE_BITS)];
}

void __init pagecache_init(void)
{
	int i;

	for (i = 0; i < PAGE_WAIT_TABLE_SIZE; i++)
		init_waitqueue_head(&page_wait_table[i]);

	page_writeback_init();
}

/*
 * The page wait code treats the "wait->flags" somewhat unusually, because
 * we have multiple different kinds of waits, not just the usual "exclusive"
 * one.
 *
 * We have:
 *
 *  (a) no special bits set:
 *
 *	We're just waiting for the bit to be released, and when a waker
 *	calls the wakeup function, we set WQ_FLAG_WOKEN and wake it up,
 *	and remove it from the wait queue.
 *
 *	Simple and straightforward.
 *
 *  (b) WQ_FLAG_EXCLUSIVE:
 *
 *	The waiter is waiting to get the lock, and only one waiter should
 *	be woken up to avoid any thundering herd behavior. We'll set the
 *	WQ_FLAG_WOKEN bit, wake it up, and remove it from the wait queue.
 *
 *	This is the traditional exclusive wait.
 *
 *  (c) WQ_FLAG_EXCLUSIVE | WQ_FLAG_CUSTOM:
 *
 *	The waiter is waiting to get the bit, and additionally wants the
 *	lock to be transferred to it for fair lock behavior. If the lock
 *	cannot be taken, we stop walking the wait queue without waking
 *	the waiter.
 *
 *	This is the "fair lock handoff" case, and in addition to setting
 *	WQ_FLAG_WOKEN, we set WQ_FLAG_DONE to let the waiter easily see
 *	that it now has the lock.
 */
static int wake_page_function(wait_queue_entry_t *wait, unsigned mode, int sync, void *arg)
{
	unsigned int flags;
	struct wait_page_key *key = arg;
	struct wait_page_queue *wait_page
		= container_of(wait, struct wait_page_queue, wait);

	if (!wake_page_match(wait_page, key))
		return 0;

	/*
	 * If it's a lock handoff wait, we get the bit for it, and
	 * stop walking (and do not wake it up) if we can't.
	 */
	flags = wait->flags;
	if (flags & WQ_FLAG_EXCLUSIVE) {
		if (test_bit(key->bit_nr, &key->page->flags))
			return -1;
		if (flags & WQ_FLAG_CUSTOM) {
			if (test_and_set_bit(key->bit_nr, &key->page->flags))
				return -1;
			flags |= WQ_FLAG_DONE;
		}
	}

	/*
	 * We are holding the wait-queue lock, but the waiter that
	 * is waiting for this will be checking the flags without
	 * any locking.
	 *
	 * So update the flags atomically, and wake up the waiter
	 * afterwards to avoid any races. This store-release pairs
	 * with the load-acquire in wait_on_page_bit_common().
	 */
	smp_store_release(&wait->flags, flags | WQ_FLAG_WOKEN);
	wake_up_state(wait->private, mode);

	/*
	 * Ok, we have successfully done what we're waiting for,
	 * and we can unconditionally remove the wait entry.
	 *
	 * Note that this pairs with the "finish_wait()" in the
	 * waiter, and has to be the absolute last thing we do.
	 * After this list_del_init(&wait->entry) the wait entry
	 * might be de-allocated and the process might even have
	 * exited.
	 */
	list_del_init_careful(&wait->entry);
	return (flags & WQ_FLAG_EXCLUSIVE) != 0;
}

static void wake_up_page_bit(struct page *page, int bit_nr)
{
	wait_queue_head_t *q = page_waitqueue(page);
	struct wait_page_key key;
	unsigned long flags;
	wait_queue_entry_t bookmark;

	key.page = page;
	key.bit_nr = bit_nr;
	key.page_match = 0;

	bookmark.flags = 0;
	bookmark.private = NULL;
	bookmark.func = NULL;
	INIT_LIST_HEAD(&bookmark.entry);

	spin_lock_irqsave(&q->lock, flags);
	__wake_up_locked_key_bookmark(q, TASK_NORMAL, &key, &bookmark);

	while (bookmark.flags & WQ_FLAG_BOOKMARK) {
		/*
		 * Take a breather from holding the lock,
		 * allow pages that finish wake up asynchronously
		 * to acquire the lock and remove themselves
		 * from wait queue
		 */
		spin_unlock_irqrestore(&q->lock, flags);
		cpu_relax();
		spin_lock_irqsave(&q->lock, flags);
		__wake_up_locked_key_bookmark(q, TASK_NORMAL, &key, &bookmark);
	}

	/*
	 * It is possible for other pages to have collided on the waitqueue
	 * hash, so in that case check for a page match. That prevents a long-
	 * term waiter
	 *
	 * It is still possible to miss a case here, when we woke page waiters
	 * and removed them from the waitqueue, but there are still other
	 * page waiters.
	 */
	if (!waitqueue_active(q) || !key.page_match) {
		ClearPageWaiters(page);
		/*
		 * It's possible to miss clearing Waiters here, when we woke
		 * our page waiters, but the hashed waitqueue has waiters for
		 * other pages on it.
		 *
		 * That's okay, it's a rare case. The next waker will clear it.
		 */
	}
	spin_unlock_irqrestore(&q->lock, flags);
}

static void wake_up_page(struct page *page, int bit)
{
	if (!PageWaiters(page))
		return;
	wake_up_page_bit(page, bit);
}

/*
 * A choice of three behaviors for wait_on_page_bit_common():
 */
enum behavior {
	EXCLUSIVE,	/* Hold ref to page and take the bit when woken, like
			 * __lock_page() waiting on then setting PG_locked.
			 */
	SHARED,		/* Hold ref to page and check the bit when woken, like
			 * wait_on_page_writeback() waiting on PG_writeback.
			 */
	DROP,		/* Drop ref to page before wait, no check when woken,
			 * like put_and_wait_on_page_locked() on PG_locked.
			 */
};

/*
 * Attempt to check (or get) the page bit, and mark us done
 * if successful.
 */
static inline bool trylock_page_bit_common(struct page *page, int bit_nr,
					struct wait_queue_entry *wait)
{
	if (wait->flags & WQ_FLAG_EXCLUSIVE) {
		if (test_and_set_bit(bit_nr, &page->flags))
			return false;
	} else if (test_bit(bit_nr, &page->flags))
		return false;

	wait->flags |= WQ_FLAG_WOKEN | WQ_FLAG_DONE;
	return true;
}

/* How many times do we accept lock stealing from under a waiter? */
int sysctl_page_lock_unfairness = 5;

static inline int wait_on_page_bit_common(wait_queue_head_t *q,
	struct page *page, int bit_nr, int state, enum behavior behavior)
{
	int unfairness = sysctl_page_lock_unfairness;
	struct wait_page_queue wait_page;
	wait_queue_entry_t *wait = &wait_page.wait;
	bool thrashing = false;
	bool delayacct = false;
	unsigned long pflags;

	if (bit_nr == PG_locked &&
	    !PageUptodate(page) && PageWorkingset(page)) {
		if (!PageSwapBacked(page)) {
			delayacct_thrashing_start();
			delayacct = true;
		}
		psi_memstall_enter(&pflags);
		thrashing = true;
	}

	init_wait(wait);
	wait->func = wake_page_function;
	wait_page.page = page;
	wait_page.bit_nr = bit_nr;

repeat:
	wait->flags = 0;
	if (behavior == EXCLUSIVE) {
		wait->flags = WQ_FLAG_EXCLUSIVE;
		if (--unfairness < 0)
			wait->flags |= WQ_FLAG_CUSTOM;
	}

	/*
	 * Do one last check whether we can get the
	 * page bit synchronously.
	 *
	 * Do the SetPageWaiters() marking before that
	 * to let any waker we _just_ missed know they
	 * need to wake us up (otherwise they'll never
	 * even go to the slow case that looks at the
	 * page queue), and add ourselves to the wait
	 * queue if we need to sleep.
	 *
	 * This part needs to be done under the queue
	 * lock to avoid races.
	 */
	spin_lock_irq(&q->lock);
	SetPageWaiters(page);
	if (!trylock_page_bit_common(page, bit_nr, wait))
		__add_wait_queue_entry_tail(q, wait);
	spin_unlock_irq(&q->lock);

	/*
	 * From now on, all the logic will be based on
	 * the WQ_FLAG_WOKEN and WQ_FLAG_DONE flag, to
	 * see whether the page bit testing has already
	 * been done by the wake function.
	 *
	 * We can drop our reference to the page.
	 */
	if (behavior == DROP)
		put_page(page);

	/*
	 * Note that until the "finish_wait()", or until
	 * we see the WQ_FLAG_WOKEN flag, we need to
	 * be very careful with the 'wait->flags', because
	 * we may race with a waker that sets them.
	 */
	for (;;) {
		unsigned int flags;

		set_current_state(state);

		/* Loop until we've been woken or interrupted */
		flags = smp_load_acquire(&wait->flags);
		if (!(flags & WQ_FLAG_WOKEN)) {
			if (signal_pending_state(state, current))
				break;

			io_schedule();
			continue;
		}

		/* If we were non-exclusive, we're done */
		if (behavior != EXCLUSIVE)
			break;

		/* If the waker got the lock for us, we're done */
		if (flags & WQ_FLAG_DONE)
			break;

		/*
		 * Otherwise, if we're getting the lock, we need to
		 * try to get it ourselves.
		 *
		 * And if that fails, we'll have to retry this all.
		 */
		if (unlikely(test_and_set_bit(bit_nr, &page->flags)))
			goto repeat;

		wait->flags |= WQ_FLAG_DONE;
		break;
	}

	/*
	 * If a signal happened, this 'finish_wait()' may remove the last
	 * waiter from the wait-queues, but the PageWaiters bit will remain
	 * set. That's ok. The next wakeup will take care of it, and trying
	 * to do it here would be difficult and prone to races.
	 */
	finish_wait(q, wait);

	if (thrashing) {
		if (delayacct)
			delayacct_thrashing_end();
		psi_memstall_leave(&pflags);
	}

	/*
	 * NOTE! The wait->flags weren't stable until we've done the
	 * 'finish_wait()', and we could have exited the loop above due
	 * to a signal, and had a wakeup event happen after the signal
	 * test but before the 'finish_wait()'.
	 *
	 * So only after the finish_wait() can we reliably determine
	 * if we got woken up or not, so we can now figure out the final
	 * return value based on that state without races.
	 *
	 * Also note that WQ_FLAG_WOKEN is sufficient for a non-exclusive
	 * waiter, but an exclusive one requires WQ_FLAG_DONE.
	 */
	if (behavior == EXCLUSIVE)
		return wait->flags & WQ_FLAG_DONE ? 0 : -EINTR;

	return wait->flags & WQ_FLAG_WOKEN ? 0 : -EINTR;
}

void wait_on_page_bit(struct page *page, int bit_nr)
{
	wait_queue_head_t *q = page_waitqueue(page);
	wait_on_page_bit_common(q, page, bit_nr, TASK_UNINTERRUPTIBLE, SHARED);
}
EXPORT_SYMBOL(wait_on_page_bit);

int wait_on_page_bit_killable(struct page *page, int bit_nr)
{
	wait_queue_head_t *q = page_waitqueue(page);
	return wait_on_page_bit_common(q, page, bit_nr, TASK_KILLABLE, SHARED);
}
EXPORT_SYMBOL(wait_on_page_bit_killable);

static int __wait_on_page_locked_async(struct page *page,
				       struct wait_page_queue *wait, bool set)
{
	struct wait_queue_head *q = page_waitqueue(page);
	int ret = 0;

	wait->page = page;
	wait->bit_nr = PG_locked;

	spin_lock_irq(&q->lock);
	__add_wait_queue_entry_tail(q, &wait->wait);
	SetPageWaiters(page);
	if (set)
		ret = !trylock_page(page);
	else
		ret = PageLocked(page);
	/*
	 * If we were successful now, we know we're still on the
	 * waitqueue as we're still under the lock. This means it's
	 * safe to remove and return success, we know the callback
	 * isn't going to trigger.
	 */
	if (!ret)
		__remove_wait_queue(q, &wait->wait);
	else
		ret = -EIOCBQUEUED;
	spin_unlock_irq(&q->lock);
	return ret;
}

static int wait_on_page_locked_async(struct page *page,
				     struct wait_page_queue *wait)
{
	if (!PageLocked(page))
		return 0;
	return __wait_on_page_locked_async(compound_head(page), wait, false);
}

/**
 * put_and_wait_on_page_locked - Drop a reference and wait for it to be unlocked
 * @page: The page to wait for.
 *
 * The caller should hold a reference on @page.  They expect the page to
 * become unlocked relatively soon, but do not wish to hold up migration
 * (for example) by holding the reference while waiting for the page to
 * come unlocked.  After this function returns, the caller should not
 * dereference @page.
 */
void put_and_wait_on_page_locked(struct page *page)
{
	wait_queue_head_t *q;

	page = compound_head(page);
	q = page_waitqueue(page);
	wait_on_page_bit_common(q, page, PG_locked, TASK_UNINTERRUPTIBLE, DROP);
}

/**
 * add_page_wait_queue - Add an arbitrary waiter to a page's wait queue
 * @page: Page defining the wait queue of interest
 * @waiter: Waiter to add to the queue
 *
 * Add an arbitrary @waiter to the wait queue for the nominated @page.
 */
void add_page_wait_queue(struct page *page, wait_queue_entry_t *waiter)
{
	wait_queue_head_t *q = page_waitqueue(page);
	unsigned long flags;

	spin_lock_irqsave(&q->lock, flags);
	__add_wait_queue_entry_tail(q, waiter);
	SetPageWaiters(page);
	spin_unlock_irqrestore(&q->lock, flags);
}
EXPORT_SYMBOL_GPL(add_page_wait_queue);

#ifndef clear_bit_unlock_is_negative_byte

/*
 * PG_waiters is the high bit in the same byte as PG_lock.
 *
 * On x86 (and on many other architectures), we can clear PG_lock and
 * test the sign bit at the same time. But if the architecture does
 * not support that special operation, we just do this all by hand
 * instead.
 *
 * The read of PG_waiters has to be after (or concurrently with) PG_locked
 * being cleared, but a memory barrier should be unnecessary since it is
 * in the same byte as PG_locked.
 */
static inline bool clear_bit_unlock_is_negative_byte(long nr, volatile void *mem)
{
	clear_bit_unlock(nr, mem);
	/* smp_mb__after_atomic(); */
	return test_bit(PG_waiters, mem);
}

#endif

/**
 * unlock_page - unlock a locked page
 * @page: the page
 *
 * Unlocks the page and wakes up sleepers in wait_on_page_locked().
 * Also wakes sleepers in wait_on_page_writeback() because the wakeup
 * mechanism between PageLocked pages and PageWriteback pages is shared.
 * But that's OK - sleepers in wait_on_page_writeback() just go back to sleep.
 *
 * Note that this depends on PG_waiters being the sign bit in the byte
 * that contains PG_locked - thus the BUILD_BUG_ON(). That allows us to
 * clear the PG_locked bit and test PG_waiters at the same time fairly
 * portably (architectures that do LL/SC can test any bit, while x86 can
 * test the sign bit).
 */
void unlock_page(struct page *page)
{
	BUILD_BUG_ON(PG_waiters != 7);
	page = compound_head(page);
	VM_BUG_ON_PAGE(!PageLocked(page), page);
	if (clear_bit_unlock_is_negative_byte(PG_locked, &page->flags))
		wake_up_page_bit(page, PG_locked);
}
EXPORT_SYMBOL(unlock_page);

/**
 * end_page_writeback - end writeback against a page
 * @page: the page
 */
void end_page_writeback(struct page *page)
{
	/*
	 * TestClearPageReclaim could be used here but it is an atomic
	 * operation and overkill in this particular case. Failing to
	 * shuffle a page marked for immediate reclaim is too mild to
	 * justify taking an atomic operation penalty at the end of
	 * ever page writeback.
	 */
	if (PageReclaim(page)) {
		ClearPageReclaim(page);
		rotate_reclaimable_page(page);
	}

	/*
	 * Writeback does not hold a page reference of its own, relying
	 * on truncation to wait for the clearing of PG_writeback.
	 * But here we must make sure that the page is not freed and
	 * reused before the wake_up_page().
	 */
	get_page(page);
	if (!test_clear_page_writeback(page))
		BUG();

	smp_mb__after_atomic();
	wake_up_page(page, PG_writeback);
	put_page(page);
}
EXPORT_SYMBOL(end_page_writeback);

/*
 * After completing I/O on a page, call this routine to update the page
 * flags appropriately
 */
void page_endio(struct page *page, bool is_write, int err)
{
	if (!is_write) {
		if (!err) {
			SetPageUptodate(page);
		} else {
			ClearPageUptodate(page);
			SetPageError(page);
		}
		unlock_page(page);
	} else {
		if (err) {
			struct address_space *mapping;

			SetPageError(page);
			mapping = page_mapping(page);
			if (mapping)
				mapping_set_error(mapping, err);
		}
		end_page_writeback(page);
	}
}
EXPORT_SYMBOL_GPL(page_endio);

/**
 * __lock_page - get a lock on the page, assuming we need to sleep to get it
 * @__page: the page to lock
 */
void __lock_page(struct page *__page)
{
	struct page *page = compound_head(__page);
	wait_queue_head_t *q = page_waitqueue(page);
	wait_on_page_bit_common(q, page, PG_locked, TASK_UNINTERRUPTIBLE,
				EXCLUSIVE);
}
EXPORT_SYMBOL(__lock_page);

int __lock_page_killable(struct page *__page)
{
	struct page *page = compound_head(__page);
	wait_queue_head_t *q = page_waitqueue(page);
	return wait_on_page_bit_common(q, page, PG_locked, TASK_KILLABLE,
					EXCLUSIVE);
}
EXPORT_SYMBOL_GPL(__lock_page_killable);

int __lock_page_async(struct page *page, struct wait_page_queue *wait)
{
	return __wait_on_page_locked_async(page, wait, true);
}

/*
 * Return values:
 * 1 - page is locked; mmap_lock is still held.
 * 0 - page is not locked.
 *     mmap_lock has been released (mmap_read_unlock(), unless flags had both
 *     FAULT_FLAG_ALLOW_RETRY and FAULT_FLAG_RETRY_NOWAIT set, in
 *     which case mmap_lock is still held.
 *
 * If neither ALLOW_RETRY nor KILLABLE are set, will always return 1
 * with the page locked and the mmap_lock unperturbed.
 */
int __lock_page_or_retry(struct page *page, struct mm_struct *mm,
			 unsigned int flags)
{
	if (fault_flag_allow_retry_first(flags)) {
		/*
		 * CAUTION! In this case, mmap_lock is not released
		 * even though return 0.
		 */
		if (flags & FAULT_FLAG_RETRY_NOWAIT)
			return 0;

		mmap_read_unlock(mm);
		if (flags & FAULT_FLAG_KILLABLE)
			wait_on_page_locked_killable(page);
		else
			wait_on_page_locked(page);
		return 0;
	}
	if (flags & FAULT_FLAG_KILLABLE) {
		int ret;

		ret = __lock_page_killable(page);
		if (ret) {
			mmap_read_unlock(mm);
			return 0;
		}
	} else {
		__lock_page(page);
	}
	return 1;

}

/**
 * page_cache_next_miss() - Find the next gap in the page cache.
 * @mapping: Mapping.
 * @index: Index.
 * @max_scan: Maximum range to search.
 *
 * Search the range [index, min(index + max_scan - 1, ULONG_MAX)] for the
 * gap with the lowest index.
 *
 * This function may be called under the rcu_read_lock.  However, this will
 * not atomically search a snapshot of the cache at a single point in time.
 * For example, if a gap is created at index 5, then subsequently a gap is
 * created at index 10, page_cache_next_miss covering both indices may
 * return 10 if called under the rcu_read_lock.
 *
 * Return: The index of the gap if found, otherwise an index outside the
 * range specified (in which case 'return - index >= max_scan' will be true).
 * In the rare case of index wrap-around, 0 will be returned.
 */
pgoff_t page_cache_next_miss(struct address_space *mapping,
			     pgoff_t index, unsigned long max_scan)
{
	XA_STATE(xas, &mapping->i_pages, index);

	while (max_scan--) {
		void *entry = xas_next(&xas);
		if (!entry || xa_is_value(entry))
			break;
		if (xas.xa_index == 0)
			break;
	}

	return xas.xa_index;
}
EXPORT_SYMBOL(page_cache_next_miss);

/**
 * page_cache_prev_miss() - Find the previous gap in the page cache.
 * @mapping: Mapping.
 * @index: Index.
 * @max_scan: Maximum range to search.
 *
 * Search the range [max(index - max_scan + 1, 0), index] for the
 * gap with the highest index.
 *
 * This function may be called under the rcu_read_lock.  However, this will
 * not atomically search a snapshot of the cache at a single point in time.
 * For example, if a gap is created at index 10, then subsequently a gap is
 * created at index 5, page_cache_prev_miss() covering both indices may
 * return 5 if called under the rcu_read_lock.
 *
 * Return: The index of the gap if found, otherwise an index outside the
 * range specified (in which case 'index - return >= max_scan' will be true).
 * In the rare case of wrap-around, ULONG_MAX will be returned.
 */
pgoff_t page_cache_prev_miss(struct address_space *mapping,
			     pgoff_t index, unsigned long max_scan)
{
	XA_STATE(xas, &mapping->i_pages, index);

	while (max_scan--) {
		void *entry = xas_prev(&xas);
		if (!entry || xa_is_value(entry))
			break;
		if (xas.xa_index == ULONG_MAX)
			break;
	}

	return xas.xa_index;
}
EXPORT_SYMBOL(page_cache_prev_miss);

/**
 * find_get_entry - find and get a page cache entry
 * @mapping: the address_space to search
 * @index: The page cache index.
 *
 * Looks up the page cache slot at @mapping & @offset.  If there is a
 * page cache page, the head page is returned with an increased refcount.
 *
 * If the slot holds a shadow entry of a previously evicted page, or a
 * swap entry from shmem/tmpfs, it is returned.
 *
 * Return: The head page or shadow entry, %NULL if nothing is found.
 */
struct page *find_get_entry(struct address_space *mapping, pgoff_t index)
{
	XA_STATE(xas, &mapping->i_pages, index);
	struct page *page;

	rcu_read_lock();
repeat:
	xas_reset(&xas);
	page = xas_load(&xas);
	if (xas_retry(&xas, page))
		goto repeat;
	/*
	 * A shadow entry of a recently evicted page, or a swap entry from
	 * shmem/tmpfs.  Return it without attempting to raise page count.
	 */
	if (!page || xa_is_value(page))
		goto out;

	if (!page_cache_get_speculative(page))
		goto repeat;

	/*
	 * Has the page moved or been split?
	 * This is part of the lockless pagecache protocol. See
	 * include/linux/pagemap.h for details.
	 */
	if (unlikely(page != xas_reload(&xas))) {
		put_page(page);
		goto repeat;
	}
out:
	rcu_read_unlock();

	return page;
}

/**
 * find_lock_entry - Locate and lock a page cache entry.
 * @mapping: The address_space to search.
 * @index: The page cache index.
 *
 * Looks up the page at @mapping & @index.  If there is a page in the
 * cache, the head page is returned locked and with an increased refcount.
 *
 * If the slot holds a shadow entry of a previously evicted page, or a
 * swap entry from shmem/tmpfs, it is returned.
 *
 * Context: May sleep.
 * Return: The head page or shadow entry, %NULL if nothing is found.
 */
struct page *find_lock_entry(struct address_space *mapping, pgoff_t index)
{
	struct page *page;

repeat:
	page = find_get_entry(mapping, index);
	if (page && !xa_is_value(page)) {
		lock_page(page);
		/* Has the page been truncated? */
		if (unlikely(page->mapping != mapping)) {
			unlock_page(page);
			put_page(page);
			goto repeat;
		}
		VM_BUG_ON_PAGE(!thp_contains(page, index), page);
	}
	return page;
}

/**
 * pagecache_get_page - Find and get a reference to a page.
 * @mapping: The address_space to search.
 * @index: The page index.
 * @fgp_flags: %FGP flags modify how the page is returned.
 * @gfp_mask: Memory allocation flags to use if %FGP_CREAT is specified.
 *
 * Looks up the page cache entry at @mapping & @index.
 *
 * @fgp_flags can be zero or more of these flags:
 *
 * * %FGP_ACCESSED - The page will be marked accessed.
 * * %FGP_LOCK - The page is returned locked.
 * * %FGP_HEAD - If the page is present and a THP, return the head page
 *   rather than the exact page specified by the index.
 * * %FGP_CREAT - If no page is present then a new page is allocated using
 *   @gfp_mask and added to the page cache and the VM's LRU list.
 *   The page is returned locked and with an increased refcount.
 * * %FGP_FOR_MMAP - The caller wants to do its own locking dance if the
 *   page is already in cache.  If the page was allocated, unlock it before
 *   returning so the caller can do the same dance.
 * * %FGP_WRITE - The page will be written
 * * %FGP_NOFS - __GFP_FS will get cleared in gfp mask
 * * %FGP_NOWAIT - Don't get blocked by page lock
 *
 * If %FGP_LOCK or %FGP_CREAT are specified then the function may sleep even
 * if the %GFP flags specified for %FGP_CREAT are atomic.
 *
 * If there is a page cache page, it is returned with an increased refcount.
 *
 * Return: The found page or %NULL otherwise.
 */
struct page *pagecache_get_page(struct address_space *mapping, pgoff_t index,
		int fgp_flags, gfp_t gfp_mask)
{
	struct page *page;

repeat:
	page = find_get_entry(mapping, index);
	if (xa_is_value(page))
		page = NULL;
	if (!page)
		goto no_page;

	if (fgp_flags & FGP_LOCK) {
		if (fgp_flags & FGP_NOWAIT) {
			if (!trylock_page(page)) {
				put_page(page);
				return NULL;
			}
		} else {
			lock_page(page);
		}

		/* Has the page been truncated? */
		if (unlikely(page->mapping != mapping)) {
			unlock_page(page);
			put_page(page);
			goto repeat;
		}
		VM_BUG_ON_PAGE(!thp_contains(page, index), page);
	}

	if (fgp_flags & FGP_ACCESSED)
		mark_page_accessed(page);
	else if (fgp_flags & FGP_WRITE) {
		/* Clear idle flag for buffer write */
		if (page_is_idle(page))
			clear_page_idle(page);
	}
	if (!(fgp_flags & FGP_HEAD))
		page = find_subpage(page, index);

no_page:
	if (!page && (fgp_flags & FGP_CREAT)) {
		int err;
		if ((fgp_flags & FGP_WRITE) && mapping_can_writeback(mapping))
			gfp_mask |= __GFP_WRITE;
		if (fgp_flags & FGP_NOFS)
			gfp_mask &= ~__GFP_FS;

		page = __page_cache_alloc(gfp_mask);
		if (!page)
			return NULL;

		if (WARN_ON_ONCE(!(fgp_flags & (FGP_LOCK | FGP_FOR_MMAP))))
			fgp_flags |= FGP_LOCK;

		/* Init accessed so avoid atomic mark_page_accessed later */
		if (fgp_flags & FGP_ACCESSED)
			__SetPageReferenced(page);

		err = add_to_page_cache_lru(page, mapping, index, gfp_mask);
		if (unlikely(err)) {
			put_page(page);
			page = NULL;
			if (err == -EEXIST)
				goto repeat;
		}

		/*
		 * add_to_page_cache_lru locks the page, and for mmap we expect
		 * an unlocked page.
		 */
		if (page && (fgp_flags & FGP_FOR_MMAP))
			unlock_page(page);
	}

	return page;
}
EXPORT_SYMBOL(pagecache_get_page);

/**
 * find_get_entries - gang pagecache lookup
 * @mapping:	The address_space to search
 * @start:	The starting page cache index
 * @nr_entries:	The maximum number of entries
 * @entries:	Where the resulting entries are placed
 * @indices:	The cache indices corresponding to the entries in @entries
 *
 * find_get_entries() will search for and return a group of up to
 * @nr_entries entries in the mapping.  The entries are placed at
 * @entries.  find_get_entries() takes a reference against any actual
 * pages it returns.
 *
 * The search returns a group of mapping-contiguous page cache entries
 * with ascending indexes.  There may be holes in the indices due to
 * not-present pages.
 *
 * Any shadow entries of evicted pages, or swap entries from
 * shmem/tmpfs, are included in the returned array.
 *
 * If it finds a Transparent Huge Page, head or tail, find_get_entries()
 * stops at that page: the caller is likely to have a better way to handle
 * the compound page as a whole, and then skip its extent, than repeatedly
 * calling find_get_entries() to return all its tails.
 *
 * Return: the number of pages and shadow entries which were found.
 */
unsigned find_get_entries(struct address_space *mapping,
			  pgoff_t start, unsigned int nr_entries,
			  struct page **entries, pgoff_t *indices)
{
	XA_STATE(xas, &mapping->i_pages, start);
	struct page *page;
	unsigned int ret = 0;

	if (!nr_entries)
		return 0;

	rcu_read_lock();
	xas_for_each(&xas, page, ULONG_MAX) {
		if (xas_retry(&xas, page))
			continue;
		/*
		 * A shadow entry of a recently evicted page, a swap
		 * entry from shmem/tmpfs or a DAX entry.  Return it
		 * without attempting to raise page count.
		 */
		if (xa_is_value(page))
			goto export;

		if (!page_cache_get_speculative(page))
			goto retry;

		/* Has the page moved or been split? */
		if (unlikely(page != xas_reload(&xas)))
			goto put_page;

		/*
		 * Terminate early on finding a THP, to allow the caller to
		 * handle it all at once; but continue if this is hugetlbfs.
		 */
		if (PageTransHuge(page) && !PageHuge(page)) {
			page = find_subpage(page, xas.xa_index);
			nr_entries = ret + 1;
		}
export:
		indices[ret] = xas.xa_index;
		entries[ret] = page;
		if (++ret == nr_entries)
			break;
		continue;
put_page:
		put_page(page);
retry:
		xas_reset(&xas);
	}
	rcu_read_unlock();
	return ret;
}

/**
 * find_get_pages_range - gang pagecache lookup
 * @mapping:	The address_space to search
 * @start:	The starting page index
 * @end:	The final page index (inclusive)
 * @nr_pages:	The maximum number of pages
 * @pages:	Where the resulting pages are placed
 *
 * find_get_pages_range() will search for and return a group of up to @nr_pages
 * pages in the mapping starting at index @start and up to index @end
 * (inclusive).  The pages are placed at @pages.  find_get_pages_range() takes
 * a reference against the returned pages.
 *
 * The search returns a group of mapping-contiguous pages with ascending
 * indexes.  There may be holes in the indices due to not-present pages.
 * We also update @start to index the next page for the traversal.
 *
 * Return: the number of pages which were found. If this number is
 * smaller than @nr_pages, the end of specified range has been
 * reached.
 */
unsigned find_get_pages_range(struct address_space *mapping, pgoff_t *start,
			      pgoff_t end, unsigned int nr_pages,
			      struct page **pages)
{
	XA_STATE(xas, &mapping->i_pages, *start);
	struct page *page;
	unsigned ret = 0;

	if (unlikely(!nr_pages))
		return 0;

	rcu_read_lock();
	xas_for_each(&xas, page, end) {
		if (xas_retry(&xas, page))
			continue;
		/* Skip over shadow, swap and DAX entries */
		if (xa_is_value(page))
			continue;

		if (!page_cache_get_speculative(page))
			goto retry;

		/* Has the page moved or been split? */
		if (unlikely(page != xas_reload(&xas)))
			goto put_page;

		pages[ret] = find_subpage(page, xas.xa_index);
		if (++ret == nr_pages) {
			*start = xas.xa_index + 1;
			goto out;
		}
		continue;
put_page:
		put_page(page);
retry:
		xas_reset(&xas);
	}

	/*
	 * We come here when there is no page beyond @end. We take care to not
	 * overflow the index @start as it confuses some of the callers. This
	 * breaks the iteration when there is a page at index -1 but that is
	 * already broken anyway.
	 */
	if (end == (pgoff_t)-1)
		*start = (pgoff_t)-1;
	else
		*start = end + 1;
out:
	rcu_read_unlock();

	return ret;
}

/**
 * find_get_pages_contig - gang contiguous pagecache lookup
 * @mapping:	The address_space to search
 * @index:	The starting page index
 * @nr_pages:	The maximum number of pages
 * @pages:	Where the resulting pages are placed
 *
 * find_get_pages_contig() works exactly like find_get_pages(), except
 * that the returned number of pages are guaranteed to be contiguous.
 *
 * Return: the number of pages which were found.
 */
unsigned find_get_pages_contig(struct address_space *mapping, pgoff_t index,
			       unsigned int nr_pages, struct page **pages)
{
	XA_STATE(xas, &mapping->i_pages, index);
	struct page *page;
	unsigned int ret = 0;

	if (unlikely(!nr_pages))
		return 0;

	rcu_read_lock();
	for (page = xas_load(&xas); page; page = xas_next(&xas)) {
		if (xas_retry(&xas, page))
			continue;
		/*
		 * If the entry has been swapped out, we can stop looking.
		 * No current caller is looking for DAX entries.
		 */
		if (xa_is_value(page))
			break;

		if (!page_cache_get_speculative(page))
			goto retry;

		/* Has the page moved or been split? */
		if (unlikely(page != xas_reload(&xas)))
			goto put_page;

		pages[ret] = find_subpage(page, xas.xa_index);
		if (++ret == nr_pages)
			break;
		continue;
put_page:
		put_page(page);
retry:
		xas_reset(&xas);
	}
	rcu_read_unlock();
	return ret;
}
EXPORT_SYMBOL(find_get_pages_contig);

/**
 * find_get_pages_range_tag - find and return pages in given range matching @tag
 * @mapping:	the address_space to search
 * @index:	the starting page index
 * @end:	The final page index (inclusive)
 * @tag:	the tag index
 * @nr_pages:	the maximum number of pages
 * @pages:	where the resulting pages are placed
 *
 * Like find_get_pages, except we only return pages which are tagged with
 * @tag.   We update @index to index the next page for the traversal.
 *
 * Return: the number of pages which were found.
 */
unsigned find_get_pages_range_tag(struct address_space *mapping, pgoff_t *index,
			pgoff_t end, xa_mark_t tag, unsigned int nr_pages,
			struct page **pages)
{
	XA_STATE(xas, &mapping->i_pages, *index);
	struct page *page;
	unsigned ret = 0;

	if (unlikely(!nr_pages))
		return 0;

	rcu_read_lock();
	xas_for_each_marked(&xas, page, end, tag) {
		if (xas_retry(&xas, page))
			continue;
		/*
		 * Shadow entries should never be tagged, but this iteration
		 * is lockless so there is a window for page reclaim to evict
		 * a page we saw tagged.  Skip over it.
		 */
		if (xa_is_value(page))
			continue;

		if (!page_cache_get_speculative(page))
			goto retry;

		/* Has the page moved or been split? */
		if (unlikely(page != xas_reload(&xas)))
			goto put_page;

		pages[ret] = find_subpage(page, xas.xa_index);
		if (++ret == nr_pages) {
			*index = xas.xa_index + 1;
			goto out;
		}
		continue;
put_page:
		put_page(page);
retry:
		xas_reset(&xas);
	}

	/*
	 * We come here when we got to @end. We take care to not overflow the
	 * index @index as it confuses some of the callers. This breaks the
	 * iteration when there is a page at index -1 but that is already
	 * broken anyway.
	 */
	if (end == (pgoff_t)-1)
		*index = (pgoff_t)-1;
	else
		*index = end + 1;
out:
	rcu_read_unlock();

	return ret;
}
EXPORT_SYMBOL(find_get_pages_range_tag);

/*
 * CD/DVDs are error prone. When a medium error occurs, the driver may fail
 * a _large_ part of the i/o request. Imagine the worst scenario:
 *
 *      ---R__________________________________________B__________
 *         ^ reading here                             ^ bad block(assume 4k)
 *
 * read(R) => miss => readahead(R...B) => media error => frustrating retries
 * => failing the whole request => read(R) => read(R+1) =>
 * readahead(R+1...B+1) => bang => read(R+2) => read(R+3) =>
 * readahead(R+3...B+2) => bang => read(R+3) => read(R+4) =>
 * readahead(R+4...B+3) => bang => read(R+4) => read(R+5) => ......
 *
 * It is going insane. Fix it by quickly scaling down the readahead size.
 */
static void shrink_readahead_size_eio(struct file_ra_state *ra)
{
	ra->ra_pages /= 4;
}

static int lock_page_for_iocb(struct kiocb *iocb, struct page *page)
{
	if (iocb->ki_flags & IOCB_WAITQ)
		return lock_page_async(page, iocb->ki_waitq);
	else if (iocb->ki_flags & IOCB_NOWAIT)
		return trylock_page(page) ? 0 : -EAGAIN;
	else
		return lock_page_killable(page);
}

static struct page *
generic_file_buffered_read_readpage(struct kiocb *iocb,
				    struct file *filp,
				    struct address_space *mapping,
				    struct page *page)
{
	struct file_ra_state *ra = &filp->f_ra;
	int error;

	if (iocb->ki_flags & (IOCB_NOIO | IOCB_NOWAIT)) {
		unlock_page(page);
		put_page(page);
		return ERR_PTR(-EAGAIN);
	}

	/*
	 * A previous I/O error may have been due to temporary
	 * failures, eg. multipath errors.
	 * PG_error will be set again if readpage fails.
	 */
	ClearPageError(page);
	/* Start the actual read. The read will unlock the page. */
	error = mapping->a_ops->readpage(filp, page);

	if (unlikely(error)) {
		put_page(page);
		return error != AOP_TRUNCATED_PAGE ? ERR_PTR(error) : NULL;
	}

	if (!PageUptodate(page)) {
		error = lock_page_for_iocb(iocb, page);
		if (unlikely(error)) {
			put_page(page);
			return ERR_PTR(error);
		}
		if (!PageUptodate(page)) {
			if (page->mapping == NULL) {
				/*
				 * invalidate_mapping_pages got it
				 */
				unlock_page(page);
				put_page(page);
				return NULL;
			}
			unlock_page(page);
			shrink_readahead_size_eio(ra);
			put_page(page);
			return ERR_PTR(-EIO);
		}
		unlock_page(page);
	}

	return page;
}

static struct page *
generic_file_buffered_read_pagenotuptodate(struct kiocb *iocb,
					   struct file *filp,
					   struct iov_iter *iter,
					   struct page *page,
					   loff_t pos, loff_t count)
{
	struct address_space *mapping = filp->f_mapping;
	struct inode *inode = mapping->host;
	int error;

	/*
	 * See comment in do_read_cache_page on why
	 * wait_on_page_locked is used to avoid unnecessarily
	 * serialisations and why it's safe.
	 */
	if (iocb->ki_flags & IOCB_WAITQ) {
		error = wait_on_page_locked_async(page,
						iocb->ki_waitq);
	} else {
		error = wait_on_page_locked_killable(page);
	}
	if (unlikely(error)) {
		put_page(page);
		return ERR_PTR(error);
	}
	if (PageUptodate(page))
		return page;

	if (inode->i_blkbits == PAGE_SHIFT ||
			!mapping->a_ops->is_partially_uptodate)
		goto page_not_up_to_date;
	/* pipes can't handle partially uptodate pages */
	if (unlikely(iov_iter_is_pipe(iter)))
		goto page_not_up_to_date;
	if (!trylock_page(page))
		goto page_not_up_to_date;
	/* Did it get truncated before we got the lock? */
	if (!page->mapping)
		goto page_not_up_to_date_locked;
	if (!mapping->a_ops->is_partially_uptodate(page,
				pos & ~PAGE_MASK, count))
		goto page_not_up_to_date_locked;
	unlock_page(page);
	return page;

page_not_up_to_date:
	/* Get exclusive access to the page ... */
	error = lock_page_for_iocb(iocb, page);
	if (unlikely(error)) {
		put_page(page);
		return ERR_PTR(error);
	}

page_not_up_to_date_locked:
	/* Did it get truncated before we got the lock? */
	if (!page->mapping) {
		unlock_page(page);
		put_page(page);
		return NULL;
	}

	/* Did somebody else fill it already? */
	if (PageUptodate(page)) {
		unlock_page(page);
		return page;
	}

	return generic_file_buffered_read_readpage(iocb, filp, mapping, page);
}

static struct page *
generic_file_buffered_read_no_cached_page(struct kiocb *iocb,
					  struct iov_iter *iter)
{
	struct file *filp = iocb->ki_filp;
	struct address_space *mapping = filp->f_mapping;
	pgoff_t index = iocb->ki_pos >> PAGE_SHIFT;
	struct page *page;
	int error;

	if (iocb->ki_flags & IOCB_NOIO)
		return ERR_PTR(-EAGAIN);

	/*
	 * Ok, it wasn't cached, so we need to create a new
	 * page..
	 */
	page = page_cache_alloc(mapping);
	if (!page)
		return ERR_PTR(-ENOMEM);

	error = add_to_page_cache_lru(page, mapping, index,
				      mapping_gfp_constraint(mapping, GFP_KERNEL));
	if (error) {
		put_page(page);
		return error != -EEXIST ? ERR_PTR(error) : NULL;
	}

	return generic_file_buffered_read_readpage(iocb, filp, mapping, page);
}

static int generic_file_buffered_read_get_pages(struct kiocb *iocb,
						struct iov_iter *iter,
						struct page **pages,
						unsigned int nr)
{
	struct file *filp = iocb->ki_filp;
	struct address_space *mapping = filp->f_mapping;
	struct file_ra_state *ra = &filp->f_ra;
	pgoff_t index = iocb->ki_pos >> PAGE_SHIFT;
	pgoff_t last_index = (iocb->ki_pos + iter->count + PAGE_SIZE-1) >> PAGE_SHIFT;
	int i, j, nr_got, err = 0;

	nr = min_t(unsigned long, last_index - index, nr);
find_page:
	if (fatal_signal_pending(current))
		return -EINTR;

	nr_got = find_get_pages_contig(mapping, index, nr, pages);
	if (nr_got)
		goto got_pages;

	if (iocb->ki_flags & IOCB_NOIO)
		return -EAGAIN;

	page_cache_sync_readahead(mapping, ra, filp, index, last_index - index);

	nr_got = find_get_pages_contig(mapping, index, nr, pages);
	if (nr_got)
		goto got_pages;

	pages[0] = generic_file_buffered_read_no_cached_page(iocb, iter);
	err = PTR_ERR_OR_ZERO(pages[0]);
	if (!IS_ERR_OR_NULL(pages[0]))
		nr_got = 1;
got_pages:
	for (i = 0; i < nr_got; i++) {
		struct page *page = pages[i];
		pgoff_t pg_index = index + i;
		loff_t pg_pos = max(iocb->ki_pos,
				    (loff_t) pg_index << PAGE_SHIFT);
		loff_t pg_count = iocb->ki_pos + iter->count - pg_pos;

		if (PageReadahead(page)) {
			if (iocb->ki_flags & IOCB_NOIO) {
				for (j = i; j < nr_got; j++)
					put_page(pages[j]);
				nr_got = i;
				err = -EAGAIN;
				break;
			}
			page_cache_async_readahead(mapping, ra, filp, page,
					pg_index, last_index - pg_index);
		}

		if (!PageUptodate(page)) {
			if ((iocb->ki_flags & IOCB_NOWAIT) ||
			    ((iocb->ki_flags & IOCB_WAITQ) && i)) {
				for (j = i; j < nr_got; j++)
					put_page(pages[j]);
				nr_got = i;
				err = -EAGAIN;
				break;
			}

			page = generic_file_buffered_read_pagenotuptodate(iocb,
					filp, iter, page, pg_pos, pg_count);
			if (IS_ERR_OR_NULL(page)) {
				for (j = i + 1; j < nr_got; j++)
					put_page(pages[j]);
				nr_got = i;
				err = PTR_ERR_OR_ZERO(page);
				break;
			}
		}
	}

	if (likely(nr_got))
		return nr_got;
	if (err)
		return err;
	/*
	 * No pages and no error means we raced and should retry:
	 */
	goto find_page;
}

/**
 * generic_file_buffered_read - generic file read routine
 * @iocb:	the iocb to read
 * @iter:	data destination
 * @written:	already copied
 *
 * This is a generic file read routine, and uses the
 * mapping->a_ops->readpage() function for the actual low-level stuff.
 *
 * This is really ugly. But the goto's actually try to clarify some
 * of the logic when it comes to error handling etc.
 *
 * Return:
 * * total number of bytes copied, including those the were already @written
 * * negative error code if nothing was copied
 */
ssize_t generic_file_buffered_read(struct kiocb *iocb,
		struct iov_iter *iter, ssize_t written)
{
	struct file *filp = iocb->ki_filp;
	struct file_ra_state *ra = &filp->f_ra;
	struct address_space *mapping = filp->f_mapping;
	struct inode *inode = mapping->host;
	struct page *pages_onstack[PAGEVEC_SIZE], **pages = NULL;
	unsigned int nr_pages = min_t(unsigned int, 512,
			((iocb->ki_pos + iter->count + PAGE_SIZE - 1) >> PAGE_SHIFT) -
			(iocb->ki_pos >> PAGE_SHIFT));
	int i, pg_nr, error = 0;
	bool writably_mapped;
	loff_t isize, end_offset;

	if (unlikely(iocb->ki_pos >= inode->i_sb->s_maxbytes))
		return 0;
	if (unlikely(!iov_iter_count(iter)))
		return 0;

	iov_iter_truncate(iter, inode->i_sb->s_maxbytes);

	if (nr_pages > ARRAY_SIZE(pages_onstack))
		pages = kmalloc_array(nr_pages, sizeof(void *), GFP_KERNEL);

	if (!pages) {
		pages = pages_onstack;
		nr_pages = min_t(unsigned int, nr_pages, ARRAY_SIZE(pages_onstack));
	}

	do {
		cond_resched();

		/*
		 * If we've already successfully copied some data, then we
		 * can no longer safely return -EIOCBQUEUED. Hence mark
		 * an async read NOWAIT at that point.
		 */
		if ((iocb->ki_flags & IOCB_WAITQ) && written)
			iocb->ki_flags |= IOCB_NOWAIT;

		i = 0;
		pg_nr = generic_file_buffered_read_get_pages(iocb, iter,
							     pages, nr_pages);
		if (pg_nr < 0) {
			error = pg_nr;
			break;
		}

		/*
		 * i_size must be checked after we know the pages are Uptodate.
		 *
		 * Checking i_size after the check allows us to calculate
		 * the correct value for "nr", which means the zero-filled
		 * part of the page is not copied back to userspace (unless
		 * another truncate extends the file - this is desired though).
		 */
		isize = i_size_read(inode);
		if (unlikely(iocb->ki_pos >= isize))
			goto put_pages;

		end_offset = min_t(loff_t, isize, iocb->ki_pos + iter->count);

		while ((iocb->ki_pos >> PAGE_SHIFT) + pg_nr >
		       (end_offset + PAGE_SIZE - 1) >> PAGE_SHIFT)
			put_page(pages[--pg_nr]);

		/*
		 * Once we start copying data, we don't want to be touching any
		 * cachelines that might be contended:
		 */
		writably_mapped = mapping_writably_mapped(mapping);

		/*
		 * When a sequential read accesses a page several times, only
		 * mark it as accessed the first time.
		 */
		if (iocb->ki_pos >> PAGE_SHIFT !=
		    ra->prev_pos >> PAGE_SHIFT)
			mark_page_accessed(pages[0]);
		for (i = 1; i < pg_nr; i++)
			mark_page_accessed(pages[i]);

		for (i = 0; i < pg_nr; i++) {
			unsigned int offset = iocb->ki_pos & ~PAGE_MASK;
			unsigned int bytes = min_t(loff_t, end_offset - iocb->ki_pos,
						   PAGE_SIZE - offset);
			unsigned int copied;

<<<<<<< HEAD
		ret = copy_page_to_iter(page, offset, nr, iter);
		offset += ret;
		index += offset >> PAGE_SHIFT;
		offset &= ~PAGE_MASK;
		prev_offset = offset;

		put_page(page);
		written += ret;
		if (!iov_iter_count(iter))
			goto out;
		if (ret < nr) {
			error = -EFAULT;
			goto out;
		}
		continue;

page_not_up_to_date:
		/* Get exclusive access to the page ... */
		if (iocb->ki_flags & IOCB_WAITQ) {
			if (written) {
				put_page(page);
				goto out;
			}
			error = lock_page_async(page, iocb->ki_waitq);
		} else {
			error = lock_page_killable(page);
		}
		if (unlikely(error))
			goto readpage_error;
=======
			/*
			 * If users can be writing to this page using arbitrary
			 * virtual addresses, take care about potential aliasing
			 * before reading the page on the kernel side.
			 */
			if (writably_mapped)
				flush_dcache_page(pages[i]);
>>>>>>> 76ec55ca

			copied = copy_page_to_iter(pages[i], offset, bytes, iter);

			written += copied;
			iocb->ki_pos += copied;
			ra->prev_pos = iocb->ki_pos;

<<<<<<< HEAD
readpage:
		if (iocb->ki_flags & (IOCB_NOIO | IOCB_NOWAIT)) {
			unlock_page(page);
			put_page(page);
			goto would_block;
		}
		/*
		 * A previous I/O error may have been due to temporary
		 * failures, eg. multipath errors.
		 * PG_error will be set again if readpage fails.
		 */
		ClearPageError(page);
		/* Start the actual read. The read will unlock the page. */
		error = mapping->a_ops->readpage(filp, page);

		if (unlikely(error)) {
			if (error == AOP_TRUNCATED_PAGE) {
				put_page(page);
				error = 0;
				goto find_page;
			}
			goto readpage_error;
		}

		if (!PageUptodate(page)) {
			if (iocb->ki_flags & IOCB_WAITQ) {
				if (written) {
					put_page(page);
					goto out;
				}
				error = lock_page_async(page, iocb->ki_waitq);
			} else {
				error = lock_page_killable(page);
			}

			if (unlikely(error))
				goto readpage_error;
			if (!PageUptodate(page)) {
				if (page->mapping == NULL) {
					/*
					 * invalidate_mapping_pages got it
					 */
					unlock_page(page);
					put_page(page);
					goto find_page;
				}
				unlock_page(page);
				shrink_readahead_size_eio(ra);
				error = -EIO;
				goto readpage_error;
=======
			if (copied < bytes) {
				error = -EFAULT;
				break;
>>>>>>> 76ec55ca
			}
		}
put_pages:
		for (i = 0; i < pg_nr; i++)
			put_page(pages[i]);
	} while (iov_iter_count(iter) && iocb->ki_pos < isize && !error);

	file_accessed(filp);

	if (pages != pages_onstack)
		kfree(pages);

	return written ? written : error;
}
EXPORT_SYMBOL_GPL(generic_file_buffered_read);

/**
 * generic_file_read_iter - generic filesystem read routine
 * @iocb:	kernel I/O control block
 * @iter:	destination for the data read
 *
 * This is the "read_iter()" routine for all filesystems
 * that can use the page cache directly.
 *
 * The IOCB_NOWAIT flag in iocb->ki_flags indicates that -EAGAIN shall
 * be returned when no data can be read without waiting for I/O requests
 * to complete; it doesn't prevent readahead.
 *
 * The IOCB_NOIO flag in iocb->ki_flags indicates that no new I/O
 * requests shall be made for the read or for readahead.  When no data
 * can be read, -EAGAIN shall be returned.  When readahead would be
 * triggered, a partial, possibly empty read shall be returned.
 *
 * Return:
 * * number of bytes copied, even for partial reads
 * * negative error code (or 0 if IOCB_NOIO) if nothing was read
 */
ssize_t
generic_file_read_iter(struct kiocb *iocb, struct iov_iter *iter)
{
	size_t count = iov_iter_count(iter);
	ssize_t retval = 0;

	if (!count)
		goto out; /* skip atime */

	if (iocb->ki_flags & IOCB_DIRECT) {
		struct file *file = iocb->ki_filp;
		struct address_space *mapping = file->f_mapping;
		struct inode *inode = mapping->host;
		loff_t size;

		size = i_size_read(inode);
		if (iocb->ki_flags & IOCB_NOWAIT) {
			if (filemap_range_has_page(mapping, iocb->ki_pos,
						   iocb->ki_pos + count - 1))
				return -EAGAIN;
		} else {
			retval = filemap_write_and_wait_range(mapping,
						iocb->ki_pos,
					        iocb->ki_pos + count - 1);
			if (retval < 0)
				goto out;
		}

		file_accessed(file);

		retval = mapping->a_ops->direct_IO(iocb, iter);
		if (retval >= 0) {
			iocb->ki_pos += retval;
			count -= retval;
		}
		iov_iter_revert(iter, count - iov_iter_count(iter));

		/*
		 * Btrfs can have a short DIO read if we encounter
		 * compressed extents, so if there was an error, or if
		 * we've already read everything we wanted to, or if
		 * there was a short read because we hit EOF, go ahead
		 * and return.  Otherwise fallthrough to buffered io for
		 * the rest of the read.  Buffered reads will not work for
		 * DAX files, so don't bother trying.
		 */
		if (retval < 0 || !count || iocb->ki_pos >= size ||
		    IS_DAX(inode))
			goto out;
	}

	retval = generic_file_buffered_read(iocb, iter, retval);
out:
	return retval;
}
EXPORT_SYMBOL(generic_file_read_iter);

#ifdef CONFIG_MMU
#define MMAP_LOTSAMISS  (100)
/*
 * lock_page_maybe_drop_mmap - lock the page, possibly dropping the mmap_lock
 * @vmf - the vm_fault for this fault.
 * @page - the page to lock.
 * @fpin - the pointer to the file we may pin (or is already pinned).
 *
 * This works similar to lock_page_or_retry in that it can drop the mmap_lock.
 * It differs in that it actually returns the page locked if it returns 1 and 0
 * if it couldn't lock the page.  If we did have to drop the mmap_lock then fpin
 * will point to the pinned file and needs to be fput()'ed at a later point.
 */
static int lock_page_maybe_drop_mmap(struct vm_fault *vmf, struct page *page,
				     struct file **fpin)
{
	if (trylock_page(page))
		return 1;

	/*
	 * NOTE! This will make us return with VM_FAULT_RETRY, but with
	 * the mmap_lock still held. That's how FAULT_FLAG_RETRY_NOWAIT
	 * is supposed to work. We have way too many special cases..
	 */
	if (vmf->flags & FAULT_FLAG_RETRY_NOWAIT)
		return 0;

	*fpin = maybe_unlock_mmap_for_io(vmf, *fpin);
	if (vmf->flags & FAULT_FLAG_KILLABLE) {
		if (__lock_page_killable(page)) {
			/*
			 * We didn't have the right flags to drop the mmap_lock,
			 * but all fault_handlers only check for fatal signals
			 * if we return VM_FAULT_RETRY, so we need to drop the
			 * mmap_lock here and return 0 if we don't have a fpin.
			 */
			if (*fpin == NULL)
				mmap_read_unlock(vmf->vma->vm_mm);
			return 0;
		}
	} else
		__lock_page(page);
	return 1;
}


/*
 * Synchronous readahead happens when we don't even find a page in the page
 * cache at all.  We don't want to perform IO under the mmap sem, so if we have
 * to drop the mmap sem we return the file that was pinned in order for us to do
 * that.  If we didn't pin a file then we return NULL.  The file that is
 * returned needs to be fput()'ed when we're done with it.
 */
static struct file *do_sync_mmap_readahead(struct vm_fault *vmf)
{
	struct file *file = vmf->vma->vm_file;
	struct file_ra_state *ra = &file->f_ra;
	struct address_space *mapping = file->f_mapping;
	DEFINE_READAHEAD(ractl, file, mapping, vmf->pgoff);
	struct file *fpin = NULL;
	unsigned int mmap_miss;

	/* If we don't want any read-ahead, don't bother */
	if (vmf->vma->vm_flags & VM_RAND_READ)
		return fpin;
	if (!ra->ra_pages)
		return fpin;

	if (vmf->vma->vm_flags & VM_SEQ_READ) {
		fpin = maybe_unlock_mmap_for_io(vmf, fpin);
		page_cache_sync_ra(&ractl, ra, ra->ra_pages);
		return fpin;
	}

	/* Avoid banging the cache line if not needed */
	mmap_miss = READ_ONCE(ra->mmap_miss);
	if (mmap_miss < MMAP_LOTSAMISS * 10)
		WRITE_ONCE(ra->mmap_miss, ++mmap_miss);

	/*
	 * Do we miss much more than hit in this file? If so,
	 * stop bothering with read-ahead. It will only hurt.
	 */
	if (mmap_miss > MMAP_LOTSAMISS)
		return fpin;

	/*
	 * mmap read-around
	 */
	fpin = maybe_unlock_mmap_for_io(vmf, fpin);
	ra->start = max_t(long, 0, vmf->pgoff - ra->ra_pages / 2);
	ra->size = ra->ra_pages;
	ra->async_size = ra->ra_pages / 4;
	ractl._index = ra->start;
	do_page_cache_ra(&ractl, ra->size, ra->async_size);
	return fpin;
}

/*
 * Asynchronous readahead happens when we find the page and PG_readahead,
 * so we want to possibly extend the readahead further.  We return the file that
 * was pinned if we have to drop the mmap_lock in order to do IO.
 */
static struct file *do_async_mmap_readahead(struct vm_fault *vmf,
					    struct page *page)
{
	struct file *file = vmf->vma->vm_file;
	struct file_ra_state *ra = &file->f_ra;
	struct address_space *mapping = file->f_mapping;
	struct file *fpin = NULL;
	unsigned int mmap_miss;
	pgoff_t offset = vmf->pgoff;

	/* If we don't want any read-ahead, don't bother */
	if (vmf->vma->vm_flags & VM_RAND_READ || !ra->ra_pages)
		return fpin;
	mmap_miss = READ_ONCE(ra->mmap_miss);
	if (mmap_miss)
		WRITE_ONCE(ra->mmap_miss, --mmap_miss);
	if (PageReadahead(page)) {
		fpin = maybe_unlock_mmap_for_io(vmf, fpin);
		page_cache_async_readahead(mapping, ra, file,
					   page, offset, ra->ra_pages);
	}
	return fpin;
}

/**
 * filemap_fault - read in file data for page fault handling
 * @vmf:	struct vm_fault containing details of the fault
 *
 * filemap_fault() is invoked via the vma operations vector for a
 * mapped memory region to read in file data during a page fault.
 *
 * The goto's are kind of ugly, but this streamlines the normal case of having
 * it in the page cache, and handles the special cases reasonably without
 * having a lot of duplicated code.
 *
 * vma->vm_mm->mmap_lock must be held on entry.
 *
 * If our return value has VM_FAULT_RETRY set, it's because the mmap_lock
 * may be dropped before doing I/O or by lock_page_maybe_drop_mmap().
 *
 * If our return value does not have VM_FAULT_RETRY set, the mmap_lock
 * has not been released.
 *
 * We never return with VM_FAULT_RETRY and a bit from VM_FAULT_ERROR set.
 *
 * Return: bitwise-OR of %VM_FAULT_ codes.
 */
vm_fault_t filemap_fault(struct vm_fault *vmf)
{
	int error;
	struct file *file = vmf->vma->vm_file;
	struct file *fpin = NULL;
	struct address_space *mapping = file->f_mapping;
	struct file_ra_state *ra = &file->f_ra;
	struct inode *inode = mapping->host;
	pgoff_t offset = vmf->pgoff;
	pgoff_t max_off;
	struct page *page;
	vm_fault_t ret = 0;

	max_off = DIV_ROUND_UP(i_size_read(inode), PAGE_SIZE);
	if (unlikely(offset >= max_off))
		return VM_FAULT_SIGBUS;

	/*
	 * Do we have something in the page cache already?
	 */
	page = find_get_page(mapping, offset);
	if (likely(page) && !(vmf->flags & FAULT_FLAG_TRIED)) {
		/*
		 * We found the page, so try async readahead before
		 * waiting for the lock.
		 */
		fpin = do_async_mmap_readahead(vmf, page);
	} else if (!page) {
		/* No page in the page cache at all */
		count_vm_event(PGMAJFAULT);
		count_memcg_event_mm(vmf->vma->vm_mm, PGMAJFAULT);
		ret = VM_FAULT_MAJOR;
		fpin = do_sync_mmap_readahead(vmf);
retry_find:
		page = pagecache_get_page(mapping, offset,
					  FGP_CREAT|FGP_FOR_MMAP,
					  vmf->gfp_mask);
		if (!page) {
			if (fpin)
				goto out_retry;
			return VM_FAULT_OOM;
		}
	}

	if (!lock_page_maybe_drop_mmap(vmf, page, &fpin))
		goto out_retry;

	/* Did it get truncated? */
	if (unlikely(compound_head(page)->mapping != mapping)) {
		unlock_page(page);
		put_page(page);
		goto retry_find;
	}
	VM_BUG_ON_PAGE(page_to_pgoff(page) != offset, page);

	/*
	 * We have a locked page in the page cache, now we need to check
	 * that it's up-to-date. If not, it is going to be due to an error.
	 */
	if (unlikely(!PageUptodate(page)))
		goto page_not_uptodate;

	/*
	 * We've made it this far and we had to drop our mmap_lock, now is the
	 * time to return to the upper layer and have it re-find the vma and
	 * redo the fault.
	 */
	if (fpin) {
		unlock_page(page);
		goto out_retry;
	}

	/*
	 * Found the page and have a reference on it.
	 * We must recheck i_size under page lock.
	 */
	max_off = DIV_ROUND_UP(i_size_read(inode), PAGE_SIZE);
	if (unlikely(offset >= max_off)) {
		unlock_page(page);
		put_page(page);
		return VM_FAULT_SIGBUS;
	}

	vmf->page = page;
	return ret | VM_FAULT_LOCKED;

page_not_uptodate:
	/*
	 * Umm, take care of errors if the page isn't up-to-date.
	 * Try to re-read it _once_. We do this synchronously,
	 * because there really aren't any performance issues here
	 * and we need to check for errors.
	 */
	ClearPageError(page);
	fpin = maybe_unlock_mmap_for_io(vmf, fpin);
	error = mapping->a_ops->readpage(file, page);
	if (!error) {
		wait_on_page_locked(page);
		if (!PageUptodate(page))
			error = -EIO;
	}
	if (fpin)
		goto out_retry;
	put_page(page);

	if (!error || error == AOP_TRUNCATED_PAGE)
		goto retry_find;

	shrink_readahead_size_eio(ra);
	return VM_FAULT_SIGBUS;

out_retry:
	/*
	 * We dropped the mmap_lock, we need to return to the fault handler to
	 * re-find the vma and come back and find our hopefully still populated
	 * page.
	 */
	if (page)
		put_page(page);
	if (fpin)
		fput(fpin);
	return ret | VM_FAULT_RETRY;
}
EXPORT_SYMBOL(filemap_fault);

void filemap_map_pages(struct vm_fault *vmf,
		pgoff_t start_pgoff, pgoff_t end_pgoff)
{
	struct file *file = vmf->vma->vm_file;
	struct address_space *mapping = file->f_mapping;
	pgoff_t last_pgoff = start_pgoff;
	unsigned long max_idx;
	XA_STATE(xas, &mapping->i_pages, start_pgoff);
	struct page *head, *page;
	unsigned int mmap_miss = READ_ONCE(file->f_ra.mmap_miss);

	rcu_read_lock();
	xas_for_each(&xas, head, end_pgoff) {
		if (xas_retry(&xas, head))
			continue;
		if (xa_is_value(head))
			goto next;

		/*
		 * Check for a locked page first, as a speculative
		 * reference may adversely influence page migration.
		 */
		if (PageLocked(head))
			goto next;
		if (!page_cache_get_speculative(head))
			goto next;

		/* Has the page moved or been split? */
		if (unlikely(head != xas_reload(&xas)))
			goto skip;
		page = find_subpage(head, xas.xa_index);

		if (!PageUptodate(head) ||
				PageReadahead(page) ||
				PageHWPoison(page))
			goto skip;
		if (!trylock_page(head))
			goto skip;

		if (head->mapping != mapping || !PageUptodate(head))
			goto unlock;

		max_idx = DIV_ROUND_UP(i_size_read(mapping->host), PAGE_SIZE);
		if (xas.xa_index >= max_idx)
			goto unlock;

		if (mmap_miss > 0)
			mmap_miss--;

		vmf->address += (xas.xa_index - last_pgoff) << PAGE_SHIFT;
		if (vmf->pte)
			vmf->pte += xas.xa_index - last_pgoff;
		last_pgoff = xas.xa_index;
		if (alloc_set_pte(vmf, page))
			goto unlock;
		unlock_page(head);
		goto next;
unlock:
		unlock_page(head);
skip:
		put_page(head);
next:
		/* Huge page is mapped? No need to proceed. */
		if (pmd_trans_huge(*vmf->pmd))
			break;
	}
	rcu_read_unlock();
	WRITE_ONCE(file->f_ra.mmap_miss, mmap_miss);
}
EXPORT_SYMBOL(filemap_map_pages);

vm_fault_t filemap_page_mkwrite(struct vm_fault *vmf)
{
	struct address_space *mapping = vmf->vma->vm_file->f_mapping;
	struct page *page = vmf->page;
	vm_fault_t ret = VM_FAULT_LOCKED;

	sb_start_pagefault(mapping->host->i_sb);
	file_update_time(vmf->vma->vm_file);
	lock_page(page);
	if (page->mapping != mapping) {
		unlock_page(page);
		ret = VM_FAULT_NOPAGE;
		goto out;
	}
	/*
	 * We mark the page dirty already here so that when freeze is in
	 * progress, we are guaranteed that writeback during freezing will
	 * see the dirty page and writeprotect it again.
	 */
	set_page_dirty(page);
	wait_for_stable_page(page);
out:
	sb_end_pagefault(mapping->host->i_sb);
	return ret;
}

const struct vm_operations_struct generic_file_vm_ops = {
	.fault		= filemap_fault,
	.map_pages	= filemap_map_pages,
	.page_mkwrite	= filemap_page_mkwrite,
};

/* This is used for a general mmap of a disk file */

int generic_file_mmap(struct file * file, struct vm_area_struct * vma)
{
	struct address_space *mapping = file->f_mapping;

	if (!mapping->a_ops->readpage)
		return -ENOEXEC;
	file_accessed(file);
	vma->vm_ops = &generic_file_vm_ops;
	return 0;
}

/*
 * This is for filesystems which do not implement ->writepage.
 */
int generic_file_readonly_mmap(struct file *file, struct vm_area_struct *vma)
{
	if ((vma->vm_flags & VM_SHARED) && (vma->vm_flags & VM_MAYWRITE))
		return -EINVAL;
	return generic_file_mmap(file, vma);
}
#else
vm_fault_t filemap_page_mkwrite(struct vm_fault *vmf)
{
	return VM_FAULT_SIGBUS;
}
int generic_file_mmap(struct file * file, struct vm_area_struct * vma)
{
	return -ENOSYS;
}
int generic_file_readonly_mmap(struct file * file, struct vm_area_struct * vma)
{
	return -ENOSYS;
}
#endif /* CONFIG_MMU */

EXPORT_SYMBOL(filemap_page_mkwrite);
EXPORT_SYMBOL(generic_file_mmap);
EXPORT_SYMBOL(generic_file_readonly_mmap);

static struct page *wait_on_page_read(struct page *page)
{
	if (!IS_ERR(page)) {
		wait_on_page_locked(page);
		if (!PageUptodate(page)) {
			put_page(page);
			page = ERR_PTR(-EIO);
		}
	}
	return page;
}

static struct page *do_read_cache_page(struct address_space *mapping,
				pgoff_t index,
				int (*filler)(void *, struct page *),
				void *data,
				gfp_t gfp)
{
	struct page *page;
	int err;
repeat:
	page = find_get_page(mapping, index);
	if (!page) {
		page = __page_cache_alloc(gfp);
		if (!page)
			return ERR_PTR(-ENOMEM);
		err = add_to_page_cache_lru(page, mapping, index, gfp);
		if (unlikely(err)) {
			put_page(page);
			if (err == -EEXIST)
				goto repeat;
			/* Presumably ENOMEM for xarray node */
			return ERR_PTR(err);
		}

filler:
		if (filler)
			err = filler(data, page);
		else
			err = mapping->a_ops->readpage(data, page);

		if (err < 0) {
			put_page(page);
			return ERR_PTR(err);
		}

		page = wait_on_page_read(page);
		if (IS_ERR(page))
			return page;
		goto out;
	}
	if (PageUptodate(page))
		goto out;

	/*
	 * Page is not up to date and may be locked due to one of the following
	 * case a: Page is being filled and the page lock is held
	 * case b: Read/write error clearing the page uptodate status
	 * case c: Truncation in progress (page locked)
	 * case d: Reclaim in progress
	 *
	 * Case a, the page will be up to date when the page is unlocked.
	 *    There is no need to serialise on the page lock here as the page
	 *    is pinned so the lock gives no additional protection. Even if the
	 *    page is truncated, the data is still valid if PageUptodate as
	 *    it's a race vs truncate race.
	 * Case b, the page will not be up to date
	 * Case c, the page may be truncated but in itself, the data may still
	 *    be valid after IO completes as it's a read vs truncate race. The
	 *    operation must restart if the page is not uptodate on unlock but
	 *    otherwise serialising on page lock to stabilise the mapping gives
	 *    no additional guarantees to the caller as the page lock is
	 *    released before return.
	 * Case d, similar to truncation. If reclaim holds the page lock, it
	 *    will be a race with remove_mapping that determines if the mapping
	 *    is valid on unlock but otherwise the data is valid and there is
	 *    no need to serialise with page lock.
	 *
	 * As the page lock gives no additional guarantee, we optimistically
	 * wait on the page to be unlocked and check if it's up to date and
	 * use the page if it is. Otherwise, the page lock is required to
	 * distinguish between the different cases. The motivation is that we
	 * avoid spurious serialisations and wakeups when multiple processes
	 * wait on the same page for IO to complete.
	 */
	wait_on_page_locked(page);
	if (PageUptodate(page))
		goto out;

	/* Distinguish between all the cases under the safety of the lock */
	lock_page(page);

	/* Case c or d, restart the operation */
	if (!page->mapping) {
		unlock_page(page);
		put_page(page);
		goto repeat;
	}

	/* Someone else locked and filled the page in a very small window */
	if (PageUptodate(page)) {
		unlock_page(page);
		goto out;
	}

	/*
	 * A previous I/O error may have been due to temporary
	 * failures.
	 * Clear page error before actual read, PG_error will be
	 * set again if read page fails.
	 */
	ClearPageError(page);
	goto filler;

out:
	mark_page_accessed(page);
	return page;
}

/**
 * read_cache_page - read into page cache, fill it if needed
 * @mapping:	the page's address_space
 * @index:	the page index
 * @filler:	function to perform the read
 * @data:	first arg to filler(data, page) function, often left as NULL
 *
 * Read into the page cache. If a page already exists, and PageUptodate() is
 * not set, try to fill the page and wait for it to become unlocked.
 *
 * If the page does not get brought uptodate, return -EIO.
 *
 * Return: up to date page on success, ERR_PTR() on failure.
 */
struct page *read_cache_page(struct address_space *mapping,
				pgoff_t index,
				int (*filler)(void *, struct page *),
				void *data)
{
	return do_read_cache_page(mapping, index, filler, data,
			mapping_gfp_mask(mapping));
}
EXPORT_SYMBOL(read_cache_page);

/**
 * read_cache_page_gfp - read into page cache, using specified page allocation flags.
 * @mapping:	the page's address_space
 * @index:	the page index
 * @gfp:	the page allocator flags to use if allocating
 *
 * This is the same as "read_mapping_page(mapping, index, NULL)", but with
 * any new page allocations done using the specified allocation flags.
 *
 * If the page does not get brought uptodate, return -EIO.
 *
 * Return: up to date page on success, ERR_PTR() on failure.
 */
struct page *read_cache_page_gfp(struct address_space *mapping,
				pgoff_t index,
				gfp_t gfp)
{
	return do_read_cache_page(mapping, index, NULL, NULL, gfp);
}
EXPORT_SYMBOL(read_cache_page_gfp);

int pagecache_write_begin(struct file *file, struct address_space *mapping,
				loff_t pos, unsigned len, unsigned flags,
				struct page **pagep, void **fsdata)
{
	const struct address_space_operations *aops = mapping->a_ops;

	return aops->write_begin(file, mapping, pos, len, flags,
							pagep, fsdata);
}
EXPORT_SYMBOL(pagecache_write_begin);

int pagecache_write_end(struct file *file, struct address_space *mapping,
				loff_t pos, unsigned len, unsigned copied,
				struct page *page, void *fsdata)
{
	const struct address_space_operations *aops = mapping->a_ops;

	return aops->write_end(file, mapping, pos, len, copied, page, fsdata);
}
EXPORT_SYMBOL(pagecache_write_end);

/*
 * Warn about a page cache invalidation failure during a direct I/O write.
 */
void dio_warn_stale_pagecache(struct file *filp)
{
	static DEFINE_RATELIMIT_STATE(_rs, 86400 * HZ, DEFAULT_RATELIMIT_BURST);
	char pathname[128];
	char *path;

	errseq_set(&filp->f_mapping->wb_err, -EIO);
	if (__ratelimit(&_rs)) {
		path = file_path(filp, pathname, sizeof(pathname));
		if (IS_ERR(path))
			path = "(unknown)";
		pr_crit("Page cache invalidation failure on direct I/O.  Possible data corruption due to collision with buffered I/O!\n");
		pr_crit("File: %s PID: %d Comm: %.20s\n", path, current->pid,
			current->comm);
	}
}

ssize_t
generic_file_direct_write(struct kiocb *iocb, struct iov_iter *from)
{
	struct file	*file = iocb->ki_filp;
	struct address_space *mapping = file->f_mapping;
	struct inode	*inode = mapping->host;
	loff_t		pos = iocb->ki_pos;
	ssize_t		written;
	size_t		write_len;
	pgoff_t		end;

	write_len = iov_iter_count(from);
	end = (pos + write_len - 1) >> PAGE_SHIFT;

	if (iocb->ki_flags & IOCB_NOWAIT) {
		/* If there are pages to writeback, return */
		if (filemap_range_has_page(file->f_mapping, pos,
					   pos + write_len - 1))
			return -EAGAIN;
	} else {
		written = filemap_write_and_wait_range(mapping, pos,
							pos + write_len - 1);
		if (written)
			goto out;
	}

	/*
	 * After a write we want buffered reads to be sure to go to disk to get
	 * the new data.  We invalidate clean cached page from the region we're
	 * about to write.  We do this *before* the write so that we can return
	 * without clobbering -EIOCBQUEUED from ->direct_IO().
	 */
	written = invalidate_inode_pages2_range(mapping,
					pos >> PAGE_SHIFT, end);
	/*
	 * If a page can not be invalidated, return 0 to fall back
	 * to buffered write.
	 */
	if (written) {
		if (written == -EBUSY)
			return 0;
		goto out;
	}

	written = mapping->a_ops->direct_IO(iocb, from);

	/*
	 * Finally, try again to invalidate clean pages which might have been
	 * cached by non-direct readahead, or faulted in by get_user_pages()
	 * if the source of the write was an mmap'ed region of the file
	 * we're writing.  Either one is a pretty crazy thing to do,
	 * so we don't support it 100%.  If this invalidation
	 * fails, tough, the write still worked...
	 *
	 * Most of the time we do not need this since dio_complete() will do
	 * the invalidation for us. However there are some file systems that
	 * do not end up with dio_complete() being called, so let's not break
	 * them by removing it completely.
	 *
	 * Noticeable example is a blkdev_direct_IO().
	 *
	 * Skip invalidation for async writes or if mapping has no pages.
	 */
	if (written > 0 && mapping->nrpages &&
	    invalidate_inode_pages2_range(mapping, pos >> PAGE_SHIFT, end))
		dio_warn_stale_pagecache(file);

	if (written > 0) {
		pos += written;
		write_len -= written;
		if (pos > i_size_read(inode) && !S_ISBLK(inode->i_mode)) {
			i_size_write(inode, pos);
			mark_inode_dirty(inode);
		}
		iocb->ki_pos = pos;
	}
	iov_iter_revert(from, write_len - iov_iter_count(from));
out:
	return written;
}
EXPORT_SYMBOL(generic_file_direct_write);

/*
 * Find or create a page at the given pagecache position. Return the locked
 * page. This function is specifically for buffered writes.
 */
struct page *grab_cache_page_write_begin(struct address_space *mapping,
					pgoff_t index, unsigned flags)
{
	struct page *page;
	int fgp_flags = FGP_LOCK|FGP_WRITE|FGP_CREAT;

	if (flags & AOP_FLAG_NOFS)
		fgp_flags |= FGP_NOFS;

	page = pagecache_get_page(mapping, index, fgp_flags,
			mapping_gfp_mask(mapping));
	if (page)
		wait_for_stable_page(page);

	return page;
}
EXPORT_SYMBOL(grab_cache_page_write_begin);

ssize_t generic_perform_write(struct file *file,
				struct iov_iter *i, loff_t pos)
{
	struct address_space *mapping = file->f_mapping;
	const struct address_space_operations *a_ops = mapping->a_ops;
	long status = 0;
	ssize_t written = 0;
	unsigned int flags = 0;

	do {
		struct page *page;
		unsigned long offset;	/* Offset into pagecache page */
		unsigned long bytes;	/* Bytes to write to page */
		size_t copied;		/* Bytes copied from user */
		void *fsdata;

		offset = (pos & (PAGE_SIZE - 1));
		bytes = min_t(unsigned long, PAGE_SIZE - offset,
						iov_iter_count(i));

again:
		/*
		 * Bring in the user page that we will copy from _first_.
		 * Otherwise there's a nasty deadlock on copying from the
		 * same page as we're writing to, without it being marked
		 * up-to-date.
		 *
		 * Not only is this an optimisation, but it is also required
		 * to check that the address is actually valid, when atomic
		 * usercopies are used, below.
		 */
		if (unlikely(iov_iter_fault_in_readable(i, bytes))) {
			status = -EFAULT;
			break;
		}

		if (fatal_signal_pending(current)) {
			status = -EINTR;
			break;
		}

		status = a_ops->write_begin(file, mapping, pos, bytes, flags,
						&page, &fsdata);
		if (unlikely(status < 0))
			break;

		if (mapping_writably_mapped(mapping))
			flush_dcache_page(page);

		copied = iov_iter_copy_from_user_atomic(page, i, offset, bytes);
		flush_dcache_page(page);

		status = a_ops->write_end(file, mapping, pos, bytes, copied,
						page, fsdata);
		if (unlikely(status < 0))
			break;
		copied = status;

		cond_resched();

		iov_iter_advance(i, copied);
		if (unlikely(copied == 0)) {
			/*
			 * If we were unable to copy any data at all, we must
			 * fall back to a single segment length write.
			 *
			 * If we didn't fallback here, we could livelock
			 * because not all segments in the iov can be copied at
			 * once without a pagefault.
			 */
			bytes = min_t(unsigned long, PAGE_SIZE - offset,
						iov_iter_single_seg_count(i));
			goto again;
		}
		pos += copied;
		written += copied;

		balance_dirty_pages_ratelimited(mapping);
	} while (iov_iter_count(i));

	return written ? written : status;
}
EXPORT_SYMBOL(generic_perform_write);

/**
 * __generic_file_write_iter - write data to a file
 * @iocb:	IO state structure (file, offset, etc.)
 * @from:	iov_iter with data to write
 *
 * This function does all the work needed for actually writing data to a
 * file. It does all basic checks, removes SUID from the file, updates
 * modification times and calls proper subroutines depending on whether we
 * do direct IO or a standard buffered write.
 *
 * It expects i_mutex to be grabbed unless we work on a block device or similar
 * object which does not need locking at all.
 *
 * This function does *not* take care of syncing data in case of O_SYNC write.
 * A caller has to handle it. This is mainly due to the fact that we want to
 * avoid syncing under i_mutex.
 *
 * Return:
 * * number of bytes written, even for truncated writes
 * * negative error code if no data has been written at all
 */
ssize_t __generic_file_write_iter(struct kiocb *iocb, struct iov_iter *from)
{
	struct file *file = iocb->ki_filp;
	struct address_space * mapping = file->f_mapping;
	struct inode 	*inode = mapping->host;
	ssize_t		written = 0;
	ssize_t		err;
	ssize_t		status;

	/* We can write back this queue in page reclaim */
	current->backing_dev_info = inode_to_bdi(inode);
	err = file_remove_privs(file);
	if (err)
		goto out;

	err = file_update_time(file);
	if (err)
		goto out;

	if (iocb->ki_flags & IOCB_DIRECT) {
		loff_t pos, endbyte;

		written = generic_file_direct_write(iocb, from);
		/*
		 * If the write stopped short of completing, fall back to
		 * buffered writes.  Some filesystems do this for writes to
		 * holes, for example.  For DAX files, a buffered write will
		 * not succeed (even if it did, DAX does not handle dirty
		 * page-cache pages correctly).
		 */
		if (written < 0 || !iov_iter_count(from) || IS_DAX(inode))
			goto out;

		status = generic_perform_write(file, from, pos = iocb->ki_pos);
		/*
		 * If generic_perform_write() returned a synchronous error
		 * then we want to return the number of bytes which were
		 * direct-written, or the error code if that was zero.  Note
		 * that this differs from normal direct-io semantics, which
		 * will return -EFOO even if some bytes were written.
		 */
		if (unlikely(status < 0)) {
			err = status;
			goto out;
		}
		/*
		 * We need to ensure that the page cache pages are written to
		 * disk and invalidated to preserve the expected O_DIRECT
		 * semantics.
		 */
		endbyte = pos + status - 1;
		err = filemap_write_and_wait_range(mapping, pos, endbyte);
		if (err == 0) {
			iocb->ki_pos = endbyte + 1;
			written += status;
			invalidate_mapping_pages(mapping,
						 pos >> PAGE_SHIFT,
						 endbyte >> PAGE_SHIFT);
		} else {
			/*
			 * We don't know how much we wrote, so just return
			 * the number of bytes which were direct-written
			 */
		}
	} else {
		written = generic_perform_write(file, from, iocb->ki_pos);
		if (likely(written > 0))
			iocb->ki_pos += written;
	}
out:
	current->backing_dev_info = NULL;
	return written ? written : err;
}
EXPORT_SYMBOL(__generic_file_write_iter);

/**
 * generic_file_write_iter - write data to a file
 * @iocb:	IO state structure
 * @from:	iov_iter with data to write
 *
 * This is a wrapper around __generic_file_write_iter() to be used by most
 * filesystems. It takes care of syncing the file in case of O_SYNC file
 * and acquires i_mutex as needed.
 * Return:
 * * negative error code if no data has been written at all of
 *   vfs_fsync_range() failed for a synchronous write
 * * number of bytes written, even for truncated writes
 */
ssize_t generic_file_write_iter(struct kiocb *iocb, struct iov_iter *from)
{
	struct file *file = iocb->ki_filp;
	struct inode *inode = file->f_mapping->host;
	ssize_t ret;

	inode_lock(inode);
	ret = generic_write_checks(iocb, from);
	if (ret > 0)
		ret = __generic_file_write_iter(iocb, from);
	inode_unlock(inode);

	if (ret > 0)
		ret = generic_write_sync(iocb, ret);
	return ret;
}
EXPORT_SYMBOL(generic_file_write_iter);

/**
 * try_to_release_page() - release old fs-specific metadata on a page
 *
 * @page: the page which the kernel is trying to free
 * @gfp_mask: memory allocation flags (and I/O mode)
 *
 * The address_space is to try to release any data against the page
 * (presumably at page->private).
 *
 * This may also be called if PG_fscache is set on a page, indicating that the
 * page is known to the local caching routines.
 *
 * The @gfp_mask argument specifies whether I/O may be performed to release
 * this page (__GFP_IO), and whether the call may block (__GFP_RECLAIM & __GFP_FS).
 *
 * Return: %1 if the release was successful, otherwise return zero.
 */
int try_to_release_page(struct page *page, gfp_t gfp_mask)
{
	struct address_space * const mapping = page->mapping;

	BUG_ON(!PageLocked(page));
	if (PageWriteback(page))
		return 0;

	if (mapping && mapping->a_ops->releasepage)
		return mapping->a_ops->releasepage(page, gfp_mask);
	return try_to_free_buffers(page);
}

EXPORT_SYMBOL(try_to_release_page);<|MERGE_RESOLUTION|>--- conflicted
+++ resolved
@@ -2525,37 +2525,6 @@
 						   PAGE_SIZE - offset);
 			unsigned int copied;
 
-<<<<<<< HEAD
-		ret = copy_page_to_iter(page, offset, nr, iter);
-		offset += ret;
-		index += offset >> PAGE_SHIFT;
-		offset &= ~PAGE_MASK;
-		prev_offset = offset;
-
-		put_page(page);
-		written += ret;
-		if (!iov_iter_count(iter))
-			goto out;
-		if (ret < nr) {
-			error = -EFAULT;
-			goto out;
-		}
-		continue;
-
-page_not_up_to_date:
-		/* Get exclusive access to the page ... */
-		if (iocb->ki_flags & IOCB_WAITQ) {
-			if (written) {
-				put_page(page);
-				goto out;
-			}
-			error = lock_page_async(page, iocb->ki_waitq);
-		} else {
-			error = lock_page_killable(page);
-		}
-		if (unlikely(error))
-			goto readpage_error;
-=======
 			/*
 			 * If users can be writing to this page using arbitrary
 			 * virtual addresses, take care about potential aliasing
@@ -2563,7 +2532,6 @@
 			 */
 			if (writably_mapped)
 				flush_dcache_page(pages[i]);
->>>>>>> 76ec55ca
 
 			copied = copy_page_to_iter(pages[i], offset, bytes, iter);
 
@@ -2571,62 +2539,9 @@
 			iocb->ki_pos += copied;
 			ra->prev_pos = iocb->ki_pos;
 
-<<<<<<< HEAD
-readpage:
-		if (iocb->ki_flags & (IOCB_NOIO | IOCB_NOWAIT)) {
-			unlock_page(page);
-			put_page(page);
-			goto would_block;
-		}
-		/*
-		 * A previous I/O error may have been due to temporary
-		 * failures, eg. multipath errors.
-		 * PG_error will be set again if readpage fails.
-		 */
-		ClearPageError(page);
-		/* Start the actual read. The read will unlock the page. */
-		error = mapping->a_ops->readpage(filp, page);
-
-		if (unlikely(error)) {
-			if (error == AOP_TRUNCATED_PAGE) {
-				put_page(page);
-				error = 0;
-				goto find_page;
-			}
-			goto readpage_error;
-		}
-
-		if (!PageUptodate(page)) {
-			if (iocb->ki_flags & IOCB_WAITQ) {
-				if (written) {
-					put_page(page);
-					goto out;
-				}
-				error = lock_page_async(page, iocb->ki_waitq);
-			} else {
-				error = lock_page_killable(page);
-			}
-
-			if (unlikely(error))
-				goto readpage_error;
-			if (!PageUptodate(page)) {
-				if (page->mapping == NULL) {
-					/*
-					 * invalidate_mapping_pages got it
-					 */
-					unlock_page(page);
-					put_page(page);
-					goto find_page;
-				}
-				unlock_page(page);
-				shrink_readahead_size_eio(ra);
-				error = -EIO;
-				goto readpage_error;
-=======
 			if (copied < bytes) {
 				error = -EFAULT;
 				break;
->>>>>>> 76ec55ca
 			}
 		}
 put_pages:

--- conflicted
+++ resolved
@@ -672,13 +672,9 @@
  * 1 - there is unmovable page, but MPOL_MF_MOVE* & MPOL_MF_STRICT were
  *     specified.
  * 0 - queue pages successfully or no misplaced page.
-<<<<<<< HEAD
- * -EIO - there is misplaced page and only MPOL_MF_STRICT was specified.
-=======
  * errno - i.e. misplaced pages with MPOL_MF_STRICT specified (-EIO) or
  *         memory range specified by nodemask and maxnode points outside
  *         your accessible address space (-EFAULT)
->>>>>>> 00dc9e7d
  */
 static int
 queue_pages_range(struct mm_struct *mm, unsigned long start, unsigned long end,
@@ -1292,11 +1288,7 @@
 			  flags | MPOL_MF_INVERT, &pagelist);
 
 	if (ret < 0) {
-<<<<<<< HEAD
-		err = -EIO;
-=======
 		err = ret;
->>>>>>> 00dc9e7d
 		goto up_out;
 	}
 
@@ -1321,7 +1313,6 @@
 			putback_movable_pages(&pagelist);
 	}
 
-up_out:
 	up_write(&mm->mmap_sem);
 mpol_out:
 	mpol_put(new);

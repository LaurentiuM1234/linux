// SPDX-License-Identifier: GPL-2.0
/*
 *  linux/fs/namei.c
 *
 *  Copyright (C) 1991, 1992  Linus Torvalds
 */

/*
 * Some corrections by tytso.
 */

/* [Feb 1997 T. Schoebel-Theuer] Complete rewrite of the pathname
 * lookup logic.
 */
/* [Feb-Apr 2000, AV] Rewrite to the new namespace architecture.
 */

#include <linux/init.h>
#include <linux/export.h>
#include <linux/kernel.h>
#include <linux/slab.h>
#include <linux/fs.h>
#include <linux/namei.h>
#include <linux/pagemap.h>
#include <linux/fsnotify.h>
#include <linux/personality.h>
#include <linux/security.h>
#include <linux/ima.h>
#include <linux/syscalls.h>
#include <linux/mount.h>
#include <linux/audit.h>
#include <linux/capability.h>
#include <linux/file.h>
#include <linux/fcntl.h>
#include <linux/device_cgroup.h>
#include <linux/fs_struct.h>
#include <linux/posix_acl.h>
#include <linux/hash.h>
#include <linux/bitops.h>
#include <linux/init_task.h>
#include <linux/uaccess.h>

#include "internal.h"
#include "mount.h"

/* [Feb-1997 T. Schoebel-Theuer]
 * Fundamental changes in the pathname lookup mechanisms (namei)
 * were necessary because of omirr.  The reason is that omirr needs
 * to know the _real_ pathname, not the user-supplied one, in case
 * of symlinks (and also when transname replacements occur).
 *
 * The new code replaces the old recursive symlink resolution with
 * an iterative one (in case of non-nested symlink chains).  It does
 * this with calls to <fs>_follow_link().
 * As a side effect, dir_namei(), _namei() and follow_link() are now 
 * replaced with a single function lookup_dentry() that can handle all 
 * the special cases of the former code.
 *
 * With the new dcache, the pathname is stored at each inode, at least as
 * long as the refcount of the inode is positive.  As a side effect, the
 * size of the dcache depends on the inode cache and thus is dynamic.
 *
 * [29-Apr-1998 C. Scott Ananian] Updated above description of symlink
 * resolution to correspond with current state of the code.
 *
 * Note that the symlink resolution is not *completely* iterative.
 * There is still a significant amount of tail- and mid- recursion in
 * the algorithm.  Also, note that <fs>_readlink() is not used in
 * lookup_dentry(): lookup_dentry() on the result of <fs>_readlink()
 * may return different results than <fs>_follow_link().  Many virtual
 * filesystems (including /proc) exhibit this behavior.
 */

/* [24-Feb-97 T. Schoebel-Theuer] Side effects caused by new implementation:
 * New symlink semantics: when open() is called with flags O_CREAT | O_EXCL
 * and the name already exists in form of a symlink, try to create the new
 * name indicated by the symlink. The old code always complained that the
 * name already exists, due to not following the symlink even if its target
 * is nonexistent.  The new semantics affects also mknod() and link() when
 * the name is a symlink pointing to a non-existent name.
 *
 * I don't know which semantics is the right one, since I have no access
 * to standards. But I found by trial that HP-UX 9.0 has the full "new"
 * semantics implemented, while SunOS 4.1.1 and Solaris (SunOS 5.4) have the
 * "old" one. Personally, I think the new semantics is much more logical.
 * Note that "ln old new" where "new" is a symlink pointing to a non-existing
 * file does succeed in both HP-UX and SunOs, but not in Solaris
 * and in the old Linux semantics.
 */

/* [16-Dec-97 Kevin Buhr] For security reasons, we change some symlink
 * semantics.  See the comments in "open_namei" and "do_link" below.
 *
 * [10-Sep-98 Alan Modra] Another symlink change.
 */

/* [Feb-Apr 2000 AV] Complete rewrite. Rules for symlinks:
 *	inside the path - always follow.
 *	in the last component in creation/removal/renaming - never follow.
 *	if LOOKUP_FOLLOW passed - follow.
 *	if the pathname has trailing slashes - follow.
 *	otherwise - don't follow.
 * (applied in that order).
 *
 * [Jun 2000 AV] Inconsistent behaviour of open() in case if flags==O_CREAT
 * restored for 2.4. This is the last surviving part of old 4.2BSD bug.
 * During the 2.4 we need to fix the userland stuff depending on it -
 * hopefully we will be able to get rid of that wart in 2.5. So far only
 * XEmacs seems to be relying on it...
 */
/*
 * [Sep 2001 AV] Single-semaphore locking scheme (kudos to David Holland)
 * implemented.  Let's see if raised priority of ->s_vfs_rename_mutex gives
 * any extra contention...
 */

/* In order to reduce some races, while at the same time doing additional
 * checking and hopefully speeding things up, we copy filenames to the
 * kernel data space before using them..
 *
 * POSIX.1 2.4: an empty pathname is invalid (ENOENT).
 * PATH_MAX includes the nul terminator --RR.
 */

#define EMBEDDED_NAME_MAX	(PATH_MAX - offsetof(struct filename, iname))

struct filename *
getname_flags(const char __user *filename, int flags, int *empty)
{
	struct filename *result;
	char *kname;
	int len;

	result = audit_reusename(filename);
	if (result)
		return result;

	result = __getname();
	if (unlikely(!result))
		return ERR_PTR(-ENOMEM);

	/*
	 * First, try to embed the struct filename inside the names_cache
	 * allocation
	 */
	kname = (char *)result->iname;
	result->name = kname;

	len = strncpy_from_user(kname, filename, EMBEDDED_NAME_MAX);
	if (unlikely(len < 0)) {
		__putname(result);
		return ERR_PTR(len);
	}

	/*
	 * Uh-oh. We have a name that's approaching PATH_MAX. Allocate a
	 * separate struct filename so we can dedicate the entire
	 * names_cache allocation for the pathname, and re-do the copy from
	 * userland.
	 */
	if (unlikely(len == EMBEDDED_NAME_MAX)) {
		const size_t size = offsetof(struct filename, iname[1]);
		kname = (char *)result;

		/*
		 * size is chosen that way we to guarantee that
		 * result->iname[0] is within the same object and that
		 * kname can't be equal to result->iname, no matter what.
		 */
		result = kzalloc(size, GFP_KERNEL);
		if (unlikely(!result)) {
			__putname(kname);
			return ERR_PTR(-ENOMEM);
		}
		result->name = kname;
		len = strncpy_from_user(kname, filename, PATH_MAX);
		if (unlikely(len < 0)) {
			__putname(kname);
			kfree(result);
			return ERR_PTR(len);
		}
		if (unlikely(len == PATH_MAX)) {
			__putname(kname);
			kfree(result);
			return ERR_PTR(-ENAMETOOLONG);
		}
	}

	result->refcnt = 1;
	/* The empty path is special. */
	if (unlikely(!len)) {
		if (empty)
			*empty = 1;
		if (!(flags & LOOKUP_EMPTY)) {
			putname(result);
			return ERR_PTR(-ENOENT);
		}
	}

	result->uptr = filename;
	result->aname = NULL;
	audit_getname(result);
	return result;
}

struct filename *
getname(const char __user * filename)
{
	return getname_flags(filename, 0, NULL);
}

struct filename *
getname_kernel(const char * filename)
{
	struct filename *result;
	int len = strlen(filename) + 1;

	result = __getname();
	if (unlikely(!result))
		return ERR_PTR(-ENOMEM);

	if (len <= EMBEDDED_NAME_MAX) {
		result->name = (char *)result->iname;
	} else if (len <= PATH_MAX) {
		const size_t size = offsetof(struct filename, iname[1]);
		struct filename *tmp;

		tmp = kmalloc(size, GFP_KERNEL);
		if (unlikely(!tmp)) {
			__putname(result);
			return ERR_PTR(-ENOMEM);
		}
		tmp->name = (char *)result;
		result = tmp;
	} else {
		__putname(result);
		return ERR_PTR(-ENAMETOOLONG);
	}
	memcpy((char *)result->name, filename, len);
	result->uptr = NULL;
	result->aname = NULL;
	result->refcnt = 1;
	audit_getname(result);

	return result;
}

void putname(struct filename *name)
{
	BUG_ON(name->refcnt <= 0);

	if (--name->refcnt > 0)
		return;

	if (name->name != name->iname) {
		__putname(name->name);
		kfree(name);
	} else
		__putname(name);
}

static int check_acl(struct inode *inode, int mask)
{
#ifdef CONFIG_FS_POSIX_ACL
	struct posix_acl *acl;

	if (mask & MAY_NOT_BLOCK) {
		acl = get_cached_acl_rcu(inode, ACL_TYPE_ACCESS);
	        if (!acl)
	                return -EAGAIN;
		/* no ->get_acl() calls in RCU mode... */
		if (is_uncached_acl(acl))
			return -ECHILD;
	        return posix_acl_permission(inode, acl, mask & ~MAY_NOT_BLOCK);
	}

	acl = get_acl(inode, ACL_TYPE_ACCESS);
	if (IS_ERR(acl))
		return PTR_ERR(acl);
	if (acl) {
	        int error = posix_acl_permission(inode, acl, mask);
	        posix_acl_release(acl);
	        return error;
	}
#endif

	return -EAGAIN;
}

/*
 * This does the basic permission checking
 */
static int acl_permission_check(struct inode *inode, int mask)
{
	unsigned int mode = inode->i_mode;

	if (likely(uid_eq(current_fsuid(), inode->i_uid)))
		mode >>= 6;
	else {
		if (IS_POSIXACL(inode) && (mode & S_IRWXG)) {
			int error = check_acl(inode, mask);
			if (error != -EAGAIN)
				return error;
		}

		if (in_group_p(inode->i_gid))
			mode >>= 3;
	}

	/*
	 * If the DACs are ok we don't need any capability check.
	 */
	if ((mask & ~mode & (MAY_READ | MAY_WRITE | MAY_EXEC)) == 0)
		return 0;
	return -EACCES;
}

/**
 * generic_permission -  check for access rights on a Posix-like filesystem
 * @inode:	inode to check access rights for
 * @mask:	right to check for (%MAY_READ, %MAY_WRITE, %MAY_EXEC, ...)
 *
 * Used to check for read/write/execute permissions on a file.
 * We use "fsuid" for this, letting us set arbitrary permissions
 * for filesystem access without changing the "normal" uids which
 * are used for other things.
 *
 * generic_permission is rcu-walk aware. It returns -ECHILD in case an rcu-walk
 * request cannot be satisfied (eg. requires blocking or too much complexity).
 * It would then be called again in ref-walk mode.
 */
int generic_permission(struct inode *inode, int mask)
{
	int ret;

	/*
	 * Do the basic permission checks.
	 */
	ret = acl_permission_check(inode, mask);
	if (ret != -EACCES)
		return ret;

	if (S_ISDIR(inode->i_mode)) {
		/* DACs are overridable for directories */
		if (!(mask & MAY_WRITE))
			if (capable_wrt_inode_uidgid(inode,
						     CAP_DAC_READ_SEARCH))
				return 0;
		if (capable_wrt_inode_uidgid(inode, CAP_DAC_OVERRIDE))
			return 0;
		return -EACCES;
	}

	/*
	 * Searching includes executable on directories, else just read.
	 */
	mask &= MAY_READ | MAY_WRITE | MAY_EXEC;
	if (mask == MAY_READ)
		if (capable_wrt_inode_uidgid(inode, CAP_DAC_READ_SEARCH))
			return 0;
	/*
	 * Read/write DACs are always overridable.
	 * Executable DACs are overridable when there is
	 * at least one exec bit set.
	 */
	if (!(mask & MAY_EXEC) || (inode->i_mode & S_IXUGO))
		if (capable_wrt_inode_uidgid(inode, CAP_DAC_OVERRIDE))
			return 0;

	return -EACCES;
}
EXPORT_SYMBOL(generic_permission);

/*
 * We _really_ want to just do "generic_permission()" without
 * even looking at the inode->i_op values. So we keep a cache
 * flag in inode->i_opflags, that says "this has not special
 * permission function, use the fast case".
 */
static inline int do_inode_permission(struct vfsmount *mnt, struct inode *inode, int mask)
{
	if (unlikely(!(inode->i_opflags & IOP_FASTPERM))) {
		if (likely(mnt && inode->i_op->permission2))
			return inode->i_op->permission2(mnt, inode, mask);
		if (likely(inode->i_op->permission))
			return inode->i_op->permission(inode, mask);

		/* This gets set once for the inode lifetime */
		spin_lock(&inode->i_lock);
		inode->i_opflags |= IOP_FASTPERM;
		spin_unlock(&inode->i_lock);
	}
	return generic_permission(inode, mask);
}

/**
 * __inode_permission - Check for access rights to a given inode
 * @inode: Inode to check permission on
 * @mask: Right to check for (%MAY_READ, %MAY_WRITE, %MAY_EXEC)
 *
 * Check for read/write/execute permissions on an inode.
 *
 * When checking for MAY_APPEND, MAY_WRITE must also be set in @mask.
 *
 * This does not check for a read-only file system.  You probably want
 * inode_permission().
 */
int __inode_permission2(struct vfsmount *mnt, struct inode *inode, int mask)
{
	int retval;

	if (unlikely(mask & MAY_WRITE)) {
		/*
		 * Nobody gets write access to an immutable file.
		 */
		if (IS_IMMUTABLE(inode))
			return -EPERM;

		/*
		 * Updating mtime will likely cause i_uid and i_gid to be
		 * written back improperly if their true value is unknown
		 * to the vfs.
		 */
		if (HAS_UNMAPPED_ID(inode))
			return -EACCES;
	}

	retval = do_inode_permission(mnt, inode, mask);
	if (retval)
		return retval;

	retval = devcgroup_inode_permission(inode, mask);
	if (retval)
		return retval;

	retval = security_inode_permission(inode, mask);
	return retval;
}
EXPORT_SYMBOL(__inode_permission2);

int __inode_permission(struct inode *inode, int mask)
{
	return __inode_permission2(NULL, inode, mask);
}
EXPORT_SYMBOL(__inode_permission);

/**
 * sb_permission - Check superblock-level permissions
 * @sb: Superblock of inode to check permission on
 * @inode: Inode to check permission on
 * @mask: Right to check for (%MAY_READ, %MAY_WRITE, %MAY_EXEC)
 *
 * Separate out file-system wide checks from inode-specific permission checks.
 */
static int sb_permission(struct super_block *sb, struct inode *inode, int mask)
{
	if (unlikely(mask & MAY_WRITE)) {
		umode_t mode = inode->i_mode;

		/* Nobody gets write access to a read-only fs. */
		if (sb_rdonly(sb) && (S_ISREG(mode) || S_ISDIR(mode) || S_ISLNK(mode)))
			return -EROFS;
	}
	return 0;
}

/**
 * inode_permission - Check for access rights to a given inode
 * @inode: Inode to check permission on
 * @mask: Right to check for (%MAY_READ, %MAY_WRITE, %MAY_EXEC)
 *
 * Check for read/write/execute permissions on an inode.  We use fs[ug]id for
 * this, letting us set arbitrary permissions for filesystem access without
 * changing the "normal" UIDs which are used for other things.
 *
 * When checking for MAY_APPEND, MAY_WRITE must also be set in @mask.
 */
int inode_permission2(struct vfsmount *mnt, struct inode *inode, int mask)
{
	int retval;

	retval = sb_permission(inode->i_sb, inode, mask);
	if (retval)
		return retval;
	return __inode_permission2(mnt, inode, mask);
}
EXPORT_SYMBOL(inode_permission2);

int inode_permission(struct inode *inode, int mask)
{
	return inode_permission2(NULL, inode, mask);
}
EXPORT_SYMBOL(inode_permission);

/**
 * path_get - get a reference to a path
 * @path: path to get the reference to
 *
 * Given a path increment the reference count to the dentry and the vfsmount.
 */
void path_get(const struct path *path)
{
	mntget(path->mnt);
	dget(path->dentry);
}
EXPORT_SYMBOL(path_get);

/**
 * path_put - put a reference to a path
 * @path: path to put the reference to
 *
 * Given a path decrement the reference count to the dentry and the vfsmount.
 */
void path_put(const struct path *path)
{
	dput(path->dentry);
	mntput(path->mnt);
}
EXPORT_SYMBOL(path_put);

#define EMBEDDED_LEVELS 2
struct nameidata {
	struct path	path;
	struct qstr	last;
	struct path	root;
	struct inode	*inode; /* path.dentry.d_inode */
	unsigned int	flags;
	unsigned	seq, m_seq;
	int		last_type;
	unsigned	depth;
	int		total_link_count;
	struct saved {
		struct path link;
		struct delayed_call done;
		const char *name;
		unsigned seq;
	} *stack, internal[EMBEDDED_LEVELS];
	struct filename	*name;
	struct nameidata *saved;
	struct inode	*link_inode;
	unsigned	root_seq;
	int		dfd;
} __randomize_layout;

static void set_nameidata(struct nameidata *p, int dfd, struct filename *name)
{
	struct nameidata *old = current->nameidata;
	p->stack = p->internal;
	p->dfd = dfd;
	p->name = name;
	p->total_link_count = old ? old->total_link_count : 0;
	p->saved = old;
	current->nameidata = p;
}

static void restore_nameidata(void)
{
	struct nameidata *now = current->nameidata, *old = now->saved;

	current->nameidata = old;
	if (old)
		old->total_link_count = now->total_link_count;
	if (now->stack != now->internal)
		kfree(now->stack);
}

static int __nd_alloc_stack(struct nameidata *nd)
{
	struct saved *p;

	if (nd->flags & LOOKUP_RCU) {
		p= kmalloc(MAXSYMLINKS * sizeof(struct saved),
				  GFP_ATOMIC);
		if (unlikely(!p))
			return -ECHILD;
	} else {
		p= kmalloc(MAXSYMLINKS * sizeof(struct saved),
				  GFP_KERNEL);
		if (unlikely(!p))
			return -ENOMEM;
	}
	memcpy(p, nd->internal, sizeof(nd->internal));
	nd->stack = p;
	return 0;
}

/**
 * path_connected - Verify that a path->dentry is below path->mnt.mnt_root
 * @path: nameidate to verify
 *
 * Rename can sometimes move a file or directory outside of a bind
 * mount, path_connected allows those cases to be detected.
 */
static bool path_connected(const struct path *path)
{
	struct vfsmount *mnt = path->mnt;
	struct super_block *sb = mnt->mnt_sb;

	/* Bind mounts and multi-root filesystems can have disconnected paths */
	if (!(sb->s_iflags & SB_I_MULTIROOT) && (mnt->mnt_root == sb->s_root))
		return true;

	return is_subdir(path->dentry, mnt->mnt_root);
}

static inline int nd_alloc_stack(struct nameidata *nd)
{
	if (likely(nd->depth != EMBEDDED_LEVELS))
		return 0;
	if (likely(nd->stack != nd->internal))
		return 0;
	return __nd_alloc_stack(nd);
}

static void drop_links(struct nameidata *nd)
{
	int i = nd->depth;
	while (i--) {
		struct saved *last = nd->stack + i;
		do_delayed_call(&last->done);
		clear_delayed_call(&last->done);
	}
}

static void terminate_walk(struct nameidata *nd)
{
	drop_links(nd);
	if (!(nd->flags & LOOKUP_RCU)) {
		int i;
		path_put(&nd->path);
		for (i = 0; i < nd->depth; i++)
			path_put(&nd->stack[i].link);
		if (nd->root.mnt && !(nd->flags & LOOKUP_ROOT)) {
			path_put(&nd->root);
			nd->root.mnt = NULL;
		}
	} else {
		nd->flags &= ~LOOKUP_RCU;
		if (!(nd->flags & LOOKUP_ROOT))
			nd->root.mnt = NULL;
		rcu_read_unlock();
	}
	nd->depth = 0;
}

/* path_put is needed afterwards regardless of success or failure */
static bool legitimize_path(struct nameidata *nd,
			    struct path *path, unsigned seq)
{
	int res = __legitimize_mnt(path->mnt, nd->m_seq);
	if (unlikely(res)) {
		if (res > 0)
			path->mnt = NULL;
		path->dentry = NULL;
		return false;
	}
	if (unlikely(!lockref_get_not_dead(&path->dentry->d_lockref))) {
		path->dentry = NULL;
		return false;
	}
	return !read_seqcount_retry(&path->dentry->d_seq, seq);
}

static bool legitimize_links(struct nameidata *nd)
{
	int i;
	for (i = 0; i < nd->depth; i++) {
		struct saved *last = nd->stack + i;
		if (unlikely(!legitimize_path(nd, &last->link, last->seq))) {
			drop_links(nd);
			nd->depth = i + 1;
			return false;
		}
	}
	return true;
}

/*
 * Path walking has 2 modes, rcu-walk and ref-walk (see
 * Documentation/filesystems/path-lookup.txt).  In situations when we can't
 * continue in RCU mode, we attempt to drop out of rcu-walk mode and grab
 * normal reference counts on dentries and vfsmounts to transition to ref-walk
 * mode.  Refcounts are grabbed at the last known good point before rcu-walk
 * got stuck, so ref-walk may continue from there. If this is not successful
 * (eg. a seqcount has changed), then failure is returned and it's up to caller
 * to restart the path walk from the beginning in ref-walk mode.
 */

/**
 * unlazy_walk - try to switch to ref-walk mode.
 * @nd: nameidata pathwalk data
 * Returns: 0 on success, -ECHILD on failure
 *
 * unlazy_walk attempts to legitimize the current nd->path and nd->root
 * for ref-walk mode.
 * Must be called from rcu-walk context.
 * Nothing should touch nameidata between unlazy_walk() failure and
 * terminate_walk().
 */
static int unlazy_walk(struct nameidata *nd)
{
	struct dentry *parent = nd->path.dentry;

	BUG_ON(!(nd->flags & LOOKUP_RCU));

	nd->flags &= ~LOOKUP_RCU;
	if (unlikely(!legitimize_links(nd)))
		goto out2;
	if (unlikely(!legitimize_path(nd, &nd->path, nd->seq)))
		goto out1;
	if (nd->root.mnt && !(nd->flags & LOOKUP_ROOT)) {
		if (unlikely(!legitimize_path(nd, &nd->root, nd->root_seq)))
			goto out;
	}
	rcu_read_unlock();
	BUG_ON(nd->inode != parent->d_inode);
	return 0;

out2:
	nd->path.mnt = NULL;
	nd->path.dentry = NULL;
out1:
	if (!(nd->flags & LOOKUP_ROOT))
		nd->root.mnt = NULL;
out:
	rcu_read_unlock();
	return -ECHILD;
}

/**
 * unlazy_child - try to switch to ref-walk mode.
 * @nd: nameidata pathwalk data
 * @dentry: child of nd->path.dentry
 * @seq: seq number to check dentry against
 * Returns: 0 on success, -ECHILD on failure
 *
 * unlazy_child attempts to legitimize the current nd->path, nd->root and dentry
 * for ref-walk mode.  @dentry must be a path found by a do_lookup call on
 * @nd.  Must be called from rcu-walk context.
 * Nothing should touch nameidata between unlazy_child() failure and
 * terminate_walk().
 */
static int unlazy_child(struct nameidata *nd, struct dentry *dentry, unsigned seq)
{
	BUG_ON(!(nd->flags & LOOKUP_RCU));

	nd->flags &= ~LOOKUP_RCU;
	if (unlikely(!legitimize_links(nd)))
		goto out2;
	if (unlikely(!legitimize_mnt(nd->path.mnt, nd->m_seq)))
		goto out2;
	if (unlikely(!lockref_get_not_dead(&nd->path.dentry->d_lockref)))
		goto out1;

	/*
	 * We need to move both the parent and the dentry from the RCU domain
	 * to be properly refcounted. And the sequence number in the dentry
	 * validates *both* dentry counters, since we checked the sequence
	 * number of the parent after we got the child sequence number. So we
	 * know the parent must still be valid if the child sequence number is
	 */
	if (unlikely(!lockref_get_not_dead(&dentry->d_lockref)))
		goto out;
	if (unlikely(read_seqcount_retry(&dentry->d_seq, seq))) {
		rcu_read_unlock();
		dput(dentry);
		goto drop_root_mnt;
	}
	/*
	 * Sequence counts matched. Now make sure that the root is
	 * still valid and get it if required.
	 */
	if (nd->root.mnt && !(nd->flags & LOOKUP_ROOT)) {
		if (unlikely(!legitimize_path(nd, &nd->root, nd->root_seq))) {
			rcu_read_unlock();
			dput(dentry);
			return -ECHILD;
		}
	}

	rcu_read_unlock();
	return 0;

out2:
	nd->path.mnt = NULL;
out1:
	nd->path.dentry = NULL;
out:
	rcu_read_unlock();
drop_root_mnt:
	if (!(nd->flags & LOOKUP_ROOT))
		nd->root.mnt = NULL;
	return -ECHILD;
}

static inline int d_revalidate(struct dentry *dentry, unsigned int flags)
{
	if (unlikely(dentry->d_flags & DCACHE_OP_REVALIDATE))
		return dentry->d_op->d_revalidate(dentry, flags);
	else
		return 1;
}

/**
 * complete_walk - successful completion of path walk
 * @nd:  pointer nameidata
 *
 * If we had been in RCU mode, drop out of it and legitimize nd->path.
 * Revalidate the final result, unless we'd already done that during
 * the path walk or the filesystem doesn't ask for it.  Return 0 on
 * success, -error on failure.  In case of failure caller does not
 * need to drop nd->path.
 */
static int complete_walk(struct nameidata *nd)
{
	struct dentry *dentry = nd->path.dentry;
	int status;

	if (nd->flags & LOOKUP_RCU) {
		if (!(nd->flags & LOOKUP_ROOT))
			nd->root.mnt = NULL;
		if (unlikely(unlazy_walk(nd)))
			return -ECHILD;
	}

	if (likely(!(nd->flags & LOOKUP_JUMPED)))
		return 0;

	if (likely(!(dentry->d_flags & DCACHE_OP_WEAK_REVALIDATE)))
		return 0;

	status = dentry->d_op->d_weak_revalidate(dentry, nd->flags);
	if (status > 0)
		return 0;

	if (!status)
		status = -ESTALE;

	return status;
}

static void set_root(struct nameidata *nd)
{
	struct fs_struct *fs = current->fs;

	if (nd->flags & LOOKUP_RCU) {
		unsigned seq;

		do {
			seq = read_seqcount_begin(&fs->seq);
			nd->root = fs->root;
			nd->root_seq = __read_seqcount_begin(&nd->root.dentry->d_seq);
		} while (read_seqcount_retry(&fs->seq, seq));
	} else {
		get_fs_root(fs, &nd->root);
	}
}

static void path_put_conditional(struct path *path, struct nameidata *nd)
{
	dput(path->dentry);
	if (path->mnt != nd->path.mnt)
		mntput(path->mnt);
}

static inline void path_to_nameidata(const struct path *path,
					struct nameidata *nd)
{
	if (!(nd->flags & LOOKUP_RCU)) {
		dput(nd->path.dentry);
		if (nd->path.mnt != path->mnt)
			mntput(nd->path.mnt);
	}
	nd->path.mnt = path->mnt;
	nd->path.dentry = path->dentry;
}

static int nd_jump_root(struct nameidata *nd)
{
	if (nd->flags & LOOKUP_RCU) {
		struct dentry *d;
		nd->path = nd->root;
		d = nd->path.dentry;
		nd->inode = d->d_inode;
		nd->seq = nd->root_seq;
		if (unlikely(read_seqcount_retry(&d->d_seq, nd->seq)))
			return -ECHILD;
	} else {
		path_put(&nd->path);
		nd->path = nd->root;
		path_get(&nd->path);
		nd->inode = nd->path.dentry->d_inode;
	}
	nd->flags |= LOOKUP_JUMPED;
	return 0;
}

/*
 * Helper to directly jump to a known parsed path from ->get_link,
 * caller must have taken a reference to path beforehand.
 */
void nd_jump_link(struct path *path)
{
	struct nameidata *nd = current->nameidata;
	path_put(&nd->path);

	nd->path = *path;
	nd->inode = nd->path.dentry->d_inode;
	nd->flags |= LOOKUP_JUMPED;
}

static inline void put_link(struct nameidata *nd)
{
	struct saved *last = nd->stack + --nd->depth;
	do_delayed_call(&last->done);
	if (!(nd->flags & LOOKUP_RCU))
		path_put(&last->link);
}

<<<<<<< HEAD
int sysctl_protected_symlinks __read_mostly = 1;
int sysctl_protected_hardlinks __read_mostly = 1;

/**
 * nameidata_set_temporary - Used by Chromium OS LSM to check
 * whether a mount point includes traversing symlinks.
 */
int nameidata_set_temporary(const char __user *dir_name)
{
	struct nameidata *tmp;
	struct filename *name;

	tmp = kmalloc(sizeof(*tmp), GFP_KERNEL);
	if (unlikely(!tmp))
		return -ENOMEM;
	name = getname_flags(dir_name, LOOKUP_FOLLOW, NULL);
	if (IS_ERR(name)) {
		kfree(tmp);
		return PTR_ERR(name);
	}
	set_nameidata(tmp, AT_FDCWD, name);
	return 0;
}

/**
 * nameidata_restore_temporary - Used by Chromium OS LSM to check
 * whether a mount point includes traversing symlinks.
 */
void nameidata_restore_temporary(void)
{
	struct nameidata *tmp = current->nameidata;

	restore_nameidata();
	putname(tmp->name);
	kfree(tmp);
}

/**
 * nameidata_get_total_link_count - Used by security/chromiumos/lsm.c to check
 * whether a mount point includes traversing symlinks.
 */
int nameidata_get_total_link_count(void)
{
	struct nameidata *tmp = current->nameidata;

	if (unlikely(!tmp)) {
		WARN(1, "Unexpectedly got here with current->nameidata == NULL");
		/* Pretend we did traverse symlinks, that is the safe/sane
		 * result here from a security point of view...
		 */
		return MAXSYMLINKS;
	}
	return tmp->total_link_count;
}
EXPORT_SYMBOL(nameidata_get_total_link_count);
=======
int sysctl_protected_symlinks __read_mostly = 0;
int sysctl_protected_hardlinks __read_mostly = 0;
int sysctl_protected_fifos __read_mostly;
int sysctl_protected_regular __read_mostly;
>>>>>>> 5ff1ad55

/**
 * may_follow_link - Check symlink following for unsafe situations
 * @nd: nameidata pathwalk data
 *
 * In the case of the sysctl_protected_symlinks sysctl being enabled,
 * CAP_DAC_OVERRIDE needs to be specifically ignored if the symlink is
 * in a sticky world-writable directory. This is to protect privileged
 * processes from failing races against path names that may change out
 * from under them by way of other users creating malicious symlinks.
 * It will permit symlinks to be followed only when outside a sticky
 * world-writable directory, or when the uid of the symlink and follower
 * match, or when the directory owner matches the symlink's owner.
 *
 * Returns 0 if following the symlink is allowed, -ve on error.
 */
static inline int may_follow_link(struct nameidata *nd)
{
	const struct inode *inode;
	const struct inode *parent;
	kuid_t puid;

	if (!sysctl_protected_symlinks)
		return 0;

	/* Allowed if owner and follower match. */
	inode = nd->link_inode;
	if (uid_eq(current_cred()->fsuid, inode->i_uid))
		return 0;

	/* Allowed if parent directory not sticky and world-writable. */
	parent = nd->inode;
	if ((parent->i_mode & (S_ISVTX|S_IWOTH)) != (S_ISVTX|S_IWOTH))
		return 0;

	/* Allowed if parent directory and link owner match. */
	puid = parent->i_uid;
	if (uid_valid(puid) && uid_eq(puid, inode->i_uid))
		return 0;

	if (nd->flags & LOOKUP_RCU)
		return -ECHILD;

	audit_log_link_denied("follow_link", &nd->stack[0].link);
	return -EACCES;
}

/**
 * safe_hardlink_source - Check for safe hardlink conditions
 * @inode: the source inode to hardlink from
 *
 * Return false if at least one of the following conditions:
 *    - inode is not a regular file
 *    - inode is setuid
 *    - inode is setgid and group-exec
 *    - access failure for read and write
 *
 * Otherwise returns true.
 */
static bool safe_hardlink_source(struct inode *inode)
{
	umode_t mode = inode->i_mode;

	/* Special files should not get pinned to the filesystem. */
	if (!S_ISREG(mode))
		return false;

	/* Setuid files should not get pinned to the filesystem. */
	if (mode & S_ISUID)
		return false;

	/* Executable setgid files should not get pinned to the filesystem. */
	if ((mode & (S_ISGID | S_IXGRP)) == (S_ISGID | S_IXGRP))
		return false;

	/* Hardlinking to unreadable or unwritable sources is dangerous. */
	if (inode_permission(inode, MAY_READ | MAY_WRITE))
		return false;

	return true;
}

/**
 * may_linkat - Check permissions for creating a hardlink
 * @link: the source to hardlink from
 *
 * Block hardlink when all of:
 *  - sysctl_protected_hardlinks enabled
 *  - fsuid does not match inode
 *  - hardlink source is unsafe (see safe_hardlink_source() above)
 *  - not CAP_FOWNER in a namespace with the inode owner uid mapped
 *
 * Returns 0 if successful, -ve on error.
 */
static int may_linkat(struct path *link)
{
	struct inode *inode;

	if (!sysctl_protected_hardlinks)
		return 0;

	inode = link->dentry->d_inode;

	/* Source inode owner (or CAP_FOWNER) can hardlink all they like,
	 * otherwise, it must be a safe source.
	 */
	if (safe_hardlink_source(inode) || inode_owner_or_capable(inode))
		return 0;

	audit_log_link_denied("linkat", link);
	return -EPERM;
}

/**
 * may_create_in_sticky - Check whether an O_CREAT open in a sticky directory
 *			  should be allowed, or not, on files that already
 *			  exist.
 * @dir: the sticky parent directory
 * @inode: the inode of the file to open
 *
 * Block an O_CREAT open of a FIFO (or a regular file) when:
 *   - sysctl_protected_fifos (or sysctl_protected_regular) is enabled
 *   - the file already exists
 *   - we are in a sticky directory
 *   - we don't own the file
 *   - the owner of the directory doesn't own the file
 *   - the directory is world writable
 * If the sysctl_protected_fifos (or sysctl_protected_regular) is set to 2
 * the directory doesn't have to be world writable: being group writable will
 * be enough.
 *
 * Returns 0 if the open is allowed, -ve on error.
 */
static int may_create_in_sticky(struct dentry * const dir,
				struct inode * const inode)
{
	if ((!sysctl_protected_fifos && S_ISFIFO(inode->i_mode)) ||
	    (!sysctl_protected_regular && S_ISREG(inode->i_mode)) ||
	    likely(!(dir->d_inode->i_mode & S_ISVTX)) ||
	    uid_eq(inode->i_uid, dir->d_inode->i_uid) ||
	    uid_eq(current_fsuid(), inode->i_uid))
		return 0;

	if (likely(dir->d_inode->i_mode & 0002) ||
	    (dir->d_inode->i_mode & 0020 &&
	     ((sysctl_protected_fifos >= 2 && S_ISFIFO(inode->i_mode)) ||
	      (sysctl_protected_regular >= 2 && S_ISREG(inode->i_mode))))) {
		return -EACCES;
	}
	return 0;
}

static __always_inline
const char *get_link(struct nameidata *nd)
{
	struct saved *last = nd->stack + nd->depth - 1;
	struct dentry *dentry = last->link.dentry;
	struct inode *inode = nd->link_inode;
	int error;
	const char *res;

	if (!(nd->flags & LOOKUP_RCU)) {
		touch_atime(&last->link);
		cond_resched();
	} else if (atime_needs_update_rcu(&last->link, inode)) {
		if (unlikely(unlazy_walk(nd)))
			return ERR_PTR(-ECHILD);
		touch_atime(&last->link);
	}

	error = security_inode_follow_link(dentry, inode,
					   nd->flags & LOOKUP_RCU);
	if (unlikely(error))
		return ERR_PTR(error);

	nd->last_type = LAST_BIND;
	res = inode->i_link;
	if (!res) {
		const char * (*get)(struct dentry *, struct inode *,
				struct delayed_call *);
		get = inode->i_op->get_link;
		if (nd->flags & LOOKUP_RCU) {
			res = get(NULL, inode, &last->done);
			if (res == ERR_PTR(-ECHILD)) {
				if (unlikely(unlazy_walk(nd)))
					return ERR_PTR(-ECHILD);
				res = get(dentry, inode, &last->done);
			}
		} else {
			res = get(dentry, inode, &last->done);
		}
		if (IS_ERR_OR_NULL(res))
			return res;
	}
	if (*res == '/') {
		if (!nd->root.mnt)
			set_root(nd);
		if (unlikely(nd_jump_root(nd)))
			return ERR_PTR(-ECHILD);
		while (unlikely(*++res == '/'))
			;
	}
	if (!*res)
		res = NULL;
	return res;
}

/*
 * follow_up - Find the mountpoint of path's vfsmount
 *
 * Given a path, find the mountpoint of its source file system.
 * Replace @path with the path of the mountpoint in the parent mount.
 * Up is towards /.
 *
 * Return 1 if we went up a level and 0 if we were already at the
 * root.
 */
int follow_up(struct path *path)
{
	struct mount *mnt = real_mount(path->mnt);
	struct mount *parent;
	struct dentry *mountpoint;

	read_seqlock_excl(&mount_lock);
	parent = mnt->mnt_parent;
	if (parent == mnt) {
		read_sequnlock_excl(&mount_lock);
		return 0;
	}
	mntget(&parent->mnt);
	mountpoint = dget(mnt->mnt_mountpoint);
	read_sequnlock_excl(&mount_lock);
	dput(path->dentry);
	path->dentry = mountpoint;
	mntput(path->mnt);
	path->mnt = &parent->mnt;
	return 1;
}
EXPORT_SYMBOL(follow_up);

/*
 * Perform an automount
 * - return -EISDIR to tell follow_managed() to stop and return the path we
 *   were called with.
 */
static int follow_automount(struct path *path, struct nameidata *nd,
			    bool *need_mntput)
{
	struct vfsmount *mnt;
	int err;

	if (!path->dentry->d_op || !path->dentry->d_op->d_automount)
		return -EREMOTE;

	/* We don't want to mount if someone's just doing a stat -
	 * unless they're stat'ing a directory and appended a '/' to
	 * the name.
	 *
	 * We do, however, want to mount if someone wants to open or
	 * create a file of any type under the mountpoint, wants to
	 * traverse through the mountpoint or wants to open the
	 * mounted directory.  Also, autofs may mark negative dentries
	 * as being automount points.  These will need the attentions
	 * of the daemon to instantiate them before they can be used.
	 */
	if (!(nd->flags & (LOOKUP_PARENT | LOOKUP_DIRECTORY |
			   LOOKUP_OPEN | LOOKUP_CREATE | LOOKUP_AUTOMOUNT)) &&
	    path->dentry->d_inode)
		return -EISDIR;

	nd->total_link_count++;
	if (nd->total_link_count >= 40)
		return -ELOOP;

	mnt = path->dentry->d_op->d_automount(path);
	if (IS_ERR(mnt)) {
		/*
		 * The filesystem is allowed to return -EISDIR here to indicate
		 * it doesn't want to automount.  For instance, autofs would do
		 * this so that its userspace daemon can mount on this dentry.
		 *
		 * However, we can only permit this if it's a terminal point in
		 * the path being looked up; if it wasn't then the remainder of
		 * the path is inaccessible and we should say so.
		 */
		if (PTR_ERR(mnt) == -EISDIR && (nd->flags & LOOKUP_PARENT))
			return -EREMOTE;
		return PTR_ERR(mnt);
	}

	if (!mnt) /* mount collision */
		return 0;

	if (!*need_mntput) {
		/* lock_mount() may release path->mnt on error */
		mntget(path->mnt);
		*need_mntput = true;
	}
	err = finish_automount(mnt, path);

	switch (err) {
	case -EBUSY:
		/* Someone else made a mount here whilst we were busy */
		return 0;
	case 0:
		path_put(path);
		path->mnt = mnt;
		path->dentry = dget(mnt->mnt_root);
		return 0;
	default:
		return err;
	}

}

/*
 * Handle a dentry that is managed in some way.
 * - Flagged for transit management (autofs)
 * - Flagged as mountpoint
 * - Flagged as automount point
 *
 * This may only be called in refwalk mode.
 *
 * Serialization is taken care of in namespace.c
 */
static int follow_managed(struct path *path, struct nameidata *nd)
{
	struct vfsmount *mnt = path->mnt; /* held by caller, must be left alone */
	unsigned managed;
	bool need_mntput = false;
	int ret = 0;

	/* Given that we're not holding a lock here, we retain the value in a
	 * local variable for each dentry as we look at it so that we don't see
	 * the components of that value change under us */
	while (managed = ACCESS_ONCE(path->dentry->d_flags),
	       managed &= DCACHE_MANAGED_DENTRY,
	       unlikely(managed != 0)) {
		/* Allow the filesystem to manage the transit without i_mutex
		 * being held. */
		if (managed & DCACHE_MANAGE_TRANSIT) {
			BUG_ON(!path->dentry->d_op);
			BUG_ON(!path->dentry->d_op->d_manage);
			ret = path->dentry->d_op->d_manage(path, false);
			if (ret < 0)
				break;
		}

		/* Transit to a mounted filesystem. */
		if (managed & DCACHE_MOUNTED) {
			struct vfsmount *mounted = lookup_mnt(path);
			if (mounted) {
				dput(path->dentry);
				if (need_mntput)
					mntput(path->mnt);
				path->mnt = mounted;
				path->dentry = dget(mounted->mnt_root);
				need_mntput = true;
				continue;
			}

			/* Something is mounted on this dentry in another
			 * namespace and/or whatever was mounted there in this
			 * namespace got unmounted before lookup_mnt() could
			 * get it */
		}

		/* Handle an automount point */
		if (managed & DCACHE_NEED_AUTOMOUNT) {
			ret = follow_automount(path, nd, &need_mntput);
			if (ret < 0)
				break;
			continue;
		}

		/* We didn't change the current path point */
		break;
	}

	if (need_mntput && path->mnt == mnt)
		mntput(path->mnt);
	if (ret == -EISDIR || !ret)
		ret = 1;
	if (need_mntput)
		nd->flags |= LOOKUP_JUMPED;
	if (unlikely(ret < 0))
		path_put_conditional(path, nd);
	return ret;
}

int follow_down_one(struct path *path)
{
	struct vfsmount *mounted;

	mounted = lookup_mnt(path);
	if (mounted) {
		dput(path->dentry);
		mntput(path->mnt);
		path->mnt = mounted;
		path->dentry = dget(mounted->mnt_root);
		return 1;
	}
	return 0;
}
EXPORT_SYMBOL(follow_down_one);

static inline int managed_dentry_rcu(const struct path *path)
{
	return (path->dentry->d_flags & DCACHE_MANAGE_TRANSIT) ?
		path->dentry->d_op->d_manage(path, true) : 0;
}

/*
 * Try to skip to top of mountpoint pile in rcuwalk mode.  Fail if
 * we meet a managed dentry that would need blocking.
 */
static bool __follow_mount_rcu(struct nameidata *nd, struct path *path,
			       struct inode **inode, unsigned *seqp)
{
	for (;;) {
		struct mount *mounted;
		/*
		 * Don't forget we might have a non-mountpoint managed dentry
		 * that wants to block transit.
		 */
		switch (managed_dentry_rcu(path)) {
		case -ECHILD:
		default:
			return false;
		case -EISDIR:
			return true;
		case 0:
			break;
		}

		if (!d_mountpoint(path->dentry))
			return !(path->dentry->d_flags & DCACHE_NEED_AUTOMOUNT);

		mounted = __lookup_mnt(path->mnt, path->dentry);
		if (!mounted)
			break;
		path->mnt = &mounted->mnt;
		path->dentry = mounted->mnt.mnt_root;
		nd->flags |= LOOKUP_JUMPED;
		*seqp = read_seqcount_begin(&path->dentry->d_seq);
		/*
		 * Update the inode too. We don't need to re-check the
		 * dentry sequence number here after this d_inode read,
		 * because a mount-point is always pinned.
		 */
		*inode = path->dentry->d_inode;
	}
	return !read_seqretry(&mount_lock, nd->m_seq) &&
		!(path->dentry->d_flags & DCACHE_NEED_AUTOMOUNT);
}

static int follow_dotdot_rcu(struct nameidata *nd)
{
	struct inode *inode = nd->inode;

	while (1) {
		if (path_equal(&nd->path, &nd->root))
			break;
		if (nd->path.dentry != nd->path.mnt->mnt_root) {
			struct dentry *old = nd->path.dentry;
			struct dentry *parent = old->d_parent;
			unsigned seq;

			inode = parent->d_inode;
			seq = read_seqcount_begin(&parent->d_seq);
			if (unlikely(read_seqcount_retry(&old->d_seq, nd->seq)))
				return -ECHILD;
			nd->path.dentry = parent;
			nd->seq = seq;
			if (unlikely(!path_connected(&nd->path)))
				return -ENOENT;
			break;
		} else {
			struct mount *mnt = real_mount(nd->path.mnt);
			struct mount *mparent = mnt->mnt_parent;
			struct dentry *mountpoint = mnt->mnt_mountpoint;
			struct inode *inode2 = mountpoint->d_inode;
			unsigned seq = read_seqcount_begin(&mountpoint->d_seq);
			if (unlikely(read_seqretry(&mount_lock, nd->m_seq)))
				return -ECHILD;
			if (&mparent->mnt == nd->path.mnt)
				break;
			/* we know that mountpoint was pinned */
			nd->path.dentry = mountpoint;
			nd->path.mnt = &mparent->mnt;
			inode = inode2;
			nd->seq = seq;
		}
	}
	while (unlikely(d_mountpoint(nd->path.dentry))) {
		struct mount *mounted;
		mounted = __lookup_mnt(nd->path.mnt, nd->path.dentry);
		if (unlikely(read_seqretry(&mount_lock, nd->m_seq)))
			return -ECHILD;
		if (!mounted)
			break;
		nd->path.mnt = &mounted->mnt;
		nd->path.dentry = mounted->mnt.mnt_root;
		inode = nd->path.dentry->d_inode;
		nd->seq = read_seqcount_begin(&nd->path.dentry->d_seq);
	}
	nd->inode = inode;
	return 0;
}

/*
 * Follow down to the covering mount currently visible to userspace.  At each
 * point, the filesystem owning that dentry may be queried as to whether the
 * caller is permitted to proceed or not.
 */
int follow_down(struct path *path)
{
	unsigned managed;
	int ret;

	while (managed = ACCESS_ONCE(path->dentry->d_flags),
	       unlikely(managed & DCACHE_MANAGED_DENTRY)) {
		/* Allow the filesystem to manage the transit without i_mutex
		 * being held.
		 *
		 * We indicate to the filesystem if someone is trying to mount
		 * something here.  This gives autofs the chance to deny anyone
		 * other than its daemon the right to mount on its
		 * superstructure.
		 *
		 * The filesystem may sleep at this point.
		 */
		if (managed & DCACHE_MANAGE_TRANSIT) {
			BUG_ON(!path->dentry->d_op);
			BUG_ON(!path->dentry->d_op->d_manage);
			ret = path->dentry->d_op->d_manage(path, false);
			if (ret < 0)
				return ret == -EISDIR ? 0 : ret;
		}

		/* Transit to a mounted filesystem. */
		if (managed & DCACHE_MOUNTED) {
			struct vfsmount *mounted = lookup_mnt(path);
			if (!mounted)
				break;
			dput(path->dentry);
			mntput(path->mnt);
			path->mnt = mounted;
			path->dentry = dget(mounted->mnt_root);
			continue;
		}

		/* Don't handle automount points here */
		break;
	}
	return 0;
}
EXPORT_SYMBOL(follow_down);

/*
 * Skip to top of mountpoint pile in refwalk mode for follow_dotdot()
 */
static void follow_mount(struct path *path)
{
	while (d_mountpoint(path->dentry)) {
		struct vfsmount *mounted = lookup_mnt(path);
		if (!mounted)
			break;
		dput(path->dentry);
		mntput(path->mnt);
		path->mnt = mounted;
		path->dentry = dget(mounted->mnt_root);
	}
}

static int path_parent_directory(struct path *path)
{
	struct dentry *old = path->dentry;
	/* rare case of legitimate dget_parent()... */
	path->dentry = dget_parent(path->dentry);
	dput(old);
	if (unlikely(!path_connected(path)))
		return -ENOENT;
	return 0;
}

static int follow_dotdot(struct nameidata *nd)
{
	while(1) {
		if (nd->path.dentry == nd->root.dentry &&
		    nd->path.mnt == nd->root.mnt) {
			break;
		}
		if (nd->path.dentry != nd->path.mnt->mnt_root) {
			int ret = path_parent_directory(&nd->path);
			if (ret)
				return ret;
			break;
		}
		if (!follow_up(&nd->path))
			break;
	}
	follow_mount(&nd->path);
	nd->inode = nd->path.dentry->d_inode;
	return 0;
}

/*
 * This looks up the name in dcache and possibly revalidates the found dentry.
 * NULL is returned if the dentry does not exist in the cache.
 */
static struct dentry *lookup_dcache(const struct qstr *name,
				    struct dentry *dir,
				    unsigned int flags)
{
	struct dentry *dentry = d_lookup(dir, name);
	if (dentry) {
		int error = d_revalidate(dentry, flags);
		if (unlikely(error <= 0)) {
			if (!error)
				d_invalidate(dentry);
			dput(dentry);
			return ERR_PTR(error);
		}
	}
	return dentry;
}

/*
 * Call i_op->lookup on the dentry.  The dentry must be negative and
 * unhashed.
 *
 * dir->d_inode->i_mutex must be held
 */
static struct dentry *lookup_real(struct inode *dir, struct dentry *dentry,
				  unsigned int flags)
{
	struct dentry *old;

	/* Don't create child dentry for a dead directory. */
	if (unlikely(IS_DEADDIR(dir))) {
		dput(dentry);
		return ERR_PTR(-ENOENT);
	}

	old = dir->i_op->lookup(dir, dentry, flags);
	if (unlikely(old)) {
		dput(dentry);
		dentry = old;
	}
	return dentry;
}

static struct dentry *__lookup_hash(const struct qstr *name,
		struct dentry *base, unsigned int flags)
{
	struct dentry *dentry = lookup_dcache(name, base, flags);

	if (dentry)
		return dentry;

	dentry = d_alloc(base, name);
	if (unlikely(!dentry))
		return ERR_PTR(-ENOMEM);

	return lookup_real(base->d_inode, dentry, flags);
}

static int lookup_fast(struct nameidata *nd,
		       struct path *path, struct inode **inode,
		       unsigned *seqp)
{
	struct vfsmount *mnt = nd->path.mnt;
	struct dentry *dentry, *parent = nd->path.dentry;
	int status = 1;
	int err;

	/*
	 * Rename seqlock is not required here because in the off chance
	 * of a false negative due to a concurrent rename, the caller is
	 * going to fall back to non-racy lookup.
	 */
	if (nd->flags & LOOKUP_RCU) {
		unsigned seq;
		bool negative;
		dentry = __d_lookup_rcu(parent, &nd->last, &seq);
		if (unlikely(!dentry)) {
			if (unlazy_walk(nd))
				return -ECHILD;
			return 0;
		}

		/*
		 * This sequence count validates that the inode matches
		 * the dentry name information from lookup.
		 */
		*inode = d_backing_inode(dentry);
		negative = d_is_negative(dentry);
		if (unlikely(read_seqcount_retry(&dentry->d_seq, seq)))
			return -ECHILD;

		/*
		 * This sequence count validates that the parent had no
		 * changes while we did the lookup of the dentry above.
		 *
		 * The memory barrier in read_seqcount_begin of child is
		 *  enough, we can use __read_seqcount_retry here.
		 */
		if (unlikely(__read_seqcount_retry(&parent->d_seq, nd->seq)))
			return -ECHILD;

		*seqp = seq;
		status = d_revalidate(dentry, nd->flags);
		if (likely(status > 0)) {
			/*
			 * Note: do negative dentry check after revalidation in
			 * case that drops it.
			 */
			if (unlikely(negative))
				return -ENOENT;
			path->mnt = mnt;
			path->dentry = dentry;
			if (likely(__follow_mount_rcu(nd, path, inode, seqp)))
				return 1;
		}
		if (unlazy_child(nd, dentry, seq))
			return -ECHILD;
		if (unlikely(status == -ECHILD))
			/* we'd been told to redo it in non-rcu mode */
			status = d_revalidate(dentry, nd->flags);
	} else {
		dentry = __d_lookup(parent, &nd->last);
		if (unlikely(!dentry))
			return 0;
		status = d_revalidate(dentry, nd->flags);
	}
	if (unlikely(status <= 0)) {
		if (!status)
			d_invalidate(dentry);
		dput(dentry);
		return status;
	}
	if (unlikely(d_is_negative(dentry))) {
		dput(dentry);
		return -ENOENT;
	}

	path->mnt = mnt;
	path->dentry = dentry;
	err = follow_managed(path, nd);
	if (likely(err > 0))
		*inode = d_backing_inode(path->dentry);
	return err;
}

/* Fast lookup failed, do it the slow way */
static struct dentry *lookup_slow(const struct qstr *name,
				  struct dentry *dir,
				  unsigned int flags)
{
	struct dentry *dentry = ERR_PTR(-ENOENT), *old;
	struct inode *inode = dir->d_inode;
	DECLARE_WAIT_QUEUE_HEAD_ONSTACK(wq);

	inode_lock_shared(inode);
	/* Don't go there if it's already dead */
	if (unlikely(IS_DEADDIR(inode)))
		goto out;
again:
	dentry = d_alloc_parallel(dir, name, &wq);
	if (IS_ERR(dentry))
		goto out;
	if (unlikely(!d_in_lookup(dentry))) {
		if (!(flags & LOOKUP_NO_REVAL)) {
			int error = d_revalidate(dentry, flags);
			if (unlikely(error <= 0)) {
				if (!error) {
					d_invalidate(dentry);
					dput(dentry);
					goto again;
				}
				dput(dentry);
				dentry = ERR_PTR(error);
			}
		}
	} else {
		old = inode->i_op->lookup(inode, dentry, flags);
		d_lookup_done(dentry);
		if (unlikely(old)) {
			dput(dentry);
			dentry = old;
		}
	}
out:
	inode_unlock_shared(inode);
	return dentry;
}

static inline int may_lookup(struct nameidata *nd)
{
	if (nd->flags & LOOKUP_RCU) {
		int err = inode_permission2(nd->path.mnt, nd->inode, MAY_EXEC|MAY_NOT_BLOCK);
		if (err != -ECHILD)
			return err;
		if (unlazy_walk(nd))
			return -ECHILD;
	}
	return inode_permission2(nd->path.mnt, nd->inode, MAY_EXEC);
}

static inline int handle_dots(struct nameidata *nd, int type)
{
	if (type == LAST_DOTDOT) {
		if (!nd->root.mnt)
			set_root(nd);
		if (nd->flags & LOOKUP_RCU) {
			return follow_dotdot_rcu(nd);
		} else
			return follow_dotdot(nd);
	}
	return 0;
}

static int pick_link(struct nameidata *nd, struct path *link,
		     struct inode *inode, unsigned seq)
{
	int error;
	struct saved *last;
	if (unlikely(nd->total_link_count++ >= MAXSYMLINKS)) {
		path_to_nameidata(link, nd);
		return -ELOOP;
	}
	if (!(nd->flags & LOOKUP_RCU)) {
		if (link->mnt == nd->path.mnt)
			mntget(link->mnt);
	}
	error = nd_alloc_stack(nd);
	if (unlikely(error)) {
		if (error == -ECHILD) {
			if (unlikely(!legitimize_path(nd, link, seq))) {
				drop_links(nd);
				nd->depth = 0;
				nd->flags &= ~LOOKUP_RCU;
				nd->path.mnt = NULL;
				nd->path.dentry = NULL;
				if (!(nd->flags & LOOKUP_ROOT))
					nd->root.mnt = NULL;
				rcu_read_unlock();
			} else if (likely(unlazy_walk(nd)) == 0)
				error = nd_alloc_stack(nd);
		}
		if (error) {
			path_put(link);
			return error;
		}
	}

	last = nd->stack + nd->depth++;
	last->link = *link;
	clear_delayed_call(&last->done);
	nd->link_inode = inode;
	last->seq = seq;
	return 1;
}

enum {WALK_FOLLOW = 1, WALK_MORE = 2};

/*
 * Do we need to follow links? We _really_ want to be able
 * to do this check without having to look at inode->i_op,
 * so we keep a cache of "no, this doesn't need follow_link"
 * for the common case.
 */
static inline int step_into(struct nameidata *nd, struct path *path,
			    int flags, struct inode *inode, unsigned seq)
{
	if (!(flags & WALK_MORE) && nd->depth)
		put_link(nd);
	if (likely(!d_is_symlink(path->dentry)) ||
	   !(flags & WALK_FOLLOW || nd->flags & LOOKUP_FOLLOW)) {
		/* not a symlink or should not follow */
		path_to_nameidata(path, nd);
		nd->inode = inode;
		nd->seq = seq;
		return 0;
	}
	/* make sure that d_is_symlink above matches inode */
	if (nd->flags & LOOKUP_RCU) {
		if (read_seqcount_retry(&path->dentry->d_seq, seq))
			return -ECHILD;
	}
	return pick_link(nd, path, inode, seq);
}

static int walk_component(struct nameidata *nd, int flags)
{
	struct path path;
	struct inode *inode;
	unsigned seq;
	int err;
	/*
	 * "." and ".." are special - ".." especially so because it has
	 * to be able to know about the current root directory and
	 * parent relationships.
	 */
	if (unlikely(nd->last_type != LAST_NORM)) {
		err = handle_dots(nd, nd->last_type);
		if (!(flags & WALK_MORE) && nd->depth)
			put_link(nd);
		return err;
	}
	err = lookup_fast(nd, &path, &inode, &seq);
	if (unlikely(err <= 0)) {
		if (err < 0)
			return err;
		path.dentry = lookup_slow(&nd->last, nd->path.dentry,
					  nd->flags);
		if (IS_ERR(path.dentry))
			return PTR_ERR(path.dentry);

		path.mnt = nd->path.mnt;
		err = follow_managed(&path, nd);
		if (unlikely(err < 0))
			return err;

		if (unlikely(d_is_negative(path.dentry))) {
			path_to_nameidata(&path, nd);
			return -ENOENT;
		}

		seq = 0;	/* we are already out of RCU mode */
		inode = d_backing_inode(path.dentry);
	}

	return step_into(nd, &path, flags, inode, seq);
}

/*
 * We can do the critical dentry name comparison and hashing
 * operations one word at a time, but we are limited to:
 *
 * - Architectures with fast unaligned word accesses. We could
 *   do a "get_unaligned()" if this helps and is sufficiently
 *   fast.
 *
 * - non-CONFIG_DEBUG_PAGEALLOC configurations (so that we
 *   do not trap on the (extremely unlikely) case of a page
 *   crossing operation.
 *
 * - Furthermore, we need an efficient 64-bit compile for the
 *   64-bit case in order to generate the "number of bytes in
 *   the final mask". Again, that could be replaced with a
 *   efficient population count instruction or similar.
 */
#ifdef CONFIG_DCACHE_WORD_ACCESS

#include <asm/word-at-a-time.h>

#ifdef HASH_MIX

/* Architecture provides HASH_MIX and fold_hash() in <asm/hash.h> */

#elif defined(CONFIG_64BIT)
/*
 * Register pressure in the mixing function is an issue, particularly
 * on 32-bit x86, but almost any function requires one state value and
 * one temporary.  Instead, use a function designed for two state values
 * and no temporaries.
 *
 * This function cannot create a collision in only two iterations, so
 * we have two iterations to achieve avalanche.  In those two iterations,
 * we have six layers of mixing, which is enough to spread one bit's
 * influence out to 2^6 = 64 state bits.
 *
 * Rotate constants are scored by considering either 64 one-bit input
 * deltas or 64*63/2 = 2016 two-bit input deltas, and finding the
 * probability of that delta causing a change to each of the 128 output
 * bits, using a sample of random initial states.
 *
 * The Shannon entropy of the computed probabilities is then summed
 * to produce a score.  Ideally, any input change has a 50% chance of
 * toggling any given output bit.
 *
 * Mixing scores (in bits) for (12,45):
 * Input delta: 1-bit      2-bit
 * 1 round:     713.3    42542.6
 * 2 rounds:   2753.7   140389.8
 * 3 rounds:   5954.1   233458.2
 * 4 rounds:   7862.6   256672.2
 * Perfect:    8192     258048
 *            (64*128) (64*63/2 * 128)
 */
#define HASH_MIX(x, y, a)	\
	(	x ^= (a),	\
	y ^= x,	x = rol64(x,12),\
	x += y,	y = rol64(y,45),\
	y *= 9			)

/*
 * Fold two longs into one 32-bit hash value.  This must be fast, but
 * latency isn't quite as critical, as there is a fair bit of additional
 * work done before the hash value is used.
 */
static inline unsigned int fold_hash(unsigned long x, unsigned long y)
{
	y ^= x * GOLDEN_RATIO_64;
	y *= GOLDEN_RATIO_64;
	return y >> 32;
}

#else	/* 32-bit case */

/*
 * Mixing scores (in bits) for (7,20):
 * Input delta: 1-bit      2-bit
 * 1 round:     330.3     9201.6
 * 2 rounds:   1246.4    25475.4
 * 3 rounds:   1907.1    31295.1
 * 4 rounds:   2042.3    31718.6
 * Perfect:    2048      31744
 *            (32*64)   (32*31/2 * 64)
 */
#define HASH_MIX(x, y, a)	\
	(	x ^= (a),	\
	y ^= x,	x = rol32(x, 7),\
	x += y,	y = rol32(y,20),\
	y *= 9			)

static inline unsigned int fold_hash(unsigned long x, unsigned long y)
{
	/* Use arch-optimized multiply if one exists */
	return __hash_32(y ^ __hash_32(x));
}

#endif

/*
 * Return the hash of a string of known length.  This is carfully
 * designed to match hash_name(), which is the more critical function.
 * In particular, we must end by hashing a final word containing 0..7
 * payload bytes, to match the way that hash_name() iterates until it
 * finds the delimiter after the name.
 */
unsigned int full_name_hash(const void *salt, const char *name, unsigned int len)
{
	unsigned long a, x = 0, y = (unsigned long)salt;

	for (;;) {
		if (!len)
			goto done;
		a = load_unaligned_zeropad(name);
		if (len < sizeof(unsigned long))
			break;
		HASH_MIX(x, y, a);
		name += sizeof(unsigned long);
		len -= sizeof(unsigned long);
	}
	x ^= a & bytemask_from_count(len);
done:
	return fold_hash(x, y);
}
EXPORT_SYMBOL(full_name_hash);

/* Return the "hash_len" (hash and length) of a null-terminated string */
u64 hashlen_string(const void *salt, const char *name)
{
	unsigned long a = 0, x = 0, y = (unsigned long)salt;
	unsigned long adata, mask, len;
	const struct word_at_a_time constants = WORD_AT_A_TIME_CONSTANTS;

	len = 0;
	goto inside;

	do {
		HASH_MIX(x, y, a);
		len += sizeof(unsigned long);
inside:
		a = load_unaligned_zeropad(name+len);
	} while (!has_zero(a, &adata, &constants));

	adata = prep_zero_mask(a, adata, &constants);
	mask = create_zero_mask(adata);
	x ^= a & zero_bytemask(mask);

	return hashlen_create(fold_hash(x, y), len + find_zero(mask));
}
EXPORT_SYMBOL(hashlen_string);

/*
 * Calculate the length and hash of the path component, and
 * return the "hash_len" as the result.
 */
static inline u64 hash_name(const void *salt, const char *name)
{
	unsigned long a = 0, b, x = 0, y = (unsigned long)salt;
	unsigned long adata, bdata, mask, len;
	const struct word_at_a_time constants = WORD_AT_A_TIME_CONSTANTS;

	len = 0;
	goto inside;

	do {
		HASH_MIX(x, y, a);
		len += sizeof(unsigned long);
inside:
		a = load_unaligned_zeropad(name+len);
		b = a ^ REPEAT_BYTE('/');
	} while (!(has_zero(a, &adata, &constants) | has_zero(b, &bdata, &constants)));

	adata = prep_zero_mask(a, adata, &constants);
	bdata = prep_zero_mask(b, bdata, &constants);
	mask = create_zero_mask(adata | bdata);
	x ^= a & zero_bytemask(mask);

	return hashlen_create(fold_hash(x, y), len + find_zero(mask));
}

#else	/* !CONFIG_DCACHE_WORD_ACCESS: Slow, byte-at-a-time version */

/* Return the hash of a string of known length */
unsigned int full_name_hash(const void *salt, const char *name, unsigned int len)
{
	unsigned long hash = init_name_hash(salt);
	while (len--)
		hash = partial_name_hash((unsigned char)*name++, hash);
	return end_name_hash(hash);
}
EXPORT_SYMBOL(full_name_hash);

/* Return the "hash_len" (hash and length) of a null-terminated string */
u64 hashlen_string(const void *salt, const char *name)
{
	unsigned long hash = init_name_hash(salt);
	unsigned long len = 0, c;

	c = (unsigned char)*name;
	while (c) {
		len++;
		hash = partial_name_hash(c, hash);
		c = (unsigned char)name[len];
	}
	return hashlen_create(end_name_hash(hash), len);
}
EXPORT_SYMBOL(hashlen_string);

/*
 * We know there's a real path component here of at least
 * one character.
 */
static inline u64 hash_name(const void *salt, const char *name)
{
	unsigned long hash = init_name_hash(salt);
	unsigned long len = 0, c;

	c = (unsigned char)*name;
	do {
		len++;
		hash = partial_name_hash(c, hash);
		c = (unsigned char)name[len];
	} while (c && c != '/');
	return hashlen_create(end_name_hash(hash), len);
}

#endif

/*
 * Name resolution.
 * This is the basic name resolution function, turning a pathname into
 * the final dentry. We expect 'base' to be positive and a directory.
 *
 * Returns 0 and nd will have valid dentry and mnt on success.
 * Returns error and drops reference to input namei data on failure.
 */
static int link_path_walk(const char *name, struct nameidata *nd)
{
	int err;

	while (*name=='/')
		name++;
	if (!*name)
		return 0;

	/* At this point we know we have a real path component. */
	for(;;) {
		u64 hash_len;
		int type;

		err = may_lookup(nd);
		if (err)
			return err;

		hash_len = hash_name(nd->path.dentry, name);

		type = LAST_NORM;
		if (name[0] == '.') switch (hashlen_len(hash_len)) {
			case 2:
				if (name[1] == '.') {
					type = LAST_DOTDOT;
					nd->flags |= LOOKUP_JUMPED;
				}
				break;
			case 1:
				type = LAST_DOT;
		}
		if (likely(type == LAST_NORM)) {
			struct dentry *parent = nd->path.dentry;
			nd->flags &= ~LOOKUP_JUMPED;
			if (unlikely(parent->d_flags & DCACHE_OP_HASH)) {
				struct qstr this = { { .hash_len = hash_len }, .name = name };
				err = parent->d_op->d_hash(parent, &this);
				if (err < 0)
					return err;
				hash_len = this.hash_len;
				name = this.name;
			}
		}

		nd->last.hash_len = hash_len;
		nd->last.name = name;
		nd->last_type = type;

		name += hashlen_len(hash_len);
		if (!*name)
			goto OK;
		/*
		 * If it wasn't NUL, we know it was '/'. Skip that
		 * slash, and continue until no more slashes.
		 */
		do {
			name++;
		} while (unlikely(*name == '/'));
		if (unlikely(!*name)) {
OK:
			/* pathname body, done */
			if (!nd->depth)
				return 0;
			name = nd->stack[nd->depth - 1].name;
			/* trailing symlink, done */
			if (!name)
				return 0;
			/* last component of nested symlink */
			err = walk_component(nd, WALK_FOLLOW);
		} else {
			/* not the last component */
			err = walk_component(nd, WALK_FOLLOW | WALK_MORE);
		}
		if (err < 0)
			return err;

		if (err) {
			const char *s = get_link(nd);

			if (IS_ERR(s))
				return PTR_ERR(s);
			err = 0;
			if (unlikely(!s)) {
				/* jumped */
				put_link(nd);
			} else {
				nd->stack[nd->depth - 1].name = name;
				name = s;
				continue;
			}
		}
		if (unlikely(!d_can_lookup(nd->path.dentry))) {
			if (nd->flags & LOOKUP_RCU) {
				if (unlazy_walk(nd))
					return -ECHILD;
			}
			return -ENOTDIR;
		}
	}
}

static const char *path_init(struct nameidata *nd, unsigned flags)
{
	const char *s = nd->name->name;

	if (!*s)
		flags &= ~LOOKUP_RCU;

	nd->last_type = LAST_ROOT; /* if there are only slashes... */
	nd->flags = flags | LOOKUP_JUMPED | LOOKUP_PARENT;
	nd->depth = 0;
	if (flags & LOOKUP_ROOT) {
		struct dentry *root = nd->root.dentry;
		struct inode *inode = root->d_inode;
		if (*s && unlikely(!d_can_lookup(root)))
			return ERR_PTR(-ENOTDIR);
		nd->path = nd->root;
		nd->inode = inode;
		if (flags & LOOKUP_RCU) {
			rcu_read_lock();
			nd->seq = __read_seqcount_begin(&nd->path.dentry->d_seq);
			nd->root_seq = nd->seq;
			nd->m_seq = read_seqbegin(&mount_lock);
		} else {
			path_get(&nd->path);
		}
		return s;
	}

	nd->root.mnt = NULL;
	nd->path.mnt = NULL;
	nd->path.dentry = NULL;

	nd->m_seq = read_seqbegin(&mount_lock);
	if (*s == '/') {
		if (flags & LOOKUP_RCU)
			rcu_read_lock();
		set_root(nd);
		if (likely(!nd_jump_root(nd)))
			return s;
		nd->root.mnt = NULL;
		rcu_read_unlock();
		return ERR_PTR(-ECHILD);
	} else if (nd->dfd == AT_FDCWD) {
		if (flags & LOOKUP_RCU) {
			struct fs_struct *fs = current->fs;
			unsigned seq;

			rcu_read_lock();

			do {
				seq = read_seqcount_begin(&fs->seq);
				nd->path = fs->pwd;
				nd->inode = nd->path.dentry->d_inode;
				nd->seq = __read_seqcount_begin(&nd->path.dentry->d_seq);
			} while (read_seqcount_retry(&fs->seq, seq));
		} else {
			get_fs_pwd(current->fs, &nd->path);
			nd->inode = nd->path.dentry->d_inode;
		}
		return s;
	} else {
		/* Caller must check execute permissions on the starting path component */
		struct fd f = fdget_raw(nd->dfd);
		struct dentry *dentry;

		if (!f.file)
			return ERR_PTR(-EBADF);

		dentry = f.file->f_path.dentry;

		if (*s) {
			if (!d_can_lookup(dentry)) {
				fdput(f);
				return ERR_PTR(-ENOTDIR);
			}
		}

		nd->path = f.file->f_path;
		if (flags & LOOKUP_RCU) {
			rcu_read_lock();
			nd->inode = nd->path.dentry->d_inode;
			nd->seq = read_seqcount_begin(&nd->path.dentry->d_seq);
		} else {
			path_get(&nd->path);
			nd->inode = nd->path.dentry->d_inode;
		}
		fdput(f);
		return s;
	}
}

static const char *trailing_symlink(struct nameidata *nd)
{
	const char *s;
	int error = may_follow_link(nd);
	if (unlikely(error))
		return ERR_PTR(error);
	nd->flags |= LOOKUP_PARENT;
	nd->stack[0].name = NULL;
	s = get_link(nd);
	return s ? s : "";
}

static inline int lookup_last(struct nameidata *nd)
{
	if (nd->last_type == LAST_NORM && nd->last.name[nd->last.len])
		nd->flags |= LOOKUP_FOLLOW | LOOKUP_DIRECTORY;

	nd->flags &= ~LOOKUP_PARENT;
	return walk_component(nd, 0);
}

static int handle_lookup_down(struct nameidata *nd)
{
	struct path path = nd->path;
	struct inode *inode = nd->inode;
	unsigned seq = nd->seq;
	int err;

	if (nd->flags & LOOKUP_RCU) {
		/*
		 * don't bother with unlazy_walk on failure - we are
		 * at the very beginning of walk, so we lose nothing
		 * if we simply redo everything in non-RCU mode
		 */
		if (unlikely(!__follow_mount_rcu(nd, &path, &inode, &seq)))
			return -ECHILD;
	} else {
		dget(path.dentry);
		err = follow_managed(&path, nd);
		if (unlikely(err < 0))
			return err;
		inode = d_backing_inode(path.dentry);
		seq = 0;
	}
	path_to_nameidata(&path, nd);
	nd->inode = inode;
	nd->seq = seq;
	return 0;
}

/* Returns 0 and nd will be valid on success; Retuns error, otherwise. */
static int path_lookupat(struct nameidata *nd, unsigned flags, struct path *path)
{
	const char *s = path_init(nd, flags);
	int err;

	if (IS_ERR(s))
		return PTR_ERR(s);

	if (unlikely(flags & LOOKUP_DOWN)) {
		err = handle_lookup_down(nd);
		if (unlikely(err < 0)) {
			terminate_walk(nd);
			return err;
		}
	}

	while (!(err = link_path_walk(s, nd))
		&& ((err = lookup_last(nd)) > 0)) {
		s = trailing_symlink(nd);
		if (IS_ERR(s)) {
			err = PTR_ERR(s);
			break;
		}
	}
	if (!err)
		err = complete_walk(nd);

	if (!err && nd->flags & LOOKUP_DIRECTORY)
		if (!d_can_lookup(nd->path.dentry))
			err = -ENOTDIR;
	if (!err) {
		*path = nd->path;
		nd->path.mnt = NULL;
		nd->path.dentry = NULL;
	}
	terminate_walk(nd);
	return err;
}

static int filename_lookup(int dfd, struct filename *name, unsigned flags,
			   struct path *path, struct path *root)
{
	int retval;
	struct nameidata nd;
	if (IS_ERR(name))
		return PTR_ERR(name);
	if (unlikely(root)) {
		nd.root = *root;
		flags |= LOOKUP_ROOT;
	}
	set_nameidata(&nd, dfd, name);
	retval = path_lookupat(&nd, flags | LOOKUP_RCU, path);
	if (unlikely(retval == -ECHILD))
		retval = path_lookupat(&nd, flags, path);
	if (unlikely(retval == -ESTALE))
		retval = path_lookupat(&nd, flags | LOOKUP_REVAL, path);

	if (likely(!retval))
		audit_inode(name, path->dentry, flags & LOOKUP_PARENT);
	restore_nameidata();
	putname(name);
	return retval;
}

/* Returns 0 and nd will be valid on success; Retuns error, otherwise. */
static int path_parentat(struct nameidata *nd, unsigned flags,
				struct path *parent)
{
	const char *s = path_init(nd, flags);
	int err;
	if (IS_ERR(s))
		return PTR_ERR(s);
	err = link_path_walk(s, nd);
	if (!err)
		err = complete_walk(nd);
	if (!err) {
		*parent = nd->path;
		nd->path.mnt = NULL;
		nd->path.dentry = NULL;
	}
	terminate_walk(nd);
	return err;
}

static struct filename *filename_parentat(int dfd, struct filename *name,
				unsigned int flags, struct path *parent,
				struct qstr *last, int *type)
{
	int retval;
	struct nameidata nd;

	if (IS_ERR(name))
		return name;
	set_nameidata(&nd, dfd, name);
	retval = path_parentat(&nd, flags | LOOKUP_RCU, parent);
	if (unlikely(retval == -ECHILD))
		retval = path_parentat(&nd, flags, parent);
	if (unlikely(retval == -ESTALE))
		retval = path_parentat(&nd, flags | LOOKUP_REVAL, parent);
	if (likely(!retval)) {
		*last = nd.last;
		*type = nd.last_type;
		audit_inode(name, parent->dentry, LOOKUP_PARENT);
	} else {
		putname(name);
		name = ERR_PTR(retval);
	}
	restore_nameidata();
	return name;
}

/* does lookup, returns the object with parent locked */
struct dentry *kern_path_locked(const char *name, struct path *path)
{
	struct filename *filename;
	struct dentry *d;
	struct qstr last;
	int type;

	filename = filename_parentat(AT_FDCWD, getname_kernel(name), 0, path,
				    &last, &type);
	if (IS_ERR(filename))
		return ERR_CAST(filename);
	if (unlikely(type != LAST_NORM)) {
		path_put(path);
		putname(filename);
		return ERR_PTR(-EINVAL);
	}
	inode_lock_nested(path->dentry->d_inode, I_MUTEX_PARENT);
	d = __lookup_hash(&last, path->dentry, 0);
	if (IS_ERR(d)) {
		inode_unlock(path->dentry->d_inode);
		path_put(path);
	}
	putname(filename);
	return d;
}

int kern_path(const char *name, unsigned int flags, struct path *path)
{
	return filename_lookup(AT_FDCWD, getname_kernel(name),
			       flags, path, NULL);
}
EXPORT_SYMBOL(kern_path);

/**
 * vfs_path_lookup - lookup a file path relative to a dentry-vfsmount pair
 * @dentry:  pointer to dentry of the base directory
 * @mnt: pointer to vfs mount of the base directory
 * @name: pointer to file name
 * @flags: lookup flags
 * @path: pointer to struct path to fill
 */
int vfs_path_lookup(struct dentry *dentry, struct vfsmount *mnt,
		    const char *name, unsigned int flags,
		    struct path *path)
{
	struct path root = {.mnt = mnt, .dentry = dentry};
	/* the first argument of filename_lookup() is ignored with root */
	return filename_lookup(AT_FDCWD, getname_kernel(name),
			       flags , path, &root);
}
EXPORT_SYMBOL(vfs_path_lookup);

/**
 * lookup_one_len - filesystem helper to lookup single pathname component
 * @name:	pathname component to lookup
 * @mnt:	mount we are looking up on
 * @base:	base directory to lookup from
 * @len:	maximum length @len should be interpreted to
 *
 * Note that this routine is purely a helper for filesystem usage and should
 * not be called by generic code.
 *
 * The caller must hold base->i_mutex.
 */
struct dentry *lookup_one_len2(const char *name, struct vfsmount *mnt, struct dentry *base, int len)
{
	struct qstr this;
	unsigned int c;
	int err;

	WARN_ON_ONCE(!inode_is_locked(base->d_inode));

	this.name = name;
	this.len = len;
	this.hash = full_name_hash(base, name, len);
	if (!len)
		return ERR_PTR(-EACCES);

	if (unlikely(name[0] == '.')) {
		if (len < 2 || (len == 2 && name[1] == '.'))
			return ERR_PTR(-EACCES);
	}

	while (len--) {
		c = *(const unsigned char *)name++;
		if (c == '/' || c == '\0')
			return ERR_PTR(-EACCES);
	}
	/*
	 * See if the low-level filesystem might want
	 * to use its own hash..
	 */
	if (base->d_flags & DCACHE_OP_HASH) {
		int err = base->d_op->d_hash(base, &this);
		if (err < 0)
			return ERR_PTR(err);
	}

	err = inode_permission2(mnt, base->d_inode, MAY_EXEC);
	if (err)
		return ERR_PTR(err);

	return __lookup_hash(&this, base, 0);
}
EXPORT_SYMBOL(lookup_one_len2);

struct dentry *lookup_one_len(const char *name, struct dentry *base, int len)
{
	return lookup_one_len2(name, NULL, base, len);
}
EXPORT_SYMBOL(lookup_one_len);

/**
 * lookup_one_len_unlocked - filesystem helper to lookup single pathname component
 * @name:	pathname component to lookup
 * @base:	base directory to lookup from
 * @len:	maximum length @len should be interpreted to
 *
 * Note that this routine is purely a helper for filesystem usage and should
 * not be called by generic code.
 *
 * Unlike lookup_one_len, it should be called without the parent
 * i_mutex held, and will take the i_mutex itself if necessary.
 */
struct dentry *lookup_one_len_unlocked(const char *name,
				       struct dentry *base, int len)
{
	struct qstr this;
	unsigned int c;
	int err;
	struct dentry *ret;

	this.name = name;
	this.len = len;
	this.hash = full_name_hash(base, name, len);
	if (!len)
		return ERR_PTR(-EACCES);

	if (unlikely(name[0] == '.')) {
		if (len < 2 || (len == 2 && name[1] == '.'))
			return ERR_PTR(-EACCES);
	}

	while (len--) {
		c = *(const unsigned char *)name++;
		if (c == '/' || c == '\0')
			return ERR_PTR(-EACCES);
	}
	/*
	 * See if the low-level filesystem might want
	 * to use its own hash..
	 */
	if (base->d_flags & DCACHE_OP_HASH) {
		int err = base->d_op->d_hash(base, &this);
		if (err < 0)
			return ERR_PTR(err);
	}

	err = inode_permission(base->d_inode, MAY_EXEC);
	if (err)
		return ERR_PTR(err);

	ret = lookup_dcache(&this, base, 0);
	if (!ret)
		ret = lookup_slow(&this, base, 0);
	return ret;
}
EXPORT_SYMBOL(lookup_one_len_unlocked);

#ifdef CONFIG_UNIX98_PTYS
int path_pts(struct path *path)
{
	/* Find something mounted on "pts" in the same directory as
	 * the input path.
	 */
	struct dentry *child, *parent;
	struct qstr this;
	int ret;

	ret = path_parent_directory(path);
	if (ret)
		return ret;

	parent = path->dentry;
	this.name = "pts";
	this.len = 3;
	child = d_hash_and_lookup(parent, &this);
	if (!child)
		return -ENOENT;

	path->dentry = child;
	dput(parent);
	follow_mount(path);
	return 0;
}
#endif

int user_path_at_empty(int dfd, const char __user *name, unsigned flags,
		 struct path *path, int *empty)
{
	return filename_lookup(dfd, getname_flags(name, flags, empty),
			       flags, path, NULL);
}
EXPORT_SYMBOL(user_path_at_empty);

/**
 * mountpoint_last - look up last component for umount
 * @nd:   pathwalk nameidata - currently pointing at parent directory of "last"
 *
 * This is a special lookup_last function just for umount. In this case, we
 * need to resolve the path without doing any revalidation.
 *
 * The nameidata should be the result of doing a LOOKUP_PARENT pathwalk. Since
 * mountpoints are always pinned in the dcache, their ancestors are too. Thus,
 * in almost all cases, this lookup will be served out of the dcache. The only
 * cases where it won't are if nd->last refers to a symlink or the path is
 * bogus and it doesn't exist.
 *
 * Returns:
 * -error: if there was an error during lookup. This includes -ENOENT if the
 *         lookup found a negative dentry.
 *
 * 0:      if we successfully resolved nd->last and found it to not to be a
 *         symlink that needs to be followed.
 *
 * 1:      if we successfully resolved nd->last and found it to be a symlink
 *         that needs to be followed.
 */
static int
mountpoint_last(struct nameidata *nd)
{
	int error = 0;
	struct dentry *dir = nd->path.dentry;
	struct path path;

	/* If we're in rcuwalk, drop out of it to handle last component */
	if (nd->flags & LOOKUP_RCU) {
		if (unlazy_walk(nd))
			return -ECHILD;
	}

	nd->flags &= ~LOOKUP_PARENT;

	if (unlikely(nd->last_type != LAST_NORM)) {
		error = handle_dots(nd, nd->last_type);
		if (error)
			return error;
		path.dentry = dget(nd->path.dentry);
	} else {
		path.dentry = d_lookup(dir, &nd->last);
		if (!path.dentry) {
			/*
			 * No cached dentry. Mounted dentries are pinned in the
			 * cache, so that means that this dentry is probably
			 * a symlink or the path doesn't actually point
			 * to a mounted dentry.
			 */
			path.dentry = lookup_slow(&nd->last, dir,
					     nd->flags | LOOKUP_NO_REVAL);
			if (IS_ERR(path.dentry))
				return PTR_ERR(path.dentry);
		}
	}
	if (d_is_negative(path.dentry)) {
		dput(path.dentry);
		return -ENOENT;
	}
	path.mnt = nd->path.mnt;
	return step_into(nd, &path, 0, d_backing_inode(path.dentry), 0);
}

/**
 * path_mountpoint - look up a path to be umounted
 * @nd:		lookup context
 * @flags:	lookup flags
 * @path:	pointer to container for result
 *
 * Look up the given name, but don't attempt to revalidate the last component.
 * Returns 0 and "path" will be valid on success; Returns error otherwise.
 */
static int
path_mountpoint(struct nameidata *nd, unsigned flags, struct path *path)
{
	const char *s = path_init(nd, flags);
	int err;
	if (IS_ERR(s))
		return PTR_ERR(s);
	while (!(err = link_path_walk(s, nd)) &&
		(err = mountpoint_last(nd)) > 0) {
		s = trailing_symlink(nd);
		if (IS_ERR(s)) {
			err = PTR_ERR(s);
			break;
		}
	}
	if (!err) {
		*path = nd->path;
		nd->path.mnt = NULL;
		nd->path.dentry = NULL;
		follow_mount(path);
	}
	terminate_walk(nd);
	return err;
}

static int
filename_mountpoint(int dfd, struct filename *name, struct path *path,
			unsigned int flags)
{
	struct nameidata nd;
	int error;
	if (IS_ERR(name))
		return PTR_ERR(name);
	set_nameidata(&nd, dfd, name);
	error = path_mountpoint(&nd, flags | LOOKUP_RCU, path);
	if (unlikely(error == -ECHILD))
		error = path_mountpoint(&nd, flags, path);
	if (unlikely(error == -ESTALE))
		error = path_mountpoint(&nd, flags | LOOKUP_REVAL, path);
	if (likely(!error))
		audit_inode(name, path->dentry, 0);
	restore_nameidata();
	putname(name);
	return error;
}

/**
 * user_path_mountpoint_at - lookup a path from userland in order to umount it
 * @dfd:	directory file descriptor
 * @name:	pathname from userland
 * @flags:	lookup flags
 * @path:	pointer to container to hold result
 *
 * A umount is a special case for path walking. We're not actually interested
 * in the inode in this situation, and ESTALE errors can be a problem. We
 * simply want track down the dentry and vfsmount attached at the mountpoint
 * and avoid revalidating the last component.
 *
 * Returns 0 and populates "path" on success.
 */
int
user_path_mountpoint_at(int dfd, const char __user *name, unsigned int flags,
			struct path *path)
{
	return filename_mountpoint(dfd, getname(name), path, flags);
}

int
kern_path_mountpoint(int dfd, const char *name, struct path *path,
			unsigned int flags)
{
	return filename_mountpoint(dfd, getname_kernel(name), path, flags);
}
EXPORT_SYMBOL(kern_path_mountpoint);

int __check_sticky(struct inode *dir, struct inode *inode)
{
	kuid_t fsuid = current_fsuid();

	if (uid_eq(inode->i_uid, fsuid))
		return 0;
	if (uid_eq(dir->i_uid, fsuid))
		return 0;
	return !capable_wrt_inode_uidgid(inode, CAP_FOWNER);
}
EXPORT_SYMBOL(__check_sticky);

/*
 *	Check whether we can remove a link victim from directory dir, check
 *  whether the type of victim is right.
 *  1. We can't do it if dir is read-only (done in permission())
 *  2. We should have write and exec permissions on dir
 *  3. We can't remove anything from append-only dir
 *  4. We can't do anything with immutable dir (done in permission())
 *  5. If the sticky bit on dir is set we should either
 *	a. be owner of dir, or
 *	b. be owner of victim, or
 *	c. have CAP_FOWNER capability
 *  6. If the victim is append-only or immutable we can't do antyhing with
 *     links pointing to it.
 *  7. If the victim has an unknown uid or gid we can't change the inode.
 *  8. If we were asked to remove a directory and victim isn't one - ENOTDIR.
 *  9. If we were asked to remove a non-directory and victim isn't one - EISDIR.
 * 10. We can't remove a root or mountpoint.
 * 11. We don't allow removal of NFS sillyrenamed files; it's handled by
 *     nfs_async_unlink().
 */
static int may_delete(struct vfsmount *mnt, struct inode *dir, struct dentry *victim, bool isdir)
{
	struct inode *inode = d_backing_inode(victim);
	int error;

	if (d_is_negative(victim))
		return -ENOENT;
	BUG_ON(!inode);

	BUG_ON(victim->d_parent->d_inode != dir);
	audit_inode_child(dir, victim, AUDIT_TYPE_CHILD_DELETE);

	error = inode_permission2(mnt, dir, MAY_WRITE | MAY_EXEC);
	if (error)
		return error;
	if (IS_APPEND(dir))
		return -EPERM;

	if (check_sticky(dir, inode) || IS_APPEND(inode) ||
	    IS_IMMUTABLE(inode) || IS_SWAPFILE(inode) || HAS_UNMAPPED_ID(inode))
		return -EPERM;
	if (isdir) {
		if (!d_is_dir(victim))
			return -ENOTDIR;
		if (IS_ROOT(victim))
			return -EBUSY;
	} else if (d_is_dir(victim))
		return -EISDIR;
	if (IS_DEADDIR(dir))
		return -ENOENT;
	if (victim->d_flags & DCACHE_NFSFS_RENAMED)
		return -EBUSY;
	return 0;
}

/*	Check whether we can create an object with dentry child in directory
 *  dir.
 *  1. We can't do it if child already exists (open has special treatment for
 *     this case, but since we are inlined it's OK)
 *  2. We can't do it if dir is read-only (done in permission())
 *  3. We can't do it if the fs can't represent the fsuid or fsgid.
 *  4. We should have write and exec permissions on dir
 *  5. We can't do it if dir is immutable (done in permission())
 */
static inline int may_create(struct vfsmount *mnt, struct inode *dir, struct dentry *child)
{
	struct user_namespace *s_user_ns;
	audit_inode_child(dir, child, AUDIT_TYPE_CHILD_CREATE);
	if (child->d_inode)
		return -EEXIST;
	if (IS_DEADDIR(dir))
		return -ENOENT;
	s_user_ns = dir->i_sb->s_user_ns;
	if (!kuid_has_mapping(s_user_ns, current_fsuid()) ||
	    !kgid_has_mapping(s_user_ns, current_fsgid()))
		return -EOVERFLOW;
	return inode_permission2(mnt, dir, MAY_WRITE | MAY_EXEC);
}

/*
 * p1 and p2 should be directories on the same fs.
 */
struct dentry *lock_rename(struct dentry *p1, struct dentry *p2)
{
	struct dentry *p;

	if (p1 == p2) {
		inode_lock_nested(p1->d_inode, I_MUTEX_PARENT);
		return NULL;
	}

	mutex_lock(&p1->d_sb->s_vfs_rename_mutex);

	p = d_ancestor(p2, p1);
	if (p) {
		inode_lock_nested(p2->d_inode, I_MUTEX_PARENT);
		inode_lock_nested(p1->d_inode, I_MUTEX_CHILD);
		return p;
	}

	p = d_ancestor(p1, p2);
	if (p) {
		inode_lock_nested(p1->d_inode, I_MUTEX_PARENT);
		inode_lock_nested(p2->d_inode, I_MUTEX_CHILD);
		return p;
	}

	inode_lock_nested(p1->d_inode, I_MUTEX_PARENT);
	inode_lock_nested(p2->d_inode, I_MUTEX_PARENT2);
	return NULL;
}
EXPORT_SYMBOL(lock_rename);

void unlock_rename(struct dentry *p1, struct dentry *p2)
{
	inode_unlock(p1->d_inode);
	if (p1 != p2) {
		inode_unlock(p2->d_inode);
		mutex_unlock(&p1->d_sb->s_vfs_rename_mutex);
	}
}
EXPORT_SYMBOL(unlock_rename);

int vfs_create2(struct vfsmount *mnt, struct inode *dir, struct dentry *dentry,
		umode_t mode, bool want_excl)
{
	int error = may_create(mnt, dir, dentry);
	if (error)
		return error;

	if (!dir->i_op->create)
		return -EACCES;	/* shouldn't it be ENOSYS? */
	mode &= S_IALLUGO;
	mode |= S_IFREG;
	error = security_inode_create(dir, dentry, mode);
	if (error)
		return error;
	error = dir->i_op->create(dir, dentry, mode, want_excl);
	if (!error)
		fsnotify_create(dir, dentry);
	return error;
}
EXPORT_SYMBOL(vfs_create2);

int vfs_create(struct inode *dir, struct dentry *dentry, umode_t mode,
		bool want_excl)
{
	return vfs_create2(NULL, dir, dentry, mode, want_excl);
}
EXPORT_SYMBOL(vfs_create);

bool may_open_dev(const struct path *path)
{
	return !(path->mnt->mnt_flags & MNT_NODEV) &&
		!(path->mnt->mnt_sb->s_iflags & SB_I_NODEV);
}

static int may_open(const struct path *path, int acc_mode, int flag)
{
	struct dentry *dentry = path->dentry;
	struct vfsmount *mnt = path->mnt;
	struct inode *inode = dentry->d_inode;
	int error;

	if (!inode)
		return -ENOENT;

	switch (inode->i_mode & S_IFMT) {
	case S_IFLNK:
		return -ELOOP;
	case S_IFDIR:
		if (acc_mode & MAY_WRITE)
			return -EISDIR;
		break;
	case S_IFBLK:
	case S_IFCHR:
		if (!may_open_dev(path))
			return -EACCES;
		/*FALLTHRU*/
	case S_IFIFO:
	case S_IFSOCK:
		flag &= ~O_TRUNC;
		break;
	}

	error = inode_permission2(mnt, inode, MAY_OPEN | acc_mode);
	if (error)
		return error;

	/*
	 * An append-only file must be opened in append mode for writing.
	 */
	if (IS_APPEND(inode)) {
		if  ((flag & O_ACCMODE) != O_RDONLY && !(flag & O_APPEND))
			return -EPERM;
		if (flag & O_TRUNC)
			return -EPERM;
	}

	/* O_NOATIME can only be set by the owner or superuser */
	if (flag & O_NOATIME && !inode_owner_or_capable(inode))
		return -EPERM;

	return 0;
}

static int handle_truncate(struct file *filp)
{
	const struct path *path = &filp->f_path;
	struct inode *inode = path->dentry->d_inode;
	int error = get_write_access(inode);
	if (error)
		return error;
	/*
	 * Refuse to truncate files with mandatory locks held on them.
	 */
	error = locks_verify_locked(filp);
	if (!error)
		error = security_path_truncate(path);
	if (!error) {
		error = do_truncate2(path->mnt, path->dentry, 0,
				    ATTR_MTIME|ATTR_CTIME|ATTR_OPEN,
				    filp);
	}
	put_write_access(inode);
	return error;
}

static inline int open_to_namei_flags(int flag)
{
	if ((flag & O_ACCMODE) == 3)
		flag--;
	return flag;
}

static int may_o_create(const struct path *dir, struct dentry *dentry, umode_t mode)
{
	struct user_namespace *s_user_ns;
	int error = security_path_mknod(dir, dentry, mode, 0);
	if (error)
		return error;

	s_user_ns = dir->dentry->d_sb->s_user_ns;
	if (!kuid_has_mapping(s_user_ns, current_fsuid()) ||
	    !kgid_has_mapping(s_user_ns, current_fsgid()))
		return -EOVERFLOW;

	error = inode_permission2(dir->mnt, dir->dentry->d_inode, MAY_WRITE | MAY_EXEC);
	if (error)
		return error;

	return security_inode_create(dir->dentry->d_inode, dentry, mode);
}

/*
 * Attempt to atomically look up, create and open a file from a negative
 * dentry.
 *
 * Returns 0 if successful.  The file will have been created and attached to
 * @file by the filesystem calling finish_open().
 *
 * Returns 1 if the file was looked up only or didn't need creating.  The
 * caller will need to perform the open themselves.  @path will have been
 * updated to point to the new dentry.  This may be negative.
 *
 * Returns an error code otherwise.
 */
static int atomic_open(struct nameidata *nd, struct dentry *dentry,
			struct path *path, struct file *file,
			const struct open_flags *op,
			int open_flag, umode_t mode,
			int *opened)
{
	struct dentry *const DENTRY_NOT_SET = (void *) -1UL;
	struct inode *dir =  nd->path.dentry->d_inode;
	int error;

	if (!(~open_flag & (O_EXCL | O_CREAT)))	/* both O_EXCL and O_CREAT */
		open_flag &= ~O_TRUNC;

	if (nd->flags & LOOKUP_DIRECTORY)
		open_flag |= O_DIRECTORY;

	file->f_path.dentry = DENTRY_NOT_SET;
	file->f_path.mnt = nd->path.mnt;
	error = dir->i_op->atomic_open(dir, dentry, file,
				       open_to_namei_flags(open_flag),
				       mode, opened);
	d_lookup_done(dentry);
	if (!error) {
		/*
		 * We didn't have the inode before the open, so check open
		 * permission here.
		 */
		int acc_mode = op->acc_mode;
		if (*opened & FILE_CREATED) {
			WARN_ON(!(open_flag & O_CREAT));
			fsnotify_create(dir, dentry);
			acc_mode = 0;
		}
		error = may_open(&file->f_path, acc_mode, open_flag);
		if (WARN_ON(error > 0))
			error = -EINVAL;
	} else if (error > 0) {
		if (WARN_ON(file->f_path.dentry == DENTRY_NOT_SET)) {
			error = -EIO;
		} else {
			if (file->f_path.dentry) {
				dput(dentry);
				dentry = file->f_path.dentry;
			}
			if (*opened & FILE_CREATED)
				fsnotify_create(dir, dentry);
			if (unlikely(d_is_negative(dentry))) {
				error = -ENOENT;
			} else {
				path->dentry = dentry;
				path->mnt = nd->path.mnt;
				return 1;
			}
		}
	}
	dput(dentry);
	return error;
}

/*
 * Look up and maybe create and open the last component.
 *
 * Must be called with i_mutex held on parent.
 *
 * Returns 0 if the file was successfully atomically created (if necessary) and
 * opened.  In this case the file will be returned attached to @file.
 *
 * Returns 1 if the file was not completely opened at this time, though lookups
 * and creations will have been performed and the dentry returned in @path will
 * be positive upon return if O_CREAT was specified.  If O_CREAT wasn't
 * specified then a negative dentry may be returned.
 *
 * An error code is returned otherwise.
 *
 * FILE_CREATE will be set in @*opened if the dentry was created and will be
 * cleared otherwise prior to returning.
 */
static int lookup_open(struct nameidata *nd, struct path *path,
			struct file *file,
			const struct open_flags *op,
			bool got_write, int *opened)
{
	struct dentry *dir = nd->path.dentry;
	struct inode *dir_inode = dir->d_inode;
	int open_flag = op->open_flag;
	struct dentry *dentry;
	int error, create_error = 0;
	umode_t mode = op->mode;
	DECLARE_WAIT_QUEUE_HEAD_ONSTACK(wq);

	if (unlikely(IS_DEADDIR(dir_inode)))
		return -ENOENT;

	*opened &= ~FILE_CREATED;
	dentry = d_lookup(dir, &nd->last);
	for (;;) {
		if (!dentry) {
			dentry = d_alloc_parallel(dir, &nd->last, &wq);
			if (IS_ERR(dentry))
				return PTR_ERR(dentry);
		}
		if (d_in_lookup(dentry))
			break;

		error = d_revalidate(dentry, nd->flags);
		if (likely(error > 0))
			break;
		if (error)
			goto out_dput;
		d_invalidate(dentry);
		dput(dentry);
		dentry = NULL;
	}
	if (dentry->d_inode) {
		/* Cached positive dentry: will open in f_op->open */
		goto out_no_open;
	}

	/*
	 * Checking write permission is tricky, bacuse we don't know if we are
	 * going to actually need it: O_CREAT opens should work as long as the
	 * file exists.  But checking existence breaks atomicity.  The trick is
	 * to check access and if not granted clear O_CREAT from the flags.
	 *
	 * Another problem is returing the "right" error value (e.g. for an
	 * O_EXCL open we want to return EEXIST not EROFS).
	 */
	if (open_flag & O_CREAT) {
		if (!IS_POSIXACL(dir->d_inode))
			mode &= ~current_umask();
		if (unlikely(!got_write)) {
			create_error = -EROFS;
			open_flag &= ~O_CREAT;
			if (open_flag & (O_EXCL | O_TRUNC))
				goto no_open;
			/* No side effects, safe to clear O_CREAT */
		} else {
			create_error = may_o_create(&nd->path, dentry, mode);
			if (create_error) {
				open_flag &= ~O_CREAT;
				if (open_flag & O_EXCL)
					goto no_open;
			}
		}
	} else if ((open_flag & (O_TRUNC|O_WRONLY|O_RDWR)) &&
		   unlikely(!got_write)) {
		/*
		 * No O_CREATE -> atomicity not a requirement -> fall
		 * back to lookup + open
		 */
		goto no_open;
	}

	if (dir_inode->i_op->atomic_open) {
		error = atomic_open(nd, dentry, path, file, op, open_flag,
				    mode, opened);
		if (unlikely(error == -ENOENT) && create_error)
			error = create_error;
		return error;
	}

no_open:
	if (d_in_lookup(dentry)) {
		struct dentry *res = dir_inode->i_op->lookup(dir_inode, dentry,
							     nd->flags);
		d_lookup_done(dentry);
		if (unlikely(res)) {
			if (IS_ERR(res)) {
				error = PTR_ERR(res);
				goto out_dput;
			}
			dput(dentry);
			dentry = res;
		}
	}

	/* Negative dentry, just create the file */
	if (!dentry->d_inode && (open_flag & O_CREAT)) {
		*opened |= FILE_CREATED;
		audit_inode_child(dir_inode, dentry, AUDIT_TYPE_CHILD_CREATE);
		if (!dir_inode->i_op->create) {
			error = -EACCES;
			goto out_dput;
		}
		error = dir_inode->i_op->create(dir_inode, dentry, mode,
						open_flag & O_EXCL);
		if (error)
			goto out_dput;
		fsnotify_create(dir_inode, dentry);
	}
	if (unlikely(create_error) && !dentry->d_inode) {
		error = create_error;
		goto out_dput;
	}
out_no_open:
	path->dentry = dentry;
	path->mnt = nd->path.mnt;
	return 1;

out_dput:
	dput(dentry);
	return error;
}

/*
 * Handle the last step of open()
 */
static int do_last(struct nameidata *nd,
		   struct file *file, const struct open_flags *op,
		   int *opened)
{
	struct dentry *dir = nd->path.dentry;
	int open_flag = op->open_flag;
	bool will_truncate = (open_flag & O_TRUNC) != 0;
	bool got_write = false;
	int acc_mode = op->acc_mode;
	unsigned seq;
	struct inode *inode;
	struct path path;
	int error;

	nd->flags &= ~LOOKUP_PARENT;
	nd->flags |= op->intent;

	if (nd->last_type != LAST_NORM) {
		error = handle_dots(nd, nd->last_type);
		if (unlikely(error))
			return error;
		goto finish_open;
	}

	if (!(open_flag & O_CREAT)) {
		if (nd->last.name[nd->last.len])
			nd->flags |= LOOKUP_FOLLOW | LOOKUP_DIRECTORY;
		/* we _can_ be in RCU mode here */
		error = lookup_fast(nd, &path, &inode, &seq);
		if (likely(error > 0))
			goto finish_lookup;

		if (error < 0)
			return error;

		BUG_ON(nd->inode != dir->d_inode);
		BUG_ON(nd->flags & LOOKUP_RCU);
	} else {
		/* create side of things */
		/*
		 * This will *only* deal with leaving RCU mode - LOOKUP_JUMPED
		 * has been cleared when we got to the last component we are
		 * about to look up
		 */
		error = complete_walk(nd);
		if (error)
			return error;

		audit_inode(nd->name, dir, LOOKUP_PARENT);
		/* trailing slashes? */
		if (unlikely(nd->last.name[nd->last.len]))
			return -EISDIR;
	}

	if (open_flag & (O_CREAT | O_TRUNC | O_WRONLY | O_RDWR)) {
		error = mnt_want_write(nd->path.mnt);
		if (!error)
			got_write = true;
		/*
		 * do _not_ fail yet - we might not need that or fail with
		 * a different error; let lookup_open() decide; we'll be
		 * dropping this one anyway.
		 */
	}
	if (open_flag & O_CREAT)
		inode_lock(dir->d_inode);
	else
		inode_lock_shared(dir->d_inode);
	error = lookup_open(nd, &path, file, op, got_write, opened);
	if (open_flag & O_CREAT)
		inode_unlock(dir->d_inode);
	else
		inode_unlock_shared(dir->d_inode);

	if (error <= 0) {
		if (error)
			goto out;

		if ((*opened & FILE_CREATED) ||
		    !S_ISREG(file_inode(file)->i_mode))
			will_truncate = false;

		audit_inode(nd->name, file->f_path.dentry, 0);
		goto opened;
	}

	if (*opened & FILE_CREATED) {
		/* Don't check for write permission, don't truncate */
		open_flag &= ~O_TRUNC;
		will_truncate = false;
		acc_mode = 0;
		path_to_nameidata(&path, nd);
		goto finish_open_created;
	}

	/*
	 * If atomic_open() acquired write access it is dropped now due to
	 * possible mount and symlink following (this might be optimized away if
	 * necessary...)
	 */
	if (got_write) {
		mnt_drop_write(nd->path.mnt);
		got_write = false;
	}

	error = follow_managed(&path, nd);
	if (unlikely(error < 0))
		return error;

	if (unlikely(d_is_negative(path.dentry))) {
		path_to_nameidata(&path, nd);
		return -ENOENT;
	}

	/*
	 * create/update audit record if it already exists.
	 */
	audit_inode(nd->name, path.dentry, 0);

	if (unlikely((open_flag & (O_EXCL | O_CREAT)) == (O_EXCL | O_CREAT))) {
		path_to_nameidata(&path, nd);
		return -EEXIST;
	}

	seq = 0;	/* out of RCU mode, so the value doesn't matter */
	inode = d_backing_inode(path.dentry);
finish_lookup:
	error = step_into(nd, &path, 0, inode, seq);
	if (unlikely(error))
		return error;
finish_open:
	/* Why this, you ask?  _Now_ we might have grown LOOKUP_JUMPED... */
	error = complete_walk(nd);
	if (error)
		return error;
	audit_inode(nd->name, nd->path.dentry, 0);
	if (open_flag & O_CREAT) {
		error = -EISDIR;
		if (d_is_dir(nd->path.dentry))
			goto out;
		error = may_create_in_sticky(dir,
					     d_backing_inode(nd->path.dentry));
		if (unlikely(error))
			goto out;
	}
	error = -ENOTDIR;
	if ((nd->flags & LOOKUP_DIRECTORY) && !d_can_lookup(nd->path.dentry))
		goto out;
	if (!d_is_reg(nd->path.dentry))
		will_truncate = false;

	if (will_truncate) {
		error = mnt_want_write(nd->path.mnt);
		if (error)
			goto out;
		got_write = true;
	}
finish_open_created:
	error = may_open(&nd->path, acc_mode, open_flag);
	if (error)
		goto out;
	BUG_ON(*opened & FILE_OPENED); /* once it's opened, it's opened */
	error = vfs_open(&nd->path, file, current_cred());
	if (error)
		goto out;
	*opened |= FILE_OPENED;
opened:
	error = open_check_o_direct(file);
	if (!error)
		error = ima_file_check(file, op->acc_mode, *opened);
	if (!error && will_truncate)
		error = handle_truncate(file);
out:
	if (unlikely(error) && (*opened & FILE_OPENED))
		fput(file);
	if (unlikely(error > 0)) {
		WARN_ON(1);
		error = -EINVAL;
	}
	if (got_write)
		mnt_drop_write(nd->path.mnt);
	return error;
}

struct dentry *vfs_tmpfile(struct vfsmount *mnt, struct dentry *dentry,
			   umode_t mode, int open_flag)
{
	struct dentry *child = NULL;
	struct inode *dir = dentry->d_inode;
	struct inode *inode;
	int error;

	/* we want directory to be writable */
	error = inode_permission2(mnt, dir, MAY_WRITE | MAY_EXEC);
	if (error)
		goto out_err;
	error = -EOPNOTSUPP;
	if (!dir->i_op->tmpfile)
		goto out_err;
	error = -ENOMEM;
	child = d_alloc(dentry, &slash_name);
	if (unlikely(!child))
		goto out_err;
	error = dir->i_op->tmpfile(dir, child, mode);
	if (error)
		goto out_err;
	error = -ENOENT;
	inode = child->d_inode;
	if (unlikely(!inode))
		goto out_err;
	if (!(open_flag & O_EXCL)) {
		spin_lock(&inode->i_lock);
		inode->i_state |= I_LINKABLE;
		spin_unlock(&inode->i_lock);
	}
	return child;

out_err:
	dput(child);
	return ERR_PTR(error);
}
EXPORT_SYMBOL(vfs_tmpfile);

static int do_tmpfile(struct nameidata *nd, unsigned flags,
		const struct open_flags *op,
		struct file *file, int *opened)
{
	struct dentry *child;
	struct path path;
	int error = path_lookupat(nd, flags | LOOKUP_DIRECTORY, &path);
	if (unlikely(error))
		return error;
	error = mnt_want_write(path.mnt);
	if (unlikely(error))
		goto out;
	child = vfs_tmpfile(path.mnt, path.dentry, op->mode, op->open_flag);
	error = PTR_ERR(child);
	if (unlikely(IS_ERR(child)))
		goto out2;
	dput(path.dentry);
	path.dentry = child;
	audit_inode(nd->name, child, 0);
	/* Don't check for other permissions, the inode was just created */
	error = may_open(&path, 0, op->open_flag);
	if (error)
		goto out2;
	file->f_path.mnt = path.mnt;
	error = finish_open(file, child, NULL, opened);
	if (error)
		goto out2;
	error = open_check_o_direct(file);
	if (error)
		fput(file);
out2:
	mnt_drop_write(path.mnt);
out:
	path_put(&path);
	return error;
}

static int do_o_path(struct nameidata *nd, unsigned flags, struct file *file)
{
	struct path path;
	int error = path_lookupat(nd, flags, &path);
	if (!error) {
		audit_inode(nd->name, path.dentry, 0);
		error = vfs_open(&path, file, current_cred());
		path_put(&path);
	}
	return error;
}

static struct file *path_openat(struct nameidata *nd,
			const struct open_flags *op, unsigned flags)
{
	const char *s;
	struct file *file;
	int opened = 0;
	int error;

	file = get_empty_filp();
	if (IS_ERR(file))
		return file;

	file->f_flags = op->open_flag;

	if (unlikely(file->f_flags & __O_TMPFILE)) {
		error = do_tmpfile(nd, flags, op, file, &opened);
		goto out2;
	}

	if (unlikely(file->f_flags & O_PATH)) {
		error = do_o_path(nd, flags, file);
		if (!error)
			opened |= FILE_OPENED;
		goto out2;
	}

	s = path_init(nd, flags);
	if (IS_ERR(s)) {
		put_filp(file);
		return ERR_CAST(s);
	}
	while (!(error = link_path_walk(s, nd)) &&
		(error = do_last(nd, file, op, &opened)) > 0) {
		nd->flags &= ~(LOOKUP_OPEN|LOOKUP_CREATE|LOOKUP_EXCL);
		s = trailing_symlink(nd);
		if (IS_ERR(s)) {
			error = PTR_ERR(s);
			break;
		}
	}
	terminate_walk(nd);
out2:
	if (!(opened & FILE_OPENED)) {
		BUG_ON(!error);
		put_filp(file);
	}
	if (unlikely(error)) {
		if (error == -EOPENSTALE) {
			if (flags & LOOKUP_RCU)
				error = -ECHILD;
			else
				error = -ESTALE;
		}
		file = ERR_PTR(error);
	}
	return file;
}

struct file *do_filp_open(int dfd, struct filename *pathname,
		const struct open_flags *op)
{
	struct nameidata nd;
	int flags = op->lookup_flags;
	struct file *filp;

	set_nameidata(&nd, dfd, pathname);
	filp = path_openat(&nd, op, flags | LOOKUP_RCU);
	if (unlikely(filp == ERR_PTR(-ECHILD)))
		filp = path_openat(&nd, op, flags);
	if (unlikely(filp == ERR_PTR(-ESTALE)))
		filp = path_openat(&nd, op, flags | LOOKUP_REVAL);
	restore_nameidata();
	return filp;
}

struct file *do_file_open_root(struct dentry *dentry, struct vfsmount *mnt,
		const char *name, const struct open_flags *op)
{
	struct nameidata nd;
	struct file *file;
	struct filename *filename;
	int flags = op->lookup_flags | LOOKUP_ROOT;

	nd.root.mnt = mnt;
	nd.root.dentry = dentry;

	if (d_is_symlink(dentry) && op->intent & LOOKUP_OPEN)
		return ERR_PTR(-ELOOP);

	filename = getname_kernel(name);
	if (IS_ERR(filename))
		return ERR_CAST(filename);

	set_nameidata(&nd, -1, filename);
	file = path_openat(&nd, op, flags | LOOKUP_RCU);
	if (unlikely(file == ERR_PTR(-ECHILD)))
		file = path_openat(&nd, op, flags);
	if (unlikely(file == ERR_PTR(-ESTALE)))
		file = path_openat(&nd, op, flags | LOOKUP_REVAL);
	restore_nameidata();
	putname(filename);
	return file;
}

static struct dentry *filename_create(int dfd, struct filename *name,
				struct path *path, unsigned int lookup_flags)
{
	struct dentry *dentry = ERR_PTR(-EEXIST);
	struct qstr last;
	int type;
	int err2;
	int error;
	bool is_dir = (lookup_flags & LOOKUP_DIRECTORY);

	/*
	 * Note that only LOOKUP_REVAL and LOOKUP_DIRECTORY matter here. Any
	 * other flags passed in are ignored!
	 */
	lookup_flags &= LOOKUP_REVAL;

	name = filename_parentat(dfd, name, lookup_flags, path, &last, &type);
	if (IS_ERR(name))
		return ERR_CAST(name);

	/*
	 * Yucky last component or no last component at all?
	 * (foo/., foo/.., /////)
	 */
	if (unlikely(type != LAST_NORM))
		goto out;

	/* don't fail immediately if it's r/o, at least try to report other errors */
	err2 = mnt_want_write(path->mnt);
	/*
	 * Do the final lookup.
	 */
	lookup_flags |= LOOKUP_CREATE | LOOKUP_EXCL;
	inode_lock_nested(path->dentry->d_inode, I_MUTEX_PARENT);
	dentry = __lookup_hash(&last, path->dentry, lookup_flags);
	if (IS_ERR(dentry))
		goto unlock;

	error = -EEXIST;
	if (d_is_positive(dentry))
		goto fail;

	/*
	 * Special case - lookup gave negative, but... we had foo/bar/
	 * From the vfs_mknod() POV we just have a negative dentry -
	 * all is fine. Let's be bastards - you had / on the end, you've
	 * been asking for (non-existent) directory. -ENOENT for you.
	 */
	if (unlikely(!is_dir && last.name[last.len])) {
		error = -ENOENT;
		goto fail;
	}
	if (unlikely(err2)) {
		error = err2;
		goto fail;
	}
	putname(name);
	return dentry;
fail:
	dput(dentry);
	dentry = ERR_PTR(error);
unlock:
	inode_unlock(path->dentry->d_inode);
	if (!err2)
		mnt_drop_write(path->mnt);
out:
	path_put(path);
	putname(name);
	return dentry;
}

struct dentry *kern_path_create(int dfd, const char *pathname,
				struct path *path, unsigned int lookup_flags)
{
	return filename_create(dfd, getname_kernel(pathname),
				path, lookup_flags);
}
EXPORT_SYMBOL(kern_path_create);

void done_path_create(struct path *path, struct dentry *dentry)
{
	dput(dentry);
	inode_unlock(path->dentry->d_inode);
	mnt_drop_write(path->mnt);
	path_put(path);
}
EXPORT_SYMBOL(done_path_create);

inline struct dentry *user_path_create(int dfd, const char __user *pathname,
				struct path *path, unsigned int lookup_flags)
{
	return filename_create(dfd, getname(pathname), path, lookup_flags);
}
EXPORT_SYMBOL(user_path_create);

int vfs_mknod2(struct vfsmount *mnt, struct inode *dir, struct dentry *dentry, umode_t mode, dev_t dev)
{
	int error = may_create(mnt, dir, dentry);

	if (error)
		return error;

	if ((S_ISCHR(mode) || S_ISBLK(mode)) && !capable(CAP_MKNOD))
		return -EPERM;

	if (!dir->i_op->mknod)
		return -EPERM;

	error = devcgroup_inode_mknod(mode, dev);
	if (error)
		return error;

	error = security_inode_mknod(dir, dentry, mode, dev);
	if (error)
		return error;

	error = dir->i_op->mknod(dir, dentry, mode, dev);
	if (!error)
		fsnotify_create(dir, dentry);
	return error;
}
EXPORT_SYMBOL(vfs_mknod2);

int vfs_mknod(struct inode *dir, struct dentry *dentry, umode_t mode, dev_t dev)
{
	return vfs_mknod2(NULL, dir, dentry, mode, dev);
}
EXPORT_SYMBOL(vfs_mknod);

static int may_mknod(umode_t mode)
{
	switch (mode & S_IFMT) {
	case S_IFREG:
	case S_IFCHR:
	case S_IFBLK:
	case S_IFIFO:
	case S_IFSOCK:
	case 0: /* zero mode translates to S_IFREG */
		return 0;
	case S_IFDIR:
		return -EPERM;
	default:
		return -EINVAL;
	}
}

SYSCALL_DEFINE4(mknodat, int, dfd, const char __user *, filename, umode_t, mode,
		unsigned, dev)
{
	struct dentry *dentry;
	struct path path;
	int error;
	unsigned int lookup_flags = 0;

	error = may_mknod(mode);
	if (error)
		return error;
retry:
	dentry = user_path_create(dfd, filename, &path, lookup_flags);
	if (IS_ERR(dentry))
		return PTR_ERR(dentry);

	if (!IS_POSIXACL(path.dentry->d_inode))
		mode &= ~current_umask();
	error = security_path_mknod(&path, dentry, mode, dev);
	if (error)
		goto out;
	switch (mode & S_IFMT) {
		case 0: case S_IFREG:
			error = vfs_create2(path.mnt, path.dentry->d_inode,dentry,mode,true);
			if (!error)
				ima_post_path_mknod(dentry);
			break;
		case S_IFCHR: case S_IFBLK:
			error = vfs_mknod2(path.mnt, path.dentry->d_inode,dentry,mode,
					new_decode_dev(dev));
			break;
		case S_IFIFO: case S_IFSOCK:
			error = vfs_mknod(path.dentry->d_inode,dentry,mode,0);
			break;
	}
out:
	done_path_create(&path, dentry);
	if (retry_estale(error, lookup_flags)) {
		lookup_flags |= LOOKUP_REVAL;
		goto retry;
	}
	return error;
}

SYSCALL_DEFINE3(mknod, const char __user *, filename, umode_t, mode, unsigned, dev)
{
	return sys_mknodat(AT_FDCWD, filename, mode, dev);
}

int vfs_mkdir2(struct vfsmount *mnt, struct inode *dir, struct dentry *dentry, umode_t mode)
{
	int error = may_create(mnt, dir, dentry);
	unsigned max_links = dir->i_sb->s_max_links;

	if (error)
		return error;

	if (!dir->i_op->mkdir)
		return -EPERM;

	mode &= (S_IRWXUGO|S_ISVTX);
	error = security_inode_mkdir(dir, dentry, mode);
	if (error)
		return error;

	if (max_links && dir->i_nlink >= max_links)
		return -EMLINK;

	error = dir->i_op->mkdir(dir, dentry, mode);
	if (!error)
		fsnotify_mkdir(dir, dentry);
	return error;
}
EXPORT_SYMBOL(vfs_mkdir2);

int vfs_mkdir(struct inode *dir, struct dentry *dentry, umode_t mode)
{
	return vfs_mkdir2(NULL, dir, dentry, mode);
}
EXPORT_SYMBOL(vfs_mkdir);

SYSCALL_DEFINE3(mkdirat, int, dfd, const char __user *, pathname, umode_t, mode)
{
	struct dentry *dentry;
	struct path path;
	int error;
	unsigned int lookup_flags = LOOKUP_DIRECTORY;

retry:
	dentry = user_path_create(dfd, pathname, &path, lookup_flags);
	if (IS_ERR(dentry))
		return PTR_ERR(dentry);

	if (!IS_POSIXACL(path.dentry->d_inode))
		mode &= ~current_umask();
	error = security_path_mkdir(&path, dentry, mode);
	if (!error)
		error = vfs_mkdir2(path.mnt, path.dentry->d_inode, dentry, mode);
	done_path_create(&path, dentry);
	if (retry_estale(error, lookup_flags)) {
		lookup_flags |= LOOKUP_REVAL;
		goto retry;
	}
	return error;
}

SYSCALL_DEFINE2(mkdir, const char __user *, pathname, umode_t, mode)
{
	return sys_mkdirat(AT_FDCWD, pathname, mode);
}

int vfs_rmdir2(struct vfsmount *mnt, struct inode *dir, struct dentry *dentry)
{
	int error = may_delete(mnt, dir, dentry, 1);

	if (error)
		return error;

	if (!dir->i_op->rmdir)
		return -EPERM;

	dget(dentry);
	inode_lock(dentry->d_inode);

	error = -EBUSY;
	if (is_local_mountpoint(dentry))
		goto out;

	error = security_inode_rmdir(dir, dentry);
	if (error)
		goto out;

	shrink_dcache_parent(dentry);
	error = dir->i_op->rmdir(dir, dentry);
	if (error)
		goto out;

	dentry->d_inode->i_flags |= S_DEAD;
	dont_mount(dentry);
	detach_mounts(dentry);

out:
	inode_unlock(dentry->d_inode);
	dput(dentry);
	if (!error)
		d_delete(dentry);
	return error;
}
EXPORT_SYMBOL(vfs_rmdir2);

int vfs_rmdir(struct inode *dir, struct dentry *dentry)
{
	return vfs_rmdir2(NULL, dir, dentry);
}
EXPORT_SYMBOL(vfs_rmdir);

static long do_rmdir(int dfd, const char __user *pathname)
{
	int error = 0;
	struct filename *name;
	struct dentry *dentry;
	struct path path;
	struct qstr last;
	int type;
	unsigned int lookup_flags = 0;
retry:
	name = filename_parentat(dfd, getname(pathname), lookup_flags,
				&path, &last, &type);
	if (IS_ERR(name))
		return PTR_ERR(name);

	switch (type) {
	case LAST_DOTDOT:
		error = -ENOTEMPTY;
		goto exit1;
	case LAST_DOT:
		error = -EINVAL;
		goto exit1;
	case LAST_ROOT:
		error = -EBUSY;
		goto exit1;
	}

	error = mnt_want_write(path.mnt);
	if (error)
		goto exit1;

	inode_lock_nested(path.dentry->d_inode, I_MUTEX_PARENT);
	dentry = __lookup_hash(&last, path.dentry, lookup_flags);
	error = PTR_ERR(dentry);
	if (IS_ERR(dentry))
		goto exit2;
	if (!dentry->d_inode) {
		error = -ENOENT;
		goto exit3;
	}
	error = security_path_rmdir(&path, dentry);
	if (error)
		goto exit3;
	error = vfs_rmdir2(path.mnt, path.dentry->d_inode, dentry);
exit3:
	dput(dentry);
exit2:
	inode_unlock(path.dentry->d_inode);
	mnt_drop_write(path.mnt);
exit1:
	path_put(&path);
	putname(name);
	if (retry_estale(error, lookup_flags)) {
		lookup_flags |= LOOKUP_REVAL;
		goto retry;
	}
	return error;
}

SYSCALL_DEFINE1(rmdir, const char __user *, pathname)
{
	return do_rmdir(AT_FDCWD, pathname);
}

/**
 * vfs_unlink - unlink a filesystem object
 * @dir:	parent directory
 * @dentry:	victim
 * @delegated_inode: returns victim inode, if the inode is delegated.
 *
 * The caller must hold dir->i_mutex.
 *
 * If vfs_unlink discovers a delegation, it will return -EWOULDBLOCK and
 * return a reference to the inode in delegated_inode.  The caller
 * should then break the delegation on that inode and retry.  Because
 * breaking a delegation may take a long time, the caller should drop
 * dir->i_mutex before doing so.
 *
 * Alternatively, a caller may pass NULL for delegated_inode.  This may
 * be appropriate for callers that expect the underlying filesystem not
 * to be NFS exported.
 */
int vfs_unlink2(struct vfsmount *mnt, struct inode *dir, struct dentry *dentry, struct inode **delegated_inode)
{
	struct inode *target = dentry->d_inode;
	int error = may_delete(mnt, dir, dentry, 0);

	if (error)
		return error;

	if (!dir->i_op->unlink)
		return -EPERM;

	inode_lock(target);
	if (is_local_mountpoint(dentry))
		error = -EBUSY;
	else {
		error = security_inode_unlink(dir, dentry);
		if (!error) {
			error = try_break_deleg(target, delegated_inode);
			if (error)
				goto out;
			error = dir->i_op->unlink(dir, dentry);
			if (!error) {
				dont_mount(dentry);
				detach_mounts(dentry);
			}
		}
	}
out:
	inode_unlock(target);

	/* We don't d_delete() NFS sillyrenamed files--they still exist. */
	if (!error && !(dentry->d_flags & DCACHE_NFSFS_RENAMED)) {
		fsnotify_link_count(target);
		d_delete(dentry);
	}

	return error;
}
EXPORT_SYMBOL(vfs_unlink2);

int vfs_unlink(struct inode *dir, struct dentry *dentry, struct inode **delegated_inode)
{
	return vfs_unlink2(NULL, dir, dentry, delegated_inode);
}
EXPORT_SYMBOL(vfs_unlink);

/*
 * Make sure that the actual truncation of the file will occur outside its
 * directory's i_mutex.  Truncate can take a long time if there is a lot of
 * writeout happening, and we don't want to prevent access to the directory
 * while waiting on the I/O.
 */
static long do_unlinkat(int dfd, const char __user *pathname)
{
	int error;
	struct filename *name;
	struct dentry *dentry;
	struct path path;
	struct qstr last;
	int type;
	struct inode *inode = NULL;
	struct inode *delegated_inode = NULL;
	unsigned int lookup_flags = 0;
retry:
	name = filename_parentat(dfd, getname(pathname), lookup_flags,
				&path, &last, &type);
	if (IS_ERR(name))
		return PTR_ERR(name);

	error = -EISDIR;
	if (type != LAST_NORM)
		goto exit1;

	error = mnt_want_write(path.mnt);
	if (error)
		goto exit1;
retry_deleg:
	inode_lock_nested(path.dentry->d_inode, I_MUTEX_PARENT);
	dentry = __lookup_hash(&last, path.dentry, lookup_flags);
	error = PTR_ERR(dentry);
	if (!IS_ERR(dentry)) {
		/* Why not before? Because we want correct error value */
		if (last.name[last.len])
			goto slashes;
		inode = dentry->d_inode;
		if (d_is_negative(dentry))
			goto slashes;
		ihold(inode);
		error = security_path_unlink(&path, dentry);
		if (error)
			goto exit2;
		error = vfs_unlink2(path.mnt, path.dentry->d_inode, dentry, &delegated_inode);
exit2:
		dput(dentry);
	}
	inode_unlock(path.dentry->d_inode);
	if (inode)
		iput(inode);	/* truncate the inode here */
	inode = NULL;
	if (delegated_inode) {
		error = break_deleg_wait(&delegated_inode);
		if (!error)
			goto retry_deleg;
	}
	mnt_drop_write(path.mnt);
exit1:
	path_put(&path);
	putname(name);
	if (retry_estale(error, lookup_flags)) {
		lookup_flags |= LOOKUP_REVAL;
		inode = NULL;
		goto retry;
	}
	return error;

slashes:
	if (d_is_negative(dentry))
		error = -ENOENT;
	else if (d_is_dir(dentry))
		error = -EISDIR;
	else
		error = -ENOTDIR;
	goto exit2;
}

SYSCALL_DEFINE3(unlinkat, int, dfd, const char __user *, pathname, int, flag)
{
	if ((flag & ~AT_REMOVEDIR) != 0)
		return -EINVAL;

	if (flag & AT_REMOVEDIR)
		return do_rmdir(dfd, pathname);

	return do_unlinkat(dfd, pathname);
}

SYSCALL_DEFINE1(unlink, const char __user *, pathname)
{
	return do_unlinkat(AT_FDCWD, pathname);
}

int vfs_symlink2(struct vfsmount *mnt, struct inode *dir, struct dentry *dentry, const char *oldname)
{
	int error = may_create(mnt, dir, dentry);

	if (error)
		return error;

	if (!dir->i_op->symlink)
		return -EPERM;

	error = security_inode_symlink(dir, dentry, oldname);
	if (error)
		return error;

	error = dir->i_op->symlink(dir, dentry, oldname);
	if (!error)
		fsnotify_create(dir, dentry);
	return error;
}
EXPORT_SYMBOL(vfs_symlink2);

int vfs_symlink(struct inode *dir, struct dentry *dentry, const char *oldname)
{
	return vfs_symlink2(NULL, dir, dentry, oldname);
}
EXPORT_SYMBOL(vfs_symlink);

SYSCALL_DEFINE3(symlinkat, const char __user *, oldname,
		int, newdfd, const char __user *, newname)
{
	int error;
	struct filename *from;
	struct dentry *dentry;
	struct path path;
	unsigned int lookup_flags = 0;

	from = getname(oldname);
	if (IS_ERR(from))
		return PTR_ERR(from);
retry:
	dentry = user_path_create(newdfd, newname, &path, lookup_flags);
	error = PTR_ERR(dentry);
	if (IS_ERR(dentry))
		goto out_putname;

	error = security_path_symlink(&path, dentry, from->name);
	if (!error)
		error = vfs_symlink2(path.mnt, path.dentry->d_inode, dentry, from->name);
	done_path_create(&path, dentry);
	if (retry_estale(error, lookup_flags)) {
		lookup_flags |= LOOKUP_REVAL;
		goto retry;
	}
out_putname:
	putname(from);
	return error;
}

SYSCALL_DEFINE2(symlink, const char __user *, oldname, const char __user *, newname)
{
	return sys_symlinkat(oldname, AT_FDCWD, newname);
}

/**
 * vfs_link - create a new link
 * @old_dentry:	object to be linked
 * @dir:	new parent
 * @new_dentry:	where to create the new link
 * @delegated_inode: returns inode needing a delegation break
 *
 * The caller must hold dir->i_mutex
 *
 * If vfs_link discovers a delegation on the to-be-linked file in need
 * of breaking, it will return -EWOULDBLOCK and return a reference to the
 * inode in delegated_inode.  The caller should then break the delegation
 * and retry.  Because breaking a delegation may take a long time, the
 * caller should drop the i_mutex before doing so.
 *
 * Alternatively, a caller may pass NULL for delegated_inode.  This may
 * be appropriate for callers that expect the underlying filesystem not
 * to be NFS exported.
 */
int vfs_link2(struct vfsmount *mnt, struct dentry *old_dentry, struct inode *dir, struct dentry *new_dentry, struct inode **delegated_inode)
{
	struct inode *inode = old_dentry->d_inode;
	unsigned max_links = dir->i_sb->s_max_links;
	int error;

	if (!inode)
		return -ENOENT;

	error = may_create(mnt, dir, new_dentry);
	if (error)
		return error;

	if (dir->i_sb != inode->i_sb)
		return -EXDEV;

	/*
	 * A link to an append-only or immutable file cannot be created.
	 */
	if (IS_APPEND(inode) || IS_IMMUTABLE(inode))
		return -EPERM;
	/*
	 * Updating the link count will likely cause i_uid and i_gid to
	 * be writen back improperly if their true value is unknown to
	 * the vfs.
	 */
	if (HAS_UNMAPPED_ID(inode))
		return -EPERM;
	if (!dir->i_op->link)
		return -EPERM;
	if (S_ISDIR(inode->i_mode))
		return -EPERM;

	error = security_inode_link(old_dentry, dir, new_dentry);
	if (error)
		return error;

	inode_lock(inode);
	/* Make sure we don't allow creating hardlink to an unlinked file */
	if (inode->i_nlink == 0 && !(inode->i_state & I_LINKABLE))
		error =  -ENOENT;
	else if (max_links && inode->i_nlink >= max_links)
		error = -EMLINK;
	else {
		error = try_break_deleg(inode, delegated_inode);
		if (!error)
			error = dir->i_op->link(old_dentry, dir, new_dentry);
	}

	if (!error && (inode->i_state & I_LINKABLE)) {
		spin_lock(&inode->i_lock);
		inode->i_state &= ~I_LINKABLE;
		spin_unlock(&inode->i_lock);
	}
	inode_unlock(inode);
	if (!error)
		fsnotify_link(dir, inode, new_dentry);
	return error;
}
EXPORT_SYMBOL(vfs_link2);

int vfs_link(struct dentry *old_dentry, struct inode *dir, struct dentry *new_dentry, struct inode **delegated_inode)
{
	return vfs_link2(NULL, old_dentry, dir, new_dentry, delegated_inode);
}
EXPORT_SYMBOL(vfs_link);

/*
 * Hardlinks are often used in delicate situations.  We avoid
 * security-related surprises by not following symlinks on the
 * newname.  --KAB
 *
 * We don't follow them on the oldname either to be compatible
 * with linux 2.0, and to avoid hard-linking to directories
 * and other special files.  --ADM
 */
SYSCALL_DEFINE5(linkat, int, olddfd, const char __user *, oldname,
		int, newdfd, const char __user *, newname, int, flags)
{
	struct dentry *new_dentry;
	struct path old_path, new_path;
	struct inode *delegated_inode = NULL;
	int how = 0;
	int error;

	if ((flags & ~(AT_SYMLINK_FOLLOW | AT_EMPTY_PATH)) != 0)
		return -EINVAL;
	/*
	 * To use null names we require CAP_DAC_READ_SEARCH
	 * This ensures that not everyone will be able to create
	 * handlink using the passed filedescriptor.
	 */
	if (flags & AT_EMPTY_PATH) {
		if (!capable(CAP_DAC_READ_SEARCH))
			return -ENOENT;
		how = LOOKUP_EMPTY;
	}

	if (flags & AT_SYMLINK_FOLLOW)
		how |= LOOKUP_FOLLOW;
retry:
	error = user_path_at(olddfd, oldname, how, &old_path);
	if (error)
		return error;

	new_dentry = user_path_create(newdfd, newname, &new_path,
					(how & LOOKUP_REVAL));
	error = PTR_ERR(new_dentry);
	if (IS_ERR(new_dentry))
		goto out;

	error = -EXDEV;
	if (old_path.mnt != new_path.mnt)
		goto out_dput;
	error = may_linkat(&old_path);
	if (unlikely(error))
		goto out_dput;
	error = security_path_link(old_path.dentry, &new_path, new_dentry);
	if (error)
		goto out_dput;
	error = vfs_link2(old_path.mnt, old_path.dentry, new_path.dentry->d_inode, new_dentry, &delegated_inode);
out_dput:
	done_path_create(&new_path, new_dentry);
	if (delegated_inode) {
		error = break_deleg_wait(&delegated_inode);
		if (!error) {
			path_put(&old_path);
			goto retry;
		}
	}
	if (retry_estale(error, how)) {
		path_put(&old_path);
		how |= LOOKUP_REVAL;
		goto retry;
	}
out:
	path_put(&old_path);

	return error;
}

SYSCALL_DEFINE2(link, const char __user *, oldname, const char __user *, newname)
{
	return sys_linkat(AT_FDCWD, oldname, AT_FDCWD, newname, 0);
}

/**
 * vfs_rename - rename a filesystem object
 * @old_dir:	parent of source
 * @old_dentry:	source
 * @new_dir:	parent of destination
 * @new_dentry:	destination
 * @delegated_inode: returns an inode needing a delegation break
 * @flags:	rename flags
 *
 * The caller must hold multiple mutexes--see lock_rename()).
 *
 * If vfs_rename discovers a delegation in need of breaking at either
 * the source or destination, it will return -EWOULDBLOCK and return a
 * reference to the inode in delegated_inode.  The caller should then
 * break the delegation and retry.  Because breaking a delegation may
 * take a long time, the caller should drop all locks before doing
 * so.
 *
 * Alternatively, a caller may pass NULL for delegated_inode.  This may
 * be appropriate for callers that expect the underlying filesystem not
 * to be NFS exported.
 *
 * The worst of all namespace operations - renaming directory. "Perverted"
 * doesn't even start to describe it. Somebody in UCB had a heck of a trip...
 * Problems:
 *
 *	a) we can get into loop creation.
 *	b) race potential - two innocent renames can create a loop together.
 *	   That's where 4.4 screws up. Current fix: serialization on
 *	   sb->s_vfs_rename_mutex. We might be more accurate, but that's another
 *	   story.
 *	c) we have to lock _four_ objects - parents and victim (if it exists),
 *	   and source (if it is not a directory).
 *	   And that - after we got ->i_mutex on parents (until then we don't know
 *	   whether the target exists).  Solution: try to be smart with locking
 *	   order for inodes.  We rely on the fact that tree topology may change
 *	   only under ->s_vfs_rename_mutex _and_ that parent of the object we
 *	   move will be locked.  Thus we can rank directories by the tree
 *	   (ancestors first) and rank all non-directories after them.
 *	   That works since everybody except rename does "lock parent, lookup,
 *	   lock child" and rename is under ->s_vfs_rename_mutex.
 *	   HOWEVER, it relies on the assumption that any object with ->lookup()
 *	   has no more than 1 dentry.  If "hybrid" objects will ever appear,
 *	   we'd better make sure that there's no link(2) for them.
 *	d) conversion from fhandle to dentry may come in the wrong moment - when
 *	   we are removing the target. Solution: we will have to grab ->i_mutex
 *	   in the fhandle_to_dentry code. [FIXME - current nfsfh.c relies on
 *	   ->i_mutex on parents, which works but leads to some truly excessive
 *	   locking].
 */
int vfs_rename2(struct vfsmount *mnt,
	       struct inode *old_dir, struct dentry *old_dentry,
	       struct inode *new_dir, struct dentry *new_dentry,
	       struct inode **delegated_inode, unsigned int flags)
{
	int error;
	bool is_dir = d_is_dir(old_dentry);
	struct inode *source = old_dentry->d_inode;
	struct inode *target = new_dentry->d_inode;
	bool new_is_dir = false;
	unsigned max_links = new_dir->i_sb->s_max_links;
	struct name_snapshot old_name;

	if (source == target)
		return 0;

	error = may_delete(mnt, old_dir, old_dentry, is_dir);
	if (error)
		return error;

	if (!target) {
		error = may_create(mnt, new_dir, new_dentry);
	} else {
		new_is_dir = d_is_dir(new_dentry);

		if (!(flags & RENAME_EXCHANGE))
			error = may_delete(mnt, new_dir, new_dentry, is_dir);
		else
			error = may_delete(mnt, new_dir, new_dentry, new_is_dir);
	}
	if (error)
		return error;

	if (!old_dir->i_op->rename)
		return -EPERM;

	/*
	 * If we are going to change the parent - check write permissions,
	 * we'll need to flip '..'.
	 */
	if (new_dir != old_dir) {
		if (is_dir) {
			error = inode_permission2(mnt, source, MAY_WRITE);
			if (error)
				return error;
		}
		if ((flags & RENAME_EXCHANGE) && new_is_dir) {
			error = inode_permission2(mnt, target, MAY_WRITE);
			if (error)
				return error;
		}
	}

	error = security_inode_rename(old_dir, old_dentry, new_dir, new_dentry,
				      flags);
	if (error)
		return error;

	take_dentry_name_snapshot(&old_name, old_dentry);
	dget(new_dentry);
	if (!is_dir || (flags & RENAME_EXCHANGE))
		lock_two_nondirectories(source, target);
	else if (target)
		inode_lock(target);

	error = -EBUSY;
	if (is_local_mountpoint(old_dentry) || is_local_mountpoint(new_dentry))
		goto out;

	if (max_links && new_dir != old_dir) {
		error = -EMLINK;
		if (is_dir && !new_is_dir && new_dir->i_nlink >= max_links)
			goto out;
		if ((flags & RENAME_EXCHANGE) && !is_dir && new_is_dir &&
		    old_dir->i_nlink >= max_links)
			goto out;
	}
	if (is_dir && !(flags & RENAME_EXCHANGE) && target)
		shrink_dcache_parent(new_dentry);
	if (!is_dir) {
		error = try_break_deleg(source, delegated_inode);
		if (error)
			goto out;
	}
	if (target && !new_is_dir) {
		error = try_break_deleg(target, delegated_inode);
		if (error)
			goto out;
	}
	error = old_dir->i_op->rename(old_dir, old_dentry,
				       new_dir, new_dentry, flags);
	if (error)
		goto out;

	if (!(flags & RENAME_EXCHANGE) && target) {
		if (is_dir)
			target->i_flags |= S_DEAD;
		dont_mount(new_dentry);
		detach_mounts(new_dentry);
	}
	if (!(old_dir->i_sb->s_type->fs_flags & FS_RENAME_DOES_D_MOVE)) {
		if (!(flags & RENAME_EXCHANGE))
			d_move(old_dentry, new_dentry);
		else
			d_exchange(old_dentry, new_dentry);
	}
out:
	if (!is_dir || (flags & RENAME_EXCHANGE))
		unlock_two_nondirectories(source, target);
	else if (target)
		inode_unlock(target);
	dput(new_dentry);
	if (!error) {
		fsnotify_move(old_dir, new_dir, old_name.name, is_dir,
			      !(flags & RENAME_EXCHANGE) ? target : NULL, old_dentry);
		if (flags & RENAME_EXCHANGE) {
			fsnotify_move(new_dir, old_dir, old_dentry->d_name.name,
				      new_is_dir, NULL, new_dentry);
		}
	}
	release_dentry_name_snapshot(&old_name);

	return error;
}
EXPORT_SYMBOL(vfs_rename2);

int vfs_rename(struct inode *old_dir, struct dentry *old_dentry,
	       struct inode *new_dir, struct dentry *new_dentry,
	       struct inode **delegated_inode, unsigned int flags)
{
	return vfs_rename2(NULL, old_dir, old_dentry, new_dir, new_dentry, delegated_inode, flags);
}
EXPORT_SYMBOL(vfs_rename);

SYSCALL_DEFINE5(renameat2, int, olddfd, const char __user *, oldname,
		int, newdfd, const char __user *, newname, unsigned int, flags)
{
	struct dentry *old_dentry, *new_dentry;
	struct dentry *trap;
	struct path old_path, new_path;
	struct qstr old_last, new_last;
	int old_type, new_type;
	struct inode *delegated_inode = NULL;
	struct filename *from;
	struct filename *to;
	unsigned int lookup_flags = 0, target_flags = LOOKUP_RENAME_TARGET;
	bool should_retry = false;
	int error;

	if (flags & ~(RENAME_NOREPLACE | RENAME_EXCHANGE | RENAME_WHITEOUT))
		return -EINVAL;

	if ((flags & (RENAME_NOREPLACE | RENAME_WHITEOUT)) &&
	    (flags & RENAME_EXCHANGE))
		return -EINVAL;

	if ((flags & RENAME_WHITEOUT) && !capable(CAP_MKNOD))
		return -EPERM;

	if (flags & RENAME_EXCHANGE)
		target_flags = 0;

retry:
	from = filename_parentat(olddfd, getname(oldname), lookup_flags,
				&old_path, &old_last, &old_type);
	if (IS_ERR(from)) {
		error = PTR_ERR(from);
		goto exit;
	}

	to = filename_parentat(newdfd, getname(newname), lookup_flags,
				&new_path, &new_last, &new_type);
	if (IS_ERR(to)) {
		error = PTR_ERR(to);
		goto exit1;
	}

	error = -EXDEV;
	if (old_path.mnt != new_path.mnt)
		goto exit2;

	error = -EBUSY;
	if (old_type != LAST_NORM)
		goto exit2;

	if (flags & RENAME_NOREPLACE)
		error = -EEXIST;
	if (new_type != LAST_NORM)
		goto exit2;

	error = mnt_want_write(old_path.mnt);
	if (error)
		goto exit2;

retry_deleg:
	trap = lock_rename(new_path.dentry, old_path.dentry);

	old_dentry = __lookup_hash(&old_last, old_path.dentry, lookup_flags);
	error = PTR_ERR(old_dentry);
	if (IS_ERR(old_dentry))
		goto exit3;
	/* source must exist */
	error = -ENOENT;
	if (d_is_negative(old_dentry))
		goto exit4;
	new_dentry = __lookup_hash(&new_last, new_path.dentry, lookup_flags | target_flags);
	error = PTR_ERR(new_dentry);
	if (IS_ERR(new_dentry))
		goto exit4;
	error = -EEXIST;
	if ((flags & RENAME_NOREPLACE) && d_is_positive(new_dentry))
		goto exit5;
	if (flags & RENAME_EXCHANGE) {
		error = -ENOENT;
		if (d_is_negative(new_dentry))
			goto exit5;

		if (!d_is_dir(new_dentry)) {
			error = -ENOTDIR;
			if (new_last.name[new_last.len])
				goto exit5;
		}
	}
	/* unless the source is a directory trailing slashes give -ENOTDIR */
	if (!d_is_dir(old_dentry)) {
		error = -ENOTDIR;
		if (old_last.name[old_last.len])
			goto exit5;
		if (!(flags & RENAME_EXCHANGE) && new_last.name[new_last.len])
			goto exit5;
	}
	/* source should not be ancestor of target */
	error = -EINVAL;
	if (old_dentry == trap)
		goto exit5;
	/* target should not be an ancestor of source */
	if (!(flags & RENAME_EXCHANGE))
		error = -ENOTEMPTY;
	if (new_dentry == trap)
		goto exit5;

	error = security_path_rename(&old_path, old_dentry,
				     &new_path, new_dentry, flags);
	if (error)
		goto exit5;
	error = vfs_rename2(old_path.mnt, old_path.dentry->d_inode, old_dentry,
			   new_path.dentry->d_inode, new_dentry,
			   &delegated_inode, flags);
exit5:
	dput(new_dentry);
exit4:
	dput(old_dentry);
exit3:
	unlock_rename(new_path.dentry, old_path.dentry);
	if (delegated_inode) {
		error = break_deleg_wait(&delegated_inode);
		if (!error)
			goto retry_deleg;
	}
	mnt_drop_write(old_path.mnt);
exit2:
	if (retry_estale(error, lookup_flags))
		should_retry = true;
	path_put(&new_path);
	putname(to);
exit1:
	path_put(&old_path);
	putname(from);
	if (should_retry) {
		should_retry = false;
		lookup_flags |= LOOKUP_REVAL;
		goto retry;
	}
exit:
	return error;
}

SYSCALL_DEFINE4(renameat, int, olddfd, const char __user *, oldname,
		int, newdfd, const char __user *, newname)
{
	return sys_renameat2(olddfd, oldname, newdfd, newname, 0);
}

SYSCALL_DEFINE2(rename, const char __user *, oldname, const char __user *, newname)
{
	return sys_renameat2(AT_FDCWD, oldname, AT_FDCWD, newname, 0);
}

int vfs_whiteout(struct inode *dir, struct dentry *dentry)
{
	int error = may_create(NULL, dir, dentry);
	if (error)
		return error;

	if (!dir->i_op->mknod)
		return -EPERM;

	return dir->i_op->mknod(dir, dentry,
				S_IFCHR | WHITEOUT_MODE, WHITEOUT_DEV);
}
EXPORT_SYMBOL(vfs_whiteout);

int readlink_copy(char __user *buffer, int buflen, const char *link)
{
	int len = PTR_ERR(link);
	if (IS_ERR(link))
		goto out;

	len = strlen(link);
	if (len > (unsigned) buflen)
		len = buflen;
	if (copy_to_user(buffer, link, len))
		len = -EFAULT;
out:
	return len;
}

/*
 * A helper for ->readlink().  This should be used *ONLY* for symlinks that
 * have ->get_link() not calling nd_jump_link().  Using (or not using) it
 * for any given inode is up to filesystem.
 */
static int generic_readlink(struct dentry *dentry, char __user *buffer,
			    int buflen)
{
	DEFINE_DELAYED_CALL(done);
	struct inode *inode = d_inode(dentry);
	const char *link = inode->i_link;
	int res;

	if (!link) {
		link = inode->i_op->get_link(dentry, inode, &done);
		if (IS_ERR(link))
			return PTR_ERR(link);
	}
	res = readlink_copy(buffer, buflen, link);
	do_delayed_call(&done);
	return res;
}

/**
 * vfs_readlink - copy symlink body into userspace buffer
 * @dentry: dentry on which to get symbolic link
 * @buffer: user memory pointer
 * @buflen: size of buffer
 *
 * Does not touch atime.  That's up to the caller if necessary
 *
 * Does not call security hook.
 */
int vfs_readlink(struct dentry *dentry, char __user *buffer, int buflen)
{
	struct inode *inode = d_inode(dentry);

	if (unlikely(!(inode->i_opflags & IOP_DEFAULT_READLINK))) {
		if (unlikely(inode->i_op->readlink))
			return inode->i_op->readlink(dentry, buffer, buflen);

		if (!d_is_symlink(dentry))
			return -EINVAL;

		spin_lock(&inode->i_lock);
		inode->i_opflags |= IOP_DEFAULT_READLINK;
		spin_unlock(&inode->i_lock);
	}

	return generic_readlink(dentry, buffer, buflen);
}
EXPORT_SYMBOL(vfs_readlink);

/**
 * vfs_get_link - get symlink body
 * @dentry: dentry on which to get symbolic link
 * @done: caller needs to free returned data with this
 *
 * Calls security hook and i_op->get_link() on the supplied inode.
 *
 * It does not touch atime.  That's up to the caller if necessary.
 *
 * Does not work on "special" symlinks like /proc/$$/fd/N
 */
const char *vfs_get_link(struct dentry *dentry, struct delayed_call *done)
{
	const char *res = ERR_PTR(-EINVAL);
	struct inode *inode = d_inode(dentry);

	if (d_is_symlink(dentry)) {
		res = ERR_PTR(security_inode_readlink(dentry));
		if (!res)
			res = inode->i_op->get_link(dentry, inode, done);
	}
	return res;
}
EXPORT_SYMBOL(vfs_get_link);

/* get the link contents into pagecache */
const char *page_get_link(struct dentry *dentry, struct inode *inode,
			  struct delayed_call *callback)
{
	char *kaddr;
	struct page *page;
	struct address_space *mapping = inode->i_mapping;

	if (!dentry) {
		page = find_get_page(mapping, 0);
		if (!page)
			return ERR_PTR(-ECHILD);
		if (!PageUptodate(page)) {
			put_page(page);
			return ERR_PTR(-ECHILD);
		}
	} else {
		page = read_mapping_page(mapping, 0, NULL);
		if (IS_ERR(page))
			return (char*)page;
	}
	set_delayed_call(callback, page_put_link, page);
	BUG_ON(mapping_gfp_mask(mapping) & __GFP_HIGHMEM);
	kaddr = page_address(page);
	nd_terminate_link(kaddr, inode->i_size, PAGE_SIZE - 1);
	return kaddr;
}

EXPORT_SYMBOL(page_get_link);

void page_put_link(void *arg)
{
	put_page(arg);
}
EXPORT_SYMBOL(page_put_link);

int page_readlink(struct dentry *dentry, char __user *buffer, int buflen)
{
	DEFINE_DELAYED_CALL(done);
	int res = readlink_copy(buffer, buflen,
				page_get_link(dentry, d_inode(dentry),
					      &done));
	do_delayed_call(&done);
	return res;
}
EXPORT_SYMBOL(page_readlink);

/*
 * The nofs argument instructs pagecache_write_begin to pass AOP_FLAG_NOFS
 */
int __page_symlink(struct inode *inode, const char *symname, int len, int nofs)
{
	struct address_space *mapping = inode->i_mapping;
	struct page *page;
	void *fsdata;
	int err;
	unsigned int flags = 0;
	if (nofs)
		flags |= AOP_FLAG_NOFS;

retry:
	err = pagecache_write_begin(NULL, mapping, 0, len-1,
				flags, &page, &fsdata);
	if (err)
		goto fail;

	memcpy(page_address(page), symname, len-1);

	err = pagecache_write_end(NULL, mapping, 0, len-1, len-1,
							page, fsdata);
	if (err < 0)
		goto fail;
	if (err < len-1)
		goto retry;

	mark_inode_dirty(inode);
	return 0;
fail:
	return err;
}
EXPORT_SYMBOL(__page_symlink);

int page_symlink(struct inode *inode, const char *symname, int len)
{
	return __page_symlink(inode, symname, len,
			!mapping_gfp_constraint(inode->i_mapping, __GFP_FS));
}
EXPORT_SYMBOL(page_symlink);

const struct inode_operations page_symlink_inode_operations = {
	.get_link	= page_get_link,
};
EXPORT_SYMBOL(page_symlink_inode_operations);<|MERGE_RESOLUTION|>--- conflicted
+++ resolved
@@ -917,9 +917,10 @@
 		path_put(&last->link);
 }
 
-<<<<<<< HEAD
 int sysctl_protected_symlinks __read_mostly = 1;
 int sysctl_protected_hardlinks __read_mostly = 1;
+int sysctl_protected_fifos __read_mostly;
+int sysctl_protected_regular __read_mostly;
 
 /**
  * nameidata_set_temporary - Used by Chromium OS LSM to check
@@ -973,12 +974,6 @@
 	return tmp->total_link_count;
 }
 EXPORT_SYMBOL(nameidata_get_total_link_count);
-=======
-int sysctl_protected_symlinks __read_mostly = 0;
-int sysctl_protected_hardlinks __read_mostly = 0;
-int sysctl_protected_fifos __read_mostly;
-int sysctl_protected_regular __read_mostly;
->>>>>>> 5ff1ad55
 
 /**
  * may_follow_link - Check symlink following for unsafe situations

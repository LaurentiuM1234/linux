// SPDX-License-Identifier: LGPL-2.1
/*
 *
 *   Copyright (C) International Business Machines  Corp., 2002,2008
 *   Author(s): Steve French (sfrench@us.ibm.com)
 *
 */
#include <linux/fs.h>
#include <linux/stat.h>
#include <linux/slab.h>
#include <linux/namei.h>
#include "cifsfs.h"
#include "cifspdu.h"
#include "cifsglob.h"
#include "cifsproto.h"
#include "cifs_debug.h"
#include "cifs_fs_sb.h"
#include "cifs_unicode.h"
#include "smb2proto.h"
#include "cifs_ioctl.h"

/*
 * M-F Symlink Functions - Begin
 */

#define CIFS_MF_SYMLINK_LEN_OFFSET (4+1)
#define CIFS_MF_SYMLINK_MD5_OFFSET (CIFS_MF_SYMLINK_LEN_OFFSET+(4+1))
#define CIFS_MF_SYMLINK_LINK_OFFSET (CIFS_MF_SYMLINK_MD5_OFFSET+(32+1))
#define CIFS_MF_SYMLINK_LINK_MAXLEN (1024)
#define CIFS_MF_SYMLINK_FILE_SIZE \
	(CIFS_MF_SYMLINK_LINK_OFFSET + CIFS_MF_SYMLINK_LINK_MAXLEN)

#define CIFS_MF_SYMLINK_LEN_FORMAT "XSym\n%04u\n"
#define CIFS_MF_SYMLINK_MD5_FORMAT "%16phN\n"
#define CIFS_MF_SYMLINK_MD5_ARGS(md5_hash) md5_hash

static int
symlink_hash(unsigned int link_len, const char *link_str, u8 *md5_hash)
{
	int rc;
	struct shash_desc *md5 = NULL;

	rc = cifs_alloc_hash("md5", &md5);
	if (rc)
		goto symlink_hash_err;

	rc = crypto_shash_init(md5);
	if (rc) {
		cifs_dbg(VFS, "%s: Could not init md5 shash\n", __func__);
		goto symlink_hash_err;
	}
	rc = crypto_shash_update(md5, link_str, link_len);
	if (rc) {
		cifs_dbg(VFS, "%s: Could not update with link_str\n", __func__);
		goto symlink_hash_err;
	}
	rc = crypto_shash_final(md5, md5_hash);
	if (rc)
		cifs_dbg(VFS, "%s: Could not generate md5 hash\n", __func__);

symlink_hash_err:
	cifs_free_hash(&md5);
	return rc;
}

static int
parse_mf_symlink(const u8 *buf, unsigned int buf_len, unsigned int *_link_len,
		 char **_link_str)
{
	int rc;
	unsigned int link_len;
	const char *md5_str1;
	const char *link_str;
	u8 md5_hash[16];
	char md5_str2[34];

	if (buf_len != CIFS_MF_SYMLINK_FILE_SIZE)
		return -EINVAL;

	md5_str1 = (const char *)&buf[CIFS_MF_SYMLINK_MD5_OFFSET];
	link_str = (const char *)&buf[CIFS_MF_SYMLINK_LINK_OFFSET];

	rc = sscanf(buf, CIFS_MF_SYMLINK_LEN_FORMAT, &link_len);
	if (rc != 1)
		return -EINVAL;

	if (link_len > CIFS_MF_SYMLINK_LINK_MAXLEN)
		return -EINVAL;

	rc = symlink_hash(link_len, link_str, md5_hash);
	if (rc) {
		cifs_dbg(FYI, "%s: MD5 hash failure: %d\n", __func__, rc);
		return rc;
	}

	scnprintf(md5_str2, sizeof(md5_str2),
		  CIFS_MF_SYMLINK_MD5_FORMAT,
		  CIFS_MF_SYMLINK_MD5_ARGS(md5_hash));

	if (strncmp(md5_str1, md5_str2, 17) != 0)
		return -EINVAL;

	if (_link_str) {
		*_link_str = kstrndup(link_str, link_len, GFP_KERNEL);
		if (!*_link_str)
			return -ENOMEM;
	}

	*_link_len = link_len;
	return 0;
}

static int
format_mf_symlink(u8 *buf, unsigned int buf_len, const char *link_str)
{
	int rc;
	unsigned int link_len;
	unsigned int ofs;
	u8 md5_hash[16];

	if (buf_len != CIFS_MF_SYMLINK_FILE_SIZE)
		return -EINVAL;

	link_len = strlen(link_str);

	if (link_len > CIFS_MF_SYMLINK_LINK_MAXLEN)
		return -ENAMETOOLONG;

	rc = symlink_hash(link_len, link_str, md5_hash);
	if (rc) {
		cifs_dbg(FYI, "%s: MD5 hash failure: %d\n", __func__, rc);
		return rc;
	}

	scnprintf(buf, buf_len,
		  CIFS_MF_SYMLINK_LEN_FORMAT CIFS_MF_SYMLINK_MD5_FORMAT,
		  link_len,
		  CIFS_MF_SYMLINK_MD5_ARGS(md5_hash));

	ofs = CIFS_MF_SYMLINK_LINK_OFFSET;
	memcpy(buf + ofs, link_str, link_len);

	ofs += link_len;
	if (ofs < CIFS_MF_SYMLINK_FILE_SIZE) {
		buf[ofs] = '\n';
		ofs++;
	}

	while (ofs < CIFS_MF_SYMLINK_FILE_SIZE) {
		buf[ofs] = ' ';
		ofs++;
	}

	return 0;
}

bool
couldbe_mf_symlink(const struct cifs_fattr *fattr)
{
	if (!S_ISREG(fattr->cf_mode))
		/* it's not a symlink */
		return false;

	if (fattr->cf_eof != CIFS_MF_SYMLINK_FILE_SIZE)
		/* it's not a symlink */
		return false;

	return true;
}

static int
create_mf_symlink(const unsigned int xid, struct cifs_tcon *tcon,
		  struct cifs_sb_info *cifs_sb, const char *fromName,
		  const char *toName)
{
	int rc;
	u8 *buf;
	unsigned int bytes_written = 0;

	buf = kmalloc(CIFS_MF_SYMLINK_FILE_SIZE, GFP_KERNEL);
	if (!buf)
		return -ENOMEM;

	rc = format_mf_symlink(buf, CIFS_MF_SYMLINK_FILE_SIZE, toName);
	if (rc)
		goto out;

	if (tcon->ses->server->ops->create_mf_symlink)
		rc = tcon->ses->server->ops->create_mf_symlink(xid, tcon,
					cifs_sb, fromName, buf, &bytes_written);
	else
		rc = -EOPNOTSUPP;

	if (rc)
		goto out;

	if (bytes_written != CIFS_MF_SYMLINK_FILE_SIZE)
		rc = -EIO;
out:
	kfree(buf);
	return rc;
}

int
check_mf_symlink(unsigned int xid, struct cifs_tcon *tcon,
		 struct cifs_sb_info *cifs_sb, struct cifs_fattr *fattr,
		 const unsigned char *path)
{
	int rc;
	u8 *buf = NULL;
	unsigned int link_len = 0;
	unsigned int bytes_read = 0;
	char *symlink = NULL;

	if (!couldbe_mf_symlink(fattr))
		/* it's not a symlink */
		return 0;

	buf = kmalloc(CIFS_MF_SYMLINK_FILE_SIZE, GFP_KERNEL);
	if (!buf)
		return -ENOMEM;

	if (tcon->ses->server->ops->query_mf_symlink)
		rc = tcon->ses->server->ops->query_mf_symlink(xid, tcon,
					      cifs_sb, path, buf, &bytes_read);
	else
		rc = -ENOSYS;

	if (rc)
		goto out;

	if (bytes_read == 0) /* not a symlink */
		goto out;

	rc = parse_mf_symlink(buf, bytes_read, &link_len, &symlink);
	if (rc == -EINVAL) {
		/* it's not a symlink */
		rc = 0;
		goto out;
	}

	if (rc != 0)
		goto out;

	/* it is a symlink */
	fattr->cf_eof = link_len;
	fattr->cf_mode &= ~S_IFMT;
	fattr->cf_mode |= S_IFLNK | S_IRWXU | S_IRWXG | S_IRWXO;
	fattr->cf_dtype = DT_LNK;
	fattr->cf_symlink_target = symlink;
out:
	kfree(buf);
	return rc;
}

#ifdef CONFIG_CIFS_ALLOW_INSECURE_LEGACY
/*
 * SMB 1.0 Protocol specific functions
 */

int
cifs_query_mf_symlink(unsigned int xid, struct cifs_tcon *tcon,
		      struct cifs_sb_info *cifs_sb, const unsigned char *path,
		      char *pbuf, unsigned int *pbytes_read)
{
	int rc;
	int oplock = 0;
	struct cifs_fid fid;
	struct cifs_open_parms oparms;
	struct cifs_io_parms io_parms = {0};
	int buf_type = CIFS_NO_BUFFER;
	FILE_ALL_INFO file_info;

	oparms = (struct cifs_open_parms) {
		.tcon = tcon,
		.cifs_sb = cifs_sb,
		.desired_access = GENERIC_READ,
		.create_options = cifs_create_options(cifs_sb, CREATE_NOT_DIR),
		.disposition = FILE_OPEN,
		.path = path,
		.fid = &fid,
	};

	rc = CIFS_open(xid, &oparms, &oplock, &file_info);
	if (rc)
		return rc;

	if (file_info.EndOfFile != cpu_to_le64(CIFS_MF_SYMLINK_FILE_SIZE)) {
		rc = -ENOENT;
		/* it's not a symlink */
		goto out;
	}

	io_parms.netfid = fid.netfid;
	io_parms.pid = current->tgid;
	io_parms.tcon = tcon;
	io_parms.offset = 0;
	io_parms.length = CIFS_MF_SYMLINK_FILE_SIZE;

	rc = CIFSSMBRead(xid, &io_parms, pbytes_read, &pbuf, &buf_type);
out:
	CIFSSMBClose(xid, tcon, fid.netfid);
	return rc;
}

int
cifs_create_mf_symlink(unsigned int xid, struct cifs_tcon *tcon,
		       struct cifs_sb_info *cifs_sb, const unsigned char *path,
		       char *pbuf, unsigned int *pbytes_written)
{
	int rc;
	int oplock = 0;
	struct cifs_fid fid;
	struct cifs_open_parms oparms;
	struct cifs_io_parms io_parms = {0};

	oparms = (struct cifs_open_parms) {
		.tcon = tcon,
		.cifs_sb = cifs_sb,
		.desired_access = GENERIC_WRITE,
		.create_options = cifs_create_options(cifs_sb, CREATE_NOT_DIR),
		.disposition = FILE_CREATE,
		.path = path,
		.fid = &fid,
	};

	rc = CIFS_open(xid, &oparms, &oplock, NULL);
	if (rc)
		return rc;

	io_parms.netfid = fid.netfid;
	io_parms.pid = current->tgid;
	io_parms.tcon = tcon;
	io_parms.offset = 0;
	io_parms.length = CIFS_MF_SYMLINK_FILE_SIZE;

	rc = CIFSSMBWrite(xid, &io_parms, pbytes_written, pbuf);
	CIFSSMBClose(xid, tcon, fid.netfid);
	return rc;
}
#endif /* CONFIG_CIFS_ALLOW_INSECURE_LEGACY */

/*
 * SMB 2.1/SMB3 Protocol specific functions
 */
int
smb3_query_mf_symlink(unsigned int xid, struct cifs_tcon *tcon,
		      struct cifs_sb_info *cifs_sb, const unsigned char *path,
		      char *pbuf, unsigned int *pbytes_read)
{
	int rc;
	struct cifs_fid fid;
	struct cifs_open_parms oparms;
	struct cifs_io_parms io_parms = {0};
	int buf_type = CIFS_NO_BUFFER;
	__le16 *utf16_path;
	__u8 oplock = SMB2_OPLOCK_LEVEL_NONE;
	struct smb2_file_all_info *pfile_info = NULL;

	oparms = (struct cifs_open_parms) {
		.tcon = tcon,
		.cifs_sb = cifs_sb,
		.desired_access = GENERIC_READ,
		.create_options = cifs_create_options(cifs_sb, CREATE_NOT_DIR),
		.disposition = FILE_OPEN,
		.fid = &fid,
	};

	utf16_path = cifs_convert_path_to_utf16(path, cifs_sb);
	if (utf16_path == NULL)
		return -ENOMEM;

	pfile_info = kzalloc(sizeof(struct smb2_file_all_info) + PATH_MAX * 2,
			     GFP_KERNEL);

	if (pfile_info == NULL) {
		kfree(utf16_path);
		return  -ENOMEM;
	}

	rc = SMB2_open(xid, &oparms, utf16_path, &oplock, pfile_info, NULL,
		       NULL, NULL);
	if (rc)
		goto qmf_out_open_fail;

	if (pfile_info->EndOfFile != cpu_to_le64(CIFS_MF_SYMLINK_FILE_SIZE)) {
		/* it's not a symlink */
		rc = -ENOENT; /* Is there a better rc to return? */
		goto qmf_out;
	}

	io_parms.netfid = fid.netfid;
	io_parms.pid = current->tgid;
	io_parms.tcon = tcon;
	io_parms.offset = 0;
	io_parms.length = CIFS_MF_SYMLINK_FILE_SIZE;
	io_parms.persistent_fid = fid.persistent_fid;
	io_parms.volatile_fid = fid.volatile_fid;
	rc = SMB2_read(xid, &io_parms, pbytes_read, &pbuf, &buf_type);
qmf_out:
	SMB2_close(xid, tcon, fid.persistent_fid, fid.volatile_fid);
qmf_out_open_fail:
	kfree(utf16_path);
	kfree(pfile_info);
	return rc;
}

int
smb3_create_mf_symlink(unsigned int xid, struct cifs_tcon *tcon,
		       struct cifs_sb_info *cifs_sb, const unsigned char *path,
		       char *pbuf, unsigned int *pbytes_written)
{
	int rc;
	struct cifs_fid fid;
	struct cifs_open_parms oparms;
	struct cifs_io_parms io_parms = {0};
	__le16 *utf16_path;
	__u8 oplock = SMB2_OPLOCK_LEVEL_NONE;
	struct kvec iov[2];

	cifs_dbg(FYI, "%s: path: %s\n", __func__, path);

	utf16_path = cifs_convert_path_to_utf16(path, cifs_sb);
	if (!utf16_path)
		return -ENOMEM;

<<<<<<< HEAD
	oparms.tcon = tcon;
	oparms.cifs_sb = cifs_sb;
	oparms.desired_access = GENERIC_WRITE;
	oparms.create_options = cifs_create_options(cifs_sb, CREATE_NOT_DIR);
	oparms.disposition = FILE_CREATE;
	oparms.fid = &fid;
	oparms.reconnect = false;
	oparms.mode = 0644;
=======
	oparms = (struct cifs_open_parms) {
		.tcon = tcon,
		.cifs_sb = cifs_sb,
		.desired_access = GENERIC_WRITE,
		.create_options = cifs_create_options(cifs_sb, CREATE_NOT_DIR),
		.disposition = FILE_CREATE,
		.fid = &fid,
		.mode = 0644,
	};
>>>>>>> 282db109

	rc = SMB2_open(xid, &oparms, utf16_path, &oplock, NULL, NULL,
		       NULL, NULL);
	if (rc) {
		kfree(utf16_path);
		return rc;
	}

	io_parms.netfid = fid.netfid;
	io_parms.pid = current->tgid;
	io_parms.tcon = tcon;
	io_parms.offset = 0;
	io_parms.length = CIFS_MF_SYMLINK_FILE_SIZE;
	io_parms.persistent_fid = fid.persistent_fid;
	io_parms.volatile_fid = fid.volatile_fid;

	/* iov[0] is reserved for smb header */
	iov[1].iov_base = pbuf;
	iov[1].iov_len = CIFS_MF_SYMLINK_FILE_SIZE;

	rc = SMB2_write(xid, &io_parms, pbytes_written, iov, 1);

	/* Make sure we wrote all of the symlink data */
	if ((rc == 0) && (*pbytes_written != CIFS_MF_SYMLINK_FILE_SIZE))
		rc = -EIO;

	SMB2_close(xid, tcon, fid.persistent_fid, fid.volatile_fid);

	kfree(utf16_path);
	return rc;
}

/*
 * M-F Symlink Functions - End
 */

int
cifs_hardlink(struct dentry *old_file, struct inode *inode,
	      struct dentry *direntry)
{
	int rc = -EACCES;
	unsigned int xid;
	const char *from_name, *to_name;
	void *page1, *page2;
	struct cifs_sb_info *cifs_sb = CIFS_SB(inode->i_sb);
	struct tcon_link *tlink;
	struct cifs_tcon *tcon;
	struct TCP_Server_Info *server;
	struct cifsInodeInfo *cifsInode;

	if (unlikely(cifs_forced_shutdown(cifs_sb)))
		return -EIO;

	tlink = cifs_sb_tlink(cifs_sb);
	if (IS_ERR(tlink))
		return PTR_ERR(tlink);
	tcon = tlink_tcon(tlink);

	xid = get_xid();
	page1 = alloc_dentry_path();
	page2 = alloc_dentry_path();

	from_name = build_path_from_dentry(old_file, page1);
	if (IS_ERR(from_name)) {
		rc = PTR_ERR(from_name);
		goto cifs_hl_exit;
	}
	to_name = build_path_from_dentry(direntry, page2);
	if (IS_ERR(to_name)) {
		rc = PTR_ERR(to_name);
		goto cifs_hl_exit;
	}

#ifdef CONFIG_CIFS_ALLOW_INSECURE_LEGACY
	if (tcon->unix_ext)
		rc = CIFSUnixCreateHardLink(xid, tcon, from_name, to_name,
					    cifs_sb->local_nls,
					    cifs_remap(cifs_sb));
	else {
#else
	{
#endif /* CONFIG_CIFS_ALLOW_INSECURE_LEGACY */
		server = tcon->ses->server;
		if (!server->ops->create_hardlink) {
			rc = -ENOSYS;
			goto cifs_hl_exit;
		}
		rc = server->ops->create_hardlink(xid, tcon, from_name, to_name,
						  cifs_sb);
		if ((rc == -EIO) || (rc == -EINVAL))
			rc = -EOPNOTSUPP;
	}

	d_drop(direntry);	/* force new lookup from server of target */

	/*
	 * if source file is cached (oplocked) revalidate will not go to server
	 * until the file is closed or oplock broken so update nlinks locally
	 */
	if (d_really_is_positive(old_file)) {
		cifsInode = CIFS_I(d_inode(old_file));
		if (rc == 0) {
			spin_lock(&d_inode(old_file)->i_lock);
			inc_nlink(d_inode(old_file));
			spin_unlock(&d_inode(old_file)->i_lock);

			/*
			 * parent dir timestamps will update from srv within a
			 * second, would it really be worth it to set the parent
			 * dir cifs inode time to zero to force revalidate
			 * (faster) for it too?
			 */
		}
		/*
		 * if not oplocked will force revalidate to get info on source
		 * file from srv.  Note Samba server prior to 4.2 has bug -
		 * not updating src file ctime on hardlinks but Windows servers
		 * handle it properly
		 */
		cifsInode->time = 0;

		/*
		 * Will update parent dir timestamps from srv within a second.
		 * Would it really be worth it to set the parent dir (cifs
		 * inode) time field to zero to force revalidate on parent
		 * directory faster ie
		 *
		 * CIFS_I(inode)->time = 0;
		 */
	}

cifs_hl_exit:
	free_dentry_path(page1);
	free_dentry_path(page2);
	free_xid(xid);
	cifs_put_tlink(tlink);
	return rc;
}

int
cifs_symlink(struct mnt_idmap *idmap, struct inode *inode,
	     struct dentry *direntry, const char *symname)
{
	int rc = -EOPNOTSUPP;
	unsigned int xid;
	struct cifs_sb_info *cifs_sb = CIFS_SB(inode->i_sb);
	struct tcon_link *tlink;
	struct cifs_tcon *pTcon;
	const char *full_path;
	void *page;
	struct inode *newinode = NULL;

	if (unlikely(cifs_forced_shutdown(cifs_sb)))
		return -EIO;

	page = alloc_dentry_path();
	if (!page)
		return -ENOMEM;

	xid = get_xid();

	tlink = cifs_sb_tlink(cifs_sb);
	if (IS_ERR(tlink)) {
		rc = PTR_ERR(tlink);
		goto symlink_exit;
	}
	pTcon = tlink_tcon(tlink);

	full_path = build_path_from_dentry(direntry, page);
	if (IS_ERR(full_path)) {
		rc = PTR_ERR(full_path);
		goto symlink_exit;
	}

	cifs_dbg(FYI, "Full path: %s\n", full_path);
	cifs_dbg(FYI, "symname is %s\n", symname);

	/* BB what if DFS and this volume is on different share? BB */
	if (cifs_sb->mnt_cifs_flags & CIFS_MOUNT_MF_SYMLINKS)
		rc = create_mf_symlink(xid, pTcon, cifs_sb, full_path, symname);
#ifdef CONFIG_CIFS_ALLOW_INSECURE_LEGACY
	else if (pTcon->unix_ext)
		rc = CIFSUnixCreateSymLink(xid, pTcon, full_path, symname,
					   cifs_sb->local_nls,
					   cifs_remap(cifs_sb));
#endif /* CONFIG_CIFS_ALLOW_INSECURE_LEGACY */
	/* else
	   rc = CIFSCreateReparseSymLink(xid, pTcon, fromName, toName,
					cifs_sb_target->local_nls); */

	if (rc == 0) {
		if (pTcon->posix_extensions)
			rc = smb311_posix_get_inode_info(&newinode, full_path, inode->i_sb, xid);
		else if (pTcon->unix_ext)
			rc = cifs_get_inode_info_unix(&newinode, full_path,
						      inode->i_sb, xid);
		else
			rc = cifs_get_inode_info(&newinode, full_path, NULL,
						 inode->i_sb, xid, NULL);

		if (rc != 0) {
			cifs_dbg(FYI, "Create symlink ok, getinodeinfo fail rc = %d\n",
				 rc);
		} else {
			d_instantiate(direntry, newinode);
		}
	}
symlink_exit:
	free_dentry_path(page);
	cifs_put_tlink(tlink);
	free_xid(xid);
	return rc;
}<|MERGE_RESOLUTION|>--- conflicted
+++ resolved
@@ -424,16 +424,6 @@
 	if (!utf16_path)
 		return -ENOMEM;
 
-<<<<<<< HEAD
-	oparms.tcon = tcon;
-	oparms.cifs_sb = cifs_sb;
-	oparms.desired_access = GENERIC_WRITE;
-	oparms.create_options = cifs_create_options(cifs_sb, CREATE_NOT_DIR);
-	oparms.disposition = FILE_CREATE;
-	oparms.fid = &fid;
-	oparms.reconnect = false;
-	oparms.mode = 0644;
-=======
 	oparms = (struct cifs_open_parms) {
 		.tcon = tcon,
 		.cifs_sb = cifs_sb,
@@ -443,7 +433,6 @@
 		.fid = &fid,
 		.mode = 0644,
 	};
->>>>>>> 282db109
 
 	rc = SMB2_open(xid, &oparms, utf16_path, &oplock, NULL, NULL,
 		       NULL, NULL);

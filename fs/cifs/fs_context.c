// SPDX-License-Identifier: GPL-2.0-or-later
/*
 *   Copyright (C) 2020, Microsoft Corporation.
 *
 *   Author(s): Steve French <stfrench@microsoft.com>
 *              David Howells <dhowells@redhat.com>
 */

/*
#include <linux/module.h>
#include <linux/nsproxy.h>
#include <linux/slab.h>
#include <linux/magic.h>
#include <linux/security.h>
#include <net/net_namespace.h>
*/

#include <linux/ctype.h>
#include <linux/fs_context.h>
#include <linux/fs_parser.h>
#include <linux/fs.h>
#include <linux/mount.h>
#include <linux/parser.h>
#include <linux/utsname.h>
#include "cifsfs.h"
#include "cifspdu.h"
#include "cifsglob.h"
#include "cifsproto.h"
#include "cifs_unicode.h"
#include "cifs_debug.h"
#include "cifs_fs_sb.h"
#include "ntlmssp.h"
#include "nterr.h"
#include "rfc1002pdu.h"
#include "fs_context.h"

static const match_table_t cifs_smb_version_tokens = {
	{ Smb_1, SMB1_VERSION_STRING },
	{ Smb_20, SMB20_VERSION_STRING},
	{ Smb_21, SMB21_VERSION_STRING },
	{ Smb_30, SMB30_VERSION_STRING },
	{ Smb_302, SMB302_VERSION_STRING },
	{ Smb_302, ALT_SMB302_VERSION_STRING },
	{ Smb_311, SMB311_VERSION_STRING },
	{ Smb_311, ALT_SMB311_VERSION_STRING },
	{ Smb_3any, SMB3ANY_VERSION_STRING },
	{ Smb_default, SMBDEFAULT_VERSION_STRING },
	{ Smb_version_err, NULL }
};

static const match_table_t cifs_secflavor_tokens = {
	{ Opt_sec_krb5, "krb5" },
	{ Opt_sec_krb5i, "krb5i" },
	{ Opt_sec_krb5p, "krb5p" },
	{ Opt_sec_ntlmsspi, "ntlmsspi" },
	{ Opt_sec_ntlmssp, "ntlmssp" },
	{ Opt_ntlm, "ntlm" },
	{ Opt_sec_ntlmi, "ntlmi" },
	{ Opt_sec_ntlmv2, "nontlm" },
	{ Opt_sec_ntlmv2, "ntlmv2" },
	{ Opt_sec_ntlmv2i, "ntlmv2i" },
	{ Opt_sec_lanman, "lanman" },
	{ Opt_sec_none, "none" },

	{ Opt_sec_err, NULL }
};

const struct fs_parameter_spec smb3_fs_parameters[] = {
	/* Mount options that take no arguments */
	fsparam_flag_no("user_xattr", Opt_user_xattr),
	fsparam_flag_no("forceuid", Opt_forceuid),
	fsparam_flag_no("multichannel", Opt_multichannel),
	fsparam_flag_no("forcegid", Opt_forcegid),
	fsparam_flag("noblocksend", Opt_noblocksend),
	fsparam_flag("noautotune", Opt_noautotune),
	fsparam_flag("nolease", Opt_nolease),
	fsparam_flag_no("hard", Opt_hard),
	fsparam_flag_no("soft", Opt_soft),
	fsparam_flag_no("perm", Opt_perm),
	fsparam_flag("nodelete", Opt_nodelete),
	fsparam_flag_no("mapposix", Opt_mapposix),
	fsparam_flag("mapchars", Opt_mapchars),
	fsparam_flag("nomapchars", Opt_nomapchars),
	fsparam_flag_no("sfu", Opt_sfu),
	fsparam_flag("nodfs", Opt_nodfs),
	fsparam_flag_no("posixpaths", Opt_posixpaths),
	fsparam_flag_no("unix", Opt_unix),
	fsparam_flag_no("linux", Opt_unix),
	fsparam_flag_no("posix", Opt_unix),
	fsparam_flag("nocase", Opt_nocase),
	fsparam_flag("ignorecase", Opt_nocase),
	fsparam_flag_no("brl", Opt_brl),
	fsparam_flag_no("handlecache", Opt_handlecache),
	fsparam_flag("forcemandatorylock", Opt_forcemandatorylock),
	fsparam_flag("forcemand", Opt_forcemandatorylock),
	fsparam_flag("setuidfromacl", Opt_setuidfromacl),
	fsparam_flag("idsfromsid", Opt_setuidfromacl),
	fsparam_flag_no("setuids", Opt_setuids),
	fsparam_flag_no("dynperm", Opt_dynperm),
	fsparam_flag_no("intr", Opt_intr),
	fsparam_flag_no("strictsync", Opt_strictsync),
	fsparam_flag_no("serverino", Opt_serverino),
	fsparam_flag("rwpidforward", Opt_rwpidforward),
	fsparam_flag("cifsacl", Opt_cifsacl),
	fsparam_flag_no("acl", Opt_acl),
	fsparam_flag("locallease", Opt_locallease),
	fsparam_flag("sign", Opt_sign),
	fsparam_flag("ignore_signature", Opt_ignore_signature),
	fsparam_flag("signloosely", Opt_ignore_signature),
	fsparam_flag("seal", Opt_seal),
	fsparam_flag("noac", Opt_noac),
	fsparam_flag("fsc", Opt_fsc),
	fsparam_flag("mfsymlinks", Opt_mfsymlinks),
	fsparam_flag("multiuser", Opt_multiuser),
	fsparam_flag("sloppy", Opt_sloppy),
	fsparam_flag("nosharesock", Opt_nosharesock),
	fsparam_flag_no("persistenthandles", Opt_persistent),
	fsparam_flag_no("resilienthandles", Opt_resilient),
	fsparam_flag("domainauto", Opt_domainauto),
	fsparam_flag("rdma", Opt_rdma),
	fsparam_flag("modesid", Opt_modesid),
	fsparam_flag("modefromsid", Opt_modesid),
	fsparam_flag("rootfs", Opt_rootfs),
	fsparam_flag("compress", Opt_compress),
	fsparam_flag("witness", Opt_witness),

	/* Mount options which take numeric value */
	fsparam_u32("backupuid", Opt_backupuid),
	fsparam_u32("backupgid", Opt_backupgid),
	fsparam_u32("uid", Opt_uid),
	fsparam_u32("cruid", Opt_cruid),
	fsparam_u32("gid", Opt_gid),
	fsparam_u32("file_mode", Opt_file_mode),
	fsparam_u32("dirmode", Opt_dirmode),
	fsparam_u32("dir_mode", Opt_dirmode),
	fsparam_u32("port", Opt_port),
	fsparam_u32("min_enc_offload", Opt_min_enc_offload),
	fsparam_u32("esize", Opt_min_enc_offload),
	fsparam_u32("bsize", Opt_blocksize),
	fsparam_u32("rsize", Opt_rsize),
	fsparam_u32("wsize", Opt_wsize),
	fsparam_u32("actimeo", Opt_actimeo),
	fsparam_u32("acdirmax", Opt_acdirmax),
	fsparam_u32("acregmax", Opt_acregmax),
	fsparam_u32("echo_interval", Opt_echo_interval),
	fsparam_u32("max_credits", Opt_max_credits),
	fsparam_u32("handletimeout", Opt_handletimeout),
	fsparam_u32("snapshot", Opt_snapshot),
	fsparam_u32("max_channels", Opt_max_channels),

	/* Mount options which take string value */
	fsparam_string("source", Opt_source),
	fsparam_string("user", Opt_user),
	fsparam_string("username", Opt_user),
	fsparam_string("pass", Opt_pass),
	fsparam_string("password", Opt_pass),
	fsparam_string("ip", Opt_ip),
	fsparam_string("addr", Opt_ip),
	fsparam_string("domain", Opt_domain),
	fsparam_string("dom", Opt_domain),
	fsparam_string("srcaddr", Opt_srcaddr),
	fsparam_string("iocharset", Opt_iocharset),
	fsparam_string("netbiosname", Opt_netbiosname),
	fsparam_string("servern", Opt_servern),
	fsparam_string("ver", Opt_ver),
	fsparam_string("vers", Opt_vers),
	fsparam_string("sec", Opt_sec),
	fsparam_string("cache", Opt_cache),

	/* Arguments that should be ignored */
	fsparam_flag("guest", Opt_ignore),
	fsparam_flag("noatime", Opt_ignore),
	fsparam_flag("relatime", Opt_ignore),
	fsparam_flag("_netdev", Opt_ignore),
	fsparam_flag_no("suid", Opt_ignore),
	fsparam_flag_no("exec", Opt_ignore),
	fsparam_flag_no("dev", Opt_ignore),
	fsparam_flag_no("mand", Opt_ignore),
	fsparam_flag_no("auto", Opt_ignore),
	fsparam_string("cred", Opt_ignore),
	fsparam_string("credentials", Opt_ignore),
<<<<<<< HEAD
=======
	/*
	 * UNC and prefixpath is now extracted from Opt_source
	 * in the new mount API so we can just ignore them going forward.
	 */
	fsparam_string("unc", Opt_ignore),
>>>>>>> 04bd701d
	fsparam_string("prefixpath", Opt_ignore),
	{}
};

int
cifs_parse_security_flavors(char *value, struct smb3_fs_context *ctx)
{

	substring_t args[MAX_OPT_ARGS];

	/*
	 * With mount options, the last one should win. Reset any existing
	 * settings back to default.
	 */
	ctx->sectype = Unspecified;
	ctx->sign = false;

	switch (match_token(value, cifs_secflavor_tokens, args)) {
	case Opt_sec_krb5p:
		cifs_dbg(VFS, "sec=krb5p is not supported!\n");
		return 1;
	case Opt_sec_krb5i:
		ctx->sign = true;
		fallthrough;
	case Opt_sec_krb5:
		ctx->sectype = Kerberos;
		break;
	case Opt_sec_ntlmsspi:
		ctx->sign = true;
		fallthrough;
	case Opt_sec_ntlmssp:
		ctx->sectype = RawNTLMSSP;
		break;
	case Opt_sec_ntlmi:
		ctx->sign = true;
		fallthrough;
	case Opt_ntlm:
		ctx->sectype = NTLM;
		break;
	case Opt_sec_ntlmv2i:
		ctx->sign = true;
		fallthrough;
	case Opt_sec_ntlmv2:
		ctx->sectype = NTLMv2;
		break;
#ifdef CONFIG_CIFS_WEAK_PW_HASH
	case Opt_sec_lanman:
		ctx->sectype = LANMAN;
		break;
#endif
	case Opt_sec_none:
		ctx->nullauth = 1;
		break;
	default:
		cifs_dbg(VFS, "bad security option: %s\n", value);
		return 1;
	}

	return 0;
}

static const match_table_t cifs_cacheflavor_tokens = {
	{ Opt_cache_loose, "loose" },
	{ Opt_cache_strict, "strict" },
	{ Opt_cache_none, "none" },
	{ Opt_cache_ro, "ro" },
	{ Opt_cache_rw, "singleclient" },
	{ Opt_cache_err, NULL }
};

int
cifs_parse_cache_flavor(char *value, struct smb3_fs_context *ctx)
{
	substring_t args[MAX_OPT_ARGS];

	switch (match_token(value, cifs_cacheflavor_tokens, args)) {
	case Opt_cache_loose:
		ctx->direct_io = false;
		ctx->strict_io = false;
		ctx->cache_ro = false;
		ctx->cache_rw = false;
		break;
	case Opt_cache_strict:
		ctx->direct_io = false;
		ctx->strict_io = true;
		ctx->cache_ro = false;
		ctx->cache_rw = false;
		break;
	case Opt_cache_none:
		ctx->direct_io = true;
		ctx->strict_io = false;
		ctx->cache_ro = false;
		ctx->cache_rw = false;
		break;
	case Opt_cache_ro:
		ctx->direct_io = false;
		ctx->strict_io = false;
		ctx->cache_ro = true;
		ctx->cache_rw = false;
		break;
	case Opt_cache_rw:
		ctx->direct_io = false;
		ctx->strict_io = false;
		ctx->cache_ro = false;
		ctx->cache_rw = true;
		break;
	default:
		cifs_dbg(VFS, "bad cache= option: %s\n", value);
		return 1;
	}
	return 0;
}

#define DUP_CTX_STR(field)						\
do {									\
	if (ctx->field) {						\
		new_ctx->field = kstrdup(ctx->field, GFP_ATOMIC);	\
		if (new_ctx->field == NULL) {				\
			smb3_cleanup_fs_context_contents(new_ctx);	\
			return -ENOMEM;					\
		}							\
	}								\
} while (0)

int
smb3_fs_context_dup(struct smb3_fs_context *new_ctx, struct smb3_fs_context *ctx)
{
	memcpy(new_ctx, ctx, sizeof(*ctx));
	new_ctx->prepath = NULL;
	new_ctx->mount_options = NULL;
	new_ctx->nodename = NULL;
	new_ctx->username = NULL;
	new_ctx->password = NULL;
	new_ctx->domainname = NULL;
	new_ctx->UNC = NULL;
	new_ctx->source = NULL;
	new_ctx->iocharset = NULL;

	/*
	 * Make sure to stay in sync with smb3_cleanup_fs_context_contents()
	 */
	DUP_CTX_STR(prepath);
	DUP_CTX_STR(mount_options);
	DUP_CTX_STR(username);
	DUP_CTX_STR(password);
	DUP_CTX_STR(UNC);
	DUP_CTX_STR(source);
	DUP_CTX_STR(domainname);
	DUP_CTX_STR(nodename);
	DUP_CTX_STR(iocharset);

	return 0;
}

static int
cifs_parse_smb_version(char *value, struct smb3_fs_context *ctx, bool is_smb3)
{
	substring_t args[MAX_OPT_ARGS];

	switch (match_token(value, cifs_smb_version_tokens, args)) {
#ifdef CONFIG_CIFS_ALLOW_INSECURE_LEGACY
	case Smb_1:
		if (disable_legacy_dialects) {
			cifs_dbg(VFS, "mount with legacy dialect disabled\n");
			return 1;
		}
		if (is_smb3) {
			cifs_dbg(VFS, "vers=1.0 (cifs) not permitted when mounting with smb3\n");
			return 1;
		}
		cifs_dbg(VFS, "Use of the less secure dialect vers=1.0 is not recommended unless required for access to very old servers\n");
		ctx->ops = &smb1_operations;
		ctx->vals = &smb1_values;
		break;
	case Smb_20:
		if (disable_legacy_dialects) {
			cifs_dbg(VFS, "mount with legacy dialect disabled\n");
			return 1;
		}
		if (is_smb3) {
			cifs_dbg(VFS, "vers=2.0 not permitted when mounting with smb3\n");
			return 1;
		}
		ctx->ops = &smb20_operations;
		ctx->vals = &smb20_values;
		break;
#else
	case Smb_1:
		cifs_dbg(VFS, "vers=1.0 (cifs) mount not permitted when legacy dialects disabled\n");
		return 1;
	case Smb_20:
		cifs_dbg(VFS, "vers=2.0 mount not permitted when legacy dialects disabled\n");
		return 1;
#endif /* CIFS_ALLOW_INSECURE_LEGACY */
	case Smb_21:
		ctx->ops = &smb21_operations;
		ctx->vals = &smb21_values;
		break;
	case Smb_30:
		ctx->ops = &smb30_operations;
		ctx->vals = &smb30_values;
		break;
	case Smb_302:
		ctx->ops = &smb30_operations; /* currently identical with 3.0 */
		ctx->vals = &smb302_values;
		break;
	case Smb_311:
		ctx->ops = &smb311_operations;
		ctx->vals = &smb311_values;
		break;
	case Smb_3any:
		ctx->ops = &smb30_operations; /* currently identical with 3.0 */
		ctx->vals = &smb3any_values;
		break;
	case Smb_default:
		ctx->ops = &smb30_operations;
		ctx->vals = &smbdefault_values;
		break;
	default:
		cifs_dbg(VFS, "Unknown vers= option specified: %s\n", value);
		return 1;
	}
	return 0;
}

int smb3_parse_opt(const char *options, const char *key, char **val)
{
	int rc = -ENOENT;
	char *opts, *orig, *p;

	orig = opts = kstrdup(options, GFP_KERNEL);
	if (!opts)
		return -ENOMEM;

	while ((p = strsep(&opts, ","))) {
		char *nval;

		if (!*p)
			continue;
		if (strncasecmp(p, key, strlen(key)))
			continue;
		nval = strchr(p, '=');
		if (nval) {
			if (nval == p)
				continue;
			*nval++ = 0;
			*val = kstrndup(nval, strlen(nval), GFP_KERNEL);
			rc = !*val ? -ENOMEM : 0;
			goto out;
		}
	}
out:
	kfree(orig);
	return rc;
}

/*
 * Parse a devname into substrings and populate the ctx->UNC and ctx->prepath
 * fields with the result. Returns 0 on success and an error otherwise
 * (e.g. ENOMEM or EINVAL)
 */
int
smb3_parse_devname(const char *devname, struct smb3_fs_context *ctx)
{
	char *pos;
	const char *delims = "/\\";
	size_t len;

	if (unlikely(!devname || !*devname)) {
		cifs_dbg(VFS, "Device name not specified\n");
		return -EINVAL;
	}

	/* make sure we have a valid UNC double delimiter prefix */
	len = strspn(devname, delims);
	if (len != 2)
		return -EINVAL;

	/* find delimiter between host and sharename */
	pos = strpbrk(devname + 2, delims);
	if (!pos)
		return -EINVAL;

	/* skip past delimiter */
	++pos;

	/* now go until next delimiter or end of string */
	len = strcspn(pos, delims);

	/* move "pos" up to delimiter or NULL */
	pos += len;
	ctx->UNC = kstrndup(devname, pos - devname, GFP_KERNEL);
	if (!ctx->UNC)
		return -ENOMEM;

	convert_delimiter(ctx->UNC, '\\');

	/* skip any delimiter */
	if (*pos == '/' || *pos == '\\')
		pos++;

	/* If pos is NULL then no prepath */
	if (!*pos)
		return 0;

	ctx->prepath = kstrdup(pos, GFP_KERNEL);
	if (!ctx->prepath)
		return -ENOMEM;

	return 0;
}

static void smb3_fs_context_free(struct fs_context *fc);
static int smb3_fs_context_parse_param(struct fs_context *fc,
				       struct fs_parameter *param);
static int smb3_fs_context_parse_monolithic(struct fs_context *fc,
					    void *data);
static int smb3_get_tree(struct fs_context *fc);
static int smb3_reconfigure(struct fs_context *fc);

static const struct fs_context_operations smb3_fs_context_ops = {
	.free			= smb3_fs_context_free,
	.parse_param		= smb3_fs_context_parse_param,
	.parse_monolithic	= smb3_fs_context_parse_monolithic,
	.get_tree		= smb3_get_tree,
	.reconfigure		= smb3_reconfigure,
};

/*
 * Parse a monolithic block of data from sys_mount().
 * smb3_fs_context_parse_monolithic - Parse key[=val][,key[=val]]* mount data
 * @ctx: The superblock configuration to fill in.
 * @data: The data to parse
 *
 * Parse a blob of data that's in key[=val][,key[=val]]* form.  This can be
 * called from the ->monolithic_mount_data() fs_context operation.
 *
 * Returns 0 on success or the error returned by the ->parse_option() fs_context
 * operation on failure.
 */
static int smb3_fs_context_parse_monolithic(struct fs_context *fc,
					   void *data)
{
	struct smb3_fs_context *ctx = smb3_fc2context(fc);
	char *options = data, *key;
	int ret = 0;

	if (!options)
		return 0;

	ctx->mount_options = kstrdup(data, GFP_KERNEL);
	if (ctx->mount_options == NULL)
		return -ENOMEM;

	ret = security_sb_eat_lsm_opts(options, &fc->security);
	if (ret)
		return ret;

	/* BB Need to add support for sep= here TBD */
	while ((key = strsep(&options, ",")) != NULL) {
		size_t len;
		char *value;

		if (*key == 0)
			break;

		/* Check if following character is the deliminator If yes,
		 * we have encountered a double deliminator reset the NULL
		 * character to the deliminator
		 */
		while (options && options[0] == ',') {
			len = strlen(key);
			strcpy(key + len, options);
			options = strchr(options, ',');
			if (options)
				*options++ = 0;
		}


		len = 0;
		value = strchr(key, '=');
		if (value) {
			if (value == key)
				continue;
			*value++ = 0;
			len = strlen(value);
		}

		ret = vfs_parse_fs_string(fc, key, value, len);
		if (ret < 0)
			break;
	}

	return ret;
}

/*
 * Validate the preparsed information in the config.
 */
static int smb3_fs_context_validate(struct fs_context *fc)
{
	struct smb3_fs_context *ctx = smb3_fc2context(fc);

	if (ctx->rdma && ctx->vals->protocol_id < SMB30_PROT_ID) {
		cifs_dbg(VFS, "SMB Direct requires Version >=3.0\n");
		return -EOPNOTSUPP;
	}

#ifndef CONFIG_KEYS
	/* Muliuser mounts require CONFIG_KEYS support */
	if (ctx->multiuser) {
		cifs_dbg(VFS, "Multiuser mounts require kernels with CONFIG_KEYS enabled\n");
		return -1;
	}
#endif

	if (ctx->got_version == false)
		pr_warn_once("No dialect specified on mount. Default has changed to a more secure dialect, SMB2.1 or later (e.g. SMB3.1.1), from CIFS (SMB1). To use the less secure SMB1 dialect to access old servers which do not support SMB3.1.1 (or even SMB3 or SMB2.1) specify vers=1.0 on mount.\n");


	if (!ctx->UNC) {
		cifs_dbg(VFS, "CIFS mount error: No usable UNC path provided in device string!\n");
		return -1;
	}

	/* make sure UNC has a share name */
	if (strlen(ctx->UNC) < 3 || !strchr(ctx->UNC + 3, '\\')) {
		cifs_dbg(VFS, "Malformed UNC. Unable to find share name.\n");
		return -ENOENT;
	}

	if (!ctx->got_ip) {
		int len;
		const char *slash;

		/* No ip= option specified? Try to get it from UNC */
		/* Use the address part of the UNC. */
		slash = strchr(&ctx->UNC[2], '\\');
		len = slash - &ctx->UNC[2];
		if (!cifs_convert_address((struct sockaddr *)&ctx->dstaddr,
					  &ctx->UNC[2], len)) {
			pr_err("Unable to determine destination address\n");
			return -EHOSTUNREACH;
		}
	}

	/* set the port that we got earlier */
	cifs_set_port((struct sockaddr *)&ctx->dstaddr, ctx->port);

	if (ctx->override_uid && !ctx->uid_specified) {
		ctx->override_uid = 0;
		pr_notice("ignoring forceuid mount option specified with no uid= option\n");
	}

	if (ctx->override_gid && !ctx->gid_specified) {
		ctx->override_gid = 0;
		pr_notice("ignoring forcegid mount option specified with no gid= option\n");
	}

	return 0;
}

static int smb3_get_tree_common(struct fs_context *fc)
{
	struct smb3_fs_context *ctx = smb3_fc2context(fc);
	struct dentry *root;
	int rc = 0;

	root = cifs_smb3_do_mount(fc->fs_type, 0, ctx);
	if (IS_ERR(root))
		return PTR_ERR(root);

	fc->root = root;

	return rc;
}

/*
 * Create an SMB3 superblock from the parameters passed.
 */
static int smb3_get_tree(struct fs_context *fc)
{
	int err = smb3_fs_context_validate(fc);

	if (err)
		return err;
	return smb3_get_tree_common(fc);
}

static void smb3_fs_context_free(struct fs_context *fc)
{
	struct smb3_fs_context *ctx = smb3_fc2context(fc);

	smb3_cleanup_fs_context(ctx);
}

/*
 * Compare the old and new proposed context during reconfigure
 * and check if the changes are compatible.
 */
static int smb3_verify_reconfigure_ctx(struct smb3_fs_context *new_ctx,
				       struct smb3_fs_context *old_ctx)
{
	if (new_ctx->posix_paths != old_ctx->posix_paths) {
		cifs_dbg(VFS, "can not change posixpaths during remount\n");
		return -EINVAL;
	}
	if (new_ctx->sectype != old_ctx->sectype) {
		cifs_dbg(VFS, "can not change sec during remount\n");
		return -EINVAL;
	}
	if (new_ctx->multiuser != old_ctx->multiuser) {
		cifs_dbg(VFS, "can not change multiuser during remount\n");
		return -EINVAL;
	}
	if (new_ctx->UNC &&
	    (!old_ctx->UNC || strcmp(new_ctx->UNC, old_ctx->UNC))) {
		cifs_dbg(VFS, "can not change UNC during remount\n");
		return -EINVAL;
	}
	if (new_ctx->username &&
	    (!old_ctx->username || strcmp(new_ctx->username, old_ctx->username))) {
		cifs_dbg(VFS, "can not change username during remount\n");
		return -EINVAL;
	}
	if (new_ctx->password &&
	    (!old_ctx->password || strcmp(new_ctx->password, old_ctx->password))) {
		cifs_dbg(VFS, "can not change password during remount\n");
		return -EINVAL;
	}
	if (new_ctx->domainname &&
	    (!old_ctx->domainname || strcmp(new_ctx->domainname, old_ctx->domainname))) {
		cifs_dbg(VFS, "can not change domainname during remount\n");
		return -EINVAL;
	}
	if (new_ctx->nodename &&
	    (!old_ctx->nodename || strcmp(new_ctx->nodename, old_ctx->nodename))) {
		cifs_dbg(VFS, "can not change nodename during remount\n");
		return -EINVAL;
	}
	if (new_ctx->iocharset &&
	    (!old_ctx->iocharset || strcmp(new_ctx->iocharset, old_ctx->iocharset))) {
		cifs_dbg(VFS, "can not change iocharset during remount\n");
		return -EINVAL;
	}

	return 0;
}

#define STEAL_STRING(cifs_sb, ctx, field)				\
do {									\
	kfree(ctx->field);						\
	ctx->field = cifs_sb->ctx->field;				\
	cifs_sb->ctx->field = NULL;					\
} while (0)

static int smb3_reconfigure(struct fs_context *fc)
{
	struct smb3_fs_context *ctx = smb3_fc2context(fc);
	struct dentry *root = fc->root;
	struct cifs_sb_info *cifs_sb = CIFS_SB(root->d_sb);
	int rc;

	rc = smb3_verify_reconfigure_ctx(ctx, cifs_sb->ctx);
	if (rc)
		return rc;

	/*
	 * We can not change UNC/username/password/domainname/nodename/iocharset
	 * during reconnect so ignore what we have in the new context and
	 * just use what we already have in cifs_sb->ctx.
	 */
	STEAL_STRING(cifs_sb, ctx, UNC);
	STEAL_STRING(cifs_sb, ctx, source);
	STEAL_STRING(cifs_sb, ctx, username);
	STEAL_STRING(cifs_sb, ctx, password);
	STEAL_STRING(cifs_sb, ctx, domainname);
	STEAL_STRING(cifs_sb, ctx, nodename);
	STEAL_STRING(cifs_sb, ctx, iocharset);

	/* if rsize or wsize not passed in on remount, use previous values */
	if (ctx->rsize == 0)
		ctx->rsize = cifs_sb->ctx->rsize;
	if (ctx->wsize == 0)
		ctx->wsize = cifs_sb->ctx->wsize;


	smb3_cleanup_fs_context_contents(cifs_sb->ctx);
	rc = smb3_fs_context_dup(cifs_sb->ctx, ctx);
	smb3_update_mnt_flags(cifs_sb);

	return rc;
}

static int smb3_fs_context_parse_param(struct fs_context *fc,
				      struct fs_parameter *param)
{
	struct fs_parse_result result;
	struct smb3_fs_context *ctx = smb3_fc2context(fc);
	int i, opt;
	bool is_smb3 = !strcmp(fc->fs_type->name, "smb3");
	bool skip_parsing = false;

	cifs_dbg(FYI, "CIFS: parsing cifs mount option '%s'\n", param->key);

	/*
	 * fs_parse can not handle string options with an empty value so
	 * we will need special handling of them.
	 */
	if (param->type == fs_value_is_string && param->string[0] == 0) {
		if (!strcmp("pass", param->key) || !strcmp("password", param->key)) {
			skip_parsing = true;
			opt = Opt_pass;
		} else if (!strcmp("user", param->key) || !strcmp("username", param->key)) {
			skip_parsing = true;
			opt = Opt_user;
		}
	}

	if (!skip_parsing) {
		opt = fs_parse(fc, smb3_fs_parameters, param, &result);
		if (opt < 0)
			return ctx->sloppy ? 1 : opt;
	}

	switch (opt) {
	case Opt_compress:
		ctx->compression = UNKNOWN_TYPE;
		cifs_dbg(VFS,
			"SMB3 compression support is experimental\n");
		break;
	case Opt_nodfs:
		ctx->nodfs = 1;
		break;
	case Opt_hard:
		if (result.negated)
			ctx->retry = 0;
		else
			ctx->retry = 1;
		break;
	case Opt_soft:
		if (result.negated)
			ctx->retry = 1;
		else
			ctx->retry = 0;
		break;
	case Opt_mapposix:
		if (result.negated)
			ctx->remap = false;
		else {
			ctx->remap = true;
			ctx->sfu_remap = false; /* disable SFU mapping */
		}
		break;
	case Opt_user_xattr:
		if (result.negated)
			ctx->no_xattr = 1;
		else
			ctx->no_xattr = 0;
		break;
	case Opt_forceuid:
		if (result.negated)
			ctx->override_uid = 0;
		else
			ctx->override_uid = 1;
		break;
	case Opt_forcegid:
		if (result.negated)
			ctx->override_gid = 0;
		else
			ctx->override_gid = 1;
		break;
	case Opt_perm:
		if (result.negated)
			ctx->noperm = 1;
		else
			ctx->noperm = 0;
		break;
	case Opt_dynperm:
		if (result.negated)
			ctx->dynperm = 0;
		else
			ctx->dynperm = 1;
		break;
	case Opt_sfu:
		if (result.negated)
			ctx->sfu_emul = 0;
		else
			ctx->sfu_emul = 1;
		break;
	case Opt_noblocksend:
		ctx->noblocksnd = 1;
		break;
	case Opt_noautotune:
		ctx->noautotune = 1;
		break;
	case Opt_nolease:
		ctx->no_lease = 1;
		break;
	case Opt_nodelete:
		ctx->nodelete = 1;
		break;
	case Opt_multichannel:
		if (result.negated) {
			ctx->multichannel = false;
			ctx->max_channels = 1;
		} else {
			ctx->multichannel = true;
			/* if number of channels not specified, default to 2 */
			if (ctx->max_channels < 2)
				ctx->max_channels = 2;
		}
		break;
	case Opt_uid:
		ctx->linux_uid.val = result.uint_32;
		ctx->uid_specified = true;
		break;
	case Opt_cruid:
		ctx->cred_uid.val = result.uint_32;
		break;
	case Opt_backupgid:
		ctx->backupgid.val = result.uint_32;
		ctx->backupgid_specified = true;
		break;
	case Opt_gid:
		ctx->linux_gid.val = result.uint_32;
		ctx->gid_specified = true;
		break;
	case Opt_port:
		ctx->port = result.uint_32;
		break;
	case Opt_file_mode:
		ctx->file_mode = result.uint_32;
		break;
	case Opt_dirmode:
		ctx->dir_mode = result.uint_32;
		break;
	case Opt_min_enc_offload:
		ctx->min_offload = result.uint_32;
		break;
	case Opt_blocksize:
		/*
		 * inode blocksize realistically should never need to be
		 * less than 16K or greater than 16M and default is 1MB.
		 * Note that small inode block sizes (e.g. 64K) can lead
		 * to very poor performance of common tools like cp and scp
		 */
		if ((result.uint_32 < CIFS_MAX_MSGSIZE) ||
		   (result.uint_32 > (4 * SMB3_DEFAULT_IOSIZE))) {
			cifs_dbg(VFS, "%s: Invalid blocksize\n",
				__func__);
			goto cifs_parse_mount_err;
		}
		ctx->bsize = result.uint_32;
		ctx->got_bsize = true;
		break;
	case Opt_rsize:
		ctx->rsize = result.uint_32;
		ctx->got_rsize = true;
		break;
	case Opt_wsize:
		ctx->wsize = result.uint_32;
		ctx->got_wsize = true;
		break;
	case Opt_acregmax:
		ctx->acregmax = HZ * result.uint_32;
		if (ctx->acregmax > CIFS_MAX_ACTIMEO) {
			cifs_dbg(VFS, "acregmax too large\n");
			goto cifs_parse_mount_err;
		}
		break;
	case Opt_acdirmax:
		ctx->acdirmax = HZ * result.uint_32;
		if (ctx->acdirmax > CIFS_MAX_ACTIMEO) {
			cifs_dbg(VFS, "acdirmax too large\n");
			goto cifs_parse_mount_err;
		}
		break;
	case Opt_actimeo:
		if (HZ * result.uint_32 > CIFS_MAX_ACTIMEO) {
			cifs_dbg(VFS, "timeout too large\n");
			goto cifs_parse_mount_err;
		}
		if ((ctx->acdirmax != CIFS_DEF_ACTIMEO) ||
		    (ctx->acregmax != CIFS_DEF_ACTIMEO)) {
			cifs_dbg(VFS, "actimeo ignored since acregmax or acdirmax specified\n");
			break;
		}
		ctx->acdirmax = ctx->acregmax = HZ * result.uint_32;
		break;
	case Opt_echo_interval:
		ctx->echo_interval = result.uint_32;
		break;
	case Opt_snapshot:
		ctx->snapshot_time = result.uint_32;
		break;
	case Opt_max_credits:
		if (result.uint_32 < 20 || result.uint_32 > 60000) {
			cifs_dbg(VFS, "%s: Invalid max_credits value\n",
				 __func__);
			goto cifs_parse_mount_err;
		}
		ctx->max_credits = result.uint_32;
		break;
	case Opt_max_channels:
		if (result.uint_32 < 1 || result.uint_32 > CIFS_MAX_CHANNELS) {
			cifs_dbg(VFS, "%s: Invalid max_channels value, needs to be 1-%d\n",
				 __func__, CIFS_MAX_CHANNELS);
			goto cifs_parse_mount_err;
		}
		ctx->max_channels = result.uint_32;
		break;
	case Opt_handletimeout:
		ctx->handle_timeout = result.uint_32;
		if (ctx->handle_timeout > SMB3_MAX_HANDLE_TIMEOUT) {
			cifs_dbg(VFS, "Invalid handle cache timeout, longer than 16 minutes\n");
			goto cifs_parse_mount_err;
		}
		break;
	case Opt_source:
		kfree(ctx->UNC);
		ctx->UNC = NULL;
		switch (smb3_parse_devname(param->string, ctx)) {
		case 0:
			break;
		case -ENOMEM:
			cifs_dbg(VFS, "Unable to allocate memory for devname\n");
			goto cifs_parse_mount_err;
		case -EINVAL:
			cifs_dbg(VFS, "Malformed UNC in devname\n");
			goto cifs_parse_mount_err;
		default:
			cifs_dbg(VFS, "Unknown error parsing devname\n");
			goto cifs_parse_mount_err;
		}
		ctx->source = kstrdup(param->string, GFP_KERNEL);
		if (ctx->source == NULL) {
			cifs_dbg(VFS, "OOM when copying UNC string\n");
			goto cifs_parse_mount_err;
		}
		fc->source = kstrdup(param->string, GFP_KERNEL);
		if (fc->source == NULL) {
			cifs_dbg(VFS, "OOM when copying UNC string\n");
			goto cifs_parse_mount_err;
		}
		break;
	case Opt_user:
		kfree(ctx->username);
		ctx->username = NULL;
		if (strlen(param->string) == 0) {
			/* null user, ie. anonymous authentication */
			ctx->nullauth = 1;
			break;
		}

		if (strnlen(param->string, CIFS_MAX_USERNAME_LEN) >
		    CIFS_MAX_USERNAME_LEN) {
			pr_warn("username too long\n");
			goto cifs_parse_mount_err;
		}
		ctx->username = kstrdup(param->string, GFP_KERNEL);
		if (ctx->username == NULL) {
			cifs_dbg(VFS, "OOM when copying username string\n");
			goto cifs_parse_mount_err;
		}
		break;
	case Opt_pass:
		kfree(ctx->password);
		ctx->password = NULL;
		if (strlen(param->string) == 0)
			break;

		ctx->password = kstrdup(param->string, GFP_KERNEL);
		if (ctx->password == NULL) {
			cifs_dbg(VFS, "OOM when copying password string\n");
			goto cifs_parse_mount_err;
		}
		break;
	case Opt_ip:
		if (strlen(param->string) == 0) {
			ctx->got_ip = false;
			break;
		}
		if (!cifs_convert_address((struct sockaddr *)&ctx->dstaddr,
					  param->string,
					  strlen(param->string))) {
			pr_err("bad ip= option (%s)\n", param->string);
			goto cifs_parse_mount_err;
		}
		ctx->got_ip = true;
		break;
	case Opt_domain:
		if (strnlen(param->string, CIFS_MAX_DOMAINNAME_LEN)
				== CIFS_MAX_DOMAINNAME_LEN) {
			pr_warn("domain name too long\n");
			goto cifs_parse_mount_err;
		}

		kfree(ctx->domainname);
		ctx->domainname = kstrdup(param->string, GFP_KERNEL);
		if (ctx->domainname == NULL) {
			cifs_dbg(VFS, "OOM when copying domainname string\n");
			goto cifs_parse_mount_err;
		}
		cifs_dbg(FYI, "Domain name set\n");
		break;
	case Opt_srcaddr:
		if (!cifs_convert_address(
				(struct sockaddr *)&ctx->srcaddr,
				param->string, strlen(param->string))) {
			pr_warn("Could not parse srcaddr: %s\n",
				param->string);
			goto cifs_parse_mount_err;
		}
		break;
	case Opt_iocharset:
		if (strnlen(param->string, 1024) >= 65) {
			pr_warn("iocharset name too long\n");
			goto cifs_parse_mount_err;
		}

		if (strncasecmp(param->string, "default", 7) != 0) {
			kfree(ctx->iocharset);
			ctx->iocharset = kstrdup(param->string, GFP_KERNEL);
			if (ctx->iocharset == NULL) {
				cifs_dbg(VFS, "OOM when copying iocharset string\n");
				goto cifs_parse_mount_err;
			}
		}
		/* if iocharset not set then load_nls_default
		 * is used by caller
		 */
		 cifs_dbg(FYI, "iocharset set to %s\n", ctx->iocharset);
		break;
	case Opt_netbiosname:
		memset(ctx->source_rfc1001_name, 0x20,
			RFC1001_NAME_LEN);
		/*
		 * FIXME: are there cases in which a comma can
		 * be valid in workstation netbios name (and
		 * need special handling)?
		 */
		for (i = 0; i < RFC1001_NAME_LEN; i++) {
			/* don't ucase netbiosname for user */
			if (param->string[i] == 0)
				break;
			ctx->source_rfc1001_name[i] = param->string[i];
		}
		/* The string has 16th byte zero still from
		 * set at top of the function
		 */
		if (i == RFC1001_NAME_LEN && param->string[i] != 0)
			pr_warn("netbiosname longer than 15 truncated\n");
		break;
	case Opt_servern:
		/* last byte, type, is 0x20 for servr type */
		memset(ctx->target_rfc1001_name, 0x20,
			RFC1001_NAME_LEN_WITH_NULL);
		/*
		 * BB are there cases in which a comma can be valid in this
		 * workstation netbios name (and need special handling)?
		 */

		/* user or mount helper must uppercase the netbios name */
		for (i = 0; i < 15; i++) {
			if (param->string[i] == 0)
				break;
			ctx->target_rfc1001_name[i] = param->string[i];
		}

		/* The string has 16th byte zero still from set at top of function */
		if (i == RFC1001_NAME_LEN && param->string[i] != 0)
			pr_warn("server netbiosname longer than 15 truncated\n");
		break;
	case Opt_ver:
		/* version of mount userspace tools, not dialect */
		/* If interface changes in mount.cifs bump to new ver */
		if (strncasecmp(param->string, "1", 1) == 0) {
			if (strlen(param->string) > 1) {
				pr_warn("Bad mount helper ver=%s. Did you want SMB1 (CIFS) dialect and mean to type vers=1.0 instead?\n",
					param->string);
				goto cifs_parse_mount_err;
			}
			/* This is the default */
			break;
		}
		/* For all other value, error */
		pr_warn("Invalid mount helper version specified\n");
		goto cifs_parse_mount_err;
	case Opt_vers:
		/* protocol version (dialect) */
		if (cifs_parse_smb_version(param->string, ctx, is_smb3) != 0)
			goto cifs_parse_mount_err;
		ctx->got_version = true;
		break;
	case Opt_sec:
		if (cifs_parse_security_flavors(param->string, ctx) != 0)
			goto cifs_parse_mount_err;
		break;
	case Opt_cache:
		if (cifs_parse_cache_flavor(param->string, ctx) != 0)
			goto cifs_parse_mount_err;
		break;
	case Opt_witness:
#ifndef CONFIG_CIFS_SWN_UPCALL
		cifs_dbg(VFS, "Witness support needs CONFIG_CIFS_SWN_UPCALL config option\n");
			goto cifs_parse_mount_err;
#endif
		ctx->witness = true;
		pr_warn_once("Witness protocol support is experimental\n");
		break;
	case Opt_rootfs:
#ifdef CONFIG_CIFS_ROOT
		ctx->rootfs = true;
#endif
		break;
	case Opt_posixpaths:
		if (result.negated)
			ctx->posix_paths = 0;
		else
			ctx->posix_paths = 1;
		break;
	case Opt_unix:
		if (result.negated)
			ctx->linux_ext = 0;
		else
			ctx->no_linux_ext = 1;
		break;
	case Opt_nocase:
		ctx->nocase = 1;
		break;
	case Opt_brl:
		if (result.negated) {
			/*
			 * turn off mandatory locking in mode
			 * if remote locking is turned off since the
			 * local vfs will do advisory
			 */
			if (ctx->file_mode ==
				(S_IALLUGO & ~(S_ISUID | S_IXGRP)))
				ctx->file_mode = S_IALLUGO;
			ctx->nobrl =  1;
		} else
			ctx->nobrl =  0;
		break;
	case Opt_handlecache:
		if (result.negated)
			ctx->nohandlecache = 1;
		else
			ctx->nohandlecache = 0;
		break;
	case Opt_forcemandatorylock:
		ctx->mand_lock = 1;
		break;
	case Opt_setuids:
		ctx->setuids = result.negated;
		break;
	case Opt_intr:
		ctx->intr = !result.negated;
		break;
	case Opt_setuidfromacl:
		ctx->setuidfromacl = 1;
		break;
	case Opt_strictsync:
		ctx->nostrictsync = result.negated;
		break;
	case Opt_serverino:
		ctx->server_ino = !result.negated;
		break;
	case Opt_rwpidforward:
		ctx->rwpidforward = 1;
		break;
	case Opt_modesid:
		ctx->mode_ace = 1;
		break;
	case Opt_cifsacl:
		ctx->cifs_acl = !result.negated;
		break;
	case Opt_acl:
		ctx->no_psx_acl = result.negated;
		break;
	case Opt_locallease:
		ctx->local_lease = 1;
		break;
	case Opt_sign:
		ctx->sign = true;
		break;
	case Opt_ignore_signature:
		ctx->sign = true;
		ctx->ignore_signature = true;
		break;
	case Opt_seal:
		/* we do not do the following in secFlags because seal
		 * is a per tree connection (mount) not a per socket
		 * or per-smb connection option in the protocol
		 * vol->secFlg |= CIFSSEC_MUST_SEAL;
		 */
		ctx->seal = 1;
		break;
	case Opt_noac:
		pr_warn("Mount option noac not supported. Instead set /proc/fs/cifs/LookupCacheEnabled to 0\n");
		break;
	case Opt_fsc:
#ifndef CONFIG_CIFS_FSCACHE
		cifs_dbg(VFS, "FS-Cache support needs CONFIG_CIFS_FSCACHE kernel config option set\n");
		goto cifs_parse_mount_err;
#endif
		ctx->fsc = true;
		break;
	case Opt_mfsymlinks:
		ctx->mfsymlinks = true;
		break;
	case Opt_multiuser:
		ctx->multiuser = true;
		break;
	case Opt_sloppy:
		ctx->sloppy = true;
		break;
	case Opt_nosharesock:
		ctx->nosharesock = true;
		break;
	case Opt_persistent:
		if (result.negated) {
			ctx->nopersistent = true;
			if (ctx->persistent) {
				cifs_dbg(VFS,
				  "persistenthandles mount options conflict\n");
				goto cifs_parse_mount_err;
			}
		} else {
			ctx->persistent = true;
			if ((ctx->nopersistent) || (ctx->resilient)) {
				cifs_dbg(VFS,
				  "persistenthandles mount options conflict\n");
				goto cifs_parse_mount_err;
			}
		}
		break;
	case Opt_resilient:
		if (result.negated) {
			ctx->resilient = false; /* already the default */
		} else {
			ctx->resilient = true;
			if (ctx->persistent) {
				cifs_dbg(VFS,
				  "persistenthandles mount options conflict\n");
				goto cifs_parse_mount_err;
			}
		}
		break;
	case Opt_domainauto:
		ctx->domainauto = true;
		break;
	case Opt_rdma:
		ctx->rdma = true;
		break;
	}
	/* case Opt_ignore: - is ignored as expected ... */

	return 0;

 cifs_parse_mount_err:
	return -EINVAL;
}

int smb3_init_fs_context(struct fs_context *fc)
{
	struct smb3_fs_context *ctx;
	char *nodename = utsname()->nodename;
	int i;

	ctx = kzalloc(sizeof(struct smb3_fs_context), GFP_KERNEL);
	if (unlikely(!ctx))
		return -ENOMEM;

	/*
	 * does not have to be perfect mapping since field is
	 * informational, only used for servers that do not support
	 * port 445 and it can be overridden at mount time
	 */
	memset(ctx->source_rfc1001_name, 0x20, RFC1001_NAME_LEN);
	for (i = 0; i < strnlen(nodename, RFC1001_NAME_LEN); i++)
		ctx->source_rfc1001_name[i] = toupper(nodename[i]);

	ctx->source_rfc1001_name[RFC1001_NAME_LEN] = 0;
	/*
	 * null target name indicates to use *SMBSERVR default called name
	 *  if we end up sending RFC1001 session initialize
	 */
	ctx->target_rfc1001_name[0] = 0;
	ctx->cred_uid = current_uid();
	ctx->linux_uid = current_uid();
	ctx->linux_gid = current_gid();
	ctx->bsize = 1024 * 1024; /* can improve cp performance significantly */

	/*
	 * default to SFM style remapping of seven reserved characters
	 * unless user overrides it or we negotiate CIFS POSIX where
	 * it is unnecessary.  Can not simultaneously use more than one mapping
	 * since then readdir could list files that open could not open
	 */
	ctx->remap = true;

	/* default to only allowing write access to owner of the mount */
	ctx->dir_mode = ctx->file_mode = S_IRUGO | S_IXUGO | S_IWUSR;

	/* ctx->retry default is 0 (i.e. "soft" limited retry not hard retry) */
	/* default is always to request posix paths. */
	ctx->posix_paths = 1;
	/* default to using server inode numbers where available */
	ctx->server_ino = 1;

	/* default is to use strict cifs caching semantics */
	ctx->strict_io = true;

	ctx->acregmax = CIFS_DEF_ACTIMEO;
	ctx->acdirmax = CIFS_DEF_ACTIMEO;

	/* Most clients set timeout to 0, allows server to use its default */
	ctx->handle_timeout = 0; /* See MS-SMB2 spec section 2.2.14.2.12 */

	/* offer SMB2.1 and later (SMB3 etc). Secure and widely accepted */
	ctx->ops = &smb30_operations;
	ctx->vals = &smbdefault_values;

	ctx->echo_interval = SMB_ECHO_INTERVAL_DEFAULT;

	/* default to no multichannel (single server connection) */
	ctx->multichannel = false;
	ctx->max_channels = 1;

	ctx->backupuid_specified = false; /* no backup intent for a user */
	ctx->backupgid_specified = false; /* no backup intent for a group */

/*
 *	short int override_uid = -1;
 *	short int override_gid = -1;
 *	char *nodename = strdup(utsname()->nodename);
 *	struct sockaddr *dstaddr = (struct sockaddr *)&vol->dstaddr;
 */

	fc->fs_private = ctx;
	fc->ops = &smb3_fs_context_ops;
	return 0;
}

void
smb3_cleanup_fs_context_contents(struct smb3_fs_context *ctx)
{
	if (ctx == NULL)
		return;

	/*
	 * Make sure this stays in sync with smb3_fs_context_dup()
	 */
	kfree(ctx->mount_options);
	ctx->mount_options = NULL;
	kfree(ctx->username);
	ctx->username = NULL;
	kfree_sensitive(ctx->password);
	ctx->password = NULL;
	kfree(ctx->UNC);
	ctx->UNC = NULL;
	kfree(ctx->source);
	ctx->source = NULL;
	kfree(ctx->domainname);
	ctx->domainname = NULL;
	kfree(ctx->nodename);
	ctx->nodename = NULL;
	kfree(ctx->iocharset);
	ctx->iocharset = NULL;
	kfree(ctx->prepath);
	ctx->prepath = NULL;
}

void
smb3_cleanup_fs_context(struct smb3_fs_context *ctx)
{
	if (!ctx)
		return;
	smb3_cleanup_fs_context_contents(ctx);
	kfree(ctx);
}

void smb3_update_mnt_flags(struct cifs_sb_info *cifs_sb)
{
	struct smb3_fs_context *ctx = cifs_sb->ctx;

	if (ctx->nodfs)
		cifs_sb->mnt_cifs_flags |= CIFS_MOUNT_NO_DFS;
	else
		cifs_sb->mnt_cifs_flags &= ~CIFS_MOUNT_NO_DFS;

	if (ctx->noperm)
		cifs_sb->mnt_cifs_flags |= CIFS_MOUNT_NO_PERM;
	else
		cifs_sb->mnt_cifs_flags &= ~CIFS_MOUNT_NO_PERM;

	if (ctx->setuids)
		cifs_sb->mnt_cifs_flags |= CIFS_MOUNT_SET_UID;
	else
		cifs_sb->mnt_cifs_flags &= ~CIFS_MOUNT_SET_UID;

	if (ctx->setuidfromacl)
		cifs_sb->mnt_cifs_flags |= CIFS_MOUNT_UID_FROM_ACL;
	else
		cifs_sb->mnt_cifs_flags &= ~CIFS_MOUNT_UID_FROM_ACL;

	if (ctx->server_ino)
		cifs_sb->mnt_cifs_flags |= CIFS_MOUNT_SERVER_INUM;
	else
		cifs_sb->mnt_cifs_flags &= ~CIFS_MOUNT_SERVER_INUM;

	if (ctx->remap)
		cifs_sb->mnt_cifs_flags |= CIFS_MOUNT_MAP_SFM_CHR;
	else
		cifs_sb->mnt_cifs_flags &= ~CIFS_MOUNT_MAP_SFM_CHR;

	if (ctx->sfu_remap)
		cifs_sb->mnt_cifs_flags |= CIFS_MOUNT_MAP_SPECIAL_CHR;
	else
		cifs_sb->mnt_cifs_flags &= ~CIFS_MOUNT_MAP_SPECIAL_CHR;

	if (ctx->no_xattr)
		cifs_sb->mnt_cifs_flags |= CIFS_MOUNT_NO_XATTR;
	else
		cifs_sb->mnt_cifs_flags &= ~CIFS_MOUNT_NO_XATTR;

	if (ctx->sfu_emul)
		cifs_sb->mnt_cifs_flags |= CIFS_MOUNT_UNX_EMUL;
	else
		cifs_sb->mnt_cifs_flags &= ~CIFS_MOUNT_UNX_EMUL;

	if (ctx->nobrl)
		cifs_sb->mnt_cifs_flags |= CIFS_MOUNT_NO_BRL;
	else
		cifs_sb->mnt_cifs_flags &= ~CIFS_MOUNT_NO_BRL;

	if (ctx->nohandlecache)
		cifs_sb->mnt_cifs_flags |= CIFS_MOUNT_NO_HANDLE_CACHE;
	else
		cifs_sb->mnt_cifs_flags &= ~CIFS_MOUNT_NO_HANDLE_CACHE;

	if (ctx->nostrictsync)
		cifs_sb->mnt_cifs_flags |= CIFS_MOUNT_NOSSYNC;
	else
		cifs_sb->mnt_cifs_flags &= ~CIFS_MOUNT_NOSSYNC;

	if (ctx->mand_lock)
		cifs_sb->mnt_cifs_flags |= CIFS_MOUNT_NOPOSIXBRL;
	else
		cifs_sb->mnt_cifs_flags &= ~CIFS_MOUNT_NOPOSIXBRL;

	if (ctx->rwpidforward)
		cifs_sb->mnt_cifs_flags |= CIFS_MOUNT_RWPIDFORWARD;
	else
		cifs_sb->mnt_cifs_flags &= ~CIFS_MOUNT_RWPIDFORWARD;

	if (ctx->mode_ace)
		cifs_sb->mnt_cifs_flags |= CIFS_MOUNT_MODE_FROM_SID;
	else
		cifs_sb->mnt_cifs_flags &= ~CIFS_MOUNT_MODE_FROM_SID;

	if (ctx->cifs_acl)
		cifs_sb->mnt_cifs_flags |= CIFS_MOUNT_CIFS_ACL;
	else
		cifs_sb->mnt_cifs_flags &= ~CIFS_MOUNT_CIFS_ACL;

	if (ctx->backupuid_specified)
		cifs_sb->mnt_cifs_flags |= CIFS_MOUNT_CIFS_BACKUPUID;
	else
		cifs_sb->mnt_cifs_flags &= ~CIFS_MOUNT_CIFS_BACKUPUID;

	if (ctx->backupgid_specified)
		cifs_sb->mnt_cifs_flags |= CIFS_MOUNT_CIFS_BACKUPGID;
	else
		cifs_sb->mnt_cifs_flags &= ~CIFS_MOUNT_CIFS_BACKUPGID;

	if (ctx->override_uid)
		cifs_sb->mnt_cifs_flags |= CIFS_MOUNT_OVERR_UID;
	else
		cifs_sb->mnt_cifs_flags &= ~CIFS_MOUNT_OVERR_UID;

	if (ctx->override_gid)
		cifs_sb->mnt_cifs_flags |= CIFS_MOUNT_OVERR_GID;
	else
		cifs_sb->mnt_cifs_flags &= ~CIFS_MOUNT_OVERR_GID;

	if (ctx->dynperm)
		cifs_sb->mnt_cifs_flags |= CIFS_MOUNT_DYNPERM;
	else
		cifs_sb->mnt_cifs_flags &= ~CIFS_MOUNT_DYNPERM;

	if (ctx->fsc)
		cifs_sb->mnt_cifs_flags |= CIFS_MOUNT_FSCACHE;
	else
		cifs_sb->mnt_cifs_flags &= ~CIFS_MOUNT_FSCACHE;

	if (ctx->multiuser)
		cifs_sb->mnt_cifs_flags |= (CIFS_MOUNT_MULTIUSER |
					    CIFS_MOUNT_NO_PERM);
	else
		cifs_sb->mnt_cifs_flags &= ~CIFS_MOUNT_MULTIUSER;


	if (ctx->strict_io)
		cifs_sb->mnt_cifs_flags |= CIFS_MOUNT_STRICT_IO;
	else
		cifs_sb->mnt_cifs_flags &= ~CIFS_MOUNT_STRICT_IO;

	if (ctx->direct_io)
		cifs_sb->mnt_cifs_flags |= CIFS_MOUNT_DIRECT_IO;
	else
		cifs_sb->mnt_cifs_flags &= ~CIFS_MOUNT_DIRECT_IO;

	if (ctx->mfsymlinks)
		cifs_sb->mnt_cifs_flags |= CIFS_MOUNT_MF_SYMLINKS;
	else
		cifs_sb->mnt_cifs_flags &= ~CIFS_MOUNT_MF_SYMLINKS;
	if (ctx->mfsymlinks) {
		if (ctx->sfu_emul) {
			/*
			 * Our SFU ("Services for Unix" emulation does not allow
			 * creating symlinks but does allow reading existing SFU
			 * symlinks (it does allow both creating and reading SFU
			 * style mknod and FIFOs though). When "mfsymlinks" and
			 * "sfu" are both enabled at the same time, it allows
			 * reading both types of symlinks, but will only create
			 * them with mfsymlinks format. This allows better
			 * Apple compatibility (probably better for Samba too)
			 * while still recognizing old Windows style symlinks.
			 */
			cifs_dbg(VFS, "mount options mfsymlinks and sfu both enabled\n");
		}
	}

	return;
}<|MERGE_RESOLUTION|>--- conflicted
+++ resolved
@@ -179,14 +179,11 @@
 	fsparam_flag_no("auto", Opt_ignore),
 	fsparam_string("cred", Opt_ignore),
 	fsparam_string("credentials", Opt_ignore),
-<<<<<<< HEAD
-=======
 	/*
 	 * UNC and prefixpath is now extracted from Opt_source
 	 * in the new mount API so we can just ignore them going forward.
 	 */
 	fsparam_string("unc", Opt_ignore),
->>>>>>> 04bd701d
 	fsparam_string("prefixpath", Opt_ignore),
 	{}
 };

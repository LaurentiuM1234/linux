/* SPDX-License-Identifier: GPL-2.0 */

#ifndef __FAST_COMMIT_H__
#define __FAST_COMMIT_H__

<<<<<<< HEAD
=======
/*
 * Note this file is present in e2fsprogs/lib/ext2fs/fast_commit.h and
 * linux/fs/ext4/fast_commit.h. These file should always be byte identical.
 */

>>>>>>> 76ec55ca
/* Fast commit tags */
#define EXT4_FC_TAG_ADD_RANGE		0x0001
#define EXT4_FC_TAG_DEL_RANGE		0x0002
#define EXT4_FC_TAG_CREAT		0x0003
#define EXT4_FC_TAG_LINK		0x0004
#define EXT4_FC_TAG_UNLINK		0x0005
#define EXT4_FC_TAG_INODE		0x0006
#define EXT4_FC_TAG_PAD			0x0007
#define EXT4_FC_TAG_TAIL		0x0008
#define EXT4_FC_TAG_HEAD		0x0009

#define EXT4_FC_SUPPORTED_FEATURES	0x0

/* On disk fast commit tlv value structures */

/* Fast commit on disk tag length structure */
struct ext4_fc_tl {
	__le16 fc_tag;
	__le16 fc_len;
};

/* Value structure for tag EXT4_FC_TAG_HEAD. */
struct ext4_fc_head {
	__le32 fc_features;
	__le32 fc_tid;
};

/* Value structure for EXT4_FC_TAG_ADD_RANGE. */
struct ext4_fc_add_range {
	__le32 fc_ino;
	__u8 fc_ex[12];
};

/* Value structure for tag EXT4_FC_TAG_DEL_RANGE. */
struct ext4_fc_del_range {
	__le32 fc_ino;
	__le32 fc_lblk;
	__le32 fc_len;
};

/*
 * This is the value structure for tags EXT4_FC_TAG_CREAT, EXT4_FC_TAG_LINK
 * and EXT4_FC_TAG_UNLINK.
 */
struct ext4_fc_dentry_info {
	__le32 fc_parent_ino;
	__le32 fc_ino;
	__u8 fc_dname[0];
};

/* Value structure for EXT4_FC_TAG_INODE and EXT4_FC_TAG_INODE_PARTIAL. */
struct ext4_fc_inode {
	__le32 fc_ino;
	__u8 fc_raw_inode[0];
};

/* Value structure for tag EXT4_FC_TAG_TAIL. */
struct ext4_fc_tail {
	__le32 fc_tid;
	__le32 fc_crc;
};

/*
 * Fast commit reason codes
 */
enum {
	/*
	 * Commit status codes:
	 */
	EXT4_FC_REASON_OK = 0,
	EXT4_FC_REASON_INELIGIBLE,
	EXT4_FC_REASON_ALREADY_COMMITTED,
	EXT4_FC_REASON_FC_START_FAILED,
	EXT4_FC_REASON_FC_FAILED,

	/*
	 * Fast commit ineligiblity reasons:
	 */
	EXT4_FC_REASON_XATTR = 0,
	EXT4_FC_REASON_CROSS_RENAME,
	EXT4_FC_REASON_JOURNAL_FLAG_CHANGE,
	EXT4_FC_REASON_NOMEM,
	EXT4_FC_REASON_SWAP_BOOT,
	EXT4_FC_REASON_RESIZE,
	EXT4_FC_REASON_RENAME_DIR,
	EXT4_FC_REASON_FALLOC_RANGE,
	EXT4_FC_REASON_INODE_JOURNAL_DATA,
	EXT4_FC_COMMIT_FAILED,
	EXT4_FC_REASON_MAX
};

#ifdef __KERNEL__
/*
 * In memory list of dentry updates that are performed on the file
 * system used by fast commit code.
 */
struct ext4_fc_dentry_update {
	int fcd_op;		/* Type of update create / unlink / link */
	int fcd_parent;		/* Parent inode number */
	int fcd_ino;		/* Inode number */
	struct qstr fcd_name;	/* Dirent name */
	unsigned char fcd_iname[DNAME_INLINE_LEN];	/* Dirent name string */
	struct list_head fcd_list;
};

struct ext4_fc_stats {
	unsigned int fc_ineligible_reason_count[EXT4_FC_REASON_MAX];
	unsigned long fc_num_commits;
	unsigned long fc_ineligible_commits;
	unsigned long fc_numblks;
};

#define EXT4_FC_REPLAY_REALLOC_INCREMENT	4

/*
 * Physical block regions added to different inodes due to fast commit
 * recovery. These are set during the SCAN phase. During the replay phase,
 * our allocator excludes these from its allocation. This ensures that
 * we don't accidentally allocating a block that is going to be used by
 * another inode.
 */
struct ext4_fc_alloc_region {
	ext4_lblk_t lblk;
	ext4_fsblk_t pblk;
	int ino, len;
};

/*
 * Fast commit replay state.
 */
struct ext4_fc_replay_state {
	int fc_replay_num_tags;
	int fc_replay_expected_off;
	int fc_current_pass;
	int fc_cur_tag;
	int fc_crc;
	struct ext4_fc_alloc_region *fc_regions;
	int fc_regions_size, fc_regions_used, fc_regions_valid;
	int *fc_modified_inodes;
	int fc_modified_inodes_used, fc_modified_inodes_size;
};

#define region_last(__region) (((__region)->lblk) + ((__region)->len) - 1)
#endif

#define fc_for_each_tl(__start, __end, __tl)				\
	for (tl = (struct ext4_fc_tl *)(__start);			\
	     (__u8 *)tl < (__u8 *)(__end);				\
		tl = (struct ext4_fc_tl *)((__u8 *)tl +			\
					sizeof(struct ext4_fc_tl) +	\
					+ le16_to_cpu(tl->fc_len)))

static inline const char *tag2str(__u16 tag)
{
	switch (tag) {
	case EXT4_FC_TAG_LINK:
		return "ADD_ENTRY";
	case EXT4_FC_TAG_UNLINK:
		return "DEL_ENTRY";
	case EXT4_FC_TAG_ADD_RANGE:
		return "ADD_RANGE";
	case EXT4_FC_TAG_CREAT:
		return "CREAT_DENTRY";
	case EXT4_FC_TAG_DEL_RANGE:
		return "DEL_RANGE";
	case EXT4_FC_TAG_INODE:
		return "INODE";
	case EXT4_FC_TAG_PAD:
		return "PAD";
	case EXT4_FC_TAG_TAIL:
		return "TAIL";
	case EXT4_FC_TAG_HEAD:
		return "HEAD";
	default:
		return "ERROR";
	}
}

/* Get length of a particular tlv */
static inline int ext4_fc_tag_len(struct ext4_fc_tl *tl)
{
	return le16_to_cpu(tl->fc_len);
}

/* Get a pointer to "value" of a tlv */
static inline __u8 *ext4_fc_tag_val(struct ext4_fc_tl *tl)
{
	return (__u8 *)tl + sizeof(*tl);
}

#endif /* __FAST_COMMIT_H__ */<|MERGE_RESOLUTION|>--- conflicted
+++ resolved
@@ -3,14 +3,11 @@
 #ifndef __FAST_COMMIT_H__
 #define __FAST_COMMIT_H__
 
-<<<<<<< HEAD
-=======
 /*
  * Note this file is present in e2fsprogs/lib/ext2fs/fast_commit.h and
  * linux/fs/ext4/fast_commit.h. These file should always be byte identical.
  */
 
->>>>>>> 76ec55ca
 /* Fast commit tags */
 #define EXT4_FC_TAG_ADD_RANGE		0x0001
 #define EXT4_FC_TAG_DEL_RANGE		0x0002

// SPDX-License-Identifier: GPL-2.0

/*
 * fs/ext4/fast_commit.c
 *
 * Written by Harshad Shirwadkar <harshadshirwadkar@gmail.com>
 *
 * Ext4 fast commits routines.
 */
#include "ext4.h"
#include "ext4_jbd2.h"
#include "ext4_extents.h"
#include "mballoc.h"

/*
 * Ext4 Fast Commits
 * -----------------
 *
 * Ext4 fast commits implement fine grained journalling for Ext4.
 *
 * Fast commits are organized as a log of tag-length-value (TLV) structs. (See
 * struct ext4_fc_tl). Each TLV contains some delta that is replayed TLV by
 * TLV during the recovery phase. For the scenarios for which we currently
 * don't have replay code, fast commit falls back to full commits.
 * Fast commits record delta in one of the following three categories.
 *
 * (A) Directory entry updates:
 *
 * - EXT4_FC_TAG_UNLINK		- records directory entry unlink
 * - EXT4_FC_TAG_LINK		- records directory entry link
 * - EXT4_FC_TAG_CREAT		- records inode and directory entry creation
 *
 * (B) File specific data range updates:
 *
 * - EXT4_FC_TAG_ADD_RANGE	- records addition of new blocks to an inode
 * - EXT4_FC_TAG_DEL_RANGE	- records deletion of blocks from an inode
 *
 * (C) Inode metadata (mtime / ctime etc):
 *
 * - EXT4_FC_TAG_INODE		- record the inode that should be replayed
 *				  during recovery. Note that iblocks field is
 *				  not replayed and instead derived during
 *				  replay.
 * Commit Operation
 * ----------------
 * With fast commits, we maintain all the directory entry operations in the
 * order in which they are issued in an in-memory queue. This queue is flushed
 * to disk during the commit operation. We also maintain a list of inodes
 * that need to be committed during a fast commit in another in memory queue of
 * inodes. During the commit operation, we commit in the following order:
 *
 * [1] Lock inodes for any further data updates by setting COMMITTING state
 * [2] Submit data buffers of all the inodes
 * [3] Wait for [2] to complete
 * [4] Commit all the directory entry updates in the fast commit space
 * [5] Commit all the changed inode structures
 * [6] Write tail tag (this tag ensures the atomicity, please read the following
 *     section for more details).
 * [7] Wait for [4], [5] and [6] to complete.
 *
 * All the inode updates must call ext4_fc_start_update() before starting an
 * update. If such an ongoing update is present, fast commit waits for it to
 * complete. The completion of such an update is marked by
 * ext4_fc_stop_update().
 *
 * Fast Commit Ineligibility
 * -------------------------
 * Not all operations are supported by fast commits today (e.g extended
 * attributes). Fast commit ineligiblity is marked by calling one of the
 * two following functions:
 *
 * - ext4_fc_mark_ineligible(): This makes next fast commit operation to fall
 *   back to full commit. This is useful in case of transient errors.
 *
 * - ext4_fc_start_ineligible() and ext4_fc_stop_ineligible() - This makes all
 *   the fast commits happening between ext4_fc_start_ineligible() and
 *   ext4_fc_stop_ineligible() and one fast commit after the call to
 *   ext4_fc_stop_ineligible() to fall back to full commits. It is important to
 *   make one more fast commit to fall back to full commit after stop call so
 *   that it guaranteed that the fast commit ineligible operation contained
 *   within ext4_fc_start_ineligible() and ext4_fc_stop_ineligible() is
 *   followed by at least 1 full commit.
 *
 * Atomicity of commits
 * --------------------
 * In order to guarantee atomicity during the commit operation, fast commit
 * uses "EXT4_FC_TAG_TAIL" tag that marks a fast commit as complete. Tail
 * tag contains CRC of the contents and TID of the transaction after which
 * this fast commit should be applied. Recovery code replays fast commit
 * logs only if there's at least 1 valid tail present. For every fast commit
 * operation, there is 1 tail. This means, we may end up with multiple tails
 * in the fast commit space. Here's an example:
 *
 * - Create a new file A and remove existing file B
 * - fsync()
 * - Append contents to file A
 * - Truncate file A
 * - fsync()
 *
 * The fast commit space at the end of above operations would look like this:
 *      [HEAD] [CREAT A] [UNLINK B] [TAIL] [ADD_RANGE A] [DEL_RANGE A] [TAIL]
 *             |<---  Fast Commit 1   --->|<---      Fast Commit 2     ---->|
 *
 * Replay code should thus check for all the valid tails in the FC area.
 *
 * TODOs
 * -----
 * 1) Make fast commit atomic updates more fine grained. Today, a fast commit
 *    eligible update must be protected within ext4_fc_start_update() and
 *    ext4_fc_stop_update(). These routines are called at much higher
 *    routines. This can be made more fine grained by combining with
 *    ext4_journal_start().
 *
 * 2) Same above for ext4_fc_start_ineligible() and ext4_fc_stop_ineligible()
 *
 * 3) Handle more ineligible cases.
 */

#include <trace/events/ext4.h>
static struct kmem_cache *ext4_fc_dentry_cachep;

static void ext4_end_buffer_io_sync(struct buffer_head *bh, int uptodate)
{
	BUFFER_TRACE(bh, "");
	if (uptodate) {
		ext4_debug("%s: Block %lld up-to-date",
			   __func__, bh->b_blocknr);
		set_buffer_uptodate(bh);
	} else {
		ext4_debug("%s: Block %lld not up-to-date",
			   __func__, bh->b_blocknr);
		clear_buffer_uptodate(bh);
	}

	unlock_buffer(bh);
}

static inline void ext4_fc_reset_inode(struct inode *inode)
{
	struct ext4_inode_info *ei = EXT4_I(inode);

	ei->i_fc_lblk_start = 0;
	ei->i_fc_lblk_len = 0;
}

void ext4_fc_init_inode(struct inode *inode)
{
	struct ext4_inode_info *ei = EXT4_I(inode);

	ext4_fc_reset_inode(inode);
	ext4_clear_inode_state(inode, EXT4_STATE_FC_COMMITTING);
	INIT_LIST_HEAD(&ei->i_fc_list);
	init_waitqueue_head(&ei->i_fc_wait);
	atomic_set(&ei->i_fc_updates, 0);
}

/* This function must be called with sbi->s_fc_lock held. */
static void ext4_fc_wait_committing_inode(struct inode *inode)
__releases(&EXT4_SB(inode->i_sb)->s_fc_lock)
{
	wait_queue_head_t *wq;
	struct ext4_inode_info *ei = EXT4_I(inode);

#if (BITS_PER_LONG < 64)
	DEFINE_WAIT_BIT(wait, &ei->i_state_flags,
			EXT4_STATE_FC_COMMITTING);
	wq = bit_waitqueue(&ei->i_state_flags,
				EXT4_STATE_FC_COMMITTING);
#else
	DEFINE_WAIT_BIT(wait, &ei->i_flags,
			EXT4_STATE_FC_COMMITTING);
	wq = bit_waitqueue(&ei->i_flags,
				EXT4_STATE_FC_COMMITTING);
#endif
	lockdep_assert_held(&EXT4_SB(inode->i_sb)->s_fc_lock);
	prepare_to_wait(wq, &wait.wq_entry, TASK_UNINTERRUPTIBLE);
	spin_unlock(&EXT4_SB(inode->i_sb)->s_fc_lock);
	schedule();
	finish_wait(wq, &wait.wq_entry);
}

/*
 * Inform Ext4's fast about start of an inode update
 *
 * This function is called by the high level call VFS callbacks before
 * performing any inode update. This function blocks if there's an ongoing
 * fast commit on the inode in question.
 */
void ext4_fc_start_update(struct inode *inode)
{
	struct ext4_inode_info *ei = EXT4_I(inode);

	if (!test_opt2(inode->i_sb, JOURNAL_FAST_COMMIT) ||
	    (EXT4_SB(inode->i_sb)->s_mount_state & EXT4_FC_REPLAY))
		return;

restart:
	spin_lock(&EXT4_SB(inode->i_sb)->s_fc_lock);
	if (list_empty(&ei->i_fc_list))
		goto out;

	if (ext4_test_inode_state(inode, EXT4_STATE_FC_COMMITTING)) {
		ext4_fc_wait_committing_inode(inode);
		goto restart;
	}
out:
	atomic_inc(&ei->i_fc_updates);
	spin_unlock(&EXT4_SB(inode->i_sb)->s_fc_lock);
}

/*
 * Stop inode update and wake up waiting fast commits if any.
 */
void ext4_fc_stop_update(struct inode *inode)
{
	struct ext4_inode_info *ei = EXT4_I(inode);

	if (!test_opt2(inode->i_sb, JOURNAL_FAST_COMMIT) ||
	    (EXT4_SB(inode->i_sb)->s_mount_state & EXT4_FC_REPLAY))
		return;

	if (atomic_dec_and_test(&ei->i_fc_updates))
		wake_up_all(&ei->i_fc_wait);
}

/*
 * Remove inode from fast commit list. If the inode is being committed
 * we wait until inode commit is done.
 */
void ext4_fc_del(struct inode *inode)
{
	struct ext4_inode_info *ei = EXT4_I(inode);

	if (!test_opt2(inode->i_sb, JOURNAL_FAST_COMMIT) ||
	    (EXT4_SB(inode->i_sb)->s_mount_state & EXT4_FC_REPLAY))
		return;

restart:
	spin_lock(&EXT4_SB(inode->i_sb)->s_fc_lock);
	if (list_empty(&ei->i_fc_list)) {
		spin_unlock(&EXT4_SB(inode->i_sb)->s_fc_lock);
		return;
	}

	if (ext4_test_inode_state(inode, EXT4_STATE_FC_COMMITTING)) {
		ext4_fc_wait_committing_inode(inode);
		goto restart;
	}
	list_del_init(&ei->i_fc_list);
	spin_unlock(&EXT4_SB(inode->i_sb)->s_fc_lock);
}

/*
 * Mark file system as fast commit ineligible. This means that next commit
 * operation would result in a full jbd2 commit.
 */
void ext4_fc_mark_ineligible(struct super_block *sb, int reason)
{
	struct ext4_sb_info *sbi = EXT4_SB(sb);

	if (!test_opt2(sb, JOURNAL_FAST_COMMIT) ||
	    (EXT4_SB(sb)->s_mount_state & EXT4_FC_REPLAY))
		return;

<<<<<<< HEAD
	sbi->s_mount_flags |= EXT4_MF_FC_INELIGIBLE;
=======
	ext4_set_mount_flag(sb, EXT4_MF_FC_INELIGIBLE);
>>>>>>> 88a06d6f
	WARN_ON(reason >= EXT4_FC_REASON_MAX);
	sbi->s_fc_stats.fc_ineligible_reason_count[reason]++;
}

/*
 * Start a fast commit ineligible update. Any commits that happen while
 * such an operation is in progress fall back to full commits.
 */
void ext4_fc_start_ineligible(struct super_block *sb, int reason)
{
	struct ext4_sb_info *sbi = EXT4_SB(sb);

	if (!test_opt2(sb, JOURNAL_FAST_COMMIT) ||
	    (EXT4_SB(sb)->s_mount_state & EXT4_FC_REPLAY))
		return;

	WARN_ON(reason >= EXT4_FC_REASON_MAX);
	sbi->s_fc_stats.fc_ineligible_reason_count[reason]++;
	atomic_inc(&sbi->s_fc_ineligible_updates);
}

/*
 * Stop a fast commit ineligible update. We set EXT4_MF_FC_INELIGIBLE flag here
 * to ensure that after stopping the ineligible update, at least one full
 * commit takes place.
 */
void ext4_fc_stop_ineligible(struct super_block *sb)
{
	if (!test_opt2(sb, JOURNAL_FAST_COMMIT) ||
	    (EXT4_SB(sb)->s_mount_state & EXT4_FC_REPLAY))
		return;

<<<<<<< HEAD
	EXT4_SB(sb)->s_mount_flags |= EXT4_MF_FC_INELIGIBLE;
=======
	ext4_set_mount_flag(sb, EXT4_MF_FC_INELIGIBLE);
>>>>>>> 88a06d6f
	atomic_dec(&EXT4_SB(sb)->s_fc_ineligible_updates);
}

static inline int ext4_fc_is_ineligible(struct super_block *sb)
{
<<<<<<< HEAD
	return (EXT4_SB(sb)->s_mount_flags & EXT4_MF_FC_INELIGIBLE) ||
		atomic_read(&EXT4_SB(sb)->s_fc_ineligible_updates);
=======
	return (ext4_test_mount_flag(sb, EXT4_MF_FC_INELIGIBLE) ||
		atomic_read(&EXT4_SB(sb)->s_fc_ineligible_updates));
>>>>>>> 88a06d6f
}

/*
 * Generic fast commit tracking function. If this is the first time this we are
 * called after a full commit, we initialize fast commit fields and then call
 * __fc_track_fn() with update = 0. If we have already been called after a full
 * commit, we pass update = 1. Based on that, the track function can determine
 * if it needs to track a field for the first time or if it needs to just
 * update the previously tracked value.
 *
 * If enqueue is set, this function enqueues the inode in fast commit list.
 */
static int ext4_fc_track_template(
	handle_t *handle, struct inode *inode,
	int (*__fc_track_fn)(struct inode *, void *, bool),
	void *args, int enqueue)
{
	bool update = false;
	struct ext4_inode_info *ei = EXT4_I(inode);
	struct ext4_sb_info *sbi = EXT4_SB(inode->i_sb);
	tid_t tid = 0;
	int ret;

	if (!test_opt2(inode->i_sb, JOURNAL_FAST_COMMIT) ||
	    (sbi->s_mount_state & EXT4_FC_REPLAY))
		return -EOPNOTSUPP;

	if (ext4_fc_is_ineligible(inode->i_sb))
		return -EINVAL;

	tid = handle->h_transaction->t_tid;
	mutex_lock(&ei->i_fc_lock);
	if (tid == ei->i_sync_tid) {
		update = true;
	} else {
		ext4_fc_reset_inode(inode);
		ei->i_sync_tid = tid;
	}
	ret = __fc_track_fn(inode, args, update);
	mutex_unlock(&ei->i_fc_lock);

	if (!enqueue)
		return ret;

	spin_lock(&sbi->s_fc_lock);
	if (list_empty(&EXT4_I(inode)->i_fc_list))
		list_add_tail(&EXT4_I(inode)->i_fc_list,
<<<<<<< HEAD
				(sbi->s_mount_flags & EXT4_MF_FC_COMMITTING) ?
=======
				(ext4_test_mount_flag(inode->i_sb, EXT4_MF_FC_COMMITTING)) ?
>>>>>>> 88a06d6f
				&sbi->s_fc_q[FC_Q_STAGING] :
				&sbi->s_fc_q[FC_Q_MAIN]);
	spin_unlock(&sbi->s_fc_lock);

	return ret;
}

struct __track_dentry_update_args {
	struct dentry *dentry;
	int op;
};

/* __track_fn for directory entry updates. Called with ei->i_fc_lock. */
static int __track_dentry_update(struct inode *inode, void *arg, bool update)
{
	struct ext4_fc_dentry_update *node;
	struct ext4_inode_info *ei = EXT4_I(inode);
	struct __track_dentry_update_args *dentry_update =
		(struct __track_dentry_update_args *)arg;
	struct dentry *dentry = dentry_update->dentry;
	struct ext4_sb_info *sbi = EXT4_SB(inode->i_sb);

	mutex_unlock(&ei->i_fc_lock);
	node = kmem_cache_alloc(ext4_fc_dentry_cachep, GFP_NOFS);
	if (!node) {
		ext4_fc_mark_ineligible(inode->i_sb, EXT4_FC_REASON_NOMEM);
		mutex_lock(&ei->i_fc_lock);
		return -ENOMEM;
	}

	node->fcd_op = dentry_update->op;
	node->fcd_parent = dentry->d_parent->d_inode->i_ino;
	node->fcd_ino = inode->i_ino;
	if (dentry->d_name.len > DNAME_INLINE_LEN) {
		node->fcd_name.name = kmalloc(dentry->d_name.len, GFP_NOFS);
		if (!node->fcd_name.name) {
			kmem_cache_free(ext4_fc_dentry_cachep, node);
			ext4_fc_mark_ineligible(inode->i_sb,
				EXT4_FC_REASON_NOMEM);
			mutex_lock(&ei->i_fc_lock);
			return -ENOMEM;
		}
		memcpy((u8 *)node->fcd_name.name, dentry->d_name.name,
			dentry->d_name.len);
	} else {
		memcpy(node->fcd_iname, dentry->d_name.name,
			dentry->d_name.len);
		node->fcd_name.name = node->fcd_iname;
	}
	node->fcd_name.len = dentry->d_name.len;

	spin_lock(&sbi->s_fc_lock);
<<<<<<< HEAD
	if (sbi->s_mount_flags & EXT4_MF_FC_COMMITTING)
=======
	if (ext4_test_mount_flag(inode->i_sb, EXT4_MF_FC_COMMITTING))
>>>>>>> 88a06d6f
		list_add_tail(&node->fcd_list,
				&sbi->s_fc_dentry_q[FC_Q_STAGING]);
	else
		list_add_tail(&node->fcd_list, &sbi->s_fc_dentry_q[FC_Q_MAIN]);
	spin_unlock(&sbi->s_fc_lock);
	mutex_lock(&ei->i_fc_lock);

	return 0;
}

void __ext4_fc_track_unlink(handle_t *handle,
		struct inode *inode, struct dentry *dentry)
{
	struct __track_dentry_update_args args;
	int ret;

	args.dentry = dentry;
	args.op = EXT4_FC_TAG_UNLINK;

	ret = ext4_fc_track_template(handle, inode, __track_dentry_update,
					(void *)&args, 0);
	trace_ext4_fc_track_unlink(inode, dentry, ret);
}

void ext4_fc_track_unlink(handle_t *handle, struct dentry *dentry)
{
	__ext4_fc_track_unlink(handle, d_inode(dentry), dentry);
}

void __ext4_fc_track_link(handle_t *handle,
	struct inode *inode, struct dentry *dentry)
{
	struct __track_dentry_update_args args;
	int ret;

	args.dentry = dentry;
	args.op = EXT4_FC_TAG_LINK;

	ret = ext4_fc_track_template(handle, inode, __track_dentry_update,
					(void *)&args, 0);
	trace_ext4_fc_track_link(inode, dentry, ret);
}

void ext4_fc_track_link(handle_t *handle, struct dentry *dentry)
{
	__ext4_fc_track_link(handle, d_inode(dentry), dentry);
}

void ext4_fc_track_create(handle_t *handle, struct dentry *dentry)
{
	struct __track_dentry_update_args args;
	struct inode *inode = d_inode(dentry);
	int ret;

	args.dentry = dentry;
	args.op = EXT4_FC_TAG_CREAT;

	ret = ext4_fc_track_template(handle, inode, __track_dentry_update,
					(void *)&args, 0);
	trace_ext4_fc_track_create(inode, dentry, ret);
}

/* __track_fn for inode tracking */
static int __track_inode(struct inode *inode, void *arg, bool update)
{
	if (update)
		return -EEXIST;

	EXT4_I(inode)->i_fc_lblk_len = 0;

	return 0;
}

void ext4_fc_track_inode(handle_t *handle, struct inode *inode)
{
	int ret;

	if (S_ISDIR(inode->i_mode))
		return;

	if (ext4_should_journal_data(inode)) {
		ext4_fc_mark_ineligible(inode->i_sb,
					EXT4_FC_REASON_INODE_JOURNAL_DATA);
		return;
	}

	ret = ext4_fc_track_template(handle, inode, __track_inode, NULL, 1);
	trace_ext4_fc_track_inode(inode, ret);
}

struct __track_range_args {
	ext4_lblk_t start, end;
};

/* __track_fn for tracking data updates */
static int __track_range(struct inode *inode, void *arg, bool update)
{
	struct ext4_inode_info *ei = EXT4_I(inode);
	ext4_lblk_t oldstart;
	struct __track_range_args *__arg =
		(struct __track_range_args *)arg;

	if (inode->i_ino < EXT4_FIRST_INO(inode->i_sb)) {
		ext4_debug("Special inode %ld being modified\n", inode->i_ino);
		return -ECANCELED;
	}

	oldstart = ei->i_fc_lblk_start;

	if (update && ei->i_fc_lblk_len > 0) {
		ei->i_fc_lblk_start = min(ei->i_fc_lblk_start, __arg->start);
		ei->i_fc_lblk_len =
			max(oldstart + ei->i_fc_lblk_len - 1, __arg->end) -
				ei->i_fc_lblk_start + 1;
	} else {
		ei->i_fc_lblk_start = __arg->start;
		ei->i_fc_lblk_len = __arg->end - __arg->start + 1;
	}

	return 0;
}

void ext4_fc_track_range(handle_t *handle, struct inode *inode, ext4_lblk_t start,
			 ext4_lblk_t end)
{
	struct __track_range_args args;
	int ret;

	if (S_ISDIR(inode->i_mode))
		return;

	args.start = start;
	args.end = end;

	ret = ext4_fc_track_template(handle, inode,  __track_range, &args, 1);

	trace_ext4_fc_track_range(inode, start, end, ret);
}

static void ext4_fc_submit_bh(struct super_block *sb)
{
	int write_flags = REQ_SYNC;
	struct buffer_head *bh = EXT4_SB(sb)->s_fc_bh;

	/* TODO: REQ_FUA | REQ_PREFLUSH is unnecessarily expensive. */
	if (test_opt(sb, BARRIER))
		write_flags |= REQ_FUA | REQ_PREFLUSH;
	lock_buffer(bh);
	set_buffer_dirty(bh);
	set_buffer_uptodate(bh);
	bh->b_end_io = ext4_end_buffer_io_sync;
	submit_bh(REQ_OP_WRITE, write_flags, bh);
	EXT4_SB(sb)->s_fc_bh = NULL;
}

/* Ext4 commit path routines */

/* memzero and update CRC */
static void *ext4_fc_memzero(struct super_block *sb, void *dst, int len,
				u32 *crc)
{
	void *ret;

	ret = memset(dst, 0, len);
	if (crc)
		*crc = ext4_chksum(EXT4_SB(sb), *crc, dst, len);
	return ret;
}

/*
 * Allocate len bytes on a fast commit buffer.
 *
 * During the commit time this function is used to manage fast commit
 * block space. We don't split a fast commit log onto different
 * blocks. So this function makes sure that if there's not enough space
 * on the current block, the remaining space in the current block is
 * marked as unused by adding EXT4_FC_TAG_PAD tag. In that case,
 * new block is from jbd2 and CRC is updated to reflect the padding
 * we added.
 */
static u8 *ext4_fc_reserve_space(struct super_block *sb, int len, u32 *crc)
{
	struct ext4_fc_tl *tl;
	struct ext4_sb_info *sbi = EXT4_SB(sb);
	struct buffer_head *bh;
	int bsize = sbi->s_journal->j_blocksize;
	int ret, off = sbi->s_fc_bytes % bsize;
	int pad_len;

	/*
	 * After allocating len, we should have space at least for a 0 byte
	 * padding.
	 */
	if (len + sizeof(struct ext4_fc_tl) > bsize)
		return NULL;

	if (bsize - off - 1 > len + sizeof(struct ext4_fc_tl)) {
		/*
		 * Only allocate from current buffer if we have enough space for
		 * this request AND we have space to add a zero byte padding.
		 */
		if (!sbi->s_fc_bh) {
			ret = jbd2_fc_get_buf(EXT4_SB(sb)->s_journal, &bh);
			if (ret)
				return NULL;
			sbi->s_fc_bh = bh;
		}
		sbi->s_fc_bytes += len;
		return sbi->s_fc_bh->b_data + off;
	}
	/* Need to add PAD tag */
	tl = (struct ext4_fc_tl *)(sbi->s_fc_bh->b_data + off);
	tl->fc_tag = cpu_to_le16(EXT4_FC_TAG_PAD);
	pad_len = bsize - off - 1 - sizeof(struct ext4_fc_tl);
	tl->fc_len = cpu_to_le16(pad_len);
	if (crc)
		*crc = ext4_chksum(sbi, *crc, tl, sizeof(*tl));
	if (pad_len > 0)
		ext4_fc_memzero(sb, tl + 1, pad_len, crc);
	ext4_fc_submit_bh(sb);

	ret = jbd2_fc_get_buf(EXT4_SB(sb)->s_journal, &bh);
	if (ret)
		return NULL;
	sbi->s_fc_bh = bh;
	sbi->s_fc_bytes = (sbi->s_fc_bytes / bsize + 1) * bsize + len;
	return sbi->s_fc_bh->b_data;
}

/* memcpy to fc reserved space and update CRC */
static void *ext4_fc_memcpy(struct super_block *sb, void *dst, const void *src,
				int len, u32 *crc)
{
	if (crc)
		*crc = ext4_chksum(EXT4_SB(sb), *crc, src, len);
	return memcpy(dst, src, len);
}

/*
 * Complete a fast commit by writing tail tag.
 *
 * Writing tail tag marks the end of a fast commit. In order to guarantee
 * atomicity, after writing tail tag, even if there's space remaining
 * in the block, next commit shouldn't use it. That's why tail tag
 * has the length as that of the remaining space on the block.
 */
static int ext4_fc_write_tail(struct super_block *sb, u32 crc)
{
	struct ext4_sb_info *sbi = EXT4_SB(sb);
	struct ext4_fc_tl tl;
	struct ext4_fc_tail tail;
	int off, bsize = sbi->s_journal->j_blocksize;
	u8 *dst;

	/*
	 * ext4_fc_reserve_space takes care of allocating an extra block if
	 * there's no enough space on this block for accommodating this tail.
	 */
	dst = ext4_fc_reserve_space(sb, sizeof(tl) + sizeof(tail), &crc);
	if (!dst)
		return -ENOSPC;

	off = sbi->s_fc_bytes % bsize;

	tl.fc_tag = cpu_to_le16(EXT4_FC_TAG_TAIL);
	tl.fc_len = cpu_to_le16(bsize - off - 1 + sizeof(struct ext4_fc_tail));
	sbi->s_fc_bytes = round_up(sbi->s_fc_bytes, bsize);

	ext4_fc_memcpy(sb, dst, &tl, sizeof(tl), &crc);
	dst += sizeof(tl);
	tail.fc_tid = cpu_to_le32(sbi->s_journal->j_running_transaction->t_tid);
	ext4_fc_memcpy(sb, dst, &tail.fc_tid, sizeof(tail.fc_tid), &crc);
	dst += sizeof(tail.fc_tid);
	tail.fc_crc = cpu_to_le32(crc);
	ext4_fc_memcpy(sb, dst, &tail.fc_crc, sizeof(tail.fc_crc), NULL);

	ext4_fc_submit_bh(sb);

	return 0;
}

/*
 * Adds tag, length, value and updates CRC. Returns true if tlv was added.
 * Returns false if there's not enough space.
 */
static bool ext4_fc_add_tlv(struct super_block *sb, u16 tag, u16 len, u8 *val,
			   u32 *crc)
{
	struct ext4_fc_tl tl;
	u8 *dst;

	dst = ext4_fc_reserve_space(sb, sizeof(tl) + len, crc);
	if (!dst)
		return false;

	tl.fc_tag = cpu_to_le16(tag);
	tl.fc_len = cpu_to_le16(len);

	ext4_fc_memcpy(sb, dst, &tl, sizeof(tl), crc);
	ext4_fc_memcpy(sb, dst + sizeof(tl), val, len, crc);

	return true;
}

/* Same as above, but adds dentry tlv. */
static  bool ext4_fc_add_dentry_tlv(struct super_block *sb, u16 tag,
					int parent_ino, int ino, int dlen,
					const unsigned char *dname,
					u32 *crc)
{
	struct ext4_fc_dentry_info fcd;
	struct ext4_fc_tl tl;
	u8 *dst = ext4_fc_reserve_space(sb, sizeof(tl) + sizeof(fcd) + dlen,
					crc);

	if (!dst)
		return false;

	fcd.fc_parent_ino = cpu_to_le32(parent_ino);
	fcd.fc_ino = cpu_to_le32(ino);
	tl.fc_tag = cpu_to_le16(tag);
	tl.fc_len = cpu_to_le16(sizeof(fcd) + dlen);
	ext4_fc_memcpy(sb, dst, &tl, sizeof(tl), crc);
	dst += sizeof(tl);
	ext4_fc_memcpy(sb, dst, &fcd, sizeof(fcd), crc);
	dst += sizeof(fcd);
	ext4_fc_memcpy(sb, dst, dname, dlen, crc);
	dst += dlen;

	return true;
}

/*
 * Writes inode in the fast commit space under TLV with tag @tag.
 * Returns 0 on success, error on failure.
 */
static int ext4_fc_write_inode(struct inode *inode, u32 *crc)
{
	struct ext4_inode_info *ei = EXT4_I(inode);
	int inode_len = EXT4_GOOD_OLD_INODE_SIZE;
	int ret;
	struct ext4_iloc iloc;
	struct ext4_fc_inode fc_inode;
	struct ext4_fc_tl tl;
	u8 *dst;

	ret = ext4_get_inode_loc(inode, &iloc);
	if (ret)
		return ret;

	if (EXT4_INODE_SIZE(inode->i_sb) > EXT4_GOOD_OLD_INODE_SIZE)
		inode_len += ei->i_extra_isize;

	fc_inode.fc_ino = cpu_to_le32(inode->i_ino);
	tl.fc_tag = cpu_to_le16(EXT4_FC_TAG_INODE);
	tl.fc_len = cpu_to_le16(inode_len + sizeof(fc_inode.fc_ino));

	dst = ext4_fc_reserve_space(inode->i_sb,
			sizeof(tl) + inode_len + sizeof(fc_inode.fc_ino), crc);
	if (!dst)
		return -ECANCELED;

	if (!ext4_fc_memcpy(inode->i_sb, dst, &tl, sizeof(tl), crc))
		return -ECANCELED;
	dst += sizeof(tl);
	if (!ext4_fc_memcpy(inode->i_sb, dst, &fc_inode, sizeof(fc_inode), crc))
		return -ECANCELED;
	dst += sizeof(fc_inode);
	if (!ext4_fc_memcpy(inode->i_sb, dst, (u8 *)ext4_raw_inode(&iloc),
					inode_len, crc))
		return -ECANCELED;

	return 0;
}

/*
 * Writes updated data ranges for the inode in question. Updates CRC.
 * Returns 0 on success, error otherwise.
 */
static int ext4_fc_write_inode_data(struct inode *inode, u32 *crc)
{
	ext4_lblk_t old_blk_size, cur_lblk_off, new_blk_size;
	struct ext4_inode_info *ei = EXT4_I(inode);
	struct ext4_map_blocks map;
	struct ext4_fc_add_range fc_ext;
	struct ext4_fc_del_range lrange;
	struct ext4_extent *ex;
	int ret;

	mutex_lock(&ei->i_fc_lock);
	if (ei->i_fc_lblk_len == 0) {
		mutex_unlock(&ei->i_fc_lock);
		return 0;
	}
	old_blk_size = ei->i_fc_lblk_start;
	new_blk_size = ei->i_fc_lblk_start + ei->i_fc_lblk_len - 1;
	ei->i_fc_lblk_len = 0;
	mutex_unlock(&ei->i_fc_lock);

	cur_lblk_off = old_blk_size;
	jbd_debug(1, "%s: will try writing %d to %d for inode %ld\n",
		  __func__, cur_lblk_off, new_blk_size, inode->i_ino);

	while (cur_lblk_off <= new_blk_size) {
		map.m_lblk = cur_lblk_off;
		map.m_len = new_blk_size - cur_lblk_off + 1;
		ret = ext4_map_blocks(NULL, inode, &map, 0);
		if (ret < 0)
			return -ECANCELED;

		if (map.m_len == 0) {
			cur_lblk_off++;
			continue;
		}

		if (ret == 0) {
			lrange.fc_ino = cpu_to_le32(inode->i_ino);
			lrange.fc_lblk = cpu_to_le32(map.m_lblk);
			lrange.fc_len = cpu_to_le32(map.m_len);
			if (!ext4_fc_add_tlv(inode->i_sb, EXT4_FC_TAG_DEL_RANGE,
					    sizeof(lrange), (u8 *)&lrange, crc))
				return -ENOSPC;
		} else {
			fc_ext.fc_ino = cpu_to_le32(inode->i_ino);
			ex = (struct ext4_extent *)&fc_ext.fc_ex;
			ex->ee_block = cpu_to_le32(map.m_lblk);
			ex->ee_len = cpu_to_le16(map.m_len);
			ext4_ext_store_pblock(ex, map.m_pblk);
			if (map.m_flags & EXT4_MAP_UNWRITTEN)
				ext4_ext_mark_unwritten(ex);
			else
				ext4_ext_mark_initialized(ex);
			if (!ext4_fc_add_tlv(inode->i_sb, EXT4_FC_TAG_ADD_RANGE,
					    sizeof(fc_ext), (u8 *)&fc_ext, crc))
				return -ENOSPC;
		}

		cur_lblk_off += map.m_len;
	}

	return 0;
}


/* Submit data for all the fast commit inodes */
static int ext4_fc_submit_inode_data_all(journal_t *journal)
{
	struct super_block *sb = (struct super_block *)(journal->j_private);
	struct ext4_sb_info *sbi = EXT4_SB(sb);
	struct ext4_inode_info *ei;
	struct list_head *pos;
	int ret = 0;

	spin_lock(&sbi->s_fc_lock);
<<<<<<< HEAD
	sbi->s_mount_flags |= EXT4_MF_FC_COMMITTING;
=======
	ext4_set_mount_flag(sb, EXT4_MF_FC_COMMITTING);
>>>>>>> 88a06d6f
	list_for_each(pos, &sbi->s_fc_q[FC_Q_MAIN]) {
		ei = list_entry(pos, struct ext4_inode_info, i_fc_list);
		ext4_set_inode_state(&ei->vfs_inode, EXT4_STATE_FC_COMMITTING);
		while (atomic_read(&ei->i_fc_updates)) {
			DEFINE_WAIT(wait);

			prepare_to_wait(&ei->i_fc_wait, &wait,
						TASK_UNINTERRUPTIBLE);
			if (atomic_read(&ei->i_fc_updates)) {
				spin_unlock(&sbi->s_fc_lock);
				schedule();
				spin_lock(&sbi->s_fc_lock);
			}
			finish_wait(&ei->i_fc_wait, &wait);
		}
		spin_unlock(&sbi->s_fc_lock);
		ret = jbd2_submit_inode_data(ei->jinode);
		if (ret)
			return ret;
		spin_lock(&sbi->s_fc_lock);
	}
	spin_unlock(&sbi->s_fc_lock);

	return ret;
}

/* Wait for completion of data for all the fast commit inodes */
static int ext4_fc_wait_inode_data_all(journal_t *journal)
{
	struct super_block *sb = (struct super_block *)(journal->j_private);
	struct ext4_sb_info *sbi = EXT4_SB(sb);
	struct ext4_inode_info *pos, *n;
	int ret = 0;

	spin_lock(&sbi->s_fc_lock);
	list_for_each_entry_safe(pos, n, &sbi->s_fc_q[FC_Q_MAIN], i_fc_list) {
		if (!ext4_test_inode_state(&pos->vfs_inode,
					   EXT4_STATE_FC_COMMITTING))
			continue;
		spin_unlock(&sbi->s_fc_lock);

		ret = jbd2_wait_inode_data(journal, pos->jinode);
		if (ret)
			return ret;
		spin_lock(&sbi->s_fc_lock);
	}
	spin_unlock(&sbi->s_fc_lock);

	return 0;
}

/* Commit all the directory entry updates */
static int ext4_fc_commit_dentry_updates(journal_t *journal, u32 *crc)
__acquires(&sbi->s_fc_lock)
__releases(&sbi->s_fc_lock)
{
	struct super_block *sb = (struct super_block *)(journal->j_private);
	struct ext4_sb_info *sbi = EXT4_SB(sb);
	struct ext4_fc_dentry_update *fc_dentry;
	struct inode *inode;
	struct list_head *pos, *n, *fcd_pos, *fcd_n;
	struct ext4_inode_info *ei;
	int ret;

	if (list_empty(&sbi->s_fc_dentry_q[FC_Q_MAIN]))
		return 0;
	list_for_each_safe(fcd_pos, fcd_n, &sbi->s_fc_dentry_q[FC_Q_MAIN]) {
		fc_dentry = list_entry(fcd_pos, struct ext4_fc_dentry_update,
					fcd_list);
		if (fc_dentry->fcd_op != EXT4_FC_TAG_CREAT) {
			spin_unlock(&sbi->s_fc_lock);
			if (!ext4_fc_add_dentry_tlv(
				sb, fc_dentry->fcd_op,
				fc_dentry->fcd_parent, fc_dentry->fcd_ino,
				fc_dentry->fcd_name.len,
				fc_dentry->fcd_name.name, crc)) {
				ret = -ENOSPC;
				goto lock_and_exit;
			}
			spin_lock(&sbi->s_fc_lock);
			continue;
		}

		inode = NULL;
		list_for_each_safe(pos, n, &sbi->s_fc_q[FC_Q_MAIN]) {
			ei = list_entry(pos, struct ext4_inode_info, i_fc_list);
			if (ei->vfs_inode.i_ino == fc_dentry->fcd_ino) {
				inode = &ei->vfs_inode;
				break;
			}
		}
		/*
		 * If we don't find inode in our list, then it was deleted,
		 * in which case, we don't need to record it's create tag.
		 */
		if (!inode)
			continue;
		spin_unlock(&sbi->s_fc_lock);

		/*
		 * We first write the inode and then the create dirent. This
		 * allows the recovery code to create an unnamed inode first
		 * and then link it to a directory entry. This allows us
		 * to use namei.c routines almost as is and simplifies
		 * the recovery code.
		 */
		ret = ext4_fc_write_inode(inode, crc);
		if (ret)
			goto lock_and_exit;

		ret = ext4_fc_write_inode_data(inode, crc);
		if (ret)
			goto lock_and_exit;

		if (!ext4_fc_add_dentry_tlv(
			sb, fc_dentry->fcd_op,
			fc_dentry->fcd_parent, fc_dentry->fcd_ino,
			fc_dentry->fcd_name.len,
			fc_dentry->fcd_name.name, crc)) {
			ret = -ENOSPC;
			goto lock_and_exit;
		}

		spin_lock(&sbi->s_fc_lock);
	}
	return 0;
lock_and_exit:
	spin_lock(&sbi->s_fc_lock);
	return ret;
}

static int ext4_fc_perform_commit(journal_t *journal)
{
	struct super_block *sb = (struct super_block *)(journal->j_private);
	struct ext4_sb_info *sbi = EXT4_SB(sb);
	struct ext4_inode_info *iter;
	struct ext4_fc_head head;
	struct list_head *pos;
	struct inode *inode;
	struct blk_plug plug;
	int ret = 0;
	u32 crc = 0;

	ret = ext4_fc_submit_inode_data_all(journal);
	if (ret)
		return ret;

	ret = ext4_fc_wait_inode_data_all(journal);
	if (ret)
		return ret;

	/*
	 * If file system device is different from journal device, issue a cache
	 * flush before we start writing fast commit blocks.
	 */
	if (journal->j_fs_dev != journal->j_dev)
		blkdev_issue_flush(journal->j_fs_dev, GFP_NOFS);

	blk_start_plug(&plug);
	if (sbi->s_fc_bytes == 0) {
		/*
		 * Add a head tag only if this is the first fast commit
		 * in this TID.
		 */
		head.fc_features = cpu_to_le32(EXT4_FC_SUPPORTED_FEATURES);
		head.fc_tid = cpu_to_le32(
			sbi->s_journal->j_running_transaction->t_tid);
		if (!ext4_fc_add_tlv(sb, EXT4_FC_TAG_HEAD, sizeof(head),
			(u8 *)&head, &crc))
			goto out;
	}

	spin_lock(&sbi->s_fc_lock);
	ret = ext4_fc_commit_dentry_updates(journal, &crc);
	if (ret) {
		spin_unlock(&sbi->s_fc_lock);
		goto out;
	}

	list_for_each(pos, &sbi->s_fc_q[FC_Q_MAIN]) {
		iter = list_entry(pos, struct ext4_inode_info, i_fc_list);
		inode = &iter->vfs_inode;
		if (!ext4_test_inode_state(inode, EXT4_STATE_FC_COMMITTING))
			continue;

		spin_unlock(&sbi->s_fc_lock);
		ret = ext4_fc_write_inode_data(inode, &crc);
		if (ret)
			goto out;
		ret = ext4_fc_write_inode(inode, &crc);
		if (ret)
			goto out;
		spin_lock(&sbi->s_fc_lock);
	}
	spin_unlock(&sbi->s_fc_lock);

	ret = ext4_fc_write_tail(sb, crc);

out:
	blk_finish_plug(&plug);
	return ret;
}

/*
 * The main commit entry point. Performs a fast commit for transaction
 * commit_tid if needed. If it's not possible to perform a fast commit
 * due to various reasons, we fall back to full commit. Returns 0
 * on success, error otherwise.
 */
int ext4_fc_commit(journal_t *journal, tid_t commit_tid)
{
	struct super_block *sb = (struct super_block *)(journal->j_private);
	struct ext4_sb_info *sbi = EXT4_SB(sb);
	int nblks = 0, ret, bsize = journal->j_blocksize;
	int subtid = atomic_read(&sbi->s_fc_subtid);
	int reason = EXT4_FC_REASON_OK, fc_bufs_before = 0;
	ktime_t start_time, commit_time;

	trace_ext4_fc_commit_start(sb);

	start_time = ktime_get();

	if (!test_opt2(sb, JOURNAL_FAST_COMMIT) ||
		(ext4_fc_is_ineligible(sb))) {
		reason = EXT4_FC_REASON_INELIGIBLE;
		goto out;
	}

restart_fc:
	ret = jbd2_fc_begin_commit(journal, commit_tid);
	if (ret == -EALREADY) {
		/* There was an ongoing commit, check if we need to restart */
		if (atomic_read(&sbi->s_fc_subtid) <= subtid &&
			commit_tid > journal->j_commit_sequence)
			goto restart_fc;
		reason = EXT4_FC_REASON_ALREADY_COMMITTED;
		goto out;
	} else if (ret) {
		sbi->s_fc_stats.fc_ineligible_reason_count[EXT4_FC_COMMIT_FAILED]++;
		reason = EXT4_FC_REASON_FC_START_FAILED;
		goto out;
	}

	fc_bufs_before = (sbi->s_fc_bytes + bsize - 1) / bsize;
	ret = ext4_fc_perform_commit(journal);
	if (ret < 0) {
		sbi->s_fc_stats.fc_ineligible_reason_count[EXT4_FC_COMMIT_FAILED]++;
		reason = EXT4_FC_REASON_FC_FAILED;
		goto out;
	}
	nblks = (sbi->s_fc_bytes + bsize - 1) / bsize - fc_bufs_before;
	ret = jbd2_fc_wait_bufs(journal, nblks);
	if (ret < 0) {
		sbi->s_fc_stats.fc_ineligible_reason_count[EXT4_FC_COMMIT_FAILED]++;
		reason = EXT4_FC_REASON_FC_FAILED;
		goto out;
	}
	atomic_inc(&sbi->s_fc_subtid);
	jbd2_fc_end_commit(journal);
out:
	/* Has any ineligible update happened since we started? */
	if (reason == EXT4_FC_REASON_OK && ext4_fc_is_ineligible(sb)) {
		sbi->s_fc_stats.fc_ineligible_reason_count[EXT4_FC_COMMIT_FAILED]++;
		reason = EXT4_FC_REASON_INELIGIBLE;
	}

	spin_lock(&sbi->s_fc_lock);
	if (reason != EXT4_FC_REASON_OK &&
		reason != EXT4_FC_REASON_ALREADY_COMMITTED) {
		sbi->s_fc_stats.fc_ineligible_commits++;
	} else {
		sbi->s_fc_stats.fc_num_commits++;
		sbi->s_fc_stats.fc_numblks += nblks;
	}
	spin_unlock(&sbi->s_fc_lock);
	nblks = (reason == EXT4_FC_REASON_OK) ? nblks : 0;
	trace_ext4_fc_commit_stop(sb, nblks, reason);
	commit_time = ktime_to_ns(ktime_sub(ktime_get(), start_time));
	/*
	 * weight the commit time higher than the average time so we don't
	 * react too strongly to vast changes in the commit time
	 */
	if (likely(sbi->s_fc_avg_commit_time))
		sbi->s_fc_avg_commit_time = (commit_time +
				sbi->s_fc_avg_commit_time * 3) / 4;
	else
		sbi->s_fc_avg_commit_time = commit_time;
	jbd_debug(1,
		"Fast commit ended with blks = %d, reason = %d, subtid - %d",
		nblks, reason, subtid);
	if (reason == EXT4_FC_REASON_FC_FAILED)
		return jbd2_fc_end_commit_fallback(journal);
	if (reason == EXT4_FC_REASON_FC_START_FAILED ||
		reason == EXT4_FC_REASON_INELIGIBLE)
		return jbd2_complete_transaction(journal, commit_tid);
	return 0;
}

/*
 * Fast commit cleanup routine. This is called after every fast commit and
 * full commit. full is true if we are called after a full commit.
 */
static void ext4_fc_cleanup(journal_t *journal, int full)
{
	struct super_block *sb = journal->j_private;
	struct ext4_sb_info *sbi = EXT4_SB(sb);
	struct ext4_inode_info *iter;
	struct ext4_fc_dentry_update *fc_dentry;
	struct list_head *pos, *n;

	if (full && sbi->s_fc_bh)
		sbi->s_fc_bh = NULL;

	jbd2_fc_release_bufs(journal);

	spin_lock(&sbi->s_fc_lock);
	list_for_each_safe(pos, n, &sbi->s_fc_q[FC_Q_MAIN]) {
		iter = list_entry(pos, struct ext4_inode_info, i_fc_list);
		list_del_init(&iter->i_fc_list);
		ext4_clear_inode_state(&iter->vfs_inode,
				       EXT4_STATE_FC_COMMITTING);
		ext4_fc_reset_inode(&iter->vfs_inode);
		/* Make sure EXT4_STATE_FC_COMMITTING bit is clear */
		smp_mb();
#if (BITS_PER_LONG < 64)
		wake_up_bit(&iter->i_state_flags, EXT4_STATE_FC_COMMITTING);
#else
		wake_up_bit(&iter->i_flags, EXT4_STATE_FC_COMMITTING);
#endif
	}

	while (!list_empty(&sbi->s_fc_dentry_q[FC_Q_MAIN])) {
		fc_dentry = list_first_entry(&sbi->s_fc_dentry_q[FC_Q_MAIN],
					     struct ext4_fc_dentry_update,
					     fcd_list);
		list_del_init(&fc_dentry->fcd_list);
		spin_unlock(&sbi->s_fc_lock);

		if (fc_dentry->fcd_name.name &&
			fc_dentry->fcd_name.len > DNAME_INLINE_LEN)
			kfree(fc_dentry->fcd_name.name);
		kmem_cache_free(ext4_fc_dentry_cachep, fc_dentry);
		spin_lock(&sbi->s_fc_lock);
	}

	list_splice_init(&sbi->s_fc_dentry_q[FC_Q_STAGING],
				&sbi->s_fc_dentry_q[FC_Q_MAIN]);
	list_splice_init(&sbi->s_fc_q[FC_Q_STAGING],
				&sbi->s_fc_q[FC_Q_STAGING]);

<<<<<<< HEAD
	sbi->s_mount_flags &= ~EXT4_MF_FC_COMMITTING;
	sbi->s_mount_flags &= ~EXT4_MF_FC_INELIGIBLE;
=======
	ext4_clear_mount_flag(sb, EXT4_MF_FC_COMMITTING);
	ext4_clear_mount_flag(sb, EXT4_MF_FC_INELIGIBLE);
>>>>>>> 88a06d6f

	if (full)
		sbi->s_fc_bytes = 0;
	spin_unlock(&sbi->s_fc_lock);
	trace_ext4_fc_stats(sb);
}

/* Ext4 Replay Path Routines */

/* Get length of a particular tlv */
static inline int ext4_fc_tag_len(struct ext4_fc_tl *tl)
{
	return le16_to_cpu(tl->fc_len);
}

/* Get a pointer to "value" of a tlv */
static inline u8 *ext4_fc_tag_val(struct ext4_fc_tl *tl)
{
	return (u8 *)tl + sizeof(*tl);
}

/* Helper struct for dentry replay routines */
struct dentry_info_args {
	int parent_ino, dname_len, ino, inode_len;
	char *dname;
};

static inline void tl_to_darg(struct dentry_info_args *darg,
				struct  ext4_fc_tl *tl)
{
	struct ext4_fc_dentry_info *fcd;

	fcd = (struct ext4_fc_dentry_info *)ext4_fc_tag_val(tl);

	darg->parent_ino = le32_to_cpu(fcd->fc_parent_ino);
	darg->ino = le32_to_cpu(fcd->fc_ino);
	darg->dname = fcd->fc_dname;
	darg->dname_len = ext4_fc_tag_len(tl) -
			sizeof(struct ext4_fc_dentry_info);
}

/* Unlink replay function */
static int ext4_fc_replay_unlink(struct super_block *sb, struct ext4_fc_tl *tl)
{
	struct inode *inode, *old_parent;
	struct qstr entry;
	struct dentry_info_args darg;
	int ret = 0;

	tl_to_darg(&darg, tl);

	trace_ext4_fc_replay(sb, EXT4_FC_TAG_UNLINK, darg.ino,
			darg.parent_ino, darg.dname_len);

	entry.name = darg.dname;
	entry.len = darg.dname_len;
	inode = ext4_iget(sb, darg.ino, EXT4_IGET_NORMAL);

	if (IS_ERR_OR_NULL(inode)) {
		jbd_debug(1, "Inode %d not found", darg.ino);
		return 0;
	}

	old_parent = ext4_iget(sb, darg.parent_ino,
				EXT4_IGET_NORMAL);
	if (IS_ERR_OR_NULL(old_parent)) {
		jbd_debug(1, "Dir with inode  %d not found", darg.parent_ino);
		iput(inode);
		return 0;
	}

	ret = __ext4_unlink(NULL, old_parent, &entry, inode);
	/* -ENOENT ok coz it might not exist anymore. */
	if (ret == -ENOENT)
		ret = 0;
	iput(old_parent);
	iput(inode);
	return ret;
}

static int ext4_fc_replay_link_internal(struct super_block *sb,
				struct dentry_info_args *darg,
				struct inode *inode)
{
	struct inode *dir = NULL;
	struct dentry *dentry_dir = NULL, *dentry_inode = NULL;
	struct qstr qstr_dname = QSTR_INIT(darg->dname, darg->dname_len);
	int ret = 0;

	dir = ext4_iget(sb, darg->parent_ino, EXT4_IGET_NORMAL);
	if (IS_ERR(dir)) {
		jbd_debug(1, "Dir with inode %d not found.", darg->parent_ino);
		dir = NULL;
		goto out;
	}

	dentry_dir = d_obtain_alias(dir);
	if (IS_ERR(dentry_dir)) {
		jbd_debug(1, "Failed to obtain dentry");
		dentry_dir = NULL;
		goto out;
	}

	dentry_inode = d_alloc(dentry_dir, &qstr_dname);
	if (!dentry_inode) {
		jbd_debug(1, "Inode dentry not created.");
		ret = -ENOMEM;
		goto out;
	}

	ret = __ext4_link(dir, inode, dentry_inode);
	/*
	 * It's possible that link already existed since data blocks
	 * for the dir in question got persisted before we crashed OR
	 * we replayed this tag and crashed before the entire replay
	 * could complete.
	 */
	if (ret && ret != -EEXIST) {
		jbd_debug(1, "Failed to link\n");
		goto out;
	}

	ret = 0;
out:
	if (dentry_dir) {
		d_drop(dentry_dir);
		dput(dentry_dir);
	} else if (dir) {
		iput(dir);
	}
	if (dentry_inode) {
		d_drop(dentry_inode);
		dput(dentry_inode);
	}

	return ret;
}

/* Link replay function */
static int ext4_fc_replay_link(struct super_block *sb, struct ext4_fc_tl *tl)
{
	struct inode *inode;
	struct dentry_info_args darg;
	int ret = 0;

	tl_to_darg(&darg, tl);
	trace_ext4_fc_replay(sb, EXT4_FC_TAG_LINK, darg.ino,
			darg.parent_ino, darg.dname_len);

	inode = ext4_iget(sb, darg.ino, EXT4_IGET_NORMAL);
	if (IS_ERR_OR_NULL(inode)) {
		jbd_debug(1, "Inode not found.");
		return 0;
	}

	ret = ext4_fc_replay_link_internal(sb, &darg, inode);
	iput(inode);
	return ret;
}

/*
 * Record all the modified inodes during replay. We use this later to setup
 * block bitmaps correctly.
 */
static int ext4_fc_record_modified_inode(struct super_block *sb, int ino)
{
	struct ext4_fc_replay_state *state;
	int i;

	state = &EXT4_SB(sb)->s_fc_replay_state;
	for (i = 0; i < state->fc_modified_inodes_used; i++)
		if (state->fc_modified_inodes[i] == ino)
			return 0;
	if (state->fc_modified_inodes_used == state->fc_modified_inodes_size) {
		state->fc_modified_inodes_size +=
			EXT4_FC_REPLAY_REALLOC_INCREMENT;
		state->fc_modified_inodes = krealloc(
					state->fc_modified_inodes, sizeof(int) *
					state->fc_modified_inodes_size,
					GFP_KERNEL);
		if (!state->fc_modified_inodes)
			return -ENOMEM;
	}
	state->fc_modified_inodes[state->fc_modified_inodes_used++] = ino;
	return 0;
}

/*
 * Inode replay function
 */
static int ext4_fc_replay_inode(struct super_block *sb, struct ext4_fc_tl *tl)
{
	struct ext4_fc_inode *fc_inode;
	struct ext4_inode *raw_inode;
	struct ext4_inode *raw_fc_inode;
	struct inode *inode = NULL;
	struct ext4_iloc iloc;
	int inode_len, ino, ret, tag = le16_to_cpu(tl->fc_tag);
	struct ext4_extent_header *eh;

	fc_inode = (struct ext4_fc_inode *)ext4_fc_tag_val(tl);

	ino = le32_to_cpu(fc_inode->fc_ino);
	trace_ext4_fc_replay(sb, tag, ino, 0, 0);

	inode = ext4_iget(sb, ino, EXT4_IGET_NORMAL);
	if (!IS_ERR_OR_NULL(inode)) {
		ext4_ext_clear_bb(inode);
		iput(inode);
	}

	ext4_fc_record_modified_inode(sb, ino);

	raw_fc_inode = (struct ext4_inode *)fc_inode->fc_raw_inode;
	ret = ext4_get_fc_inode_loc(sb, ino, &iloc);
	if (ret)
		goto out;

	inode_len = ext4_fc_tag_len(tl) - sizeof(struct ext4_fc_inode);
	raw_inode = ext4_raw_inode(&iloc);

	memcpy(raw_inode, raw_fc_inode, offsetof(struct ext4_inode, i_block));
	memcpy(&raw_inode->i_generation, &raw_fc_inode->i_generation,
		inode_len - offsetof(struct ext4_inode, i_generation));
	if (le32_to_cpu(raw_inode->i_flags) & EXT4_EXTENTS_FL) {
		eh = (struct ext4_extent_header *)(&raw_inode->i_block[0]);
		if (eh->eh_magic != EXT4_EXT_MAGIC) {
			memset(eh, 0, sizeof(*eh));
			eh->eh_magic = EXT4_EXT_MAGIC;
			eh->eh_max = cpu_to_le16(
				(sizeof(raw_inode->i_block) -
				 sizeof(struct ext4_extent_header))
				 / sizeof(struct ext4_extent));
		}
	} else if (le32_to_cpu(raw_inode->i_flags) & EXT4_INLINE_DATA_FL) {
		memcpy(raw_inode->i_block, raw_fc_inode->i_block,
			sizeof(raw_inode->i_block));
	}

	/* Immediately update the inode on disk. */
	ret = ext4_handle_dirty_metadata(NULL, NULL, iloc.bh);
	if (ret)
		goto out;
	ret = sync_dirty_buffer(iloc.bh);
	if (ret)
		goto out;
	ret = ext4_mark_inode_used(sb, ino);
	if (ret)
		goto out;

	/* Given that we just wrote the inode on disk, this SHOULD succeed. */
	inode = ext4_iget(sb, ino, EXT4_IGET_NORMAL);
	if (IS_ERR_OR_NULL(inode)) {
		jbd_debug(1, "Inode not found.");
		return -EFSCORRUPTED;
	}

	/*
	 * Our allocator could have made different decisions than before
	 * crashing. This should be fixed but until then, we calculate
	 * the number of blocks the inode.
	 */
	ext4_ext_replay_set_iblocks(inode);

	inode->i_generation = le32_to_cpu(ext4_raw_inode(&iloc)->i_generation);
	ext4_reset_inode_seed(inode);

	ext4_inode_csum_set(inode, ext4_raw_inode(&iloc), EXT4_I(inode));
	ret = ext4_handle_dirty_metadata(NULL, NULL, iloc.bh);
	sync_dirty_buffer(iloc.bh);
	brelse(iloc.bh);
out:
	iput(inode);
	if (!ret)
		blkdev_issue_flush(sb->s_bdev, GFP_KERNEL);

	return 0;
}

/*
 * Dentry create replay function.
 *
 * EXT4_FC_TAG_CREAT is preceded by EXT4_FC_TAG_INODE_FULL. Which means, the
 * inode for which we are trying to create a dentry here, should already have
 * been replayed before we start here.
 */
static int ext4_fc_replay_create(struct super_block *sb, struct ext4_fc_tl *tl)
{
	int ret = 0;
	struct inode *inode = NULL;
	struct inode *dir = NULL;
	struct dentry_info_args darg;

	tl_to_darg(&darg, tl);

	trace_ext4_fc_replay(sb, EXT4_FC_TAG_CREAT, darg.ino,
			darg.parent_ino, darg.dname_len);

	/* This takes care of update group descriptor and other metadata */
	ret = ext4_mark_inode_used(sb, darg.ino);
	if (ret)
		goto out;

	inode = ext4_iget(sb, darg.ino, EXT4_IGET_NORMAL);
	if (IS_ERR_OR_NULL(inode)) {
		jbd_debug(1, "inode %d not found.", darg.ino);
		inode = NULL;
		ret = -EINVAL;
		goto out;
	}

	if (S_ISDIR(inode->i_mode)) {
		/*
		 * If we are creating a directory, we need to make sure that the
		 * dot and dot dot dirents are setup properly.
		 */
		dir = ext4_iget(sb, darg.parent_ino, EXT4_IGET_NORMAL);
		if (IS_ERR_OR_NULL(dir)) {
			jbd_debug(1, "Dir %d not found.", darg.ino);
			goto out;
		}
		ret = ext4_init_new_dir(NULL, dir, inode);
		iput(dir);
		if (ret) {
			ret = 0;
			goto out;
		}
	}
	ret = ext4_fc_replay_link_internal(sb, &darg, inode);
	if (ret)
		goto out;
	set_nlink(inode, 1);
	ext4_mark_inode_dirty(NULL, inode);
out:
	if (inode)
		iput(inode);
	return ret;
}

/*
 * Record physical disk regions which are in use as per fast commit area. Our
 * simple replay phase allocator excludes these regions from allocation.
 */
static int ext4_fc_record_regions(struct super_block *sb, int ino,
		ext4_lblk_t lblk, ext4_fsblk_t pblk, int len)
{
	struct ext4_fc_replay_state *state;
	struct ext4_fc_alloc_region *region;

	state = &EXT4_SB(sb)->s_fc_replay_state;
	if (state->fc_regions_used == state->fc_regions_size) {
		state->fc_regions_size +=
			EXT4_FC_REPLAY_REALLOC_INCREMENT;
		state->fc_regions = krealloc(
					state->fc_regions,
					state->fc_regions_size *
					sizeof(struct ext4_fc_alloc_region),
					GFP_KERNEL);
		if (!state->fc_regions)
			return -ENOMEM;
	}
	region = &state->fc_regions[state->fc_regions_used++];
	region->ino = ino;
	region->lblk = lblk;
	region->pblk = pblk;
	region->len = len;

	return 0;
}

/* Replay add range tag */
static int ext4_fc_replay_add_range(struct super_block *sb,
				struct ext4_fc_tl *tl)
{
	struct ext4_fc_add_range *fc_add_ex;
	struct ext4_extent newex, *ex;
	struct inode *inode;
	ext4_lblk_t start, cur;
	int remaining, len;
	ext4_fsblk_t start_pblk;
	struct ext4_map_blocks map;
	struct ext4_ext_path *path = NULL;
	int ret;

	fc_add_ex = (struct ext4_fc_add_range *)ext4_fc_tag_val(tl);
	ex = (struct ext4_extent *)&fc_add_ex->fc_ex;

	trace_ext4_fc_replay(sb, EXT4_FC_TAG_ADD_RANGE,
		le32_to_cpu(fc_add_ex->fc_ino), le32_to_cpu(ex->ee_block),
		ext4_ext_get_actual_len(ex));

	inode = ext4_iget(sb, le32_to_cpu(fc_add_ex->fc_ino),
				EXT4_IGET_NORMAL);
	if (IS_ERR_OR_NULL(inode)) {
		jbd_debug(1, "Inode not found.");
		return 0;
	}

	ret = ext4_fc_record_modified_inode(sb, inode->i_ino);

	start = le32_to_cpu(ex->ee_block);
	start_pblk = ext4_ext_pblock(ex);
	len = ext4_ext_get_actual_len(ex);

	cur = start;
	remaining = len;
	jbd_debug(1, "ADD_RANGE, lblk %d, pblk %lld, len %d, unwritten %d, inode %ld\n",
		  start, start_pblk, len, ext4_ext_is_unwritten(ex),
		  inode->i_ino);

	while (remaining > 0) {
		map.m_lblk = cur;
		map.m_len = remaining;
		map.m_pblk = 0;
		ret = ext4_map_blocks(NULL, inode, &map, 0);

		if (ret < 0) {
			iput(inode);
			return 0;
		}

		if (ret == 0) {
			/* Range is not mapped */
			path = ext4_find_extent(inode, cur, NULL, 0);
			if (IS_ERR(path)) {
				iput(inode);
				return 0;
			}
			memset(&newex, 0, sizeof(newex));
			newex.ee_block = cpu_to_le32(cur);
			ext4_ext_store_pblock(
				&newex, start_pblk + cur - start);
			newex.ee_len = cpu_to_le16(map.m_len);
			if (ext4_ext_is_unwritten(ex))
				ext4_ext_mark_unwritten(&newex);
			down_write(&EXT4_I(inode)->i_data_sem);
			ret = ext4_ext_insert_extent(
				NULL, inode, &path, &newex, 0);
			up_write((&EXT4_I(inode)->i_data_sem));
			ext4_ext_drop_refs(path);
			kfree(path);
			if (ret) {
				iput(inode);
				return 0;
			}
			goto next;
		}

		if (start_pblk + cur - start != map.m_pblk) {
			/*
			 * Logical to physical mapping changed. This can happen
			 * if this range was removed and then reallocated to
			 * map to new physical blocks during a fast commit.
			 */
			ret = ext4_ext_replay_update_ex(inode, cur, map.m_len,
					ext4_ext_is_unwritten(ex),
					start_pblk + cur - start);
			if (ret) {
				iput(inode);
				return 0;
			}
			/*
			 * Mark the old blocks as free since they aren't used
			 * anymore. We maintain an array of all the modified
			 * inodes. In case these blocks are still used at either
			 * a different logical range in the same inode or in
			 * some different inode, we will mark them as allocated
			 * at the end of the FC replay using our array of
			 * modified inodes.
			 */
			ext4_mb_mark_bb(inode->i_sb, map.m_pblk, map.m_len, 0);
			goto next;
		}

		/* Range is mapped and needs a state change */
		jbd_debug(1, "Converting from %d to %d %lld",
				map.m_flags & EXT4_MAP_UNWRITTEN,
			ext4_ext_is_unwritten(ex), map.m_pblk);
		ret = ext4_ext_replay_update_ex(inode, cur, map.m_len,
					ext4_ext_is_unwritten(ex), map.m_pblk);
		if (ret) {
			iput(inode);
			return 0;
		}
		/*
		 * We may have split the extent tree while toggling the state.
		 * Try to shrink the extent tree now.
		 */
		ext4_ext_replay_shrink_inode(inode, start + len);
next:
		cur += map.m_len;
		remaining -= map.m_len;
	}
	ext4_ext_replay_shrink_inode(inode, i_size_read(inode) >>
					sb->s_blocksize_bits);
	iput(inode);
	return 0;
}

/* Replay DEL_RANGE tag */
static int
ext4_fc_replay_del_range(struct super_block *sb, struct ext4_fc_tl *tl)
{
	struct inode *inode;
	struct ext4_fc_del_range *lrange;
	struct ext4_map_blocks map;
	ext4_lblk_t cur, remaining;
	int ret;

	lrange = (struct ext4_fc_del_range *)ext4_fc_tag_val(tl);
	cur = le32_to_cpu(lrange->fc_lblk);
	remaining = le32_to_cpu(lrange->fc_len);

	trace_ext4_fc_replay(sb, EXT4_FC_TAG_DEL_RANGE,
		le32_to_cpu(lrange->fc_ino), cur, remaining);

	inode = ext4_iget(sb, le32_to_cpu(lrange->fc_ino), EXT4_IGET_NORMAL);
	if (IS_ERR_OR_NULL(inode)) {
		jbd_debug(1, "Inode %d not found", le32_to_cpu(lrange->fc_ino));
		return 0;
	}

	ret = ext4_fc_record_modified_inode(sb, inode->i_ino);

	jbd_debug(1, "DEL_RANGE, inode %ld, lblk %d, len %d\n",
			inode->i_ino, le32_to_cpu(lrange->fc_lblk),
			le32_to_cpu(lrange->fc_len));
	while (remaining > 0) {
		map.m_lblk = cur;
		map.m_len = remaining;

		ret = ext4_map_blocks(NULL, inode, &map, 0);
		if (ret < 0) {
			iput(inode);
			return 0;
		}
		if (ret > 0) {
			remaining -= ret;
			cur += ret;
			ext4_mb_mark_bb(inode->i_sb, map.m_pblk, map.m_len, 0);
		} else {
			remaining -= map.m_len;
			cur += map.m_len;
		}
	}

	ret = ext4_punch_hole(inode,
		le32_to_cpu(lrange->fc_lblk) << sb->s_blocksize_bits,
		le32_to_cpu(lrange->fc_len) <<  sb->s_blocksize_bits);
	if (ret)
		jbd_debug(1, "ext4_punch_hole returned %d", ret);
	ext4_ext_replay_shrink_inode(inode,
		i_size_read(inode) >> sb->s_blocksize_bits);
	ext4_mark_inode_dirty(NULL, inode);
	iput(inode);

	return 0;
}

static inline const char *tag2str(u16 tag)
{
	switch (tag) {
	case EXT4_FC_TAG_LINK:
		return "TAG_ADD_ENTRY";
	case EXT4_FC_TAG_UNLINK:
		return "TAG_DEL_ENTRY";
	case EXT4_FC_TAG_ADD_RANGE:
		return "TAG_ADD_RANGE";
	case EXT4_FC_TAG_CREAT:
		return "TAG_CREAT_DENTRY";
	case EXT4_FC_TAG_DEL_RANGE:
		return "TAG_DEL_RANGE";
	case EXT4_FC_TAG_INODE:
		return "TAG_INODE";
	case EXT4_FC_TAG_PAD:
		return "TAG_PAD";
	case EXT4_FC_TAG_TAIL:
		return "TAG_TAIL";
	case EXT4_FC_TAG_HEAD:
		return "TAG_HEAD";
	default:
		return "TAG_ERROR";
	}
}

static void ext4_fc_set_bitmaps_and_counters(struct super_block *sb)
{
	struct ext4_fc_replay_state *state;
	struct inode *inode;
	struct ext4_ext_path *path = NULL;
	struct ext4_map_blocks map;
	int i, ret, j;
	ext4_lblk_t cur, end;

	state = &EXT4_SB(sb)->s_fc_replay_state;
	for (i = 0; i < state->fc_modified_inodes_used; i++) {
		inode = ext4_iget(sb, state->fc_modified_inodes[i],
			EXT4_IGET_NORMAL);
		if (IS_ERR_OR_NULL(inode)) {
			jbd_debug(1, "Inode %d not found.",
				state->fc_modified_inodes[i]);
			continue;
		}
		cur = 0;
		end = EXT_MAX_BLOCKS;
		while (cur < end) {
			map.m_lblk = cur;
			map.m_len = end - cur;

			ret = ext4_map_blocks(NULL, inode, &map, 0);
			if (ret < 0)
				break;

			if (ret > 0) {
				path = ext4_find_extent(inode, map.m_lblk, NULL, 0);
				if (!IS_ERR_OR_NULL(path)) {
					for (j = 0; j < path->p_depth; j++)
						ext4_mb_mark_bb(inode->i_sb,
							path[j].p_block, 1, 1);
					ext4_ext_drop_refs(path);
					kfree(path);
				}
				cur += ret;
				ext4_mb_mark_bb(inode->i_sb, map.m_pblk,
							map.m_len, 1);
			} else {
				cur = cur + (map.m_len ? map.m_len : 1);
			}
		}
		iput(inode);
	}
}

/*
 * Check if block is in excluded regions for block allocation. The simple
 * allocator that runs during replay phase is calls this function to see
 * if it is okay to use a block.
 */
bool ext4_fc_replay_check_excluded(struct super_block *sb, ext4_fsblk_t blk)
{
	int i;
	struct ext4_fc_replay_state *state;

	state = &EXT4_SB(sb)->s_fc_replay_state;
	for (i = 0; i < state->fc_regions_valid; i++) {
		if (state->fc_regions[i].ino == 0 ||
			state->fc_regions[i].len == 0)
			continue;
		if (blk >= state->fc_regions[i].pblk &&
		    blk < state->fc_regions[i].pblk + state->fc_regions[i].len)
			return true;
	}
	return false;
}

/* Cleanup function called after replay */
void ext4_fc_replay_cleanup(struct super_block *sb)
{
	struct ext4_sb_info *sbi = EXT4_SB(sb);

	sbi->s_mount_state &= ~EXT4_FC_REPLAY;
	kfree(sbi->s_fc_replay_state.fc_regions);
	kfree(sbi->s_fc_replay_state.fc_modified_inodes);
}

/*
 * Recovery Scan phase handler
 *
 * This function is called during the scan phase and is responsible
 * for doing following things:
 * - Make sure the fast commit area has valid tags for replay
 * - Count number of tags that need to be replayed by the replay handler
 * - Verify CRC
 * - Create a list of excluded blocks for allocation during replay phase
 *
 * This function returns JBD2_FC_REPLAY_CONTINUE to indicate that SCAN is
 * incomplete and JBD2 should send more blocks. It returns JBD2_FC_REPLAY_STOP
 * to indicate that scan has finished and JBD2 can now start replay phase.
 * It returns a negative error to indicate that there was an error. At the end
 * of a successful scan phase, sbi->s_fc_replay_state.fc_replay_num_tags is set
 * to indicate the number of tags that need to replayed during the replay phase.
 */
static int ext4_fc_replay_scan(journal_t *journal,
				struct buffer_head *bh, int off,
				tid_t expected_tid)
{
	struct super_block *sb = journal->j_private;
	struct ext4_sb_info *sbi = EXT4_SB(sb);
	struct ext4_fc_replay_state *state;
	int ret = JBD2_FC_REPLAY_CONTINUE;
	struct ext4_fc_add_range *ext;
	struct ext4_fc_tl *tl;
	struct ext4_fc_tail *tail;
	__u8 *start, *end;
	struct ext4_fc_head *head;
	struct ext4_extent *ex;

	state = &sbi->s_fc_replay_state;

	start = (u8 *)bh->b_data;
	end = (__u8 *)bh->b_data + journal->j_blocksize - 1;

	if (state->fc_replay_expected_off == 0) {
		state->fc_cur_tag = 0;
		state->fc_replay_num_tags = 0;
		state->fc_crc = 0;
		state->fc_regions = NULL;
		state->fc_regions_valid = state->fc_regions_used =
			state->fc_regions_size = 0;
		/* Check if we can stop early */
		if (le16_to_cpu(((struct ext4_fc_tl *)start)->fc_tag)
			!= EXT4_FC_TAG_HEAD)
			return 0;
	}

	if (off != state->fc_replay_expected_off) {
		ret = -EFSCORRUPTED;
		goto out_err;
	}

	state->fc_replay_expected_off++;
	fc_for_each_tl(start, end, tl) {
		jbd_debug(3, "Scan phase, tag:%s, blk %lld\n",
			  tag2str(le16_to_cpu(tl->fc_tag)), bh->b_blocknr);
		switch (le16_to_cpu(tl->fc_tag)) {
		case EXT4_FC_TAG_ADD_RANGE:
			ext = (struct ext4_fc_add_range *)ext4_fc_tag_val(tl);
			ex = (struct ext4_extent *)&ext->fc_ex;
			ret = ext4_fc_record_regions(sb,
				le32_to_cpu(ext->fc_ino),
				le32_to_cpu(ex->ee_block), ext4_ext_pblock(ex),
				ext4_ext_get_actual_len(ex));
			if (ret < 0)
				break;
			ret = JBD2_FC_REPLAY_CONTINUE;
			fallthrough;
		case EXT4_FC_TAG_DEL_RANGE:
		case EXT4_FC_TAG_LINK:
		case EXT4_FC_TAG_UNLINK:
		case EXT4_FC_TAG_CREAT:
		case EXT4_FC_TAG_INODE:
		case EXT4_FC_TAG_PAD:
			state->fc_cur_tag++;
			state->fc_crc = ext4_chksum(sbi, state->fc_crc, tl,
					sizeof(*tl) + ext4_fc_tag_len(tl));
			break;
		case EXT4_FC_TAG_TAIL:
			state->fc_cur_tag++;
			tail = (struct ext4_fc_tail *)ext4_fc_tag_val(tl);
			state->fc_crc = ext4_chksum(sbi, state->fc_crc, tl,
						sizeof(*tl) +
						offsetof(struct ext4_fc_tail,
						fc_crc));
			if (le32_to_cpu(tail->fc_tid) == expected_tid &&
				le32_to_cpu(tail->fc_crc) == state->fc_crc) {
				state->fc_replay_num_tags = state->fc_cur_tag;
				state->fc_regions_valid =
					state->fc_regions_used;
			} else {
				ret = state->fc_replay_num_tags ?
					JBD2_FC_REPLAY_STOP : -EFSBADCRC;
			}
			state->fc_crc = 0;
			break;
		case EXT4_FC_TAG_HEAD:
			head = (struct ext4_fc_head *)ext4_fc_tag_val(tl);
			if (le32_to_cpu(head->fc_features) &
				~EXT4_FC_SUPPORTED_FEATURES) {
				ret = -EOPNOTSUPP;
				break;
			}
			if (le32_to_cpu(head->fc_tid) != expected_tid) {
				ret = JBD2_FC_REPLAY_STOP;
				break;
			}
			state->fc_cur_tag++;
			state->fc_crc = ext4_chksum(sbi, state->fc_crc, tl,
					sizeof(*tl) + ext4_fc_tag_len(tl));
			break;
		default:
			ret = state->fc_replay_num_tags ?
				JBD2_FC_REPLAY_STOP : -ECANCELED;
		}
		if (ret < 0 || ret == JBD2_FC_REPLAY_STOP)
			break;
	}

out_err:
	trace_ext4_fc_replay_scan(sb, ret, off);
	return ret;
}

/*
 * Main recovery path entry point.
 * The meaning of return codes is similar as above.
 */
static int ext4_fc_replay(journal_t *journal, struct buffer_head *bh,
				enum passtype pass, int off, tid_t expected_tid)
{
	struct super_block *sb = journal->j_private;
	struct ext4_sb_info *sbi = EXT4_SB(sb);
	struct ext4_fc_tl *tl;
	__u8 *start, *end;
	int ret = JBD2_FC_REPLAY_CONTINUE;
	struct ext4_fc_replay_state *state = &sbi->s_fc_replay_state;
	struct ext4_fc_tail *tail;

	if (pass == PASS_SCAN) {
		state->fc_current_pass = PASS_SCAN;
		return ext4_fc_replay_scan(journal, bh, off, expected_tid);
	}

	if (state->fc_current_pass != pass) {
		state->fc_current_pass = pass;
		sbi->s_mount_state |= EXT4_FC_REPLAY;
	}
	if (!sbi->s_fc_replay_state.fc_replay_num_tags) {
		jbd_debug(1, "Replay stops\n");
		ext4_fc_set_bitmaps_and_counters(sb);
		return 0;
	}

#ifdef CONFIG_EXT4_DEBUG
	if (sbi->s_fc_debug_max_replay && off >= sbi->s_fc_debug_max_replay) {
		pr_warn("Dropping fc block %d because max_replay set\n", off);
		return JBD2_FC_REPLAY_STOP;
	}
#endif

	start = (u8 *)bh->b_data;
	end = (__u8 *)bh->b_data + journal->j_blocksize - 1;

	fc_for_each_tl(start, end, tl) {
		if (state->fc_replay_num_tags == 0) {
			ret = JBD2_FC_REPLAY_STOP;
			ext4_fc_set_bitmaps_and_counters(sb);
			break;
		}
		jbd_debug(3, "Replay phase, tag:%s\n",
				tag2str(le16_to_cpu(tl->fc_tag)));
		state->fc_replay_num_tags--;
		switch (le16_to_cpu(tl->fc_tag)) {
		case EXT4_FC_TAG_LINK:
			ret = ext4_fc_replay_link(sb, tl);
			break;
		case EXT4_FC_TAG_UNLINK:
			ret = ext4_fc_replay_unlink(sb, tl);
			break;
		case EXT4_FC_TAG_ADD_RANGE:
			ret = ext4_fc_replay_add_range(sb, tl);
			break;
		case EXT4_FC_TAG_CREAT:
			ret = ext4_fc_replay_create(sb, tl);
			break;
		case EXT4_FC_TAG_DEL_RANGE:
			ret = ext4_fc_replay_del_range(sb, tl);
			break;
		case EXT4_FC_TAG_INODE:
			ret = ext4_fc_replay_inode(sb, tl);
			break;
		case EXT4_FC_TAG_PAD:
			trace_ext4_fc_replay(sb, EXT4_FC_TAG_PAD, 0,
				ext4_fc_tag_len(tl), 0);
			break;
		case EXT4_FC_TAG_TAIL:
			trace_ext4_fc_replay(sb, EXT4_FC_TAG_TAIL, 0,
				ext4_fc_tag_len(tl), 0);
			tail = (struct ext4_fc_tail *)ext4_fc_tag_val(tl);
			WARN_ON(le32_to_cpu(tail->fc_tid) != expected_tid);
			break;
		case EXT4_FC_TAG_HEAD:
			break;
		default:
			trace_ext4_fc_replay(sb, le16_to_cpu(tl->fc_tag), 0,
				ext4_fc_tag_len(tl), 0);
			ret = -ECANCELED;
			break;
		}
		if (ret < 0)
			break;
		ret = JBD2_FC_REPLAY_CONTINUE;
	}
	return ret;
}

void ext4_fc_init(struct super_block *sb, journal_t *journal)
{
	int num_fc_blocks;

	/*
	 * We set replay callback even if fast commit disabled because we may
	 * could still have fast commit blocks that need to be replayed even if
	 * fast commit has now been turned off.
	 */
	journal->j_fc_replay_callback = ext4_fc_replay;
	if (!test_opt2(sb, JOURNAL_FAST_COMMIT))
		return;
	journal->j_fc_cleanup_callback = ext4_fc_cleanup;
<<<<<<< HEAD
	if (!buffer_uptodate(journal->j_sb_buffer)
		&& ext4_read_bh_lock(journal->j_sb_buffer, REQ_META | REQ_PRIO,
					true)) {
		ext4_msg(sb, KERN_ERR, "I/O error on journal");
		return;
	}
	num_fc_blocks = be32_to_cpu(journal->j_superblock->s_num_fc_blks);
	if (jbd2_fc_init(journal, num_fc_blocks ? num_fc_blocks :
					EXT4_NUM_FC_BLKS)) {
		pr_warn("Error while enabling fast commits, turning off.");
		ext4_clear_feature_fast_commit(sb);
	}
=======
>>>>>>> 88a06d6f
}

static const char *fc_ineligible_reasons[] = {
	"Extended attributes changed",
	"Cross rename",
	"Journal flag changed",
	"Insufficient memory",
	"Swap boot",
	"Resize",
	"Dir renamed",
	"Falloc range op",
	"Data journalling",
	"FC Commit Failed"
};

int ext4_fc_info_show(struct seq_file *seq, void *v)
{
	struct ext4_sb_info *sbi = EXT4_SB((struct super_block *)seq->private);
	struct ext4_fc_stats *stats = &sbi->s_fc_stats;
	int i;

	if (v != SEQ_START_TOKEN)
		return 0;

	seq_printf(seq,
		"fc stats:\n%ld commits\n%ld ineligible\n%ld numblks\n%lluus avg_commit_time\n",
		   stats->fc_num_commits, stats->fc_ineligible_commits,
		   stats->fc_numblks,
		   div_u64(sbi->s_fc_avg_commit_time, 1000));
	seq_puts(seq, "Ineligible reasons:\n");
	for (i = 0; i < EXT4_FC_REASON_MAX; i++)
		seq_printf(seq, "\"%s\":\t%d\n", fc_ineligible_reasons[i],
			stats->fc_ineligible_reason_count[i]);

	return 0;
}

int __init ext4_fc_init_dentry_cache(void)
{
	ext4_fc_dentry_cachep = KMEM_CACHE(ext4_fc_dentry_update,
					   SLAB_RECLAIM_ACCOUNT);

	if (ext4_fc_dentry_cachep == NULL)
		return -ENOMEM;

	return 0;
}<|MERGE_RESOLUTION|>--- conflicted
+++ resolved
@@ -262,11 +262,7 @@
 	    (EXT4_SB(sb)->s_mount_state & EXT4_FC_REPLAY))
 		return;
 
-<<<<<<< HEAD
-	sbi->s_mount_flags |= EXT4_MF_FC_INELIGIBLE;
-=======
 	ext4_set_mount_flag(sb, EXT4_MF_FC_INELIGIBLE);
->>>>>>> 88a06d6f
 	WARN_ON(reason >= EXT4_FC_REASON_MAX);
 	sbi->s_fc_stats.fc_ineligible_reason_count[reason]++;
 }
@@ -299,23 +295,14 @@
 	    (EXT4_SB(sb)->s_mount_state & EXT4_FC_REPLAY))
 		return;
 
-<<<<<<< HEAD
-	EXT4_SB(sb)->s_mount_flags |= EXT4_MF_FC_INELIGIBLE;
-=======
 	ext4_set_mount_flag(sb, EXT4_MF_FC_INELIGIBLE);
->>>>>>> 88a06d6f
 	atomic_dec(&EXT4_SB(sb)->s_fc_ineligible_updates);
 }
 
 static inline int ext4_fc_is_ineligible(struct super_block *sb)
 {
-<<<<<<< HEAD
-	return (EXT4_SB(sb)->s_mount_flags & EXT4_MF_FC_INELIGIBLE) ||
-		atomic_read(&EXT4_SB(sb)->s_fc_ineligible_updates);
-=======
 	return (ext4_test_mount_flag(sb, EXT4_MF_FC_INELIGIBLE) ||
 		atomic_read(&EXT4_SB(sb)->s_fc_ineligible_updates));
->>>>>>> 88a06d6f
 }
 
 /*
@@ -363,11 +350,7 @@
 	spin_lock(&sbi->s_fc_lock);
 	if (list_empty(&EXT4_I(inode)->i_fc_list))
 		list_add_tail(&EXT4_I(inode)->i_fc_list,
-<<<<<<< HEAD
-				(sbi->s_mount_flags & EXT4_MF_FC_COMMITTING) ?
-=======
 				(ext4_test_mount_flag(inode->i_sb, EXT4_MF_FC_COMMITTING)) ?
->>>>>>> 88a06d6f
 				&sbi->s_fc_q[FC_Q_STAGING] :
 				&sbi->s_fc_q[FC_Q_MAIN]);
 	spin_unlock(&sbi->s_fc_lock);
@@ -420,11 +403,7 @@
 	node->fcd_name.len = dentry->d_name.len;
 
 	spin_lock(&sbi->s_fc_lock);
-<<<<<<< HEAD
-	if (sbi->s_mount_flags & EXT4_MF_FC_COMMITTING)
-=======
 	if (ext4_test_mount_flag(inode->i_sb, EXT4_MF_FC_COMMITTING))
->>>>>>> 88a06d6f
 		list_add_tail(&node->fcd_list,
 				&sbi->s_fc_dentry_q[FC_Q_STAGING]);
 	else
@@ -879,11 +858,7 @@
 	int ret = 0;
 
 	spin_lock(&sbi->s_fc_lock);
-<<<<<<< HEAD
-	sbi->s_mount_flags |= EXT4_MF_FC_COMMITTING;
-=======
 	ext4_set_mount_flag(sb, EXT4_MF_FC_COMMITTING);
->>>>>>> 88a06d6f
 	list_for_each(pos, &sbi->s_fc_q[FC_Q_MAIN]) {
 		ei = list_entry(pos, struct ext4_inode_info, i_fc_list);
 		ext4_set_inode_state(&ei->vfs_inode, EXT4_STATE_FC_COMMITTING);
@@ -1234,13 +1209,8 @@
 	list_splice_init(&sbi->s_fc_q[FC_Q_STAGING],
 				&sbi->s_fc_q[FC_Q_STAGING]);
 
-<<<<<<< HEAD
-	sbi->s_mount_flags &= ~EXT4_MF_FC_COMMITTING;
-	sbi->s_mount_flags &= ~EXT4_MF_FC_INELIGIBLE;
-=======
 	ext4_clear_mount_flag(sb, EXT4_MF_FC_COMMITTING);
 	ext4_clear_mount_flag(sb, EXT4_MF_FC_INELIGIBLE);
->>>>>>> 88a06d6f
 
 	if (full)
 		sbi->s_fc_bytes = 0;
@@ -2128,8 +2098,6 @@
 
 void ext4_fc_init(struct super_block *sb, journal_t *journal)
 {
-	int num_fc_blocks;
-
 	/*
 	 * We set replay callback even if fast commit disabled because we may
 	 * could still have fast commit blocks that need to be replayed even if
@@ -2139,21 +2107,6 @@
 	if (!test_opt2(sb, JOURNAL_FAST_COMMIT))
 		return;
 	journal->j_fc_cleanup_callback = ext4_fc_cleanup;
-<<<<<<< HEAD
-	if (!buffer_uptodate(journal->j_sb_buffer)
-		&& ext4_read_bh_lock(journal->j_sb_buffer, REQ_META | REQ_PRIO,
-					true)) {
-		ext4_msg(sb, KERN_ERR, "I/O error on journal");
-		return;
-	}
-	num_fc_blocks = be32_to_cpu(journal->j_superblock->s_num_fc_blks);
-	if (jbd2_fc_init(journal, num_fc_blocks ? num_fc_blocks :
-					EXT4_NUM_FC_BLKS)) {
-		pr_warn("Error while enabling fast commits, turning off.");
-		ext4_clear_feature_fast_commit(sb);
-	}
-=======
->>>>>>> 88a06d6f
 }
 
 static const char *fc_ineligible_reasons[] = {

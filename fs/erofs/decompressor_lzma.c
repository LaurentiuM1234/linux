// SPDX-License-Identifier: GPL-2.0-or-later
#include <linux/xz.h>
#include "compress.h"

struct z_erofs_lzma {
	struct z_erofs_lzma *next;
	struct xz_dec_microlzma *state;
	struct xz_buf buf;
	u8 bounce[PAGE_SIZE];
};

/* considering the LZMA performance, no need to use a lockless list for now */
static DEFINE_SPINLOCK(z_erofs_lzma_lock);
static unsigned int z_erofs_lzma_max_dictsize;
static unsigned int z_erofs_lzma_nstrms, z_erofs_lzma_avail_strms;
static struct z_erofs_lzma *z_erofs_lzma_head;
static DECLARE_WAIT_QUEUE_HEAD(z_erofs_lzma_wq);

module_param_named(lzma_streams, z_erofs_lzma_nstrms, uint, 0444);

void z_erofs_lzma_exit(void)
{
	/* there should be no running fs instance */
	while (z_erofs_lzma_avail_strms) {
		struct z_erofs_lzma *strm;

		spin_lock(&z_erofs_lzma_lock);
		strm = z_erofs_lzma_head;
		if (!strm) {
			spin_unlock(&z_erofs_lzma_lock);
			DBG_BUGON(1);
			return;
		}
		z_erofs_lzma_head = NULL;
		spin_unlock(&z_erofs_lzma_lock);

		while (strm) {
			struct z_erofs_lzma *n = strm->next;

			if (strm->state)
				xz_dec_microlzma_end(strm->state);
			kfree(strm);
			--z_erofs_lzma_avail_strms;
			strm = n;
		}
	}
}

int __init z_erofs_lzma_init(void)
{
	unsigned int i;

	/* by default, use # of possible CPUs instead */
	if (!z_erofs_lzma_nstrms)
		z_erofs_lzma_nstrms = num_possible_cpus();

	for (i = 0; i < z_erofs_lzma_nstrms; ++i) {
		struct z_erofs_lzma *strm = kzalloc(sizeof(*strm), GFP_KERNEL);

		if (!strm) {
			z_erofs_lzma_exit();
			return -ENOMEM;
		}
		spin_lock(&z_erofs_lzma_lock);
		strm->next = z_erofs_lzma_head;
		z_erofs_lzma_head = strm;
		spin_unlock(&z_erofs_lzma_lock);
		++z_erofs_lzma_avail_strms;
	}
	return 0;
}

int z_erofs_load_lzma_config(struct super_block *sb,
			struct erofs_super_block *dsb, void *data, int size)
{
	static DEFINE_MUTEX(lzma_resize_mutex);
	struct z_erofs_lzma_cfgs *lzma = data;
	unsigned int dict_size, i;
	struct z_erofs_lzma *strm, *head = NULL;
	int err;

	if (!lzma || size < sizeof(struct z_erofs_lzma_cfgs)) {
		erofs_err(sb, "invalid lzma cfgs, size=%u", size);
		return -EINVAL;
	}
	if (lzma->format) {
		erofs_err(sb, "unidentified lzma format %x, please check kernel version",
			  le16_to_cpu(lzma->format));
		return -EINVAL;
	}
	dict_size = le32_to_cpu(lzma->dict_size);
	if (dict_size > Z_EROFS_LZMA_MAX_DICT_SIZE || dict_size < 4096) {
		erofs_err(sb, "unsupported lzma dictionary size %u",
			  dict_size);
		return -EINVAL;
	}

	/* in case 2 z_erofs_load_lzma_config() race to avoid deadlock */
	mutex_lock(&lzma_resize_mutex);

	if (z_erofs_lzma_max_dictsize >= dict_size) {
		mutex_unlock(&lzma_resize_mutex);
		return 0;
	}

	/* 1. collect/isolate all streams for the following check */
	for (i = 0; i < z_erofs_lzma_avail_strms; ++i) {
		struct z_erofs_lzma *last;

again:
		spin_lock(&z_erofs_lzma_lock);
		strm = z_erofs_lzma_head;
		if (!strm) {
			spin_unlock(&z_erofs_lzma_lock);
			wait_event(z_erofs_lzma_wq,
				   READ_ONCE(z_erofs_lzma_head));
			goto again;
		}
		z_erofs_lzma_head = NULL;
		spin_unlock(&z_erofs_lzma_lock);

		for (last = strm; last->next; last = last->next)
			++i;
		last->next = head;
		head = strm;
	}

	err = 0;
	/* 2. walk each isolated stream and grow max dict_size if needed */
	for (strm = head; strm; strm = strm->next) {
		if (strm->state)
			xz_dec_microlzma_end(strm->state);
		strm->state = xz_dec_microlzma_alloc(XZ_PREALLOC, dict_size);
		if (!strm->state)
			err = -ENOMEM;
	}

	/* 3. push back all to the global list and update max dict_size */
	spin_lock(&z_erofs_lzma_lock);
	DBG_BUGON(z_erofs_lzma_head);
	z_erofs_lzma_head = head;
	spin_unlock(&z_erofs_lzma_lock);
	wake_up_all(&z_erofs_lzma_wq);

	z_erofs_lzma_max_dictsize = dict_size;
	mutex_unlock(&lzma_resize_mutex);
	return err;
}

int z_erofs_lzma_decompress(struct z_erofs_decompress_req *rq,
			    struct page **pgpl)
{
	const unsigned int nrpages_out =
		PAGE_ALIGN(rq->pageofs_out + rq->outputsize) >> PAGE_SHIFT;
	const unsigned int nrpages_in =
		PAGE_ALIGN(rq->inputsize) >> PAGE_SHIFT;
	unsigned int inlen, outlen, pageofs;
	struct z_erofs_lzma *strm;
	u8 *kin;
	bool bounced = false;
	int no, ni, j, err = 0;

	/* 1. get the exact LZMA compressed size */
	kin = kmap(*rq->in);
	err = z_erofs_fixup_insize(rq, kin + rq->pageofs_in,
			min_t(unsigned int, rq->inputsize,
			      rq->sb->s_blocksize - rq->pageofs_in));
	if (err) {
		kunmap(*rq->in);
		return err;
	}

	/* 2. get an available lzma context */
again:
	spin_lock(&z_erofs_lzma_lock);
	strm = z_erofs_lzma_head;
	if (!strm) {
		spin_unlock(&z_erofs_lzma_lock);
		wait_event(z_erofs_lzma_wq, READ_ONCE(z_erofs_lzma_head));
		goto again;
	}
	z_erofs_lzma_head = strm->next;
	spin_unlock(&z_erofs_lzma_lock);

	/* 3. multi-call decompress */
	inlen = rq->inputsize;
	outlen = rq->outputsize;
	xz_dec_microlzma_reset(strm->state, inlen, outlen,
			       !rq->partial_decoding);
	pageofs = rq->pageofs_out;
	strm->buf.in = kin + rq->pageofs_in;
	strm->buf.in_pos = 0;
	strm->buf.in_size = min_t(u32, inlen, PAGE_SIZE - rq->pageofs_in);
	inlen -= strm->buf.in_size;
	strm->buf.out = NULL;
	strm->buf.out_pos = 0;
	strm->buf.out_size = 0;

	for (ni = 0, no = -1;;) {
		enum xz_ret xz_err;

		if (strm->buf.out_pos == strm->buf.out_size) {
			if (strm->buf.out) {
				kunmap(rq->out[no]);
				strm->buf.out = NULL;
			}

			if (++no >= nrpages_out || !outlen) {
				erofs_err(rq->sb, "decompressed buf out of bound");
				err = -EFSCORRUPTED;
				break;
			}
			strm->buf.out_pos = 0;
			strm->buf.out_size = min_t(u32, outlen,
						   PAGE_SIZE - pageofs);
			outlen -= strm->buf.out_size;
			if (!rq->out[no] && rq->fillgaps) {	/* deduped */
				rq->out[no] = erofs_allocpage(pgpl, rq->gfp);
				if (!rq->out[no]) {
					err = -ENOMEM;
					break;
				}
				set_page_private(rq->out[no],
						 Z_EROFS_SHORTLIVED_PAGE);
			}
			if (rq->out[no])
				strm->buf.out = kmap(rq->out[no]) + pageofs;
			pageofs = 0;
		} else if (strm->buf.in_pos == strm->buf.in_size) {
			kunmap(rq->in[ni]);

			if (++ni >= nrpages_in || !inlen) {
				erofs_err(rq->sb, "compressed buf out of bound");
				err = -EFSCORRUPTED;
				break;
			}
			strm->buf.in_pos = 0;
			strm->buf.in_size = min_t(u32, inlen, PAGE_SIZE);
			inlen -= strm->buf.in_size;
			kin = kmap(rq->in[ni]);
			strm->buf.in = kin;
			bounced = false;
		}

		/*
		 * Handle overlapping: Use bounced buffer if the compressed
		 * data is under processing; Otherwise, Use short-lived pages
		 * from the on-stack pagepool where pages share with the same
		 * request.
		 */
		if (!bounced && rq->out[no] == rq->in[ni]) {
			memcpy(strm->bounce, strm->buf.in, strm->buf.in_size);
			strm->buf.in = strm->bounce;
			bounced = true;
		}
		for (j = ni + 1; j < nrpages_in; ++j) {
			struct page *tmppage;

			if (rq->out[no] != rq->in[j])
				continue;
<<<<<<< HEAD

			DBG_BUGON(erofs_page_is_managed(EROFS_SB(rq->sb),
							rq->in[j]));
=======
>>>>>>> c50bf762
			tmppage = erofs_allocpage(pgpl, rq->gfp);
			if (!tmppage) {
				err = -ENOMEM;
				goto failed;
			}
			set_page_private(tmppage, Z_EROFS_SHORTLIVED_PAGE);
			copy_highpage(tmppage, rq->in[j]);
			rq->in[j] = tmppage;
		}
		xz_err = xz_dec_microlzma_run(strm->state, &strm->buf);
		DBG_BUGON(strm->buf.out_pos > strm->buf.out_size);
		DBG_BUGON(strm->buf.in_pos > strm->buf.in_size);

		if (xz_err != XZ_OK) {
			if (xz_err == XZ_STREAM_END && !outlen)
				break;
			erofs_err(rq->sb, "failed to decompress %d in[%u] out[%u]",
				  xz_err, rq->inputsize, rq->outputsize);
			err = -EFSCORRUPTED;
			break;
		}
	}
failed:
	if (no < nrpages_out && strm->buf.out)
		kunmap(rq->out[no]);
	if (ni < nrpages_in)
		kunmap(rq->in[ni]);
	/* 4. push back LZMA stream context to the global list */
	spin_lock(&z_erofs_lzma_lock);
	strm->next = z_erofs_lzma_head;
	z_erofs_lzma_head = strm;
	spin_unlock(&z_erofs_lzma_lock);
	wake_up(&z_erofs_lzma_wq);
	return err;
}<|MERGE_RESOLUTION|>--- conflicted
+++ resolved
@@ -258,12 +258,6 @@
 
 			if (rq->out[no] != rq->in[j])
 				continue;
-<<<<<<< HEAD
-
-			DBG_BUGON(erofs_page_is_managed(EROFS_SB(rq->sb),
-							rq->in[j]));
-=======
->>>>>>> c50bf762
 			tmppage = erofs_allocpage(pgpl, rq->gfp);
 			if (!tmppage) {
 				err = -ENOMEM;

// SPDX-License-Identifier: GPL-2.0-only
/*
 * Copyright (C) 2017-2018 HUAWEI, Inc.
 *             https://www.huawei.com/
 * Copyright (C) 2021, Alibaba Cloud
 */
#include "xattr.h"
#include <trace/events/erofs.h>

static int erofs_fill_symlink(struct inode *inode, void *kaddr,
			      unsigned int m_pofs)
{
	struct erofs_inode *vi = EROFS_I(inode);
	loff_t off;

	m_pofs += vi->xattr_isize;
	/* check if it cannot be handled with fast symlink scheme */
	if (vi->datalayout != EROFS_INODE_FLAT_INLINE ||
	    check_add_overflow(m_pofs, inode->i_size, &off) ||
	    off > i_blocksize(inode))
		return 0;

	inode->i_link = kmemdup_nul(kaddr + m_pofs, inode->i_size, GFP_KERNEL);
	return inode->i_link ? 0 : -ENOMEM;
}

static int erofs_read_inode(struct inode *inode)
{
	struct super_block *sb = inode->i_sb;
	struct erofs_sb_info *sbi = EROFS_SB(sb);
	struct erofs_inode *vi = EROFS_I(inode);
	const erofs_off_t inode_loc = erofs_iloc(inode);
	erofs_blk_t blkaddr, nblks = 0;
	void *kaddr;
	struct erofs_inode_compact *dic;
	struct erofs_inode_extended *die, *copied = NULL;
	union erofs_inode_i_u iu;
	struct erofs_buf buf = __EROFS_BUF_INITIALIZER;
	unsigned int ifmt, ofs;
	int err = 0;

	blkaddr = erofs_blknr(sb, inode_loc);
	ofs = erofs_blkoff(sb, inode_loc);

	kaddr = erofs_read_metabuf(&buf, sb, erofs_pos(sb, blkaddr), EROFS_KMAP);
	if (IS_ERR(kaddr)) {
		erofs_err(sb, "failed to get inode (nid: %llu) page, err %ld",
			  vi->nid, PTR_ERR(kaddr));
		return PTR_ERR(kaddr);
	}

	dic = kaddr + ofs;
	ifmt = le16_to_cpu(dic->i_format);
	if (ifmt & ~EROFS_I_ALL) {
		erofs_err(sb, "unsupported i_format %u of nid %llu",
			  ifmt, vi->nid);
		err = -EOPNOTSUPP;
		goto err_out;
	}

	vi->datalayout = erofs_inode_datalayout(ifmt);
	if (vi->datalayout >= EROFS_INODE_DATALAYOUT_MAX) {
		erofs_err(sb, "unsupported datalayout %u of nid %llu",
			  vi->datalayout, vi->nid);
		err = -EOPNOTSUPP;
		goto err_out;
	}

	switch (erofs_inode_version(ifmt)) {
	case EROFS_INODE_LAYOUT_EXTENDED:
		vi->inode_isize = sizeof(struct erofs_inode_extended);
		/* check if the extended inode acrosses block boundary */
		if (ofs + vi->inode_isize <= sb->s_blocksize) {
			ofs += vi->inode_isize;
			die = (struct erofs_inode_extended *)dic;
		} else {
			const unsigned int gotten = sb->s_blocksize - ofs;

			copied = kmalloc(vi->inode_isize, GFP_KERNEL);
			if (!copied) {
				err = -ENOMEM;
				goto err_out;
			}
			memcpy(copied, dic, gotten);
			kaddr = erofs_read_metabuf(&buf, sb, erofs_pos(sb, blkaddr + 1),
						   EROFS_KMAP);
			if (IS_ERR(kaddr)) {
				erofs_err(sb, "failed to get inode payload block (nid: %llu), err %ld",
					  vi->nid, PTR_ERR(kaddr));
				kfree(copied);
				return PTR_ERR(kaddr);
			}
			ofs = vi->inode_isize - gotten;
			memcpy((u8 *)copied + gotten, kaddr, ofs);
			die = copied;
		}
		vi->xattr_isize = erofs_xattr_ibody_size(die->i_xattr_icount);

		inode->i_mode = le16_to_cpu(die->i_mode);
		iu = die->i_u;
		i_uid_write(inode, le32_to_cpu(die->i_uid));
		i_gid_write(inode, le32_to_cpu(die->i_gid));
		set_nlink(inode, le32_to_cpu(die->i_nlink));
		/* each extended inode has its own timestamp */
		inode_set_ctime(inode, le64_to_cpu(die->i_mtime),
				le32_to_cpu(die->i_mtime_nsec));

		inode->i_size = le64_to_cpu(die->i_size);
		kfree(copied);
		break;
	case EROFS_INODE_LAYOUT_COMPACT:
		vi->inode_isize = sizeof(struct erofs_inode_compact);
		ofs += vi->inode_isize;
		vi->xattr_isize = erofs_xattr_ibody_size(dic->i_xattr_icount);

		inode->i_mode = le16_to_cpu(dic->i_mode);
		iu = dic->i_u;
		i_uid_write(inode, le16_to_cpu(dic->i_uid));
		i_gid_write(inode, le16_to_cpu(dic->i_gid));
		set_nlink(inode, le16_to_cpu(dic->i_nlink));
		/* use build time for compact inodes */
		inode_set_ctime(inode, sbi->build_time, sbi->build_time_nsec);

		inode->i_size = le32_to_cpu(dic->i_size);
		break;
	default:
		erofs_err(sb, "unsupported on-disk inode version %u of nid %llu",
			  erofs_inode_version(ifmt), vi->nid);
		err = -EOPNOTSUPP;
		goto err_out;
	}

	if (unlikely(inode->i_size < 0)) {
		erofs_err(sb, "negative i_size @ nid %llu", vi->nid);
		err = -EFSCORRUPTED;
		goto err_out;
	}
	switch (inode->i_mode & S_IFMT) {
	case S_IFREG:
	case S_IFDIR:
	case S_IFLNK:
		vi->raw_blkaddr = le32_to_cpu(iu.raw_blkaddr);
		if(S_ISLNK(inode->i_mode)) {
			err = erofs_fill_symlink(inode, kaddr, ofs);
			if (err)
				goto err_out;
		}
		break;
	case S_IFCHR:
	case S_IFBLK:
		inode->i_rdev = new_decode_dev(le32_to_cpu(iu.rdev));
		break;
	case S_IFIFO:
	case S_IFSOCK:
		inode->i_rdev = 0;
		break;
	default:
		erofs_err(sb, "bogus i_mode (%o) @ nid %llu", inode->i_mode,
			  vi->nid);
		err = -EFSCORRUPTED;
		goto err_out;
	}

	/* total blocks for compressed files */
	if (erofs_inode_is_data_compressed(vi->datalayout)) {
		nblks = le32_to_cpu(iu.compressed_blocks);
	} else if (vi->datalayout == EROFS_INODE_CHUNK_BASED) {
		/* fill chunked inode summary info */
		vi->chunkformat = le16_to_cpu(iu.c.format);
		if (vi->chunkformat & ~EROFS_CHUNK_FORMAT_ALL) {
			erofs_err(sb, "unsupported chunk format %x of nid %llu",
				  vi->chunkformat, vi->nid);
			err = -EOPNOTSUPP;
			goto err_out;
		}
		vi->chunkbits = sb->s_blocksize_bits +
			(vi->chunkformat & EROFS_CHUNK_FORMAT_BLKBITS_MASK);
	}
	inode_set_mtime_to_ts(inode,
			      inode_set_atime_to_ts(inode, inode_get_ctime(inode)));

	inode->i_flags &= ~S_DAX;
	if (test_opt(&sbi->opt, DAX_ALWAYS) && S_ISREG(inode->i_mode) &&
	    (vi->datalayout == EROFS_INODE_FLAT_PLAIN ||
	     vi->datalayout == EROFS_INODE_CHUNK_BASED))
		inode->i_flags |= S_DAX;

	if (!nblks)
		/* measure inode.i_blocks as generic filesystems */
		inode->i_blocks = round_up(inode->i_size, sb->s_blocksize) >> 9;
	else
		inode->i_blocks = nblks << (sb->s_blocksize_bits - 9);
err_out:
	DBG_BUGON(err);
	erofs_put_metabuf(&buf);
	return err;
}

static int erofs_fill_inode(struct inode *inode)
{
	struct erofs_inode *vi = EROFS_I(inode);
	int err;

	trace_erofs_fill_inode(inode);

	/* read inode base data from disk */
	err = erofs_read_inode(inode);
	if (err)
		return err;

	/* setup the new inode */
	switch (inode->i_mode & S_IFMT) {
	case S_IFREG:
		inode->i_op = &erofs_generic_iops;
		if (erofs_inode_is_data_compressed(vi->datalayout))
			inode->i_fop = &generic_ro_fops;
		else
			inode->i_fop = &erofs_file_fops;
		break;
	case S_IFDIR:
		inode->i_op = &erofs_dir_iops;
		inode->i_fop = &erofs_dir_fops;
		inode_nohighmem(inode);
		break;
	case S_IFLNK:
		if (inode->i_link)
			inode->i_op = &erofs_fast_symlink_iops;
		else
			inode->i_op = &erofs_symlink_iops;
		inode_nohighmem(inode);
		break;
	case S_IFCHR:
	case S_IFBLK:
	case S_IFIFO:
	case S_IFSOCK:
		inode->i_op = &erofs_generic_iops;
		init_special_inode(inode, inode->i_mode, inode->i_rdev);
		return 0;
	default:
		return -EFSCORRUPTED;
	}

	mapping_set_large_folios(inode->i_mapping);
	if (erofs_inode_is_data_compressed(vi->datalayout)) {
#ifdef CONFIG_EROFS_FS_ZIP
		DO_ONCE_LITE_IF(inode->i_blkbits != PAGE_SHIFT,
			  erofs_info, inode->i_sb,
			  "EXPERIMENTAL EROFS subpage compressed block support in use. Use at your own risk!");
		inode->i_mapping->a_ops = &z_erofs_aops;
#else
		err = -EOPNOTSUPP;
#endif
	} else {
<<<<<<< HEAD
		inode->i_mapping->a_ops = &erofs_raw_access_aops;
=======
		inode->i_mapping->a_ops = &erofs_aops;
>>>>>>> 9b70bf0a
#ifdef CONFIG_EROFS_FS_ONDEMAND
		if (erofs_is_fscache_mode(inode->i_sb))
			inode->i_mapping->a_ops = &erofs_fscache_access_aops;
#endif
<<<<<<< HEAD
	}
out_unlock:
	erofs_put_metabuf(&buf);
=======
#ifdef CONFIG_EROFS_FS_BACKED_BY_FILE
		if (erofs_is_fileio_mode(EROFS_SB(inode->i_sb)))
			inode->i_mapping->a_ops = &erofs_fileio_aops;
#endif
	}

>>>>>>> 9b70bf0a
	return err;
}

/*
 * ino_t is 32-bits on 32-bit arch. We have to squash the 64-bit value down
 * so that it will fit.
 */
static ino_t erofs_squash_ino(erofs_nid_t nid)
{
	ino_t ino = (ino_t)nid;

	if (sizeof(ino_t) < sizeof(erofs_nid_t))
		ino ^= nid >> (sizeof(erofs_nid_t) - sizeof(ino_t)) * 8;
	return ino;
}

static int erofs_iget5_eq(struct inode *inode, void *opaque)
{
	return EROFS_I(inode)->nid == *(erofs_nid_t *)opaque;
}

static int erofs_iget5_set(struct inode *inode, void *opaque)
{
	const erofs_nid_t nid = *(erofs_nid_t *)opaque;

	inode->i_ino = erofs_squash_ino(nid);
	EROFS_I(inode)->nid = nid;
	return 0;
}

struct inode *erofs_iget(struct super_block *sb, erofs_nid_t nid)
{
	struct inode *inode;

	inode = iget5_locked(sb, erofs_squash_ino(nid), erofs_iget5_eq,
			     erofs_iget5_set, &nid);
	if (!inode)
		return ERR_PTR(-ENOMEM);

	if (inode->i_state & I_NEW) {
		int err = erofs_fill_inode(inode);

		if (err) {
			iget_failed(inode);
			return ERR_PTR(err);
		}
		unlock_new_inode(inode);
	}
	return inode;
}

int erofs_getattr(struct mnt_idmap *idmap, const struct path *path,
		  struct kstat *stat, u32 request_mask,
		  unsigned int query_flags)
{
	struct inode *const inode = d_inode(path->dentry);
	bool compressed =
		erofs_inode_is_data_compressed(EROFS_I(inode)->datalayout);

	if (compressed)
		stat->attributes |= STATX_ATTR_COMPRESSED;
	stat->attributes |= STATX_ATTR_IMMUTABLE;
	stat->attributes_mask |= (STATX_ATTR_COMPRESSED |
				  STATX_ATTR_IMMUTABLE);

	/*
	 * Return the DIO alignment restrictions if requested.
	 *
	 * In EROFS, STATX_DIOALIGN is not supported in ondemand mode and
	 * compressed files, so in these cases we report no DIO support.
	 */
	if ((request_mask & STATX_DIOALIGN) && S_ISREG(inode->i_mode)) {
		stat->result_mask |= STATX_DIOALIGN;
		if (!erofs_is_fscache_mode(inode->i_sb) && !compressed) {
			stat->dio_mem_align =
				bdev_logical_block_size(inode->i_sb->s_bdev);
			stat->dio_offset_align = stat->dio_mem_align;
		}
	}
	generic_fillattr(idmap, request_mask, inode, stat);
	return 0;
}

const struct inode_operations erofs_generic_iops = {
	.getattr = erofs_getattr,
	.listxattr = erofs_listxattr,
	.get_inode_acl = erofs_get_acl,
	.fiemap = erofs_fiemap,
};

const struct inode_operations erofs_symlink_iops = {
	.get_link = page_get_link,
	.getattr = erofs_getattr,
	.listxattr = erofs_listxattr,
	.get_inode_acl = erofs_get_acl,
};

const struct inode_operations erofs_fast_symlink_iops = {
	.get_link = simple_get_link,
	.getattr = erofs_getattr,
	.listxattr = erofs_listxattr,
	.get_inode_acl = erofs_get_acl,
};<|MERGE_RESOLUTION|>--- conflicted
+++ resolved
@@ -251,27 +251,17 @@
 		err = -EOPNOTSUPP;
 #endif
 	} else {
-<<<<<<< HEAD
-		inode->i_mapping->a_ops = &erofs_raw_access_aops;
-=======
 		inode->i_mapping->a_ops = &erofs_aops;
->>>>>>> 9b70bf0a
 #ifdef CONFIG_EROFS_FS_ONDEMAND
 		if (erofs_is_fscache_mode(inode->i_sb))
 			inode->i_mapping->a_ops = &erofs_fscache_access_aops;
 #endif
-<<<<<<< HEAD
-	}
-out_unlock:
-	erofs_put_metabuf(&buf);
-=======
 #ifdef CONFIG_EROFS_FS_BACKED_BY_FILE
 		if (erofs_is_fileio_mode(EROFS_SB(inode->i_sb)))
 			inode->i_mapping->a_ops = &erofs_fileio_aops;
 #endif
 	}
 
->>>>>>> 9b70bf0a
 	return err;
 }
 

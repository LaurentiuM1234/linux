// SPDX-License-Identifier: GPL-2.0
/*
 * Basic worker thread pool for io_uring
 *
 * Copyright (C) 2019 Jens Axboe
 *
 */
#include <linux/kernel.h>
#include <linux/init.h>
#include <linux/errno.h>
#include <linux/sched/signal.h>
#include <linux/mm.h>
#include <linux/sched/mm.h>
#include <linux/percpu.h>
#include <linux/slab.h>
#include <linux/kthread.h>
#include <linux/rculist_nulls.h>
#include <linux/fs_struct.h>
#include <linux/task_work.h>
#include <linux/blk-cgroup.h>
#include <linux/audit.h>
#include <linux/cpu.h>

#include "../kernel/sched/sched.h"
#include "io-wq.h"

#define WORKER_IDLE_TIMEOUT	(5 * HZ)

enum {
	IO_WORKER_F_UP		= 1,	/* up and active */
	IO_WORKER_F_RUNNING	= 2,	/* account as running */
	IO_WORKER_F_FREE	= 4,	/* worker on free list */
	IO_WORKER_F_FIXED	= 8,	/* static idle worker */
	IO_WORKER_F_BOUND	= 16,	/* is doing bounded work */
};

enum {
	IO_WQ_BIT_EXIT		= 0,	/* wq exiting */
	IO_WQ_BIT_CANCEL	= 1,	/* cancel work on list */
	IO_WQ_BIT_ERROR		= 2,	/* error on setup */
};

enum {
	IO_WQE_FLAG_STALLED	= 1,	/* stalled on hash */
};

/*
 * One for each thread in a wqe pool
 */
struct io_worker {
	refcount_t ref;
	unsigned flags;
	struct hlist_nulls_node nulls_node;
	struct list_head all_list;
	struct task_struct *task;
	struct io_wqe *wqe;

	struct io_wq_work *cur_work;
	spinlock_t lock;

	struct rcu_head rcu;
	struct mm_struct *mm;
#ifdef CONFIG_BLK_CGROUP
	struct cgroup_subsys_state *blkcg_css;
#endif
	const struct cred *cur_creds;
	const struct cred *saved_creds;
	struct files_struct *restore_files;
	struct nsproxy *restore_nsproxy;
	struct fs_struct *restore_fs;
};

#if BITS_PER_LONG == 64
#define IO_WQ_HASH_ORDER	6
#else
#define IO_WQ_HASH_ORDER	5
#endif

#define IO_WQ_NR_HASH_BUCKETS	(1u << IO_WQ_HASH_ORDER)

struct io_wqe_acct {
	unsigned nr_workers;
	unsigned max_workers;
	atomic_t nr_running;
};

enum {
	IO_WQ_ACCT_BOUND,
	IO_WQ_ACCT_UNBOUND,
};

/*
 * Per-node worker thread pool
 */
struct io_wqe {
	struct {
		raw_spinlock_t lock;
		struct io_wq_work_list work_list;
		unsigned long hash_map;
		unsigned flags;
	} ____cacheline_aligned_in_smp;

	int node;
	struct io_wqe_acct acct[2];

	struct hlist_nulls_head free_list;
	struct list_head all_list;

	struct io_wq *wq;
	struct io_wq_work *hash_tail[IO_WQ_NR_HASH_BUCKETS];
};

/*
 * Per io_wq state
  */
struct io_wq {
	struct io_wqe **wqes;
	unsigned long state;

	free_work_fn *free_work;
	io_wq_work_fn *do_work;

	struct task_struct *manager;
	struct user_struct *user;
	refcount_t refs;
	struct completion done;

	struct hlist_node cpuhp_node;

	refcount_t use_refs;
};

static enum cpuhp_state io_wq_online;

static bool io_worker_get(struct io_worker *worker)
{
	return refcount_inc_not_zero(&worker->ref);
}

static void io_worker_release(struct io_worker *worker)
{
	if (refcount_dec_and_test(&worker->ref))
		wake_up_process(worker->task);
}

/*
 * Note: drops the wqe->lock if returning true! The caller must re-acquire
 * the lock in that case. Some callers need to restart handling if this
 * happens, so we can't just re-acquire the lock on behalf of the caller.
 */
static bool __io_worker_unuse(struct io_wqe *wqe, struct io_worker *worker)
{
	bool dropped_lock = false;

	if (worker->saved_creds) {
		revert_creds(worker->saved_creds);
		worker->cur_creds = worker->saved_creds = NULL;
	}

	if (current->files != worker->restore_files) {
		__acquire(&wqe->lock);
		raw_spin_unlock_irq(&wqe->lock);
		dropped_lock = true;

		task_lock(current);
		current->files = worker->restore_files;
		current->nsproxy = worker->restore_nsproxy;
		task_unlock(current);
	}

	if (current->fs != worker->restore_fs)
		current->fs = worker->restore_fs;

	/*
	 * If we have an active mm, we need to drop the wq lock before unusing
	 * it. If we do, return true and let the caller retry the idle loop.
	 */
	if (worker->mm) {
		if (!dropped_lock) {
			__acquire(&wqe->lock);
			raw_spin_unlock_irq(&wqe->lock);
			dropped_lock = true;
		}
		__set_current_state(TASK_RUNNING);
		kthread_unuse_mm(worker->mm);
		mmput(worker->mm);
		worker->mm = NULL;
	}

#ifdef CONFIG_BLK_CGROUP
	if (worker->blkcg_css) {
		kthread_associate_blkcg(NULL);
		worker->blkcg_css = NULL;
	}
#endif
	if (current->signal->rlim[RLIMIT_FSIZE].rlim_cur != RLIM_INFINITY)
		current->signal->rlim[RLIMIT_FSIZE].rlim_cur = RLIM_INFINITY;
	return dropped_lock;
}

static inline struct io_wqe_acct *io_work_get_acct(struct io_wqe *wqe,
						   struct io_wq_work *work)
{
	if (work->flags & IO_WQ_WORK_UNBOUND)
		return &wqe->acct[IO_WQ_ACCT_UNBOUND];

	return &wqe->acct[IO_WQ_ACCT_BOUND];
}

static inline struct io_wqe_acct *io_wqe_get_acct(struct io_wqe *wqe,
						  struct io_worker *worker)
{
	if (worker->flags & IO_WORKER_F_BOUND)
		return &wqe->acct[IO_WQ_ACCT_BOUND];

	return &wqe->acct[IO_WQ_ACCT_UNBOUND];
}

static void io_worker_exit(struct io_worker *worker)
{
	struct io_wqe *wqe = worker->wqe;
	struct io_wqe_acct *acct = io_wqe_get_acct(wqe, worker);

	/*
	 * If we're not at zero, someone else is holding a brief reference
	 * to the worker. Wait for that to go away.
	 */
	set_current_state(TASK_INTERRUPTIBLE);
	if (!refcount_dec_and_test(&worker->ref))
		schedule();
	__set_current_state(TASK_RUNNING);

	preempt_disable();
	current->flags &= ~PF_IO_WORKER;
	if (worker->flags & IO_WORKER_F_RUNNING)
		atomic_dec(&acct->nr_running);
	if (!(worker->flags & IO_WORKER_F_BOUND))
		atomic_dec(&wqe->wq->user->processes);
	worker->flags = 0;
	preempt_enable();

	raw_spin_lock_irq(&wqe->lock);
	hlist_nulls_del_rcu(&worker->nulls_node);
	list_del_rcu(&worker->all_list);
	if (__io_worker_unuse(wqe, worker)) {
		__release(&wqe->lock);
		raw_spin_lock_irq(&wqe->lock);
	}
	acct->nr_workers--;
	raw_spin_unlock_irq(&wqe->lock);

	kfree_rcu(worker, rcu);
	if (refcount_dec_and_test(&wqe->wq->refs))
		complete(&wqe->wq->done);
}

static inline bool io_wqe_run_queue(struct io_wqe *wqe)
	__must_hold(wqe->lock)
{
	if (!wq_list_empty(&wqe->work_list) &&
	    !(wqe->flags & IO_WQE_FLAG_STALLED))
		return true;
	return false;
}

/*
 * Check head of free list for an available worker. If one isn't available,
 * caller must wake up the wq manager to create one.
 */
static bool io_wqe_activate_free_worker(struct io_wqe *wqe)
	__must_hold(RCU)
{
	struct hlist_nulls_node *n;
	struct io_worker *worker;

	n = rcu_dereference(hlist_nulls_first_rcu(&wqe->free_list));
	if (is_a_nulls(n))
		return false;

	worker = hlist_nulls_entry(n, struct io_worker, nulls_node);
	if (io_worker_get(worker)) {
		wake_up_process(worker->task);
		io_worker_release(worker);
		return true;
	}

	return false;
}

/*
 * We need a worker. If we find a free one, we're good. If not, and we're
 * below the max number of workers, wake up the manager to create one.
 */
static void io_wqe_wake_worker(struct io_wqe *wqe, struct io_wqe_acct *acct)
{
	bool ret;

	/*
	 * Most likely an attempt to queue unbounded work on an io_wq that
	 * wasn't setup with any unbounded workers.
	 */
	WARN_ON_ONCE(!acct->max_workers);

	rcu_read_lock();
	ret = io_wqe_activate_free_worker(wqe);
	rcu_read_unlock();

	if (!ret && acct->nr_workers < acct->max_workers)
		wake_up_process(wqe->wq->manager);
}

static void io_wqe_inc_running(struct io_wqe *wqe, struct io_worker *worker)
{
	struct io_wqe_acct *acct = io_wqe_get_acct(wqe, worker);

	atomic_inc(&acct->nr_running);
}

static void io_wqe_dec_running(struct io_wqe *wqe, struct io_worker *worker)
	__must_hold(wqe->lock)
{
	struct io_wqe_acct *acct = io_wqe_get_acct(wqe, worker);

	if (atomic_dec_and_test(&acct->nr_running) && io_wqe_run_queue(wqe))
		io_wqe_wake_worker(wqe, acct);
}

static void io_worker_start(struct io_wqe *wqe, struct io_worker *worker)
{
	allow_kernel_signal(SIGINT);

	current->flags |= PF_IO_WORKER;

	worker->flags |= (IO_WORKER_F_UP | IO_WORKER_F_RUNNING);
	worker->restore_files = current->files;
	worker->restore_nsproxy = current->nsproxy;
	worker->restore_fs = current->fs;
	io_wqe_inc_running(wqe, worker);
}

/*
 * Worker will start processing some work. Move it to the busy list, if
 * it's currently on the freelist
 */
static void __io_worker_busy(struct io_wqe *wqe, struct io_worker *worker,
			     struct io_wq_work *work)
	__must_hold(wqe->lock)
{
	bool worker_bound, work_bound;

	if (worker->flags & IO_WORKER_F_FREE) {
		worker->flags &= ~IO_WORKER_F_FREE;
		hlist_nulls_del_init_rcu(&worker->nulls_node);
	}

	/*
	 * If worker is moving from bound to unbound (or vice versa), then
	 * ensure we update the running accounting.
	 */
	worker_bound = (worker->flags & IO_WORKER_F_BOUND) != 0;
	work_bound = (work->flags & IO_WQ_WORK_UNBOUND) == 0;
	if (worker_bound != work_bound) {
		io_wqe_dec_running(wqe, worker);
		if (work_bound) {
			worker->flags |= IO_WORKER_F_BOUND;
			wqe->acct[IO_WQ_ACCT_UNBOUND].nr_workers--;
			wqe->acct[IO_WQ_ACCT_BOUND].nr_workers++;
			atomic_dec(&wqe->wq->user->processes);
		} else {
			worker->flags &= ~IO_WORKER_F_BOUND;
			wqe->acct[IO_WQ_ACCT_UNBOUND].nr_workers++;
			wqe->acct[IO_WQ_ACCT_BOUND].nr_workers--;
			atomic_inc(&wqe->wq->user->processes);
		}
		io_wqe_inc_running(wqe, worker);
	 }
}

/*
 * No work, worker going to sleep. Move to freelist, and unuse mm if we
 * have one attached. Dropping the mm may potentially sleep, so we drop
 * the lock in that case and return success. Since the caller has to
 * retry the loop in that case (we changed task state), we don't regrab
 * the lock if we return success.
 */
static bool __io_worker_idle(struct io_wqe *wqe, struct io_worker *worker)
	__must_hold(wqe->lock)
{
	if (!(worker->flags & IO_WORKER_F_FREE)) {
		worker->flags |= IO_WORKER_F_FREE;
		hlist_nulls_add_head_rcu(&worker->nulls_node, &wqe->free_list);
	}

	return __io_worker_unuse(wqe, worker);
}

static inline unsigned int io_get_work_hash(struct io_wq_work *work)
{
	return work->flags >> IO_WQ_HASH_SHIFT;
}

static struct io_wq_work *io_get_next_work(struct io_wqe *wqe)
	__must_hold(wqe->lock)
{
	struct io_wq_work_node *node, *prev;
	struct io_wq_work *work, *tail;
	unsigned int hash;

	wq_list_for_each(node, prev, &wqe->work_list) {
		work = container_of(node, struct io_wq_work, list);

		/* not hashed, can run anytime */
		if (!io_wq_is_hashed(work)) {
			wq_list_del(&wqe->work_list, node, prev);
			return work;
		}

		/* hashed, can run if not already running */
		hash = io_get_work_hash(work);
		if (!(wqe->hash_map & BIT(hash))) {
			wqe->hash_map |= BIT(hash);
			/* all items with this hash lie in [work, tail] */
			tail = wqe->hash_tail[hash];
			wqe->hash_tail[hash] = NULL;
			wq_list_cut(&wqe->work_list, &tail->list, prev);
			return work;
		}
	}

	return NULL;
}

static void io_wq_switch_mm(struct io_worker *worker, struct io_wq_work *work)
{
	if (worker->mm) {
		kthread_unuse_mm(worker->mm);
		mmput(worker->mm);
		worker->mm = NULL;
	}

	if (mmget_not_zero(work->identity->mm)) {
		kthread_use_mm(work->identity->mm);
		worker->mm = work->identity->mm;
		return;
	}

	/* failed grabbing mm, ensure work gets cancelled */
	work->flags |= IO_WQ_WORK_CANCEL;
}

static inline void io_wq_switch_blkcg(struct io_worker *worker,
				      struct io_wq_work *work)
{
#ifdef CONFIG_BLK_CGROUP
	if (!(work->flags & IO_WQ_WORK_BLKCG))
		return;
	if (work->identity->blkcg_css != worker->blkcg_css) {
		kthread_associate_blkcg(work->identity->blkcg_css);
		worker->blkcg_css = work->identity->blkcg_css;
	}
#endif
}

static void io_wq_switch_creds(struct io_worker *worker,
			       struct io_wq_work *work)
{
	const struct cred *old_creds = override_creds(work->identity->creds);

	worker->cur_creds = work->identity->creds;
	if (worker->saved_creds)
		put_cred(old_creds); /* creds set by previous switch */
	else
		worker->saved_creds = old_creds;
}

static void io_impersonate_work(struct io_worker *worker,
				struct io_wq_work *work)
{
	if ((work->flags & IO_WQ_WORK_FILES) &&
	    current->files != work->identity->files) {
		task_lock(current);
		current->files = work->identity->files;
		current->nsproxy = work->identity->nsproxy;
		task_unlock(current);
	}
	if ((work->flags & IO_WQ_WORK_FS) && current->fs != work->identity->fs)
		current->fs = work->identity->fs;
	if ((work->flags & IO_WQ_WORK_MM) && work->identity->mm != worker->mm)
		io_wq_switch_mm(worker, work);
	if ((work->flags & IO_WQ_WORK_CREDS) &&
	    worker->cur_creds != work->identity->creds)
		io_wq_switch_creds(worker, work);
	if (work->flags & IO_WQ_WORK_FSIZE)
		current->signal->rlim[RLIMIT_FSIZE].rlim_cur = work->identity->fsize;
	else if (current->signal->rlim[RLIMIT_FSIZE].rlim_cur != RLIM_INFINITY)
		current->signal->rlim[RLIMIT_FSIZE].rlim_cur = RLIM_INFINITY;
	io_wq_switch_blkcg(worker, work);
#ifdef CONFIG_AUDIT
	current->loginuid = work->identity->loginuid;
	current->sessionid = work->identity->sessionid;
#endif
}

static void io_assign_current_work(struct io_worker *worker,
				   struct io_wq_work *work)
{
	if (work) {
		/* flush pending signals before assigning new work */
		if (signal_pending(current))
			flush_signals(current);
		cond_resched();
	}

#ifdef CONFIG_AUDIT
	current->loginuid = KUIDT_INIT(AUDIT_UID_UNSET);
	current->sessionid = AUDIT_SID_UNSET;
#endif

	spin_lock_irq(&worker->lock);
	worker->cur_work = work;
	spin_unlock_irq(&worker->lock);
}

static void io_wqe_enqueue(struct io_wqe *wqe, struct io_wq_work *work);

static void io_worker_handle_work(struct io_worker *worker)
	__releases(wqe->lock)
{
	struct io_wqe *wqe = worker->wqe;
	struct io_wq *wq = wqe->wq;

	do {
		struct io_wq_work *work;
get_next:
		/*
		 * If we got some work, mark us as busy. If we didn't, but
		 * the list isn't empty, it means we stalled on hashed work.
		 * Mark us stalled so we don't keep looking for work when we
		 * can't make progress, any work completion or insertion will
		 * clear the stalled flag.
		 */
		work = io_get_next_work(wqe);
		if (work)
			__io_worker_busy(wqe, worker, work);
		else if (!wq_list_empty(&wqe->work_list))
			wqe->flags |= IO_WQE_FLAG_STALLED;

		raw_spin_unlock_irq(&wqe->lock);
		if (!work)
			break;
		io_assign_current_work(worker, work);

		/* handle a whole dependent link */
		do {
			struct io_wq_work *old_work, *next_hashed, *linked;
			unsigned int hash = io_get_work_hash(work);

			next_hashed = wq_next_work(work);
			io_impersonate_work(worker, work);
			/*
			 * OK to set IO_WQ_WORK_CANCEL even for uncancellable
			 * work, the worker function will do the right thing.
			 */
			if (test_bit(IO_WQ_BIT_CANCEL, &wq->state))
				work->flags |= IO_WQ_WORK_CANCEL;

			old_work = work;
			linked = wq->do_work(work);

			work = next_hashed;
			if (!work && linked && !io_wq_is_hashed(linked)) {
				work = linked;
				linked = NULL;
			}
			io_assign_current_work(worker, work);
			wq->free_work(old_work);

			if (linked)
				io_wqe_enqueue(wqe, linked);

			if (hash != -1U && !next_hashed) {
				raw_spin_lock_irq(&wqe->lock);
				wqe->hash_map &= ~BIT_ULL(hash);
				wqe->flags &= ~IO_WQE_FLAG_STALLED;
				/* skip unnecessary unlock-lock wqe->lock */
				if (!work)
					goto get_next;
				raw_spin_unlock_irq(&wqe->lock);
			}
		} while (work);

		raw_spin_lock_irq(&wqe->lock);
	} while (1);
}

static int io_wqe_worker(void *data)
{
	struct io_worker *worker = data;
	struct io_wqe *wqe = worker->wqe;
	struct io_wq *wq = wqe->wq;

	io_worker_start(wqe, worker);

	while (!test_bit(IO_WQ_BIT_EXIT, &wq->state)) {
		set_current_state(TASK_INTERRUPTIBLE);
loop:
		raw_spin_lock_irq(&wqe->lock);
		if (io_wqe_run_queue(wqe)) {
			__set_current_state(TASK_RUNNING);
			io_worker_handle_work(worker);
			goto loop;
		}
		/* drops the lock on success, retry */
		if (__io_worker_idle(wqe, worker)) {
			__release(&wqe->lock);
			goto loop;
		}
		raw_spin_unlock_irq(&wqe->lock);
		if (signal_pending(current))
			flush_signals(current);
		if (schedule_timeout(WORKER_IDLE_TIMEOUT))
			continue;
		/* timed out, exit unless we're the fixed worker */
		if (test_bit(IO_WQ_BIT_EXIT, &wq->state) ||
		    !(worker->flags & IO_WORKER_F_FIXED))
			break;
	}

	if (test_bit(IO_WQ_BIT_EXIT, &wq->state)) {
		raw_spin_lock_irq(&wqe->lock);
		if (!wq_list_empty(&wqe->work_list))
			io_worker_handle_work(worker);
		else
			raw_spin_unlock_irq(&wqe->lock);
	}

	io_worker_exit(worker);
	return 0;
}

/*
 * Called when a worker is scheduled in. Mark us as currently running.
 */
void io_wq_worker_running(struct task_struct *tsk)
{
	struct io_worker *worker = kthread_data(tsk);
	struct io_wqe *wqe = worker->wqe;

	if (!(worker->flags & IO_WORKER_F_UP))
		return;
	if (worker->flags & IO_WORKER_F_RUNNING)
		return;
	worker->flags |= IO_WORKER_F_RUNNING;
	io_wqe_inc_running(wqe, worker);
}

/*
 * Called when worker is going to sleep. If there are no workers currently
 * running and we have work pending, wake up a free one or have the manager
 * set one up.
 */
void io_wq_worker_sleeping(struct task_struct *tsk)
{
	struct io_worker *worker = kthread_data(tsk);
	struct io_wqe *wqe = worker->wqe;

	if (!(worker->flags & IO_WORKER_F_UP))
		return;
	if (!(worker->flags & IO_WORKER_F_RUNNING))
		return;

	worker->flags &= ~IO_WORKER_F_RUNNING;

	raw_spin_lock_irq(&wqe->lock);
	io_wqe_dec_running(wqe, worker);
	raw_spin_unlock_irq(&wqe->lock);
}

static bool create_io_worker(struct io_wq *wq, struct io_wqe *wqe, int index)
{
	struct io_wqe_acct *acct = &wqe->acct[index];
	struct io_worker *worker;

	worker = kzalloc_node(sizeof(*worker), GFP_KERNEL, wqe->node);
	if (!worker)
		return false;

	refcount_set(&worker->ref, 1);
	worker->nulls_node.pprev = NULL;
	worker->wqe = wqe;
	spin_lock_init(&worker->lock);

	worker->task = kthread_create_on_node(io_wqe_worker, worker, wqe->node,
				"io_wqe_worker-%d/%d", index, wqe->node);
	if (IS_ERR(worker->task)) {
		kfree(worker);
		return false;
	}
	kthread_bind_mask(worker->task, cpumask_of_node(wqe->node));

	raw_spin_lock_irq(&wqe->lock);
	hlist_nulls_add_head_rcu(&worker->nulls_node, &wqe->free_list);
	list_add_tail_rcu(&worker->all_list, &wqe->all_list);
	worker->flags |= IO_WORKER_F_FREE;
	if (index == IO_WQ_ACCT_BOUND)
		worker->flags |= IO_WORKER_F_BOUND;
	if (!acct->nr_workers && (worker->flags & IO_WORKER_F_BOUND))
		worker->flags |= IO_WORKER_F_FIXED;
	acct->nr_workers++;
	raw_spin_unlock_irq(&wqe->lock);

	if (index == IO_WQ_ACCT_UNBOUND)
		atomic_inc(&wq->user->processes);

	refcount_inc(&wq->refs);
	wake_up_process(worker->task);
	return true;
}

static inline bool io_wqe_need_worker(struct io_wqe *wqe, int index)
	__must_hold(wqe->lock)
{
	struct io_wqe_acct *acct = &wqe->acct[index];

	/* if we have available workers or no work, no need */
	if (!hlist_nulls_empty(&wqe->free_list) || !io_wqe_run_queue(wqe))
		return false;
	return acct->nr_workers < acct->max_workers;
}

static bool io_wqe_worker_send_sig(struct io_worker *worker, void *data)
{
	send_sig(SIGINT, worker->task, 1);
	return false;
}

/*
 * Iterate the passed in list and call the specific function for each
 * worker that isn't exiting
 */
static bool io_wq_for_each_worker(struct io_wqe *wqe,
				  bool (*func)(struct io_worker *, void *),
				  void *data)
{
	struct io_worker *worker;
	bool ret = false;

	list_for_each_entry_rcu(worker, &wqe->all_list, all_list) {
		if (io_worker_get(worker)) {
			/* no task if node is/was offline */
			if (worker->task)
				ret = func(worker, data);
			io_worker_release(worker);
			if (ret)
				break;
		}
	}

	return ret;
}

static bool io_wq_worker_wake(struct io_worker *worker, void *data)
{
	wake_up_process(worker->task);
	return false;
}

/*
 * Manager thread. Tasked with creating new workers, if we need them.
 */
static int io_wq_manager(void *data)
{
	struct io_wq *wq = data;
	int node;

	/* create fixed workers */
	refcount_set(&wq->refs, 1);
	for_each_node(node) {
		if (!node_online(node))
			continue;
		if (create_io_worker(wq, wq->wqes[node], IO_WQ_ACCT_BOUND))
			continue;
		set_bit(IO_WQ_BIT_ERROR, &wq->state);
		set_bit(IO_WQ_BIT_EXIT, &wq->state);
		goto out;
	}

	complete(&wq->done);

	while (!kthread_should_stop()) {
		if (current->task_works)
			task_work_run();

		for_each_node(node) {
			struct io_wqe *wqe = wq->wqes[node];
			bool fork_worker[2] = { false, false };

			if (!node_online(node))
				continue;

			raw_spin_lock_irq(&wqe->lock);
			if (io_wqe_need_worker(wqe, IO_WQ_ACCT_BOUND))
				fork_worker[IO_WQ_ACCT_BOUND] = true;
			if (io_wqe_need_worker(wqe, IO_WQ_ACCT_UNBOUND))
				fork_worker[IO_WQ_ACCT_UNBOUND] = true;
			raw_spin_unlock_irq(&wqe->lock);
			if (fork_worker[IO_WQ_ACCT_BOUND])
				create_io_worker(wq, wqe, IO_WQ_ACCT_BOUND);
			if (fork_worker[IO_WQ_ACCT_UNBOUND])
				create_io_worker(wq, wqe, IO_WQ_ACCT_UNBOUND);
		}
		set_current_state(TASK_INTERRUPTIBLE);
		schedule_timeout(HZ);
	}

	if (current->task_works)
		task_work_run();

out:
	if (refcount_dec_and_test(&wq->refs)) {
		complete(&wq->done);
		return 0;
	}
	/* if ERROR is set and we get here, we have workers to wake */
	if (test_bit(IO_WQ_BIT_ERROR, &wq->state)) {
		rcu_read_lock();
		for_each_node(node)
			io_wq_for_each_worker(wq->wqes[node], io_wq_worker_wake, NULL);
		rcu_read_unlock();
	}
	return 0;
}

static bool io_wq_can_queue(struct io_wqe *wqe, struct io_wqe_acct *acct,
			    struct io_wq_work *work)
{
	bool free_worker;

	if (!(work->flags & IO_WQ_WORK_UNBOUND))
		return true;
	if (atomic_read(&acct->nr_running))
		return true;

	rcu_read_lock();
	free_worker = !hlist_nulls_empty(&wqe->free_list);
	rcu_read_unlock();
	if (free_worker)
		return true;

	if (atomic_read(&wqe->wq->user->processes) >= acct->max_workers &&
	    !(capable(CAP_SYS_RESOURCE) || capable(CAP_SYS_ADMIN)))
		return false;

	return true;
}

static void io_run_cancel(struct io_wq_work *work, struct io_wqe *wqe)
{
	struct io_wq *wq = wqe->wq;

	do {
		struct io_wq_work *old_work = work;

		work->flags |= IO_WQ_WORK_CANCEL;
		work = wq->do_work(work);
		wq->free_work(old_work);
	} while (work);
}

static void io_wqe_insert_work(struct io_wqe *wqe, struct io_wq_work *work)
{
	unsigned int hash;
	struct io_wq_work *tail;

	if (!io_wq_is_hashed(work)) {
append:
		wq_list_add_tail(&work->list, &wqe->work_list);
		return;
	}

	hash = io_get_work_hash(work);
	tail = wqe->hash_tail[hash];
	wqe->hash_tail[hash] = work;
	if (!tail)
		goto append;

	wq_list_add_after(&work->list, &tail->list, &wqe->work_list);
}

static void io_wqe_enqueue(struct io_wqe *wqe, struct io_wq_work *work)
{
	struct io_wqe_acct *acct = io_work_get_acct(wqe, work);
	int work_flags;
	unsigned long flags;

	/*
	 * Do early check to see if we need a new unbound worker, and if we do,
	 * if we're allowed to do so. This isn't 100% accurate as there's a
	 * gap between this check and incrementing the value, but that's OK.
	 * It's close enough to not be an issue, fork() has the same delay.
	 */
	if (unlikely(!io_wq_can_queue(wqe, acct, work))) {
		io_run_cancel(work, wqe);
		return;
	}

	work_flags = work->flags;
	raw_spin_lock_irqsave(&wqe->lock, flags);
	io_wqe_insert_work(wqe, work);
	wqe->flags &= ~IO_WQE_FLAG_STALLED;
	raw_spin_unlock_irqrestore(&wqe->lock, flags);

	if ((work_flags & IO_WQ_WORK_CONCURRENT) ||
	    !atomic_read(&acct->nr_running))
		io_wqe_wake_worker(wqe, acct);
}

void io_wq_enqueue(struct io_wq *wq, struct io_wq_work *work)
{
	struct io_wqe *wqe = wq->wqes[numa_node_id()];

	io_wqe_enqueue(wqe, work);
}

/*
 * Work items that hash to the same value will not be done in parallel.
 * Used to limit concurrent writes, generally hashed by inode.
 */
void io_wq_hash_work(struct io_wq_work *work, void *val)
{
	unsigned int bit;

	bit = hash_ptr(val, IO_WQ_HASH_ORDER);
	work->flags |= (IO_WQ_WORK_HASHED | (bit << IO_WQ_HASH_SHIFT));
}

void io_wq_cancel_all(struct io_wq *wq)
{
	int node;

	set_bit(IO_WQ_BIT_CANCEL, &wq->state);

	rcu_read_lock();
	for_each_node(node) {
		struct io_wqe *wqe = wq->wqes[node];

		io_wq_for_each_worker(wqe, io_wqe_worker_send_sig, NULL);
	}
	rcu_read_unlock();
}

struct io_cb_cancel_data {
	work_cancel_fn *fn;
	void *data;
	int nr_running;
	int nr_pending;
	bool cancel_all;
};

static bool io_wq_worker_cancel(struct io_worker *worker, void *data)
{
	struct io_cb_cancel_data *match = data;
	unsigned long flags;

	/*
	 * Hold the lock to avoid ->cur_work going out of scope, caller
	 * may dereference the passed in work.
	 */
	spin_lock_irqsave(&worker->lock, flags);
	if (worker->cur_work &&
	    !(worker->cur_work->flags & IO_WQ_WORK_NO_CANCEL) &&
	    match->fn(worker->cur_work, match->data)) {
		send_sig(SIGINT, worker->task, 1);
		match->nr_running++;
	}
	spin_unlock_irqrestore(&worker->lock, flags);

	return match->nr_running && !match->cancel_all;
}

static inline void io_wqe_remove_pending(struct io_wqe *wqe,
					 struct io_wq_work *work,
					 struct io_wq_work_node *prev)
{
	unsigned int hash = io_get_work_hash(work);
	struct io_wq_work *prev_work = NULL;

	if (io_wq_is_hashed(work) && work == wqe->hash_tail[hash]) {
		if (prev)
			prev_work = container_of(prev, struct io_wq_work, list);
		if (prev_work && io_get_work_hash(prev_work) == hash)
			wqe->hash_tail[hash] = prev_work;
		else
			wqe->hash_tail[hash] = NULL;
	}
	wq_list_del(&wqe->work_list, &work->list, prev);
}

static void io_wqe_cancel_pending_work(struct io_wqe *wqe,
				       struct io_cb_cancel_data *match)
{
	struct io_wq_work_node *node, *prev;
	struct io_wq_work *work;
	unsigned long flags;

retry:
	raw_spin_lock_irqsave(&wqe->lock, flags);
	wq_list_for_each(node, prev, &wqe->work_list) {
		work = container_of(node, struct io_wq_work, list);
		if (!match->fn(work, match->data))
			continue;
		io_wqe_remove_pending(wqe, work, prev);
<<<<<<< HEAD
		spin_unlock_irqrestore(&wqe->lock, flags);
=======
		raw_spin_unlock_irqrestore(&wqe->lock, flags);
>>>>>>> 11811d61
		io_run_cancel(work, wqe);
		match->nr_pending++;
		if (!match->cancel_all)
			return;

		/* not safe to continue after unlock */
		goto retry;
	}
	raw_spin_unlock_irqrestore(&wqe->lock, flags);
}

static void io_wqe_cancel_running_work(struct io_wqe *wqe,
				       struct io_cb_cancel_data *match)
{
	rcu_read_lock();
	io_wq_for_each_worker(wqe, io_wq_worker_cancel, match);
	rcu_read_unlock();
}

enum io_wq_cancel io_wq_cancel_cb(struct io_wq *wq, work_cancel_fn *cancel,
				  void *data, bool cancel_all)
{
	struct io_cb_cancel_data match = {
		.fn		= cancel,
		.data		= data,
		.cancel_all	= cancel_all,
	};
	int node;

	/*
	 * First check pending list, if we're lucky we can just remove it
	 * from there. CANCEL_OK means that the work is returned as-new,
	 * no completion will be posted for it.
	 */
	for_each_node(node) {
		struct io_wqe *wqe = wq->wqes[node];

		io_wqe_cancel_pending_work(wqe, &match);
		if (match.nr_pending && !match.cancel_all)
			return IO_WQ_CANCEL_OK;
	}

	/*
	 * Now check if a free (going busy) or busy worker has the work
	 * currently running. If we find it there, we'll return CANCEL_RUNNING
	 * as an indication that we attempt to signal cancellation. The
	 * completion will run normally in this case.
	 */
	for_each_node(node) {
		struct io_wqe *wqe = wq->wqes[node];

		io_wqe_cancel_running_work(wqe, &match);
		if (match.nr_running && !match.cancel_all)
			return IO_WQ_CANCEL_RUNNING;
	}

	if (match.nr_running)
		return IO_WQ_CANCEL_RUNNING;
	if (match.nr_pending)
		return IO_WQ_CANCEL_OK;
	return IO_WQ_CANCEL_NOTFOUND;
}

static bool io_wq_io_cb_cancel_data(struct io_wq_work *work, void *data)
{
	return work == data;
}

enum io_wq_cancel io_wq_cancel_work(struct io_wq *wq, struct io_wq_work *cwork)
{
	return io_wq_cancel_cb(wq, io_wq_io_cb_cancel_data, (void *)cwork, false);
}

struct io_wq *io_wq_create(unsigned bounded, struct io_wq_data *data)
{
	int ret = -ENOMEM, node;
	struct io_wq *wq;

	if (WARN_ON_ONCE(!data->free_work || !data->do_work))
		return ERR_PTR(-EINVAL);

	wq = kzalloc(sizeof(*wq), GFP_KERNEL);
	if (!wq)
		return ERR_PTR(-ENOMEM);

	wq->wqes = kcalloc(nr_node_ids, sizeof(struct io_wqe *), GFP_KERNEL);
	if (!wq->wqes)
		goto err_wq;

	ret = cpuhp_state_add_instance_nocalls(io_wq_online, &wq->cpuhp_node);
	if (ret)
		goto err_wqes;

	wq->free_work = data->free_work;
	wq->do_work = data->do_work;

	/* caller must already hold a reference to this */
	wq->user = data->user;

	ret = -ENOMEM;
	for_each_node(node) {
		struct io_wqe *wqe;
		int alloc_node = node;

		if (!node_online(alloc_node))
			alloc_node = NUMA_NO_NODE;
		wqe = kzalloc_node(sizeof(struct io_wqe), GFP_KERNEL, alloc_node);
		if (!wqe)
			goto err;
		wq->wqes[node] = wqe;
		wqe->node = alloc_node;
		wqe->acct[IO_WQ_ACCT_BOUND].max_workers = bounded;
		atomic_set(&wqe->acct[IO_WQ_ACCT_BOUND].nr_running, 0);
		if (wq->user) {
			wqe->acct[IO_WQ_ACCT_UNBOUND].max_workers =
					task_rlimit(current, RLIMIT_NPROC);
		}
		atomic_set(&wqe->acct[IO_WQ_ACCT_UNBOUND].nr_running, 0);
		wqe->wq = wq;
		raw_spin_lock_init(&wqe->lock);
		INIT_WQ_LIST(&wqe->work_list);
		INIT_HLIST_NULLS_HEAD(&wqe->free_list, 0);
		INIT_LIST_HEAD(&wqe->all_list);
	}

	init_completion(&wq->done);

	wq->manager = kthread_create(io_wq_manager, wq, "io_wq_manager");
	if (!IS_ERR(wq->manager)) {
		wake_up_process(wq->manager);
		wait_for_completion(&wq->done);
		if (test_bit(IO_WQ_BIT_ERROR, &wq->state)) {
			ret = -ENOMEM;
			goto err;
		}
		refcount_set(&wq->use_refs, 1);
		reinit_completion(&wq->done);
		return wq;
	}

	ret = PTR_ERR(wq->manager);
	complete(&wq->done);
err:
	cpuhp_state_remove_instance_nocalls(io_wq_online, &wq->cpuhp_node);
	for_each_node(node)
		kfree(wq->wqes[node]);
err_wqes:
	kfree(wq->wqes);
err_wq:
	kfree(wq);
	return ERR_PTR(ret);
}

bool io_wq_get(struct io_wq *wq, struct io_wq_data *data)
{
	if (data->free_work != wq->free_work || data->do_work != wq->do_work)
		return false;

	return refcount_inc_not_zero(&wq->use_refs);
}

static void __io_wq_destroy(struct io_wq *wq)
{
	int node;

	cpuhp_state_remove_instance_nocalls(io_wq_online, &wq->cpuhp_node);

	set_bit(IO_WQ_BIT_EXIT, &wq->state);
	if (wq->manager)
		kthread_stop(wq->manager);

	rcu_read_lock();
	for_each_node(node)
		io_wq_for_each_worker(wq->wqes[node], io_wq_worker_wake, NULL);
	rcu_read_unlock();

	wait_for_completion(&wq->done);

	for_each_node(node)
		kfree(wq->wqes[node]);
	kfree(wq->wqes);
	kfree(wq);
}

void io_wq_destroy(struct io_wq *wq)
{
	if (refcount_dec_and_test(&wq->use_refs))
		__io_wq_destroy(wq);
}

struct task_struct *io_wq_get_task(struct io_wq *wq)
{
	return wq->manager;
}

static bool io_wq_worker_affinity(struct io_worker *worker, void *data)
{
	struct task_struct *task = worker->task;
	struct rq_flags rf;
	struct rq *rq;

	rq = task_rq_lock(task, &rf);
	do_set_cpus_allowed(task, cpumask_of_node(worker->wqe->node));
	task->flags |= PF_NO_SETAFFINITY;
	task_rq_unlock(rq, task, &rf);
	return false;
}

static int io_wq_cpu_online(unsigned int cpu, struct hlist_node *node)
{
	struct io_wq *wq = hlist_entry_safe(node, struct io_wq, cpuhp_node);
	int i;

	rcu_read_lock();
	for_each_node(i)
		io_wq_for_each_worker(wq->wqes[i], io_wq_worker_affinity, NULL);
	rcu_read_unlock();
	return 0;
}

static __init int io_wq_init(void)
{
	int ret;

	ret = cpuhp_setup_state_multi(CPUHP_AP_ONLINE_DYN, "io-wq/online",
					io_wq_cpu_online, NULL);
	if (ret < 0)
		return ret;
	io_wq_online = ret;
	return 0;
}
subsys_initcall(io_wq_init);<|MERGE_RESOLUTION|>--- conflicted
+++ resolved
@@ -1010,11 +1010,7 @@
 		if (!match->fn(work, match->data))
 			continue;
 		io_wqe_remove_pending(wqe, work, prev);
-<<<<<<< HEAD
-		spin_unlock_irqrestore(&wqe->lock, flags);
-=======
 		raw_spin_unlock_irqrestore(&wqe->lock, flags);
->>>>>>> 11811d61
 		io_run_cancel(work, wqe);
 		match->nr_pending++;
 		if (!match->cancel_all)

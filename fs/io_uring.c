// SPDX-License-Identifier: GPL-2.0
/*
 * Shared application/kernel submission and completion ring pairs, for
 * supporting fast/efficient IO.
 *
 * A note on the read/write ordering memory barriers that are matched between
 * the application and kernel side.
 *
 * After the application reads the CQ ring tail, it must use an
 * appropriate smp_rmb() to pair with the smp_wmb() the kernel uses
 * before writing the tail (using smp_load_acquire to read the tail will
 * do). It also needs a smp_mb() before updating CQ head (ordering the
 * entry load(s) with the head store), pairing with an implicit barrier
 * through a control-dependency in io_get_cqring (smp_store_release to
 * store head will do). Failure to do so could lead to reading invalid
 * CQ entries.
 *
 * Likewise, the application must use an appropriate smp_wmb() before
 * writing the SQ tail (ordering SQ entry stores with the tail store),
 * which pairs with smp_load_acquire in io_get_sqring (smp_store_release
 * to store the tail will do). And it needs a barrier ordering the SQ
 * head load before writing new SQ entries (smp_load_acquire to read
 * head will do).
 *
 * When using the SQ poll thread (IORING_SETUP_SQPOLL), the application
 * needs to check the SQ flags for IORING_SQ_NEED_WAKEUP *after*
 * updating the SQ tail; a full memory barrier smp_mb() is needed
 * between.
 *
 * Also see the examples in the liburing library:
 *
 *	git://git.kernel.dk/liburing
 *
 * io_uring also uses READ/WRITE_ONCE() for _any_ store or load that happens
 * from data shared between the kernel and application. This is done both
 * for ordering purposes, but also to ensure that once a value is loaded from
 * data that the application could potentially modify, it remains stable.
 *
 * Copyright (C) 2018-2019 Jens Axboe
 * Copyright (c) 2018-2019 Christoph Hellwig
 */
#include <linux/kernel.h>
#include <linux/init.h>
#include <linux/errno.h>
#include <linux/syscalls.h>
#include <linux/compat.h>
#include <net/compat.h>
#include <linux/refcount.h>
#include <linux/uio.h>
#include <linux/bits.h>

#include <linux/sched/signal.h>
#include <linux/fs.h>
#include <linux/file.h>
#include <linux/fdtable.h>
#include <linux/mm.h>
#include <linux/mman.h>
#include <linux/percpu.h>
#include <linux/slab.h>
#include <linux/blkdev.h>
#include <linux/bvec.h>
#include <linux/net.h>
#include <net/sock.h>
#include <net/af_unix.h>
#include <net/scm.h>
#include <linux/anon_inodes.h>
#include <linux/sched/mm.h>
#include <linux/uaccess.h>
#include <linux/nospec.h>
#include <linux/sizes.h>
#include <linux/hugetlb.h>
#include <linux/highmem.h>
#include <linux/namei.h>
#include <linux/fsnotify.h>
#include <linux/fadvise.h>
#include <linux/eventpoll.h>
#include <linux/splice.h>
#include <linux/task_work.h>
#include <linux/pagemap.h>
#include <linux/io_uring.h>

#define CREATE_TRACE_POINTS
#include <trace/events/io_uring.h>

#include <uapi/linux/io_uring.h>

#include "internal.h"
#include "io-wq.h"

#define IORING_MAX_ENTRIES	32768
#define IORING_MAX_CQ_ENTRIES	(2 * IORING_MAX_ENTRIES)

/*
 * Shift of 9 is 512 entries, or exactly one page on 64-bit archs
 */
#define IORING_FILE_TABLE_SHIFT	9
#define IORING_MAX_FILES_TABLE	(1U << IORING_FILE_TABLE_SHIFT)
#define IORING_FILE_TABLE_MASK	(IORING_MAX_FILES_TABLE - 1)
#define IORING_MAX_FIXED_FILES	(64 * IORING_MAX_FILES_TABLE)
#define IORING_MAX_RESTRICTIONS	(IORING_RESTRICTION_LAST + \
				 IORING_REGISTER_LAST + IORING_OP_LAST)

#define SQE_VALID_FLAGS	(IOSQE_FIXED_FILE|IOSQE_IO_DRAIN|IOSQE_IO_LINK|	\
				IOSQE_IO_HARDLINK | IOSQE_ASYNC | \
				IOSQE_BUFFER_SELECT)

struct io_uring {
	u32 head ____cacheline_aligned_in_smp;
	u32 tail ____cacheline_aligned_in_smp;
};

/*
 * This data is shared with the application through the mmap at offsets
 * IORING_OFF_SQ_RING and IORING_OFF_CQ_RING.
 *
 * The offsets to the member fields are published through struct
 * io_sqring_offsets when calling io_uring_setup.
 */
struct io_rings {
	/*
	 * Head and tail offsets into the ring; the offsets need to be
	 * masked to get valid indices.
	 *
	 * The kernel controls head of the sq ring and the tail of the cq ring,
	 * and the application controls tail of the sq ring and the head of the
	 * cq ring.
	 */
	struct io_uring		sq, cq;
	/*
	 * Bitmasks to apply to head and tail offsets (constant, equals
	 * ring_entries - 1)
	 */
	u32			sq_ring_mask, cq_ring_mask;
	/* Ring sizes (constant, power of 2) */
	u32			sq_ring_entries, cq_ring_entries;
	/*
	 * Number of invalid entries dropped by the kernel due to
	 * invalid index stored in array
	 *
	 * Written by the kernel, shouldn't be modified by the
	 * application (i.e. get number of "new events" by comparing to
	 * cached value).
	 *
	 * After a new SQ head value was read by the application this
	 * counter includes all submissions that were dropped reaching
	 * the new SQ head (and possibly more).
	 */
	u32			sq_dropped;
	/*
	 * Runtime SQ flags
	 *
	 * Written by the kernel, shouldn't be modified by the
	 * application.
	 *
	 * The application needs a full memory barrier before checking
	 * for IORING_SQ_NEED_WAKEUP after updating the sq tail.
	 */
	u32			sq_flags;
	/*
	 * Runtime CQ flags
	 *
	 * Written by the application, shouldn't be modified by the
	 * kernel.
	 */
	u32                     cq_flags;
	/*
	 * Number of completion events lost because the queue was full;
	 * this should be avoided by the application by making sure
	 * there are not more requests pending than there is space in
	 * the completion queue.
	 *
	 * Written by the kernel, shouldn't be modified by the
	 * application (i.e. get number of "new events" by comparing to
	 * cached value).
	 *
	 * As completion events come in out of order this counter is not
	 * ordered with any other data.
	 */
	u32			cq_overflow;
	/*
	 * Ring buffer of completion events.
	 *
	 * The kernel writes completion events fresh every time they are
	 * produced, so the application is allowed to modify pending
	 * entries.
	 */
	struct io_uring_cqe	cqes[] ____cacheline_aligned_in_smp;
};

enum io_uring_cmd_flags {
	IO_URING_F_NONBLOCK		= 1,
	IO_URING_F_COMPLETE_DEFER	= 2,
};

struct io_mapped_ubuf {
	u64		ubuf;
	size_t		len;
	struct		bio_vec *bvec;
	unsigned int	nr_bvecs;
	unsigned long	acct_pages;
};

struct io_ring_ctx;

struct io_rsrc_put {
	struct list_head list;
	union {
		void *rsrc;
		struct file *file;
	};
};

struct fixed_rsrc_table {
	struct file		**files;
};

struct fixed_rsrc_ref_node {
	struct percpu_ref		refs;
	struct list_head		node;
	struct list_head		rsrc_list;
	struct fixed_rsrc_data		*rsrc_data;
	void				(*rsrc_put)(struct io_ring_ctx *ctx,
						    struct io_rsrc_put *prsrc);
	struct llist_node		llist;
	bool				done;
};

struct fixed_rsrc_data {
	struct fixed_rsrc_table		*table;
	struct io_ring_ctx		*ctx;

	struct fixed_rsrc_ref_node	*node;
	struct percpu_ref		refs;
	struct completion		done;
	bool				quiesce;
};

struct io_buffer {
	struct list_head list;
	__u64 addr;
	__s32 len;
	__u16 bid;
};

struct io_restriction {
	DECLARE_BITMAP(register_op, IORING_REGISTER_LAST);
	DECLARE_BITMAP(sqe_op, IORING_OP_LAST);
	u8 sqe_flags_allowed;
	u8 sqe_flags_required;
	bool registered;
};

enum {
	IO_SQ_THREAD_SHOULD_STOP = 0,
	IO_SQ_THREAD_SHOULD_PARK,
};

struct io_sq_data {
	refcount_t		refs;
	atomic_t		park_pending;
	struct mutex		lock;

	/* ctx's that are using this sqd */
	struct list_head	ctx_list;

	struct task_struct	*thread;
	struct wait_queue_head	wait;

	unsigned		sq_thread_idle;
	int			sq_cpu;
	pid_t			task_pid;
	pid_t			task_tgid;

	unsigned long		state;
	struct completion	exited;
	struct callback_head	*park_task_work;
};

#define IO_IOPOLL_BATCH			8
#define IO_COMPL_BATCH			32
#define IO_REQ_CACHE_SIZE		32
#define IO_REQ_ALLOC_BATCH		8

struct io_comp_state {
	struct io_kiocb		*reqs[IO_COMPL_BATCH];
	unsigned int		nr;
	unsigned int		locked_free_nr;
	/* inline/task_work completion list, under ->uring_lock */
	struct list_head	free_list;
	/* IRQ completion list, under ->completion_lock */
	struct list_head	locked_free_list;
};

struct io_submit_link {
	struct io_kiocb		*head;
	struct io_kiocb		*last;
};

struct io_submit_state {
	struct blk_plug		plug;
	struct io_submit_link	link;

	/*
	 * io_kiocb alloc cache
	 */
	void			*reqs[IO_REQ_CACHE_SIZE];
	unsigned int		free_reqs;

	bool			plug_started;

	/*
	 * Batch completion logic
	 */
	struct io_comp_state	comp;

	/*
	 * File reference cache
	 */
	struct file		*file;
	unsigned int		fd;
	unsigned int		file_refs;
	unsigned int		ios_left;
};

struct io_ring_ctx {
	struct {
		struct percpu_ref	refs;
	} ____cacheline_aligned_in_smp;

	struct {
		unsigned int		flags;
		unsigned int		compat: 1;
		unsigned int		cq_overflow_flushed: 1;
		unsigned int		drain_next: 1;
		unsigned int		eventfd_async: 1;
		unsigned int		restricted: 1;

		/*
		 * Ring buffer of indices into array of io_uring_sqe, which is
		 * mmapped by the application using the IORING_OFF_SQES offset.
		 *
		 * This indirection could e.g. be used to assign fixed
		 * io_uring_sqe entries to operations and only submit them to
		 * the queue when needed.
		 *
		 * The kernel modifies neither the indices array nor the entries
		 * array.
		 */
		u32			*sq_array;
		unsigned		cached_sq_head;
		unsigned		sq_entries;
		unsigned		sq_mask;
		unsigned		sq_thread_idle;
		unsigned		cached_sq_dropped;
		unsigned		cached_cq_overflow;
		unsigned long		sq_check_overflow;

		/* hashed buffered write serialization */
		struct io_wq_hash	*hash_map;

		struct list_head	defer_list;
		struct list_head	timeout_list;
		struct list_head	cq_overflow_list;

		struct io_uring_sqe	*sq_sqes;
	} ____cacheline_aligned_in_smp;

	struct {
		struct mutex		uring_lock;
		wait_queue_head_t	wait;
	} ____cacheline_aligned_in_smp;

	struct io_submit_state		submit_state;

	struct io_rings	*rings;

	/* Only used for accounting purposes */
	struct mm_struct	*mm_account;

	const struct cred	*sq_creds;	/* cred used for __io_sq_thread() */
	struct io_sq_data	*sq_data;	/* if using sq thread polling */

	struct wait_queue_head	sqo_sq_wait;
	struct list_head	sqd_list;

	/*
	 * If used, fixed file set. Writers must ensure that ->refs is dead,
	 * readers must ensure that ->refs is alive as long as the file* is
	 * used. Only updated through io_uring_register(2).
	 */
	struct fixed_rsrc_data	*file_data;
	unsigned		nr_user_files;

	/* if used, fixed mapped user buffers */
	unsigned		nr_user_bufs;
	struct io_mapped_ubuf	*user_bufs;

	struct user_struct	*user;

	struct completion	ref_comp;

#if defined(CONFIG_UNIX)
	struct socket		*ring_sock;
#endif

	struct xarray		io_buffers;

	struct xarray		personalities;
	u32			pers_next;

	struct {
		unsigned		cached_cq_tail;
		unsigned		cq_entries;
		unsigned		cq_mask;
		atomic_t		cq_timeouts;
		unsigned		cq_last_tm_flush;
		unsigned long		cq_check_overflow;
		struct wait_queue_head	cq_wait;
		struct fasync_struct	*cq_fasync;
		struct eventfd_ctx	*cq_ev_fd;
	} ____cacheline_aligned_in_smp;

	struct {
		spinlock_t		completion_lock;

		/*
		 * ->iopoll_list is protected by the ctx->uring_lock for
		 * io_uring instances that don't use IORING_SETUP_SQPOLL.
		 * For SQPOLL, only the single threaded io_sq_thread() will
		 * manipulate the list, hence no extra locking is needed there.
		 */
		struct list_head	iopoll_list;
		struct hlist_head	*cancel_hash;
		unsigned		cancel_hash_bits;
		bool			poll_multi_file;

		spinlock_t		inflight_lock;
		struct list_head	inflight_list;
	} ____cacheline_aligned_in_smp;

	struct delayed_work		rsrc_put_work;
	struct llist_head		rsrc_put_llist;
	struct list_head		rsrc_ref_list;
	spinlock_t			rsrc_ref_lock;

	struct io_restriction		restrictions;

	/* exit task_work */
	struct callback_head		*exit_task_work;

	struct wait_queue_head		hash_wait;

	/* Keep this last, we don't need it for the fast path */
	struct work_struct		exit_work;
	struct list_head		tctx_list;
};

struct io_uring_task {
	/* submission side */
	struct xarray		xa;
	struct wait_queue_head	wait;
	const struct io_ring_ctx *last;
	struct io_wq		*io_wq;
	struct percpu_counter	inflight;
	atomic_t		in_idle;
	bool			sqpoll;

	spinlock_t		task_lock;
	struct io_wq_work_list	task_list;
	unsigned long		task_state;
	struct callback_head	task_work;
};

/*
 * First field must be the file pointer in all the
 * iocb unions! See also 'struct kiocb' in <linux/fs.h>
 */
struct io_poll_iocb {
	struct file			*file;
	struct wait_queue_head		*head;
	__poll_t			events;
	bool				done;
	bool				canceled;
	struct wait_queue_entry		wait;
};

struct io_poll_remove {
	struct file			*file;
	u64				addr;
};

struct io_close {
	struct file			*file;
	int				fd;
};

struct io_timeout_data {
	struct io_kiocb			*req;
	struct hrtimer			timer;
	struct timespec64		ts;
	enum hrtimer_mode		mode;
};

struct io_accept {
	struct file			*file;
	struct sockaddr __user		*addr;
	int __user			*addr_len;
	int				flags;
	unsigned long			nofile;
};

struct io_sync {
	struct file			*file;
	loff_t				len;
	loff_t				off;
	int				flags;
	int				mode;
};

struct io_cancel {
	struct file			*file;
	u64				addr;
};

struct io_timeout {
	struct file			*file;
	u32				off;
	u32				target_seq;
	struct list_head		list;
	/* head of the link, used by linked timeouts only */
	struct io_kiocb			*head;
};

struct io_timeout_rem {
	struct file			*file;
	u64				addr;

	/* timeout update */
	struct timespec64		ts;
	u32				flags;
};

struct io_rw {
	/* NOTE: kiocb has the file as the first member, so don't do it here */
	struct kiocb			kiocb;
	u64				addr;
	u64				len;
};

struct io_connect {
	struct file			*file;
	struct sockaddr __user		*addr;
	int				addr_len;
};

struct io_sr_msg {
	struct file			*file;
	union {
		struct user_msghdr __user *umsg;
		void __user		*buf;
	};
	int				msg_flags;
	int				bgid;
	size_t				len;
	struct io_buffer		*kbuf;
};

struct io_open {
	struct file			*file;
	int				dfd;
	struct filename			*filename;
	struct open_how			how;
	unsigned long			nofile;
};

struct io_rsrc_update {
	struct file			*file;
	u64				arg;
	u32				nr_args;
	u32				offset;
};

struct io_fadvise {
	struct file			*file;
	u64				offset;
	u32				len;
	u32				advice;
};

struct io_madvise {
	struct file			*file;
	u64				addr;
	u32				len;
	u32				advice;
};

struct io_epoll {
	struct file			*file;
	int				epfd;
	int				op;
	int				fd;
	struct epoll_event		event;
};

struct io_splice {
	struct file			*file_out;
	struct file			*file_in;
	loff_t				off_out;
	loff_t				off_in;
	u64				len;
	unsigned int			flags;
};

struct io_provide_buf {
	struct file			*file;
	__u64				addr;
	__s32				len;
	__u32				bgid;
	__u16				nbufs;
	__u16				bid;
};

struct io_statx {
	struct file			*file;
	int				dfd;
	unsigned int			mask;
	unsigned int			flags;
	const char __user		*filename;
	struct statx __user		*buffer;
};

struct io_shutdown {
	struct file			*file;
	int				how;
};

struct io_rename {
	struct file			*file;
	int				old_dfd;
	int				new_dfd;
	struct filename			*oldpath;
	struct filename			*newpath;
	int				flags;
};

struct io_unlink {
	struct file			*file;
	int				dfd;
	int				flags;
	struct filename			*filename;
};

struct io_completion {
	struct file			*file;
	struct list_head		list;
	int				cflags;
};

struct io_async_connect {
	struct sockaddr_storage		address;
};

struct io_async_msghdr {
	struct iovec			fast_iov[UIO_FASTIOV];
	/* points to an allocated iov, if NULL we use fast_iov instead */
	struct iovec			*free_iov;
	struct sockaddr __user		*uaddr;
	struct msghdr			msg;
	struct sockaddr_storage		addr;
};

struct io_async_rw {
	struct iovec			fast_iov[UIO_FASTIOV];
	const struct iovec		*free_iovec;
	struct iov_iter			iter;
	size_t				bytes_done;
	struct wait_page_queue		wpq;
};

enum {
	REQ_F_FIXED_FILE_BIT	= IOSQE_FIXED_FILE_BIT,
	REQ_F_IO_DRAIN_BIT	= IOSQE_IO_DRAIN_BIT,
	REQ_F_LINK_BIT		= IOSQE_IO_LINK_BIT,
	REQ_F_HARDLINK_BIT	= IOSQE_IO_HARDLINK_BIT,
	REQ_F_FORCE_ASYNC_BIT	= IOSQE_ASYNC_BIT,
	REQ_F_BUFFER_SELECT_BIT	= IOSQE_BUFFER_SELECT_BIT,

	REQ_F_FAIL_LINK_BIT,
	REQ_F_INFLIGHT_BIT,
	REQ_F_CUR_POS_BIT,
	REQ_F_NOWAIT_BIT,
	REQ_F_LINK_TIMEOUT_BIT,
	REQ_F_ISREG_BIT,
	REQ_F_NEED_CLEANUP_BIT,
	REQ_F_POLLED_BIT,
	REQ_F_BUFFER_SELECTED_BIT,
	REQ_F_NO_FILE_TABLE_BIT,
	REQ_F_LTIMEOUT_ACTIVE_BIT,
	REQ_F_COMPLETE_INLINE_BIT,

	/* not a real bit, just to check we're not overflowing the space */
	__REQ_F_LAST_BIT,
};

enum {
	/* ctx owns file */
	REQ_F_FIXED_FILE	= BIT(REQ_F_FIXED_FILE_BIT),
	/* drain existing IO first */
	REQ_F_IO_DRAIN		= BIT(REQ_F_IO_DRAIN_BIT),
	/* linked sqes */
	REQ_F_LINK		= BIT(REQ_F_LINK_BIT),
	/* doesn't sever on completion < 0 */
	REQ_F_HARDLINK		= BIT(REQ_F_HARDLINK_BIT),
	/* IOSQE_ASYNC */
	REQ_F_FORCE_ASYNC	= BIT(REQ_F_FORCE_ASYNC_BIT),
	/* IOSQE_BUFFER_SELECT */
	REQ_F_BUFFER_SELECT	= BIT(REQ_F_BUFFER_SELECT_BIT),

	/* fail rest of links */
	REQ_F_FAIL_LINK		= BIT(REQ_F_FAIL_LINK_BIT),
	/* on inflight list, should be cancelled and waited on exit reliably */
	REQ_F_INFLIGHT		= BIT(REQ_F_INFLIGHT_BIT),
	/* read/write uses file position */
	REQ_F_CUR_POS		= BIT(REQ_F_CUR_POS_BIT),
	/* must not punt to workers */
	REQ_F_NOWAIT		= BIT(REQ_F_NOWAIT_BIT),
	/* has or had linked timeout */
	REQ_F_LINK_TIMEOUT	= BIT(REQ_F_LINK_TIMEOUT_BIT),
	/* regular file */
	REQ_F_ISREG		= BIT(REQ_F_ISREG_BIT),
	/* needs cleanup */
	REQ_F_NEED_CLEANUP	= BIT(REQ_F_NEED_CLEANUP_BIT),
	/* already went through poll handler */
	REQ_F_POLLED		= BIT(REQ_F_POLLED_BIT),
	/* buffer already selected */
	REQ_F_BUFFER_SELECTED	= BIT(REQ_F_BUFFER_SELECTED_BIT),
	/* doesn't need file table for this request */
	REQ_F_NO_FILE_TABLE	= BIT(REQ_F_NO_FILE_TABLE_BIT),
	/* linked timeout is active, i.e. prepared by link's head */
	REQ_F_LTIMEOUT_ACTIVE	= BIT(REQ_F_LTIMEOUT_ACTIVE_BIT),
	/* completion is deferred through io_comp_state */
	REQ_F_COMPLETE_INLINE	= BIT(REQ_F_COMPLETE_INLINE_BIT),
};

struct async_poll {
	struct io_poll_iocb	poll;
	struct io_poll_iocb	*double_poll;
};

struct io_task_work {
	struct io_wq_work_node	node;
	task_work_func_t	func;
};

/*
 * NOTE! Each of the iocb union members has the file pointer
 * as the first entry in their struct definition. So you can
 * access the file pointer through any of the sub-structs,
 * or directly as just 'ki_filp' in this struct.
 */
struct io_kiocb {
	union {
		struct file		*file;
		struct io_rw		rw;
		struct io_poll_iocb	poll;
		struct io_poll_remove	poll_remove;
		struct io_accept	accept;
		struct io_sync		sync;
		struct io_cancel	cancel;
		struct io_timeout	timeout;
		struct io_timeout_rem	timeout_rem;
		struct io_connect	connect;
		struct io_sr_msg	sr_msg;
		struct io_open		open;
		struct io_close		close;
		struct io_rsrc_update	rsrc_update;
		struct io_fadvise	fadvise;
		struct io_madvise	madvise;
		struct io_epoll		epoll;
		struct io_splice	splice;
		struct io_provide_buf	pbuf;
		struct io_statx		statx;
		struct io_shutdown	shutdown;
		struct io_rename	rename;
		struct io_unlink	unlink;
		/* use only after cleaning per-op data, see io_clean_op() */
		struct io_completion	compl;
	};

	/* opcode allocated if it needs to store data for async defer */
	void				*async_data;
	u8				opcode;
	/* polled IO has completed */
	u8				iopoll_completed;

	u16				buf_index;
	u32				result;

	struct io_ring_ctx		*ctx;
	unsigned int			flags;
	refcount_t			refs;
	struct task_struct		*task;
	u64				user_data;

	struct io_kiocb			*link;
	struct percpu_ref		*fixed_rsrc_refs;

	/*
	 * 1. used with ctx->iopoll_list with reads/writes
	 * 2. to track reqs with ->files (see io_op_def::file_table)
	 */
	struct list_head		inflight_entry;
	union {
		struct io_task_work	io_task_work;
		struct callback_head	task_work;
	};
	/* for polled requests, i.e. IORING_OP_POLL_ADD and async armed poll */
	struct hlist_node		hash_node;
	struct async_poll		*apoll;
	struct io_wq_work		work;
};

struct io_tctx_node {
	struct list_head	ctx_node;
	struct task_struct	*task;
	struct io_ring_ctx	*ctx;
};

struct io_defer_entry {
	struct list_head	list;
	struct io_kiocb		*req;
	u32			seq;
};

struct io_op_def {
	/* needs req->file assigned */
	unsigned		needs_file : 1;
	/* hash wq insertion if file is a regular file */
	unsigned		hash_reg_file : 1;
	/* unbound wq insertion if file is a non-regular file */
	unsigned		unbound_nonreg_file : 1;
	/* opcode is not supported by this kernel */
	unsigned		not_supported : 1;
	/* set if opcode supports polled "wait" */
	unsigned		pollin : 1;
	unsigned		pollout : 1;
	/* op supports buffer selection */
	unsigned		buffer_select : 1;
	/* must always have async data allocated */
	unsigned		needs_async_data : 1;
	/* should block plug */
	unsigned		plug : 1;
	/* size of async data needed, if any */
	unsigned short		async_size;
};

static const struct io_op_def io_op_defs[] = {
	[IORING_OP_NOP] = {},
	[IORING_OP_READV] = {
		.needs_file		= 1,
		.unbound_nonreg_file	= 1,
		.pollin			= 1,
		.buffer_select		= 1,
		.needs_async_data	= 1,
		.plug			= 1,
		.async_size		= sizeof(struct io_async_rw),
	},
	[IORING_OP_WRITEV] = {
		.needs_file		= 1,
		.hash_reg_file		= 1,
		.unbound_nonreg_file	= 1,
		.pollout		= 1,
		.needs_async_data	= 1,
		.plug			= 1,
		.async_size		= sizeof(struct io_async_rw),
	},
	[IORING_OP_FSYNC] = {
		.needs_file		= 1,
	},
	[IORING_OP_READ_FIXED] = {
		.needs_file		= 1,
		.unbound_nonreg_file	= 1,
		.pollin			= 1,
		.plug			= 1,
		.async_size		= sizeof(struct io_async_rw),
	},
	[IORING_OP_WRITE_FIXED] = {
		.needs_file		= 1,
		.hash_reg_file		= 1,
		.unbound_nonreg_file	= 1,
		.pollout		= 1,
		.plug			= 1,
		.async_size		= sizeof(struct io_async_rw),
	},
	[IORING_OP_POLL_ADD] = {
		.needs_file		= 1,
		.unbound_nonreg_file	= 1,
	},
	[IORING_OP_POLL_REMOVE] = {},
	[IORING_OP_SYNC_FILE_RANGE] = {
		.needs_file		= 1,
	},
	[IORING_OP_SENDMSG] = {
		.needs_file		= 1,
		.unbound_nonreg_file	= 1,
		.pollout		= 1,
		.needs_async_data	= 1,
		.async_size		= sizeof(struct io_async_msghdr),
	},
	[IORING_OP_RECVMSG] = {
		.needs_file		= 1,
		.unbound_nonreg_file	= 1,
		.pollin			= 1,
		.buffer_select		= 1,
		.needs_async_data	= 1,
		.async_size		= sizeof(struct io_async_msghdr),
	},
	[IORING_OP_TIMEOUT] = {
		.needs_async_data	= 1,
		.async_size		= sizeof(struct io_timeout_data),
	},
	[IORING_OP_TIMEOUT_REMOVE] = {
		/* used by timeout updates' prep() */
	},
	[IORING_OP_ACCEPT] = {
		.needs_file		= 1,
		.unbound_nonreg_file	= 1,
		.pollin			= 1,
	},
	[IORING_OP_ASYNC_CANCEL] = {},
	[IORING_OP_LINK_TIMEOUT] = {
		.needs_async_data	= 1,
		.async_size		= sizeof(struct io_timeout_data),
	},
	[IORING_OP_CONNECT] = {
		.needs_file		= 1,
		.unbound_nonreg_file	= 1,
		.pollout		= 1,
		.needs_async_data	= 1,
		.async_size		= sizeof(struct io_async_connect),
	},
	[IORING_OP_FALLOCATE] = {
		.needs_file		= 1,
	},
	[IORING_OP_OPENAT] = {},
	[IORING_OP_CLOSE] = {},
	[IORING_OP_FILES_UPDATE] = {},
	[IORING_OP_STATX] = {},
	[IORING_OP_READ] = {
		.needs_file		= 1,
		.unbound_nonreg_file	= 1,
		.pollin			= 1,
		.buffer_select		= 1,
		.plug			= 1,
		.async_size		= sizeof(struct io_async_rw),
	},
	[IORING_OP_WRITE] = {
		.needs_file		= 1,
		.unbound_nonreg_file	= 1,
		.pollout		= 1,
		.plug			= 1,
		.async_size		= sizeof(struct io_async_rw),
	},
	[IORING_OP_FADVISE] = {
		.needs_file		= 1,
	},
	[IORING_OP_MADVISE] = {},
	[IORING_OP_SEND] = {
		.needs_file		= 1,
		.unbound_nonreg_file	= 1,
		.pollout		= 1,
	},
	[IORING_OP_RECV] = {
		.needs_file		= 1,
		.unbound_nonreg_file	= 1,
		.pollin			= 1,
		.buffer_select		= 1,
	},
	[IORING_OP_OPENAT2] = {
	},
	[IORING_OP_EPOLL_CTL] = {
		.unbound_nonreg_file	= 1,
	},
	[IORING_OP_SPLICE] = {
		.needs_file		= 1,
		.hash_reg_file		= 1,
		.unbound_nonreg_file	= 1,
	},
	[IORING_OP_PROVIDE_BUFFERS] = {},
	[IORING_OP_REMOVE_BUFFERS] = {},
	[IORING_OP_TEE] = {
		.needs_file		= 1,
		.hash_reg_file		= 1,
		.unbound_nonreg_file	= 1,
	},
	[IORING_OP_SHUTDOWN] = {
		.needs_file		= 1,
	},
	[IORING_OP_RENAMEAT] = {},
	[IORING_OP_UNLINKAT] = {},
};

static bool io_disarm_next(struct io_kiocb *req);
static void io_uring_del_task_file(unsigned long index);
static void io_uring_try_cancel_requests(struct io_ring_ctx *ctx,
					 struct task_struct *task,
					 struct files_struct *files);
static void io_uring_cancel_sqpoll(struct io_ring_ctx *ctx);
static void destroy_fixed_rsrc_ref_node(struct fixed_rsrc_ref_node *ref_node);
static struct fixed_rsrc_ref_node *alloc_fixed_rsrc_ref_node(
			struct io_ring_ctx *ctx);
static void io_ring_file_put(struct io_ring_ctx *ctx, struct io_rsrc_put *prsrc);

static bool io_rw_reissue(struct io_kiocb *req);
static void io_cqring_fill_event(struct io_kiocb *req, long res);
static void io_put_req(struct io_kiocb *req);
static void io_put_req_deferred(struct io_kiocb *req, int nr);
static void io_double_put_req(struct io_kiocb *req);
static void io_dismantle_req(struct io_kiocb *req);
static void io_put_task(struct task_struct *task, int nr);
static void io_queue_next(struct io_kiocb *req);
static struct io_kiocb *io_prep_linked_timeout(struct io_kiocb *req);
static void __io_queue_linked_timeout(struct io_kiocb *req);
static void io_queue_linked_timeout(struct io_kiocb *req);
static int __io_sqe_files_update(struct io_ring_ctx *ctx,
				 struct io_uring_rsrc_update *ip,
				 unsigned nr_args);
static void __io_clean_op(struct io_kiocb *req);
static struct file *io_file_get(struct io_submit_state *state,
				struct io_kiocb *req, int fd, bool fixed);
static void __io_queue_sqe(struct io_kiocb *req);
static void io_rsrc_put_work(struct work_struct *work);

static int io_import_iovec(int rw, struct io_kiocb *req, struct iovec **iovec,
			   struct iov_iter *iter, bool needs_lock);
static int io_setup_async_rw(struct io_kiocb *req, const struct iovec *iovec,
			     const struct iovec *fast_iov,
			     struct iov_iter *iter, bool force);
static void io_req_task_queue(struct io_kiocb *req);
static void io_submit_flush_completions(struct io_comp_state *cs,
					struct io_ring_ctx *ctx);

static struct kmem_cache *req_cachep;

static const struct file_operations io_uring_fops;

struct sock *io_uring_get_socket(struct file *file)
{
#if defined(CONFIG_UNIX)
	if (file->f_op == &io_uring_fops) {
		struct io_ring_ctx *ctx = file->private_data;

		return ctx->ring_sock->sk;
	}
#endif
	return NULL;
}
EXPORT_SYMBOL(io_uring_get_socket);

#define io_for_each_link(pos, head) \
	for (pos = (head); pos; pos = pos->link)

static inline void io_clean_op(struct io_kiocb *req)
{
	if (req->flags & (REQ_F_NEED_CLEANUP | REQ_F_BUFFER_SELECTED))
		__io_clean_op(req);
}

static inline void io_set_resource_node(struct io_kiocb *req)
{
	struct io_ring_ctx *ctx = req->ctx;

	if (!req->fixed_rsrc_refs) {
		req->fixed_rsrc_refs = &ctx->file_data->node->refs;
		percpu_ref_get(req->fixed_rsrc_refs);
	}
}

static bool io_match_task(struct io_kiocb *head,
			  struct task_struct *task,
			  struct files_struct *files)
{
	struct io_kiocb *req;

	if (task && head->task != task) {
		/* in terms of cancelation, always match if req task is dead */
		if (head->task->flags & PF_EXITING)
			return true;
		return false;
	}
	if (!files)
		return true;

	io_for_each_link(req, head) {
		if (req->flags & REQ_F_INFLIGHT)
			return true;
	}
	return false;
}

static inline void req_set_fail_links(struct io_kiocb *req)
{
	if ((req->flags & (REQ_F_LINK | REQ_F_HARDLINK)) == REQ_F_LINK)
		req->flags |= REQ_F_FAIL_LINK;
}

static void io_ring_ctx_ref_free(struct percpu_ref *ref)
{
	struct io_ring_ctx *ctx = container_of(ref, struct io_ring_ctx, refs);

	complete(&ctx->ref_comp);
}

static inline bool io_is_timeout_noseq(struct io_kiocb *req)
{
	return !req->timeout.off;
}

static struct io_ring_ctx *io_ring_ctx_alloc(struct io_uring_params *p)
{
	struct io_ring_ctx *ctx;
	int hash_bits;

	ctx = kzalloc(sizeof(*ctx), GFP_KERNEL);
	if (!ctx)
		return NULL;

	/*
	 * Use 5 bits less than the max cq entries, that should give us around
	 * 32 entries per hash list if totally full and uniformly spread.
	 */
	hash_bits = ilog2(p->cq_entries);
	hash_bits -= 5;
	if (hash_bits <= 0)
		hash_bits = 1;
	ctx->cancel_hash_bits = hash_bits;
	ctx->cancel_hash = kmalloc((1U << hash_bits) * sizeof(struct hlist_head),
					GFP_KERNEL);
	if (!ctx->cancel_hash)
		goto err;
	__hash_init(ctx->cancel_hash, 1U << hash_bits);

	if (percpu_ref_init(&ctx->refs, io_ring_ctx_ref_free,
			    PERCPU_REF_ALLOW_REINIT, GFP_KERNEL))
		goto err;

	ctx->flags = p->flags;
	init_waitqueue_head(&ctx->sqo_sq_wait);
	INIT_LIST_HEAD(&ctx->sqd_list);
	init_waitqueue_head(&ctx->cq_wait);
	INIT_LIST_HEAD(&ctx->cq_overflow_list);
	init_completion(&ctx->ref_comp);
	xa_init_flags(&ctx->io_buffers, XA_FLAGS_ALLOC1);
	xa_init_flags(&ctx->personalities, XA_FLAGS_ALLOC1);
	mutex_init(&ctx->uring_lock);
	init_waitqueue_head(&ctx->wait);
	spin_lock_init(&ctx->completion_lock);
	INIT_LIST_HEAD(&ctx->iopoll_list);
	INIT_LIST_HEAD(&ctx->defer_list);
	INIT_LIST_HEAD(&ctx->timeout_list);
	spin_lock_init(&ctx->inflight_lock);
	INIT_LIST_HEAD(&ctx->inflight_list);
	spin_lock_init(&ctx->rsrc_ref_lock);
	INIT_LIST_HEAD(&ctx->rsrc_ref_list);
	INIT_DELAYED_WORK(&ctx->rsrc_put_work, io_rsrc_put_work);
	init_llist_head(&ctx->rsrc_put_llist);
	INIT_LIST_HEAD(&ctx->tctx_list);
	INIT_LIST_HEAD(&ctx->submit_state.comp.free_list);
	INIT_LIST_HEAD(&ctx->submit_state.comp.locked_free_list);
	return ctx;
err:
	kfree(ctx->cancel_hash);
	kfree(ctx);
	return NULL;
}

static bool req_need_defer(struct io_kiocb *req, u32 seq)
{
	if (unlikely(req->flags & REQ_F_IO_DRAIN)) {
		struct io_ring_ctx *ctx = req->ctx;

		return seq != ctx->cached_cq_tail
				+ READ_ONCE(ctx->cached_cq_overflow);
	}

	return false;
}

static void io_req_track_inflight(struct io_kiocb *req)
{
	struct io_ring_ctx *ctx = req->ctx;

	if (!(req->flags & REQ_F_INFLIGHT)) {
		req->flags |= REQ_F_INFLIGHT;

		spin_lock_irq(&ctx->inflight_lock);
		list_add(&req->inflight_entry, &ctx->inflight_list);
		spin_unlock_irq(&ctx->inflight_lock);
	}
}

static void io_prep_async_work(struct io_kiocb *req)
{
	const struct io_op_def *def = &io_op_defs[req->opcode];
	struct io_ring_ctx *ctx = req->ctx;

	if (!req->work.creds)
		req->work.creds = get_current_cred();

	if (req->flags & REQ_F_FORCE_ASYNC)
		req->work.flags |= IO_WQ_WORK_CONCURRENT;

	if (req->flags & REQ_F_ISREG) {
		if (def->hash_reg_file || (ctx->flags & IORING_SETUP_IOPOLL))
			io_wq_hash_work(&req->work, file_inode(req->file));
	} else {
		if (def->unbound_nonreg_file)
			req->work.flags |= IO_WQ_WORK_UNBOUND;
	}
}

static void io_prep_async_link(struct io_kiocb *req)
{
	struct io_kiocb *cur;

	io_for_each_link(cur, req)
		io_prep_async_work(cur);
}

static void io_queue_async_work(struct io_kiocb *req)
{
	struct io_ring_ctx *ctx = req->ctx;
	struct io_kiocb *link = io_prep_linked_timeout(req);
	struct io_uring_task *tctx = req->task->io_uring;

	BUG_ON(!tctx);
	BUG_ON(!tctx->io_wq);

	/* init ->work of the whole link before punting */
	io_prep_async_link(req);
	trace_io_uring_queue_async_work(ctx, io_wq_is_hashed(&req->work), req,
					&req->work, req->flags);
	io_wq_enqueue(tctx->io_wq, &req->work);
	if (link)
		io_queue_linked_timeout(link);
}

static void io_kill_timeout(struct io_kiocb *req, int status)
{
	struct io_timeout_data *io = req->async_data;
	int ret;

	ret = hrtimer_try_to_cancel(&io->timer);
	if (ret != -1) {
		atomic_set(&req->ctx->cq_timeouts,
			atomic_read(&req->ctx->cq_timeouts) + 1);
		list_del_init(&req->timeout.list);
		io_cqring_fill_event(req, status);
		io_put_req_deferred(req, 1);
	}
}

static void __io_queue_deferred(struct io_ring_ctx *ctx)
{
	do {
		struct io_defer_entry *de = list_first_entry(&ctx->defer_list,
						struct io_defer_entry, list);

		if (req_need_defer(de->req, de->seq))
			break;
		list_del_init(&de->list);
		io_req_task_queue(de->req);
		kfree(de);
	} while (!list_empty(&ctx->defer_list));
}

static void io_flush_timeouts(struct io_ring_ctx *ctx)
{
	u32 seq;

	if (list_empty(&ctx->timeout_list))
		return;

	seq = ctx->cached_cq_tail - atomic_read(&ctx->cq_timeouts);

	do {
		u32 events_needed, events_got;
		struct io_kiocb *req = list_first_entry(&ctx->timeout_list,
						struct io_kiocb, timeout.list);

		if (io_is_timeout_noseq(req))
			break;

		/*
		 * Since seq can easily wrap around over time, subtract
		 * the last seq at which timeouts were flushed before comparing.
		 * Assuming not more than 2^31-1 events have happened since,
		 * these subtractions won't have wrapped, so we can check if
		 * target is in [last_seq, current_seq] by comparing the two.
		 */
		events_needed = req->timeout.target_seq - ctx->cq_last_tm_flush;
		events_got = seq - ctx->cq_last_tm_flush;
		if (events_got < events_needed)
			break;

		list_del_init(&req->timeout.list);
		io_kill_timeout(req, 0);
	} while (!list_empty(&ctx->timeout_list));

	ctx->cq_last_tm_flush = seq;
}

static void io_commit_cqring(struct io_ring_ctx *ctx)
{
	io_flush_timeouts(ctx);

	/* order cqe stores with ring update */
	smp_store_release(&ctx->rings->cq.tail, ctx->cached_cq_tail);

	if (unlikely(!list_empty(&ctx->defer_list)))
		__io_queue_deferred(ctx);
}

static inline bool io_sqring_full(struct io_ring_ctx *ctx)
{
	struct io_rings *r = ctx->rings;

	return READ_ONCE(r->sq.tail) - ctx->cached_sq_head == r->sq_ring_entries;
}

static inline unsigned int __io_cqring_events(struct io_ring_ctx *ctx)
{
	return ctx->cached_cq_tail - READ_ONCE(ctx->rings->cq.head);
}

static struct io_uring_cqe *io_get_cqring(struct io_ring_ctx *ctx)
{
	struct io_rings *rings = ctx->rings;
	unsigned tail;

	/*
	 * writes to the cq entry need to come after reading head; the
	 * control dependency is enough as we're using WRITE_ONCE to
	 * fill the cq entry
	 */
	if (__io_cqring_events(ctx) == rings->cq_ring_entries)
		return NULL;

	tail = ctx->cached_cq_tail++;
	return &rings->cqes[tail & ctx->cq_mask];
}

static inline bool io_should_trigger_evfd(struct io_ring_ctx *ctx)
{
	if (!ctx->cq_ev_fd)
		return false;
	if (READ_ONCE(ctx->rings->cq_flags) & IORING_CQ_EVENTFD_DISABLED)
		return false;
	if (!ctx->eventfd_async)
		return true;
	return io_wq_current_is_worker();
}

static void io_cqring_ev_posted(struct io_ring_ctx *ctx)
{
	/* see waitqueue_active() comment */
	smp_mb();

	if (waitqueue_active(&ctx->wait))
		wake_up(&ctx->wait);
	if (ctx->sq_data && waitqueue_active(&ctx->sq_data->wait))
		wake_up(&ctx->sq_data->wait);
	if (io_should_trigger_evfd(ctx))
		eventfd_signal(ctx->cq_ev_fd, 1);
	if (waitqueue_active(&ctx->cq_wait)) {
		wake_up_interruptible(&ctx->cq_wait);
		kill_fasync(&ctx->cq_fasync, SIGIO, POLL_IN);
	}
}

static void io_cqring_ev_posted_iopoll(struct io_ring_ctx *ctx)
{
	/* see waitqueue_active() comment */
	smp_mb();

	if (ctx->flags & IORING_SETUP_SQPOLL) {
		if (waitqueue_active(&ctx->wait))
			wake_up(&ctx->wait);
	}
	if (io_should_trigger_evfd(ctx))
		eventfd_signal(ctx->cq_ev_fd, 1);
	if (waitqueue_active(&ctx->cq_wait)) {
		wake_up_interruptible(&ctx->cq_wait);
		kill_fasync(&ctx->cq_fasync, SIGIO, POLL_IN);
	}
}

/* Returns true if there are no backlogged entries after the flush */
static bool __io_cqring_overflow_flush(struct io_ring_ctx *ctx, bool force,
				       struct task_struct *tsk,
				       struct files_struct *files)
{
	struct io_rings *rings = ctx->rings;
	struct io_kiocb *req, *tmp;
	struct io_uring_cqe *cqe;
	unsigned long flags;
	bool all_flushed, posted;
	LIST_HEAD(list);

	if (!force && __io_cqring_events(ctx) == rings->cq_ring_entries)
		return false;

	posted = false;
	spin_lock_irqsave(&ctx->completion_lock, flags);
	list_for_each_entry_safe(req, tmp, &ctx->cq_overflow_list, compl.list) {
		if (!io_match_task(req, tsk, files))
			continue;

		cqe = io_get_cqring(ctx);
		if (!cqe && !force)
			break;

		list_move(&req->compl.list, &list);
		if (cqe) {
			WRITE_ONCE(cqe->user_data, req->user_data);
			WRITE_ONCE(cqe->res, req->result);
			WRITE_ONCE(cqe->flags, req->compl.cflags);
		} else {
			ctx->cached_cq_overflow++;
			WRITE_ONCE(ctx->rings->cq_overflow,
				   ctx->cached_cq_overflow);
		}
		posted = true;
	}

	all_flushed = list_empty(&ctx->cq_overflow_list);
	if (all_flushed) {
		clear_bit(0, &ctx->sq_check_overflow);
		clear_bit(0, &ctx->cq_check_overflow);
		ctx->rings->sq_flags &= ~IORING_SQ_CQ_OVERFLOW;
	}

	if (posted)
		io_commit_cqring(ctx);
	spin_unlock_irqrestore(&ctx->completion_lock, flags);
	if (posted)
		io_cqring_ev_posted(ctx);

	while (!list_empty(&list)) {
		req = list_first_entry(&list, struct io_kiocb, compl.list);
		list_del(&req->compl.list);
		io_put_req(req);
	}

	return all_flushed;
}

static bool io_cqring_overflow_flush(struct io_ring_ctx *ctx, bool force,
				     struct task_struct *tsk,
				     struct files_struct *files)
{
	bool ret = true;

	if (test_bit(0, &ctx->cq_check_overflow)) {
		/* iopoll syncs against uring_lock, not completion_lock */
		if (ctx->flags & IORING_SETUP_IOPOLL)
			mutex_lock(&ctx->uring_lock);
		ret = __io_cqring_overflow_flush(ctx, force, tsk, files);
		if (ctx->flags & IORING_SETUP_IOPOLL)
			mutex_unlock(&ctx->uring_lock);
	}

	return ret;
}

static void __io_cqring_fill_event(struct io_kiocb *req, long res, long cflags)
{
	struct io_ring_ctx *ctx = req->ctx;
	struct io_uring_cqe *cqe;

	trace_io_uring_complete(ctx, req->user_data, res);

	/*
	 * If we can't get a cq entry, userspace overflowed the
	 * submission (by quite a lot). Increment the overflow count in
	 * the ring.
	 */
	cqe = io_get_cqring(ctx);
	if (likely(cqe)) {
		WRITE_ONCE(cqe->user_data, req->user_data);
		WRITE_ONCE(cqe->res, res);
		WRITE_ONCE(cqe->flags, cflags);
	} else if (ctx->cq_overflow_flushed ||
		   atomic_read(&req->task->io_uring->in_idle)) {
		/*
		 * If we're in ring overflow flush mode, or in task cancel mode,
		 * then we cannot store the request for later flushing, we need
		 * to drop it on the floor.
		 */
		ctx->cached_cq_overflow++;
		WRITE_ONCE(ctx->rings->cq_overflow, ctx->cached_cq_overflow);
	} else {
		if (list_empty(&ctx->cq_overflow_list)) {
			set_bit(0, &ctx->sq_check_overflow);
			set_bit(0, &ctx->cq_check_overflow);
			ctx->rings->sq_flags |= IORING_SQ_CQ_OVERFLOW;
		}
		io_clean_op(req);
		req->result = res;
		req->compl.cflags = cflags;
		refcount_inc(&req->refs);
		list_add_tail(&req->compl.list, &ctx->cq_overflow_list);
	}
}

static void io_cqring_fill_event(struct io_kiocb *req, long res)
{
	__io_cqring_fill_event(req, res, 0);
}

static void io_req_complete_post(struct io_kiocb *req, long res,
				 unsigned int cflags)
{
	struct io_ring_ctx *ctx = req->ctx;
	unsigned long flags;

	spin_lock_irqsave(&ctx->completion_lock, flags);
	__io_cqring_fill_event(req, res, cflags);
	/*
	 * If we're the last reference to this request, add to our locked
	 * free_list cache.
	 */
	if (refcount_dec_and_test(&req->refs)) {
		struct io_comp_state *cs = &ctx->submit_state.comp;

		if (req->flags & (REQ_F_LINK | REQ_F_HARDLINK)) {
			if (req->flags & (REQ_F_LINK_TIMEOUT | REQ_F_FAIL_LINK))
				io_disarm_next(req);
			if (req->link) {
				io_req_task_queue(req->link);
				req->link = NULL;
			}
		}
		io_dismantle_req(req);
		io_put_task(req->task, 1);
		list_add(&req->compl.list, &cs->locked_free_list);
		cs->locked_free_nr++;
	} else {
		if (!percpu_ref_tryget(&ctx->refs))
			req = NULL;
	}
	io_commit_cqring(ctx);
	spin_unlock_irqrestore(&ctx->completion_lock, flags);

	if (req) {
		io_cqring_ev_posted(ctx);
		percpu_ref_put(&ctx->refs);
	}
}

static void io_req_complete_state(struct io_kiocb *req, long res,
				  unsigned int cflags)
{
	io_clean_op(req);
	req->result = res;
	req->compl.cflags = cflags;
	req->flags |= REQ_F_COMPLETE_INLINE;
}

static inline void __io_req_complete(struct io_kiocb *req, unsigned issue_flags,
				     long res, unsigned cflags)
{
	if (issue_flags & IO_URING_F_COMPLETE_DEFER)
		io_req_complete_state(req, res, cflags);
	else
		io_req_complete_post(req, res, cflags);
}

static inline void io_req_complete(struct io_kiocb *req, long res)
{
	__io_req_complete(req, 0, res, 0);
}

static bool io_flush_cached_reqs(struct io_ring_ctx *ctx)
{
	struct io_submit_state *state = &ctx->submit_state;
	struct io_comp_state *cs = &state->comp;
	struct io_kiocb *req = NULL;

	/*
	 * If we have more than a batch's worth of requests in our IRQ side
	 * locked cache, grab the lock and move them over to our submission
	 * side cache.
	 */
	if (READ_ONCE(cs->locked_free_nr) > IO_COMPL_BATCH) {
		spin_lock_irq(&ctx->completion_lock);
		list_splice_init(&cs->locked_free_list, &cs->free_list);
		cs->locked_free_nr = 0;
		spin_unlock_irq(&ctx->completion_lock);
	}

	while (!list_empty(&cs->free_list)) {
		req = list_first_entry(&cs->free_list, struct io_kiocb,
					compl.list);
		list_del(&req->compl.list);
		state->reqs[state->free_reqs++] = req;
		if (state->free_reqs == ARRAY_SIZE(state->reqs))
			break;
	}

	return req != NULL;
}

static struct io_kiocb *io_alloc_req(struct io_ring_ctx *ctx)
{
	struct io_submit_state *state = &ctx->submit_state;

	BUILD_BUG_ON(IO_REQ_ALLOC_BATCH > ARRAY_SIZE(state->reqs));

	if (!state->free_reqs) {
		gfp_t gfp = GFP_KERNEL | __GFP_NOWARN;
		int ret;

		if (io_flush_cached_reqs(ctx))
			goto got_req;

		ret = kmem_cache_alloc_bulk(req_cachep, gfp, IO_REQ_ALLOC_BATCH,
					    state->reqs);

		/*
		 * Bulk alloc is all-or-nothing. If we fail to get a batch,
		 * retry single alloc to be on the safe side.
		 */
		if (unlikely(ret <= 0)) {
			state->reqs[0] = kmem_cache_alloc(req_cachep, gfp);
			if (!state->reqs[0])
				return NULL;
			ret = 1;
		}
		state->free_reqs = ret;
	}
got_req:
	state->free_reqs--;
	return state->reqs[state->free_reqs];
}

static inline void io_put_file(struct io_kiocb *req, struct file *file,
			  bool fixed)
{
	if (!fixed)
		fput(file);
}

static void io_dismantle_req(struct io_kiocb *req)
{
	io_clean_op(req);

	if (req->async_data)
		kfree(req->async_data);
	if (req->file)
		io_put_file(req, req->file, (req->flags & REQ_F_FIXED_FILE));
	if (req->fixed_rsrc_refs)
		percpu_ref_put(req->fixed_rsrc_refs);
	if (req->work.creds) {
		put_cred(req->work.creds);
		req->work.creds = NULL;
	}

	if (req->flags & REQ_F_INFLIGHT) {
		struct io_ring_ctx *ctx = req->ctx;
		unsigned long flags;

		spin_lock_irqsave(&ctx->inflight_lock, flags);
		list_del(&req->inflight_entry);
		spin_unlock_irqrestore(&ctx->inflight_lock, flags);
		req->flags &= ~REQ_F_INFLIGHT;
	}
}

/* must to be called somewhat shortly after putting a request */
static inline void io_put_task(struct task_struct *task, int nr)
{
	struct io_uring_task *tctx = task->io_uring;

	percpu_counter_sub(&tctx->inflight, nr);
	if (unlikely(atomic_read(&tctx->in_idle)))
		wake_up(&tctx->wait);
	put_task_struct_many(task, nr);
}

static void __io_free_req(struct io_kiocb *req)
{
	struct io_ring_ctx *ctx = req->ctx;

	io_dismantle_req(req);
	io_put_task(req->task, 1);

	kmem_cache_free(req_cachep, req);
	percpu_ref_put(&ctx->refs);
}

static inline void io_remove_next_linked(struct io_kiocb *req)
{
	struct io_kiocb *nxt = req->link;

	req->link = nxt->link;
	nxt->link = NULL;
}

static bool io_kill_linked_timeout(struct io_kiocb *req)
	__must_hold(&req->ctx->completion_lock)
{
	struct io_kiocb *link = req->link;
	bool cancelled = false;

	/*
	 * Can happen if a linked timeout fired and link had been like
	 * req -> link t-out -> link t-out [-> ...]
	 */
	if (link && (link->flags & REQ_F_LTIMEOUT_ACTIVE)) {
		struct io_timeout_data *io = link->async_data;
		int ret;

		io_remove_next_linked(req);
		link->timeout.head = NULL;
		ret = hrtimer_try_to_cancel(&io->timer);
		if (ret != -1) {
			io_cqring_fill_event(link, -ECANCELED);
			io_put_req_deferred(link, 1);
			cancelled = true;
		}
	}
	req->flags &= ~REQ_F_LINK_TIMEOUT;
	return cancelled;
}

static void io_fail_links(struct io_kiocb *req)
	__must_hold(&req->ctx->completion_lock)
{
	struct io_kiocb *nxt, *link = req->link;

	req->link = NULL;
	while (link) {
		nxt = link->link;
		link->link = NULL;

		trace_io_uring_fail_link(req, link);
		io_cqring_fill_event(link, -ECANCELED);
		io_put_req_deferred(link, 2);
		link = nxt;
	}
}

static bool io_disarm_next(struct io_kiocb *req)
	__must_hold(&req->ctx->completion_lock)
{
	bool posted = false;

	if (likely(req->flags & REQ_F_LINK_TIMEOUT))
		posted = io_kill_linked_timeout(req);
	if (unlikely(req->flags & REQ_F_FAIL_LINK)) {
		posted |= (req->link != NULL);
		io_fail_links(req);
	}
	return posted;
}

static struct io_kiocb *__io_req_find_next(struct io_kiocb *req)
{
	struct io_kiocb *nxt;

	/*
	 * If LINK is set, we have dependent requests in this chain. If we
	 * didn't fail this request, queue the first one up, moving any other
	 * dependencies to the next request. In case of failure, fail the rest
	 * of the chain.
	 */
	if (req->flags & (REQ_F_LINK_TIMEOUT | REQ_F_FAIL_LINK)) {
		struct io_ring_ctx *ctx = req->ctx;
		unsigned long flags;
		bool posted;

		spin_lock_irqsave(&ctx->completion_lock, flags);
		posted = io_disarm_next(req);
		if (posted)
			io_commit_cqring(req->ctx);
		spin_unlock_irqrestore(&ctx->completion_lock, flags);
		if (posted)
			io_cqring_ev_posted(ctx);
	}
	nxt = req->link;
	req->link = NULL;
	return nxt;
}

static inline struct io_kiocb *io_req_find_next(struct io_kiocb *req)
{
	if (likely(!(req->flags & (REQ_F_LINK|REQ_F_HARDLINK))))
		return NULL;
	return __io_req_find_next(req);
}

static void ctx_flush_and_put(struct io_ring_ctx *ctx)
{
	if (!ctx)
		return;
	if (ctx->submit_state.comp.nr) {
		mutex_lock(&ctx->uring_lock);
		io_submit_flush_completions(&ctx->submit_state.comp, ctx);
		mutex_unlock(&ctx->uring_lock);
	}
	percpu_ref_put(&ctx->refs);
}

static bool __tctx_task_work(struct io_uring_task *tctx)
{
	struct io_ring_ctx *ctx = NULL;
	struct io_wq_work_list list;
	struct io_wq_work_node *node;

	if (wq_list_empty(&tctx->task_list))
		return false;

	spin_lock_irq(&tctx->task_lock);
	list = tctx->task_list;
	INIT_WQ_LIST(&tctx->task_list);
	spin_unlock_irq(&tctx->task_lock);

	node = list.first;
	while (node) {
		struct io_wq_work_node *next = node->next;
		struct io_kiocb *req;

		req = container_of(node, struct io_kiocb, io_task_work.node);
		if (req->ctx != ctx) {
			ctx_flush_and_put(ctx);
			ctx = req->ctx;
			percpu_ref_get(&ctx->refs);
		}

		req->task_work.func(&req->task_work);
		node = next;
	}

	ctx_flush_and_put(ctx);
	return list.first != NULL;
}

static void tctx_task_work(struct callback_head *cb)
{
	struct io_uring_task *tctx = container_of(cb, struct io_uring_task, task_work);

	clear_bit(0, &tctx->task_state);

	while (__tctx_task_work(tctx))
		cond_resched();
}

static int io_task_work_add(struct task_struct *tsk, struct io_kiocb *req,
			    enum task_work_notify_mode notify)
{
	struct io_uring_task *tctx = tsk->io_uring;
	struct io_wq_work_node *node, *prev;
	unsigned long flags;
	int ret;

	WARN_ON_ONCE(!tctx);

	spin_lock_irqsave(&tctx->task_lock, flags);
	wq_list_add_tail(&req->io_task_work.node, &tctx->task_list);
	spin_unlock_irqrestore(&tctx->task_lock, flags);

	/* task_work already pending, we're done */
	if (test_bit(0, &tctx->task_state) ||
	    test_and_set_bit(0, &tctx->task_state))
		return 0;

	if (!task_work_add(tsk, &tctx->task_work, notify))
		return 0;

	/*
	 * Slow path - we failed, find and delete work. if the work is not
	 * in the list, it got run and we're fine.
	 */
	ret = 0;
	spin_lock_irqsave(&tctx->task_lock, flags);
	wq_list_for_each(node, prev, &tctx->task_list) {
		if (&req->io_task_work.node == node) {
			wq_list_del(&tctx->task_list, node, prev);
			ret = 1;
			break;
		}
	}
	spin_unlock_irqrestore(&tctx->task_lock, flags);
	clear_bit(0, &tctx->task_state);
	return ret;
}

static int io_req_task_work_add(struct io_kiocb *req)
{
	struct task_struct *tsk = req->task;
	struct io_ring_ctx *ctx = req->ctx;
	enum task_work_notify_mode notify;
	int ret;

	if (tsk->flags & PF_EXITING)
		return -ESRCH;

	/*
	 * SQPOLL kernel thread doesn't need notification, just a wakeup. For
	 * all other cases, use TWA_SIGNAL unconditionally to ensure we're
	 * processing task_work. There's no reliable way to tell if TWA_RESUME
	 * will do the job.
	 */
	notify = TWA_NONE;
	if (!(ctx->flags & IORING_SETUP_SQPOLL))
		notify = TWA_SIGNAL;

	ret = io_task_work_add(tsk, req, notify);
	if (!ret)
		wake_up_process(tsk);

	return ret;
}

static bool io_run_task_work_head(struct callback_head **work_head)
{
	struct callback_head *work, *next;
	bool executed = false;

	do {
		work = xchg(work_head, NULL);
		if (!work)
			break;

		do {
			next = work->next;
			work->func(work);
			work = next;
			cond_resched();
		} while (work);
		executed = true;
	} while (1);

	return executed;
}

static void io_task_work_add_head(struct callback_head **work_head,
				  struct callback_head *task_work)
{
	struct callback_head *head;

	do {
		head = READ_ONCE(*work_head);
		task_work->next = head;
	} while (cmpxchg(work_head, head, task_work) != head);
}

static void io_req_task_work_add_fallback(struct io_kiocb *req,
					  task_work_func_t cb)
{
	init_task_work(&req->task_work, cb);
	io_task_work_add_head(&req->ctx->exit_task_work, &req->task_work);
}

static void __io_req_task_cancel(struct io_kiocb *req, int error)
{
	struct io_ring_ctx *ctx = req->ctx;

	spin_lock_irq(&ctx->completion_lock);
	io_cqring_fill_event(req, error);
	io_commit_cqring(ctx);
	spin_unlock_irq(&ctx->completion_lock);

	io_cqring_ev_posted(ctx);
	req_set_fail_links(req);
	io_double_put_req(req);
}

static void io_req_task_cancel(struct callback_head *cb)
{
	struct io_kiocb *req = container_of(cb, struct io_kiocb, task_work);
	struct io_ring_ctx *ctx = req->ctx;

	mutex_lock(&ctx->uring_lock);
	__io_req_task_cancel(req, req->result);
	mutex_unlock(&ctx->uring_lock);
	percpu_ref_put(&ctx->refs);
}

static void __io_req_task_submit(struct io_kiocb *req)
{
	struct io_ring_ctx *ctx = req->ctx;

	/* ctx stays valid until unlock, even if we drop all ours ctx->refs */
	mutex_lock(&ctx->uring_lock);
	if (!(current->flags & PF_EXITING) && !current->in_execve)
		__io_queue_sqe(req);
	else
		__io_req_task_cancel(req, -EFAULT);
	mutex_unlock(&ctx->uring_lock);
}

static void io_req_task_submit(struct callback_head *cb)
{
	struct io_kiocb *req = container_of(cb, struct io_kiocb, task_work);

	__io_req_task_submit(req);
}

static void io_req_task_queue(struct io_kiocb *req)
{
	int ret;

	req->task_work.func = io_req_task_submit;
	ret = io_req_task_work_add(req);
	if (unlikely(ret)) {
		req->result = -ECANCELED;
		percpu_ref_get(&req->ctx->refs);
		io_req_task_work_add_fallback(req, io_req_task_cancel);
	}
}

static void io_req_task_queue_fail(struct io_kiocb *req, int ret)
{
	percpu_ref_get(&req->ctx->refs);
	req->result = ret;
	req->task_work.func = io_req_task_cancel;

	if (unlikely(io_req_task_work_add(req)))
		io_req_task_work_add_fallback(req, io_req_task_cancel);
}

static inline void io_queue_next(struct io_kiocb *req)
{
	struct io_kiocb *nxt = io_req_find_next(req);

	if (nxt)
		io_req_task_queue(nxt);
}

static void io_free_req(struct io_kiocb *req)
{
	io_queue_next(req);
	__io_free_req(req);
}

struct req_batch {
	struct task_struct	*task;
	int			task_refs;
	int			ctx_refs;
};

static inline void io_init_req_batch(struct req_batch *rb)
{
	rb->task_refs = 0;
	rb->ctx_refs = 0;
	rb->task = NULL;
}

static void io_req_free_batch_finish(struct io_ring_ctx *ctx,
				     struct req_batch *rb)
{
	if (rb->task)
		io_put_task(rb->task, rb->task_refs);
	if (rb->ctx_refs)
		percpu_ref_put_many(&ctx->refs, rb->ctx_refs);
}

static void io_req_free_batch(struct req_batch *rb, struct io_kiocb *req,
			      struct io_submit_state *state)
{
	io_queue_next(req);

	if (req->task != rb->task) {
		if (rb->task)
			io_put_task(rb->task, rb->task_refs);
		rb->task = req->task;
		rb->task_refs = 0;
	}
	rb->task_refs++;
	rb->ctx_refs++;

	io_dismantle_req(req);
	if (state->free_reqs != ARRAY_SIZE(state->reqs))
		state->reqs[state->free_reqs++] = req;
	else
		list_add(&req->compl.list, &state->comp.free_list);
}

static void io_submit_flush_completions(struct io_comp_state *cs,
					struct io_ring_ctx *ctx)
{
	int i, nr = cs->nr;
	struct io_kiocb *req;
	struct req_batch rb;

	io_init_req_batch(&rb);
	spin_lock_irq(&ctx->completion_lock);
	for (i = 0; i < nr; i++) {
		req = cs->reqs[i];
		__io_cqring_fill_event(req, req->result, req->compl.cflags);
	}
	io_commit_cqring(ctx);
	spin_unlock_irq(&ctx->completion_lock);

	io_cqring_ev_posted(ctx);
	for (i = 0; i < nr; i++) {
		req = cs->reqs[i];

		/* submission and completion refs */
		if (refcount_sub_and_test(2, &req->refs))
			io_req_free_batch(&rb, req, &ctx->submit_state);
	}

	io_req_free_batch_finish(ctx, &rb);
	cs->nr = 0;
}

/*
 * Drop reference to request, return next in chain (if there is one) if this
 * was the last reference to this request.
 */
static struct io_kiocb *io_put_req_find_next(struct io_kiocb *req)
{
	struct io_kiocb *nxt = NULL;

	if (refcount_dec_and_test(&req->refs)) {
		nxt = io_req_find_next(req);
		__io_free_req(req);
	}
	return nxt;
}

static void io_put_req(struct io_kiocb *req)
{
	if (refcount_dec_and_test(&req->refs))
		io_free_req(req);
}

static void io_put_req_deferred_cb(struct callback_head *cb)
{
	struct io_kiocb *req = container_of(cb, struct io_kiocb, task_work);

	io_free_req(req);
}

static void io_free_req_deferred(struct io_kiocb *req)
{
	int ret;

	req->task_work.func = io_put_req_deferred_cb;
	ret = io_req_task_work_add(req);
	if (unlikely(ret))
		io_req_task_work_add_fallback(req, io_put_req_deferred_cb);
}

static inline void io_put_req_deferred(struct io_kiocb *req, int refs)
{
	if (refcount_sub_and_test(refs, &req->refs))
		io_free_req_deferred(req);
}

static void io_double_put_req(struct io_kiocb *req)
{
	/* drop both submit and complete references */
	if (refcount_sub_and_test(2, &req->refs))
		io_free_req(req);
}

static unsigned io_cqring_events(struct io_ring_ctx *ctx)
{
	/* See comment at the top of this file */
	smp_rmb();
	return __io_cqring_events(ctx);
}

static inline unsigned int io_sqring_entries(struct io_ring_ctx *ctx)
{
	struct io_rings *rings = ctx->rings;

	/* make sure SQ entry isn't read before tail */
	return smp_load_acquire(&rings->sq.tail) - ctx->cached_sq_head;
}

static unsigned int io_put_kbuf(struct io_kiocb *req, struct io_buffer *kbuf)
{
	unsigned int cflags;

	cflags = kbuf->bid << IORING_CQE_BUFFER_SHIFT;
	cflags |= IORING_CQE_F_BUFFER;
	req->flags &= ~REQ_F_BUFFER_SELECTED;
	kfree(kbuf);
	return cflags;
}

static inline unsigned int io_put_rw_kbuf(struct io_kiocb *req)
{
	struct io_buffer *kbuf;

	kbuf = (struct io_buffer *) (unsigned long) req->rw.addr;
	return io_put_kbuf(req, kbuf);
}

static inline bool io_run_task_work(void)
{
	/*
	 * Not safe to run on exiting task, and the task_work handling will
	 * not add work to such a task.
	 */
	if (unlikely(current->flags & PF_EXITING))
		return false;
	if (current->task_works) {
		__set_current_state(TASK_RUNNING);
		task_work_run();
		return true;
	}

	return false;
}

/*
 * Find and free completed poll iocbs
 */
static void io_iopoll_complete(struct io_ring_ctx *ctx, unsigned int *nr_events,
			       struct list_head *done)
{
	struct req_batch rb;
	struct io_kiocb *req;

	/* order with ->result store in io_complete_rw_iopoll() */
	smp_rmb();

	io_init_req_batch(&rb);
	while (!list_empty(done)) {
		int cflags = 0;

		req = list_first_entry(done, struct io_kiocb, inflight_entry);
		list_del(&req->inflight_entry);

		if (READ_ONCE(req->result) == -EAGAIN) {
			req->iopoll_completed = 0;
			if (io_rw_reissue(req))
				continue;
		}

		if (req->flags & REQ_F_BUFFER_SELECTED)
			cflags = io_put_rw_kbuf(req);

		__io_cqring_fill_event(req, req->result, cflags);
		(*nr_events)++;

		if (refcount_dec_and_test(&req->refs))
			io_req_free_batch(&rb, req, &ctx->submit_state);
	}

	io_commit_cqring(ctx);
	io_cqring_ev_posted_iopoll(ctx);
	io_req_free_batch_finish(ctx, &rb);
}

static int io_do_iopoll(struct io_ring_ctx *ctx, unsigned int *nr_events,
			long min)
{
	struct io_kiocb *req, *tmp;
	LIST_HEAD(done);
	bool spin;
	int ret;

	/*
	 * Only spin for completions if we don't have multiple devices hanging
	 * off our complete list, and we're under the requested amount.
	 */
	spin = !ctx->poll_multi_file && *nr_events < min;

	ret = 0;
	list_for_each_entry_safe(req, tmp, &ctx->iopoll_list, inflight_entry) {
		struct kiocb *kiocb = &req->rw.kiocb;

		/*
		 * Move completed and retryable entries to our local lists.
		 * If we find a request that requires polling, break out
		 * and complete those lists first, if we have entries there.
		 */
		if (READ_ONCE(req->iopoll_completed)) {
			list_move_tail(&req->inflight_entry, &done);
			continue;
		}
		if (!list_empty(&done))
			break;

		ret = kiocb->ki_filp->f_op->iopoll(kiocb, spin);
		if (ret < 0)
			break;

		/* iopoll may have completed current req */
		if (READ_ONCE(req->iopoll_completed))
			list_move_tail(&req->inflight_entry, &done);

		if (ret && spin)
			spin = false;
		ret = 0;
	}

	if (!list_empty(&done))
		io_iopoll_complete(ctx, nr_events, &done);

	return ret;
}

/*
 * Poll for a minimum of 'min' events. Note that if min == 0 we consider that a
 * non-spinning poll check - we'll still enter the driver poll loop, but only
 * as a non-spinning completion check.
 */
static int io_iopoll_getevents(struct io_ring_ctx *ctx, unsigned int *nr_events,
				long min)
{
	while (!list_empty(&ctx->iopoll_list) && !need_resched()) {
		int ret;

		ret = io_do_iopoll(ctx, nr_events, min);
		if (ret < 0)
			return ret;
		if (*nr_events >= min)
			return 0;
	}

	return 1;
}

/*
 * We can't just wait for polled events to come to us, we have to actively
 * find and complete them.
 */
static void io_iopoll_try_reap_events(struct io_ring_ctx *ctx)
{
	if (!(ctx->flags & IORING_SETUP_IOPOLL))
		return;

	mutex_lock(&ctx->uring_lock);
	while (!list_empty(&ctx->iopoll_list)) {
		unsigned int nr_events = 0;

		io_do_iopoll(ctx, &nr_events, 0);

		/* let it sleep and repeat later if can't complete a request */
		if (nr_events == 0)
			break;
		/*
		 * Ensure we allow local-to-the-cpu processing to take place,
		 * in this case we need to ensure that we reap all events.
		 * Also let task_work, etc. to progress by releasing the mutex
		 */
		if (need_resched()) {
			mutex_unlock(&ctx->uring_lock);
			cond_resched();
			mutex_lock(&ctx->uring_lock);
		}
	}
	mutex_unlock(&ctx->uring_lock);
}

static int io_iopoll_check(struct io_ring_ctx *ctx, long min)
{
	unsigned int nr_events = 0;
	int iters = 0, ret = 0;

	/*
	 * We disallow the app entering submit/complete with polling, but we
	 * still need to lock the ring to prevent racing with polled issue
	 * that got punted to a workqueue.
	 */
	mutex_lock(&ctx->uring_lock);
	do {
		/*
		 * Don't enter poll loop if we already have events pending.
		 * If we do, we can potentially be spinning for commands that
		 * already triggered a CQE (eg in error).
		 */
		if (test_bit(0, &ctx->cq_check_overflow))
			__io_cqring_overflow_flush(ctx, false, NULL, NULL);
		if (io_cqring_events(ctx))
			break;

		/*
		 * If a submit got punted to a workqueue, we can have the
		 * application entering polling for a command before it gets
		 * issued. That app will hold the uring_lock for the duration
		 * of the poll right here, so we need to take a breather every
		 * now and then to ensure that the issue has a chance to add
		 * the poll to the issued list. Otherwise we can spin here
		 * forever, while the workqueue is stuck trying to acquire the
		 * very same mutex.
		 */
		if (!(++iters & 7)) {
			mutex_unlock(&ctx->uring_lock);
			io_run_task_work();
			mutex_lock(&ctx->uring_lock);
		}

		ret = io_iopoll_getevents(ctx, &nr_events, min);
		if (ret <= 0)
			break;
		ret = 0;
	} while (min && !nr_events && !need_resched());

	mutex_unlock(&ctx->uring_lock);
	return ret;
}

static void kiocb_end_write(struct io_kiocb *req)
{
	/*
	 * Tell lockdep we inherited freeze protection from submission
	 * thread.
	 */
	if (req->flags & REQ_F_ISREG) {
		struct inode *inode = file_inode(req->file);

		__sb_writers_acquired(inode->i_sb, SB_FREEZE_WRITE);
	}
	file_end_write(req->file);
}

#ifdef CONFIG_BLOCK
static bool io_resubmit_prep(struct io_kiocb *req)
{
	struct iovec inline_vecs[UIO_FASTIOV], *iovec = inline_vecs;
	int rw, ret;
	struct iov_iter iter;

	/* already prepared */
	if (req->async_data)
		return true;

	switch (req->opcode) {
	case IORING_OP_READV:
	case IORING_OP_READ_FIXED:
	case IORING_OP_READ:
		rw = READ;
		break;
	case IORING_OP_WRITEV:
	case IORING_OP_WRITE_FIXED:
	case IORING_OP_WRITE:
		rw = WRITE;
		break;
	default:
		printk_once(KERN_WARNING "io_uring: bad opcode in resubmit %d\n",
				req->opcode);
		return false;
	}

	ret = io_import_iovec(rw, req, &iovec, &iter, false);
	if (ret < 0)
		return false;
	return !io_setup_async_rw(req, iovec, inline_vecs, &iter, false);
}

static bool io_rw_should_reissue(struct io_kiocb *req)
{
	umode_t mode = file_inode(req->file)->i_mode;
	struct io_ring_ctx *ctx = req->ctx;

	if (!S_ISBLK(mode) && !S_ISREG(mode))
		return false;
	if ((req->flags & REQ_F_NOWAIT) || (io_wq_current_is_worker() &&
	    !(ctx->flags & IORING_SETUP_IOPOLL)))
		return false;
	/*
	 * If ref is dying, we might be running poll reap from the exit work.
	 * Don't attempt to reissue from that path, just let it fail with
	 * -EAGAIN.
	 */
	if (percpu_ref_is_dying(&ctx->refs))
		return false;
	return true;
}
#endif

static bool io_rw_reissue(struct io_kiocb *req)
{
#ifdef CONFIG_BLOCK
	if (!io_rw_should_reissue(req))
		return false;

	lockdep_assert_held(&req->ctx->uring_lock);

	if (io_resubmit_prep(req)) {
		refcount_inc(&req->refs);
		io_queue_async_work(req);
		return true;
	}
	req_set_fail_links(req);
#endif
	return false;
}

static void __io_complete_rw(struct io_kiocb *req, long res, long res2,
			     unsigned int issue_flags)
{
	int cflags = 0;

	if (req->rw.kiocb.ki_flags & IOCB_WRITE)
		kiocb_end_write(req);
	if ((res == -EAGAIN || res == -EOPNOTSUPP) && io_rw_reissue(req))
		return;
	if (res != req->result)
		req_set_fail_links(req);
	if (req->flags & REQ_F_BUFFER_SELECTED)
		cflags = io_put_rw_kbuf(req);
	__io_req_complete(req, issue_flags, res, cflags);
}

static void io_complete_rw(struct kiocb *kiocb, long res, long res2)
{
	struct io_kiocb *req = container_of(kiocb, struct io_kiocb, rw.kiocb);

	__io_complete_rw(req, res, res2, 0);
}

static void io_complete_rw_iopoll(struct kiocb *kiocb, long res, long res2)
{
	struct io_kiocb *req = container_of(kiocb, struct io_kiocb, rw.kiocb);

#ifdef CONFIG_BLOCK
	/* Rewind iter, if we have one. iopoll path resubmits as usual */
	if (res == -EAGAIN && io_rw_should_reissue(req)) {
		struct io_async_rw *rw = req->async_data;

		if (rw)
			iov_iter_revert(&rw->iter,
					req->result - iov_iter_count(&rw->iter));
		else if (!io_resubmit_prep(req))
			res = -EIO;
	}
#endif

	if (kiocb->ki_flags & IOCB_WRITE)
		kiocb_end_write(req);

	if (res != -EAGAIN && res != req->result)
		req_set_fail_links(req);

	WRITE_ONCE(req->result, res);
	/* order with io_poll_complete() checking ->result */
	smp_wmb();
	WRITE_ONCE(req->iopoll_completed, 1);
}

/*
 * After the iocb has been issued, it's safe to be found on the poll list.
 * Adding the kiocb to the list AFTER submission ensures that we don't
 * find it from a io_iopoll_getevents() thread before the issuer is done
 * accessing the kiocb cookie.
 */
static void io_iopoll_req_issued(struct io_kiocb *req, bool in_async)
{
	struct io_ring_ctx *ctx = req->ctx;

	/*
	 * Track whether we have multiple files in our lists. This will impact
	 * how we do polling eventually, not spinning if we're on potentially
	 * different devices.
	 */
	if (list_empty(&ctx->iopoll_list)) {
		ctx->poll_multi_file = false;
	} else if (!ctx->poll_multi_file) {
		struct io_kiocb *list_req;

		list_req = list_first_entry(&ctx->iopoll_list, struct io_kiocb,
						inflight_entry);
		if (list_req->file != req->file)
			ctx->poll_multi_file = true;
	}

	/*
	 * For fast devices, IO may have already completed. If it has, add
	 * it to the front so we find it first.
	 */
	if (READ_ONCE(req->iopoll_completed))
		list_add(&req->inflight_entry, &ctx->iopoll_list);
	else
		list_add_tail(&req->inflight_entry, &ctx->iopoll_list);

	/*
	 * If IORING_SETUP_SQPOLL is enabled, sqes are either handled in sq thread
	 * task context or in io worker task context. If current task context is
	 * sq thread, we don't need to check whether should wake up sq thread.
	 */
	if (in_async && (ctx->flags & IORING_SETUP_SQPOLL) &&
	    wq_has_sleeper(&ctx->sq_data->wait))
		wake_up(&ctx->sq_data->wait);
}

static inline void io_state_file_put(struct io_submit_state *state)
{
	if (state->file_refs) {
		fput_many(state->file, state->file_refs);
		state->file_refs = 0;
	}
}

/*
 * Get as many references to a file as we have IOs left in this submission,
 * assuming most submissions are for one file, or at least that each file
 * has more than one submission.
 */
static struct file *__io_file_get(struct io_submit_state *state, int fd)
{
	if (!state)
		return fget(fd);

	if (state->file_refs) {
		if (state->fd == fd) {
			state->file_refs--;
			return state->file;
		}
		io_state_file_put(state);
	}
	state->file = fget_many(fd, state->ios_left);
	if (unlikely(!state->file))
		return NULL;

	state->fd = fd;
	state->file_refs = state->ios_left - 1;
	return state->file;
}

static bool io_bdev_nowait(struct block_device *bdev)
{
	return !bdev || blk_queue_nowait(bdev_get_queue(bdev));
}

/*
 * If we tracked the file through the SCM inflight mechanism, we could support
 * any file. For now, just ensure that anything potentially problematic is done
 * inline.
 */
static bool io_file_supports_async(struct file *file, int rw)
{
	umode_t mode = file_inode(file)->i_mode;

	if (S_ISBLK(mode)) {
		if (IS_ENABLED(CONFIG_BLOCK) &&
		    io_bdev_nowait(I_BDEV(file->f_mapping->host)))
			return true;
		return false;
	}
	if (S_ISCHR(mode) || S_ISSOCK(mode))
		return true;
	if (S_ISREG(mode)) {
		if (IS_ENABLED(CONFIG_BLOCK) &&
		    io_bdev_nowait(file->f_inode->i_sb->s_bdev) &&
		    file->f_op != &io_uring_fops)
			return true;
		return false;
	}

	/* any ->read/write should understand O_NONBLOCK */
	if (file->f_flags & O_NONBLOCK)
		return true;

	if (!(file->f_mode & FMODE_NOWAIT))
		return false;

	if (rw == READ)
		return file->f_op->read_iter != NULL;

	return file->f_op->write_iter != NULL;
}

static int io_prep_rw(struct io_kiocb *req, const struct io_uring_sqe *sqe)
{
	struct io_ring_ctx *ctx = req->ctx;
	struct kiocb *kiocb = &req->rw.kiocb;
	struct file *file = req->file;
	unsigned ioprio;
	int ret;

	if (S_ISREG(file_inode(file)->i_mode))
		req->flags |= REQ_F_ISREG;

	kiocb->ki_pos = READ_ONCE(sqe->off);
	if (kiocb->ki_pos == -1 && !(file->f_mode & FMODE_STREAM)) {
		req->flags |= REQ_F_CUR_POS;
		kiocb->ki_pos = file->f_pos;
	}
	kiocb->ki_hint = ki_hint_validate(file_write_hint(kiocb->ki_filp));
	kiocb->ki_flags = iocb_flags(kiocb->ki_filp);
	ret = kiocb_set_rw_flags(kiocb, READ_ONCE(sqe->rw_flags));
	if (unlikely(ret))
		return ret;

	/* don't allow async punt for O_NONBLOCK or RWF_NOWAIT */
	if ((kiocb->ki_flags & IOCB_NOWAIT) || (file->f_flags & O_NONBLOCK))
		req->flags |= REQ_F_NOWAIT;

	ioprio = READ_ONCE(sqe->ioprio);
	if (ioprio) {
		ret = ioprio_check_cap(ioprio);
		if (ret)
			return ret;

		kiocb->ki_ioprio = ioprio;
	} else
		kiocb->ki_ioprio = get_current_ioprio();

	if (ctx->flags & IORING_SETUP_IOPOLL) {
		if (!(kiocb->ki_flags & IOCB_DIRECT) ||
		    !kiocb->ki_filp->f_op->iopoll)
			return -EOPNOTSUPP;

		kiocb->ki_flags |= IOCB_HIPRI;
		kiocb->ki_complete = io_complete_rw_iopoll;
		req->iopoll_completed = 0;
	} else {
		if (kiocb->ki_flags & IOCB_HIPRI)
			return -EINVAL;
		kiocb->ki_complete = io_complete_rw;
	}

	req->rw.addr = READ_ONCE(sqe->addr);
	req->rw.len = READ_ONCE(sqe->len);
	req->buf_index = READ_ONCE(sqe->buf_index);
	return 0;
}

static inline void io_rw_done(struct kiocb *kiocb, ssize_t ret)
{
	switch (ret) {
	case -EIOCBQUEUED:
		break;
	case -ERESTARTSYS:
	case -ERESTARTNOINTR:
	case -ERESTARTNOHAND:
	case -ERESTART_RESTARTBLOCK:
		/*
		 * We can't just restart the syscall, since previously
		 * submitted sqes may already be in progress. Just fail this
		 * IO with EINTR.
		 */
		ret = -EINTR;
		fallthrough;
	default:
		kiocb->ki_complete(kiocb, ret, 0);
	}
}

static void kiocb_done(struct kiocb *kiocb, ssize_t ret,
		       unsigned int issue_flags)
{
	struct io_kiocb *req = container_of(kiocb, struct io_kiocb, rw.kiocb);
	struct io_async_rw *io = req->async_data;

	/* add previously done IO, if any */
	if (io && io->bytes_done > 0) {
		if (ret < 0)
			ret = io->bytes_done;
		else
			ret += io->bytes_done;
	}

	if (req->flags & REQ_F_CUR_POS)
		req->file->f_pos = kiocb->ki_pos;
	if (ret >= 0 && kiocb->ki_complete == io_complete_rw)
		__io_complete_rw(req, ret, 0, issue_flags);
	else
		io_rw_done(kiocb, ret);
}

static int io_import_fixed(struct io_kiocb *req, int rw, struct iov_iter *iter)
{
	struct io_ring_ctx *ctx = req->ctx;
	size_t len = req->rw.len;
	struct io_mapped_ubuf *imu;
	u16 index, buf_index = req->buf_index;
	size_t offset;
	u64 buf_addr;

	if (unlikely(buf_index >= ctx->nr_user_bufs))
		return -EFAULT;
	index = array_index_nospec(buf_index, ctx->nr_user_bufs);
	imu = &ctx->user_bufs[index];
	buf_addr = req->rw.addr;

	/* overflow */
	if (buf_addr + len < buf_addr)
		return -EFAULT;
	/* not inside the mapped region */
	if (buf_addr < imu->ubuf || buf_addr + len > imu->ubuf + imu->len)
		return -EFAULT;

	/*
	 * May not be a start of buffer, set size appropriately
	 * and advance us to the beginning.
	 */
	offset = buf_addr - imu->ubuf;
	iov_iter_bvec(iter, rw, imu->bvec, imu->nr_bvecs, offset + len);

	if (offset) {
		/*
		 * Don't use iov_iter_advance() here, as it's really slow for
		 * using the latter parts of a big fixed buffer - it iterates
		 * over each segment manually. We can cheat a bit here, because
		 * we know that:
		 *
		 * 1) it's a BVEC iter, we set it up
		 * 2) all bvecs are PAGE_SIZE in size, except potentially the
		 *    first and last bvec
		 *
		 * So just find our index, and adjust the iterator afterwards.
		 * If the offset is within the first bvec (or the whole first
		 * bvec, just use iov_iter_advance(). This makes it easier
		 * since we can just skip the first segment, which may not
		 * be PAGE_SIZE aligned.
		 */
		const struct bio_vec *bvec = imu->bvec;

		if (offset <= bvec->bv_len) {
			iov_iter_advance(iter, offset);
		} else {
			unsigned long seg_skip;

			/* skip first vec */
			offset -= bvec->bv_len;
			seg_skip = 1 + (offset >> PAGE_SHIFT);

			iter->bvec = bvec + seg_skip;
			iter->nr_segs -= seg_skip;
			iter->count -= bvec->bv_len + offset;
			iter->iov_offset = offset & ~PAGE_MASK;
		}
	}

	return 0;
}

static void io_ring_submit_unlock(struct io_ring_ctx *ctx, bool needs_lock)
{
	if (needs_lock)
		mutex_unlock(&ctx->uring_lock);
}

static void io_ring_submit_lock(struct io_ring_ctx *ctx, bool needs_lock)
{
	/*
	 * "Normal" inline submissions always hold the uring_lock, since we
	 * grab it from the system call. Same is true for the SQPOLL offload.
	 * The only exception is when we've detached the request and issue it
	 * from an async worker thread, grab the lock for that case.
	 */
	if (needs_lock)
		mutex_lock(&ctx->uring_lock);
}

static struct io_buffer *io_buffer_select(struct io_kiocb *req, size_t *len,
					  int bgid, struct io_buffer *kbuf,
					  bool needs_lock)
{
	struct io_buffer *head;

	if (req->flags & REQ_F_BUFFER_SELECTED)
		return kbuf;

	io_ring_submit_lock(req->ctx, needs_lock);

	lockdep_assert_held(&req->ctx->uring_lock);

	head = xa_load(&req->ctx->io_buffers, bgid);
	if (head) {
		if (!list_empty(&head->list)) {
			kbuf = list_last_entry(&head->list, struct io_buffer,
							list);
			list_del(&kbuf->list);
		} else {
			kbuf = head;
			xa_erase(&req->ctx->io_buffers, bgid);
		}
		if (*len > kbuf->len)
			*len = kbuf->len;
	} else {
		kbuf = ERR_PTR(-ENOBUFS);
	}

	io_ring_submit_unlock(req->ctx, needs_lock);

	return kbuf;
}

static void __user *io_rw_buffer_select(struct io_kiocb *req, size_t *len,
					bool needs_lock)
{
	struct io_buffer *kbuf;
	u16 bgid;

	kbuf = (struct io_buffer *) (unsigned long) req->rw.addr;
	bgid = req->buf_index;
	kbuf = io_buffer_select(req, len, bgid, kbuf, needs_lock);
	if (IS_ERR(kbuf))
		return kbuf;
	req->rw.addr = (u64) (unsigned long) kbuf;
	req->flags |= REQ_F_BUFFER_SELECTED;
	return u64_to_user_ptr(kbuf->addr);
}

#ifdef CONFIG_COMPAT
static ssize_t io_compat_import(struct io_kiocb *req, struct iovec *iov,
				bool needs_lock)
{
	struct compat_iovec __user *uiov;
	compat_ssize_t clen;
	void __user *buf;
	ssize_t len;

	uiov = u64_to_user_ptr(req->rw.addr);
	if (!access_ok(uiov, sizeof(*uiov)))
		return -EFAULT;
	if (__get_user(clen, &uiov->iov_len))
		return -EFAULT;
	if (clen < 0)
		return -EINVAL;

	len = clen;
	buf = io_rw_buffer_select(req, &len, needs_lock);
	if (IS_ERR(buf))
		return PTR_ERR(buf);
	iov[0].iov_base = buf;
	iov[0].iov_len = (compat_size_t) len;
	return 0;
}
#endif

static ssize_t __io_iov_buffer_select(struct io_kiocb *req, struct iovec *iov,
				      bool needs_lock)
{
	struct iovec __user *uiov = u64_to_user_ptr(req->rw.addr);
	void __user *buf;
	ssize_t len;

	if (copy_from_user(iov, uiov, sizeof(*uiov)))
		return -EFAULT;

	len = iov[0].iov_len;
	if (len < 0)
		return -EINVAL;
	buf = io_rw_buffer_select(req, &len, needs_lock);
	if (IS_ERR(buf))
		return PTR_ERR(buf);
	iov[0].iov_base = buf;
	iov[0].iov_len = len;
	return 0;
}

static ssize_t io_iov_buffer_select(struct io_kiocb *req, struct iovec *iov,
				    bool needs_lock)
{
	if (req->flags & REQ_F_BUFFER_SELECTED) {
		struct io_buffer *kbuf;

		kbuf = (struct io_buffer *) (unsigned long) req->rw.addr;
		iov[0].iov_base = u64_to_user_ptr(kbuf->addr);
		iov[0].iov_len = kbuf->len;
		return 0;
	}
	if (req->rw.len != 1)
		return -EINVAL;

#ifdef CONFIG_COMPAT
	if (req->ctx->compat)
		return io_compat_import(req, iov, needs_lock);
#endif

	return __io_iov_buffer_select(req, iov, needs_lock);
}

static int io_import_iovec(int rw, struct io_kiocb *req, struct iovec **iovec,
			   struct iov_iter *iter, bool needs_lock)
{
	void __user *buf = u64_to_user_ptr(req->rw.addr);
	size_t sqe_len = req->rw.len;
	u8 opcode = req->opcode;
	ssize_t ret;

	if (opcode == IORING_OP_READ_FIXED || opcode == IORING_OP_WRITE_FIXED) {
		*iovec = NULL;
		return io_import_fixed(req, rw, iter);
	}

	/* buffer index only valid with fixed read/write, or buffer select  */
	if (req->buf_index && !(req->flags & REQ_F_BUFFER_SELECT))
		return -EINVAL;

	if (opcode == IORING_OP_READ || opcode == IORING_OP_WRITE) {
		if (req->flags & REQ_F_BUFFER_SELECT) {
			buf = io_rw_buffer_select(req, &sqe_len, needs_lock);
			if (IS_ERR(buf))
				return PTR_ERR(buf);
			req->rw.len = sqe_len;
		}

		ret = import_single_range(rw, buf, sqe_len, *iovec, iter);
		*iovec = NULL;
		return ret;
	}

	if (req->flags & REQ_F_BUFFER_SELECT) {
		ret = io_iov_buffer_select(req, *iovec, needs_lock);
		if (!ret)
			iov_iter_init(iter, rw, *iovec, 1, (*iovec)->iov_len);
		*iovec = NULL;
		return ret;
	}

	return __import_iovec(rw, buf, sqe_len, UIO_FASTIOV, iovec, iter,
			      req->ctx->compat);
}

static inline loff_t *io_kiocb_ppos(struct kiocb *kiocb)
{
	return (kiocb->ki_filp->f_mode & FMODE_STREAM) ? NULL : &kiocb->ki_pos;
}

/*
 * For files that don't have ->read_iter() and ->write_iter(), handle them
 * by looping over ->read() or ->write() manually.
 */
static ssize_t loop_rw_iter(int rw, struct io_kiocb *req, struct iov_iter *iter)
{
	struct kiocb *kiocb = &req->rw.kiocb;
	struct file *file = req->file;
	ssize_t ret = 0;

	/*
	 * Don't support polled IO through this interface, and we can't
	 * support non-blocking either. For the latter, this just causes
	 * the kiocb to be handled from an async context.
	 */
	if (kiocb->ki_flags & IOCB_HIPRI)
		return -EOPNOTSUPP;
	if (kiocb->ki_flags & IOCB_NOWAIT)
		return -EAGAIN;

	while (iov_iter_count(iter)) {
		struct iovec iovec;
		ssize_t nr;

		if (!iov_iter_is_bvec(iter)) {
			iovec = iov_iter_iovec(iter);
		} else {
			iovec.iov_base = u64_to_user_ptr(req->rw.addr);
			iovec.iov_len = req->rw.len;
		}

		if (rw == READ) {
			nr = file->f_op->read(file, iovec.iov_base,
					      iovec.iov_len, io_kiocb_ppos(kiocb));
		} else {
			nr = file->f_op->write(file, iovec.iov_base,
					       iovec.iov_len, io_kiocb_ppos(kiocb));
		}

		if (nr < 0) {
			if (!ret)
				ret = nr;
			break;
		}
		ret += nr;
		if (nr != iovec.iov_len)
			break;
		req->rw.len -= nr;
		req->rw.addr += nr;
		iov_iter_advance(iter, nr);
	}

	return ret;
}

static void io_req_map_rw(struct io_kiocb *req, const struct iovec *iovec,
			  const struct iovec *fast_iov, struct iov_iter *iter)
{
	struct io_async_rw *rw = req->async_data;

	memcpy(&rw->iter, iter, sizeof(*iter));
	rw->free_iovec = iovec;
	rw->bytes_done = 0;
	/* can only be fixed buffers, no need to do anything */
	if (iov_iter_is_bvec(iter))
		return;
	if (!iovec) {
		unsigned iov_off = 0;

		rw->iter.iov = rw->fast_iov;
		if (iter->iov != fast_iov) {
			iov_off = iter->iov - fast_iov;
			rw->iter.iov += iov_off;
		}
		if (rw->fast_iov != fast_iov)
			memcpy(rw->fast_iov + iov_off, fast_iov + iov_off,
			       sizeof(struct iovec) * iter->nr_segs);
	} else {
		req->flags |= REQ_F_NEED_CLEANUP;
	}
}

static inline int __io_alloc_async_data(struct io_kiocb *req)
{
	WARN_ON_ONCE(!io_op_defs[req->opcode].async_size);
	req->async_data = kmalloc(io_op_defs[req->opcode].async_size, GFP_KERNEL);
	return req->async_data == NULL;
}

static int io_alloc_async_data(struct io_kiocb *req)
{
	if (!io_op_defs[req->opcode].needs_async_data)
		return 0;

	return  __io_alloc_async_data(req);
}

static int io_setup_async_rw(struct io_kiocb *req, const struct iovec *iovec,
			     const struct iovec *fast_iov,
			     struct iov_iter *iter, bool force)
{
	if (!force && !io_op_defs[req->opcode].needs_async_data)
		return 0;
	if (!req->async_data) {
		if (__io_alloc_async_data(req)) {
			kfree(iovec);
			return -ENOMEM;
		}

		io_req_map_rw(req, iovec, fast_iov, iter);
	}
	return 0;
}

static inline int io_rw_prep_async(struct io_kiocb *req, int rw)
{
	struct io_async_rw *iorw = req->async_data;
	struct iovec *iov = iorw->fast_iov;
	int ret;

	ret = io_import_iovec(rw, req, &iov, &iorw->iter, false);
	if (unlikely(ret < 0))
		return ret;

	iorw->bytes_done = 0;
	iorw->free_iovec = iov;
	if (iov)
		req->flags |= REQ_F_NEED_CLEANUP;
	return 0;
}

static int io_read_prep(struct io_kiocb *req, const struct io_uring_sqe *sqe)
{
	if (unlikely(!(req->file->f_mode & FMODE_READ)))
		return -EBADF;
	return io_prep_rw(req, sqe);
}

/*
 * This is our waitqueue callback handler, registered through lock_page_async()
 * when we initially tried to do the IO with the iocb armed our waitqueue.
 * This gets called when the page is unlocked, and we generally expect that to
 * happen when the page IO is completed and the page is now uptodate. This will
 * queue a task_work based retry of the operation, attempting to copy the data
 * again. If the latter fails because the page was NOT uptodate, then we will
 * do a thread based blocking retry of the operation. That's the unexpected
 * slow path.
 */
static int io_async_buf_func(struct wait_queue_entry *wait, unsigned mode,
			     int sync, void *arg)
{
	struct wait_page_queue *wpq;
	struct io_kiocb *req = wait->private;
	struct wait_page_key *key = arg;

	wpq = container_of(wait, struct wait_page_queue, wait);

	if (!wake_page_match(wpq, key))
		return 0;

	req->rw.kiocb.ki_flags &= ~IOCB_WAITQ;
	list_del_init(&wait->entry);

	/* submit ref gets dropped, acquire a new one */
	refcount_inc(&req->refs);
	io_req_task_queue(req);
	return 1;
}

/*
 * This controls whether a given IO request should be armed for async page
 * based retry. If we return false here, the request is handed to the async
 * worker threads for retry. If we're doing buffered reads on a regular file,
 * we prepare a private wait_page_queue entry and retry the operation. This
 * will either succeed because the page is now uptodate and unlocked, or it
 * will register a callback when the page is unlocked at IO completion. Through
 * that callback, io_uring uses task_work to setup a retry of the operation.
 * That retry will attempt the buffered read again. The retry will generally
 * succeed, or in rare cases where it fails, we then fall back to using the
 * async worker threads for a blocking retry.
 */
static bool io_rw_should_retry(struct io_kiocb *req)
{
	struct io_async_rw *rw = req->async_data;
	struct wait_page_queue *wait = &rw->wpq;
	struct kiocb *kiocb = &req->rw.kiocb;

	/* never retry for NOWAIT, we just complete with -EAGAIN */
	if (req->flags & REQ_F_NOWAIT)
		return false;

	/* Only for buffered IO */
	if (kiocb->ki_flags & (IOCB_DIRECT | IOCB_HIPRI))
		return false;

	/*
	 * just use poll if we can, and don't attempt if the fs doesn't
	 * support callback based unlocks
	 */
	if (file_can_poll(req->file) || !(req->file->f_mode & FMODE_BUF_RASYNC))
		return false;

	wait->wait.func = io_async_buf_func;
	wait->wait.private = req;
	wait->wait.flags = 0;
	INIT_LIST_HEAD(&wait->wait.entry);
	kiocb->ki_flags |= IOCB_WAITQ;
	kiocb->ki_flags &= ~IOCB_NOWAIT;
	kiocb->ki_waitq = wait;
	return true;
}

static int io_iter_do_read(struct io_kiocb *req, struct iov_iter *iter)
{
	if (req->file->f_op->read_iter)
		return call_read_iter(req->file, &req->rw.kiocb, iter);
	else if (req->file->f_op->read)
		return loop_rw_iter(READ, req, iter);
	else
		return -EINVAL;
}

static int io_read(struct io_kiocb *req, unsigned int issue_flags)
{
	struct iovec inline_vecs[UIO_FASTIOV], *iovec = inline_vecs;
	struct kiocb *kiocb = &req->rw.kiocb;
	struct iov_iter __iter, *iter = &__iter;
	struct io_async_rw *rw = req->async_data;
	ssize_t io_size, ret, ret2;
	bool force_nonblock = issue_flags & IO_URING_F_NONBLOCK;

	if (rw) {
		iter = &rw->iter;
		iovec = NULL;
	} else {
		ret = io_import_iovec(READ, req, &iovec, iter, !force_nonblock);
		if (ret < 0)
			return ret;
	}
	io_size = iov_iter_count(iter);
	req->result = io_size;

	/* Ensure we clear previously set non-block flag */
	if (!force_nonblock)
		kiocb->ki_flags &= ~IOCB_NOWAIT;
	else
		kiocb->ki_flags |= IOCB_NOWAIT;

	/* If the file doesn't support async, just async punt */
	if (force_nonblock && !io_file_supports_async(req->file, READ)) {
		ret = io_setup_async_rw(req, iovec, inline_vecs, iter, true);
		return ret ?: -EAGAIN;
	}

	ret = rw_verify_area(READ, req->file, io_kiocb_ppos(kiocb), io_size);
	if (unlikely(ret)) {
		kfree(iovec);
		return ret;
	}

	ret = io_iter_do_read(req, iter);

	if (ret == -EIOCBQUEUED) {
		if (req->async_data)
			iov_iter_revert(iter, io_size - iov_iter_count(iter));
		goto out_free;
	} else if (ret == -EAGAIN) {
		/* IOPOLL retry should happen for io-wq threads */
		if (!force_nonblock && !(req->ctx->flags & IORING_SETUP_IOPOLL))
			goto done;
		/* no retry on NONBLOCK nor RWF_NOWAIT */
		if (req->flags & REQ_F_NOWAIT)
			goto done;
		/* some cases will consume bytes even on error returns */
		iov_iter_revert(iter, io_size - iov_iter_count(iter));
		ret = 0;
	} else if (ret <= 0 || ret == io_size || !force_nonblock ||
		   (req->flags & REQ_F_NOWAIT) || !(req->flags & REQ_F_ISREG)) {
		/* read all, failed, already did sync or don't want to retry */
		goto done;
	}

	ret2 = io_setup_async_rw(req, iovec, inline_vecs, iter, true);
	if (ret2)
		return ret2;

	iovec = NULL;
	rw = req->async_data;
	/* now use our persistent iterator, if we aren't already */
	iter = &rw->iter;

	do {
		io_size -= ret;
		rw->bytes_done += ret;
		/* if we can retry, do so with the callbacks armed */
		if (!io_rw_should_retry(req)) {
			kiocb->ki_flags &= ~IOCB_WAITQ;
			return -EAGAIN;
		}

		/*
		 * Now retry read with the IOCB_WAITQ parts set in the iocb. If
		 * we get -EIOCBQUEUED, then we'll get a notification when the
		 * desired page gets unlocked. We can also get a partial read
		 * here, and if we do, then just retry at the new offset.
		 */
		ret = io_iter_do_read(req, iter);
		if (ret == -EIOCBQUEUED)
			return 0;
		/* we got some bytes, but not all. retry. */
		kiocb->ki_flags &= ~IOCB_WAITQ;
	} while (ret > 0 && ret < io_size);
done:
	kiocb_done(kiocb, ret, issue_flags);
out_free:
	/* it's faster to check here then delegate to kfree */
	if (iovec)
		kfree(iovec);
	return 0;
}

static int io_write_prep(struct io_kiocb *req, const struct io_uring_sqe *sqe)
{
	if (unlikely(!(req->file->f_mode & FMODE_WRITE)))
		return -EBADF;
	return io_prep_rw(req, sqe);
}

static int io_write(struct io_kiocb *req, unsigned int issue_flags)
{
	struct iovec inline_vecs[UIO_FASTIOV], *iovec = inline_vecs;
	struct kiocb *kiocb = &req->rw.kiocb;
	struct iov_iter __iter, *iter = &__iter;
	struct io_async_rw *rw = req->async_data;
	ssize_t ret, ret2, io_size;
	bool force_nonblock = issue_flags & IO_URING_F_NONBLOCK;

	if (rw) {
		iter = &rw->iter;
		iovec = NULL;
	} else {
		ret = io_import_iovec(WRITE, req, &iovec, iter, !force_nonblock);
		if (ret < 0)
			return ret;
	}
	io_size = iov_iter_count(iter);
	req->result = io_size;

	/* Ensure we clear previously set non-block flag */
	if (!force_nonblock)
		kiocb->ki_flags &= ~IOCB_NOWAIT;
	else
		kiocb->ki_flags |= IOCB_NOWAIT;

	/* If the file doesn't support async, just async punt */
	if (force_nonblock && !io_file_supports_async(req->file, WRITE))
		goto copy_iov;

	/* file path doesn't support NOWAIT for non-direct_IO */
	if (force_nonblock && !(kiocb->ki_flags & IOCB_DIRECT) &&
	    (req->flags & REQ_F_ISREG))
		goto copy_iov;

	ret = rw_verify_area(WRITE, req->file, io_kiocb_ppos(kiocb), io_size);
	if (unlikely(ret))
		goto out_free;

	/*
	 * Open-code file_start_write here to grab freeze protection,
	 * which will be released by another thread in
	 * io_complete_rw().  Fool lockdep by telling it the lock got
	 * released so that it doesn't complain about the held lock when
	 * we return to userspace.
	 */
	if (req->flags & REQ_F_ISREG) {
		sb_start_write(file_inode(req->file)->i_sb);
		__sb_writers_release(file_inode(req->file)->i_sb,
					SB_FREEZE_WRITE);
	}
	kiocb->ki_flags |= IOCB_WRITE;

	if (req->file->f_op->write_iter)
		ret2 = call_write_iter(req->file, kiocb, iter);
	else if (req->file->f_op->write)
		ret2 = loop_rw_iter(WRITE, req, iter);
	else
		ret2 = -EINVAL;

	/*
	 * Raw bdev writes will return -EOPNOTSUPP for IOCB_NOWAIT. Just
	 * retry them without IOCB_NOWAIT.
	 */
	if (ret2 == -EOPNOTSUPP && (kiocb->ki_flags & IOCB_NOWAIT))
		ret2 = -EAGAIN;
	/* no retry on NONBLOCK nor RWF_NOWAIT */
	if (ret2 == -EAGAIN && (req->flags & REQ_F_NOWAIT))
		goto done;
	if (ret2 == -EIOCBQUEUED && req->async_data)
		iov_iter_revert(iter, io_size - iov_iter_count(iter));
	if (!force_nonblock || ret2 != -EAGAIN) {
		/* IOPOLL retry should happen for io-wq threads */
		if ((req->ctx->flags & IORING_SETUP_IOPOLL) && ret2 == -EAGAIN)
			goto copy_iov;
done:
		kiocb_done(kiocb, ret2, issue_flags);
	} else {
copy_iov:
		/* some cases will consume bytes even on error returns */
		iov_iter_revert(iter, io_size - iov_iter_count(iter));
		ret = io_setup_async_rw(req, iovec, inline_vecs, iter, false);
		return ret ?: -EAGAIN;
	}
out_free:
	/* it's reportedly faster than delegating the null check to kfree() */
	if (iovec)
		kfree(iovec);
	return ret;
}

static int io_renameat_prep(struct io_kiocb *req,
			    const struct io_uring_sqe *sqe)
{
	struct io_rename *ren = &req->rename;
	const char __user *oldf, *newf;

	if (unlikely(req->flags & REQ_F_FIXED_FILE))
		return -EBADF;

	ren->old_dfd = READ_ONCE(sqe->fd);
	oldf = u64_to_user_ptr(READ_ONCE(sqe->addr));
	newf = u64_to_user_ptr(READ_ONCE(sqe->addr2));
	ren->new_dfd = READ_ONCE(sqe->len);
	ren->flags = READ_ONCE(sqe->rename_flags);

	ren->oldpath = getname(oldf);
	if (IS_ERR(ren->oldpath))
		return PTR_ERR(ren->oldpath);

	ren->newpath = getname(newf);
	if (IS_ERR(ren->newpath)) {
		putname(ren->oldpath);
		return PTR_ERR(ren->newpath);
	}

	req->flags |= REQ_F_NEED_CLEANUP;
	return 0;
}

static int io_renameat(struct io_kiocb *req, unsigned int issue_flags)
{
	struct io_rename *ren = &req->rename;
	int ret;

	if (issue_flags & IO_URING_F_NONBLOCK)
		return -EAGAIN;

	ret = do_renameat2(ren->old_dfd, ren->oldpath, ren->new_dfd,
				ren->newpath, ren->flags);

	req->flags &= ~REQ_F_NEED_CLEANUP;
	if (ret < 0)
		req_set_fail_links(req);
	io_req_complete(req, ret);
	return 0;
}

static int io_unlinkat_prep(struct io_kiocb *req,
			    const struct io_uring_sqe *sqe)
{
	struct io_unlink *un = &req->unlink;
	const char __user *fname;

	if (unlikely(req->flags & REQ_F_FIXED_FILE))
		return -EBADF;

	un->dfd = READ_ONCE(sqe->fd);

	un->flags = READ_ONCE(sqe->unlink_flags);
	if (un->flags & ~AT_REMOVEDIR)
		return -EINVAL;

	fname = u64_to_user_ptr(READ_ONCE(sqe->addr));
	un->filename = getname(fname);
	if (IS_ERR(un->filename))
		return PTR_ERR(un->filename);

	req->flags |= REQ_F_NEED_CLEANUP;
	return 0;
}

static int io_unlinkat(struct io_kiocb *req, unsigned int issue_flags)
{
	struct io_unlink *un = &req->unlink;
	int ret;

	if (issue_flags & IO_URING_F_NONBLOCK)
		return -EAGAIN;

	if (un->flags & AT_REMOVEDIR)
		ret = do_rmdir(un->dfd, un->filename);
	else
		ret = do_unlinkat(un->dfd, un->filename);

	req->flags &= ~REQ_F_NEED_CLEANUP;
	if (ret < 0)
		req_set_fail_links(req);
	io_req_complete(req, ret);
	return 0;
}

static int io_shutdown_prep(struct io_kiocb *req,
			    const struct io_uring_sqe *sqe)
{
#if defined(CONFIG_NET)
	if (unlikely(req->ctx->flags & IORING_SETUP_IOPOLL))
		return -EINVAL;
	if (sqe->ioprio || sqe->off || sqe->addr || sqe->rw_flags ||
	    sqe->buf_index)
		return -EINVAL;

	req->shutdown.how = READ_ONCE(sqe->len);
	return 0;
#else
	return -EOPNOTSUPP;
#endif
}

static int io_shutdown(struct io_kiocb *req, unsigned int issue_flags)
{
#if defined(CONFIG_NET)
	struct socket *sock;
	int ret;

	if (issue_flags & IO_URING_F_NONBLOCK)
		return -EAGAIN;

	sock = sock_from_file(req->file);
	if (unlikely(!sock))
		return -ENOTSOCK;

	ret = __sys_shutdown_sock(sock, req->shutdown.how);
	if (ret < 0)
		req_set_fail_links(req);
	io_req_complete(req, ret);
	return 0;
#else
	return -EOPNOTSUPP;
#endif
}

static int __io_splice_prep(struct io_kiocb *req,
			    const struct io_uring_sqe *sqe)
{
	struct io_splice* sp = &req->splice;
	unsigned int valid_flags = SPLICE_F_FD_IN_FIXED | SPLICE_F_ALL;

	if (unlikely(req->ctx->flags & IORING_SETUP_IOPOLL))
		return -EINVAL;

	sp->file_in = NULL;
	sp->len = READ_ONCE(sqe->len);
	sp->flags = READ_ONCE(sqe->splice_flags);

	if (unlikely(sp->flags & ~valid_flags))
		return -EINVAL;

	sp->file_in = io_file_get(NULL, req, READ_ONCE(sqe->splice_fd_in),
				  (sp->flags & SPLICE_F_FD_IN_FIXED));
	if (!sp->file_in)
		return -EBADF;
	req->flags |= REQ_F_NEED_CLEANUP;

	if (!S_ISREG(file_inode(sp->file_in)->i_mode)) {
		/*
		 * Splice operation will be punted aync, and here need to
		 * modify io_wq_work.flags, so initialize io_wq_work firstly.
		 */
		req->work.flags |= IO_WQ_WORK_UNBOUND;
	}

	return 0;
}

static int io_tee_prep(struct io_kiocb *req,
		       const struct io_uring_sqe *sqe)
{
	if (READ_ONCE(sqe->splice_off_in) || READ_ONCE(sqe->off))
		return -EINVAL;
	return __io_splice_prep(req, sqe);
}

static int io_tee(struct io_kiocb *req, unsigned int issue_flags)
{
	struct io_splice *sp = &req->splice;
	struct file *in = sp->file_in;
	struct file *out = sp->file_out;
	unsigned int flags = sp->flags & ~SPLICE_F_FD_IN_FIXED;
	long ret = 0;

	if (issue_flags & IO_URING_F_NONBLOCK)
		return -EAGAIN;
	if (sp->len)
		ret = do_tee(in, out, sp->len, flags);

	io_put_file(req, in, (sp->flags & SPLICE_F_FD_IN_FIXED));
	req->flags &= ~REQ_F_NEED_CLEANUP;

	if (ret != sp->len)
		req_set_fail_links(req);
	io_req_complete(req, ret);
	return 0;
}

static int io_splice_prep(struct io_kiocb *req, const struct io_uring_sqe *sqe)
{
	struct io_splice* sp = &req->splice;

	sp->off_in = READ_ONCE(sqe->splice_off_in);
	sp->off_out = READ_ONCE(sqe->off);
	return __io_splice_prep(req, sqe);
}

static int io_splice(struct io_kiocb *req, unsigned int issue_flags)
{
	struct io_splice *sp = &req->splice;
	struct file *in = sp->file_in;
	struct file *out = sp->file_out;
	unsigned int flags = sp->flags & ~SPLICE_F_FD_IN_FIXED;
	loff_t *poff_in, *poff_out;
	long ret = 0;

	if (issue_flags & IO_URING_F_NONBLOCK)
		return -EAGAIN;

	poff_in = (sp->off_in == -1) ? NULL : &sp->off_in;
	poff_out = (sp->off_out == -1) ? NULL : &sp->off_out;

	if (sp->len)
		ret = do_splice(in, poff_in, out, poff_out, sp->len, flags);

	io_put_file(req, in, (sp->flags & SPLICE_F_FD_IN_FIXED));
	req->flags &= ~REQ_F_NEED_CLEANUP;

	if (ret != sp->len)
		req_set_fail_links(req);
	io_req_complete(req, ret);
	return 0;
}

/*
 * IORING_OP_NOP just posts a completion event, nothing else.
 */
static int io_nop(struct io_kiocb *req, unsigned int issue_flags)
{
	struct io_ring_ctx *ctx = req->ctx;

	if (unlikely(ctx->flags & IORING_SETUP_IOPOLL))
		return -EINVAL;

	__io_req_complete(req, issue_flags, 0, 0);
	return 0;
}

static int io_fsync_prep(struct io_kiocb *req, const struct io_uring_sqe *sqe)
{
	struct io_ring_ctx *ctx = req->ctx;

	if (!req->file)
		return -EBADF;

	if (unlikely(ctx->flags & IORING_SETUP_IOPOLL))
		return -EINVAL;
	if (unlikely(sqe->addr || sqe->ioprio || sqe->buf_index))
		return -EINVAL;

	req->sync.flags = READ_ONCE(sqe->fsync_flags);
	if (unlikely(req->sync.flags & ~IORING_FSYNC_DATASYNC))
		return -EINVAL;

	req->sync.off = READ_ONCE(sqe->off);
	req->sync.len = READ_ONCE(sqe->len);
	return 0;
}

static int io_fsync(struct io_kiocb *req, unsigned int issue_flags)
{
	loff_t end = req->sync.off + req->sync.len;
	int ret;

	/* fsync always requires a blocking context */
	if (issue_flags & IO_URING_F_NONBLOCK)
		return -EAGAIN;

	ret = vfs_fsync_range(req->file, req->sync.off,
				end > 0 ? end : LLONG_MAX,
				req->sync.flags & IORING_FSYNC_DATASYNC);
	if (ret < 0)
		req_set_fail_links(req);
	io_req_complete(req, ret);
	return 0;
}

static int io_fallocate_prep(struct io_kiocb *req,
			     const struct io_uring_sqe *sqe)
{
	if (sqe->ioprio || sqe->buf_index || sqe->rw_flags)
		return -EINVAL;
	if (unlikely(req->ctx->flags & IORING_SETUP_IOPOLL))
		return -EINVAL;

	req->sync.off = READ_ONCE(sqe->off);
	req->sync.len = READ_ONCE(sqe->addr);
	req->sync.mode = READ_ONCE(sqe->len);
	return 0;
}

static int io_fallocate(struct io_kiocb *req, unsigned int issue_flags)
{
	int ret;

	/* fallocate always requiring blocking context */
	if (issue_flags & IO_URING_F_NONBLOCK)
		return -EAGAIN;
	ret = vfs_fallocate(req->file, req->sync.mode, req->sync.off,
				req->sync.len);
	if (ret < 0)
		req_set_fail_links(req);
	io_req_complete(req, ret);
	return 0;
}

static int __io_openat_prep(struct io_kiocb *req, const struct io_uring_sqe *sqe)
{
	const char __user *fname;
	int ret;

	if (unlikely(sqe->ioprio || sqe->buf_index))
		return -EINVAL;
	if (unlikely(req->flags & REQ_F_FIXED_FILE))
		return -EBADF;

	/* open.how should be already initialised */
	if (!(req->open.how.flags & O_PATH) && force_o_largefile())
		req->open.how.flags |= O_LARGEFILE;

	req->open.dfd = READ_ONCE(sqe->fd);
	fname = u64_to_user_ptr(READ_ONCE(sqe->addr));
	req->open.filename = getname(fname);
	if (IS_ERR(req->open.filename)) {
		ret = PTR_ERR(req->open.filename);
		req->open.filename = NULL;
		return ret;
	}
	req->open.nofile = rlimit(RLIMIT_NOFILE);
	req->flags |= REQ_F_NEED_CLEANUP;
	return 0;
}

static int io_openat_prep(struct io_kiocb *req, const struct io_uring_sqe *sqe)
{
	u64 flags, mode;

	if (unlikely(req->ctx->flags & IORING_SETUP_IOPOLL))
		return -EINVAL;
	mode = READ_ONCE(sqe->len);
	flags = READ_ONCE(sqe->open_flags);
	req->open.how = build_open_how(flags, mode);
	return __io_openat_prep(req, sqe);
}

static int io_openat2_prep(struct io_kiocb *req, const struct io_uring_sqe *sqe)
{
	struct open_how __user *how;
	size_t len;
	int ret;

	if (unlikely(req->ctx->flags & IORING_SETUP_IOPOLL))
		return -EINVAL;
	how = u64_to_user_ptr(READ_ONCE(sqe->addr2));
	len = READ_ONCE(sqe->len);
	if (len < OPEN_HOW_SIZE_VER0)
		return -EINVAL;

	ret = copy_struct_from_user(&req->open.how, sizeof(req->open.how), how,
					len);
	if (ret)
		return ret;

	return __io_openat_prep(req, sqe);
}

static int io_openat2(struct io_kiocb *req, unsigned int issue_flags)
{
	struct open_flags op;
	struct file *file;
	bool nonblock_set;
	bool resolve_nonblock;
	int ret;

	ret = build_open_flags(&req->open.how, &op);
	if (ret)
		goto err;
	nonblock_set = op.open_flag & O_NONBLOCK;
	resolve_nonblock = req->open.how.resolve & RESOLVE_CACHED;
	if (issue_flags & IO_URING_F_NONBLOCK) {
		/*
		 * Don't bother trying for O_TRUNC, O_CREAT, or O_TMPFILE open,
		 * it'll always -EAGAIN
		 */
		if (req->open.how.flags & (O_TRUNC | O_CREAT | O_TMPFILE))
			return -EAGAIN;
		op.lookup_flags |= LOOKUP_CACHED;
		op.open_flag |= O_NONBLOCK;
	}

	ret = __get_unused_fd_flags(req->open.how.flags, req->open.nofile);
	if (ret < 0)
		goto err;

	file = do_filp_open(req->open.dfd, req->open.filename, &op);
	/* only retry if RESOLVE_CACHED wasn't already set by application */
	if ((!resolve_nonblock && (issue_flags & IO_URING_F_NONBLOCK)) &&
	    file == ERR_PTR(-EAGAIN)) {
		/*
		 * We could hang on to this 'fd', but seems like marginal
		 * gain for something that is now known to be a slower path.
		 * So just put it, and we'll get a new one when we retry.
		 */
		put_unused_fd(ret);
		return -EAGAIN;
	}

	if (IS_ERR(file)) {
		put_unused_fd(ret);
		ret = PTR_ERR(file);
	} else {
		if ((issue_flags & IO_URING_F_NONBLOCK) && !nonblock_set)
			file->f_flags &= ~O_NONBLOCK;
		fsnotify_open(file);
		fd_install(ret, file);
	}
err:
	putname(req->open.filename);
	req->flags &= ~REQ_F_NEED_CLEANUP;
	if (ret < 0)
		req_set_fail_links(req);
	io_req_complete(req, ret);
	return 0;
}

static int io_openat(struct io_kiocb *req, unsigned int issue_flags)
{
	return io_openat2(req, issue_flags);
}

static int io_remove_buffers_prep(struct io_kiocb *req,
				  const struct io_uring_sqe *sqe)
{
	struct io_provide_buf *p = &req->pbuf;
	u64 tmp;

	if (sqe->ioprio || sqe->rw_flags || sqe->addr || sqe->len || sqe->off)
		return -EINVAL;

	tmp = READ_ONCE(sqe->fd);
	if (!tmp || tmp > USHRT_MAX)
		return -EINVAL;

	memset(p, 0, sizeof(*p));
	p->nbufs = tmp;
	p->bgid = READ_ONCE(sqe->buf_group);
	return 0;
}

static int __io_remove_buffers(struct io_ring_ctx *ctx, struct io_buffer *buf,
			       int bgid, unsigned nbufs)
{
	unsigned i = 0;

	/* shouldn't happen */
	if (!nbufs)
		return 0;

	/* the head kbuf is the list itself */
	while (!list_empty(&buf->list)) {
		struct io_buffer *nxt;

		nxt = list_first_entry(&buf->list, struct io_buffer, list);
		list_del(&nxt->list);
		kfree(nxt);
		if (++i == nbufs)
			return i;
	}
	i++;
	kfree(buf);
	xa_erase(&ctx->io_buffers, bgid);

	return i;
}

static int io_remove_buffers(struct io_kiocb *req, unsigned int issue_flags)
{
	struct io_provide_buf *p = &req->pbuf;
	struct io_ring_ctx *ctx = req->ctx;
	struct io_buffer *head;
	int ret = 0;
	bool force_nonblock = issue_flags & IO_URING_F_NONBLOCK;

	io_ring_submit_lock(ctx, !force_nonblock);

	lockdep_assert_held(&ctx->uring_lock);

	ret = -ENOENT;
	head = xa_load(&ctx->io_buffers, p->bgid);
	if (head)
		ret = __io_remove_buffers(ctx, head, p->bgid, p->nbufs);
	if (ret < 0)
		req_set_fail_links(req);

	/* need to hold the lock to complete IOPOLL requests */
	if (ctx->flags & IORING_SETUP_IOPOLL) {
		__io_req_complete(req, issue_flags, ret, 0);
		io_ring_submit_unlock(ctx, !force_nonblock);
	} else {
		io_ring_submit_unlock(ctx, !force_nonblock);
		__io_req_complete(req, issue_flags, ret, 0);
	}
	return 0;
}

static int io_provide_buffers_prep(struct io_kiocb *req,
				   const struct io_uring_sqe *sqe)
{
	unsigned long size;
	struct io_provide_buf *p = &req->pbuf;
	u64 tmp;

	if (sqe->ioprio || sqe->rw_flags)
		return -EINVAL;

	tmp = READ_ONCE(sqe->fd);
	if (!tmp || tmp > USHRT_MAX)
		return -E2BIG;
	p->nbufs = tmp;
	p->addr = READ_ONCE(sqe->addr);
	p->len = READ_ONCE(sqe->len);

	size = (unsigned long)p->len * p->nbufs;
	if (!access_ok(u64_to_user_ptr(p->addr), size))
		return -EFAULT;

	p->bgid = READ_ONCE(sqe->buf_group);
	tmp = READ_ONCE(sqe->off);
	if (tmp > USHRT_MAX)
		return -E2BIG;
	p->bid = tmp;
	return 0;
}

static int io_add_buffers(struct io_provide_buf *pbuf, struct io_buffer **head)
{
	struct io_buffer *buf;
	u64 addr = pbuf->addr;
	int i, bid = pbuf->bid;

	for (i = 0; i < pbuf->nbufs; i++) {
		buf = kmalloc(sizeof(*buf), GFP_KERNEL);
		if (!buf)
			break;

		buf->addr = addr;
		buf->len = pbuf->len;
		buf->bid = bid;
		addr += pbuf->len;
		bid++;
		if (!*head) {
			INIT_LIST_HEAD(&buf->list);
			*head = buf;
		} else {
			list_add_tail(&buf->list, &(*head)->list);
		}
	}

	return i ? i : -ENOMEM;
}

static int io_provide_buffers(struct io_kiocb *req, unsigned int issue_flags)
{
	struct io_provide_buf *p = &req->pbuf;
	struct io_ring_ctx *ctx = req->ctx;
	struct io_buffer *head, *list;
	int ret = 0;
	bool force_nonblock = issue_flags & IO_URING_F_NONBLOCK;

	io_ring_submit_lock(ctx, !force_nonblock);

	lockdep_assert_held(&ctx->uring_lock);

	list = head = xa_load(&ctx->io_buffers, p->bgid);

	ret = io_add_buffers(p, &head);
	if (ret >= 0 && !list) {
		ret = xa_insert(&ctx->io_buffers, p->bgid, head, GFP_KERNEL);
		if (ret < 0)
			__io_remove_buffers(ctx, head, p->bgid, -1U);
	}
	if (ret < 0)
		req_set_fail_links(req);

	/* need to hold the lock to complete IOPOLL requests */
	if (ctx->flags & IORING_SETUP_IOPOLL) {
		__io_req_complete(req, issue_flags, ret, 0);
		io_ring_submit_unlock(ctx, !force_nonblock);
	} else {
		io_ring_submit_unlock(ctx, !force_nonblock);
		__io_req_complete(req, issue_flags, ret, 0);
	}
	return 0;
}

static int io_epoll_ctl_prep(struct io_kiocb *req,
			     const struct io_uring_sqe *sqe)
{
#if defined(CONFIG_EPOLL)
	if (sqe->ioprio || sqe->buf_index)
		return -EINVAL;
	if (unlikely(req->ctx->flags & (IORING_SETUP_IOPOLL | IORING_SETUP_SQPOLL)))
		return -EINVAL;

	req->epoll.epfd = READ_ONCE(sqe->fd);
	req->epoll.op = READ_ONCE(sqe->len);
	req->epoll.fd = READ_ONCE(sqe->off);

	if (ep_op_has_event(req->epoll.op)) {
		struct epoll_event __user *ev;

		ev = u64_to_user_ptr(READ_ONCE(sqe->addr));
		if (copy_from_user(&req->epoll.event, ev, sizeof(*ev)))
			return -EFAULT;
	}

	return 0;
#else
	return -EOPNOTSUPP;
#endif
}

static int io_epoll_ctl(struct io_kiocb *req, unsigned int issue_flags)
{
#if defined(CONFIG_EPOLL)
	struct io_epoll *ie = &req->epoll;
	int ret;
	bool force_nonblock = issue_flags & IO_URING_F_NONBLOCK;

	ret = do_epoll_ctl(ie->epfd, ie->op, ie->fd, &ie->event, force_nonblock);
	if (force_nonblock && ret == -EAGAIN)
		return -EAGAIN;

	if (ret < 0)
		req_set_fail_links(req);
	__io_req_complete(req, issue_flags, ret, 0);
	return 0;
#else
	return -EOPNOTSUPP;
#endif
}

static int io_madvise_prep(struct io_kiocb *req, const struct io_uring_sqe *sqe)
{
#if defined(CONFIG_ADVISE_SYSCALLS) && defined(CONFIG_MMU)
	if (sqe->ioprio || sqe->buf_index || sqe->off)
		return -EINVAL;
	if (unlikely(req->ctx->flags & IORING_SETUP_IOPOLL))
		return -EINVAL;

	req->madvise.addr = READ_ONCE(sqe->addr);
	req->madvise.len = READ_ONCE(sqe->len);
	req->madvise.advice = READ_ONCE(sqe->fadvise_advice);
	return 0;
#else
	return -EOPNOTSUPP;
#endif
}

static int io_madvise(struct io_kiocb *req, unsigned int issue_flags)
{
#if defined(CONFIG_ADVISE_SYSCALLS) && defined(CONFIG_MMU)
	struct io_madvise *ma = &req->madvise;
	int ret;

	if (issue_flags & IO_URING_F_NONBLOCK)
		return -EAGAIN;

	ret = do_madvise(current->mm, ma->addr, ma->len, ma->advice);
	if (ret < 0)
		req_set_fail_links(req);
	io_req_complete(req, ret);
	return 0;
#else
	return -EOPNOTSUPP;
#endif
}

static int io_fadvise_prep(struct io_kiocb *req, const struct io_uring_sqe *sqe)
{
	if (sqe->ioprio || sqe->buf_index || sqe->addr)
		return -EINVAL;
	if (unlikely(req->ctx->flags & IORING_SETUP_IOPOLL))
		return -EINVAL;

	req->fadvise.offset = READ_ONCE(sqe->off);
	req->fadvise.len = READ_ONCE(sqe->len);
	req->fadvise.advice = READ_ONCE(sqe->fadvise_advice);
	return 0;
}

static int io_fadvise(struct io_kiocb *req, unsigned int issue_flags)
{
	struct io_fadvise *fa = &req->fadvise;
	int ret;

	if (issue_flags & IO_URING_F_NONBLOCK) {
		switch (fa->advice) {
		case POSIX_FADV_NORMAL:
		case POSIX_FADV_RANDOM:
		case POSIX_FADV_SEQUENTIAL:
			break;
		default:
			return -EAGAIN;
		}
	}

	ret = vfs_fadvise(req->file, fa->offset, fa->len, fa->advice);
	if (ret < 0)
		req_set_fail_links(req);
	io_req_complete(req, ret);
	return 0;
}

static int io_statx_prep(struct io_kiocb *req, const struct io_uring_sqe *sqe)
{
	if (unlikely(req->ctx->flags & (IORING_SETUP_IOPOLL | IORING_SETUP_SQPOLL)))
		return -EINVAL;
	if (sqe->ioprio || sqe->buf_index)
		return -EINVAL;
	if (req->flags & REQ_F_FIXED_FILE)
		return -EBADF;

	req->statx.dfd = READ_ONCE(sqe->fd);
	req->statx.mask = READ_ONCE(sqe->len);
	req->statx.filename = u64_to_user_ptr(READ_ONCE(sqe->addr));
	req->statx.buffer = u64_to_user_ptr(READ_ONCE(sqe->addr2));
	req->statx.flags = READ_ONCE(sqe->statx_flags);

	return 0;
}

static int io_statx(struct io_kiocb *req, unsigned int issue_flags)
{
	struct io_statx *ctx = &req->statx;
	int ret;

	if (issue_flags & IO_URING_F_NONBLOCK) {
		/* only need file table for an actual valid fd */
		if (ctx->dfd == -1 || ctx->dfd == AT_FDCWD)
			req->flags |= REQ_F_NO_FILE_TABLE;
		return -EAGAIN;
	}

	ret = do_statx(ctx->dfd, ctx->filename, ctx->flags, ctx->mask,
		       ctx->buffer);

	if (ret < 0)
		req_set_fail_links(req);
	io_req_complete(req, ret);
	return 0;
}

static int io_close_prep(struct io_kiocb *req, const struct io_uring_sqe *sqe)
{
	if (unlikely(req->ctx->flags & IORING_SETUP_IOPOLL))
		return -EINVAL;
	if (sqe->ioprio || sqe->off || sqe->addr || sqe->len ||
	    sqe->rw_flags || sqe->buf_index)
		return -EINVAL;
	if (req->flags & REQ_F_FIXED_FILE)
		return -EBADF;

	req->close.fd = READ_ONCE(sqe->fd);
	return 0;
}

static int io_close(struct io_kiocb *req, unsigned int issue_flags)
{
	struct files_struct *files = current->files;
	struct io_close *close = &req->close;
	struct fdtable *fdt;
	struct file *file;
	int ret;

	file = NULL;
	ret = -EBADF;
	spin_lock(&files->file_lock);
	fdt = files_fdtable(files);
	if (close->fd >= fdt->max_fds) {
		spin_unlock(&files->file_lock);
		goto err;
	}
	file = fdt->fd[close->fd];
	if (!file) {
		spin_unlock(&files->file_lock);
		goto err;
	}

	if (file->f_op == &io_uring_fops) {
		spin_unlock(&files->file_lock);
		file = NULL;
		goto err;
	}

	/* if the file has a flush method, be safe and punt to async */
	if (file->f_op->flush && (issue_flags & IO_URING_F_NONBLOCK)) {
		spin_unlock(&files->file_lock);
		return -EAGAIN;
	}

	ret = __close_fd_get_file(close->fd, &file);
	spin_unlock(&files->file_lock);
	if (ret < 0) {
		if (ret == -ENOENT)
			ret = -EBADF;
		goto err;
	}

	/* No ->flush() or already async, safely close from here */
	ret = filp_close(file, current->files);
err:
	if (ret < 0)
		req_set_fail_links(req);
	if (file)
		fput(file);
	__io_req_complete(req, issue_flags, ret, 0);
	return 0;
}

static int io_sfr_prep(struct io_kiocb *req, const struct io_uring_sqe *sqe)
{
	struct io_ring_ctx *ctx = req->ctx;

	if (unlikely(ctx->flags & IORING_SETUP_IOPOLL))
		return -EINVAL;
	if (unlikely(sqe->addr || sqe->ioprio || sqe->buf_index))
		return -EINVAL;

	req->sync.off = READ_ONCE(sqe->off);
	req->sync.len = READ_ONCE(sqe->len);
	req->sync.flags = READ_ONCE(sqe->sync_range_flags);
	return 0;
}

static int io_sync_file_range(struct io_kiocb *req, unsigned int issue_flags)
{
	int ret;

	/* sync_file_range always requires a blocking context */
	if (issue_flags & IO_URING_F_NONBLOCK)
		return -EAGAIN;

	ret = sync_file_range(req->file, req->sync.off, req->sync.len,
				req->sync.flags);
	if (ret < 0)
		req_set_fail_links(req);
	io_req_complete(req, ret);
	return 0;
}

#if defined(CONFIG_NET)
static int io_setup_async_msg(struct io_kiocb *req,
			      struct io_async_msghdr *kmsg)
{
	struct io_async_msghdr *async_msg = req->async_data;

	if (async_msg)
		return -EAGAIN;
	if (io_alloc_async_data(req)) {
		kfree(kmsg->free_iov);
		return -ENOMEM;
	}
	async_msg = req->async_data;
	req->flags |= REQ_F_NEED_CLEANUP;
	memcpy(async_msg, kmsg, sizeof(*kmsg));
	async_msg->msg.msg_name = &async_msg->addr;
	/* if were using fast_iov, set it to the new one */
	if (!async_msg->free_iov)
		async_msg->msg.msg_iter.iov = async_msg->fast_iov;

	return -EAGAIN;
}

static int io_sendmsg_copy_hdr(struct io_kiocb *req,
			       struct io_async_msghdr *iomsg)
{
	iomsg->msg.msg_name = &iomsg->addr;
	iomsg->free_iov = iomsg->fast_iov;
	return sendmsg_copy_msghdr(&iomsg->msg, req->sr_msg.umsg,
				   req->sr_msg.msg_flags, &iomsg->free_iov);
}

static int io_sendmsg_prep_async(struct io_kiocb *req)
{
	int ret;

	if (!io_op_defs[req->opcode].needs_async_data)
		return 0;
	ret = io_sendmsg_copy_hdr(req, req->async_data);
	if (!ret)
		req->flags |= REQ_F_NEED_CLEANUP;
	return ret;
}

static int io_sendmsg_prep(struct io_kiocb *req, const struct io_uring_sqe *sqe)
{
	struct io_sr_msg *sr = &req->sr_msg;

	if (unlikely(req->ctx->flags & IORING_SETUP_IOPOLL))
		return -EINVAL;

	sr->msg_flags = READ_ONCE(sqe->msg_flags);
	sr->umsg = u64_to_user_ptr(READ_ONCE(sqe->addr));
	sr->len = READ_ONCE(sqe->len);

#ifdef CONFIG_COMPAT
	if (req->ctx->compat)
		sr->msg_flags |= MSG_CMSG_COMPAT;
#endif
	return 0;
}

static int io_sendmsg(struct io_kiocb *req, unsigned int issue_flags)
{
	struct io_async_msghdr iomsg, *kmsg;
	struct socket *sock;
	unsigned flags;
	int min_ret = 0;
	int ret;

	sock = sock_from_file(req->file);
	if (unlikely(!sock))
		return -ENOTSOCK;

	kmsg = req->async_data;
	if (!kmsg) {
		ret = io_sendmsg_copy_hdr(req, &iomsg);
		if (ret)
			return ret;
		kmsg = &iomsg;
	}

	flags = req->sr_msg.msg_flags | MSG_NOSIGNAL;
	if (flags & MSG_DONTWAIT)
		req->flags |= REQ_F_NOWAIT;
	else if (issue_flags & IO_URING_F_NONBLOCK)
		flags |= MSG_DONTWAIT;

	if (flags & MSG_WAITALL)
		min_ret = iov_iter_count(&kmsg->msg.msg_iter);

	ret = __sys_sendmsg_sock(sock, &kmsg->msg, flags);
	if ((issue_flags & IO_URING_F_NONBLOCK) && ret == -EAGAIN)
		return io_setup_async_msg(req, kmsg);
	if (ret == -ERESTARTSYS)
		ret = -EINTR;

	/* fast path, check for non-NULL to avoid function call */
	if (kmsg->free_iov)
		kfree(kmsg->free_iov);
	req->flags &= ~REQ_F_NEED_CLEANUP;
	if (ret < min_ret)
		req_set_fail_links(req);
	__io_req_complete(req, issue_flags, ret, 0);
	return 0;
}

static int io_send(struct io_kiocb *req, unsigned int issue_flags)
{
	struct io_sr_msg *sr = &req->sr_msg;
	struct msghdr msg;
	struct iovec iov;
	struct socket *sock;
	unsigned flags;
	int min_ret = 0;
	int ret;

	sock = sock_from_file(req->file);
	if (unlikely(!sock))
		return -ENOTSOCK;

	ret = import_single_range(WRITE, sr->buf, sr->len, &iov, &msg.msg_iter);
	if (unlikely(ret))
		return ret;

	msg.msg_name = NULL;
	msg.msg_control = NULL;
	msg.msg_controllen = 0;
	msg.msg_namelen = 0;

	flags = req->sr_msg.msg_flags | MSG_NOSIGNAL;
	if (flags & MSG_DONTWAIT)
		req->flags |= REQ_F_NOWAIT;
	else if (issue_flags & IO_URING_F_NONBLOCK)
		flags |= MSG_DONTWAIT;

	if (flags & MSG_WAITALL)
		min_ret = iov_iter_count(&msg.msg_iter);

	msg.msg_flags = flags;
	ret = sock_sendmsg(sock, &msg);
	if ((issue_flags & IO_URING_F_NONBLOCK) && ret == -EAGAIN)
		return -EAGAIN;
	if (ret == -ERESTARTSYS)
		ret = -EINTR;

	if (ret < min_ret)
		req_set_fail_links(req);
	__io_req_complete(req, issue_flags, ret, 0);
	return 0;
}

static int __io_recvmsg_copy_hdr(struct io_kiocb *req,
				 struct io_async_msghdr *iomsg)
{
	struct io_sr_msg *sr = &req->sr_msg;
	struct iovec __user *uiov;
	size_t iov_len;
	int ret;

	ret = __copy_msghdr_from_user(&iomsg->msg, sr->umsg,
					&iomsg->uaddr, &uiov, &iov_len);
	if (ret)
		return ret;

	if (req->flags & REQ_F_BUFFER_SELECT) {
		if (iov_len > 1)
			return -EINVAL;
		if (copy_from_user(iomsg->fast_iov, uiov, sizeof(*uiov)))
			return -EFAULT;
		sr->len = iomsg->fast_iov[0].iov_len;
		iomsg->free_iov = NULL;
	} else {
		iomsg->free_iov = iomsg->fast_iov;
		ret = __import_iovec(READ, uiov, iov_len, UIO_FASTIOV,
				     &iomsg->free_iov, &iomsg->msg.msg_iter,
				     false);
		if (ret > 0)
			ret = 0;
	}

	return ret;
}

#ifdef CONFIG_COMPAT
static int __io_compat_recvmsg_copy_hdr(struct io_kiocb *req,
					struct io_async_msghdr *iomsg)
{
	struct compat_msghdr __user *msg_compat;
	struct io_sr_msg *sr = &req->sr_msg;
	struct compat_iovec __user *uiov;
	compat_uptr_t ptr;
	compat_size_t len;
	int ret;

	msg_compat = (struct compat_msghdr __user *) sr->umsg;
	ret = __get_compat_msghdr(&iomsg->msg, msg_compat, &iomsg->uaddr,
					&ptr, &len);
	if (ret)
		return ret;

	uiov = compat_ptr(ptr);
	if (req->flags & REQ_F_BUFFER_SELECT) {
		compat_ssize_t clen;

		if (len > 1)
			return -EINVAL;
		if (!access_ok(uiov, sizeof(*uiov)))
			return -EFAULT;
		if (__get_user(clen, &uiov->iov_len))
			return -EFAULT;
		if (clen < 0)
			return -EINVAL;
		sr->len = clen;
		iomsg->free_iov = NULL;
	} else {
		iomsg->free_iov = iomsg->fast_iov;
		ret = __import_iovec(READ, (struct iovec __user *)uiov, len,
				   UIO_FASTIOV, &iomsg->free_iov,
				   &iomsg->msg.msg_iter, true);
		if (ret < 0)
			return ret;
	}

	return 0;
}
#endif

static int io_recvmsg_copy_hdr(struct io_kiocb *req,
			       struct io_async_msghdr *iomsg)
{
	iomsg->msg.msg_name = &iomsg->addr;

#ifdef CONFIG_COMPAT
	if (req->ctx->compat)
		return __io_compat_recvmsg_copy_hdr(req, iomsg);
#endif

	return __io_recvmsg_copy_hdr(req, iomsg);
}

static struct io_buffer *io_recv_buffer_select(struct io_kiocb *req,
					       bool needs_lock)
{
	struct io_sr_msg *sr = &req->sr_msg;
	struct io_buffer *kbuf;

	kbuf = io_buffer_select(req, &sr->len, sr->bgid, sr->kbuf, needs_lock);
	if (IS_ERR(kbuf))
		return kbuf;

	sr->kbuf = kbuf;
	req->flags |= REQ_F_BUFFER_SELECTED;
	return kbuf;
}

static inline unsigned int io_put_recv_kbuf(struct io_kiocb *req)
{
	return io_put_kbuf(req, req->sr_msg.kbuf);
}

static int io_recvmsg_prep_async(struct io_kiocb *req)
{
	int ret;

	if (!io_op_defs[req->opcode].needs_async_data)
		return 0;
	ret = io_recvmsg_copy_hdr(req, req->async_data);
	if (!ret)
		req->flags |= REQ_F_NEED_CLEANUP;
	return ret;
}

static int io_recvmsg_prep(struct io_kiocb *req, const struct io_uring_sqe *sqe)
{
	struct io_sr_msg *sr = &req->sr_msg;

	if (unlikely(req->ctx->flags & IORING_SETUP_IOPOLL))
		return -EINVAL;

	sr->msg_flags = READ_ONCE(sqe->msg_flags);
	sr->umsg = u64_to_user_ptr(READ_ONCE(sqe->addr));
	sr->len = READ_ONCE(sqe->len);
	sr->bgid = READ_ONCE(sqe->buf_group);

#ifdef CONFIG_COMPAT
	if (req->ctx->compat)
		sr->msg_flags |= MSG_CMSG_COMPAT;
#endif
	return 0;
}

static int io_recvmsg(struct io_kiocb *req, unsigned int issue_flags)
{
	struct io_async_msghdr iomsg, *kmsg;
	struct socket *sock;
	struct io_buffer *kbuf;
	unsigned flags;
	int min_ret = 0;
	int ret, cflags = 0;
	bool force_nonblock = issue_flags & IO_URING_F_NONBLOCK;

	sock = sock_from_file(req->file);
	if (unlikely(!sock))
		return -ENOTSOCK;

	kmsg = req->async_data;
	if (!kmsg) {
		ret = io_recvmsg_copy_hdr(req, &iomsg);
		if (ret)
			return ret;
		kmsg = &iomsg;
	}

	if (req->flags & REQ_F_BUFFER_SELECT) {
		kbuf = io_recv_buffer_select(req, !force_nonblock);
		if (IS_ERR(kbuf))
			return PTR_ERR(kbuf);
		kmsg->fast_iov[0].iov_base = u64_to_user_ptr(kbuf->addr);
		kmsg->fast_iov[0].iov_len = req->sr_msg.len;
		iov_iter_init(&kmsg->msg.msg_iter, READ, kmsg->fast_iov,
				1, req->sr_msg.len);
	}

	flags = req->sr_msg.msg_flags | MSG_NOSIGNAL;
	if (flags & MSG_DONTWAIT)
		req->flags |= REQ_F_NOWAIT;
	else if (force_nonblock)
		flags |= MSG_DONTWAIT;

	if (flags & MSG_WAITALL)
		min_ret = iov_iter_count(&kmsg->msg.msg_iter);

	ret = __sys_recvmsg_sock(sock, &kmsg->msg, req->sr_msg.umsg,
					kmsg->uaddr, flags);
	if (force_nonblock && ret == -EAGAIN)
		return io_setup_async_msg(req, kmsg);
	if (ret == -ERESTARTSYS)
		ret = -EINTR;

	if (req->flags & REQ_F_BUFFER_SELECTED)
		cflags = io_put_recv_kbuf(req);
	/* fast path, check for non-NULL to avoid function call */
	if (kmsg->free_iov)
		kfree(kmsg->free_iov);
	req->flags &= ~REQ_F_NEED_CLEANUP;
	if (ret < min_ret || ((flags & MSG_WAITALL) && (kmsg->msg.msg_flags & (MSG_TRUNC | MSG_CTRUNC))))
		req_set_fail_links(req);
	__io_req_complete(req, issue_flags, ret, cflags);
	return 0;
}

static int io_recv(struct io_kiocb *req, unsigned int issue_flags)
{
	struct io_buffer *kbuf;
	struct io_sr_msg *sr = &req->sr_msg;
	struct msghdr msg;
	void __user *buf = sr->buf;
	struct socket *sock;
	struct iovec iov;
	unsigned flags;
	int min_ret = 0;
	int ret, cflags = 0;
	bool force_nonblock = issue_flags & IO_URING_F_NONBLOCK;

	sock = sock_from_file(req->file);
	if (unlikely(!sock))
		return -ENOTSOCK;

	if (req->flags & REQ_F_BUFFER_SELECT) {
		kbuf = io_recv_buffer_select(req, !force_nonblock);
		if (IS_ERR(kbuf))
			return PTR_ERR(kbuf);
		buf = u64_to_user_ptr(kbuf->addr);
	}

	ret = import_single_range(READ, buf, sr->len, &iov, &msg.msg_iter);
	if (unlikely(ret))
		goto out_free;

	msg.msg_name = NULL;
	msg.msg_control = NULL;
	msg.msg_controllen = 0;
	msg.msg_namelen = 0;
	msg.msg_iocb = NULL;
	msg.msg_flags = 0;

	flags = req->sr_msg.msg_flags | MSG_NOSIGNAL;
	if (flags & MSG_DONTWAIT)
		req->flags |= REQ_F_NOWAIT;
	else if (force_nonblock)
		flags |= MSG_DONTWAIT;

	if (flags & MSG_WAITALL)
		min_ret = iov_iter_count(&msg.msg_iter);

	ret = sock_recvmsg(sock, &msg, flags);
	if (force_nonblock && ret == -EAGAIN)
		return -EAGAIN;
	if (ret == -ERESTARTSYS)
		ret = -EINTR;
out_free:
	if (req->flags & REQ_F_BUFFER_SELECTED)
		cflags = io_put_recv_kbuf(req);
	if (ret < min_ret || ((flags & MSG_WAITALL) && (msg.msg_flags & (MSG_TRUNC | MSG_CTRUNC))))
		req_set_fail_links(req);
	__io_req_complete(req, issue_flags, ret, cflags);
	return 0;
}

static int io_accept_prep(struct io_kiocb *req, const struct io_uring_sqe *sqe)
{
	struct io_accept *accept = &req->accept;

	if (unlikely(req->ctx->flags & IORING_SETUP_IOPOLL))
		return -EINVAL;
	if (sqe->ioprio || sqe->len || sqe->buf_index)
		return -EINVAL;

	accept->addr = u64_to_user_ptr(READ_ONCE(sqe->addr));
	accept->addr_len = u64_to_user_ptr(READ_ONCE(sqe->addr2));
	accept->flags = READ_ONCE(sqe->accept_flags);
	accept->nofile = rlimit(RLIMIT_NOFILE);
	return 0;
}

static int io_accept(struct io_kiocb *req, unsigned int issue_flags)
{
	struct io_accept *accept = &req->accept;
	bool force_nonblock = issue_flags & IO_URING_F_NONBLOCK;
	unsigned int file_flags = force_nonblock ? O_NONBLOCK : 0;
	int ret;

	if (req->file->f_flags & O_NONBLOCK)
		req->flags |= REQ_F_NOWAIT;

	ret = __sys_accept4_file(req->file, file_flags, accept->addr,
					accept->addr_len, accept->flags,
					accept->nofile);
	if (ret == -EAGAIN && force_nonblock)
		return -EAGAIN;
	if (ret < 0) {
		if (ret == -ERESTARTSYS)
			ret = -EINTR;
		req_set_fail_links(req);
	}
	__io_req_complete(req, issue_flags, ret, 0);
	return 0;
}

static int io_connect_prep_async(struct io_kiocb *req)
{
	struct io_async_connect *io = req->async_data;
	struct io_connect *conn = &req->connect;

	return move_addr_to_kernel(conn->addr, conn->addr_len, &io->address);
}

static int io_connect_prep(struct io_kiocb *req, const struct io_uring_sqe *sqe)
{
	struct io_connect *conn = &req->connect;

	if (unlikely(req->ctx->flags & IORING_SETUP_IOPOLL))
		return -EINVAL;
	if (sqe->ioprio || sqe->len || sqe->buf_index || sqe->rw_flags)
		return -EINVAL;

	conn->addr = u64_to_user_ptr(READ_ONCE(sqe->addr));
	conn->addr_len =  READ_ONCE(sqe->addr2);
	return 0;
}

static int io_connect(struct io_kiocb *req, unsigned int issue_flags)
{
	struct io_async_connect __io, *io;
	unsigned file_flags;
	int ret;
	bool force_nonblock = issue_flags & IO_URING_F_NONBLOCK;

	if (req->async_data) {
		io = req->async_data;
	} else {
		ret = move_addr_to_kernel(req->connect.addr,
						req->connect.addr_len,
						&__io.address);
		if (ret)
			goto out;
		io = &__io;
	}

	file_flags = force_nonblock ? O_NONBLOCK : 0;

	ret = __sys_connect_file(req->file, &io->address,
					req->connect.addr_len, file_flags);
	if ((ret == -EAGAIN || ret == -EINPROGRESS) && force_nonblock) {
		if (req->async_data)
			return -EAGAIN;
		if (io_alloc_async_data(req)) {
			ret = -ENOMEM;
			goto out;
		}
		memcpy(req->async_data, &__io, sizeof(__io));
		return -EAGAIN;
	}
	if (ret == -ERESTARTSYS)
		ret = -EINTR;
out:
	if (ret < 0)
		req_set_fail_links(req);
	__io_req_complete(req, issue_flags, ret, 0);
	return 0;
}
#else /* !CONFIG_NET */
#define IO_NETOP_FN(op)							\
static int io_##op(struct io_kiocb *req, unsigned int issue_flags)	\
{									\
	return -EOPNOTSUPP;						\
}

#define IO_NETOP_PREP(op)						\
IO_NETOP_FN(op)								\
static int io_##op##_prep(struct io_kiocb *req, const struct io_uring_sqe *sqe) \
{									\
	return -EOPNOTSUPP;						\
}									\

#define IO_NETOP_PREP_ASYNC(op)						\
IO_NETOP_PREP(op)							\
static int io_##op##_prep_async(struct io_kiocb *req)			\
{									\
	return -EOPNOTSUPP;						\
}

IO_NETOP_PREP_ASYNC(sendmsg);
IO_NETOP_PREP_ASYNC(recvmsg);
IO_NETOP_PREP_ASYNC(connect);
IO_NETOP_PREP(accept);
IO_NETOP_FN(send);
IO_NETOP_FN(recv);
#endif /* CONFIG_NET */

struct io_poll_table {
	struct poll_table_struct pt;
	struct io_kiocb *req;
	int error;
};

static int __io_async_wake(struct io_kiocb *req, struct io_poll_iocb *poll,
			   __poll_t mask, task_work_func_t func)
{
	int ret;

	/* for instances that support it check for an event match first: */
	if (mask && !(mask & poll->events))
		return 0;

	trace_io_uring_task_add(req->ctx, req->opcode, req->user_data, mask);

	list_del_init(&poll->wait.entry);

	req->result = mask;
	req->task_work.func = func;
	percpu_ref_get(&req->ctx->refs);

	/*
	 * If this fails, then the task is exiting. When a task exits, the
	 * work gets canceled, so just cancel this request as well instead
	 * of executing it. We can't safely execute it anyway, as we may not
	 * have the needed state needed for it anyway.
	 */
	ret = io_req_task_work_add(req);
	if (unlikely(ret)) {
		WRITE_ONCE(poll->canceled, true);
		io_req_task_work_add_fallback(req, func);
	}
	return 1;
}

static bool io_poll_rewait(struct io_kiocb *req, struct io_poll_iocb *poll)
	__acquires(&req->ctx->completion_lock)
{
	struct io_ring_ctx *ctx = req->ctx;

	if (!req->result && !READ_ONCE(poll->canceled)) {
		struct poll_table_struct pt = { ._key = poll->events };

		req->result = vfs_poll(req->file, &pt) & poll->events;
	}

	spin_lock_irq(&ctx->completion_lock);
	if (!req->result && !READ_ONCE(poll->canceled)) {
		add_wait_queue(poll->head, &poll->wait);
		return true;
	}

	return false;
}

static struct io_poll_iocb *io_poll_get_double(struct io_kiocb *req)
{
	/* pure poll stashes this in ->async_data, poll driven retry elsewhere */
	if (req->opcode == IORING_OP_POLL_ADD)
		return req->async_data;
	return req->apoll->double_poll;
}

static struct io_poll_iocb *io_poll_get_single(struct io_kiocb *req)
{
	if (req->opcode == IORING_OP_POLL_ADD)
		return &req->poll;
	return &req->apoll->poll;
}

static void io_poll_remove_double(struct io_kiocb *req)
{
	struct io_poll_iocb *poll = io_poll_get_double(req);

	lockdep_assert_held(&req->ctx->completion_lock);

	if (poll && poll->head) {
		struct wait_queue_head *head = poll->head;

		spin_lock(&head->lock);
		list_del_init(&poll->wait.entry);
		if (poll->wait.private)
			refcount_dec(&req->refs);
		poll->head = NULL;
		spin_unlock(&head->lock);
	}
}

static void io_poll_complete(struct io_kiocb *req, __poll_t mask, int error)
{
	struct io_ring_ctx *ctx = req->ctx;

	io_poll_remove_double(req);
	req->poll.done = true;
	io_cqring_fill_event(req, error ? error : mangle_poll(mask));
	io_commit_cqring(ctx);
}

static void io_poll_task_func(struct callback_head *cb)
{
	struct io_kiocb *req = container_of(cb, struct io_kiocb, task_work);
	struct io_ring_ctx *ctx = req->ctx;
	struct io_kiocb *nxt;

	if (io_poll_rewait(req, &req->poll)) {
		spin_unlock_irq(&ctx->completion_lock);
	} else {
		hash_del(&req->hash_node);
		io_poll_complete(req, req->result, 0);
		spin_unlock_irq(&ctx->completion_lock);

		nxt = io_put_req_find_next(req);
		io_cqring_ev_posted(ctx);
		if (nxt)
			__io_req_task_submit(nxt);
	}

	percpu_ref_put(&ctx->refs);
}

static int io_poll_double_wake(struct wait_queue_entry *wait, unsigned mode,
			       int sync, void *key)
{
	struct io_kiocb *req = wait->private;
	struct io_poll_iocb *poll = io_poll_get_single(req);
	__poll_t mask = key_to_poll(key);

	/* for instances that support it check for an event match first: */
	if (mask && !(mask & poll->events))
		return 0;

	list_del_init(&wait->entry);

	if (poll && poll->head) {
		bool done;

		spin_lock(&poll->head->lock);
		done = list_empty(&poll->wait.entry);
		if (!done)
			list_del_init(&poll->wait.entry);
		/* make sure double remove sees this as being gone */
		wait->private = NULL;
		spin_unlock(&poll->head->lock);
		if (!done) {
			/* use wait func handler, so it matches the rq type */
			poll->wait.func(&poll->wait, mode, sync, key);
		}
	}
	refcount_dec(&req->refs);
	return 1;
}

static void io_init_poll_iocb(struct io_poll_iocb *poll, __poll_t events,
			      wait_queue_func_t wake_func)
{
	poll->head = NULL;
	poll->done = false;
	poll->canceled = false;
	poll->events = events;
	INIT_LIST_HEAD(&poll->wait.entry);
	init_waitqueue_func_entry(&poll->wait, wake_func);
}

static void __io_queue_proc(struct io_poll_iocb *poll, struct io_poll_table *pt,
			    struct wait_queue_head *head,
			    struct io_poll_iocb **poll_ptr)
{
	struct io_kiocb *req = pt->req;

	/*
	 * If poll->head is already set, it's because the file being polled
	 * uses multiple waitqueues for poll handling (eg one for read, one
	 * for write). Setup a separate io_poll_iocb if this happens.
	 */
	if (unlikely(poll->head)) {
		struct io_poll_iocb *poll_one = poll;

		/* already have a 2nd entry, fail a third attempt */
		if (*poll_ptr) {
			pt->error = -EINVAL;
			return;
		}
		/* double add on the same waitqueue head, ignore */
		if (poll->head == head)
			return;
		poll = kmalloc(sizeof(*poll), GFP_ATOMIC);
		if (!poll) {
			pt->error = -ENOMEM;
			return;
		}
		io_init_poll_iocb(poll, poll_one->events, io_poll_double_wake);
		refcount_inc(&req->refs);
		poll->wait.private = req;
		*poll_ptr = poll;
	}

	pt->error = 0;
	poll->head = head;

	if (poll->events & EPOLLEXCLUSIVE)
		add_wait_queue_exclusive(head, &poll->wait);
	else
		add_wait_queue(head, &poll->wait);
}

static void io_async_queue_proc(struct file *file, struct wait_queue_head *head,
			       struct poll_table_struct *p)
{
	struct io_poll_table *pt = container_of(p, struct io_poll_table, pt);
	struct async_poll *apoll = pt->req->apoll;

	__io_queue_proc(&apoll->poll, pt, head, &apoll->double_poll);
}

static void io_async_task_func(struct callback_head *cb)
{
	struct io_kiocb *req = container_of(cb, struct io_kiocb, task_work);
	struct async_poll *apoll = req->apoll;
	struct io_ring_ctx *ctx = req->ctx;

	trace_io_uring_task_run(req->ctx, req->opcode, req->user_data);

	if (io_poll_rewait(req, &apoll->poll)) {
		spin_unlock_irq(&ctx->completion_lock);
		percpu_ref_put(&ctx->refs);
		return;
	}

	/* If req is still hashed, it cannot have been canceled. Don't check. */
	if (hash_hashed(&req->hash_node))
		hash_del(&req->hash_node);

	io_poll_remove_double(req);
	spin_unlock_irq(&ctx->completion_lock);

	if (!READ_ONCE(apoll->poll.canceled))
		__io_req_task_submit(req);
	else
		__io_req_task_cancel(req, -ECANCELED);

	percpu_ref_put(&ctx->refs);
	kfree(apoll->double_poll);
	kfree(apoll);
}

static int io_async_wake(struct wait_queue_entry *wait, unsigned mode, int sync,
			void *key)
{
	struct io_kiocb *req = wait->private;
	struct io_poll_iocb *poll = &req->apoll->poll;

	trace_io_uring_poll_wake(req->ctx, req->opcode, req->user_data,
					key_to_poll(key));

	return __io_async_wake(req, poll, key_to_poll(key), io_async_task_func);
}

static void io_poll_req_insert(struct io_kiocb *req)
{
	struct io_ring_ctx *ctx = req->ctx;
	struct hlist_head *list;

	list = &ctx->cancel_hash[hash_long(req->user_data, ctx->cancel_hash_bits)];
	hlist_add_head(&req->hash_node, list);
}

static __poll_t __io_arm_poll_handler(struct io_kiocb *req,
				      struct io_poll_iocb *poll,
				      struct io_poll_table *ipt, __poll_t mask,
				      wait_queue_func_t wake_func)
	__acquires(&ctx->completion_lock)
{
	struct io_ring_ctx *ctx = req->ctx;
	bool cancel = false;

	INIT_HLIST_NODE(&req->hash_node);
	io_init_poll_iocb(poll, mask, wake_func);
	poll->file = req->file;
	poll->wait.private = req;

	ipt->pt._key = mask;
	ipt->req = req;
	ipt->error = -EINVAL;

	mask = vfs_poll(req->file, &ipt->pt) & poll->events;

	spin_lock_irq(&ctx->completion_lock);
	if (likely(poll->head)) {
		spin_lock(&poll->head->lock);
		if (unlikely(list_empty(&poll->wait.entry))) {
			if (ipt->error)
				cancel = true;
			ipt->error = 0;
			mask = 0;
		}
		if (mask || ipt->error)
			list_del_init(&poll->wait.entry);
		else if (cancel)
			WRITE_ONCE(poll->canceled, true);
		else if (!poll->done) /* actually waiting for an event */
			io_poll_req_insert(req);
		spin_unlock(&poll->head->lock);
	}

	return mask;
}

static bool io_arm_poll_handler(struct io_kiocb *req)
{
	const struct io_op_def *def = &io_op_defs[req->opcode];
	struct io_ring_ctx *ctx = req->ctx;
	struct async_poll *apoll;
	struct io_poll_table ipt;
	__poll_t mask, ret;
	int rw;

	if (!req->file || !file_can_poll(req->file))
		return false;
	if (req->flags & REQ_F_POLLED)
		return false;
	if (def->pollin)
		rw = READ;
	else if (def->pollout)
		rw = WRITE;
	else
		return false;
	/* if we can't nonblock try, then no point in arming a poll handler */
	if (!io_file_supports_async(req->file, rw))
		return false;

	apoll = kmalloc(sizeof(*apoll), GFP_ATOMIC);
	if (unlikely(!apoll))
		return false;
	apoll->double_poll = NULL;

	req->flags |= REQ_F_POLLED;
	req->apoll = apoll;

	mask = 0;
	if (def->pollin)
		mask |= POLLIN | POLLRDNORM;
	if (def->pollout)
		mask |= POLLOUT | POLLWRNORM;

	/* If reading from MSG_ERRQUEUE using recvmsg, ignore POLLIN */
	if ((req->opcode == IORING_OP_RECVMSG) &&
	    (req->sr_msg.msg_flags & MSG_ERRQUEUE))
		mask &= ~POLLIN;

	mask |= POLLERR | POLLPRI;

	ipt.pt._qproc = io_async_queue_proc;

	ret = __io_arm_poll_handler(req, &apoll->poll, &ipt, mask,
					io_async_wake);
	if (ret || ipt.error) {
		io_poll_remove_double(req);
		spin_unlock_irq(&ctx->completion_lock);
		kfree(apoll->double_poll);
		kfree(apoll);
		return false;
	}
	spin_unlock_irq(&ctx->completion_lock);
	trace_io_uring_poll_arm(ctx, req->opcode, req->user_data, mask,
					apoll->poll.events);
	return true;
}

static bool __io_poll_remove_one(struct io_kiocb *req,
				 struct io_poll_iocb *poll)
{
	bool do_complete = false;

	spin_lock(&poll->head->lock);
	WRITE_ONCE(poll->canceled, true);
	if (!list_empty(&poll->wait.entry)) {
		list_del_init(&poll->wait.entry);
		do_complete = true;
	}
	spin_unlock(&poll->head->lock);
	hash_del(&req->hash_node);
	return do_complete;
}

static bool io_poll_remove_one(struct io_kiocb *req)
{
	bool do_complete;

	io_poll_remove_double(req);

	if (req->opcode == IORING_OP_POLL_ADD) {
		do_complete = __io_poll_remove_one(req, &req->poll);
	} else {
		struct async_poll *apoll = req->apoll;

		/* non-poll requests have submit ref still */
		do_complete = __io_poll_remove_one(req, &apoll->poll);
		if (do_complete) {
			io_put_req(req);
			kfree(apoll->double_poll);
			kfree(apoll);
		}
	}

	if (do_complete) {
		io_cqring_fill_event(req, -ECANCELED);
		io_commit_cqring(req->ctx);
		req_set_fail_links(req);
		io_put_req_deferred(req, 1);
	}

	return do_complete;
}

/*
 * Returns true if we found and killed one or more poll requests
 */
static bool io_poll_remove_all(struct io_ring_ctx *ctx, struct task_struct *tsk,
			       struct files_struct *files)
{
	struct hlist_node *tmp;
	struct io_kiocb *req;
	int posted = 0, i;

	spin_lock_irq(&ctx->completion_lock);
	for (i = 0; i < (1U << ctx->cancel_hash_bits); i++) {
		struct hlist_head *list;

		list = &ctx->cancel_hash[i];
		hlist_for_each_entry_safe(req, tmp, list, hash_node) {
			if (io_match_task(req, tsk, files))
				posted += io_poll_remove_one(req);
		}
	}
	spin_unlock_irq(&ctx->completion_lock);

	if (posted)
		io_cqring_ev_posted(ctx);

	return posted != 0;
}

static int io_poll_cancel(struct io_ring_ctx *ctx, __u64 sqe_addr)
{
	struct hlist_head *list;
	struct io_kiocb *req;

	list = &ctx->cancel_hash[hash_long(sqe_addr, ctx->cancel_hash_bits)];
	hlist_for_each_entry(req, list, hash_node) {
		if (sqe_addr != req->user_data)
			continue;
		if (io_poll_remove_one(req))
			return 0;
		return -EALREADY;
	}

	return -ENOENT;
}

static int io_poll_remove_prep(struct io_kiocb *req,
			       const struct io_uring_sqe *sqe)
{
	if (unlikely(req->ctx->flags & IORING_SETUP_IOPOLL))
		return -EINVAL;
	if (sqe->ioprio || sqe->off || sqe->len || sqe->buf_index ||
	    sqe->poll_events)
		return -EINVAL;

	req->poll_remove.addr = READ_ONCE(sqe->addr);
	return 0;
}

/*
 * Find a running poll command that matches one specified in sqe->addr,
 * and remove it if found.
 */
static int io_poll_remove(struct io_kiocb *req, unsigned int issue_flags)
{
	struct io_ring_ctx *ctx = req->ctx;
	int ret;

	spin_lock_irq(&ctx->completion_lock);
	ret = io_poll_cancel(ctx, req->poll_remove.addr);
	spin_unlock_irq(&ctx->completion_lock);

	if (ret < 0)
		req_set_fail_links(req);
	io_req_complete(req, ret);
	return 0;
}

static int io_poll_wake(struct wait_queue_entry *wait, unsigned mode, int sync,
			void *key)
{
	struct io_kiocb *req = wait->private;
	struct io_poll_iocb *poll = &req->poll;

	return __io_async_wake(req, poll, key_to_poll(key), io_poll_task_func);
}

static void io_poll_queue_proc(struct file *file, struct wait_queue_head *head,
			       struct poll_table_struct *p)
{
	struct io_poll_table *pt = container_of(p, struct io_poll_table, pt);

	__io_queue_proc(&pt->req->poll, pt, head, (struct io_poll_iocb **) &pt->req->async_data);
}

static int io_poll_add_prep(struct io_kiocb *req, const struct io_uring_sqe *sqe)
{
	struct io_poll_iocb *poll = &req->poll;
	u32 events;

	if (unlikely(req->ctx->flags & IORING_SETUP_IOPOLL))
		return -EINVAL;
	if (sqe->addr || sqe->ioprio || sqe->off || sqe->len || sqe->buf_index)
		return -EINVAL;

	events = READ_ONCE(sqe->poll32_events);
#ifdef __BIG_ENDIAN
	events = swahw32(events);
#endif
	poll->events = demangle_poll(events) | EPOLLERR | EPOLLHUP |
		       (events & EPOLLEXCLUSIVE);
	return 0;
}

static int io_poll_add(struct io_kiocb *req, unsigned int issue_flags)
{
	struct io_poll_iocb *poll = &req->poll;
	struct io_ring_ctx *ctx = req->ctx;
	struct io_poll_table ipt;
	__poll_t mask;

	ipt.pt._qproc = io_poll_queue_proc;

	mask = __io_arm_poll_handler(req, &req->poll, &ipt, poll->events,
					io_poll_wake);

	if (mask) { /* no async, we'd stolen it */
		ipt.error = 0;
		io_poll_complete(req, mask, 0);
	}
	spin_unlock_irq(&ctx->completion_lock);

	if (mask) {
		io_cqring_ev_posted(ctx);
		io_put_req(req);
	}
	return ipt.error;
}

static enum hrtimer_restart io_timeout_fn(struct hrtimer *timer)
{
	struct io_timeout_data *data = container_of(timer,
						struct io_timeout_data, timer);
	struct io_kiocb *req = data->req;
	struct io_ring_ctx *ctx = req->ctx;
	unsigned long flags;

	spin_lock_irqsave(&ctx->completion_lock, flags);
	list_del_init(&req->timeout.list);
	atomic_set(&req->ctx->cq_timeouts,
		atomic_read(&req->ctx->cq_timeouts) + 1);

	io_cqring_fill_event(req, -ETIME);
	io_commit_cqring(ctx);
	spin_unlock_irqrestore(&ctx->completion_lock, flags);

	io_cqring_ev_posted(ctx);
	req_set_fail_links(req);
	io_put_req(req);
	return HRTIMER_NORESTART;
}

static struct io_kiocb *io_timeout_extract(struct io_ring_ctx *ctx,
					   __u64 user_data)
{
	struct io_timeout_data *io;
	struct io_kiocb *req;
	int ret = -ENOENT;

	list_for_each_entry(req, &ctx->timeout_list, timeout.list) {
		if (user_data == req->user_data) {
			ret = 0;
			break;
		}
	}

	if (ret == -ENOENT)
		return ERR_PTR(ret);

	io = req->async_data;
	ret = hrtimer_try_to_cancel(&io->timer);
	if (ret == -1)
		return ERR_PTR(-EALREADY);
	list_del_init(&req->timeout.list);
	return req;
}

static int io_timeout_cancel(struct io_ring_ctx *ctx, __u64 user_data)
{
	struct io_kiocb *req = io_timeout_extract(ctx, user_data);

	if (IS_ERR(req))
		return PTR_ERR(req);

	req_set_fail_links(req);
	io_cqring_fill_event(req, -ECANCELED);
	io_put_req_deferred(req, 1);
	return 0;
}

static int io_timeout_update(struct io_ring_ctx *ctx, __u64 user_data,
			     struct timespec64 *ts, enum hrtimer_mode mode)
{
	struct io_kiocb *req = io_timeout_extract(ctx, user_data);
	struct io_timeout_data *data;

	if (IS_ERR(req))
		return PTR_ERR(req);

	req->timeout.off = 0; /* noseq */
	data = req->async_data;
	list_add_tail(&req->timeout.list, &ctx->timeout_list);
	hrtimer_init(&data->timer, CLOCK_MONOTONIC, mode);
	data->timer.function = io_timeout_fn;
	hrtimer_start(&data->timer, timespec64_to_ktime(*ts), mode);
	return 0;
}

static int io_timeout_remove_prep(struct io_kiocb *req,
				  const struct io_uring_sqe *sqe)
{
	struct io_timeout_rem *tr = &req->timeout_rem;

	if (unlikely(req->ctx->flags & IORING_SETUP_IOPOLL))
		return -EINVAL;
	if (unlikely(req->flags & (REQ_F_FIXED_FILE | REQ_F_BUFFER_SELECT)))
		return -EINVAL;
	if (sqe->ioprio || sqe->buf_index || sqe->len)
		return -EINVAL;

	tr->addr = READ_ONCE(sqe->addr);
	tr->flags = READ_ONCE(sqe->timeout_flags);
	if (tr->flags & IORING_TIMEOUT_UPDATE) {
		if (tr->flags & ~(IORING_TIMEOUT_UPDATE|IORING_TIMEOUT_ABS))
			return -EINVAL;
		if (get_timespec64(&tr->ts, u64_to_user_ptr(sqe->addr2)))
			return -EFAULT;
	} else if (tr->flags) {
		/* timeout removal doesn't support flags */
		return -EINVAL;
	}

	return 0;
}

static inline enum hrtimer_mode io_translate_timeout_mode(unsigned int flags)
{
	return (flags & IORING_TIMEOUT_ABS) ? HRTIMER_MODE_ABS
					    : HRTIMER_MODE_REL;
}

/*
 * Remove or update an existing timeout command
 */
static int io_timeout_remove(struct io_kiocb *req, unsigned int issue_flags)
{
	struct io_timeout_rem *tr = &req->timeout_rem;
	struct io_ring_ctx *ctx = req->ctx;
	int ret;

	spin_lock_irq(&ctx->completion_lock);
	if (!(req->timeout_rem.flags & IORING_TIMEOUT_UPDATE))
		ret = io_timeout_cancel(ctx, tr->addr);
	else
		ret = io_timeout_update(ctx, tr->addr, &tr->ts,
					io_translate_timeout_mode(tr->flags));

	io_cqring_fill_event(req, ret);
	io_commit_cqring(ctx);
	spin_unlock_irq(&ctx->completion_lock);
	io_cqring_ev_posted(ctx);
	if (ret < 0)
		req_set_fail_links(req);
	io_put_req(req);
	return 0;
}

static int io_timeout_prep(struct io_kiocb *req, const struct io_uring_sqe *sqe,
			   bool is_timeout_link)
{
	struct io_timeout_data *data;
	unsigned flags;
	u32 off = READ_ONCE(sqe->off);

	if (unlikely(req->ctx->flags & IORING_SETUP_IOPOLL))
		return -EINVAL;
	if (sqe->ioprio || sqe->buf_index || sqe->len != 1)
		return -EINVAL;
	if (off && is_timeout_link)
		return -EINVAL;
	flags = READ_ONCE(sqe->timeout_flags);
	if (flags & ~IORING_TIMEOUT_ABS)
		return -EINVAL;

	req->timeout.off = off;

	if (!req->async_data && io_alloc_async_data(req))
		return -ENOMEM;

	data = req->async_data;
	data->req = req;

	if (get_timespec64(&data->ts, u64_to_user_ptr(sqe->addr)))
		return -EFAULT;

	data->mode = io_translate_timeout_mode(flags);
	hrtimer_init(&data->timer, CLOCK_MONOTONIC, data->mode);
	if (is_timeout_link)
		io_req_track_inflight(req);
	return 0;
}

static int io_timeout(struct io_kiocb *req, unsigned int issue_flags)
{
	struct io_ring_ctx *ctx = req->ctx;
	struct io_timeout_data *data = req->async_data;
	struct list_head *entry;
	u32 tail, off = req->timeout.off;

	spin_lock_irq(&ctx->completion_lock);

	/*
	 * sqe->off holds how many events that need to occur for this
	 * timeout event to be satisfied. If it isn't set, then this is
	 * a pure timeout request, sequence isn't used.
	 */
	if (io_is_timeout_noseq(req)) {
		entry = ctx->timeout_list.prev;
		goto add;
	}

	tail = ctx->cached_cq_tail - atomic_read(&ctx->cq_timeouts);
	req->timeout.target_seq = tail + off;

	/* Update the last seq here in case io_flush_timeouts() hasn't.
	 * This is safe because ->completion_lock is held, and submissions
	 * and completions are never mixed in the same ->completion_lock section.
	 */
	ctx->cq_last_tm_flush = tail;

	/*
	 * Insertion sort, ensuring the first entry in the list is always
	 * the one we need first.
	 */
	list_for_each_prev(entry, &ctx->timeout_list) {
		struct io_kiocb *nxt = list_entry(entry, struct io_kiocb,
						  timeout.list);

		if (io_is_timeout_noseq(nxt))
			continue;
		/* nxt.seq is behind @tail, otherwise would've been completed */
		if (off >= nxt->timeout.target_seq - tail)
			break;
	}
add:
	list_add(&req->timeout.list, entry);
	data->timer.function = io_timeout_fn;
	hrtimer_start(&data->timer, timespec64_to_ktime(data->ts), data->mode);
	spin_unlock_irq(&ctx->completion_lock);
	return 0;
}

struct io_cancel_data {
	struct io_ring_ctx *ctx;
	u64 user_data;
};

static bool io_cancel_cb(struct io_wq_work *work, void *data)
{
	struct io_kiocb *req = container_of(work, struct io_kiocb, work);
	struct io_cancel_data *cd = data;

	return req->ctx == cd->ctx && req->user_data == cd->user_data;
}

static int io_async_cancel_one(struct io_uring_task *tctx, u64 user_data,
			       struct io_ring_ctx *ctx)
{
	struct io_cancel_data data = { .ctx = ctx, .user_data = user_data, };
	enum io_wq_cancel cancel_ret;
	int ret = 0;

	if (!tctx || !tctx->io_wq)
		return -ENOENT;

	cancel_ret = io_wq_cancel_cb(tctx->io_wq, io_cancel_cb, &data, false);
	switch (cancel_ret) {
	case IO_WQ_CANCEL_OK:
		ret = 0;
		break;
	case IO_WQ_CANCEL_RUNNING:
		ret = -EALREADY;
		break;
	case IO_WQ_CANCEL_NOTFOUND:
		ret = -ENOENT;
		break;
	}

	return ret;
}

static void io_async_find_and_cancel(struct io_ring_ctx *ctx,
				     struct io_kiocb *req, __u64 sqe_addr,
				     int success_ret)
{
	unsigned long flags;
	int ret;

	ret = io_async_cancel_one(req->task->io_uring, sqe_addr, ctx);
	if (ret != -ENOENT) {
		spin_lock_irqsave(&ctx->completion_lock, flags);
		goto done;
	}

	spin_lock_irqsave(&ctx->completion_lock, flags);
	ret = io_timeout_cancel(ctx, sqe_addr);
	if (ret != -ENOENT)
		goto done;
	ret = io_poll_cancel(ctx, sqe_addr);
done:
	if (!ret)
		ret = success_ret;
	io_cqring_fill_event(req, ret);
	io_commit_cqring(ctx);
	spin_unlock_irqrestore(&ctx->completion_lock, flags);
	io_cqring_ev_posted(ctx);

	if (ret < 0)
		req_set_fail_links(req);
	io_put_req(req);
}

static int io_async_cancel_prep(struct io_kiocb *req,
				const struct io_uring_sqe *sqe)
{
	if (unlikely(req->ctx->flags & IORING_SETUP_IOPOLL))
		return -EINVAL;
	if (unlikely(req->flags & (REQ_F_FIXED_FILE | REQ_F_BUFFER_SELECT)))
		return -EINVAL;
	if (sqe->ioprio || sqe->off || sqe->len || sqe->cancel_flags)
		return -EINVAL;

	req->cancel.addr = READ_ONCE(sqe->addr);
	return 0;
}

static int io_async_cancel(struct io_kiocb *req, unsigned int issue_flags)
{
	struct io_ring_ctx *ctx = req->ctx;
	u64 sqe_addr = req->cancel.addr;
	struct io_tctx_node *node;
	int ret;
<<<<<<< HEAD

	/* tasks should wait for their io-wq threads, so safe w/o sync */
	ret = io_async_cancel_one(req->task->io_uring, sqe_addr, ctx);
	spin_lock_irq(&ctx->completion_lock);
	if (ret != -ENOENT)
		goto done;
	ret = io_timeout_cancel(ctx, sqe_addr);
	if (ret != -ENOENT)
		goto done;
	ret = io_poll_cancel(ctx, sqe_addr);
	if (ret != -ENOENT)
		goto done;
	spin_unlock_irq(&ctx->completion_lock);

	/* slow path, try all io-wq's */
	io_ring_submit_lock(ctx, !(issue_flags & IO_URING_F_NONBLOCK));
	ret = -ENOENT;
	list_for_each_entry(node, &ctx->tctx_list, ctx_node) {
		struct io_uring_task *tctx = node->task->io_uring;

		if (!tctx || !tctx->io_wq)
			continue;
		ret = io_async_cancel_one(tctx, req->cancel.addr, ctx);
		if (ret != -ENOENT)
			break;
	}
	io_ring_submit_unlock(ctx, !(issue_flags & IO_URING_F_NONBLOCK));

	spin_lock_irq(&ctx->completion_lock);
done:
	io_cqring_fill_event(req, ret);
	io_commit_cqring(ctx);
	spin_unlock_irq(&ctx->completion_lock);
	io_cqring_ev_posted(ctx);

=======

	/* tasks should wait for their io-wq threads, so safe w/o sync */
	ret = io_async_cancel_one(req->task->io_uring, sqe_addr, ctx);
	spin_lock_irq(&ctx->completion_lock);
	if (ret != -ENOENT)
		goto done;
	ret = io_timeout_cancel(ctx, sqe_addr);
	if (ret != -ENOENT)
		goto done;
	ret = io_poll_cancel(ctx, sqe_addr);
	if (ret != -ENOENT)
		goto done;
	spin_unlock_irq(&ctx->completion_lock);

	/* slow path, try all io-wq's */
	io_ring_submit_lock(ctx, !(issue_flags & IO_URING_F_NONBLOCK));
	ret = -ENOENT;
	list_for_each_entry(node, &ctx->tctx_list, ctx_node) {
		struct io_uring_task *tctx = node->task->io_uring;

		if (!tctx || !tctx->io_wq)
			continue;
		ret = io_async_cancel_one(tctx, req->cancel.addr, ctx);
		if (ret != -ENOENT)
			break;
	}
	io_ring_submit_unlock(ctx, !(issue_flags & IO_URING_F_NONBLOCK));

	spin_lock_irq(&ctx->completion_lock);
done:
	io_cqring_fill_event(req, ret);
	io_commit_cqring(ctx);
	spin_unlock_irq(&ctx->completion_lock);
	io_cqring_ev_posted(ctx);

>>>>>>> cefc1abd
	if (ret < 0)
		req_set_fail_links(req);
	io_put_req(req);
	return 0;
}

static int io_rsrc_update_prep(struct io_kiocb *req,
				const struct io_uring_sqe *sqe)
{
	if (unlikely(req->ctx->flags & IORING_SETUP_SQPOLL))
		return -EINVAL;
	if (unlikely(req->flags & (REQ_F_FIXED_FILE | REQ_F_BUFFER_SELECT)))
		return -EINVAL;
	if (sqe->ioprio || sqe->rw_flags)
		return -EINVAL;

	req->rsrc_update.offset = READ_ONCE(sqe->off);
	req->rsrc_update.nr_args = READ_ONCE(sqe->len);
	if (!req->rsrc_update.nr_args)
		return -EINVAL;
	req->rsrc_update.arg = READ_ONCE(sqe->addr);
	return 0;
}

static int io_files_update(struct io_kiocb *req, unsigned int issue_flags)
{
	struct io_ring_ctx *ctx = req->ctx;
	struct io_uring_rsrc_update up;
	int ret;

	if (issue_flags & IO_URING_F_NONBLOCK)
		return -EAGAIN;

	up.offset = req->rsrc_update.offset;
	up.data = req->rsrc_update.arg;

	mutex_lock(&ctx->uring_lock);
	ret = __io_sqe_files_update(ctx, &up, req->rsrc_update.nr_args);
	mutex_unlock(&ctx->uring_lock);

	if (ret < 0)
		req_set_fail_links(req);
	__io_req_complete(req, issue_flags, ret, 0);
	return 0;
}

static int io_req_prep(struct io_kiocb *req, const struct io_uring_sqe *sqe)
{
	switch (req->opcode) {
	case IORING_OP_NOP:
		return 0;
	case IORING_OP_READV:
	case IORING_OP_READ_FIXED:
	case IORING_OP_READ:
		return io_read_prep(req, sqe);
	case IORING_OP_WRITEV:
	case IORING_OP_WRITE_FIXED:
	case IORING_OP_WRITE:
		return io_write_prep(req, sqe);
	case IORING_OP_POLL_ADD:
		return io_poll_add_prep(req, sqe);
	case IORING_OP_POLL_REMOVE:
		return io_poll_remove_prep(req, sqe);
	case IORING_OP_FSYNC:
		return io_fsync_prep(req, sqe);
	case IORING_OP_SYNC_FILE_RANGE:
		return io_sfr_prep(req, sqe);
	case IORING_OP_SENDMSG:
	case IORING_OP_SEND:
		return io_sendmsg_prep(req, sqe);
	case IORING_OP_RECVMSG:
	case IORING_OP_RECV:
		return io_recvmsg_prep(req, sqe);
	case IORING_OP_CONNECT:
		return io_connect_prep(req, sqe);
	case IORING_OP_TIMEOUT:
		return io_timeout_prep(req, sqe, false);
	case IORING_OP_TIMEOUT_REMOVE:
		return io_timeout_remove_prep(req, sqe);
	case IORING_OP_ASYNC_CANCEL:
		return io_async_cancel_prep(req, sqe);
	case IORING_OP_LINK_TIMEOUT:
		return io_timeout_prep(req, sqe, true);
	case IORING_OP_ACCEPT:
		return io_accept_prep(req, sqe);
	case IORING_OP_FALLOCATE:
		return io_fallocate_prep(req, sqe);
	case IORING_OP_OPENAT:
		return io_openat_prep(req, sqe);
	case IORING_OP_CLOSE:
		return io_close_prep(req, sqe);
	case IORING_OP_FILES_UPDATE:
		return io_rsrc_update_prep(req, sqe);
	case IORING_OP_STATX:
		return io_statx_prep(req, sqe);
	case IORING_OP_FADVISE:
		return io_fadvise_prep(req, sqe);
	case IORING_OP_MADVISE:
		return io_madvise_prep(req, sqe);
	case IORING_OP_OPENAT2:
		return io_openat2_prep(req, sqe);
	case IORING_OP_EPOLL_CTL:
		return io_epoll_ctl_prep(req, sqe);
	case IORING_OP_SPLICE:
		return io_splice_prep(req, sqe);
	case IORING_OP_PROVIDE_BUFFERS:
		return io_provide_buffers_prep(req, sqe);
	case IORING_OP_REMOVE_BUFFERS:
		return io_remove_buffers_prep(req, sqe);
	case IORING_OP_TEE:
		return io_tee_prep(req, sqe);
	case IORING_OP_SHUTDOWN:
		return io_shutdown_prep(req, sqe);
	case IORING_OP_RENAMEAT:
		return io_renameat_prep(req, sqe);
	case IORING_OP_UNLINKAT:
		return io_unlinkat_prep(req, sqe);
	}

	printk_once(KERN_WARNING "io_uring: unhandled opcode %d\n",
			req->opcode);
	return-EINVAL;
}

static int io_req_prep_async(struct io_kiocb *req)
{
	switch (req->opcode) {
	case IORING_OP_READV:
	case IORING_OP_READ_FIXED:
	case IORING_OP_READ:
		return io_rw_prep_async(req, READ);
	case IORING_OP_WRITEV:
	case IORING_OP_WRITE_FIXED:
	case IORING_OP_WRITE:
		return io_rw_prep_async(req, WRITE);
	case IORING_OP_SENDMSG:
	case IORING_OP_SEND:
		return io_sendmsg_prep_async(req);
	case IORING_OP_RECVMSG:
	case IORING_OP_RECV:
		return io_recvmsg_prep_async(req);
	case IORING_OP_CONNECT:
		return io_connect_prep_async(req);
	}
	return 0;
}

static int io_req_defer_prep(struct io_kiocb *req)
{
	if (!io_op_defs[req->opcode].needs_async_data)
		return 0;
	/* some opcodes init it during the inital prep */
	if (req->async_data)
		return 0;
	if (__io_alloc_async_data(req))
		return -EAGAIN;
	return io_req_prep_async(req);
}

static u32 io_get_sequence(struct io_kiocb *req)
{
	struct io_kiocb *pos;
	struct io_ring_ctx *ctx = req->ctx;
	u32 total_submitted, nr_reqs = 0;

	io_for_each_link(pos, req)
		nr_reqs++;

	total_submitted = ctx->cached_sq_head - ctx->cached_sq_dropped;
	return total_submitted - nr_reqs;
}

static int io_req_defer(struct io_kiocb *req)
{
	struct io_ring_ctx *ctx = req->ctx;
	struct io_defer_entry *de;
	int ret;
	u32 seq;

	/* Still need defer if there is pending req in defer list. */
	if (likely(list_empty_careful(&ctx->defer_list) &&
		!(req->flags & REQ_F_IO_DRAIN)))
		return 0;

	seq = io_get_sequence(req);
	/* Still a chance to pass the sequence check */
	if (!req_need_defer(req, seq) && list_empty_careful(&ctx->defer_list))
		return 0;

	ret = io_req_defer_prep(req);
	if (ret)
		return ret;
	io_prep_async_link(req);
	de = kmalloc(sizeof(*de), GFP_KERNEL);
	if (!de)
		return -ENOMEM;

	spin_lock_irq(&ctx->completion_lock);
	if (!req_need_defer(req, seq) && list_empty(&ctx->defer_list)) {
		spin_unlock_irq(&ctx->completion_lock);
		kfree(de);
		io_queue_async_work(req);
		return -EIOCBQUEUED;
	}

	trace_io_uring_defer(ctx, req, req->user_data);
	de->req = req;
	de->seq = seq;
	list_add_tail(&de->list, &ctx->defer_list);
	spin_unlock_irq(&ctx->completion_lock);
	return -EIOCBQUEUED;
}

static void __io_clean_op(struct io_kiocb *req)
{
	if (req->flags & REQ_F_BUFFER_SELECTED) {
		switch (req->opcode) {
		case IORING_OP_READV:
		case IORING_OP_READ_FIXED:
		case IORING_OP_READ:
			kfree((void *)(unsigned long)req->rw.addr);
			break;
		case IORING_OP_RECVMSG:
		case IORING_OP_RECV:
			kfree(req->sr_msg.kbuf);
			break;
		}
		req->flags &= ~REQ_F_BUFFER_SELECTED;
	}

	if (req->flags & REQ_F_NEED_CLEANUP) {
		switch (req->opcode) {
		case IORING_OP_READV:
		case IORING_OP_READ_FIXED:
		case IORING_OP_READ:
		case IORING_OP_WRITEV:
		case IORING_OP_WRITE_FIXED:
		case IORING_OP_WRITE: {
			struct io_async_rw *io = req->async_data;
			if (io->free_iovec)
				kfree(io->free_iovec);
			break;
			}
		case IORING_OP_RECVMSG:
		case IORING_OP_SENDMSG: {
			struct io_async_msghdr *io = req->async_data;

			kfree(io->free_iov);
			break;
			}
		case IORING_OP_SPLICE:
		case IORING_OP_TEE:
			io_put_file(req, req->splice.file_in,
				    (req->splice.flags & SPLICE_F_FD_IN_FIXED));
			break;
		case IORING_OP_OPENAT:
		case IORING_OP_OPENAT2:
			if (req->open.filename)
				putname(req->open.filename);
			break;
		case IORING_OP_RENAMEAT:
			putname(req->rename.oldpath);
			putname(req->rename.newpath);
			break;
		case IORING_OP_UNLINKAT:
			putname(req->unlink.filename);
			break;
		}
		req->flags &= ~REQ_F_NEED_CLEANUP;
	}
}

static int io_issue_sqe(struct io_kiocb *req, unsigned int issue_flags)
{
	struct io_ring_ctx *ctx = req->ctx;
	const struct cred *creds = NULL;
	int ret;

	if (req->work.creds && req->work.creds != current_cred())
		creds = override_creds(req->work.creds);

	switch (req->opcode) {
	case IORING_OP_NOP:
		ret = io_nop(req, issue_flags);
		break;
	case IORING_OP_READV:
	case IORING_OP_READ_FIXED:
	case IORING_OP_READ:
		ret = io_read(req, issue_flags);
		break;
	case IORING_OP_WRITEV:
	case IORING_OP_WRITE_FIXED:
	case IORING_OP_WRITE:
		ret = io_write(req, issue_flags);
		break;
	case IORING_OP_FSYNC:
		ret = io_fsync(req, issue_flags);
		break;
	case IORING_OP_POLL_ADD:
		ret = io_poll_add(req, issue_flags);
		break;
	case IORING_OP_POLL_REMOVE:
		ret = io_poll_remove(req, issue_flags);
		break;
	case IORING_OP_SYNC_FILE_RANGE:
		ret = io_sync_file_range(req, issue_flags);
		break;
	case IORING_OP_SENDMSG:
		ret = io_sendmsg(req, issue_flags);
		break;
	case IORING_OP_SEND:
		ret = io_send(req, issue_flags);
		break;
	case IORING_OP_RECVMSG:
		ret = io_recvmsg(req, issue_flags);
		break;
	case IORING_OP_RECV:
		ret = io_recv(req, issue_flags);
		break;
	case IORING_OP_TIMEOUT:
		ret = io_timeout(req, issue_flags);
		break;
	case IORING_OP_TIMEOUT_REMOVE:
		ret = io_timeout_remove(req, issue_flags);
		break;
	case IORING_OP_ACCEPT:
		ret = io_accept(req, issue_flags);
		break;
	case IORING_OP_CONNECT:
		ret = io_connect(req, issue_flags);
		break;
	case IORING_OP_ASYNC_CANCEL:
		ret = io_async_cancel(req, issue_flags);
		break;
	case IORING_OP_FALLOCATE:
		ret = io_fallocate(req, issue_flags);
		break;
	case IORING_OP_OPENAT:
		ret = io_openat(req, issue_flags);
		break;
	case IORING_OP_CLOSE:
		ret = io_close(req, issue_flags);
		break;
	case IORING_OP_FILES_UPDATE:
		ret = io_files_update(req, issue_flags);
		break;
	case IORING_OP_STATX:
		ret = io_statx(req, issue_flags);
		break;
	case IORING_OP_FADVISE:
		ret = io_fadvise(req, issue_flags);
		break;
	case IORING_OP_MADVISE:
		ret = io_madvise(req, issue_flags);
		break;
	case IORING_OP_OPENAT2:
		ret = io_openat2(req, issue_flags);
		break;
	case IORING_OP_EPOLL_CTL:
		ret = io_epoll_ctl(req, issue_flags);
		break;
	case IORING_OP_SPLICE:
		ret = io_splice(req, issue_flags);
		break;
	case IORING_OP_PROVIDE_BUFFERS:
		ret = io_provide_buffers(req, issue_flags);
		break;
	case IORING_OP_REMOVE_BUFFERS:
		ret = io_remove_buffers(req, issue_flags);
		break;
	case IORING_OP_TEE:
		ret = io_tee(req, issue_flags);
		break;
	case IORING_OP_SHUTDOWN:
		ret = io_shutdown(req, issue_flags);
		break;
	case IORING_OP_RENAMEAT:
		ret = io_renameat(req, issue_flags);
		break;
	case IORING_OP_UNLINKAT:
		ret = io_unlinkat(req, issue_flags);
		break;
	default:
		ret = -EINVAL;
		break;
	}

	if (creds)
		revert_creds(creds);

	if (ret)
		return ret;

	/* If the op doesn't have a file, we're not polling for it */
	if ((ctx->flags & IORING_SETUP_IOPOLL) && req->file) {
		const bool in_async = io_wq_current_is_worker();

		/* workqueue context doesn't hold uring_lock, grab it now */
		if (in_async)
			mutex_lock(&ctx->uring_lock);

		io_iopoll_req_issued(req, in_async);

		if (in_async)
			mutex_unlock(&ctx->uring_lock);
	}

	return 0;
}

static void io_wq_submit_work(struct io_wq_work *work)
{
	struct io_kiocb *req = container_of(work, struct io_kiocb, work);
	struct io_kiocb *timeout;
	int ret = 0;

	timeout = io_prep_linked_timeout(req);
	if (timeout)
		io_queue_linked_timeout(timeout);

	if (work->flags & IO_WQ_WORK_CANCEL)
		ret = -ECANCELED;

	if (!ret) {
		do {
			ret = io_issue_sqe(req, 0);
			/*
			 * We can get EAGAIN for polled IO even though we're
			 * forcing a sync submission from here, since we can't
			 * wait for request slots on the block side.
			 */
			if (ret != -EAGAIN)
				break;
			cond_resched();
		} while (1);
	}

	/* avoid locking problems by failing it from a clean context */
	if (ret) {
		/* io-wq is going to take one down */
		refcount_inc(&req->refs);
		io_req_task_queue_fail(req, ret);
	}
}

static inline struct file *io_file_from_index(struct io_ring_ctx *ctx,
					      int index)
{
	struct fixed_rsrc_table *table;

	table = &ctx->file_data->table[index >> IORING_FILE_TABLE_SHIFT];
	return table->files[index & IORING_FILE_TABLE_MASK];
}

static struct file *io_file_get(struct io_submit_state *state,
				struct io_kiocb *req, int fd, bool fixed)
{
	struct io_ring_ctx *ctx = req->ctx;
	struct file *file;

	if (fixed) {
		if (unlikely((unsigned int)fd >= ctx->nr_user_files))
			return NULL;
		fd = array_index_nospec(fd, ctx->nr_user_files);
		file = io_file_from_index(ctx, fd);
		io_set_resource_node(req);
	} else {
		trace_io_uring_file_get(ctx, fd);
		file = __io_file_get(state, fd);
	}

	if (file && unlikely(file->f_op == &io_uring_fops))
		io_req_track_inflight(req);
	return file;
}

static enum hrtimer_restart io_link_timeout_fn(struct hrtimer *timer)
{
	struct io_timeout_data *data = container_of(timer,
						struct io_timeout_data, timer);
	struct io_kiocb *prev, *req = data->req;
	struct io_ring_ctx *ctx = req->ctx;
	unsigned long flags;

	spin_lock_irqsave(&ctx->completion_lock, flags);
	prev = req->timeout.head;
	req->timeout.head = NULL;

	/*
	 * We don't expect the list to be empty, that will only happen if we
	 * race with the completion of the linked work.
	 */
	if (prev && refcount_inc_not_zero(&prev->refs))
		io_remove_next_linked(prev);
	else
		prev = NULL;
	spin_unlock_irqrestore(&ctx->completion_lock, flags);

	if (prev) {
		io_async_find_and_cancel(ctx, req, prev->user_data, -ETIME);
		io_put_req_deferred(prev, 1);
	} else {
		io_req_complete_post(req, -ETIME, 0);
		io_put_req_deferred(req, 1);
	}
	return HRTIMER_NORESTART;
}

static void __io_queue_linked_timeout(struct io_kiocb *req)
{
	/*
	 * If the back reference is NULL, then our linked request finished
	 * before we got a chance to setup the timer
	 */
	if (req->timeout.head) {
		struct io_timeout_data *data = req->async_data;

		data->timer.function = io_link_timeout_fn;
		hrtimer_start(&data->timer, timespec64_to_ktime(data->ts),
				data->mode);
	}
}

static void io_queue_linked_timeout(struct io_kiocb *req)
{
	struct io_ring_ctx *ctx = req->ctx;

	spin_lock_irq(&ctx->completion_lock);
	__io_queue_linked_timeout(req);
	spin_unlock_irq(&ctx->completion_lock);

	/* drop submission reference */
	io_put_req(req);
}

static struct io_kiocb *io_prep_linked_timeout(struct io_kiocb *req)
{
	struct io_kiocb *nxt = req->link;

	if (!nxt || (req->flags & REQ_F_LINK_TIMEOUT) ||
	    nxt->opcode != IORING_OP_LINK_TIMEOUT)
		return NULL;

	nxt->timeout.head = req;
	nxt->flags |= REQ_F_LTIMEOUT_ACTIVE;
	req->flags |= REQ_F_LINK_TIMEOUT;
	return nxt;
}

static void __io_queue_sqe(struct io_kiocb *req)
{
	struct io_kiocb *linked_timeout = io_prep_linked_timeout(req);
	int ret;

	ret = io_issue_sqe(req, IO_URING_F_NONBLOCK|IO_URING_F_COMPLETE_DEFER);

	/*
	 * We async punt it if the file wasn't marked NOWAIT, or if the file
	 * doesn't support non-blocking read/write attempts
	 */
	if (ret == -EAGAIN && !(req->flags & REQ_F_NOWAIT)) {
		if (!io_arm_poll_handler(req)) {
			/*
			 * Queued up for async execution, worker will release
			 * submit reference when the iocb is actually submitted.
			 */
			io_queue_async_work(req);
		}
	} else if (likely(!ret)) {
		/* drop submission reference */
		if (req->flags & REQ_F_COMPLETE_INLINE) {
			struct io_ring_ctx *ctx = req->ctx;
			struct io_comp_state *cs = &ctx->submit_state.comp;

			cs->reqs[cs->nr++] = req;
			if (cs->nr == ARRAY_SIZE(cs->reqs))
				io_submit_flush_completions(cs, ctx);
		} else {
			io_put_req(req);
		}
	} else {
		req_set_fail_links(req);
		io_put_req(req);
		io_req_complete(req, ret);
	}
	if (linked_timeout)
		io_queue_linked_timeout(linked_timeout);
}

static void io_queue_sqe(struct io_kiocb *req)
{
	int ret;

	ret = io_req_defer(req);
	if (ret) {
		if (ret != -EIOCBQUEUED) {
fail_req:
			req_set_fail_links(req);
			io_put_req(req);
			io_req_complete(req, ret);
		}
	} else if (req->flags & REQ_F_FORCE_ASYNC) {
		ret = io_req_defer_prep(req);
		if (unlikely(ret))
			goto fail_req;
		io_queue_async_work(req);
	} else {
		__io_queue_sqe(req);
	}
}

/*
 * Check SQE restrictions (opcode and flags).
 *
 * Returns 'true' if SQE is allowed, 'false' otherwise.
 */
static inline bool io_check_restriction(struct io_ring_ctx *ctx,
					struct io_kiocb *req,
					unsigned int sqe_flags)
{
	if (!ctx->restricted)
		return true;

	if (!test_bit(req->opcode, ctx->restrictions.sqe_op))
		return false;

	if ((sqe_flags & ctx->restrictions.sqe_flags_required) !=
	    ctx->restrictions.sqe_flags_required)
		return false;

	if (sqe_flags & ~(ctx->restrictions.sqe_flags_allowed |
			  ctx->restrictions.sqe_flags_required))
		return false;

	return true;
}

static int io_init_req(struct io_ring_ctx *ctx, struct io_kiocb *req,
		       const struct io_uring_sqe *sqe)
{
	struct io_submit_state *state;
	unsigned int sqe_flags;
	int personality, ret = 0;

	req->opcode = READ_ONCE(sqe->opcode);
	/* same numerical values with corresponding REQ_F_*, safe to copy */
	req->flags = sqe_flags = READ_ONCE(sqe->flags);
	req->user_data = READ_ONCE(sqe->user_data);
	req->async_data = NULL;
	req->file = NULL;
	req->ctx = ctx;
	req->link = NULL;
	req->fixed_rsrc_refs = NULL;
	/* one is dropped after submission, the other at completion */
	refcount_set(&req->refs, 2);
	req->task = current;
	req->result = 0;
	req->work.list.next = NULL;
	req->work.creds = NULL;
	req->work.flags = 0;

	/* enforce forwards compatibility on users */
	if (unlikely(sqe_flags & ~SQE_VALID_FLAGS)) {
		req->flags = 0;
		return -EINVAL;
	}

	if (unlikely(req->opcode >= IORING_OP_LAST))
		return -EINVAL;

	if (unlikely(!io_check_restriction(ctx, req, sqe_flags)))
		return -EACCES;

	if ((sqe_flags & IOSQE_BUFFER_SELECT) &&
	    !io_op_defs[req->opcode].buffer_select)
		return -EOPNOTSUPP;

	personality = READ_ONCE(sqe->personality);
	if (personality) {
		req->work.creds = xa_load(&ctx->personalities, personality);
		if (!req->work.creds)
			return -EINVAL;
		get_cred(req->work.creds);
	}
	state = &ctx->submit_state;

	/*
	 * Plug now if we have more than 1 IO left after this, and the target
	 * is potentially a read/write to block based storage.
	 */
	if (!state->plug_started && state->ios_left > 1 &&
	    io_op_defs[req->opcode].plug) {
		blk_start_plug(&state->plug);
		state->plug_started = true;
	}

	if (io_op_defs[req->opcode].needs_file) {
		bool fixed = req->flags & REQ_F_FIXED_FILE;

		req->file = io_file_get(state, req, READ_ONCE(sqe->fd), fixed);
		if (unlikely(!req->file))
			ret = -EBADF;
	}

	state->ios_left--;
	return ret;
}

static int io_submit_sqe(struct io_ring_ctx *ctx, struct io_kiocb *req,
			 const struct io_uring_sqe *sqe)
{
	struct io_submit_link *link = &ctx->submit_state.link;
	int ret;

	ret = io_init_req(ctx, req, sqe);
	if (unlikely(ret)) {
fail_req:
		if (link->head) {
			/* fail even hard links since we don't submit */
			link->head->flags |= REQ_F_FAIL_LINK;
			io_put_req(link->head);
			io_req_complete(link->head, -ECANCELED);
			link->head = NULL;
		}
		io_put_req(req);
		io_req_complete(req, ret);
		return ret;
	}
	ret = io_req_prep(req, sqe);
	if (unlikely(ret))
		goto fail_req;

	/* don't need @sqe from now on */
	trace_io_uring_submit_sqe(ctx, req->opcode, req->user_data,
				true, ctx->flags & IORING_SETUP_SQPOLL);

	/*
	 * If we already have a head request, queue this one for async
	 * submittal once the head completes. If we don't have a head but
	 * IOSQE_IO_LINK is set in the sqe, start a new head. This one will be
	 * submitted sync once the chain is complete. If none of those
	 * conditions are true (normal request), then just queue it.
	 */
	if (link->head) {
		struct io_kiocb *head = link->head;

		/*
		 * Taking sequential execution of a link, draining both sides
		 * of the link also fullfils IOSQE_IO_DRAIN semantics for all
		 * requests in the link. So, it drains the head and the
		 * next after the link request. The last one is done via
		 * drain_next flag to persist the effect across calls.
		 */
		if (req->flags & REQ_F_IO_DRAIN) {
			head->flags |= REQ_F_IO_DRAIN;
			ctx->drain_next = 1;
		}
		ret = io_req_defer_prep(req);
		if (unlikely(ret))
			goto fail_req;
		trace_io_uring_link(ctx, req, head);
		link->last->link = req;
		link->last = req;

		/* last request of a link, enqueue the link */
		if (!(req->flags & (REQ_F_LINK | REQ_F_HARDLINK))) {
			io_queue_sqe(head);
			link->head = NULL;
		}
	} else {
		if (unlikely(ctx->drain_next)) {
			req->flags |= REQ_F_IO_DRAIN;
			ctx->drain_next = 0;
		}
		if (req->flags & (REQ_F_LINK | REQ_F_HARDLINK)) {
			link->head = req;
			link->last = req;
		} else {
			io_queue_sqe(req);
		}
	}

	return 0;
}

/*
 * Batched submission is done, ensure local IO is flushed out.
 */
static void io_submit_state_end(struct io_submit_state *state,
				struct io_ring_ctx *ctx)
{
	if (state->link.head)
		io_queue_sqe(state->link.head);
	if (state->comp.nr)
		io_submit_flush_completions(&state->comp, ctx);
	if (state->plug_started)
		blk_finish_plug(&state->plug);
	io_state_file_put(state);
}

/*
 * Start submission side cache.
 */
static void io_submit_state_start(struct io_submit_state *state,
				  unsigned int max_ios)
{
	state->plug_started = false;
	state->ios_left = max_ios;
	/* set only head, no need to init link_last in advance */
	state->link.head = NULL;
}

static void io_commit_sqring(struct io_ring_ctx *ctx)
{
	struct io_rings *rings = ctx->rings;

	/*
	 * Ensure any loads from the SQEs are done at this point,
	 * since once we write the new head, the application could
	 * write new data to them.
	 */
	smp_store_release(&rings->sq.head, ctx->cached_sq_head);
}

/*
 * Fetch an sqe, if one is available. Note that sqe_ptr will point to memory
 * that is mapped by userspace. This means that care needs to be taken to
 * ensure that reads are stable, as we cannot rely on userspace always
 * being a good citizen. If members of the sqe are validated and then later
 * used, it's important that those reads are done through READ_ONCE() to
 * prevent a re-load down the line.
 */
static const struct io_uring_sqe *io_get_sqe(struct io_ring_ctx *ctx)
{
	u32 *sq_array = ctx->sq_array;
	unsigned head;

	/*
	 * The cached sq head (or cq tail) serves two purposes:
	 *
	 * 1) allows us to batch the cost of updating the user visible
	 *    head updates.
	 * 2) allows the kernel side to track the head on its own, even
	 *    though the application is the one updating it.
	 */
	head = READ_ONCE(sq_array[ctx->cached_sq_head++ & ctx->sq_mask]);
	if (likely(head < ctx->sq_entries))
		return &ctx->sq_sqes[head];

	/* drop invalid entries */
	ctx->cached_sq_dropped++;
	WRITE_ONCE(ctx->rings->sq_dropped, ctx->cached_sq_dropped);
	return NULL;
}

static int io_submit_sqes(struct io_ring_ctx *ctx, unsigned int nr)
{
	int submitted = 0;

	/* if we have a backlog and couldn't flush it all, return BUSY */
	if (test_bit(0, &ctx->sq_check_overflow)) {
		if (!__io_cqring_overflow_flush(ctx, false, NULL, NULL))
			return -EBUSY;
	}

	/* make sure SQ entry isn't read before tail */
	nr = min3(nr, ctx->sq_entries, io_sqring_entries(ctx));

	if (!percpu_ref_tryget_many(&ctx->refs, nr))
		return -EAGAIN;

	percpu_counter_add(&current->io_uring->inflight, nr);
	refcount_add(nr, &current->usage);
	io_submit_state_start(&ctx->submit_state, nr);

	while (submitted < nr) {
		const struct io_uring_sqe *sqe;
		struct io_kiocb *req;

		req = io_alloc_req(ctx);
		if (unlikely(!req)) {
			if (!submitted)
				submitted = -EAGAIN;
			break;
		}
		sqe = io_get_sqe(ctx);
		if (unlikely(!sqe)) {
			kmem_cache_free(req_cachep, req);
			break;
		}
		/* will complete beyond this point, count as submitted */
		submitted++;
		if (io_submit_sqe(ctx, req, sqe))
			break;
	}

	if (unlikely(submitted != nr)) {
		int ref_used = (submitted == -EAGAIN) ? 0 : submitted;
		struct io_uring_task *tctx = current->io_uring;
		int unused = nr - ref_used;

		percpu_ref_put_many(&ctx->refs, unused);
		percpu_counter_sub(&tctx->inflight, unused);
		put_task_struct_many(current, unused);
	}

	io_submit_state_end(&ctx->submit_state, ctx);
	 /* Commit SQ ring head once we've consumed and submitted all SQEs */
	io_commit_sqring(ctx);

	return submitted;
}

static inline void io_ring_set_wakeup_flag(struct io_ring_ctx *ctx)
{
	/* Tell userspace we may need a wakeup call */
	spin_lock_irq(&ctx->completion_lock);
	ctx->rings->sq_flags |= IORING_SQ_NEED_WAKEUP;
	spin_unlock_irq(&ctx->completion_lock);
}

static inline void io_ring_clear_wakeup_flag(struct io_ring_ctx *ctx)
{
	spin_lock_irq(&ctx->completion_lock);
	ctx->rings->sq_flags &= ~IORING_SQ_NEED_WAKEUP;
	spin_unlock_irq(&ctx->completion_lock);
}

static int __io_sq_thread(struct io_ring_ctx *ctx, bool cap_entries)
{
	unsigned int to_submit;
	int ret = 0;

	to_submit = io_sqring_entries(ctx);
	/* if we're handling multiple rings, cap submit size for fairness */
	if (cap_entries && to_submit > 8)
		to_submit = 8;

	if (!list_empty(&ctx->iopoll_list) || to_submit) {
		unsigned nr_events = 0;

		mutex_lock(&ctx->uring_lock);
		if (!list_empty(&ctx->iopoll_list))
			io_do_iopoll(ctx, &nr_events, 0);

		if (to_submit && likely(!percpu_ref_is_dying(&ctx->refs)) &&
		    !(ctx->flags & IORING_SETUP_R_DISABLED))
			ret = io_submit_sqes(ctx, to_submit);
		mutex_unlock(&ctx->uring_lock);
	}

	if (!io_sqring_full(ctx) && wq_has_sleeper(&ctx->sqo_sq_wait))
		wake_up(&ctx->sqo_sq_wait);

	return ret;
}

static void io_sqd_update_thread_idle(struct io_sq_data *sqd)
{
	struct io_ring_ctx *ctx;
	unsigned sq_thread_idle = 0;

	list_for_each_entry(ctx, &sqd->ctx_list, sqd_list) {
		if (sq_thread_idle < ctx->sq_thread_idle)
			sq_thread_idle = ctx->sq_thread_idle;
	}

	sqd->sq_thread_idle = sq_thread_idle;
}

static int io_sq_thread(void *data)
{
	struct io_sq_data *sqd = data;
	struct io_ring_ctx *ctx;
	unsigned long timeout = 0;
	char buf[TASK_COMM_LEN];
	DEFINE_WAIT(wait);

	sprintf(buf, "iou-sqp-%d", sqd->task_pid);
	set_task_comm(current, buf);
	current->pf_io_worker = NULL;

	if (sqd->sq_cpu != -1)
		set_cpus_allowed_ptr(current, cpumask_of(sqd->sq_cpu));
	else
		set_cpus_allowed_ptr(current, cpu_online_mask);
	current->flags |= PF_NO_SETAFFINITY;

	mutex_lock(&sqd->lock);
	while (!test_bit(IO_SQ_THREAD_SHOULD_STOP, &sqd->state)) {
		int ret;
		bool cap_entries, sqt_spin, needs_sched;

		if (test_bit(IO_SQ_THREAD_SHOULD_PARK, &sqd->state)) {
			mutex_unlock(&sqd->lock);
			cond_resched();
			mutex_lock(&sqd->lock);
			io_run_task_work();
			io_run_task_work_head(&sqd->park_task_work);
			timeout = jiffies + sqd->sq_thread_idle;
			continue;
		}
		if (signal_pending(current)) {
			struct ksignal ksig;

			if (!get_signal(&ksig))
				continue;
			break;
		}
		sqt_spin = false;
		cap_entries = !list_is_singular(&sqd->ctx_list);
		list_for_each_entry(ctx, &sqd->ctx_list, sqd_list) {
			const struct cred *creds = NULL;

			if (ctx->sq_creds != current_cred())
				creds = override_creds(ctx->sq_creds);
			ret = __io_sq_thread(ctx, cap_entries);
			if (creds)
				revert_creds(creds);
			if (!sqt_spin && (ret > 0 || !list_empty(&ctx->iopoll_list)))
				sqt_spin = true;
		}

		if (sqt_spin || !time_after(jiffies, timeout)) {
			io_run_task_work();
			cond_resched();
			if (sqt_spin)
				timeout = jiffies + sqd->sq_thread_idle;
			continue;
		}

		needs_sched = true;
		prepare_to_wait(&sqd->wait, &wait, TASK_INTERRUPTIBLE);
		list_for_each_entry(ctx, &sqd->ctx_list, sqd_list) {
			if ((ctx->flags & IORING_SETUP_IOPOLL) &&
			    !list_empty_careful(&ctx->iopoll_list)) {
				needs_sched = false;
				break;
			}
			if (io_sqring_entries(ctx)) {
				needs_sched = false;
				break;
			}
		}

		if (needs_sched && !test_bit(IO_SQ_THREAD_SHOULD_PARK, &sqd->state)) {
			list_for_each_entry(ctx, &sqd->ctx_list, sqd_list)
				io_ring_set_wakeup_flag(ctx);

			mutex_unlock(&sqd->lock);
			schedule();
<<<<<<< HEAD
			try_to_freeze();
=======
>>>>>>> cefc1abd
			mutex_lock(&sqd->lock);
			list_for_each_entry(ctx, &sqd->ctx_list, sqd_list)
				io_ring_clear_wakeup_flag(ctx);
		}

		finish_wait(&sqd->wait, &wait);
		io_run_task_work_head(&sqd->park_task_work);
		timeout = jiffies + sqd->sq_thread_idle;
	}

	list_for_each_entry(ctx, &sqd->ctx_list, sqd_list)
		io_uring_cancel_sqpoll(ctx);
	sqd->thread = NULL;
	list_for_each_entry(ctx, &sqd->ctx_list, sqd_list)
		io_ring_set_wakeup_flag(ctx);
	mutex_unlock(&sqd->lock);

	io_run_task_work();
	io_run_task_work_head(&sqd->park_task_work);
	complete(&sqd->exited);
	do_exit(0);
}

struct io_wait_queue {
	struct wait_queue_entry wq;
	struct io_ring_ctx *ctx;
	unsigned to_wait;
	unsigned nr_timeouts;
};

static inline bool io_should_wake(struct io_wait_queue *iowq)
{
	struct io_ring_ctx *ctx = iowq->ctx;

	/*
	 * Wake up if we have enough events, or if a timeout occurred since we
	 * started waiting. For timeouts, we always want to return to userspace,
	 * regardless of event count.
	 */
	return io_cqring_events(ctx) >= iowq->to_wait ||
			atomic_read(&ctx->cq_timeouts) != iowq->nr_timeouts;
}

static int io_wake_function(struct wait_queue_entry *curr, unsigned int mode,
			    int wake_flags, void *key)
{
	struct io_wait_queue *iowq = container_of(curr, struct io_wait_queue,
							wq);

	/*
	 * Cannot safely flush overflowed CQEs from here, ensure we wake up
	 * the task, and the next invocation will do it.
	 */
	if (io_should_wake(iowq) || test_bit(0, &iowq->ctx->cq_check_overflow))
		return autoremove_wake_function(curr, mode, wake_flags, key);
	return -1;
}

static int io_run_task_work_sig(void)
{
	if (io_run_task_work())
		return 1;
	if (!signal_pending(current))
		return 0;
	if (test_thread_flag(TIF_NOTIFY_SIGNAL))
		return -ERESTARTSYS;
	return -EINTR;
}

/* when returns >0, the caller should retry */
static inline int io_cqring_wait_schedule(struct io_ring_ctx *ctx,
					  struct io_wait_queue *iowq,
					  signed long *timeout)
{
	int ret;

	/* make sure we run task_work before checking for signals */
	ret = io_run_task_work_sig();
	if (ret || io_should_wake(iowq))
		return ret;
	/* let the caller flush overflows, retry */
	if (test_bit(0, &ctx->cq_check_overflow))
		return 1;

	*timeout = schedule_timeout(*timeout);
	return !*timeout ? -ETIME : 1;
}

/*
 * Wait until events become available, if we don't already have some. The
 * application must reap them itself, as they reside on the shared cq ring.
 */
static int io_cqring_wait(struct io_ring_ctx *ctx, int min_events,
			  const sigset_t __user *sig, size_t sigsz,
			  struct __kernel_timespec __user *uts)
{
	struct io_wait_queue iowq = {
		.wq = {
			.private	= current,
			.func		= io_wake_function,
			.entry		= LIST_HEAD_INIT(iowq.wq.entry),
		},
		.ctx		= ctx,
		.to_wait	= min_events,
	};
	struct io_rings *rings = ctx->rings;
	signed long timeout = MAX_SCHEDULE_TIMEOUT;
	int ret;

	do {
		io_cqring_overflow_flush(ctx, false, NULL, NULL);
		if (io_cqring_events(ctx) >= min_events)
			return 0;
		if (!io_run_task_work())
			break;
	} while (1);

	if (sig) {
#ifdef CONFIG_COMPAT
		if (in_compat_syscall())
			ret = set_compat_user_sigmask((const compat_sigset_t __user *)sig,
						      sigsz);
		else
#endif
			ret = set_user_sigmask(sig, sigsz);

		if (ret)
			return ret;
	}

	if (uts) {
		struct timespec64 ts;

		if (get_timespec64(&ts, uts))
			return -EFAULT;
		timeout = timespec64_to_jiffies(&ts);
	}

	iowq.nr_timeouts = atomic_read(&ctx->cq_timeouts);
	trace_io_uring_cqring_wait(ctx, min_events);
	do {
		/* if we can't even flush overflow, don't wait for more */
		if (!io_cqring_overflow_flush(ctx, false, NULL, NULL)) {
			ret = -EBUSY;
			break;
		}
		prepare_to_wait_exclusive(&ctx->wait, &iowq.wq,
						TASK_INTERRUPTIBLE);
		ret = io_cqring_wait_schedule(ctx, &iowq, &timeout);
		finish_wait(&ctx->wait, &iowq.wq);
		cond_resched();
	} while (ret > 0);

	restore_saved_sigmask_unless(ret == -EINTR);

	return READ_ONCE(rings->cq.head) == READ_ONCE(rings->cq.tail) ? ret : 0;
}

static void __io_sqe_files_unregister(struct io_ring_ctx *ctx)
{
#if defined(CONFIG_UNIX)
	if (ctx->ring_sock) {
		struct sock *sock = ctx->ring_sock->sk;
		struct sk_buff *skb;

		while ((skb = skb_dequeue(&sock->sk_receive_queue)) != NULL)
			kfree_skb(skb);
	}
#else
	int i;

	for (i = 0; i < ctx->nr_user_files; i++) {
		struct file *file;

		file = io_file_from_index(ctx, i);
		if (file)
			fput(file);
	}
#endif
}

static void io_rsrc_data_ref_zero(struct percpu_ref *ref)
{
	struct fixed_rsrc_data *data;

	data = container_of(ref, struct fixed_rsrc_data, refs);
	complete(&data->done);
}

static inline void io_rsrc_ref_lock(struct io_ring_ctx *ctx)
{
	spin_lock_bh(&ctx->rsrc_ref_lock);
}

static inline void io_rsrc_ref_unlock(struct io_ring_ctx *ctx)
{
	spin_unlock_bh(&ctx->rsrc_ref_lock);
}

static void io_sqe_rsrc_set_node(struct io_ring_ctx *ctx,
				 struct fixed_rsrc_data *rsrc_data,
				 struct fixed_rsrc_ref_node *ref_node)
{
	io_rsrc_ref_lock(ctx);
	rsrc_data->node = ref_node;
	list_add_tail(&ref_node->node, &ctx->rsrc_ref_list);
	io_rsrc_ref_unlock(ctx);
	percpu_ref_get(&rsrc_data->refs);
}

static void io_sqe_rsrc_kill_node(struct io_ring_ctx *ctx, struct fixed_rsrc_data *data)
{
	struct fixed_rsrc_ref_node *ref_node = NULL;

	io_rsrc_ref_lock(ctx);
	ref_node = data->node;
	data->node = NULL;
	io_rsrc_ref_unlock(ctx);
	if (ref_node)
		percpu_ref_kill(&ref_node->refs);
}

static int io_rsrc_ref_quiesce(struct fixed_rsrc_data *data,
			       struct io_ring_ctx *ctx,
			       void (*rsrc_put)(struct io_ring_ctx *ctx,
			                        struct io_rsrc_put *prsrc))
{
	struct fixed_rsrc_ref_node *backup_node;
	int ret;

	if (data->quiesce)
		return -ENXIO;

	data->quiesce = true;
	do {
		ret = -ENOMEM;
		backup_node = alloc_fixed_rsrc_ref_node(ctx);
		if (!backup_node)
			break;
		backup_node->rsrc_data = data;
		backup_node->rsrc_put = rsrc_put;

		io_sqe_rsrc_kill_node(ctx, data);
		percpu_ref_kill(&data->refs);
		flush_delayed_work(&ctx->rsrc_put_work);

		ret = wait_for_completion_interruptible(&data->done);
		if (!ret)
			break;

		percpu_ref_resurrect(&data->refs);
		io_sqe_rsrc_set_node(ctx, data, backup_node);
		backup_node = NULL;
		reinit_completion(&data->done);
		mutex_unlock(&ctx->uring_lock);
		ret = io_run_task_work_sig();
		mutex_lock(&ctx->uring_lock);
	} while (ret >= 0);
	data->quiesce = false;

	if (backup_node)
		destroy_fixed_rsrc_ref_node(backup_node);
	return ret;
}

static struct fixed_rsrc_data *alloc_fixed_rsrc_data(struct io_ring_ctx *ctx)
{
	struct fixed_rsrc_data *data;

	data = kzalloc(sizeof(*data), GFP_KERNEL);
	if (!data)
		return NULL;

	if (percpu_ref_init(&data->refs, io_rsrc_data_ref_zero,
			    PERCPU_REF_ALLOW_REINIT, GFP_KERNEL)) {
		kfree(data);
		return NULL;
	}
	data->ctx = ctx;
	init_completion(&data->done);
	return data;
}

static void free_fixed_rsrc_data(struct fixed_rsrc_data *data)
{
	percpu_ref_exit(&data->refs);
	kfree(data->table);
	kfree(data);
}

static int io_sqe_files_unregister(struct io_ring_ctx *ctx)
{
	struct fixed_rsrc_data *data = ctx->file_data;
	unsigned nr_tables, i;
	int ret;

	/*
	 * percpu_ref_is_dying() is to stop parallel files unregister
	 * Since we possibly drop uring lock later in this function to
	 * run task work.
	 */
	if (!data || percpu_ref_is_dying(&data->refs))
		return -ENXIO;
	ret = io_rsrc_ref_quiesce(data, ctx, io_ring_file_put);
	if (ret)
		return ret;

	__io_sqe_files_unregister(ctx);
	nr_tables = DIV_ROUND_UP(ctx->nr_user_files, IORING_MAX_FILES_TABLE);
	for (i = 0; i < nr_tables; i++)
		kfree(data->table[i].files);
	free_fixed_rsrc_data(data);
	ctx->file_data = NULL;
	ctx->nr_user_files = 0;
	return 0;
}

static void io_sq_thread_unpark(struct io_sq_data *sqd)
	__releases(&sqd->lock)
{
	WARN_ON_ONCE(sqd->thread == current);

	/*
	 * Do the dance but not conditional clear_bit() because it'd race with
	 * other threads incrementing park_pending and setting the bit.
	 */
	clear_bit(IO_SQ_THREAD_SHOULD_PARK, &sqd->state);
	if (atomic_dec_return(&sqd->park_pending))
		set_bit(IO_SQ_THREAD_SHOULD_PARK, &sqd->state);
	mutex_unlock(&sqd->lock);
}

static void io_sq_thread_park(struct io_sq_data *sqd)
	__acquires(&sqd->lock)
{
	WARN_ON_ONCE(sqd->thread == current);

	atomic_inc(&sqd->park_pending);
	set_bit(IO_SQ_THREAD_SHOULD_PARK, &sqd->state);
	mutex_lock(&sqd->lock);
	if (sqd->thread)
		wake_up_process(sqd->thread);
}

static void io_sq_thread_stop(struct io_sq_data *sqd)
{
	WARN_ON_ONCE(sqd->thread == current);

	mutex_lock(&sqd->lock);
	set_bit(IO_SQ_THREAD_SHOULD_STOP, &sqd->state);
	if (sqd->thread)
		wake_up_process(sqd->thread);
	mutex_unlock(&sqd->lock);
	wait_for_completion(&sqd->exited);
}

static void io_put_sq_data(struct io_sq_data *sqd)
{
	if (refcount_dec_and_test(&sqd->refs)) {
		WARN_ON_ONCE(atomic_read(&sqd->park_pending));

		io_sq_thread_stop(sqd);
		kfree(sqd);
	}
}

static void io_sq_thread_finish(struct io_ring_ctx *ctx)
{
	struct io_sq_data *sqd = ctx->sq_data;

	if (sqd) {
		io_sq_thread_park(sqd);
		list_del_init(&ctx->sqd_list);
		io_sqd_update_thread_idle(sqd);
		io_sq_thread_unpark(sqd);

		io_put_sq_data(sqd);
		ctx->sq_data = NULL;
		if (ctx->sq_creds)
			put_cred(ctx->sq_creds);
	}
}

static struct io_sq_data *io_attach_sq_data(struct io_uring_params *p)
{
	struct io_ring_ctx *ctx_attach;
	struct io_sq_data *sqd;
	struct fd f;

	f = fdget(p->wq_fd);
	if (!f.file)
		return ERR_PTR(-ENXIO);
	if (f.file->f_op != &io_uring_fops) {
		fdput(f);
		return ERR_PTR(-EINVAL);
	}

	ctx_attach = f.file->private_data;
	sqd = ctx_attach->sq_data;
	if (!sqd) {
		fdput(f);
		return ERR_PTR(-EINVAL);
	}
	if (sqd->task_tgid != current->tgid) {
		fdput(f);
		return ERR_PTR(-EPERM);
	}

	refcount_inc(&sqd->refs);
	fdput(f);
	return sqd;
}

static struct io_sq_data *io_get_sq_data(struct io_uring_params *p,
					 bool *attached)
{
	struct io_sq_data *sqd;

	*attached = false;
	if (p->flags & IORING_SETUP_ATTACH_WQ) {
		sqd = io_attach_sq_data(p);
		if (!IS_ERR(sqd)) {
			*attached = true;
			return sqd;
		}
		/* fall through for EPERM case, setup new sqd/task */
		if (PTR_ERR(sqd) != -EPERM)
			return sqd;
	}

	sqd = kzalloc(sizeof(*sqd), GFP_KERNEL);
	if (!sqd)
		return ERR_PTR(-ENOMEM);

	atomic_set(&sqd->park_pending, 0);
	refcount_set(&sqd->refs, 1);
	INIT_LIST_HEAD(&sqd->ctx_list);
	mutex_init(&sqd->lock);
	init_waitqueue_head(&sqd->wait);
	init_completion(&sqd->exited);
	return sqd;
}

#if defined(CONFIG_UNIX)
/*
 * Ensure the UNIX gc is aware of our file set, so we are certain that
 * the io_uring can be safely unregistered on process exit, even if we have
 * loops in the file referencing.
 */
static int __io_sqe_files_scm(struct io_ring_ctx *ctx, int nr, int offset)
{
	struct sock *sk = ctx->ring_sock->sk;
	struct scm_fp_list *fpl;
	struct sk_buff *skb;
	int i, nr_files;

	fpl = kzalloc(sizeof(*fpl), GFP_KERNEL);
	if (!fpl)
		return -ENOMEM;

	skb = alloc_skb(0, GFP_KERNEL);
	if (!skb) {
		kfree(fpl);
		return -ENOMEM;
	}

	skb->sk = sk;

	nr_files = 0;
	fpl->user = get_uid(current_user());
	for (i = 0; i < nr; i++) {
		struct file *file = io_file_from_index(ctx, i + offset);

		if (!file)
			continue;
		fpl->fp[nr_files] = get_file(file);
		unix_inflight(fpl->user, fpl->fp[nr_files]);
		nr_files++;
	}

	if (nr_files) {
		fpl->max = SCM_MAX_FD;
		fpl->count = nr_files;
		UNIXCB(skb).fp = fpl;
		skb->destructor = unix_destruct_scm;
		refcount_add(skb->truesize, &sk->sk_wmem_alloc);
		skb_queue_head(&sk->sk_receive_queue, skb);

		for (i = 0; i < nr_files; i++)
			fput(fpl->fp[i]);
	} else {
		kfree_skb(skb);
		kfree(fpl);
	}

	return 0;
}

/*
 * If UNIX sockets are enabled, fd passing can cause a reference cycle which
 * causes regular reference counting to break down. We rely on the UNIX
 * garbage collection to take care of this problem for us.
 */
static int io_sqe_files_scm(struct io_ring_ctx *ctx)
{
	unsigned left, total;
	int ret = 0;

	total = 0;
	left = ctx->nr_user_files;
	while (left) {
		unsigned this_files = min_t(unsigned, left, SCM_MAX_FD);

		ret = __io_sqe_files_scm(ctx, this_files, total);
		if (ret)
			break;
		left -= this_files;
		total += this_files;
	}

	if (!ret)
		return 0;

	while (total < ctx->nr_user_files) {
		struct file *file = io_file_from_index(ctx, total);

		if (file)
			fput(file);
		total++;
	}

	return ret;
}
#else
static int io_sqe_files_scm(struct io_ring_ctx *ctx)
{
	return 0;
}
#endif

static int io_sqe_alloc_file_tables(struct fixed_rsrc_data *file_data,
				    unsigned nr_tables, unsigned nr_files)
{
	int i;

	for (i = 0; i < nr_tables; i++) {
		struct fixed_rsrc_table *table = &file_data->table[i];
		unsigned this_files;

		this_files = min(nr_files, IORING_MAX_FILES_TABLE);
		table->files = kcalloc(this_files, sizeof(struct file *),
					GFP_KERNEL);
		if (!table->files)
			break;
		nr_files -= this_files;
	}

	if (i == nr_tables)
		return 0;

	for (i = 0; i < nr_tables; i++) {
		struct fixed_rsrc_table *table = &file_data->table[i];
		kfree(table->files);
	}
	return 1;
}

static void io_ring_file_put(struct io_ring_ctx *ctx, struct io_rsrc_put *prsrc)
{
	struct file *file = prsrc->file;
#if defined(CONFIG_UNIX)
	struct sock *sock = ctx->ring_sock->sk;
	struct sk_buff_head list, *head = &sock->sk_receive_queue;
	struct sk_buff *skb;
	int i;

	__skb_queue_head_init(&list);

	/*
	 * Find the skb that holds this file in its SCM_RIGHTS. When found,
	 * remove this entry and rearrange the file array.
	 */
	skb = skb_dequeue(head);
	while (skb) {
		struct scm_fp_list *fp;

		fp = UNIXCB(skb).fp;
		for (i = 0; i < fp->count; i++) {
			int left;

			if (fp->fp[i] != file)
				continue;

			unix_notinflight(fp->user, fp->fp[i]);
			left = fp->count - 1 - i;
			if (left) {
				memmove(&fp->fp[i], &fp->fp[i + 1],
						left * sizeof(struct file *));
			}
			fp->count--;
			if (!fp->count) {
				kfree_skb(skb);
				skb = NULL;
			} else {
				__skb_queue_tail(&list, skb);
			}
			fput(file);
			file = NULL;
			break;
		}

		if (!file)
			break;

		__skb_queue_tail(&list, skb);

		skb = skb_dequeue(head);
	}

	if (skb_peek(&list)) {
		spin_lock_irq(&head->lock);
		while ((skb = __skb_dequeue(&list)) != NULL)
			__skb_queue_tail(head, skb);
		spin_unlock_irq(&head->lock);
	}
#else
	fput(file);
#endif
}

static void __io_rsrc_put_work(struct fixed_rsrc_ref_node *ref_node)
{
	struct fixed_rsrc_data *rsrc_data = ref_node->rsrc_data;
	struct io_ring_ctx *ctx = rsrc_data->ctx;
	struct io_rsrc_put *prsrc, *tmp;

	list_for_each_entry_safe(prsrc, tmp, &ref_node->rsrc_list, list) {
		list_del(&prsrc->list);
		ref_node->rsrc_put(ctx, prsrc);
		kfree(prsrc);
	}

	percpu_ref_exit(&ref_node->refs);
	kfree(ref_node);
	percpu_ref_put(&rsrc_data->refs);
}

static void io_rsrc_put_work(struct work_struct *work)
{
	struct io_ring_ctx *ctx;
	struct llist_node *node;

	ctx = container_of(work, struct io_ring_ctx, rsrc_put_work.work);
	node = llist_del_all(&ctx->rsrc_put_llist);

	while (node) {
		struct fixed_rsrc_ref_node *ref_node;
		struct llist_node *next = node->next;

		ref_node = llist_entry(node, struct fixed_rsrc_ref_node, llist);
		__io_rsrc_put_work(ref_node);
		node = next;
	}
}

static struct file **io_fixed_file_slot(struct fixed_rsrc_data *file_data,
					unsigned i)
{
	struct fixed_rsrc_table *table;

	table = &file_data->table[i >> IORING_FILE_TABLE_SHIFT];
	return &table->files[i & IORING_FILE_TABLE_MASK];
}

static void io_rsrc_node_ref_zero(struct percpu_ref *ref)
{
	struct fixed_rsrc_ref_node *ref_node;
	struct fixed_rsrc_data *data;
	struct io_ring_ctx *ctx;
	bool first_add = false;
	int delay = HZ;

	ref_node = container_of(ref, struct fixed_rsrc_ref_node, refs);
	data = ref_node->rsrc_data;
	ctx = data->ctx;

	io_rsrc_ref_lock(ctx);
	ref_node->done = true;

	while (!list_empty(&ctx->rsrc_ref_list)) {
		ref_node = list_first_entry(&ctx->rsrc_ref_list,
					struct fixed_rsrc_ref_node, node);
		/* recycle ref nodes in order */
		if (!ref_node->done)
			break;
		list_del(&ref_node->node);
		first_add |= llist_add(&ref_node->llist, &ctx->rsrc_put_llist);
	}
	io_rsrc_ref_unlock(ctx);

	if (percpu_ref_is_dying(&data->refs))
		delay = 0;

	if (!delay)
		mod_delayed_work(system_wq, &ctx->rsrc_put_work, 0);
	else if (first_add)
		queue_delayed_work(system_wq, &ctx->rsrc_put_work, delay);
}

static struct fixed_rsrc_ref_node *alloc_fixed_rsrc_ref_node(
			struct io_ring_ctx *ctx)
{
	struct fixed_rsrc_ref_node *ref_node;

	ref_node = kzalloc(sizeof(*ref_node), GFP_KERNEL);
	if (!ref_node)
		return NULL;

	if (percpu_ref_init(&ref_node->refs, io_rsrc_node_ref_zero,
			    0, GFP_KERNEL)) {
		kfree(ref_node);
		return NULL;
	}
	INIT_LIST_HEAD(&ref_node->node);
	INIT_LIST_HEAD(&ref_node->rsrc_list);
	ref_node->done = false;
	return ref_node;
}

static void init_fixed_file_ref_node(struct io_ring_ctx *ctx,
				     struct fixed_rsrc_ref_node *ref_node)
{
	ref_node->rsrc_data = ctx->file_data;
	ref_node->rsrc_put = io_ring_file_put;
}

static void destroy_fixed_rsrc_ref_node(struct fixed_rsrc_ref_node *ref_node)
{
	percpu_ref_exit(&ref_node->refs);
	kfree(ref_node);
}


static int io_sqe_files_register(struct io_ring_ctx *ctx, void __user *arg,
				 unsigned nr_args)
{
	__s32 __user *fds = (__s32 __user *) arg;
	unsigned nr_tables, i;
	struct file *file;
	int fd, ret = -ENOMEM;
	struct fixed_rsrc_ref_node *ref_node;
	struct fixed_rsrc_data *file_data;

	if (ctx->file_data)
		return -EBUSY;
	if (!nr_args)
		return -EINVAL;
	if (nr_args > IORING_MAX_FIXED_FILES)
		return -EMFILE;

	file_data = alloc_fixed_rsrc_data(ctx);
	if (!file_data)
		return -ENOMEM;
	ctx->file_data = file_data;

	nr_tables = DIV_ROUND_UP(nr_args, IORING_MAX_FILES_TABLE);
	file_data->table = kcalloc(nr_tables, sizeof(*file_data->table),
				   GFP_KERNEL);
	if (!file_data->table)
		goto out_free;

	if (io_sqe_alloc_file_tables(file_data, nr_tables, nr_args))
		goto out_free;

	for (i = 0; i < nr_args; i++, ctx->nr_user_files++) {
		if (copy_from_user(&fd, &fds[i], sizeof(fd))) {
			ret = -EFAULT;
			goto out_fput;
		}
		/* allow sparse sets */
		if (fd == -1)
			continue;

		file = fget(fd);
		ret = -EBADF;
		if (!file)
			goto out_fput;

		/*
		 * Don't allow io_uring instances to be registered. If UNIX
		 * isn't enabled, then this causes a reference cycle and this
		 * instance can never get freed. If UNIX is enabled we'll
		 * handle it just fine, but there's still no point in allowing
		 * a ring fd as it doesn't support regular read/write anyway.
		 */
		if (file->f_op == &io_uring_fops) {
			fput(file);
			goto out_fput;
		}
		*io_fixed_file_slot(file_data, i) = file;
	}

	ret = io_sqe_files_scm(ctx);
	if (ret) {
		io_sqe_files_unregister(ctx);
		return ret;
	}

	ref_node = alloc_fixed_rsrc_ref_node(ctx);
	if (!ref_node) {
		io_sqe_files_unregister(ctx);
		return -ENOMEM;
	}
	init_fixed_file_ref_node(ctx, ref_node);

	io_sqe_rsrc_set_node(ctx, file_data, ref_node);
	return ret;
out_fput:
	for (i = 0; i < ctx->nr_user_files; i++) {
		file = io_file_from_index(ctx, i);
		if (file)
			fput(file);
	}
	for (i = 0; i < nr_tables; i++)
		kfree(file_data->table[i].files);
	ctx->nr_user_files = 0;
out_free:
	free_fixed_rsrc_data(ctx->file_data);
	ctx->file_data = NULL;
	return ret;
}

static int io_sqe_file_register(struct io_ring_ctx *ctx, struct file *file,
				int index)
{
#if defined(CONFIG_UNIX)
	struct sock *sock = ctx->ring_sock->sk;
	struct sk_buff_head *head = &sock->sk_receive_queue;
	struct sk_buff *skb;

	/*
	 * See if we can merge this file into an existing skb SCM_RIGHTS
	 * file set. If there's no room, fall back to allocating a new skb
	 * and filling it in.
	 */
	spin_lock_irq(&head->lock);
	skb = skb_peek(head);
	if (skb) {
		struct scm_fp_list *fpl = UNIXCB(skb).fp;

		if (fpl->count < SCM_MAX_FD) {
			__skb_unlink(skb, head);
			spin_unlock_irq(&head->lock);
			fpl->fp[fpl->count] = get_file(file);
			unix_inflight(fpl->user, fpl->fp[fpl->count]);
			fpl->count++;
			spin_lock_irq(&head->lock);
			__skb_queue_head(head, skb);
		} else {
			skb = NULL;
		}
	}
	spin_unlock_irq(&head->lock);

	if (skb) {
		fput(file);
		return 0;
	}

	return __io_sqe_files_scm(ctx, 1, index);
#else
	return 0;
#endif
}

static int io_queue_rsrc_removal(struct fixed_rsrc_data *data, void *rsrc)
{
	struct io_rsrc_put *prsrc;
	struct fixed_rsrc_ref_node *ref_node = data->node;

	prsrc = kzalloc(sizeof(*prsrc), GFP_KERNEL);
	if (!prsrc)
		return -ENOMEM;

	prsrc->rsrc = rsrc;
	list_add(&prsrc->list, &ref_node->rsrc_list);

	return 0;
}

static inline int io_queue_file_removal(struct fixed_rsrc_data *data,
					struct file *file)
{
	return io_queue_rsrc_removal(data, (void *)file);
}

static int __io_sqe_files_update(struct io_ring_ctx *ctx,
				 struct io_uring_rsrc_update *up,
				 unsigned nr_args)
{
	struct fixed_rsrc_data *data = ctx->file_data;
	struct fixed_rsrc_ref_node *ref_node;
	struct file *file, **file_slot;
	__s32 __user *fds;
	int fd, i, err;
	__u32 done;
	bool needs_switch = false;

	if (check_add_overflow(up->offset, nr_args, &done))
		return -EOVERFLOW;
	if (done > ctx->nr_user_files)
		return -EINVAL;

	ref_node = alloc_fixed_rsrc_ref_node(ctx);
	if (!ref_node)
		return -ENOMEM;
	init_fixed_file_ref_node(ctx, ref_node);

	fds = u64_to_user_ptr(up->data);
	for (done = 0; done < nr_args; done++) {
		err = 0;
		if (copy_from_user(&fd, &fds[done], sizeof(fd))) {
			err = -EFAULT;
			break;
		}
		if (fd == IORING_REGISTER_FILES_SKIP)
			continue;

		i = array_index_nospec(up->offset + done, ctx->nr_user_files);
		file_slot = io_fixed_file_slot(ctx->file_data, i);

		if (*file_slot) {
			err = io_queue_file_removal(data, *file_slot);
			if (err)
				break;
			*file_slot = NULL;
			needs_switch = true;
		}
		if (fd != -1) {
			file = fget(fd);
			if (!file) {
				err = -EBADF;
				break;
			}
			/*
			 * Don't allow io_uring instances to be registered. If
			 * UNIX isn't enabled, then this causes a reference
			 * cycle and this instance can never get freed. If UNIX
			 * is enabled we'll handle it just fine, but there's
			 * still no point in allowing a ring fd as it doesn't
			 * support regular read/write anyway.
			 */
			if (file->f_op == &io_uring_fops) {
				fput(file);
				err = -EBADF;
				break;
			}
			*file_slot = file;
			err = io_sqe_file_register(ctx, file, i);
			if (err) {
				*file_slot = NULL;
				fput(file);
				break;
			}
		}
	}

	if (needs_switch) {
		percpu_ref_kill(&data->node->refs);
		io_sqe_rsrc_set_node(ctx, data, ref_node);
	} else
		destroy_fixed_rsrc_ref_node(ref_node);

	return done ? done : err;
}

static int io_sqe_files_update(struct io_ring_ctx *ctx, void __user *arg,
			       unsigned nr_args)
{
	struct io_uring_rsrc_update up;

	if (!ctx->file_data)
		return -ENXIO;
	if (!nr_args)
		return -EINVAL;
	if (copy_from_user(&up, arg, sizeof(up)))
		return -EFAULT;
	if (up.resv)
		return -EINVAL;

	return __io_sqe_files_update(ctx, &up, nr_args);
}

static struct io_wq_work *io_free_work(struct io_wq_work *work)
{
	struct io_kiocb *req = container_of(work, struct io_kiocb, work);

	req = io_put_req_find_next(req);
	return req ? &req->work : NULL;
}

static struct io_wq *io_init_wq_offload(struct io_ring_ctx *ctx)
{
	struct io_wq_hash *hash;
	struct io_wq_data data;
	unsigned int concurrency;

	hash = ctx->hash_map;
	if (!hash) {
		hash = kzalloc(sizeof(*hash), GFP_KERNEL);
		if (!hash)
			return ERR_PTR(-ENOMEM);
		refcount_set(&hash->refs, 1);
		init_waitqueue_head(&hash->wait);
		ctx->hash_map = hash;
	}

	data.hash = hash;
	data.free_work = io_free_work;
	data.do_work = io_wq_submit_work;

	/* Do QD, or 4 * CPUS, whatever is smallest */
	concurrency = min(ctx->sq_entries, 4 * num_online_cpus());

	return io_wq_create(concurrency, &data);
}

static int io_uring_alloc_task_context(struct task_struct *task,
				       struct io_ring_ctx *ctx)
{
	struct io_uring_task *tctx;
	int ret;

	tctx = kmalloc(sizeof(*tctx), GFP_KERNEL);
	if (unlikely(!tctx))
		return -ENOMEM;

	ret = percpu_counter_init(&tctx->inflight, 0, GFP_KERNEL);
	if (unlikely(ret)) {
		kfree(tctx);
		return ret;
	}

	tctx->io_wq = io_init_wq_offload(ctx);
	if (IS_ERR(tctx->io_wq)) {
		ret = PTR_ERR(tctx->io_wq);
		percpu_counter_destroy(&tctx->inflight);
		kfree(tctx);
		return ret;
	}

	xa_init(&tctx->xa);
	init_waitqueue_head(&tctx->wait);
	tctx->last = NULL;
	atomic_set(&tctx->in_idle, 0);
	task->io_uring = tctx;
	spin_lock_init(&tctx->task_lock);
	INIT_WQ_LIST(&tctx->task_list);
	tctx->task_state = 0;
	init_task_work(&tctx->task_work, tctx_task_work);
	return 0;
}

void __io_uring_free(struct task_struct *tsk)
{
	struct io_uring_task *tctx = tsk->io_uring;

	WARN_ON_ONCE(!xa_empty(&tctx->xa));
	WARN_ON_ONCE(tctx->io_wq);

	percpu_counter_destroy(&tctx->inflight);
	kfree(tctx);
	tsk->io_uring = NULL;
}

static int io_sq_offload_create(struct io_ring_ctx *ctx,
				struct io_uring_params *p)
{
	int ret;

	/* Retain compatibility with failing for an invalid attach attempt */
	if ((ctx->flags & (IORING_SETUP_ATTACH_WQ | IORING_SETUP_SQPOLL)) ==
				IORING_SETUP_ATTACH_WQ) {
		struct fd f;

		f = fdget(p->wq_fd);
		if (!f.file)
			return -ENXIO;
		if (f.file->f_op != &io_uring_fops) {
			fdput(f);
			return -EINVAL;
		}
		fdput(f);
	}
	if (ctx->flags & IORING_SETUP_SQPOLL) {
		struct task_struct *tsk;
		struct io_sq_data *sqd;
		bool attached;

		ret = -EPERM;
		if (!capable(CAP_SYS_ADMIN) && !capable(CAP_SYS_NICE))
			goto err;

		sqd = io_get_sq_data(p, &attached);
		if (IS_ERR(sqd)) {
			ret = PTR_ERR(sqd);
			goto err;
		}

		ctx->sq_creds = get_current_cred();
		ctx->sq_data = sqd;
		ctx->sq_thread_idle = msecs_to_jiffies(p->sq_thread_idle);
		if (!ctx->sq_thread_idle)
			ctx->sq_thread_idle = HZ;

		ret = 0;
		io_sq_thread_park(sqd);
		list_add(&ctx->sqd_list, &sqd->ctx_list);
		io_sqd_update_thread_idle(sqd);
		/* don't attach to a dying SQPOLL thread, would be racy */
		if (attached && !sqd->thread)
			ret = -ENXIO;
		io_sq_thread_unpark(sqd);

		if (ret < 0)
			goto err;
		if (attached)
			return 0;

		if (p->flags & IORING_SETUP_SQ_AFF) {
			int cpu = p->sq_thread_cpu;

			ret = -EINVAL;
			if (cpu >= nr_cpu_ids)
				goto err_sqpoll;
			if (!cpu_online(cpu))
				goto err_sqpoll;

			sqd->sq_cpu = cpu;
		} else {
			sqd->sq_cpu = -1;
		}

		sqd->task_pid = current->pid;
		sqd->task_tgid = current->tgid;
		tsk = create_io_thread(io_sq_thread, sqd, NUMA_NO_NODE);
		if (IS_ERR(tsk)) {
			ret = PTR_ERR(tsk);
			goto err_sqpoll;
		}

		sqd->thread = tsk;
		ret = io_uring_alloc_task_context(tsk, ctx);
		wake_up_new_task(tsk);
		if (ret)
			goto err;
	} else if (p->flags & IORING_SETUP_SQ_AFF) {
		/* Can't have SQ_AFF without SQPOLL */
		ret = -EINVAL;
		goto err;
	}

	return 0;
err:
	io_sq_thread_finish(ctx);
	return ret;
err_sqpoll:
	complete(&ctx->sq_data->exited);
	goto err;
}

static inline void __io_unaccount_mem(struct user_struct *user,
				      unsigned long nr_pages)
{
	atomic_long_sub(nr_pages, &user->locked_vm);
}

static inline int __io_account_mem(struct user_struct *user,
				   unsigned long nr_pages)
{
	unsigned long page_limit, cur_pages, new_pages;

	/* Don't allow more pages than we can safely lock */
	page_limit = rlimit(RLIMIT_MEMLOCK) >> PAGE_SHIFT;

	do {
		cur_pages = atomic_long_read(&user->locked_vm);
		new_pages = cur_pages + nr_pages;
		if (new_pages > page_limit)
			return -ENOMEM;
	} while (atomic_long_cmpxchg(&user->locked_vm, cur_pages,
					new_pages) != cur_pages);

	return 0;
}

static void io_unaccount_mem(struct io_ring_ctx *ctx, unsigned long nr_pages)
{
	if (ctx->user)
		__io_unaccount_mem(ctx->user, nr_pages);

	if (ctx->mm_account)
		atomic64_sub(nr_pages, &ctx->mm_account->pinned_vm);
}

static int io_account_mem(struct io_ring_ctx *ctx, unsigned long nr_pages)
{
	int ret;

	if (ctx->user) {
		ret = __io_account_mem(ctx->user, nr_pages);
		if (ret)
			return ret;
	}

	if (ctx->mm_account)
		atomic64_add(nr_pages, &ctx->mm_account->pinned_vm);

	return 0;
}

static void io_mem_free(void *ptr)
{
	struct page *page;

	if (!ptr)
		return;

	page = virt_to_head_page(ptr);
	if (put_page_testzero(page))
		free_compound_page(page);
}

static void *io_mem_alloc(size_t size)
{
	gfp_t gfp_flags = GFP_KERNEL | __GFP_ZERO | __GFP_NOWARN | __GFP_COMP |
				__GFP_NORETRY | __GFP_ACCOUNT;

	return (void *) __get_free_pages(gfp_flags, get_order(size));
}

static unsigned long rings_size(unsigned sq_entries, unsigned cq_entries,
				size_t *sq_offset)
{
	struct io_rings *rings;
	size_t off, sq_array_size;

	off = struct_size(rings, cqes, cq_entries);
	if (off == SIZE_MAX)
		return SIZE_MAX;

#ifdef CONFIG_SMP
	off = ALIGN(off, SMP_CACHE_BYTES);
	if (off == 0)
		return SIZE_MAX;
#endif

	if (sq_offset)
		*sq_offset = off;

	sq_array_size = array_size(sizeof(u32), sq_entries);
	if (sq_array_size == SIZE_MAX)
		return SIZE_MAX;

	if (check_add_overflow(off, sq_array_size, &off))
		return SIZE_MAX;

	return off;
}

static int io_sqe_buffers_unregister(struct io_ring_ctx *ctx)
{
	int i, j;

	if (!ctx->user_bufs)
		return -ENXIO;

	for (i = 0; i < ctx->nr_user_bufs; i++) {
		struct io_mapped_ubuf *imu = &ctx->user_bufs[i];

		for (j = 0; j < imu->nr_bvecs; j++)
			unpin_user_page(imu->bvec[j].bv_page);

		if (imu->acct_pages)
			io_unaccount_mem(ctx, imu->acct_pages);
		kvfree(imu->bvec);
		imu->nr_bvecs = 0;
	}

	kfree(ctx->user_bufs);
	ctx->user_bufs = NULL;
	ctx->nr_user_bufs = 0;
	return 0;
}

static int io_copy_iov(struct io_ring_ctx *ctx, struct iovec *dst,
		       void __user *arg, unsigned index)
{
	struct iovec __user *src;

#ifdef CONFIG_COMPAT
	if (ctx->compat) {
		struct compat_iovec __user *ciovs;
		struct compat_iovec ciov;

		ciovs = (struct compat_iovec __user *) arg;
		if (copy_from_user(&ciov, &ciovs[index], sizeof(ciov)))
			return -EFAULT;

		dst->iov_base = u64_to_user_ptr((u64)ciov.iov_base);
		dst->iov_len = ciov.iov_len;
		return 0;
	}
#endif
	src = (struct iovec __user *) arg;
	if (copy_from_user(dst, &src[index], sizeof(*dst)))
		return -EFAULT;
	return 0;
}

/*
 * Not super efficient, but this is just a registration time. And we do cache
 * the last compound head, so generally we'll only do a full search if we don't
 * match that one.
 *
 * We check if the given compound head page has already been accounted, to
 * avoid double accounting it. This allows us to account the full size of the
 * page, not just the constituent pages of a huge page.
 */
static bool headpage_already_acct(struct io_ring_ctx *ctx, struct page **pages,
				  int nr_pages, struct page *hpage)
{
	int i, j;

	/* check current page array */
	for (i = 0; i < nr_pages; i++) {
		if (!PageCompound(pages[i]))
			continue;
		if (compound_head(pages[i]) == hpage)
			return true;
	}

	/* check previously registered pages */
	for (i = 0; i < ctx->nr_user_bufs; i++) {
		struct io_mapped_ubuf *imu = &ctx->user_bufs[i];

		for (j = 0; j < imu->nr_bvecs; j++) {
			if (!PageCompound(imu->bvec[j].bv_page))
				continue;
			if (compound_head(imu->bvec[j].bv_page) == hpage)
				return true;
		}
	}

	return false;
}

static int io_buffer_account_pin(struct io_ring_ctx *ctx, struct page **pages,
				 int nr_pages, struct io_mapped_ubuf *imu,
				 struct page **last_hpage)
{
	int i, ret;

	for (i = 0; i < nr_pages; i++) {
		if (!PageCompound(pages[i])) {
			imu->acct_pages++;
		} else {
			struct page *hpage;

			hpage = compound_head(pages[i]);
			if (hpage == *last_hpage)
				continue;
			*last_hpage = hpage;
			if (headpage_already_acct(ctx, pages, i, hpage))
				continue;
			imu->acct_pages += page_size(hpage) >> PAGE_SHIFT;
		}
	}

	if (!imu->acct_pages)
		return 0;

	ret = io_account_mem(ctx, imu->acct_pages);
	if (ret)
		imu->acct_pages = 0;
	return ret;
}

static int io_sqe_buffer_register(struct io_ring_ctx *ctx, struct iovec *iov,
				  struct io_mapped_ubuf *imu,
				  struct page **last_hpage)
{
	struct vm_area_struct **vmas = NULL;
	struct page **pages = NULL;
	unsigned long off, start, end, ubuf;
	size_t size;
	int ret, pret, nr_pages, i;

	ubuf = (unsigned long) iov->iov_base;
	end = (ubuf + iov->iov_len + PAGE_SIZE - 1) >> PAGE_SHIFT;
	start = ubuf >> PAGE_SHIFT;
	nr_pages = end - start;

	ret = -ENOMEM;

	pages = kvmalloc_array(nr_pages, sizeof(struct page *), GFP_KERNEL);
	if (!pages)
		goto done;

	vmas = kvmalloc_array(nr_pages, sizeof(struct vm_area_struct *),
			      GFP_KERNEL);
	if (!vmas)
		goto done;

	imu->bvec = kvmalloc_array(nr_pages, sizeof(struct bio_vec),
				   GFP_KERNEL);
	if (!imu->bvec)
		goto done;

	ret = 0;
	mmap_read_lock(current->mm);
	pret = pin_user_pages(ubuf, nr_pages, FOLL_WRITE | FOLL_LONGTERM,
			      pages, vmas);
	if (pret == nr_pages) {
		/* don't support file backed memory */
		for (i = 0; i < nr_pages; i++) {
			struct vm_area_struct *vma = vmas[i];

			if (vma->vm_file &&
			    !is_file_hugepages(vma->vm_file)) {
				ret = -EOPNOTSUPP;
				break;
			}
		}
	} else {
		ret = pret < 0 ? pret : -EFAULT;
	}
	mmap_read_unlock(current->mm);
	if (ret) {
		/*
		 * if we did partial map, or found file backed vmas,
		 * release any pages we did get
		 */
		if (pret > 0)
			unpin_user_pages(pages, pret);
		kvfree(imu->bvec);
		goto done;
	}

	ret = io_buffer_account_pin(ctx, pages, pret, imu, last_hpage);
	if (ret) {
		unpin_user_pages(pages, pret);
		kvfree(imu->bvec);
		goto done;
	}

	off = ubuf & ~PAGE_MASK;
	size = iov->iov_len;
	for (i = 0; i < nr_pages; i++) {
		size_t vec_len;

		vec_len = min_t(size_t, size, PAGE_SIZE - off);
		imu->bvec[i].bv_page = pages[i];
		imu->bvec[i].bv_len = vec_len;
		imu->bvec[i].bv_offset = off;
		off = 0;
		size -= vec_len;
	}
	/* store original address for later verification */
	imu->ubuf = ubuf;
	imu->len = iov->iov_len;
	imu->nr_bvecs = nr_pages;
	ret = 0;
done:
	kvfree(pages);
	kvfree(vmas);
	return ret;
}

static int io_buffers_map_alloc(struct io_ring_ctx *ctx, unsigned int nr_args)
{
	if (ctx->user_bufs)
		return -EBUSY;
	if (!nr_args || nr_args > UIO_MAXIOV)
		return -EINVAL;

	ctx->user_bufs = kcalloc(nr_args, sizeof(struct io_mapped_ubuf),
					GFP_KERNEL);
	if (!ctx->user_bufs)
		return -ENOMEM;

	return 0;
}

static int io_buffer_validate(struct iovec *iov)
{
	/*
	 * Don't impose further limits on the size and buffer
	 * constraints here, we'll -EINVAL later when IO is
	 * submitted if they are wrong.
	 */
	if (!iov->iov_base || !iov->iov_len)
		return -EFAULT;

	/* arbitrary limit, but we need something */
	if (iov->iov_len > SZ_1G)
		return -EFAULT;

	return 0;
}

static int io_sqe_buffers_register(struct io_ring_ctx *ctx, void __user *arg,
				   unsigned int nr_args)
{
	int i, ret;
	struct iovec iov;
	struct page *last_hpage = NULL;

	ret = io_buffers_map_alloc(ctx, nr_args);
	if (ret)
		return ret;

	for (i = 0; i < nr_args; i++) {
		struct io_mapped_ubuf *imu = &ctx->user_bufs[i];

		ret = io_copy_iov(ctx, &iov, arg, i);
		if (ret)
			break;

		ret = io_buffer_validate(&iov);
		if (ret)
			break;

		ret = io_sqe_buffer_register(ctx, &iov, imu, &last_hpage);
		if (ret)
			break;

		ctx->nr_user_bufs++;
	}

	if (ret)
		io_sqe_buffers_unregister(ctx);

	return ret;
}

static int io_eventfd_register(struct io_ring_ctx *ctx, void __user *arg)
{
	__s32 __user *fds = arg;
	int fd;

	if (ctx->cq_ev_fd)
		return -EBUSY;

	if (copy_from_user(&fd, fds, sizeof(*fds)))
		return -EFAULT;

	ctx->cq_ev_fd = eventfd_ctx_fdget(fd);
	if (IS_ERR(ctx->cq_ev_fd)) {
		int ret = PTR_ERR(ctx->cq_ev_fd);
		ctx->cq_ev_fd = NULL;
		return ret;
	}

	return 0;
}

static int io_eventfd_unregister(struct io_ring_ctx *ctx)
{
	if (ctx->cq_ev_fd) {
		eventfd_ctx_put(ctx->cq_ev_fd);
		ctx->cq_ev_fd = NULL;
		return 0;
	}

	return -ENXIO;
}

static void io_destroy_buffers(struct io_ring_ctx *ctx)
{
	struct io_buffer *buf;
	unsigned long index;

	xa_for_each(&ctx->io_buffers, index, buf)
		__io_remove_buffers(ctx, buf, index, -1U);
}

static void io_req_cache_free(struct list_head *list, struct task_struct *tsk)
{
	struct io_kiocb *req, *nxt;

	list_for_each_entry_safe(req, nxt, list, compl.list) {
		if (tsk && req->task != tsk)
			continue;
		list_del(&req->compl.list);
		kmem_cache_free(req_cachep, req);
	}
}

static void io_req_caches_free(struct io_ring_ctx *ctx)
{
	struct io_submit_state *submit_state = &ctx->submit_state;
	struct io_comp_state *cs = &ctx->submit_state.comp;

	mutex_lock(&ctx->uring_lock);

	if (submit_state->free_reqs) {
		kmem_cache_free_bulk(req_cachep, submit_state->free_reqs,
				     submit_state->reqs);
		submit_state->free_reqs = 0;
	}

	spin_lock_irq(&ctx->completion_lock);
	list_splice_init(&cs->locked_free_list, &cs->free_list);
	cs->locked_free_nr = 0;
	spin_unlock_irq(&ctx->completion_lock);

	io_req_cache_free(&cs->free_list, NULL);

	mutex_unlock(&ctx->uring_lock);
}

static void io_ring_ctx_free(struct io_ring_ctx *ctx)
{
	/*
	 * Some may use context even when all refs and requests have been put,
	 * and they are free to do so while still holding uring_lock or
	 * completion_lock, see __io_req_task_submit(). Wait for them to finish.
	 */
	mutex_lock(&ctx->uring_lock);
	mutex_unlock(&ctx->uring_lock);
	spin_lock_irq(&ctx->completion_lock);
	spin_unlock_irq(&ctx->completion_lock);

	io_sq_thread_finish(ctx);
	io_sqe_buffers_unregister(ctx);

	if (ctx->mm_account) {
		mmdrop(ctx->mm_account);
		ctx->mm_account = NULL;
	}

	mutex_lock(&ctx->uring_lock);
	io_sqe_files_unregister(ctx);
	mutex_unlock(&ctx->uring_lock);
	io_eventfd_unregister(ctx);
	io_destroy_buffers(ctx);

#if defined(CONFIG_UNIX)
	if (ctx->ring_sock) {
		ctx->ring_sock->file = NULL; /* so that iput() is called */
		sock_release(ctx->ring_sock);
	}
#endif

	io_mem_free(ctx->rings);
	io_mem_free(ctx->sq_sqes);

	percpu_ref_exit(&ctx->refs);
	free_uid(ctx->user);
	io_req_caches_free(ctx);
	if (ctx->hash_map)
		io_wq_put_hash(ctx->hash_map);
	kfree(ctx->cancel_hash);
	kfree(ctx);
}

static __poll_t io_uring_poll(struct file *file, poll_table *wait)
{
	struct io_ring_ctx *ctx = file->private_data;
	__poll_t mask = 0;

	poll_wait(file, &ctx->cq_wait, wait);
	/*
	 * synchronizes with barrier from wq_has_sleeper call in
	 * io_commit_cqring
	 */
	smp_rmb();
	if (!io_sqring_full(ctx))
		mask |= EPOLLOUT | EPOLLWRNORM;

	/*
	 * Don't flush cqring overflow list here, just do a simple check.
	 * Otherwise there could possible be ABBA deadlock:
	 *      CPU0                    CPU1
	 *      ----                    ----
	 * lock(&ctx->uring_lock);
	 *                              lock(&ep->mtx);
	 *                              lock(&ctx->uring_lock);
	 * lock(&ep->mtx);
	 *
	 * Users may get EPOLLIN meanwhile seeing nothing in cqring, this
	 * pushs them to do the flush.
	 */
	if (io_cqring_events(ctx) || test_bit(0, &ctx->cq_check_overflow))
		mask |= EPOLLIN | EPOLLRDNORM;

	return mask;
}

static int io_uring_fasync(int fd, struct file *file, int on)
{
	struct io_ring_ctx *ctx = file->private_data;

	return fasync_helper(fd, file, on, &ctx->cq_fasync);
}

static int io_unregister_personality(struct io_ring_ctx *ctx, unsigned id)
{
	const struct cred *creds;

	creds = xa_erase(&ctx->personalities, id);
	if (creds) {
		put_cred(creds);
		return 0;
	}

	return -EINVAL;
}

static inline bool io_run_ctx_fallback(struct io_ring_ctx *ctx)
{
	return io_run_task_work_head(&ctx->exit_task_work);
}

struct io_tctx_exit {
	struct callback_head		task_work;
	struct completion		completion;
	struct io_ring_ctx		*ctx;
};

static void io_tctx_exit_cb(struct callback_head *cb)
{
	struct io_uring_task *tctx = current->io_uring;
	struct io_tctx_exit *work;

	work = container_of(cb, struct io_tctx_exit, task_work);
	/*
	 * When @in_idle, we're in cancellation and it's racy to remove the
	 * node. It'll be removed by the end of cancellation, just ignore it.
	 */
	if (!atomic_read(&tctx->in_idle))
		io_uring_del_task_file((unsigned long)work->ctx);
	complete(&work->completion);
}

static void io_ring_exit_work(struct work_struct *work)
{
	struct io_ring_ctx *ctx = container_of(work, struct io_ring_ctx, exit_work);
	unsigned long timeout = jiffies + HZ * 60 * 5;
	struct io_tctx_exit exit;
	struct io_tctx_node *node;
	int ret;
<<<<<<< HEAD
=======

	/* prevent SQPOLL from submitting new requests */
	if (ctx->sq_data) {
		io_sq_thread_park(ctx->sq_data);
		list_del_init(&ctx->sqd_list);
		io_sqd_update_thread_idle(ctx->sq_data);
		io_sq_thread_unpark(ctx->sq_data);
	}
>>>>>>> cefc1abd

	/*
	 * If we're doing polled IO and end up having requests being
	 * submitted async (out-of-line), then completions can come in while
	 * we're waiting for refs to drop. We need to reap these manually,
	 * as nobody else will be looking for them.
	 */
	do {
		io_uring_try_cancel_requests(ctx, NULL, NULL);

		WARN_ON_ONCE(time_after(jiffies, timeout));
	} while (!wait_for_completion_timeout(&ctx->ref_comp, HZ/20));

	mutex_lock(&ctx->uring_lock);
	while (!list_empty(&ctx->tctx_list)) {
		WARN_ON_ONCE(time_after(jiffies, timeout));

		node = list_first_entry(&ctx->tctx_list, struct io_tctx_node,
					ctx_node);
		exit.ctx = ctx;
		init_completion(&exit.completion);
		init_task_work(&exit.task_work, io_tctx_exit_cb);
		ret = task_work_add(node->task, &exit.task_work, TWA_SIGNAL);
		if (WARN_ON_ONCE(ret))
			continue;
		wake_up_process(node->task);

		mutex_unlock(&ctx->uring_lock);
		wait_for_completion(&exit.completion);
		cond_resched();
		mutex_lock(&ctx->uring_lock);
	}
	mutex_unlock(&ctx->uring_lock);

	io_ring_ctx_free(ctx);
}

/* Returns true if we found and killed one or more timeouts */
static bool io_kill_timeouts(struct io_ring_ctx *ctx, struct task_struct *tsk,
			     struct files_struct *files)
{
	struct io_kiocb *req, *tmp;
	int canceled = 0;

	spin_lock_irq(&ctx->completion_lock);
	list_for_each_entry_safe(req, tmp, &ctx->timeout_list, timeout.list) {
		if (io_match_task(req, tsk, files)) {
			io_kill_timeout(req, -ECANCELED);
			canceled++;
		}
	}
	io_commit_cqring(ctx);
	spin_unlock_irq(&ctx->completion_lock);

	if (canceled != 0)
		io_cqring_ev_posted(ctx);
	return canceled != 0;
}

static void io_ring_ctx_wait_and_kill(struct io_ring_ctx *ctx)
{
	unsigned long index;
	struct creds *creds;

	mutex_lock(&ctx->uring_lock);
	percpu_ref_kill(&ctx->refs);
	/* if force is set, the ring is going away. always drop after that */
	ctx->cq_overflow_flushed = 1;
	if (ctx->rings)
		__io_cqring_overflow_flush(ctx, true, NULL, NULL);
	xa_for_each(&ctx->personalities, index, creds)
		io_unregister_personality(ctx, index);
	mutex_unlock(&ctx->uring_lock);

	/* prevent SQPOLL from submitting new requests */
	if (ctx->sq_data) {
		io_sq_thread_park(ctx->sq_data);
		list_del_init(&ctx->sqd_list);
		io_sqd_update_thread_idle(ctx->sq_data);
		io_sq_thread_unpark(ctx->sq_data);
	}

	io_kill_timeouts(ctx, NULL, NULL);
	io_poll_remove_all(ctx, NULL, NULL);

	/* if we failed setting up the ctx, we might not have any rings */
	io_iopoll_try_reap_events(ctx);

	INIT_WORK(&ctx->exit_work, io_ring_exit_work);
	/*
	 * Use system_unbound_wq to avoid spawning tons of event kworkers
	 * if we're exiting a ton of rings at the same time. It just adds
	 * noise and overhead, there's no discernable change in runtime
	 * over using system_wq.
	 */
	queue_work(system_unbound_wq, &ctx->exit_work);
}

static int io_uring_release(struct inode *inode, struct file *file)
{
	struct io_ring_ctx *ctx = file->private_data;

	file->private_data = NULL;
	io_ring_ctx_wait_and_kill(ctx);
	return 0;
}

struct io_task_cancel {
	struct task_struct *task;
	struct files_struct *files;
};

static bool io_cancel_task_cb(struct io_wq_work *work, void *data)
{
	struct io_kiocb *req = container_of(work, struct io_kiocb, work);
	struct io_task_cancel *cancel = data;
	bool ret;

	if (cancel->files && (req->flags & REQ_F_LINK_TIMEOUT)) {
		unsigned long flags;
		struct io_ring_ctx *ctx = req->ctx;

		/* protect against races with linked timeouts */
		spin_lock_irqsave(&ctx->completion_lock, flags);
		ret = io_match_task(req, cancel->task, cancel->files);
		spin_unlock_irqrestore(&ctx->completion_lock, flags);
	} else {
		ret = io_match_task(req, cancel->task, cancel->files);
	}
	return ret;
}

static bool io_cancel_defer_files(struct io_ring_ctx *ctx,
				  struct task_struct *task,
				  struct files_struct *files)
{
	struct io_defer_entry *de;
	LIST_HEAD(list);

	spin_lock_irq(&ctx->completion_lock);
	list_for_each_entry_reverse(de, &ctx->defer_list, list) {
		if (io_match_task(de->req, task, files)) {
			list_cut_position(&list, &ctx->defer_list, &de->list);
			break;
		}
	}
	spin_unlock_irq(&ctx->completion_lock);
	if (list_empty(&list))
		return false;

	while (!list_empty(&list)) {
		de = list_first_entry(&list, struct io_defer_entry, list);
		list_del_init(&de->list);
		req_set_fail_links(de->req);
		io_put_req(de->req);
		io_req_complete(de->req, -ECANCELED);
		kfree(de);
	}
	return true;
}

static bool io_cancel_ctx_cb(struct io_wq_work *work, void *data)
{
	struct io_kiocb *req = container_of(work, struct io_kiocb, work);

	return req->ctx == data;
}

static bool io_uring_try_cancel_iowq(struct io_ring_ctx *ctx)
{
	struct io_tctx_node *node;
	enum io_wq_cancel cret;
	bool ret = false;

	mutex_lock(&ctx->uring_lock);
	list_for_each_entry(node, &ctx->tctx_list, ctx_node) {
		struct io_uring_task *tctx = node->task->io_uring;

		/*
		 * io_wq will stay alive while we hold uring_lock, because it's
		 * killed after ctx nodes, which requires to take the lock.
		 */
		if (!tctx || !tctx->io_wq)
			continue;
		cret = io_wq_cancel_cb(tctx->io_wq, io_cancel_ctx_cb, ctx, true);
		ret |= (cret != IO_WQ_CANCEL_NOTFOUND);
	}
	mutex_unlock(&ctx->uring_lock);

	return ret;
}

static void io_uring_try_cancel_requests(struct io_ring_ctx *ctx,
					 struct task_struct *task,
					 struct files_struct *files)
{
	struct io_task_cancel cancel = { .task = task, .files = files, };
	struct io_uring_task *tctx = task ? task->io_uring : NULL;

	while (1) {
		enum io_wq_cancel cret;
		bool ret = false;

		if (!task) {
			ret |= io_uring_try_cancel_iowq(ctx);
		} else if (tctx && tctx->io_wq) {
			/*
			 * Cancels requests of all rings, not only @ctx, but
			 * it's fine as the task is in exit/exec.
			 */
			cret = io_wq_cancel_cb(tctx->io_wq, io_cancel_task_cb,
					       &cancel, true);
			ret |= (cret != IO_WQ_CANCEL_NOTFOUND);
		}

		/* SQPOLL thread does its own polling */
		if ((!(ctx->flags & IORING_SETUP_SQPOLL) && !files) ||
		    (ctx->sq_data && ctx->sq_data->thread == current)) {
			while (!list_empty_careful(&ctx->iopoll_list)) {
				io_iopoll_try_reap_events(ctx);
				ret = true;
			}
		}

		ret |= io_cancel_defer_files(ctx, task, files);
		ret |= io_poll_remove_all(ctx, task, files);
		ret |= io_kill_timeouts(ctx, task, files);
		ret |= io_run_task_work();
		ret |= io_run_ctx_fallback(ctx);
		io_cqring_overflow_flush(ctx, true, task, files);
		if (!ret)
			break;
		cond_resched();
	}
}

static int io_uring_count_inflight(struct io_ring_ctx *ctx,
				   struct task_struct *task,
				   struct files_struct *files)
{
	struct io_kiocb *req;
	int cnt = 0;

	spin_lock_irq(&ctx->inflight_lock);
	list_for_each_entry(req, &ctx->inflight_list, inflight_entry)
		cnt += io_match_task(req, task, files);
	spin_unlock_irq(&ctx->inflight_lock);
	return cnt;
}

static void io_uring_cancel_files(struct io_ring_ctx *ctx,
				  struct task_struct *task,
				  struct files_struct *files)
{
	while (!list_empty_careful(&ctx->inflight_list)) {
		DEFINE_WAIT(wait);
		int inflight;

		inflight = io_uring_count_inflight(ctx, task, files);
		if (!inflight)
			break;

		io_uring_try_cancel_requests(ctx, task, files);

		prepare_to_wait(&task->io_uring->wait, &wait,
				TASK_UNINTERRUPTIBLE);
		if (inflight == io_uring_count_inflight(ctx, task, files))
			schedule();
		finish_wait(&task->io_uring->wait, &wait);
	}
}

/*
 * Note that this task has used io_uring. We use it for cancelation purposes.
 */
static int io_uring_add_task_file(struct io_ring_ctx *ctx)
{
	struct io_uring_task *tctx = current->io_uring;
	struct io_tctx_node *node;
	int ret;

	if (unlikely(!tctx)) {
		ret = io_uring_alloc_task_context(current, ctx);
		if (unlikely(ret))
			return ret;
		tctx = current->io_uring;
	}
	if (tctx->last != ctx) {
		void *old = xa_load(&tctx->xa, (unsigned long)ctx);

		if (!old) {
			node = kmalloc(sizeof(*node), GFP_KERNEL);
			if (!node)
				return -ENOMEM;
			node->ctx = ctx;
			node->task = current;

			ret = xa_err(xa_store(&tctx->xa, (unsigned long)ctx,
						node, GFP_KERNEL));
			if (ret) {
				kfree(node);
				return ret;
			}

			mutex_lock(&ctx->uring_lock);
			list_add(&node->ctx_node, &ctx->tctx_list);
			mutex_unlock(&ctx->uring_lock);
		}
		tctx->last = ctx;
	}
	return 0;
}

/*
 * Remove this io_uring_file -> task mapping.
 */
static void io_uring_del_task_file(unsigned long index)
{
	struct io_uring_task *tctx = current->io_uring;
	struct io_tctx_node *node;
<<<<<<< HEAD

	if (!tctx)
		return;
	node = xa_erase(&tctx->xa, index);
	if (!node)
		return;

	WARN_ON_ONCE(current != node->task);
	WARN_ON_ONCE(list_empty(&node->ctx_node));

	mutex_lock(&node->ctx->uring_lock);
	list_del(&node->ctx_node);
	mutex_unlock(&node->ctx->uring_lock);

=======

	if (!tctx)
		return;
	node = xa_erase(&tctx->xa, index);
	if (!node)
		return;

	WARN_ON_ONCE(current != node->task);
	WARN_ON_ONCE(list_empty(&node->ctx_node));

	mutex_lock(&node->ctx->uring_lock);
	list_del(&node->ctx_node);
	mutex_unlock(&node->ctx->uring_lock);

>>>>>>> cefc1abd
	if (tctx->last == node->ctx)
		tctx->last = NULL;
	kfree(node);
}

static void io_uring_clean_tctx(struct io_uring_task *tctx)
{
	struct io_tctx_node *node;
	unsigned long index;

	xa_for_each(&tctx->xa, index, node)
		io_uring_del_task_file(index);
	if (tctx->io_wq) {
		io_wq_put_and_exit(tctx->io_wq);
		tctx->io_wq = NULL;
	}
}

static s64 tctx_inflight(struct io_uring_task *tctx)
{
	return percpu_counter_sum(&tctx->inflight);
}

static void io_sqpoll_cancel_cb(struct callback_head *cb)
{
	struct io_tctx_exit *work = container_of(cb, struct io_tctx_exit, task_work);
	struct io_ring_ctx *ctx = work->ctx;
	struct io_sq_data *sqd = ctx->sq_data;

	if (sqd->thread)
		io_uring_cancel_sqpoll(ctx);
	complete(&work->completion);
}

static void io_sqpoll_cancel_sync(struct io_ring_ctx *ctx)
{
	struct io_sq_data *sqd = ctx->sq_data;
	struct io_tctx_exit work = { .ctx = ctx, };
	struct task_struct *task;

	io_sq_thread_park(sqd);
	list_del_init(&ctx->sqd_list);
	io_sqd_update_thread_idle(sqd);
	task = sqd->thread;
	if (task) {
		init_completion(&work.completion);
		init_task_work(&work.task_work, io_sqpoll_cancel_cb);
		io_task_work_add_head(&sqd->park_task_work, &work.task_work);
		wake_up_process(task);
	}
	io_sq_thread_unpark(sqd);

	if (task)
		wait_for_completion(&work.completion);
}

void __io_uring_files_cancel(struct files_struct *files)
{
	struct io_uring_task *tctx = current->io_uring;
	struct io_tctx_node *node;
	unsigned long index;

	/* make sure overflow events are dropped */
	atomic_inc(&tctx->in_idle);
	xa_for_each(&tctx->xa, index, node) {
		struct io_ring_ctx *ctx = node->ctx;

		if (ctx->sq_data) {
			io_sqpoll_cancel_sync(ctx);
			continue;
		}
		io_uring_cancel_files(ctx, current, files);
		if (!files)
			io_uring_try_cancel_requests(ctx, current, NULL);
	}
	atomic_dec(&tctx->in_idle);

	if (files)
		io_uring_clean_tctx(tctx);
}

/* should only be called by SQPOLL task */
static void io_uring_cancel_sqpoll(struct io_ring_ctx *ctx)
{
	struct io_sq_data *sqd = ctx->sq_data;
	struct io_uring_task *tctx = current->io_uring;
	s64 inflight;
	DEFINE_WAIT(wait);

	WARN_ON_ONCE(!sqd || ctx->sq_data->thread != current);

	atomic_inc(&tctx->in_idle);
	do {
		/* read completions before cancelations */
		inflight = tctx_inflight(tctx);
		if (!inflight)
			break;
		io_uring_try_cancel_requests(ctx, current, NULL);

		prepare_to_wait(&tctx->wait, &wait, TASK_UNINTERRUPTIBLE);
		/*
		 * If we've seen completions, retry without waiting. This
		 * avoids a race where a completion comes in before we did
		 * prepare_to_wait().
		 */
		if (inflight == tctx_inflight(tctx))
			schedule();
		finish_wait(&tctx->wait, &wait);
	} while (1);
	atomic_dec(&tctx->in_idle);
}

/*
 * Find any io_uring fd that this task has registered or done IO on, and cancel
 * requests.
 */
void __io_uring_task_cancel(void)
{
	struct io_uring_task *tctx = current->io_uring;
	DEFINE_WAIT(wait);
	s64 inflight;

	/* make sure overflow events are dropped */
	atomic_inc(&tctx->in_idle);
	do {
		/* read completions before cancelations */
		inflight = tctx_inflight(tctx);
		if (!inflight)
			break;
		__io_uring_files_cancel(NULL);

		prepare_to_wait(&tctx->wait, &wait, TASK_UNINTERRUPTIBLE);

		/*
		 * If we've seen completions, retry without waiting. This
		 * avoids a race where a completion comes in before we did
		 * prepare_to_wait().
		 */
		if (inflight == tctx_inflight(tctx))
			schedule();
		finish_wait(&tctx->wait, &wait);
	} while (1);

	atomic_dec(&tctx->in_idle);

	io_uring_clean_tctx(tctx);
	/* all current's requests should be gone, we can kill tctx */
	__io_uring_free(current);
}

static void *io_uring_validate_mmap_request(struct file *file,
					    loff_t pgoff, size_t sz)
{
	struct io_ring_ctx *ctx = file->private_data;
	loff_t offset = pgoff << PAGE_SHIFT;
	struct page *page;
	void *ptr;

	switch (offset) {
	case IORING_OFF_SQ_RING:
	case IORING_OFF_CQ_RING:
		ptr = ctx->rings;
		break;
	case IORING_OFF_SQES:
		ptr = ctx->sq_sqes;
		break;
	default:
		return ERR_PTR(-EINVAL);
	}

	page = virt_to_head_page(ptr);
	if (sz > page_size(page))
		return ERR_PTR(-EINVAL);

	return ptr;
}

#ifdef CONFIG_MMU

static int io_uring_mmap(struct file *file, struct vm_area_struct *vma)
{
	size_t sz = vma->vm_end - vma->vm_start;
	unsigned long pfn;
	void *ptr;

	ptr = io_uring_validate_mmap_request(file, vma->vm_pgoff, sz);
	if (IS_ERR(ptr))
		return PTR_ERR(ptr);

	pfn = virt_to_phys(ptr) >> PAGE_SHIFT;
	return remap_pfn_range(vma, vma->vm_start, pfn, sz, vma->vm_page_prot);
}

#else /* !CONFIG_MMU */

static int io_uring_mmap(struct file *file, struct vm_area_struct *vma)
{
	return vma->vm_flags & (VM_SHARED | VM_MAYSHARE) ? 0 : -EINVAL;
}

static unsigned int io_uring_nommu_mmap_capabilities(struct file *file)
{
	return NOMMU_MAP_DIRECT | NOMMU_MAP_READ | NOMMU_MAP_WRITE;
}

static unsigned long io_uring_nommu_get_unmapped_area(struct file *file,
	unsigned long addr, unsigned long len,
	unsigned long pgoff, unsigned long flags)
{
	void *ptr;

	ptr = io_uring_validate_mmap_request(file, pgoff, len);
	if (IS_ERR(ptr))
		return PTR_ERR(ptr);

	return (unsigned long) ptr;
}

#endif /* !CONFIG_MMU */

static int io_sqpoll_wait_sq(struct io_ring_ctx *ctx)
{
	DEFINE_WAIT(wait);

	do {
		if (!io_sqring_full(ctx))
			break;
		prepare_to_wait(&ctx->sqo_sq_wait, &wait, TASK_INTERRUPTIBLE);

		if (!io_sqring_full(ctx))
			break;
		schedule();
	} while (!signal_pending(current));

	finish_wait(&ctx->sqo_sq_wait, &wait);
	return 0;
}

static int io_get_ext_arg(unsigned flags, const void __user *argp, size_t *argsz,
			  struct __kernel_timespec __user **ts,
			  const sigset_t __user **sig)
{
	struct io_uring_getevents_arg arg;

	/*
	 * If EXT_ARG isn't set, then we have no timespec and the argp pointer
	 * is just a pointer to the sigset_t.
	 */
	if (!(flags & IORING_ENTER_EXT_ARG)) {
		*sig = (const sigset_t __user *) argp;
		*ts = NULL;
		return 0;
	}

	/*
	 * EXT_ARG is set - ensure we agree on the size of it and copy in our
	 * timespec and sigset_t pointers if good.
	 */
	if (*argsz != sizeof(arg))
		return -EINVAL;
	if (copy_from_user(&arg, argp, sizeof(arg)))
		return -EFAULT;
	*sig = u64_to_user_ptr(arg.sigmask);
	*argsz = arg.sigmask_sz;
	*ts = u64_to_user_ptr(arg.ts);
	return 0;
}

SYSCALL_DEFINE6(io_uring_enter, unsigned int, fd, u32, to_submit,
		u32, min_complete, u32, flags, const void __user *, argp,
		size_t, argsz)
{
	struct io_ring_ctx *ctx;
	long ret = -EBADF;
	int submitted = 0;
	struct fd f;

	io_run_task_work();

	if (flags & ~(IORING_ENTER_GETEVENTS | IORING_ENTER_SQ_WAKEUP |
			IORING_ENTER_SQ_WAIT | IORING_ENTER_EXT_ARG))
		return -EINVAL;

	f = fdget(fd);
	if (!f.file)
		return -EBADF;

	ret = -EOPNOTSUPP;
	if (f.file->f_op != &io_uring_fops)
		goto out_fput;

	ret = -ENXIO;
	ctx = f.file->private_data;
	if (!percpu_ref_tryget(&ctx->refs))
		goto out_fput;

	ret = -EBADFD;
	if (ctx->flags & IORING_SETUP_R_DISABLED)
		goto out;

	/*
	 * For SQ polling, the thread will do all submissions and completions.
	 * Just return the requested submit count, and wake the thread if
	 * we were asked to.
	 */
	ret = 0;
	if (ctx->flags & IORING_SETUP_SQPOLL) {
		io_cqring_overflow_flush(ctx, false, NULL, NULL);

		ret = -EOWNERDEAD;
		if (unlikely(ctx->sq_data->thread == NULL)) {
			goto out;
		}
		if (flags & IORING_ENTER_SQ_WAKEUP)
			wake_up(&ctx->sq_data->wait);
		if (flags & IORING_ENTER_SQ_WAIT) {
			ret = io_sqpoll_wait_sq(ctx);
			if (ret)
				goto out;
		}
		submitted = to_submit;
	} else if (to_submit) {
		ret = io_uring_add_task_file(ctx);
		if (unlikely(ret))
			goto out;
		mutex_lock(&ctx->uring_lock);
		submitted = io_submit_sqes(ctx, to_submit);
		mutex_unlock(&ctx->uring_lock);

		if (submitted != to_submit)
			goto out;
	}
	if (flags & IORING_ENTER_GETEVENTS) {
		const sigset_t __user *sig;
		struct __kernel_timespec __user *ts;

		ret = io_get_ext_arg(flags, argp, &argsz, &ts, &sig);
		if (unlikely(ret))
			goto out;

		min_complete = min(min_complete, ctx->cq_entries);

		/*
		 * When SETUP_IOPOLL and SETUP_SQPOLL are both enabled, user
		 * space applications don't need to do io completion events
		 * polling again, they can rely on io_sq_thread to do polling
		 * work, which can reduce cpu usage and uring_lock contention.
		 */
		if (ctx->flags & IORING_SETUP_IOPOLL &&
		    !(ctx->flags & IORING_SETUP_SQPOLL)) {
			ret = io_iopoll_check(ctx, min_complete);
		} else {
			ret = io_cqring_wait(ctx, min_complete, sig, argsz, ts);
		}
	}

out:
	percpu_ref_put(&ctx->refs);
out_fput:
	fdput(f);
	return submitted ? submitted : ret;
}

#ifdef CONFIG_PROC_FS
static int io_uring_show_cred(struct seq_file *m, unsigned int id,
		const struct cred *cred)
{
	struct user_namespace *uns = seq_user_ns(m);
	struct group_info *gi;
	kernel_cap_t cap;
	unsigned __capi;
	int g;

	seq_printf(m, "%5d\n", id);
	seq_put_decimal_ull(m, "\tUid:\t", from_kuid_munged(uns, cred->uid));
	seq_put_decimal_ull(m, "\t\t", from_kuid_munged(uns, cred->euid));
	seq_put_decimal_ull(m, "\t\t", from_kuid_munged(uns, cred->suid));
	seq_put_decimal_ull(m, "\t\t", from_kuid_munged(uns, cred->fsuid));
	seq_put_decimal_ull(m, "\n\tGid:\t", from_kgid_munged(uns, cred->gid));
	seq_put_decimal_ull(m, "\t\t", from_kgid_munged(uns, cred->egid));
	seq_put_decimal_ull(m, "\t\t", from_kgid_munged(uns, cred->sgid));
	seq_put_decimal_ull(m, "\t\t", from_kgid_munged(uns, cred->fsgid));
	seq_puts(m, "\n\tGroups:\t");
	gi = cred->group_info;
	for (g = 0; g < gi->ngroups; g++) {
		seq_put_decimal_ull(m, g ? " " : "",
					from_kgid_munged(uns, gi->gid[g]));
	}
	seq_puts(m, "\n\tCapEff:\t");
	cap = cred->cap_effective;
	CAP_FOR_EACH_U32(__capi)
		seq_put_hex_ll(m, NULL, cap.cap[CAP_LAST_U32 - __capi], 8);
	seq_putc(m, '\n');
	return 0;
}

static void __io_uring_show_fdinfo(struct io_ring_ctx *ctx, struct seq_file *m)
{
	struct io_sq_data *sq = NULL;
	bool has_lock;
	int i;

	/*
	 * Avoid ABBA deadlock between the seq lock and the io_uring mutex,
	 * since fdinfo case grabs it in the opposite direction of normal use
	 * cases. If we fail to get the lock, we just don't iterate any
	 * structures that could be going away outside the io_uring mutex.
	 */
	has_lock = mutex_trylock(&ctx->uring_lock);

	if (has_lock && (ctx->flags & IORING_SETUP_SQPOLL)) {
		sq = ctx->sq_data;
		if (!sq->thread)
			sq = NULL;
	}

	seq_printf(m, "SqThread:\t%d\n", sq ? task_pid_nr(sq->thread) : -1);
	seq_printf(m, "SqThreadCpu:\t%d\n", sq ? task_cpu(sq->thread) : -1);
	seq_printf(m, "UserFiles:\t%u\n", ctx->nr_user_files);
	for (i = 0; has_lock && i < ctx->nr_user_files; i++) {
		struct file *f = *io_fixed_file_slot(ctx->file_data, i);

		if (f)
			seq_printf(m, "%5u: %s\n", i, file_dentry(f)->d_iname);
		else
			seq_printf(m, "%5u: <none>\n", i);
	}
	seq_printf(m, "UserBufs:\t%u\n", ctx->nr_user_bufs);
	for (i = 0; has_lock && i < ctx->nr_user_bufs; i++) {
		struct io_mapped_ubuf *buf = &ctx->user_bufs[i];

		seq_printf(m, "%5u: 0x%llx/%u\n", i, buf->ubuf,
						(unsigned int) buf->len);
	}
	if (has_lock && !xa_empty(&ctx->personalities)) {
		unsigned long index;
		const struct cred *cred;

		seq_printf(m, "Personalities:\n");
		xa_for_each(&ctx->personalities, index, cred)
			io_uring_show_cred(m, index, cred);
	}
	seq_printf(m, "PollList:\n");
	spin_lock_irq(&ctx->completion_lock);
	for (i = 0; i < (1U << ctx->cancel_hash_bits); i++) {
		struct hlist_head *list = &ctx->cancel_hash[i];
		struct io_kiocb *req;

		hlist_for_each_entry(req, list, hash_node)
			seq_printf(m, "  op=%d, task_works=%d\n", req->opcode,
					req->task->task_works != NULL);
	}
	spin_unlock_irq(&ctx->completion_lock);
	if (has_lock)
		mutex_unlock(&ctx->uring_lock);
}

static void io_uring_show_fdinfo(struct seq_file *m, struct file *f)
{
	struct io_ring_ctx *ctx = f->private_data;

	if (percpu_ref_tryget(&ctx->refs)) {
		__io_uring_show_fdinfo(ctx, m);
		percpu_ref_put(&ctx->refs);
	}
}
#endif

static const struct file_operations io_uring_fops = {
	.release	= io_uring_release,
	.mmap		= io_uring_mmap,
#ifndef CONFIG_MMU
	.get_unmapped_area = io_uring_nommu_get_unmapped_area,
	.mmap_capabilities = io_uring_nommu_mmap_capabilities,
#endif
	.poll		= io_uring_poll,
	.fasync		= io_uring_fasync,
#ifdef CONFIG_PROC_FS
	.show_fdinfo	= io_uring_show_fdinfo,
#endif
};

static int io_allocate_scq_urings(struct io_ring_ctx *ctx,
				  struct io_uring_params *p)
{
	struct io_rings *rings;
	size_t size, sq_array_offset;

	/* make sure these are sane, as we already accounted them */
	ctx->sq_entries = p->sq_entries;
	ctx->cq_entries = p->cq_entries;

	size = rings_size(p->sq_entries, p->cq_entries, &sq_array_offset);
	if (size == SIZE_MAX)
		return -EOVERFLOW;

	rings = io_mem_alloc(size);
	if (!rings)
		return -ENOMEM;

	ctx->rings = rings;
	ctx->sq_array = (u32 *)((char *)rings + sq_array_offset);
	rings->sq_ring_mask = p->sq_entries - 1;
	rings->cq_ring_mask = p->cq_entries - 1;
	rings->sq_ring_entries = p->sq_entries;
	rings->cq_ring_entries = p->cq_entries;
	ctx->sq_mask = rings->sq_ring_mask;
	ctx->cq_mask = rings->cq_ring_mask;

	size = array_size(sizeof(struct io_uring_sqe), p->sq_entries);
	if (size == SIZE_MAX) {
		io_mem_free(ctx->rings);
		ctx->rings = NULL;
		return -EOVERFLOW;
	}

	ctx->sq_sqes = io_mem_alloc(size);
	if (!ctx->sq_sqes) {
		io_mem_free(ctx->rings);
		ctx->rings = NULL;
		return -ENOMEM;
	}

	return 0;
}

static int io_uring_install_fd(struct io_ring_ctx *ctx, struct file *file)
{
	int ret, fd;

	fd = get_unused_fd_flags(O_RDWR | O_CLOEXEC);
	if (fd < 0)
		return fd;

	ret = io_uring_add_task_file(ctx);
	if (ret) {
		put_unused_fd(fd);
		return ret;
	}
	fd_install(fd, file);
	return fd;
}

/*
 * Allocate an anonymous fd, this is what constitutes the application
 * visible backing of an io_uring instance. The application mmaps this
 * fd to gain access to the SQ/CQ ring details. If UNIX sockets are enabled,
 * we have to tie this fd to a socket for file garbage collection purposes.
 */
static struct file *io_uring_get_file(struct io_ring_ctx *ctx)
{
	struct file *file;
#if defined(CONFIG_UNIX)
	int ret;

	ret = sock_create_kern(&init_net, PF_UNIX, SOCK_RAW, IPPROTO_IP,
				&ctx->ring_sock);
	if (ret)
		return ERR_PTR(ret);
#endif

	file = anon_inode_getfile("[io_uring]", &io_uring_fops, ctx,
					O_RDWR | O_CLOEXEC);
#if defined(CONFIG_UNIX)
	if (IS_ERR(file)) {
		sock_release(ctx->ring_sock);
		ctx->ring_sock = NULL;
	} else {
		ctx->ring_sock->file = file;
	}
#endif
	return file;
}

static int io_uring_create(unsigned entries, struct io_uring_params *p,
			   struct io_uring_params __user *params)
{
	struct io_ring_ctx *ctx;
	struct file *file;
	int ret;

	if (!entries)
		return -EINVAL;
	if (entries > IORING_MAX_ENTRIES) {
		if (!(p->flags & IORING_SETUP_CLAMP))
			return -EINVAL;
		entries = IORING_MAX_ENTRIES;
	}

	/*
	 * Use twice as many entries for the CQ ring. It's possible for the
	 * application to drive a higher depth than the size of the SQ ring,
	 * since the sqes are only used at submission time. This allows for
	 * some flexibility in overcommitting a bit. If the application has
	 * set IORING_SETUP_CQSIZE, it will have passed in the desired number
	 * of CQ ring entries manually.
	 */
	p->sq_entries = roundup_pow_of_two(entries);
	if (p->flags & IORING_SETUP_CQSIZE) {
		/*
		 * If IORING_SETUP_CQSIZE is set, we do the same roundup
		 * to a power-of-two, if it isn't already. We do NOT impose
		 * any cq vs sq ring sizing.
		 */
		if (!p->cq_entries)
			return -EINVAL;
		if (p->cq_entries > IORING_MAX_CQ_ENTRIES) {
			if (!(p->flags & IORING_SETUP_CLAMP))
				return -EINVAL;
			p->cq_entries = IORING_MAX_CQ_ENTRIES;
		}
		p->cq_entries = roundup_pow_of_two(p->cq_entries);
		if (p->cq_entries < p->sq_entries)
			return -EINVAL;
	} else {
		p->cq_entries = 2 * p->sq_entries;
	}

	ctx = io_ring_ctx_alloc(p);
	if (!ctx)
		return -ENOMEM;
	ctx->compat = in_compat_syscall();
	if (!capable(CAP_IPC_LOCK))
		ctx->user = get_uid(current_user());

	/*
	 * This is just grabbed for accounting purposes. When a process exits,
	 * the mm is exited and dropped before the files, hence we need to hang
	 * on to this mm purely for the purposes of being able to unaccount
	 * memory (locked/pinned vm). It's not used for anything else.
	 */
	mmgrab(current->mm);
	ctx->mm_account = current->mm;

	ret = io_allocate_scq_urings(ctx, p);
	if (ret)
		goto err;

	ret = io_sq_offload_create(ctx, p);
	if (ret)
		goto err;

	memset(&p->sq_off, 0, sizeof(p->sq_off));
	p->sq_off.head = offsetof(struct io_rings, sq.head);
	p->sq_off.tail = offsetof(struct io_rings, sq.tail);
	p->sq_off.ring_mask = offsetof(struct io_rings, sq_ring_mask);
	p->sq_off.ring_entries = offsetof(struct io_rings, sq_ring_entries);
	p->sq_off.flags = offsetof(struct io_rings, sq_flags);
	p->sq_off.dropped = offsetof(struct io_rings, sq_dropped);
	p->sq_off.array = (char *)ctx->sq_array - (char *)ctx->rings;

	memset(&p->cq_off, 0, sizeof(p->cq_off));
	p->cq_off.head = offsetof(struct io_rings, cq.head);
	p->cq_off.tail = offsetof(struct io_rings, cq.tail);
	p->cq_off.ring_mask = offsetof(struct io_rings, cq_ring_mask);
	p->cq_off.ring_entries = offsetof(struct io_rings, cq_ring_entries);
	p->cq_off.overflow = offsetof(struct io_rings, cq_overflow);
	p->cq_off.cqes = offsetof(struct io_rings, cqes);
	p->cq_off.flags = offsetof(struct io_rings, cq_flags);

	p->features = IORING_FEAT_SINGLE_MMAP | IORING_FEAT_NODROP |
			IORING_FEAT_SUBMIT_STABLE | IORING_FEAT_RW_CUR_POS |
			IORING_FEAT_CUR_PERSONALITY | IORING_FEAT_FAST_POLL |
			IORING_FEAT_POLL_32BITS | IORING_FEAT_SQPOLL_NONFIXED |
			IORING_FEAT_EXT_ARG | IORING_FEAT_NATIVE_WORKERS;

	if (copy_to_user(params, p, sizeof(*p))) {
		ret = -EFAULT;
		goto err;
	}

	file = io_uring_get_file(ctx);
	if (IS_ERR(file)) {
		ret = PTR_ERR(file);
		goto err;
	}

	/*
	 * Install ring fd as the very last thing, so we don't risk someone
	 * having closed it before we finish setup
	 */
	ret = io_uring_install_fd(ctx, file);
	if (ret < 0) {
		/* fput will clean it up */
		fput(file);
		return ret;
	}

	trace_io_uring_create(ret, ctx, p->sq_entries, p->cq_entries, p->flags);
	return ret;
err:
	io_ring_ctx_wait_and_kill(ctx);
	return ret;
}

/*
 * Sets up an aio uring context, and returns the fd. Applications asks for a
 * ring size, we return the actual sq/cq ring sizes (among other things) in the
 * params structure passed in.
 */
static long io_uring_setup(u32 entries, struct io_uring_params __user *params)
{
	struct io_uring_params p;
	int i;

	if (copy_from_user(&p, params, sizeof(p)))
		return -EFAULT;
	for (i = 0; i < ARRAY_SIZE(p.resv); i++) {
		if (p.resv[i])
			return -EINVAL;
	}

	if (p.flags & ~(IORING_SETUP_IOPOLL | IORING_SETUP_SQPOLL |
			IORING_SETUP_SQ_AFF | IORING_SETUP_CQSIZE |
			IORING_SETUP_CLAMP | IORING_SETUP_ATTACH_WQ |
			IORING_SETUP_R_DISABLED))
		return -EINVAL;

	return  io_uring_create(entries, &p, params);
}

SYSCALL_DEFINE2(io_uring_setup, u32, entries,
		struct io_uring_params __user *, params)
{
	return io_uring_setup(entries, params);
}

static int io_probe(struct io_ring_ctx *ctx, void __user *arg, unsigned nr_args)
{
	struct io_uring_probe *p;
	size_t size;
	int i, ret;

	size = struct_size(p, ops, nr_args);
	if (size == SIZE_MAX)
		return -EOVERFLOW;
	p = kzalloc(size, GFP_KERNEL);
	if (!p)
		return -ENOMEM;

	ret = -EFAULT;
	if (copy_from_user(p, arg, size))
		goto out;
	ret = -EINVAL;
	if (memchr_inv(p, 0, size))
		goto out;

	p->last_op = IORING_OP_LAST - 1;
	if (nr_args > IORING_OP_LAST)
		nr_args = IORING_OP_LAST;

	for (i = 0; i < nr_args; i++) {
		p->ops[i].op = i;
		if (!io_op_defs[i].not_supported)
			p->ops[i].flags = IO_URING_OP_SUPPORTED;
	}
	p->ops_len = i;

	ret = 0;
	if (copy_to_user(arg, p, size))
		ret = -EFAULT;
out:
	kfree(p);
	return ret;
}

static int io_register_personality(struct io_ring_ctx *ctx)
{
	const struct cred *creds;
	u32 id;
	int ret;

	creds = get_current_cred();

	ret = xa_alloc_cyclic(&ctx->personalities, &id, (void *)creds,
			XA_LIMIT(0, USHRT_MAX), &ctx->pers_next, GFP_KERNEL);
	if (!ret)
		return id;
	put_cred(creds);
	return ret;
}

static int io_register_restrictions(struct io_ring_ctx *ctx, void __user *arg,
				    unsigned int nr_args)
{
	struct io_uring_restriction *res;
	size_t size;
	int i, ret;

	/* Restrictions allowed only if rings started disabled */
	if (!(ctx->flags & IORING_SETUP_R_DISABLED))
		return -EBADFD;

	/* We allow only a single restrictions registration */
	if (ctx->restrictions.registered)
		return -EBUSY;

	if (!arg || nr_args > IORING_MAX_RESTRICTIONS)
		return -EINVAL;

	size = array_size(nr_args, sizeof(*res));
	if (size == SIZE_MAX)
		return -EOVERFLOW;

	res = memdup_user(arg, size);
	if (IS_ERR(res))
		return PTR_ERR(res);

	ret = 0;

	for (i = 0; i < nr_args; i++) {
		switch (res[i].opcode) {
		case IORING_RESTRICTION_REGISTER_OP:
			if (res[i].register_op >= IORING_REGISTER_LAST) {
				ret = -EINVAL;
				goto out;
			}

			__set_bit(res[i].register_op,
				  ctx->restrictions.register_op);
			break;
		case IORING_RESTRICTION_SQE_OP:
			if (res[i].sqe_op >= IORING_OP_LAST) {
				ret = -EINVAL;
				goto out;
			}

			__set_bit(res[i].sqe_op, ctx->restrictions.sqe_op);
			break;
		case IORING_RESTRICTION_SQE_FLAGS_ALLOWED:
			ctx->restrictions.sqe_flags_allowed = res[i].sqe_flags;
			break;
		case IORING_RESTRICTION_SQE_FLAGS_REQUIRED:
			ctx->restrictions.sqe_flags_required = res[i].sqe_flags;
			break;
		default:
			ret = -EINVAL;
			goto out;
		}
	}

out:
	/* Reset all restrictions if an error happened */
	if (ret != 0)
		memset(&ctx->restrictions, 0, sizeof(ctx->restrictions));
	else
		ctx->restrictions.registered = true;

	kfree(res);
	return ret;
}

static int io_register_enable_rings(struct io_ring_ctx *ctx)
{
	if (!(ctx->flags & IORING_SETUP_R_DISABLED))
		return -EBADFD;

	if (ctx->restrictions.registered)
		ctx->restricted = 1;

	ctx->flags &= ~IORING_SETUP_R_DISABLED;
	if (ctx->sq_data && wq_has_sleeper(&ctx->sq_data->wait))
		wake_up(&ctx->sq_data->wait);
	return 0;
}

static bool io_register_op_must_quiesce(int op)
{
	switch (op) {
	case IORING_UNREGISTER_FILES:
	case IORING_REGISTER_FILES_UPDATE:
	case IORING_REGISTER_PROBE:
	case IORING_REGISTER_PERSONALITY:
	case IORING_UNREGISTER_PERSONALITY:
		return false;
	default:
		return true;
	}
}

static int __io_uring_register(struct io_ring_ctx *ctx, unsigned opcode,
			       void __user *arg, unsigned nr_args)
	__releases(ctx->uring_lock)
	__acquires(ctx->uring_lock)
{
	int ret;

	/*
	 * We're inside the ring mutex, if the ref is already dying, then
	 * someone else killed the ctx or is already going through
	 * io_uring_register().
	 */
	if (percpu_ref_is_dying(&ctx->refs))
		return -ENXIO;

	if (io_register_op_must_quiesce(opcode)) {
		percpu_ref_kill(&ctx->refs);

		/*
		 * Drop uring mutex before waiting for references to exit. If
		 * another thread is currently inside io_uring_enter() it might
		 * need to grab the uring_lock to make progress. If we hold it
		 * here across the drain wait, then we can deadlock. It's safe
		 * to drop the mutex here, since no new references will come in
		 * after we've killed the percpu ref.
		 */
		mutex_unlock(&ctx->uring_lock);
		do {
			ret = wait_for_completion_interruptible(&ctx->ref_comp);
			if (!ret)
				break;
			ret = io_run_task_work_sig();
			if (ret < 0)
				break;
		} while (1);

		mutex_lock(&ctx->uring_lock);

		if (ret) {
			percpu_ref_resurrect(&ctx->refs);
			goto out_quiesce;
		}
	}

	if (ctx->restricted) {
		if (opcode >= IORING_REGISTER_LAST) {
			ret = -EINVAL;
			goto out;
		}

		if (!test_bit(opcode, ctx->restrictions.register_op)) {
			ret = -EACCES;
			goto out;
		}
	}

	switch (opcode) {
	case IORING_REGISTER_BUFFERS:
		ret = io_sqe_buffers_register(ctx, arg, nr_args);
		break;
	case IORING_UNREGISTER_BUFFERS:
		ret = -EINVAL;
		if (arg || nr_args)
			break;
		ret = io_sqe_buffers_unregister(ctx);
		break;
	case IORING_REGISTER_FILES:
		ret = io_sqe_files_register(ctx, arg, nr_args);
		break;
	case IORING_UNREGISTER_FILES:
		ret = -EINVAL;
		if (arg || nr_args)
			break;
		ret = io_sqe_files_unregister(ctx);
		break;
	case IORING_REGISTER_FILES_UPDATE:
		ret = io_sqe_files_update(ctx, arg, nr_args);
		break;
	case IORING_REGISTER_EVENTFD:
	case IORING_REGISTER_EVENTFD_ASYNC:
		ret = -EINVAL;
		if (nr_args != 1)
			break;
		ret = io_eventfd_register(ctx, arg);
		if (ret)
			break;
		if (opcode == IORING_REGISTER_EVENTFD_ASYNC)
			ctx->eventfd_async = 1;
		else
			ctx->eventfd_async = 0;
		break;
	case IORING_UNREGISTER_EVENTFD:
		ret = -EINVAL;
		if (arg || nr_args)
			break;
		ret = io_eventfd_unregister(ctx);
		break;
	case IORING_REGISTER_PROBE:
		ret = -EINVAL;
		if (!arg || nr_args > 256)
			break;
		ret = io_probe(ctx, arg, nr_args);
		break;
	case IORING_REGISTER_PERSONALITY:
		ret = -EINVAL;
		if (arg || nr_args)
			break;
		ret = io_register_personality(ctx);
		break;
	case IORING_UNREGISTER_PERSONALITY:
		ret = -EINVAL;
		if (arg)
			break;
		ret = io_unregister_personality(ctx, nr_args);
		break;
	case IORING_REGISTER_ENABLE_RINGS:
		ret = -EINVAL;
		if (arg || nr_args)
			break;
		ret = io_register_enable_rings(ctx);
		break;
	case IORING_REGISTER_RESTRICTIONS:
		ret = io_register_restrictions(ctx, arg, nr_args);
		break;
	default:
		ret = -EINVAL;
		break;
	}

out:
	if (io_register_op_must_quiesce(opcode)) {
		/* bring the ctx back to life */
		percpu_ref_reinit(&ctx->refs);
out_quiesce:
		reinit_completion(&ctx->ref_comp);
	}
	return ret;
}

SYSCALL_DEFINE4(io_uring_register, unsigned int, fd, unsigned int, opcode,
		void __user *, arg, unsigned int, nr_args)
{
	struct io_ring_ctx *ctx;
	long ret = -EBADF;
	struct fd f;

	f = fdget(fd);
	if (!f.file)
		return -EBADF;

	ret = -EOPNOTSUPP;
	if (f.file->f_op != &io_uring_fops)
		goto out_fput;

	ctx = f.file->private_data;

	io_run_task_work();

	mutex_lock(&ctx->uring_lock);
	ret = __io_uring_register(ctx, opcode, arg, nr_args);
	mutex_unlock(&ctx->uring_lock);
	trace_io_uring_register(ctx, opcode, ctx->nr_user_files, ctx->nr_user_bufs,
							ctx->cq_ev_fd != NULL, ret);
out_fput:
	fdput(f);
	return ret;
}

static int __init io_uring_init(void)
{
#define __BUILD_BUG_VERIFY_ELEMENT(stype, eoffset, etype, ename) do { \
	BUILD_BUG_ON(offsetof(stype, ename) != eoffset); \
	BUILD_BUG_ON(sizeof(etype) != sizeof_field(stype, ename)); \
} while (0)

#define BUILD_BUG_SQE_ELEM(eoffset, etype, ename) \
	__BUILD_BUG_VERIFY_ELEMENT(struct io_uring_sqe, eoffset, etype, ename)
	BUILD_BUG_ON(sizeof(struct io_uring_sqe) != 64);
	BUILD_BUG_SQE_ELEM(0,  __u8,   opcode);
	BUILD_BUG_SQE_ELEM(1,  __u8,   flags);
	BUILD_BUG_SQE_ELEM(2,  __u16,  ioprio);
	BUILD_BUG_SQE_ELEM(4,  __s32,  fd);
	BUILD_BUG_SQE_ELEM(8,  __u64,  off);
	BUILD_BUG_SQE_ELEM(8,  __u64,  addr2);
	BUILD_BUG_SQE_ELEM(16, __u64,  addr);
	BUILD_BUG_SQE_ELEM(16, __u64,  splice_off_in);
	BUILD_BUG_SQE_ELEM(24, __u32,  len);
	BUILD_BUG_SQE_ELEM(28,     __kernel_rwf_t, rw_flags);
	BUILD_BUG_SQE_ELEM(28, /* compat */   int, rw_flags);
	BUILD_BUG_SQE_ELEM(28, /* compat */ __u32, rw_flags);
	BUILD_BUG_SQE_ELEM(28, __u32,  fsync_flags);
	BUILD_BUG_SQE_ELEM(28, /* compat */ __u16,  poll_events);
	BUILD_BUG_SQE_ELEM(28, __u32,  poll32_events);
	BUILD_BUG_SQE_ELEM(28, __u32,  sync_range_flags);
	BUILD_BUG_SQE_ELEM(28, __u32,  msg_flags);
	BUILD_BUG_SQE_ELEM(28, __u32,  timeout_flags);
	BUILD_BUG_SQE_ELEM(28, __u32,  accept_flags);
	BUILD_BUG_SQE_ELEM(28, __u32,  cancel_flags);
	BUILD_BUG_SQE_ELEM(28, __u32,  open_flags);
	BUILD_BUG_SQE_ELEM(28, __u32,  statx_flags);
	BUILD_BUG_SQE_ELEM(28, __u32,  fadvise_advice);
	BUILD_BUG_SQE_ELEM(28, __u32,  splice_flags);
	BUILD_BUG_SQE_ELEM(32, __u64,  user_data);
	BUILD_BUG_SQE_ELEM(40, __u16,  buf_index);
	BUILD_BUG_SQE_ELEM(42, __u16,  personality);
	BUILD_BUG_SQE_ELEM(44, __s32,  splice_fd_in);

	BUILD_BUG_ON(ARRAY_SIZE(io_op_defs) != IORING_OP_LAST);
	BUILD_BUG_ON(__REQ_F_LAST_BIT >= 8 * sizeof(int));
	req_cachep = KMEM_CACHE(io_kiocb, SLAB_HWCACHE_ALIGN | SLAB_PANIC |
				SLAB_ACCOUNT);
	return 0;
};
__initcall(io_uring_init);<|MERGE_RESOLUTION|>--- conflicted
+++ resolved
@@ -5705,7 +5705,6 @@
 	u64 sqe_addr = req->cancel.addr;
 	struct io_tctx_node *node;
 	int ret;
-<<<<<<< HEAD
 
 	/* tasks should wait for their io-wq threads, so safe w/o sync */
 	ret = io_async_cancel_one(req->task->io_uring, sqe_addr, ctx);
@@ -5741,43 +5740,6 @@
 	spin_unlock_irq(&ctx->completion_lock);
 	io_cqring_ev_posted(ctx);
 
-=======
-
-	/* tasks should wait for their io-wq threads, so safe w/o sync */
-	ret = io_async_cancel_one(req->task->io_uring, sqe_addr, ctx);
-	spin_lock_irq(&ctx->completion_lock);
-	if (ret != -ENOENT)
-		goto done;
-	ret = io_timeout_cancel(ctx, sqe_addr);
-	if (ret != -ENOENT)
-		goto done;
-	ret = io_poll_cancel(ctx, sqe_addr);
-	if (ret != -ENOENT)
-		goto done;
-	spin_unlock_irq(&ctx->completion_lock);
-
-	/* slow path, try all io-wq's */
-	io_ring_submit_lock(ctx, !(issue_flags & IO_URING_F_NONBLOCK));
-	ret = -ENOENT;
-	list_for_each_entry(node, &ctx->tctx_list, ctx_node) {
-		struct io_uring_task *tctx = node->task->io_uring;
-
-		if (!tctx || !tctx->io_wq)
-			continue;
-		ret = io_async_cancel_one(tctx, req->cancel.addr, ctx);
-		if (ret != -ENOENT)
-			break;
-	}
-	io_ring_submit_unlock(ctx, !(issue_flags & IO_URING_F_NONBLOCK));
-
-	spin_lock_irq(&ctx->completion_lock);
-done:
-	io_cqring_fill_event(req, ret);
-	io_commit_cqring(ctx);
-	spin_unlock_irq(&ctx->completion_lock);
-	io_cqring_ev_posted(ctx);
-
->>>>>>> cefc1abd
 	if (ret < 0)
 		req_set_fail_links(req);
 	io_put_req(req);
@@ -6829,10 +6791,6 @@
 
 			mutex_unlock(&sqd->lock);
 			schedule();
-<<<<<<< HEAD
-			try_to_freeze();
-=======
->>>>>>> cefc1abd
 			mutex_lock(&sqd->lock);
 			list_for_each_entry(ctx, &sqd->ctx_list, sqd_list)
 				io_ring_clear_wakeup_flag(ctx);
@@ -8586,8 +8544,6 @@
 	struct io_tctx_exit exit;
 	struct io_tctx_node *node;
 	int ret;
-<<<<<<< HEAD
-=======
 
 	/* prevent SQPOLL from submitting new requests */
 	if (ctx->sq_data) {
@@ -8596,7 +8552,6 @@
 		io_sqd_update_thread_idle(ctx->sq_data);
 		io_sq_thread_unpark(ctx->sq_data);
 	}
->>>>>>> cefc1abd
 
 	/*
 	 * If we're doing polled IO and end up having requests being
@@ -8670,14 +8625,6 @@
 	xa_for_each(&ctx->personalities, index, creds)
 		io_unregister_personality(ctx, index);
 	mutex_unlock(&ctx->uring_lock);
-
-	/* prevent SQPOLL from submitting new requests */
-	if (ctx->sq_data) {
-		io_sq_thread_park(ctx->sq_data);
-		list_del_init(&ctx->sqd_list);
-		io_sqd_update_thread_idle(ctx->sq_data);
-		io_sq_thread_unpark(ctx->sq_data);
-	}
 
 	io_kill_timeouts(ctx, NULL, NULL);
 	io_poll_remove_all(ctx, NULL, NULL);
@@ -8917,7 +8864,6 @@
 {
 	struct io_uring_task *tctx = current->io_uring;
 	struct io_tctx_node *node;
-<<<<<<< HEAD
 
 	if (!tctx)
 		return;
@@ -8932,22 +8878,6 @@
 	list_del(&node->ctx_node);
 	mutex_unlock(&node->ctx->uring_lock);
 
-=======
-
-	if (!tctx)
-		return;
-	node = xa_erase(&tctx->xa, index);
-	if (!node)
-		return;
-
-	WARN_ON_ONCE(current != node->task);
-	WARN_ON_ONCE(list_empty(&node->ctx_node));
-
-	mutex_lock(&node->ctx->uring_lock);
-	list_del(&node->ctx_node);
-	mutex_unlock(&node->ctx->uring_lock);
-
->>>>>>> cefc1abd
 	if (tctx->last == node->ctx)
 		tctx->last = NULL;
 	kfree(node);

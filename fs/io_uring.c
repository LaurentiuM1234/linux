// SPDX-License-Identifier: GPL-2.0
/*
 * Shared application/kernel submission and completion ring pairs, for
 * supporting fast/efficient IO.
 *
 * A note on the read/write ordering memory barriers that are matched between
 * the application and kernel side.
 *
 * After the application reads the CQ ring tail, it must use an
 * appropriate smp_rmb() to pair with the smp_wmb() the kernel uses
 * before writing the tail (using smp_load_acquire to read the tail will
 * do). It also needs a smp_mb() before updating CQ head (ordering the
 * entry load(s) with the head store), pairing with an implicit barrier
 * through a control-dependency in io_get_cqe (smp_store_release to
 * store head will do). Failure to do so could lead to reading invalid
 * CQ entries.
 *
 * Likewise, the application must use an appropriate smp_wmb() before
 * writing the SQ tail (ordering SQ entry stores with the tail store),
 * which pairs with smp_load_acquire in io_get_sqring (smp_store_release
 * to store the tail will do). And it needs a barrier ordering the SQ
 * head load before writing new SQ entries (smp_load_acquire to read
 * head will do).
 *
 * When using the SQ poll thread (IORING_SETUP_SQPOLL), the application
 * needs to check the SQ flags for IORING_SQ_NEED_WAKEUP *after*
 * updating the SQ tail; a full memory barrier smp_mb() is needed
 * between.
 *
 * Also see the examples in the liburing library:
 *
 *	git://git.kernel.dk/liburing
 *
 * io_uring also uses READ/WRITE_ONCE() for _any_ store or load that happens
 * from data shared between the kernel and application. This is done both
 * for ordering purposes, but also to ensure that once a value is loaded from
 * data that the application could potentially modify, it remains stable.
 *
 * Copyright (C) 2018-2019 Jens Axboe
 * Copyright (c) 2018-2019 Christoph Hellwig
 */
#include <linux/kernel.h>
#include <linux/init.h>
#include <linux/errno.h>
#include <linux/syscalls.h>
#include <linux/compat.h>
#include <net/compat.h>
#include <linux/refcount.h>
#include <linux/uio.h>
#include <linux/bits.h>

#include <linux/sched/signal.h>
#include <linux/fs.h>
#include <linux/file.h>
#include <linux/fdtable.h>
#include <linux/mm.h>
#include <linux/mman.h>
#include <linux/percpu.h>
#include <linux/slab.h>
#include <linux/blkdev.h>
#include <linux/bvec.h>
#include <linux/net.h>
#include <net/sock.h>
#include <net/af_unix.h>
#include <net/scm.h>
#include <linux/anon_inodes.h>
#include <linux/sched/mm.h>
#include <linux/uaccess.h>
#include <linux/nospec.h>
#include <linux/sizes.h>
#include <linux/hugetlb.h>
#include <linux/highmem.h>
#include <linux/namei.h>
#include <linux/fsnotify.h>
#include <linux/fadvise.h>
#include <linux/eventpoll.h>
#include <linux/splice.h>
#include <linux/task_work.h>
#include <linux/pagemap.h>
#include <linux/io_uring.h>
#include <linux/tracehook.h>
#include <linux/audit.h>
#include <linux/security.h>

#define CREATE_TRACE_POINTS
#include <trace/events/io_uring.h>

#include <uapi/linux/io_uring.h>

#include "internal.h"
#include "io-wq.h"

#define IORING_MAX_ENTRIES	32768
#define IORING_MAX_CQ_ENTRIES	(2 * IORING_MAX_ENTRIES)
#define IORING_SQPOLL_CAP_ENTRIES_VALUE 8

/* only define max */
#define IORING_MAX_FIXED_FILES	(1U << 15)
#define IORING_MAX_RESTRICTIONS	(IORING_RESTRICTION_LAST + \
				 IORING_REGISTER_LAST + IORING_OP_LAST)

#define IO_RSRC_TAG_TABLE_SHIFT	(PAGE_SHIFT - 3)
#define IO_RSRC_TAG_TABLE_MAX	(1U << IO_RSRC_TAG_TABLE_SHIFT)
#define IO_RSRC_TAG_TABLE_MASK	(IO_RSRC_TAG_TABLE_MAX - 1)

#define IORING_MAX_REG_BUFFERS	(1U << 14)

#define SQE_COMMON_FLAGS (IOSQE_FIXED_FILE | IOSQE_IO_LINK | \
			  IOSQE_IO_HARDLINK | IOSQE_ASYNC)

#define SQE_VALID_FLAGS	(SQE_COMMON_FLAGS|IOSQE_BUFFER_SELECT|IOSQE_IO_DRAIN)

#define IO_REQ_CLEAN_FLAGS (REQ_F_BUFFER_SELECTED | REQ_F_NEED_CLEANUP | \
				REQ_F_POLLED | REQ_F_INFLIGHT | REQ_F_CREDS | \
				REQ_F_ASYNC_DATA)

#define IO_TCTX_REFS_CACHE_NR	(1U << 10)

struct io_uring {
	u32 head ____cacheline_aligned_in_smp;
	u32 tail ____cacheline_aligned_in_smp;
};

/*
 * This data is shared with the application through the mmap at offsets
 * IORING_OFF_SQ_RING and IORING_OFF_CQ_RING.
 *
 * The offsets to the member fields are published through struct
 * io_sqring_offsets when calling io_uring_setup.
 */
struct io_rings {
	/*
	 * Head and tail offsets into the ring; the offsets need to be
	 * masked to get valid indices.
	 *
	 * The kernel controls head of the sq ring and the tail of the cq ring,
	 * and the application controls tail of the sq ring and the head of the
	 * cq ring.
	 */
	struct io_uring		sq, cq;
	/*
	 * Bitmasks to apply to head and tail offsets (constant, equals
	 * ring_entries - 1)
	 */
	u32			sq_ring_mask, cq_ring_mask;
	/* Ring sizes (constant, power of 2) */
	u32			sq_ring_entries, cq_ring_entries;
	/*
	 * Number of invalid entries dropped by the kernel due to
	 * invalid index stored in array
	 *
	 * Written by the kernel, shouldn't be modified by the
	 * application (i.e. get number of "new events" by comparing to
	 * cached value).
	 *
	 * After a new SQ head value was read by the application this
	 * counter includes all submissions that were dropped reaching
	 * the new SQ head (and possibly more).
	 */
	u32			sq_dropped;
	/*
	 * Runtime SQ flags
	 *
	 * Written by the kernel, shouldn't be modified by the
	 * application.
	 *
	 * The application needs a full memory barrier before checking
	 * for IORING_SQ_NEED_WAKEUP after updating the sq tail.
	 */
	u32			sq_flags;
	/*
	 * Runtime CQ flags
	 *
	 * Written by the application, shouldn't be modified by the
	 * kernel.
	 */
	u32			cq_flags;
	/*
	 * Number of completion events lost because the queue was full;
	 * this should be avoided by the application by making sure
	 * there are not more requests pending than there is space in
	 * the completion queue.
	 *
	 * Written by the kernel, shouldn't be modified by the
	 * application (i.e. get number of "new events" by comparing to
	 * cached value).
	 *
	 * As completion events come in out of order this counter is not
	 * ordered with any other data.
	 */
	u32			cq_overflow;
	/*
	 * Ring buffer of completion events.
	 *
	 * The kernel writes completion events fresh every time they are
	 * produced, so the application is allowed to modify pending
	 * entries.
	 */
	struct io_uring_cqe	cqes[] ____cacheline_aligned_in_smp;
};

enum io_uring_cmd_flags {
	IO_URING_F_COMPLETE_DEFER	= 1,
	IO_URING_F_UNLOCKED		= 2,
	/* int's last bit, sign checks are usually faster than a bit test */
	IO_URING_F_NONBLOCK		= INT_MIN,
};

struct io_mapped_ubuf {
	u64		ubuf;
	u64		ubuf_end;
	unsigned int	nr_bvecs;
	unsigned long	acct_pages;
	struct bio_vec	bvec[];
};

struct io_ring_ctx;

struct io_overflow_cqe {
	struct io_uring_cqe cqe;
	struct list_head list;
};

struct io_fixed_file {
	/* file * with additional FFS_* flags */
	unsigned long file_ptr;
};

struct io_rsrc_put {
	struct list_head list;
	u64 tag;
	union {
		void *rsrc;
		struct file *file;
		struct io_mapped_ubuf *buf;
	};
};

struct io_file_table {
	struct io_fixed_file *files;
};

struct io_rsrc_node {
	struct percpu_ref		refs;
	struct list_head		node;
	struct list_head		rsrc_list;
	struct io_rsrc_data		*rsrc_data;
	struct llist_node		llist;
	bool				done;
};

typedef void (rsrc_put_fn)(struct io_ring_ctx *ctx, struct io_rsrc_put *prsrc);

struct io_rsrc_data {
	struct io_ring_ctx		*ctx;

	u64				**tags;
	unsigned int			nr;
	rsrc_put_fn			*do_put;
	atomic_t			refs;
	struct completion		done;
	bool				quiesce;
};

struct io_buffer {
	struct list_head list;
	__u64 addr;
	__u32 len;
	__u16 bid;
};

struct io_restriction {
	DECLARE_BITMAP(register_op, IORING_REGISTER_LAST);
	DECLARE_BITMAP(sqe_op, IORING_OP_LAST);
	u8 sqe_flags_allowed;
	u8 sqe_flags_required;
	bool registered;
};

enum {
	IO_SQ_THREAD_SHOULD_STOP = 0,
	IO_SQ_THREAD_SHOULD_PARK,
};

struct io_sq_data {
	refcount_t		refs;
	atomic_t		park_pending;
	struct mutex		lock;

	/* ctx's that are using this sqd */
	struct list_head	ctx_list;

	struct task_struct	*thread;
	struct wait_queue_head	wait;

	unsigned		sq_thread_idle;
	int			sq_cpu;
	pid_t			task_pid;
	pid_t			task_tgid;

	unsigned long		state;
	struct completion	exited;
};

#define IO_COMPL_BATCH			32
#define IO_REQ_CACHE_SIZE		32
#define IO_REQ_ALLOC_BATCH		8

struct io_submit_link {
	struct io_kiocb		*head;
	struct io_kiocb		*last;
};

struct io_submit_state {
	/* inline/task_work completion list, under ->uring_lock */
	struct io_wq_work_node	free_list;
	/* batch completion logic */
	struct io_wq_work_list	compl_reqs;
	struct io_submit_link	link;

	bool			plug_started;
	bool			need_plug;
	unsigned short		submit_nr;
	struct blk_plug		plug;
};

struct io_ring_ctx {
	/* const or read-mostly hot data */
	struct {
		struct percpu_ref	refs;

		struct io_rings		*rings;
		unsigned int		flags;
		unsigned int		compat: 1;
		unsigned int		drain_next: 1;
		unsigned int		eventfd_async: 1;
		unsigned int		restricted: 1;
		unsigned int		off_timeout_used: 1;
		unsigned int		drain_active: 1;
	} ____cacheline_aligned_in_smp;

	/* submission data */
	struct {
		struct mutex		uring_lock;

		/*
		 * Ring buffer of indices into array of io_uring_sqe, which is
		 * mmapped by the application using the IORING_OFF_SQES offset.
		 *
		 * This indirection could e.g. be used to assign fixed
		 * io_uring_sqe entries to operations and only submit them to
		 * the queue when needed.
		 *
		 * The kernel modifies neither the indices array nor the entries
		 * array.
		 */
		u32			*sq_array;
		struct io_uring_sqe	*sq_sqes;
		unsigned		cached_sq_head;
		unsigned		sq_entries;
		struct list_head	defer_list;

		/*
		 * Fixed resources fast path, should be accessed only under
		 * uring_lock, and updated through io_uring_register(2)
		 */
		struct io_rsrc_node	*rsrc_node;
		int			rsrc_cached_refs;
		struct io_file_table	file_table;
		unsigned		nr_user_files;
		unsigned		nr_user_bufs;
		struct io_mapped_ubuf	**user_bufs;

		struct io_submit_state	submit_state;
		struct list_head	timeout_list;
		struct list_head	ltimeout_list;
		struct list_head	cq_overflow_list;
		struct xarray		io_buffers;
		struct xarray		personalities;
		u32			pers_next;
		unsigned		sq_thread_idle;
	} ____cacheline_aligned_in_smp;

	/* IRQ completion list, under ->completion_lock */
	struct io_wq_work_list	locked_free_list;
	unsigned int		locked_free_nr;

	const struct cred	*sq_creds;	/* cred used for __io_sq_thread() */
	struct io_sq_data	*sq_data;	/* if using sq thread polling */

	struct wait_queue_head	sqo_sq_wait;
	struct list_head	sqd_list;

	unsigned long		check_cq_overflow;

	struct {
		unsigned		cached_cq_tail;
		unsigned		cq_entries;
		struct eventfd_ctx	*cq_ev_fd;
		struct wait_queue_head	cq_wait;
		unsigned		cq_extra;
		atomic_t		cq_timeouts;
		unsigned		cq_last_tm_flush;
	} ____cacheline_aligned_in_smp;

	struct {
		spinlock_t		completion_lock;

		spinlock_t		timeout_lock;

		/*
		 * ->iopoll_list is protected by the ctx->uring_lock for
		 * io_uring instances that don't use IORING_SETUP_SQPOLL.
		 * For SQPOLL, only the single threaded io_sq_thread() will
		 * manipulate the list, hence no extra locking is needed there.
		 */
		struct io_wq_work_list	iopoll_list;
		struct hlist_head	*cancel_hash;
		unsigned		cancel_hash_bits;
		bool			poll_multi_queue;
	} ____cacheline_aligned_in_smp;

	struct io_restriction		restrictions;

	/* slow path rsrc auxilary data, used by update/register */
	struct {
		struct io_rsrc_node		*rsrc_backup_node;
		struct io_mapped_ubuf		*dummy_ubuf;
		struct io_rsrc_data		*file_data;
		struct io_rsrc_data		*buf_data;

		struct delayed_work		rsrc_put_work;
		struct llist_head		rsrc_put_llist;
		struct list_head		rsrc_ref_list;
		spinlock_t			rsrc_ref_lock;
	};

	/* Keep this last, we don't need it for the fast path */
	struct {
		#if defined(CONFIG_UNIX)
			struct socket		*ring_sock;
		#endif
		/* hashed buffered write serialization */
		struct io_wq_hash		*hash_map;

		/* Only used for accounting purposes */
		struct user_struct		*user;
		struct mm_struct		*mm_account;

		/* ctx exit and cancelation */
		struct llist_head		fallback_llist;
		struct delayed_work		fallback_work;
		struct work_struct		exit_work;
		struct list_head		tctx_list;
		struct completion		ref_comp;
		u32				iowq_limits[2];
		bool				iowq_limits_set;
	};
};

struct io_uring_task {
	/* submission side */
	int			cached_refs;
	struct xarray		xa;
	struct wait_queue_head	wait;
	const struct io_ring_ctx *last;
	struct io_wq		*io_wq;
	struct percpu_counter	inflight;
	atomic_t		inflight_tracked;
	atomic_t		in_idle;

	spinlock_t		task_lock;
	struct io_wq_work_list	task_list;
	struct callback_head	task_work;
	bool			task_running;
};

/*
 * First field must be the file pointer in all the
 * iocb unions! See also 'struct kiocb' in <linux/fs.h>
 */
struct io_poll_iocb {
	struct file			*file;
	struct wait_queue_head		*head;
	__poll_t			events;
	bool				done;
	bool				canceled;
	struct wait_queue_entry		wait;
};

struct io_poll_update {
	struct file			*file;
	u64				old_user_data;
	u64				new_user_data;
	__poll_t			events;
	bool				update_events;
	bool				update_user_data;
};

struct io_close {
	struct file			*file;
	int				fd;
	u32				file_slot;
};

struct io_timeout_data {
	struct io_kiocb			*req;
	struct hrtimer			timer;
	struct timespec64		ts;
	enum hrtimer_mode		mode;
	u32				flags;
};

struct io_accept {
	struct file			*file;
	struct sockaddr __user		*addr;
	int __user			*addr_len;
	int				flags;
	u32				file_slot;
	unsigned long			nofile;
};

struct io_sync {
	struct file			*file;
	loff_t				len;
	loff_t				off;
	int				flags;
	int				mode;
};

struct io_cancel {
	struct file			*file;
	u64				addr;
};

struct io_timeout {
	struct file			*file;
	u32				off;
	u32				target_seq;
	struct list_head		list;
	/* head of the link, used by linked timeouts only */
	struct io_kiocb			*head;
	/* for linked completions */
	struct io_kiocb			*prev;
};

struct io_timeout_rem {
	struct file			*file;
	u64				addr;

	/* timeout update */
	struct timespec64		ts;
	u32				flags;
	bool				ltimeout;
};

struct io_rw {
	/* NOTE: kiocb has the file as the first member, so don't do it here */
	struct kiocb			kiocb;
	u64				addr;
	u64				len;
};

struct io_connect {
	struct file			*file;
	struct sockaddr __user		*addr;
	int				addr_len;
};

struct io_sr_msg {
	struct file			*file;
	union {
		struct compat_msghdr __user	*umsg_compat;
		struct user_msghdr __user	*umsg;
		void __user			*buf;
	};
	int				msg_flags;
	int				bgid;
	size_t				len;
};

struct io_open {
	struct file			*file;
	int				dfd;
	u32				file_slot;
	struct filename			*filename;
	struct open_how			how;
	unsigned long			nofile;
};

struct io_rsrc_update {
	struct file			*file;
	u64				arg;
	u32				nr_args;
	u32				offset;
};

struct io_fadvise {
	struct file			*file;
	u64				offset;
	u32				len;
	u32				advice;
};

struct io_madvise {
	struct file			*file;
	u64				addr;
	u32				len;
	u32				advice;
};

struct io_epoll {
	struct file			*file;
	int				epfd;
	int				op;
	int				fd;
	struct epoll_event		event;
};

struct io_splice {
	struct file			*file_out;
	struct file			*file_in;
	loff_t				off_out;
	loff_t				off_in;
	u64				len;
	unsigned int			flags;
};

struct io_provide_buf {
	struct file			*file;
	__u64				addr;
	__u32				len;
	__u32				bgid;
	__u16				nbufs;
	__u16				bid;
};

struct io_statx {
	struct file			*file;
	int				dfd;
	unsigned int			mask;
	unsigned int			flags;
	const char __user		*filename;
	struct statx __user		*buffer;
};

struct io_shutdown {
	struct file			*file;
	int				how;
};

struct io_rename {
	struct file			*file;
	int				old_dfd;
	int				new_dfd;
	struct filename			*oldpath;
	struct filename			*newpath;
	int				flags;
};

struct io_unlink {
	struct file			*file;
	int				dfd;
	int				flags;
	struct filename			*filename;
};

struct io_mkdir {
	struct file			*file;
	int				dfd;
	umode_t				mode;
	struct filename			*filename;
};

struct io_symlink {
	struct file			*file;
	int				new_dfd;
	struct filename			*oldpath;
	struct filename			*newpath;
};

struct io_hardlink {
	struct file			*file;
	int				old_dfd;
	int				new_dfd;
	struct filename			*oldpath;
	struct filename			*newpath;
	int				flags;
};

struct io_async_connect {
	struct sockaddr_storage		address;
};

struct io_async_msghdr {
	struct iovec			fast_iov[UIO_FASTIOV];
	/* points to an allocated iov, if NULL we use fast_iov instead */
	struct iovec			*free_iov;
	struct sockaddr __user		*uaddr;
	struct msghdr			msg;
	struct sockaddr_storage		addr;
};

struct io_rw_state {
	struct iov_iter			iter;
	struct iov_iter_state		iter_state;
	struct iovec			fast_iov[UIO_FASTIOV];
};

struct io_async_rw {
	struct io_rw_state		s;
	const struct iovec		*free_iovec;
	size_t				bytes_done;
	struct wait_page_queue		wpq;
};

enum {
	REQ_F_FIXED_FILE_BIT	= IOSQE_FIXED_FILE_BIT,
	REQ_F_IO_DRAIN_BIT	= IOSQE_IO_DRAIN_BIT,
	REQ_F_LINK_BIT		= IOSQE_IO_LINK_BIT,
	REQ_F_HARDLINK_BIT	= IOSQE_IO_HARDLINK_BIT,
	REQ_F_FORCE_ASYNC_BIT	= IOSQE_ASYNC_BIT,
	REQ_F_BUFFER_SELECT_BIT	= IOSQE_BUFFER_SELECT_BIT,

	/* first byte is taken by user flags, shift it to not overlap */
	REQ_F_FAIL_BIT		= 8,
	REQ_F_INFLIGHT_BIT,
	REQ_F_CUR_POS_BIT,
	REQ_F_NOWAIT_BIT,
	REQ_F_LINK_TIMEOUT_BIT,
	REQ_F_NEED_CLEANUP_BIT,
	REQ_F_POLLED_BIT,
	REQ_F_BUFFER_SELECTED_BIT,
	REQ_F_COMPLETE_INLINE_BIT,
	REQ_F_REISSUE_BIT,
	REQ_F_CREDS_BIT,
	REQ_F_REFCOUNT_BIT,
	REQ_F_ARM_LTIMEOUT_BIT,
	REQ_F_ASYNC_DATA_BIT,
	/* keep async read/write and isreg together and in order */
	REQ_F_SUPPORT_NOWAIT_BIT,
	REQ_F_ISREG_BIT,

	/* not a real bit, just to check we're not overflowing the space */
	__REQ_F_LAST_BIT,
};

enum {
	/* ctx owns file */
	REQ_F_FIXED_FILE	= BIT(REQ_F_FIXED_FILE_BIT),
	/* drain existing IO first */
	REQ_F_IO_DRAIN		= BIT(REQ_F_IO_DRAIN_BIT),
	/* linked sqes */
	REQ_F_LINK		= BIT(REQ_F_LINK_BIT),
	/* doesn't sever on completion < 0 */
	REQ_F_HARDLINK		= BIT(REQ_F_HARDLINK_BIT),
	/* IOSQE_ASYNC */
	REQ_F_FORCE_ASYNC	= BIT(REQ_F_FORCE_ASYNC_BIT),
	/* IOSQE_BUFFER_SELECT */
	REQ_F_BUFFER_SELECT	= BIT(REQ_F_BUFFER_SELECT_BIT),

	/* fail rest of links */
	REQ_F_FAIL		= BIT(REQ_F_FAIL_BIT),
	/* on inflight list, should be cancelled and waited on exit reliably */
	REQ_F_INFLIGHT		= BIT(REQ_F_INFLIGHT_BIT),
	/* read/write uses file position */
	REQ_F_CUR_POS		= BIT(REQ_F_CUR_POS_BIT),
	/* must not punt to workers */
	REQ_F_NOWAIT		= BIT(REQ_F_NOWAIT_BIT),
	/* has or had linked timeout */
	REQ_F_LINK_TIMEOUT	= BIT(REQ_F_LINK_TIMEOUT_BIT),
	/* needs cleanup */
	REQ_F_NEED_CLEANUP	= BIT(REQ_F_NEED_CLEANUP_BIT),
	/* already went through poll handler */
	REQ_F_POLLED		= BIT(REQ_F_POLLED_BIT),
	/* buffer already selected */
	REQ_F_BUFFER_SELECTED	= BIT(REQ_F_BUFFER_SELECTED_BIT),
	/* completion is deferred through io_comp_state */
	REQ_F_COMPLETE_INLINE	= BIT(REQ_F_COMPLETE_INLINE_BIT),
	/* caller should reissue async */
	REQ_F_REISSUE		= BIT(REQ_F_REISSUE_BIT),
	/* supports async reads/writes */
	REQ_F_SUPPORT_NOWAIT	= BIT(REQ_F_SUPPORT_NOWAIT_BIT),
	/* regular file */
	REQ_F_ISREG		= BIT(REQ_F_ISREG_BIT),
	/* has creds assigned */
	REQ_F_CREDS		= BIT(REQ_F_CREDS_BIT),
	/* skip refcounting if not set */
	REQ_F_REFCOUNT		= BIT(REQ_F_REFCOUNT_BIT),
	/* there is a linked timeout that has to be armed */
	REQ_F_ARM_LTIMEOUT	= BIT(REQ_F_ARM_LTIMEOUT_BIT),
	/* ->async_data allocated */
	REQ_F_ASYNC_DATA	= BIT(REQ_F_ASYNC_DATA_BIT),
};

struct async_poll {
	struct io_poll_iocb	poll;
	struct io_poll_iocb	*double_poll;
};

typedef void (*io_req_tw_func_t)(struct io_kiocb *req, bool *locked);

struct io_task_work {
	union {
		struct io_wq_work_node	node;
		struct llist_node	fallback_node;
	};
	io_req_tw_func_t		func;
};

enum {
	IORING_RSRC_FILE		= 0,
	IORING_RSRC_BUFFER		= 1,
};

/*
 * NOTE! Each of the iocb union members has the file pointer
 * as the first entry in their struct definition. So you can
 * access the file pointer through any of the sub-structs,
 * or directly as just 'ki_filp' in this struct.
 */
struct io_kiocb {
	union {
		struct file		*file;
		struct io_rw		rw;
		struct io_poll_iocb	poll;
		struct io_poll_update	poll_update;
		struct io_accept	accept;
		struct io_sync		sync;
		struct io_cancel	cancel;
		struct io_timeout	timeout;
		struct io_timeout_rem	timeout_rem;
		struct io_connect	connect;
		struct io_sr_msg	sr_msg;
		struct io_open		open;
		struct io_close		close;
		struct io_rsrc_update	rsrc_update;
		struct io_fadvise	fadvise;
		struct io_madvise	madvise;
		struct io_epoll		epoll;
		struct io_splice	splice;
		struct io_provide_buf	pbuf;
		struct io_statx		statx;
		struct io_shutdown	shutdown;
		struct io_rename	rename;
		struct io_unlink	unlink;
		struct io_mkdir		mkdir;
		struct io_symlink	symlink;
		struct io_hardlink	hardlink;
	};

	u8				opcode;
	/* polled IO has completed */
	u8				iopoll_completed;
	u16				buf_index;
	unsigned int			flags;

	u64				user_data;
	u32				result;
	u32				cflags;

	struct io_ring_ctx		*ctx;
	struct task_struct		*task;

	struct percpu_ref		*fixed_rsrc_refs;
	/* store used ubuf, so we can prevent reloading */
	struct io_mapped_ubuf		*imu;

	/* used by request caches, completion batching and iopoll */
	struct io_wq_work_node		comp_list;
	atomic_t			refs;
	struct io_kiocb			*link;
	struct io_task_work		io_task_work;
	/* for polled requests, i.e. IORING_OP_POLL_ADD and async armed poll */
	struct hlist_node		hash_node;
	/* internal polling, see IORING_FEAT_FAST_POLL */
	struct async_poll		*apoll;
	/* opcode allocated if it needs to store data for async defer */
	void				*async_data;
	struct io_wq_work		work;
	/* custom credentials, valid IFF REQ_F_CREDS is set */
	const struct cred		*creds;
	/* stores selected buf, valid IFF REQ_F_BUFFER_SELECTED is set */
	struct io_buffer		*kbuf;
};

struct io_tctx_node {
	struct list_head	ctx_node;
	struct task_struct	*task;
	struct io_ring_ctx	*ctx;
};

struct io_defer_entry {
	struct list_head	list;
	struct io_kiocb		*req;
	u32			seq;
};

struct io_op_def {
	/* needs req->file assigned */
	unsigned		needs_file : 1;
	/* should block plug */
	unsigned		plug : 1;
	/* hash wq insertion if file is a regular file */
	unsigned		hash_reg_file : 1;
	/* unbound wq insertion if file is a non-regular file */
	unsigned		unbound_nonreg_file : 1;
	/* set if opcode supports polled "wait" */
	unsigned		pollin : 1;
	unsigned		pollout : 1;
	/* op supports buffer selection */
	unsigned		buffer_select : 1;
	/* do prep async if is going to be punted */
	unsigned		needs_async_setup : 1;
	/* opcode is not supported by this kernel */
	unsigned		not_supported : 1;
	/* skip auditing */
	unsigned		audit_skip : 1;
	/* size of async data needed, if any */
	unsigned short		async_size;
};

static const struct io_op_def io_op_defs[] = {
	[IORING_OP_NOP] = {},
	[IORING_OP_READV] = {
		.needs_file		= 1,
		.unbound_nonreg_file	= 1,
		.pollin			= 1,
		.buffer_select		= 1,
		.needs_async_setup	= 1,
		.plug			= 1,
		.audit_skip		= 1,
		.async_size		= sizeof(struct io_async_rw),
	},
	[IORING_OP_WRITEV] = {
		.needs_file		= 1,
		.hash_reg_file		= 1,
		.unbound_nonreg_file	= 1,
		.pollout		= 1,
		.needs_async_setup	= 1,
		.plug			= 1,
		.audit_skip		= 1,
		.async_size		= sizeof(struct io_async_rw),
	},
	[IORING_OP_FSYNC] = {
		.needs_file		= 1,
		.audit_skip		= 1,
	},
	[IORING_OP_READ_FIXED] = {
		.needs_file		= 1,
		.unbound_nonreg_file	= 1,
		.pollin			= 1,
		.plug			= 1,
		.audit_skip		= 1,
		.async_size		= sizeof(struct io_async_rw),
	},
	[IORING_OP_WRITE_FIXED] = {
		.needs_file		= 1,
		.hash_reg_file		= 1,
		.unbound_nonreg_file	= 1,
		.pollout		= 1,
		.plug			= 1,
		.audit_skip		= 1,
		.async_size		= sizeof(struct io_async_rw),
	},
	[IORING_OP_POLL_ADD] = {
		.needs_file		= 1,
		.unbound_nonreg_file	= 1,
		.audit_skip		= 1,
	},
	[IORING_OP_POLL_REMOVE] = {
		.audit_skip		= 1,
	},
	[IORING_OP_SYNC_FILE_RANGE] = {
		.needs_file		= 1,
		.audit_skip		= 1,
	},
	[IORING_OP_SENDMSG] = {
		.needs_file		= 1,
		.unbound_nonreg_file	= 1,
		.pollout		= 1,
		.needs_async_setup	= 1,
		.async_size		= sizeof(struct io_async_msghdr),
	},
	[IORING_OP_RECVMSG] = {
		.needs_file		= 1,
		.unbound_nonreg_file	= 1,
		.pollin			= 1,
		.buffer_select		= 1,
		.needs_async_setup	= 1,
		.async_size		= sizeof(struct io_async_msghdr),
	},
	[IORING_OP_TIMEOUT] = {
		.audit_skip		= 1,
		.async_size		= sizeof(struct io_timeout_data),
	},
	[IORING_OP_TIMEOUT_REMOVE] = {
		/* used by timeout updates' prep() */
		.audit_skip		= 1,
	},
	[IORING_OP_ACCEPT] = {
		.needs_file		= 1,
		.unbound_nonreg_file	= 1,
		.pollin			= 1,
	},
	[IORING_OP_ASYNC_CANCEL] = {
		.audit_skip		= 1,
	},
	[IORING_OP_LINK_TIMEOUT] = {
		.audit_skip		= 1,
		.async_size		= sizeof(struct io_timeout_data),
	},
	[IORING_OP_CONNECT] = {
		.needs_file		= 1,
		.unbound_nonreg_file	= 1,
		.pollout		= 1,
		.needs_async_setup	= 1,
		.async_size		= sizeof(struct io_async_connect),
	},
	[IORING_OP_FALLOCATE] = {
		.needs_file		= 1,
	},
	[IORING_OP_OPENAT] = {},
	[IORING_OP_CLOSE] = {},
	[IORING_OP_FILES_UPDATE] = {
		.audit_skip		= 1,
	},
	[IORING_OP_STATX] = {
		.audit_skip		= 1,
	},
	[IORING_OP_READ] = {
		.needs_file		= 1,
		.unbound_nonreg_file	= 1,
		.pollin			= 1,
		.buffer_select		= 1,
		.plug			= 1,
		.audit_skip		= 1,
		.async_size		= sizeof(struct io_async_rw),
	},
	[IORING_OP_WRITE] = {
		.needs_file		= 1,
		.hash_reg_file		= 1,
		.unbound_nonreg_file	= 1,
		.pollout		= 1,
		.plug			= 1,
		.audit_skip		= 1,
		.async_size		= sizeof(struct io_async_rw),
	},
	[IORING_OP_FADVISE] = {
		.needs_file		= 1,
		.audit_skip		= 1,
	},
	[IORING_OP_MADVISE] = {},
	[IORING_OP_SEND] = {
		.needs_file		= 1,
		.unbound_nonreg_file	= 1,
		.pollout		= 1,
		.audit_skip		= 1,
	},
	[IORING_OP_RECV] = {
		.needs_file		= 1,
		.unbound_nonreg_file	= 1,
		.pollin			= 1,
		.buffer_select		= 1,
		.audit_skip		= 1,
	},
	[IORING_OP_OPENAT2] = {
	},
	[IORING_OP_EPOLL_CTL] = {
		.unbound_nonreg_file	= 1,
		.audit_skip		= 1,
	},
	[IORING_OP_SPLICE] = {
		.needs_file		= 1,
		.hash_reg_file		= 1,
		.unbound_nonreg_file	= 1,
		.audit_skip		= 1,
	},
	[IORING_OP_PROVIDE_BUFFERS] = {
		.audit_skip		= 1,
	},
	[IORING_OP_REMOVE_BUFFERS] = {
		.audit_skip		= 1,
	},
	[IORING_OP_TEE] = {
		.needs_file		= 1,
		.hash_reg_file		= 1,
		.unbound_nonreg_file	= 1,
		.audit_skip		= 1,
	},
	[IORING_OP_SHUTDOWN] = {
		.needs_file		= 1,
	},
	[IORING_OP_RENAMEAT] = {},
	[IORING_OP_UNLINKAT] = {},
	[IORING_OP_MKDIRAT] = {},
	[IORING_OP_SYMLINKAT] = {},
	[IORING_OP_LINKAT] = {},
};

/* requests with any of those set should undergo io_disarm_next() */
#define IO_DISARM_MASK (REQ_F_ARM_LTIMEOUT | REQ_F_LINK_TIMEOUT | REQ_F_FAIL)

static bool io_disarm_next(struct io_kiocb *req);
static void io_uring_del_tctx_node(unsigned long index);
static void io_uring_try_cancel_requests(struct io_ring_ctx *ctx,
					 struct task_struct *task,
					 bool cancel_all);
static void io_uring_cancel_generic(bool cancel_all, struct io_sq_data *sqd);

static bool io_cqring_fill_event(struct io_ring_ctx *ctx, u64 user_data,
				 s32 res, u32 cflags);
static void io_put_req(struct io_kiocb *req);
static void io_put_req_deferred(struct io_kiocb *req);
static void io_dismantle_req(struct io_kiocb *req);
static void io_queue_linked_timeout(struct io_kiocb *req);
static int __io_register_rsrc_update(struct io_ring_ctx *ctx, unsigned type,
				     struct io_uring_rsrc_update2 *up,
				     unsigned nr_args);
static void io_clean_op(struct io_kiocb *req);
static struct file *io_file_get(struct io_ring_ctx *ctx,
				struct io_kiocb *req, int fd, bool fixed);
static void __io_queue_sqe(struct io_kiocb *req);
static void io_rsrc_put_work(struct work_struct *work);

static void io_req_task_queue(struct io_kiocb *req);
static void __io_submit_flush_completions(struct io_ring_ctx *ctx);
static int io_req_prep_async(struct io_kiocb *req);

static int io_install_fixed_file(struct io_kiocb *req, struct file *file,
				 unsigned int issue_flags, u32 slot_index);
static int io_close_fixed(struct io_kiocb *req, unsigned int issue_flags);

static enum hrtimer_restart io_link_timeout_fn(struct hrtimer *timer);

static struct kmem_cache *req_cachep;

static const struct file_operations io_uring_fops;

struct sock *io_uring_get_socket(struct file *file)
{
#if defined(CONFIG_UNIX)
	if (file->f_op == &io_uring_fops) {
		struct io_ring_ctx *ctx = file->private_data;

		return ctx->ring_sock->sk;
	}
#endif
	return NULL;
}
EXPORT_SYMBOL(io_uring_get_socket);

static inline void io_tw_lock(struct io_ring_ctx *ctx, bool *locked)
{
	if (!*locked) {
		mutex_lock(&ctx->uring_lock);
		*locked = true;
	}
}

#define io_for_each_link(pos, head) \
	for (pos = (head); pos; pos = pos->link)

/*
 * Shamelessly stolen from the mm implementation of page reference checking,
 * see commit f958d7b528b1 for details.
 */
#define req_ref_zero_or_close_to_overflow(req)	\
	((unsigned int) atomic_read(&(req->refs)) + 127u <= 127u)

static inline bool req_ref_inc_not_zero(struct io_kiocb *req)
{
	WARN_ON_ONCE(!(req->flags & REQ_F_REFCOUNT));
	return atomic_inc_not_zero(&req->refs);
}

static inline bool req_ref_put_and_test(struct io_kiocb *req)
{
	if (likely(!(req->flags & REQ_F_REFCOUNT)))
		return true;

	WARN_ON_ONCE(req_ref_zero_or_close_to_overflow(req));
	return atomic_dec_and_test(&req->refs);
}

static inline void req_ref_put(struct io_kiocb *req)
{
	WARN_ON_ONCE(!(req->flags & REQ_F_REFCOUNT));
	WARN_ON_ONCE(req_ref_put_and_test(req));
}

static inline void req_ref_get(struct io_kiocb *req)
{
	WARN_ON_ONCE(!(req->flags & REQ_F_REFCOUNT));
	WARN_ON_ONCE(req_ref_zero_or_close_to_overflow(req));
	atomic_inc(&req->refs);
}

static inline void io_submit_flush_completions(struct io_ring_ctx *ctx)
{
	if (!wq_list_empty(&ctx->submit_state.compl_reqs))
		__io_submit_flush_completions(ctx);
}

static inline void __io_req_set_refcount(struct io_kiocb *req, int nr)
{
	if (!(req->flags & REQ_F_REFCOUNT)) {
		req->flags |= REQ_F_REFCOUNT;
		atomic_set(&req->refs, nr);
	}
}

static inline void io_req_set_refcount(struct io_kiocb *req)
{
	__io_req_set_refcount(req, 1);
}

#define IO_RSRC_REF_BATCH	100

static inline void io_req_put_rsrc_locked(struct io_kiocb *req,
					  struct io_ring_ctx *ctx)
	__must_hold(&ctx->uring_lock)
{
	struct percpu_ref *ref = req->fixed_rsrc_refs;

	if (ref) {
		if (ref == &ctx->rsrc_node->refs)
			ctx->rsrc_cached_refs++;
		else
			percpu_ref_put(ref);
	}
}

static inline void io_req_put_rsrc(struct io_kiocb *req, struct io_ring_ctx *ctx)
{
	if (req->fixed_rsrc_refs)
		percpu_ref_put(req->fixed_rsrc_refs);
}

static __cold void io_rsrc_refs_drop(struct io_ring_ctx *ctx)
	__must_hold(&ctx->uring_lock)
{
	if (ctx->rsrc_cached_refs) {
		percpu_ref_put_many(&ctx->rsrc_node->refs, ctx->rsrc_cached_refs);
		ctx->rsrc_cached_refs = 0;
	}
}

static void io_rsrc_refs_refill(struct io_ring_ctx *ctx)
	__must_hold(&ctx->uring_lock)
{
	ctx->rsrc_cached_refs += IO_RSRC_REF_BATCH;
	percpu_ref_get_many(&ctx->rsrc_node->refs, IO_RSRC_REF_BATCH);
}

static inline void io_req_set_rsrc_node(struct io_kiocb *req,
					struct io_ring_ctx *ctx)
{
	if (!req->fixed_rsrc_refs) {
		req->fixed_rsrc_refs = &ctx->rsrc_node->refs;
		ctx->rsrc_cached_refs--;
		if (unlikely(ctx->rsrc_cached_refs < 0))
			io_rsrc_refs_refill(ctx);
	}
}

static void io_refs_resurrect(struct percpu_ref *ref, struct completion *compl)
{
	bool got = percpu_ref_tryget(ref);

	/* already at zero, wait for ->release() */
	if (!got)
		wait_for_completion(compl);
	percpu_ref_resurrect(ref);
	if (got)
		percpu_ref_put(ref);
}

static bool io_match_task(struct io_kiocb *head, struct task_struct *task,
			  bool cancel_all)
{
	struct io_kiocb *req;

	if (task && head->task != task)
		return false;
	if (cancel_all)
		return true;

	io_for_each_link(req, head) {
		if (req->flags & REQ_F_INFLIGHT)
			return true;
	}
	return false;
}

static inline bool req_has_async_data(struct io_kiocb *req)
{
	return req->flags & REQ_F_ASYNC_DATA;
}

static inline void req_set_fail(struct io_kiocb *req)
{
	req->flags |= REQ_F_FAIL;
}

static inline void req_fail_link_node(struct io_kiocb *req, int res)
{
	req_set_fail(req);
	req->result = res;
}

static __cold void io_ring_ctx_ref_free(struct percpu_ref *ref)
{
	struct io_ring_ctx *ctx = container_of(ref, struct io_ring_ctx, refs);

	complete(&ctx->ref_comp);
}

static inline bool io_is_timeout_noseq(struct io_kiocb *req)
{
	return !req->timeout.off;
}

static __cold void io_fallback_req_func(struct work_struct *work)
{
	struct io_ring_ctx *ctx = container_of(work, struct io_ring_ctx,
						fallback_work.work);
	struct llist_node *node = llist_del_all(&ctx->fallback_llist);
	struct io_kiocb *req, *tmp;
	bool locked = false;

	percpu_ref_get(&ctx->refs);
	llist_for_each_entry_safe(req, tmp, node, io_task_work.fallback_node)
		req->io_task_work.func(req, &locked);

	if (locked) {
		io_submit_flush_completions(ctx);
		mutex_unlock(&ctx->uring_lock);
	}
	percpu_ref_put(&ctx->refs);
}

static __cold struct io_ring_ctx *io_ring_ctx_alloc(struct io_uring_params *p)
{
	struct io_ring_ctx *ctx;
	int hash_bits;

	ctx = kzalloc(sizeof(*ctx), GFP_KERNEL);
	if (!ctx)
		return NULL;

	/*
	 * Use 5 bits less than the max cq entries, that should give us around
	 * 32 entries per hash list if totally full and uniformly spread.
	 */
	hash_bits = ilog2(p->cq_entries);
	hash_bits -= 5;
	if (hash_bits <= 0)
		hash_bits = 1;
	ctx->cancel_hash_bits = hash_bits;
	ctx->cancel_hash = kmalloc((1U << hash_bits) * sizeof(struct hlist_head),
					GFP_KERNEL);
	if (!ctx->cancel_hash)
		goto err;
	__hash_init(ctx->cancel_hash, 1U << hash_bits);

	ctx->dummy_ubuf = kzalloc(sizeof(*ctx->dummy_ubuf), GFP_KERNEL);
	if (!ctx->dummy_ubuf)
		goto err;
	/* set invalid range, so io_import_fixed() fails meeting it */
	ctx->dummy_ubuf->ubuf = -1UL;

	if (percpu_ref_init(&ctx->refs, io_ring_ctx_ref_free,
			    PERCPU_REF_ALLOW_REINIT, GFP_KERNEL))
		goto err;

	ctx->flags = p->flags;
	init_waitqueue_head(&ctx->sqo_sq_wait);
	INIT_LIST_HEAD(&ctx->sqd_list);
	INIT_LIST_HEAD(&ctx->cq_overflow_list);
	init_completion(&ctx->ref_comp);
	xa_init_flags(&ctx->io_buffers, XA_FLAGS_ALLOC1);
	xa_init_flags(&ctx->personalities, XA_FLAGS_ALLOC1);
	mutex_init(&ctx->uring_lock);
	init_waitqueue_head(&ctx->cq_wait);
	spin_lock_init(&ctx->completion_lock);
	spin_lock_init(&ctx->timeout_lock);
	INIT_WQ_LIST(&ctx->iopoll_list);
	INIT_LIST_HEAD(&ctx->defer_list);
	INIT_LIST_HEAD(&ctx->timeout_list);
	INIT_LIST_HEAD(&ctx->ltimeout_list);
	spin_lock_init(&ctx->rsrc_ref_lock);
	INIT_LIST_HEAD(&ctx->rsrc_ref_list);
	INIT_DELAYED_WORK(&ctx->rsrc_put_work, io_rsrc_put_work);
	init_llist_head(&ctx->rsrc_put_llist);
	INIT_LIST_HEAD(&ctx->tctx_list);
	ctx->submit_state.free_list.next = NULL;
	INIT_WQ_LIST(&ctx->locked_free_list);
	INIT_DELAYED_WORK(&ctx->fallback_work, io_fallback_req_func);
	INIT_WQ_LIST(&ctx->submit_state.compl_reqs);
	return ctx;
err:
	kfree(ctx->dummy_ubuf);
	kfree(ctx->cancel_hash);
	kfree(ctx);
	return NULL;
}

static void io_account_cq_overflow(struct io_ring_ctx *ctx)
{
	struct io_rings *r = ctx->rings;

	WRITE_ONCE(r->cq_overflow, READ_ONCE(r->cq_overflow) + 1);
	ctx->cq_extra--;
}

static bool req_need_defer(struct io_kiocb *req, u32 seq)
{
	if (unlikely(req->flags & REQ_F_IO_DRAIN)) {
		struct io_ring_ctx *ctx = req->ctx;

		return seq + READ_ONCE(ctx->cq_extra) != ctx->cached_cq_tail;
	}

	return false;
}

#define FFS_NOWAIT		0x1UL
#define FFS_ISREG		0x2UL
#define FFS_MASK		~(FFS_NOWAIT|FFS_ISREG)

static inline bool io_req_ffs_set(struct io_kiocb *req)
{
	return req->flags & REQ_F_FIXED_FILE;
}

static inline void io_req_track_inflight(struct io_kiocb *req)
{
	if (!(req->flags & REQ_F_INFLIGHT)) {
		req->flags |= REQ_F_INFLIGHT;
		atomic_inc(&current->io_uring->inflight_tracked);
	}
}

static struct io_kiocb *__io_prep_linked_timeout(struct io_kiocb *req)
{
	if (WARN_ON_ONCE(!req->link))
		return NULL;

	req->flags &= ~REQ_F_ARM_LTIMEOUT;
	req->flags |= REQ_F_LINK_TIMEOUT;

	/* linked timeouts should have two refs once prep'ed */
	io_req_set_refcount(req);
	__io_req_set_refcount(req->link, 2);
	return req->link;
}

static inline struct io_kiocb *io_prep_linked_timeout(struct io_kiocb *req)
{
	if (likely(!(req->flags & REQ_F_ARM_LTIMEOUT)))
		return NULL;
	return __io_prep_linked_timeout(req);
}

static void io_prep_async_work(struct io_kiocb *req)
{
	const struct io_op_def *def = &io_op_defs[req->opcode];
	struct io_ring_ctx *ctx = req->ctx;

	if (!(req->flags & REQ_F_CREDS)) {
		req->flags |= REQ_F_CREDS;
		req->creds = get_current_cred();
	}

	req->work.list.next = NULL;
	req->work.flags = 0;
	if (req->flags & REQ_F_FORCE_ASYNC)
		req->work.flags |= IO_WQ_WORK_CONCURRENT;

	if (req->flags & REQ_F_ISREG) {
		if (def->hash_reg_file || (ctx->flags & IORING_SETUP_IOPOLL))
			io_wq_hash_work(&req->work, file_inode(req->file));
	} else if (!req->file || !S_ISBLK(file_inode(req->file)->i_mode)) {
		if (def->unbound_nonreg_file)
			req->work.flags |= IO_WQ_WORK_UNBOUND;
	}

	switch (req->opcode) {
	case IORING_OP_SPLICE:
	case IORING_OP_TEE:
		if (!S_ISREG(file_inode(req->splice.file_in)->i_mode))
			req->work.flags |= IO_WQ_WORK_UNBOUND;
		break;
	}
}

static void io_prep_async_link(struct io_kiocb *req)
{
	struct io_kiocb *cur;

	if (req->flags & REQ_F_LINK_TIMEOUT) {
		struct io_ring_ctx *ctx = req->ctx;

		spin_lock(&ctx->completion_lock);
		io_for_each_link(cur, req)
			io_prep_async_work(cur);
		spin_unlock(&ctx->completion_lock);
	} else {
		io_for_each_link(cur, req)
			io_prep_async_work(cur);
	}
}

static inline void io_req_add_compl_list(struct io_kiocb *req)
{
	struct io_submit_state *state = &req->ctx->submit_state;

	wq_list_add_tail(&req->comp_list, &state->compl_reqs);
}

static void io_queue_async_work(struct io_kiocb *req, bool *dont_use)
{
	struct io_ring_ctx *ctx = req->ctx;
	struct io_kiocb *link = io_prep_linked_timeout(req);
	struct io_uring_task *tctx = req->task->io_uring;

	BUG_ON(!tctx);
	BUG_ON(!tctx->io_wq);

	/* init ->work of the whole link before punting */
	io_prep_async_link(req);

	/*
	 * Not expected to happen, but if we do have a bug where this _can_
	 * happen, catch it here and ensure the request is marked as
	 * canceled. That will make io-wq go through the usual work cancel
	 * procedure rather than attempt to run this request (or create a new
	 * worker for it).
	 */
	if (WARN_ON_ONCE(!same_thread_group(req->task, current)))
		req->work.flags |= IO_WQ_WORK_CANCEL;

	trace_io_uring_queue_async_work(ctx, io_wq_is_hashed(&req->work), req,
					&req->work, req->flags);
	io_wq_enqueue(tctx->io_wq, &req->work);
	if (link)
		io_queue_linked_timeout(link);
}

static void io_kill_timeout(struct io_kiocb *req, int status)
	__must_hold(&req->ctx->completion_lock)
	__must_hold(&req->ctx->timeout_lock)
{
	struct io_timeout_data *io = req->async_data;

	if (hrtimer_try_to_cancel(&io->timer) != -1) {
		if (status)
			req_set_fail(req);
		atomic_set(&req->ctx->cq_timeouts,
			atomic_read(&req->ctx->cq_timeouts) + 1);
		list_del_init(&req->timeout.list);
		io_cqring_fill_event(req->ctx, req->user_data, status, 0);
		io_put_req_deferred(req);
	}
}

static __cold void io_queue_deferred(struct io_ring_ctx *ctx)
{
	while (!list_empty(&ctx->defer_list)) {
		struct io_defer_entry *de = list_first_entry(&ctx->defer_list,
						struct io_defer_entry, list);

		if (req_need_defer(de->req, de->seq))
			break;
		list_del_init(&de->list);
		io_req_task_queue(de->req);
		kfree(de);
	}
}

static __cold void io_flush_timeouts(struct io_ring_ctx *ctx)
	__must_hold(&ctx->completion_lock)
{
	u32 seq = ctx->cached_cq_tail - atomic_read(&ctx->cq_timeouts);

	spin_lock_irq(&ctx->timeout_lock);
	while (!list_empty(&ctx->timeout_list)) {
		u32 events_needed, events_got;
		struct io_kiocb *req = list_first_entry(&ctx->timeout_list,
						struct io_kiocb, timeout.list);

		if (io_is_timeout_noseq(req))
			break;

		/*
		 * Since seq can easily wrap around over time, subtract
		 * the last seq at which timeouts were flushed before comparing.
		 * Assuming not more than 2^31-1 events have happened since,
		 * these subtractions won't have wrapped, so we can check if
		 * target is in [last_seq, current_seq] by comparing the two.
		 */
		events_needed = req->timeout.target_seq - ctx->cq_last_tm_flush;
		events_got = seq - ctx->cq_last_tm_flush;
		if (events_got < events_needed)
			break;

		list_del_init(&req->timeout.list);
		io_kill_timeout(req, 0);
	}
	ctx->cq_last_tm_flush = seq;
	spin_unlock_irq(&ctx->timeout_lock);
}

static __cold void __io_commit_cqring_flush(struct io_ring_ctx *ctx)
{
	if (ctx->off_timeout_used)
		io_flush_timeouts(ctx);
	if (ctx->drain_active)
		io_queue_deferred(ctx);
}

static inline void io_commit_cqring(struct io_ring_ctx *ctx)
{
	if (unlikely(ctx->off_timeout_used || ctx->drain_active))
		__io_commit_cqring_flush(ctx);
	/* order cqe stores with ring update */
	smp_store_release(&ctx->rings->cq.tail, ctx->cached_cq_tail);
}

static inline bool io_sqring_full(struct io_ring_ctx *ctx)
{
	struct io_rings *r = ctx->rings;

	return READ_ONCE(r->sq.tail) - ctx->cached_sq_head == ctx->sq_entries;
}

static inline unsigned int __io_cqring_events(struct io_ring_ctx *ctx)
{
	return ctx->cached_cq_tail - READ_ONCE(ctx->rings->cq.head);
}

static inline struct io_uring_cqe *io_get_cqe(struct io_ring_ctx *ctx)
{
	struct io_rings *rings = ctx->rings;
	unsigned tail, mask = ctx->cq_entries - 1;

	/*
	 * writes to the cq entry need to come after reading head; the
	 * control dependency is enough as we're using WRITE_ONCE to
	 * fill the cq entry
	 */
	if (__io_cqring_events(ctx) == ctx->cq_entries)
		return NULL;

	tail = ctx->cached_cq_tail++;
	return &rings->cqes[tail & mask];
}

static inline bool io_should_trigger_evfd(struct io_ring_ctx *ctx)
{
	if (likely(!ctx->cq_ev_fd))
		return false;
	if (READ_ONCE(ctx->rings->cq_flags) & IORING_CQ_EVENTFD_DISABLED)
		return false;
	return !ctx->eventfd_async || io_wq_current_is_worker();
}

/*
 * This should only get called when at least one event has been posted.
 * Some applications rely on the eventfd notification count only changing
 * IFF a new CQE has been added to the CQ ring. There's no depedency on
 * 1:1 relationship between how many times this function is called (and
 * hence the eventfd count) and number of CQEs posted to the CQ ring.
 */
static void io_cqring_ev_posted(struct io_ring_ctx *ctx)
{
	/*
	 * wake_up_all() may seem excessive, but io_wake_function() and
	 * io_should_wake() handle the termination of the loop and only
	 * wake as many waiters as we need to.
	 */
	if (wq_has_sleeper(&ctx->cq_wait))
		wake_up_all(&ctx->cq_wait);
	if (io_should_trigger_evfd(ctx))
		eventfd_signal(ctx->cq_ev_fd, 1);
}

static void io_cqring_ev_posted_iopoll(struct io_ring_ctx *ctx)
{
	/* see waitqueue_active() comment */
	smp_mb();

	if (ctx->flags & IORING_SETUP_SQPOLL) {
		if (waitqueue_active(&ctx->cq_wait))
			wake_up_all(&ctx->cq_wait);
	}
	if (io_should_trigger_evfd(ctx))
		eventfd_signal(ctx->cq_ev_fd, 1);
}

/* Returns true if there are no backlogged entries after the flush */
static bool __io_cqring_overflow_flush(struct io_ring_ctx *ctx, bool force)
{
	bool all_flushed, posted;

	if (!force && __io_cqring_events(ctx) == ctx->cq_entries)
		return false;

	posted = false;
	spin_lock(&ctx->completion_lock);
	while (!list_empty(&ctx->cq_overflow_list)) {
		struct io_uring_cqe *cqe = io_get_cqe(ctx);
		struct io_overflow_cqe *ocqe;

		if (!cqe && !force)
			break;
		ocqe = list_first_entry(&ctx->cq_overflow_list,
					struct io_overflow_cqe, list);
		if (cqe)
			memcpy(cqe, &ocqe->cqe, sizeof(*cqe));
		else
			io_account_cq_overflow(ctx);

		posted = true;
		list_del(&ocqe->list);
		kfree(ocqe);
	}

	all_flushed = list_empty(&ctx->cq_overflow_list);
	if (all_flushed) {
		clear_bit(0, &ctx->check_cq_overflow);
		WRITE_ONCE(ctx->rings->sq_flags,
			   ctx->rings->sq_flags & ~IORING_SQ_CQ_OVERFLOW);
	}

	if (posted)
		io_commit_cqring(ctx);
	spin_unlock(&ctx->completion_lock);
	if (posted)
		io_cqring_ev_posted(ctx);
	return all_flushed;
}

static bool io_cqring_overflow_flush(struct io_ring_ctx *ctx)
{
	bool ret = true;

	if (test_bit(0, &ctx->check_cq_overflow)) {
		/* iopoll syncs against uring_lock, not completion_lock */
		if (ctx->flags & IORING_SETUP_IOPOLL)
			mutex_lock(&ctx->uring_lock);
		ret = __io_cqring_overflow_flush(ctx, false);
		if (ctx->flags & IORING_SETUP_IOPOLL)
			mutex_unlock(&ctx->uring_lock);
	}

	return ret;
}

/* must to be called somewhat shortly after putting a request */
static inline void io_put_task(struct task_struct *task, int nr)
{
	struct io_uring_task *tctx = task->io_uring;

	if (likely(task == current)) {
		tctx->cached_refs += nr;
	} else {
		percpu_counter_sub(&tctx->inflight, nr);
		if (unlikely(atomic_read(&tctx->in_idle)))
			wake_up(&tctx->wait);
		put_task_struct_many(task, nr);
	}
}

static void io_task_refs_refill(struct io_uring_task *tctx)
{
	unsigned int refill = -tctx->cached_refs + IO_TCTX_REFS_CACHE_NR;

	percpu_counter_add(&tctx->inflight, refill);
	refcount_add(refill, &current->usage);
	tctx->cached_refs += refill;
}

static inline void io_get_task_refs(int nr)
{
	struct io_uring_task *tctx = current->io_uring;

	tctx->cached_refs -= nr;
	if (unlikely(tctx->cached_refs < 0))
		io_task_refs_refill(tctx);
}

static bool io_cqring_event_overflow(struct io_ring_ctx *ctx, u64 user_data,
				     s32 res, u32 cflags)
{
	struct io_overflow_cqe *ocqe;

	ocqe = kmalloc(sizeof(*ocqe), GFP_ATOMIC | __GFP_ACCOUNT);
	if (!ocqe) {
		/*
		 * If we're in ring overflow flush mode, or in task cancel mode,
		 * or cannot allocate an overflow entry, then we need to drop it
		 * on the floor.
		 */
		io_account_cq_overflow(ctx);
		return false;
	}
	if (list_empty(&ctx->cq_overflow_list)) {
		set_bit(0, &ctx->check_cq_overflow);
		WRITE_ONCE(ctx->rings->sq_flags,
			   ctx->rings->sq_flags | IORING_SQ_CQ_OVERFLOW);

	}
	ocqe->cqe.user_data = user_data;
	ocqe->cqe.res = res;
	ocqe->cqe.flags = cflags;
	list_add_tail(&ocqe->list, &ctx->cq_overflow_list);
	return true;
}

static inline bool __io_cqring_fill_event(struct io_ring_ctx *ctx, u64 user_data,
					  s32 res, u32 cflags)
{
	struct io_uring_cqe *cqe;

	trace_io_uring_complete(ctx, user_data, res, cflags);

	/*
	 * If we can't get a cq entry, userspace overflowed the
	 * submission (by quite a lot). Increment the overflow count in
	 * the ring.
	 */
	cqe = io_get_cqe(ctx);
	if (likely(cqe)) {
		WRITE_ONCE(cqe->user_data, user_data);
		WRITE_ONCE(cqe->res, res);
		WRITE_ONCE(cqe->flags, cflags);
		return true;
	}
	return io_cqring_event_overflow(ctx, user_data, res, cflags);
}

/* not as hot to bloat with inlining */
static noinline bool io_cqring_fill_event(struct io_ring_ctx *ctx, u64 user_data,
					  s32 res, u32 cflags)
{
	return __io_cqring_fill_event(ctx, user_data, res, cflags);
}

static void io_req_complete_post(struct io_kiocb *req, s32 res,
				 u32 cflags)
{
	struct io_ring_ctx *ctx = req->ctx;

	spin_lock(&ctx->completion_lock);
	__io_cqring_fill_event(ctx, req->user_data, res, cflags);
	/*
	 * If we're the last reference to this request, add to our locked
	 * free_list cache.
	 */
	if (req_ref_put_and_test(req)) {
		if (req->flags & (REQ_F_LINK | REQ_F_HARDLINK)) {
			if (req->flags & IO_DISARM_MASK)
				io_disarm_next(req);
			if (req->link) {
				io_req_task_queue(req->link);
				req->link = NULL;
			}
		}
		io_req_put_rsrc(req, ctx);
		io_dismantle_req(req);
		io_put_task(req->task, 1);
		wq_list_add_head(&req->comp_list, &ctx->locked_free_list);
		ctx->locked_free_nr++;
	}
	io_commit_cqring(ctx);
	spin_unlock(&ctx->completion_lock);
	io_cqring_ev_posted(ctx);
}

static inline void io_req_complete_state(struct io_kiocb *req, s32 res,
					 u32 cflags)
{
	req->result = res;
	req->cflags = cflags;
	req->flags |= REQ_F_COMPLETE_INLINE;
}

static inline void __io_req_complete(struct io_kiocb *req, unsigned issue_flags,
				     s32 res, u32 cflags)
{
	if (issue_flags & IO_URING_F_COMPLETE_DEFER)
		io_req_complete_state(req, res, cflags);
	else
		io_req_complete_post(req, res, cflags);
}

static inline void io_req_complete(struct io_kiocb *req, s32 res)
{
	__io_req_complete(req, 0, res, 0);
}

static void io_req_complete_failed(struct io_kiocb *req, s32 res)
{
	req_set_fail(req);
	io_req_complete_post(req, res, 0);
}

static void io_req_complete_fail_submit(struct io_kiocb *req)
{
	/*
	 * We don't submit, fail them all, for that replace hardlinks with
	 * normal links. Extra REQ_F_LINK is tolerated.
	 */
	req->flags &= ~REQ_F_HARDLINK;
	req->flags |= REQ_F_LINK;
	io_req_complete_failed(req, req->result);
}

/*
 * Don't initialise the fields below on every allocation, but do that in
 * advance and keep them valid across allocations.
 */
static void io_preinit_req(struct io_kiocb *req, struct io_ring_ctx *ctx)
{
	req->ctx = ctx;
	req->link = NULL;
	req->async_data = NULL;
	/* not necessary, but safer to zero */
	req->result = 0;
}

static void io_flush_cached_locked_reqs(struct io_ring_ctx *ctx,
					struct io_submit_state *state)
{
	spin_lock(&ctx->completion_lock);
	wq_list_splice(&ctx->locked_free_list, &state->free_list);
	ctx->locked_free_nr = 0;
	spin_unlock(&ctx->completion_lock);
}

/* Returns true IFF there are requests in the cache */
static bool io_flush_cached_reqs(struct io_ring_ctx *ctx)
{
	struct io_submit_state *state = &ctx->submit_state;

	/*
	 * If we have more than a batch's worth of requests in our IRQ side
	 * locked cache, grab the lock and move them over to our submission
	 * side cache.
	 */
	if (READ_ONCE(ctx->locked_free_nr) > IO_COMPL_BATCH)
		io_flush_cached_locked_reqs(ctx, state);
	return !!state->free_list.next;
}

/*
 * A request might get retired back into the request caches even before opcode
 * handlers and io_issue_sqe() are done with it, e.g. inline completion path.
 * Because of that, io_alloc_req() should be called only under ->uring_lock
 * and with extra caution to not get a request that is still worked on.
 */
static __cold bool __io_alloc_req_refill(struct io_ring_ctx *ctx)
	__must_hold(&ctx->uring_lock)
{
	struct io_submit_state *state = &ctx->submit_state;
	gfp_t gfp = GFP_KERNEL | __GFP_NOWARN;
	void *reqs[IO_REQ_ALLOC_BATCH];
	struct io_kiocb *req;
	int ret, i;

	if (likely(state->free_list.next || io_flush_cached_reqs(ctx)))
		return true;

	ret = kmem_cache_alloc_bulk(req_cachep, gfp, ARRAY_SIZE(reqs), reqs);

	/*
	 * Bulk alloc is all-or-nothing. If we fail to get a batch,
	 * retry single alloc to be on the safe side.
	 */
	if (unlikely(ret <= 0)) {
		reqs[0] = kmem_cache_alloc(req_cachep, gfp);
		if (!reqs[0])
			return false;
		ret = 1;
	}

	percpu_ref_get_many(&ctx->refs, ret);
	for (i = 0; i < ret; i++) {
		req = reqs[i];

		io_preinit_req(req, ctx);
		wq_stack_add_head(&req->comp_list, &state->free_list);
	}
	return true;
}

static inline bool io_alloc_req_refill(struct io_ring_ctx *ctx)
{
	if (unlikely(!ctx->submit_state.free_list.next))
		return __io_alloc_req_refill(ctx);
	return true;
}

static inline struct io_kiocb *io_alloc_req(struct io_ring_ctx *ctx)
{
	struct io_wq_work_node *node;

	node = wq_stack_extract(&ctx->submit_state.free_list);
	return container_of(node, struct io_kiocb, comp_list);
}

static inline void io_put_file(struct file *file)
{
	if (file)
		fput(file);
}

static inline void io_dismantle_req(struct io_kiocb *req)
{
	unsigned int flags = req->flags;

	if (unlikely(flags & IO_REQ_CLEAN_FLAGS))
		io_clean_op(req);
	if (!(flags & REQ_F_FIXED_FILE))
		io_put_file(req->file);
}

static __cold void __io_free_req(struct io_kiocb *req)
{
	struct io_ring_ctx *ctx = req->ctx;

	io_req_put_rsrc(req, ctx);
	io_dismantle_req(req);
	io_put_task(req->task, 1);

	spin_lock(&ctx->completion_lock);
	wq_list_add_head(&req->comp_list, &ctx->locked_free_list);
	ctx->locked_free_nr++;
	spin_unlock(&ctx->completion_lock);
}

static inline void io_remove_next_linked(struct io_kiocb *req)
{
	struct io_kiocb *nxt = req->link;

	req->link = nxt->link;
	nxt->link = NULL;
}

static bool io_kill_linked_timeout(struct io_kiocb *req)
	__must_hold(&req->ctx->completion_lock)
	__must_hold(&req->ctx->timeout_lock)
{
	struct io_kiocb *link = req->link;

	if (link && link->opcode == IORING_OP_LINK_TIMEOUT) {
		struct io_timeout_data *io = link->async_data;

		io_remove_next_linked(req);
		link->timeout.head = NULL;
		if (hrtimer_try_to_cancel(&io->timer) != -1) {
			list_del(&link->timeout.list);
			io_cqring_fill_event(link->ctx, link->user_data,
					     -ECANCELED, 0);
			io_put_req_deferred(link);
			return true;
		}
	}
	return false;
}

static void io_fail_links(struct io_kiocb *req)
	__must_hold(&req->ctx->completion_lock)
{
	struct io_kiocb *nxt, *link = req->link;

	req->link = NULL;
	while (link) {
		long res = -ECANCELED;

		if (link->flags & REQ_F_FAIL)
			res = link->result;

		nxt = link->link;
		link->link = NULL;

		trace_io_uring_fail_link(req, link);
		io_cqring_fill_event(link->ctx, link->user_data, res, 0);
		io_put_req_deferred(link);
		link = nxt;
	}
}

static bool io_disarm_next(struct io_kiocb *req)
	__must_hold(&req->ctx->completion_lock)
{
	bool posted = false;

	if (req->flags & REQ_F_ARM_LTIMEOUT) {
		struct io_kiocb *link = req->link;

		req->flags &= ~REQ_F_ARM_LTIMEOUT;
		if (link && link->opcode == IORING_OP_LINK_TIMEOUT) {
			io_remove_next_linked(req);
			io_cqring_fill_event(link->ctx, link->user_data,
					     -ECANCELED, 0);
			io_put_req_deferred(link);
			posted = true;
		}
	} else if (req->flags & REQ_F_LINK_TIMEOUT) {
		struct io_ring_ctx *ctx = req->ctx;

		spin_lock_irq(&ctx->timeout_lock);
		posted = io_kill_linked_timeout(req);
		spin_unlock_irq(&ctx->timeout_lock);
	}
	if (unlikely((req->flags & REQ_F_FAIL) &&
		     !(req->flags & REQ_F_HARDLINK))) {
		posted |= (req->link != NULL);
		io_fail_links(req);
	}
	return posted;
}

static void __io_req_find_next_prep(struct io_kiocb *req)
{
	struct io_ring_ctx *ctx = req->ctx;
	bool posted;

	spin_lock(&ctx->completion_lock);
	posted = io_disarm_next(req);
	if (posted)
		io_commit_cqring(req->ctx);
	spin_unlock(&ctx->completion_lock);
	if (posted)
		io_cqring_ev_posted(ctx);
}

static inline struct io_kiocb *io_req_find_next(struct io_kiocb *req)
{
	struct io_kiocb *nxt;

	if (likely(!(req->flags & (REQ_F_LINK|REQ_F_HARDLINK))))
		return NULL;
	/*
	 * If LINK is set, we have dependent requests in this chain. If we
	 * didn't fail this request, queue the first one up, moving any other
	 * dependencies to the next request. In case of failure, fail the rest
	 * of the chain.
	 */
	if (unlikely(req->flags & IO_DISARM_MASK))
		__io_req_find_next_prep(req);
	nxt = req->link;
	req->link = NULL;
	return nxt;
}

static void ctx_flush_and_put(struct io_ring_ctx *ctx, bool *locked)
{
	if (!ctx)
		return;
	if (*locked) {
		io_submit_flush_completions(ctx);
		mutex_unlock(&ctx->uring_lock);
		*locked = false;
	}
	percpu_ref_put(&ctx->refs);
}

static void tctx_task_work(struct callback_head *cb)
{
	bool locked = false;
	struct io_ring_ctx *ctx = NULL;
	struct io_uring_task *tctx = container_of(cb, struct io_uring_task,
						  task_work);

	while (1) {
		struct io_wq_work_node *node;

		if (!tctx->task_list.first && locked)
			io_submit_flush_completions(ctx);

		spin_lock_irq(&tctx->task_lock);
		node = tctx->task_list.first;
		INIT_WQ_LIST(&tctx->task_list);
		if (!node)
			tctx->task_running = false;
		spin_unlock_irq(&tctx->task_lock);
		if (!node)
			break;

		do {
			struct io_wq_work_node *next = node->next;
			struct io_kiocb *req = container_of(node, struct io_kiocb,
							    io_task_work.node);

			if (req->ctx != ctx) {
				ctx_flush_and_put(ctx, &locked);
				ctx = req->ctx;
				/* if not contended, grab and improve batching */
				locked = mutex_trylock(&ctx->uring_lock);
				percpu_ref_get(&ctx->refs);
			}
			req->io_task_work.func(req, &locked);
			node = next;
		} while (node);

		cond_resched();
	}

	ctx_flush_and_put(ctx, &locked);
}

static void io_req_task_work_add(struct io_kiocb *req)
{
	struct task_struct *tsk = req->task;
	struct io_uring_task *tctx = tsk->io_uring;
	enum task_work_notify_mode notify;
	struct io_wq_work_node *node;
	unsigned long flags;
	bool running;

	WARN_ON_ONCE(!tctx);

	spin_lock_irqsave(&tctx->task_lock, flags);
	wq_list_add_tail(&req->io_task_work.node, &tctx->task_list);
	running = tctx->task_running;
	if (!running)
		tctx->task_running = true;
	spin_unlock_irqrestore(&tctx->task_lock, flags);

	/* task_work already pending, we're done */
	if (running)
		return;

	/*
	 * SQPOLL kernel thread doesn't need notification, just a wakeup. For
	 * all other cases, use TWA_SIGNAL unconditionally to ensure we're
	 * processing task_work. There's no reliable way to tell if TWA_RESUME
	 * will do the job.
	 */
	notify = (req->ctx->flags & IORING_SETUP_SQPOLL) ? TWA_NONE : TWA_SIGNAL;
	if (likely(!task_work_add(tsk, &tctx->task_work, notify))) {
		if (notify == TWA_NONE)
			wake_up_process(tsk);
		return;
	}

	spin_lock_irqsave(&tctx->task_lock, flags);
	tctx->task_running = false;
	node = tctx->task_list.first;
	INIT_WQ_LIST(&tctx->task_list);
	spin_unlock_irqrestore(&tctx->task_lock, flags);

	while (node) {
		req = container_of(node, struct io_kiocb, io_task_work.node);
		node = node->next;
		if (llist_add(&req->io_task_work.fallback_node,
			      &req->ctx->fallback_llist))
			schedule_delayed_work(&req->ctx->fallback_work, 1);
	}
}

static void io_req_task_cancel(struct io_kiocb *req, bool *locked)
{
	struct io_ring_ctx *ctx = req->ctx;

	/* not needed for normal modes, but SQPOLL depends on it */
	io_tw_lock(ctx, locked);
	io_req_complete_failed(req, req->result);
}

static void io_req_task_submit(struct io_kiocb *req, bool *locked)
{
	struct io_ring_ctx *ctx = req->ctx;

	io_tw_lock(ctx, locked);
	/* req->task == current here, checking PF_EXITING is safe */
	if (likely(!(req->task->flags & PF_EXITING)))
		__io_queue_sqe(req);
	else
		io_req_complete_failed(req, -EFAULT);
}

static void io_req_task_queue_fail(struct io_kiocb *req, int ret)
{
	req->result = ret;
	req->io_task_work.func = io_req_task_cancel;
	io_req_task_work_add(req);
}

static void io_req_task_queue(struct io_kiocb *req)
{
	req->io_task_work.func = io_req_task_submit;
	io_req_task_work_add(req);
}

static void io_req_task_queue_reissue(struct io_kiocb *req)
{
	req->io_task_work.func = io_queue_async_work;
	io_req_task_work_add(req);
}

static inline void io_queue_next(struct io_kiocb *req)
{
	struct io_kiocb *nxt = io_req_find_next(req);

	if (nxt)
		io_req_task_queue(nxt);
}

static void io_free_req(struct io_kiocb *req)
{
	io_queue_next(req);
	__io_free_req(req);
}

static void io_free_req_work(struct io_kiocb *req, bool *locked)
{
	io_free_req(req);
}

static void io_free_batch_list(struct io_ring_ctx *ctx,
				struct io_wq_work_node *node)
	__must_hold(&ctx->uring_lock)
{
	struct task_struct *task = NULL;
	int task_refs = 0;

	do {
		struct io_kiocb *req = container_of(node, struct io_kiocb,
						    comp_list);

		if (unlikely(req->flags & REQ_F_REFCOUNT)) {
			node = req->comp_list.next;
			if (!req_ref_put_and_test(req))
				continue;
		}

		io_req_put_rsrc_locked(req, ctx);
		io_queue_next(req);
		io_dismantle_req(req);

		if (req->task != task) {
			if (task)
				io_put_task(task, task_refs);
			task = req->task;
			task_refs = 0;
		}
		task_refs++;
		node = req->comp_list.next;
		wq_stack_add_head(&req->comp_list, &ctx->submit_state.free_list);
	} while (node);

	if (task)
		io_put_task(task, task_refs);
}

static void __io_submit_flush_completions(struct io_ring_ctx *ctx)
	__must_hold(&ctx->uring_lock)
{
	struct io_wq_work_node *node, *prev;
	struct io_submit_state *state = &ctx->submit_state;

	spin_lock(&ctx->completion_lock);
	wq_list_for_each(node, prev, &state->compl_reqs) {
		struct io_kiocb *req = container_of(node, struct io_kiocb,
						    comp_list);

		__io_cqring_fill_event(ctx, req->user_data, req->result,
					req->cflags);
	}
	io_commit_cqring(ctx);
	spin_unlock(&ctx->completion_lock);
	io_cqring_ev_posted(ctx);

	io_free_batch_list(ctx, state->compl_reqs.first);
	INIT_WQ_LIST(&state->compl_reqs);
}

/*
 * Drop reference to request, return next in chain (if there is one) if this
 * was the last reference to this request.
 */
static inline struct io_kiocb *io_put_req_find_next(struct io_kiocb *req)
{
	struct io_kiocb *nxt = NULL;

	if (req_ref_put_and_test(req)) {
		nxt = io_req_find_next(req);
		__io_free_req(req);
	}
	return nxt;
}

static inline void io_put_req(struct io_kiocb *req)
{
	if (req_ref_put_and_test(req))
		io_free_req(req);
}

static inline void io_put_req_deferred(struct io_kiocb *req)
{
	if (req_ref_put_and_test(req)) {
		req->io_task_work.func = io_free_req_work;
		io_req_task_work_add(req);
	}
}

static unsigned io_cqring_events(struct io_ring_ctx *ctx)
{
	/* See comment at the top of this file */
	smp_rmb();
	return __io_cqring_events(ctx);
}

static inline unsigned int io_sqring_entries(struct io_ring_ctx *ctx)
{
	struct io_rings *rings = ctx->rings;

	/* make sure SQ entry isn't read before tail */
	return smp_load_acquire(&rings->sq.tail) - ctx->cached_sq_head;
}

static unsigned int io_put_kbuf(struct io_kiocb *req, struct io_buffer *kbuf)
{
	unsigned int cflags;

	cflags = kbuf->bid << IORING_CQE_BUFFER_SHIFT;
	cflags |= IORING_CQE_F_BUFFER;
	req->flags &= ~REQ_F_BUFFER_SELECTED;
	kfree(kbuf);
	return cflags;
}

static inline unsigned int io_put_rw_kbuf(struct io_kiocb *req)
{
	if (likely(!(req->flags & REQ_F_BUFFER_SELECTED)))
		return 0;
	return io_put_kbuf(req, req->kbuf);
}

static inline bool io_run_task_work(void)
{
	if (test_thread_flag(TIF_NOTIFY_SIGNAL) || current->task_works) {
		__set_current_state(TASK_RUNNING);
		tracehook_notify_signal();
		return true;
	}

	return false;
}

static int io_do_iopoll(struct io_ring_ctx *ctx, bool force_nonspin)
{
	struct io_wq_work_node *pos, *start, *prev;
	unsigned int poll_flags = BLK_POLL_NOSLEEP;
	DEFINE_IO_COMP_BATCH(iob);
	int nr_events = 0;

	/*
	 * Only spin for completions if we don't have multiple devices hanging
	 * off our complete list.
	 */
	if (ctx->poll_multi_queue || force_nonspin)
		poll_flags |= BLK_POLL_ONESHOT;

	wq_list_for_each(pos, start, &ctx->iopoll_list) {
		struct io_kiocb *req = container_of(pos, struct io_kiocb, comp_list);
		struct kiocb *kiocb = &req->rw.kiocb;
		int ret;

		/*
		 * Move completed and retryable entries to our local lists.
		 * If we find a request that requires polling, break out
		 * and complete those lists first, if we have entries there.
		 */
		if (READ_ONCE(req->iopoll_completed))
			break;

		ret = kiocb->ki_filp->f_op->iopoll(kiocb, &iob, poll_flags);
		if (unlikely(ret < 0))
			return ret;
		else if (ret)
			poll_flags |= BLK_POLL_ONESHOT;

		/* iopoll may have completed current req */
		if (!rq_list_empty(iob.req_list) ||
		    READ_ONCE(req->iopoll_completed))
			break;
	}

	if (!rq_list_empty(iob.req_list))
		iob.complete(&iob);
	else if (!pos)
		return 0;

	prev = start;
	wq_list_for_each_resume(pos, prev) {
		struct io_kiocb *req = container_of(pos, struct io_kiocb, comp_list);

		/* order with io_complete_rw_iopoll(), e.g. ->result updates */
		if (!smp_load_acquire(&req->iopoll_completed))
			break;
		__io_cqring_fill_event(ctx, req->user_data, req->result,
					io_put_rw_kbuf(req));
		nr_events++;
	}

	if (unlikely(!nr_events))
		return 0;

	io_commit_cqring(ctx);
	io_cqring_ev_posted_iopoll(ctx);
	pos = start ? start->next : ctx->iopoll_list.first;
	wq_list_cut(&ctx->iopoll_list, prev, start);
	io_free_batch_list(ctx, pos);
	return nr_events;
}

/*
 * We can't just wait for polled events to come to us, we have to actively
 * find and complete them.
 */
static __cold void io_iopoll_try_reap_events(struct io_ring_ctx *ctx)
{
	if (!(ctx->flags & IORING_SETUP_IOPOLL))
		return;

	mutex_lock(&ctx->uring_lock);
	while (!wq_list_empty(&ctx->iopoll_list)) {
		/* let it sleep and repeat later if can't complete a request */
		if (io_do_iopoll(ctx, true) == 0)
			break;
		/*
		 * Ensure we allow local-to-the-cpu processing to take place,
		 * in this case we need to ensure that we reap all events.
		 * Also let task_work, etc. to progress by releasing the mutex
		 */
		if (need_resched()) {
			mutex_unlock(&ctx->uring_lock);
			cond_resched();
			mutex_lock(&ctx->uring_lock);
		}
	}
	mutex_unlock(&ctx->uring_lock);
}

static int io_iopoll_check(struct io_ring_ctx *ctx, long min)
{
	unsigned int nr_events = 0;
	int ret = 0;

	/*
	 * We disallow the app entering submit/complete with polling, but we
	 * still need to lock the ring to prevent racing with polled issue
	 * that got punted to a workqueue.
	 */
	mutex_lock(&ctx->uring_lock);
	/*
	 * Don't enter poll loop if we already have events pending.
	 * If we do, we can potentially be spinning for commands that
	 * already triggered a CQE (eg in error).
	 */
	if (test_bit(0, &ctx->check_cq_overflow))
		__io_cqring_overflow_flush(ctx, false);
	if (io_cqring_events(ctx))
		goto out;
	do {
		/*
		 * If a submit got punted to a workqueue, we can have the
		 * application entering polling for a command before it gets
		 * issued. That app will hold the uring_lock for the duration
		 * of the poll right here, so we need to take a breather every
		 * now and then to ensure that the issue has a chance to add
		 * the poll to the issued list. Otherwise we can spin here
		 * forever, while the workqueue is stuck trying to acquire the
		 * very same mutex.
		 */
		if (wq_list_empty(&ctx->iopoll_list)) {
			u32 tail = ctx->cached_cq_tail;

			mutex_unlock(&ctx->uring_lock);
			io_run_task_work();
			mutex_lock(&ctx->uring_lock);

			/* some requests don't go through iopoll_list */
			if (tail != ctx->cached_cq_tail ||
			    wq_list_empty(&ctx->iopoll_list))
				break;
		}
		ret = io_do_iopoll(ctx, !min);
		if (ret < 0)
			break;
		nr_events += ret;
		ret = 0;
	} while (nr_events < min && !need_resched());
out:
	mutex_unlock(&ctx->uring_lock);
	return ret;
}

static void kiocb_end_write(struct io_kiocb *req)
{
	/*
	 * Tell lockdep we inherited freeze protection from submission
	 * thread.
	 */
	if (req->flags & REQ_F_ISREG) {
		struct super_block *sb = file_inode(req->file)->i_sb;

		__sb_writers_acquired(sb, SB_FREEZE_WRITE);
		sb_end_write(sb);
	}
}

#ifdef CONFIG_BLOCK
static bool io_resubmit_prep(struct io_kiocb *req)
{
	struct io_async_rw *rw = req->async_data;

	if (!req_has_async_data(req))
		return !io_req_prep_async(req);
	iov_iter_restore(&rw->s.iter, &rw->s.iter_state);
	return true;
}

static bool io_rw_should_reissue(struct io_kiocb *req)
{
	umode_t mode = file_inode(req->file)->i_mode;
	struct io_ring_ctx *ctx = req->ctx;

	if (!S_ISBLK(mode) && !S_ISREG(mode))
		return false;
	if ((req->flags & REQ_F_NOWAIT) || (io_wq_current_is_worker() &&
	    !(ctx->flags & IORING_SETUP_IOPOLL)))
		return false;
	/*
	 * If ref is dying, we might be running poll reap from the exit work.
	 * Don't attempt to reissue from that path, just let it fail with
	 * -EAGAIN.
	 */
	if (percpu_ref_is_dying(&ctx->refs))
		return false;
	/*
	 * Play it safe and assume not safe to re-import and reissue if we're
	 * not in the original thread group (or in task context).
	 */
	if (!same_thread_group(req->task, current) || !in_task())
		return false;
	return true;
}
#else
static bool io_resubmit_prep(struct io_kiocb *req)
{
	return false;
}
static bool io_rw_should_reissue(struct io_kiocb *req)
{
	return false;
}
#endif

static bool __io_complete_rw_common(struct io_kiocb *req, long res)
{
	if (req->rw.kiocb.ki_flags & IOCB_WRITE)
		kiocb_end_write(req);
	if (unlikely(res != req->result)) {
		if ((res == -EAGAIN || res == -EOPNOTSUPP) &&
		    io_rw_should_reissue(req)) {
			req->flags |= REQ_F_REISSUE;
			return true;
		}
		req_set_fail(req);
		req->result = res;
	}
	return false;
}

static void io_req_task_complete(struct io_kiocb *req, bool *locked)
{
	unsigned int cflags = io_put_rw_kbuf(req);
	int res = req->result;

	if (*locked) {
		io_req_complete_state(req, res, cflags);
		io_req_add_compl_list(req);
	} else {
		io_req_complete_post(req, res, cflags);
	}
}

static void __io_complete_rw(struct io_kiocb *req, long res, long res2,
			     unsigned int issue_flags)
{
	if (__io_complete_rw_common(req, res))
		return;
	__io_req_complete(req, issue_flags, req->result, io_put_rw_kbuf(req));
}

static void io_complete_rw(struct kiocb *kiocb, long res)
{
	struct io_kiocb *req = container_of(kiocb, struct io_kiocb, rw.kiocb);

	if (__io_complete_rw_common(req, res))
		return;
	req->result = res;
	req->io_task_work.func = io_req_task_complete;
	io_req_task_work_add(req);
}

static void io_complete_rw_iopoll(struct kiocb *kiocb, long res)
{
	struct io_kiocb *req = container_of(kiocb, struct io_kiocb, rw.kiocb);

	if (kiocb->ki_flags & IOCB_WRITE)
		kiocb_end_write(req);
	if (unlikely(res != req->result)) {
		if (res == -EAGAIN && io_rw_should_reissue(req)) {
			req->flags |= REQ_F_REISSUE;
			return;
		}
		req->result = res;
	}

	/* order with io_iopoll_complete() checking ->iopoll_completed */
	smp_store_release(&req->iopoll_completed, 1);
}

/*
 * After the iocb has been issued, it's safe to be found on the poll list.
 * Adding the kiocb to the list AFTER submission ensures that we don't
 * find it from a io_do_iopoll() thread before the issuer is done
 * accessing the kiocb cookie.
 */
static void io_iopoll_req_issued(struct io_kiocb *req, unsigned int issue_flags)
{
	struct io_ring_ctx *ctx = req->ctx;
	const bool needs_lock = issue_flags & IO_URING_F_UNLOCKED;

	/* workqueue context doesn't hold uring_lock, grab it now */
	if (unlikely(needs_lock))
		mutex_lock(&ctx->uring_lock);

	/*
	 * Track whether we have multiple files in our lists. This will impact
	 * how we do polling eventually, not spinning if we're on potentially
	 * different devices.
	 */
	if (wq_list_empty(&ctx->iopoll_list)) {
		ctx->poll_multi_queue = false;
	} else if (!ctx->poll_multi_queue) {
		struct io_kiocb *list_req;

		list_req = container_of(ctx->iopoll_list.first, struct io_kiocb,
					comp_list);
		if (list_req->file != req->file)
			ctx->poll_multi_queue = true;
	}

	/*
	 * For fast devices, IO may have already completed. If it has, add
	 * it to the front so we find it first.
	 */
	if (READ_ONCE(req->iopoll_completed))
		wq_list_add_head(&req->comp_list, &ctx->iopoll_list);
	else
		wq_list_add_tail(&req->comp_list, &ctx->iopoll_list);

	if (unlikely(needs_lock)) {
		/*
		 * If IORING_SETUP_SQPOLL is enabled, sqes are either handle
		 * in sq thread task context or in io worker task context. If
		 * current task context is sq thread, we don't need to check
		 * whether should wake up sq thread.
		 */
		if ((ctx->flags & IORING_SETUP_SQPOLL) &&
		    wq_has_sleeper(&ctx->sq_data->wait))
			wake_up(&ctx->sq_data->wait);

		mutex_unlock(&ctx->uring_lock);
	}
}

static bool io_bdev_nowait(struct block_device *bdev)
{
	return !bdev || blk_queue_nowait(bdev_get_queue(bdev));
}

/*
 * If we tracked the file through the SCM inflight mechanism, we could support
 * any file. For now, just ensure that anything potentially problematic is done
 * inline.
 */
static bool __io_file_supports_nowait(struct file *file, umode_t mode)
{
	if (S_ISBLK(mode)) {
		if (IS_ENABLED(CONFIG_BLOCK) &&
		    io_bdev_nowait(I_BDEV(file->f_mapping->host)))
			return true;
		return false;
	}
	if (S_ISSOCK(mode))
		return true;
	if (S_ISREG(mode)) {
		if (IS_ENABLED(CONFIG_BLOCK) &&
		    io_bdev_nowait(file->f_inode->i_sb->s_bdev) &&
		    file->f_op != &io_uring_fops)
			return true;
		return false;
	}

	/* any ->read/write should understand O_NONBLOCK */
	if (file->f_flags & O_NONBLOCK)
		return true;
	return file->f_mode & FMODE_NOWAIT;
}

/*
 * If we tracked the file through the SCM inflight mechanism, we could support
 * any file. For now, just ensure that anything potentially problematic is done
 * inline.
 */
static unsigned int io_file_get_flags(struct file *file)
{
	umode_t mode = file_inode(file)->i_mode;
	unsigned int res = 0;

	if (S_ISREG(mode))
		res |= FFS_ISREG;
	if (__io_file_supports_nowait(file, mode))
		res |= FFS_NOWAIT;
	return res;
}

static inline bool io_file_supports_nowait(struct io_kiocb *req)
{
	return req->flags & REQ_F_SUPPORT_NOWAIT;
}

static int io_prep_rw(struct io_kiocb *req, const struct io_uring_sqe *sqe)
{
	struct io_ring_ctx *ctx = req->ctx;
	struct kiocb *kiocb = &req->rw.kiocb;
	struct file *file = req->file;
	unsigned ioprio;
	int ret;

	if (!io_req_ffs_set(req))
		req->flags |= io_file_get_flags(file) << REQ_F_SUPPORT_NOWAIT_BIT;

	kiocb->ki_pos = READ_ONCE(sqe->off);
	if (kiocb->ki_pos == -1 && !(file->f_mode & FMODE_STREAM)) {
		req->flags |= REQ_F_CUR_POS;
		kiocb->ki_pos = file->f_pos;
	}
	kiocb->ki_flags = iocb_flags(file);
	ret = kiocb_set_rw_flags(kiocb, READ_ONCE(sqe->rw_flags));
	if (unlikely(ret))
		return ret;

	/*
	 * If the file is marked O_NONBLOCK, still allow retry for it if it
	 * supports async. Otherwise it's impossible to use O_NONBLOCK files
	 * reliably. If not, or it IOCB_NOWAIT is set, don't retry.
	 */
	if ((kiocb->ki_flags & IOCB_NOWAIT) ||
	    ((file->f_flags & O_NONBLOCK) && !io_file_supports_nowait(req)))
		req->flags |= REQ_F_NOWAIT;

	if (ctx->flags & IORING_SETUP_IOPOLL) {
		if (!(kiocb->ki_flags & IOCB_DIRECT) || !file->f_op->iopoll)
			return -EOPNOTSUPP;

		kiocb->ki_flags |= IOCB_HIPRI | IOCB_ALLOC_CACHE;
		kiocb->ki_complete = io_complete_rw_iopoll;
		req->iopoll_completed = 0;
	} else {
		if (kiocb->ki_flags & IOCB_HIPRI)
			return -EINVAL;
		kiocb->ki_complete = io_complete_rw;
	}

	ioprio = READ_ONCE(sqe->ioprio);
	if (ioprio) {
		ret = ioprio_check_cap(ioprio);
		if (ret)
			return ret;

		kiocb->ki_ioprio = ioprio;
	} else {
		kiocb->ki_ioprio = get_current_ioprio();
	}

	req->imu = NULL;
	req->rw.addr = READ_ONCE(sqe->addr);
	req->rw.len = READ_ONCE(sqe->len);
	req->buf_index = READ_ONCE(sqe->buf_index);
	return 0;
}

static inline void io_rw_done(struct kiocb *kiocb, ssize_t ret)
{
	switch (ret) {
	case -EIOCBQUEUED:
		break;
	case -ERESTARTSYS:
	case -ERESTARTNOINTR:
	case -ERESTARTNOHAND:
	case -ERESTART_RESTARTBLOCK:
		/*
		 * We can't just restart the syscall, since previously
		 * submitted sqes may already be in progress. Just fail this
		 * IO with EINTR.
		 */
		ret = -EINTR;
		fallthrough;
	default:
		kiocb->ki_complete(kiocb, ret);
	}
}

static void kiocb_done(struct kiocb *kiocb, ssize_t ret,
		       unsigned int issue_flags)
{
	struct io_kiocb *req = container_of(kiocb, struct io_kiocb, rw.kiocb);
	struct io_async_rw *io = req->async_data;

	/* add previously done IO, if any */
	if (req_has_async_data(req) && io->bytes_done > 0) {
		if (ret < 0)
			ret = io->bytes_done;
		else
			ret += io->bytes_done;
	}

	if (req->flags & REQ_F_CUR_POS)
		req->file->f_pos = kiocb->ki_pos;
	if (ret >= 0 && (kiocb->ki_complete == io_complete_rw))
		__io_complete_rw(req, ret, 0, issue_flags);
	else
		io_rw_done(kiocb, ret);

	if (req->flags & REQ_F_REISSUE) {
		req->flags &= ~REQ_F_REISSUE;
		if (io_resubmit_prep(req)) {
			io_req_task_queue_reissue(req);
		} else {
			unsigned int cflags = io_put_rw_kbuf(req);
			struct io_ring_ctx *ctx = req->ctx;

			req_set_fail(req);
			if (issue_flags & IO_URING_F_UNLOCKED) {
				mutex_lock(&ctx->uring_lock);
				__io_req_complete(req, issue_flags, ret, cflags);
				mutex_unlock(&ctx->uring_lock);
			} else {
				__io_req_complete(req, issue_flags, ret, cflags);
			}
		}
	}
}

static int __io_import_fixed(struct io_kiocb *req, int rw, struct iov_iter *iter,
			     struct io_mapped_ubuf *imu)
{
	size_t len = req->rw.len;
	u64 buf_end, buf_addr = req->rw.addr;
	size_t offset;

	if (unlikely(check_add_overflow(buf_addr, (u64)len, &buf_end)))
		return -EFAULT;
	/* not inside the mapped region */
	if (unlikely(buf_addr < imu->ubuf || buf_end > imu->ubuf_end))
		return -EFAULT;

	/*
	 * May not be a start of buffer, set size appropriately
	 * and advance us to the beginning.
	 */
	offset = buf_addr - imu->ubuf;
	iov_iter_bvec(iter, rw, imu->bvec, imu->nr_bvecs, offset + len);

	if (offset) {
		/*
		 * Don't use iov_iter_advance() here, as it's really slow for
		 * using the latter parts of a big fixed buffer - it iterates
		 * over each segment manually. We can cheat a bit here, because
		 * we know that:
		 *
		 * 1) it's a BVEC iter, we set it up
		 * 2) all bvecs are PAGE_SIZE in size, except potentially the
		 *    first and last bvec
		 *
		 * So just find our index, and adjust the iterator afterwards.
		 * If the offset is within the first bvec (or the whole first
		 * bvec, just use iov_iter_advance(). This makes it easier
		 * since we can just skip the first segment, which may not
		 * be PAGE_SIZE aligned.
		 */
		const struct bio_vec *bvec = imu->bvec;

		if (offset <= bvec->bv_len) {
			iov_iter_advance(iter, offset);
		} else {
			unsigned long seg_skip;

			/* skip first vec */
			offset -= bvec->bv_len;
			seg_skip = 1 + (offset >> PAGE_SHIFT);

			iter->bvec = bvec + seg_skip;
			iter->nr_segs -= seg_skip;
			iter->count -= bvec->bv_len + offset;
			iter->iov_offset = offset & ~PAGE_MASK;
		}
	}

	return 0;
}

static int io_import_fixed(struct io_kiocb *req, int rw, struct iov_iter *iter)
{
	struct io_mapped_ubuf *imu = req->imu;
	u16 index, buf_index = req->buf_index;

	if (likely(!imu)) {
		struct io_ring_ctx *ctx = req->ctx;

		if (unlikely(buf_index >= ctx->nr_user_bufs))
			return -EFAULT;
		io_req_set_rsrc_node(req, ctx);
		index = array_index_nospec(buf_index, ctx->nr_user_bufs);
		imu = READ_ONCE(ctx->user_bufs[index]);
		req->imu = imu;
	}
	return __io_import_fixed(req, rw, iter, imu);
}

static void io_ring_submit_unlock(struct io_ring_ctx *ctx, bool needs_lock)
{
	if (needs_lock)
		mutex_unlock(&ctx->uring_lock);
}

static void io_ring_submit_lock(struct io_ring_ctx *ctx, bool needs_lock)
{
	/*
	 * "Normal" inline submissions always hold the uring_lock, since we
	 * grab it from the system call. Same is true for the SQPOLL offload.
	 * The only exception is when we've detached the request and issue it
	 * from an async worker thread, grab the lock for that case.
	 */
	if (needs_lock)
		mutex_lock(&ctx->uring_lock);
}

static struct io_buffer *io_buffer_select(struct io_kiocb *req, size_t *len,
					  int bgid, unsigned int issue_flags)
{
	struct io_buffer *kbuf = req->kbuf;
	struct io_buffer *head;
	bool needs_lock = issue_flags & IO_URING_F_UNLOCKED;

	if (req->flags & REQ_F_BUFFER_SELECTED)
		return kbuf;

	io_ring_submit_lock(req->ctx, needs_lock);

	lockdep_assert_held(&req->ctx->uring_lock);

	head = xa_load(&req->ctx->io_buffers, bgid);
	if (head) {
		if (!list_empty(&head->list)) {
			kbuf = list_last_entry(&head->list, struct io_buffer,
							list);
			list_del(&kbuf->list);
		} else {
			kbuf = head;
			xa_erase(&req->ctx->io_buffers, bgid);
		}
		if (*len > kbuf->len)
			*len = kbuf->len;
		req->flags |= REQ_F_BUFFER_SELECTED;
		req->kbuf = kbuf;
	} else {
		kbuf = ERR_PTR(-ENOBUFS);
	}

	io_ring_submit_unlock(req->ctx, needs_lock);
	return kbuf;
}

static void __user *io_rw_buffer_select(struct io_kiocb *req, size_t *len,
					unsigned int issue_flags)
{
	struct io_buffer *kbuf;
	u16 bgid;

	bgid = req->buf_index;
	kbuf = io_buffer_select(req, len, bgid, issue_flags);
	if (IS_ERR(kbuf))
		return kbuf;
	return u64_to_user_ptr(kbuf->addr);
}

#ifdef CONFIG_COMPAT
static ssize_t io_compat_import(struct io_kiocb *req, struct iovec *iov,
				unsigned int issue_flags)
{
	struct compat_iovec __user *uiov;
	compat_ssize_t clen;
	void __user *buf;
	ssize_t len;

	uiov = u64_to_user_ptr(req->rw.addr);
	if (!access_ok(uiov, sizeof(*uiov)))
		return -EFAULT;
	if (__get_user(clen, &uiov->iov_len))
		return -EFAULT;
	if (clen < 0)
		return -EINVAL;

	len = clen;
	buf = io_rw_buffer_select(req, &len, issue_flags);
	if (IS_ERR(buf))
		return PTR_ERR(buf);
	iov[0].iov_base = buf;
	iov[0].iov_len = (compat_size_t) len;
	return 0;
}
#endif

static ssize_t __io_iov_buffer_select(struct io_kiocb *req, struct iovec *iov,
				      unsigned int issue_flags)
{
	struct iovec __user *uiov = u64_to_user_ptr(req->rw.addr);
	void __user *buf;
	ssize_t len;

	if (copy_from_user(iov, uiov, sizeof(*uiov)))
		return -EFAULT;

	len = iov[0].iov_len;
	if (len < 0)
		return -EINVAL;
	buf = io_rw_buffer_select(req, &len, issue_flags);
	if (IS_ERR(buf))
		return PTR_ERR(buf);
	iov[0].iov_base = buf;
	iov[0].iov_len = len;
	return 0;
}

static ssize_t io_iov_buffer_select(struct io_kiocb *req, struct iovec *iov,
				    unsigned int issue_flags)
{
	if (req->flags & REQ_F_BUFFER_SELECTED) {
		struct io_buffer *kbuf = req->kbuf;

		iov[0].iov_base = u64_to_user_ptr(kbuf->addr);
		iov[0].iov_len = kbuf->len;
		return 0;
	}
	if (req->rw.len != 1)
		return -EINVAL;

#ifdef CONFIG_COMPAT
	if (req->ctx->compat)
		return io_compat_import(req, iov, issue_flags);
#endif

	return __io_iov_buffer_select(req, iov, issue_flags);
}

static struct iovec *__io_import_iovec(int rw, struct io_kiocb *req,
				       struct io_rw_state *s,
				       unsigned int issue_flags)
{
	struct iov_iter *iter = &s->iter;
	u8 opcode = req->opcode;
	struct iovec *iovec;
	void __user *buf;
	size_t sqe_len;
	ssize_t ret;

	BUILD_BUG_ON(ERR_PTR(0) != NULL);

	if (opcode == IORING_OP_READ_FIXED || opcode == IORING_OP_WRITE_FIXED)
		return ERR_PTR(io_import_fixed(req, rw, iter));

	/* buffer index only valid with fixed read/write, or buffer select  */
	if (unlikely(req->buf_index && !(req->flags & REQ_F_BUFFER_SELECT)))
		return ERR_PTR(-EINVAL);

	buf = u64_to_user_ptr(req->rw.addr);
	sqe_len = req->rw.len;

	if (opcode == IORING_OP_READ || opcode == IORING_OP_WRITE) {
		if (req->flags & REQ_F_BUFFER_SELECT) {
			buf = io_rw_buffer_select(req, &sqe_len, issue_flags);
			if (IS_ERR(buf))
				return ERR_CAST(buf);
			req->rw.len = sqe_len;
		}

		ret = import_single_range(rw, buf, sqe_len, s->fast_iov, iter);
		return ERR_PTR(ret);
	}

	iovec = s->fast_iov;
	if (req->flags & REQ_F_BUFFER_SELECT) {
		ret = io_iov_buffer_select(req, iovec, issue_flags);
		if (!ret)
			iov_iter_init(iter, rw, iovec, 1, iovec->iov_len);
		return ERR_PTR(ret);
	}

	ret = __import_iovec(rw, buf, sqe_len, UIO_FASTIOV, &iovec, iter,
			      req->ctx->compat);
	if (unlikely(ret < 0))
		return ERR_PTR(ret);
	return iovec;
}

static inline int io_import_iovec(int rw, struct io_kiocb *req,
				  struct iovec **iovec, struct io_rw_state *s,
				  unsigned int issue_flags)
{
	*iovec = __io_import_iovec(rw, req, s, issue_flags);
	if (unlikely(IS_ERR(*iovec)))
		return PTR_ERR(*iovec);

	iov_iter_save_state(&s->iter, &s->iter_state);
	return 0;
}

static inline loff_t *io_kiocb_ppos(struct kiocb *kiocb)
{
	return (kiocb->ki_filp->f_mode & FMODE_STREAM) ? NULL : &kiocb->ki_pos;
}

/*
 * For files that don't have ->read_iter() and ->write_iter(), handle them
 * by looping over ->read() or ->write() manually.
 */
static ssize_t loop_rw_iter(int rw, struct io_kiocb *req, struct iov_iter *iter)
{
	struct kiocb *kiocb = &req->rw.kiocb;
	struct file *file = req->file;
	ssize_t ret = 0;

	/*
	 * Don't support polled IO through this interface, and we can't
	 * support non-blocking either. For the latter, this just causes
	 * the kiocb to be handled from an async context.
	 */
	if (kiocb->ki_flags & IOCB_HIPRI)
		return -EOPNOTSUPP;
	if ((kiocb->ki_flags & IOCB_NOWAIT) &&
	    !(kiocb->ki_filp->f_flags & O_NONBLOCK))
		return -EAGAIN;

	while (iov_iter_count(iter)) {
		struct iovec iovec;
		ssize_t nr;

		if (!iov_iter_is_bvec(iter)) {
			iovec = iov_iter_iovec(iter);
		} else {
			iovec.iov_base = u64_to_user_ptr(req->rw.addr);
			iovec.iov_len = req->rw.len;
		}

		if (rw == READ) {
			nr = file->f_op->read(file, iovec.iov_base,
					      iovec.iov_len, io_kiocb_ppos(kiocb));
		} else {
			nr = file->f_op->write(file, iovec.iov_base,
					       iovec.iov_len, io_kiocb_ppos(kiocb));
		}

		if (nr < 0) {
			if (!ret)
				ret = nr;
			break;
		}
		if (!iov_iter_is_bvec(iter)) {
			iov_iter_advance(iter, nr);
		} else {
			req->rw.len -= nr;
			req->rw.addr += nr;
		}
		ret += nr;
		if (nr != iovec.iov_len)
			break;
	}

	return ret;
}

static void io_req_map_rw(struct io_kiocb *req, const struct iovec *iovec,
			  const struct iovec *fast_iov, struct iov_iter *iter)
{
	struct io_async_rw *rw = req->async_data;

	memcpy(&rw->s.iter, iter, sizeof(*iter));
	rw->free_iovec = iovec;
	rw->bytes_done = 0;
	/* can only be fixed buffers, no need to do anything */
	if (iov_iter_is_bvec(iter))
		return;
	if (!iovec) {
		unsigned iov_off = 0;

		rw->s.iter.iov = rw->s.fast_iov;
		if (iter->iov != fast_iov) {
			iov_off = iter->iov - fast_iov;
			rw->s.iter.iov += iov_off;
		}
		if (rw->s.fast_iov != fast_iov)
			memcpy(rw->s.fast_iov + iov_off, fast_iov + iov_off,
			       sizeof(struct iovec) * iter->nr_segs);
	} else {
		req->flags |= REQ_F_NEED_CLEANUP;
	}
}

static inline bool io_alloc_async_data(struct io_kiocb *req)
{
	WARN_ON_ONCE(!io_op_defs[req->opcode].async_size);
	req->async_data = kmalloc(io_op_defs[req->opcode].async_size, GFP_KERNEL);
	if (req->async_data) {
		req->flags |= REQ_F_ASYNC_DATA;
		return false;
	}
	return true;
}

static int io_setup_async_rw(struct io_kiocb *req, const struct iovec *iovec,
			     struct io_rw_state *s, bool force)
{
	if (!force && !io_op_defs[req->opcode].needs_async_setup)
		return 0;
	if (!req_has_async_data(req)) {
		struct io_async_rw *iorw;

		if (io_alloc_async_data(req)) {
			kfree(iovec);
			return -ENOMEM;
		}

		io_req_map_rw(req, iovec, s->fast_iov, &s->iter);
		iorw = req->async_data;
		/* we've copied and mapped the iter, ensure state is saved */
		iov_iter_save_state(&iorw->s.iter, &iorw->s.iter_state);
	}
	return 0;
}

static inline int io_rw_prep_async(struct io_kiocb *req, int rw)
{
	struct io_async_rw *iorw = req->async_data;
	struct iovec *iov;
	int ret;

	/* submission path, ->uring_lock should already be taken */
	ret = io_import_iovec(rw, req, &iov, &iorw->s, 0);
	if (unlikely(ret < 0))
		return ret;

	iorw->bytes_done = 0;
	iorw->free_iovec = iov;
	if (iov)
		req->flags |= REQ_F_NEED_CLEANUP;
	return 0;
}

static int io_read_prep(struct io_kiocb *req, const struct io_uring_sqe *sqe)
{
	if (unlikely(!(req->file->f_mode & FMODE_READ)))
		return -EBADF;
	return io_prep_rw(req, sqe);
}

/*
 * This is our waitqueue callback handler, registered through __folio_lock_async()
 * when we initially tried to do the IO with the iocb armed our waitqueue.
 * This gets called when the page is unlocked, and we generally expect that to
 * happen when the page IO is completed and the page is now uptodate. This will
 * queue a task_work based retry of the operation, attempting to copy the data
 * again. If the latter fails because the page was NOT uptodate, then we will
 * do a thread based blocking retry of the operation. That's the unexpected
 * slow path.
 */
static int io_async_buf_func(struct wait_queue_entry *wait, unsigned mode,
			     int sync, void *arg)
{
	struct wait_page_queue *wpq;
	struct io_kiocb *req = wait->private;
	struct wait_page_key *key = arg;

	wpq = container_of(wait, struct wait_page_queue, wait);

	if (!wake_page_match(wpq, key))
		return 0;

	req->rw.kiocb.ki_flags &= ~IOCB_WAITQ;
	list_del_init(&wait->entry);
	io_req_task_queue(req);
	return 1;
}

/*
 * This controls whether a given IO request should be armed for async page
 * based retry. If we return false here, the request is handed to the async
 * worker threads for retry. If we're doing buffered reads on a regular file,
 * we prepare a private wait_page_queue entry and retry the operation. This
 * will either succeed because the page is now uptodate and unlocked, or it
 * will register a callback when the page is unlocked at IO completion. Through
 * that callback, io_uring uses task_work to setup a retry of the operation.
 * That retry will attempt the buffered read again. The retry will generally
 * succeed, or in rare cases where it fails, we then fall back to using the
 * async worker threads for a blocking retry.
 */
static bool io_rw_should_retry(struct io_kiocb *req)
{
	struct io_async_rw *rw = req->async_data;
	struct wait_page_queue *wait = &rw->wpq;
	struct kiocb *kiocb = &req->rw.kiocb;

	/* never retry for NOWAIT, we just complete with -EAGAIN */
	if (req->flags & REQ_F_NOWAIT)
		return false;

	/* Only for buffered IO */
	if (kiocb->ki_flags & (IOCB_DIRECT | IOCB_HIPRI))
		return false;

	/*
	 * just use poll if we can, and don't attempt if the fs doesn't
	 * support callback based unlocks
	 */
	if (file_can_poll(req->file) || !(req->file->f_mode & FMODE_BUF_RASYNC))
		return false;

	wait->wait.func = io_async_buf_func;
	wait->wait.private = req;
	wait->wait.flags = 0;
	INIT_LIST_HEAD(&wait->wait.entry);
	kiocb->ki_flags |= IOCB_WAITQ;
	kiocb->ki_flags &= ~IOCB_NOWAIT;
	kiocb->ki_waitq = wait;
	return true;
}

static inline int io_iter_do_read(struct io_kiocb *req, struct iov_iter *iter)
{
	if (likely(req->file->f_op->read_iter))
		return call_read_iter(req->file, &req->rw.kiocb, iter);
	else if (req->file->f_op->read)
		return loop_rw_iter(READ, req, iter);
	else
		return -EINVAL;
}

static bool need_read_all(struct io_kiocb *req)
{
	return req->flags & REQ_F_ISREG ||
		S_ISBLK(file_inode(req->file)->i_mode);
}

static int io_read(struct io_kiocb *req, unsigned int issue_flags)
{
	struct io_rw_state __s, *s = &__s;
	struct iovec *iovec;
	struct kiocb *kiocb = &req->rw.kiocb;
	bool force_nonblock = issue_flags & IO_URING_F_NONBLOCK;
	struct io_async_rw *rw;
	ssize_t ret, ret2;

	if (!req_has_async_data(req)) {
		ret = io_import_iovec(READ, req, &iovec, s, issue_flags);
		if (unlikely(ret < 0))
			return ret;
	} else {
		rw = req->async_data;
		s = &rw->s;
		/*
		 * We come here from an earlier attempt, restore our state to
		 * match in case it doesn't. It's cheap enough that we don't
		 * need to make this conditional.
		 */
		iov_iter_restore(&s->iter, &s->iter_state);
		iovec = NULL;
	}
	req->result = iov_iter_count(&s->iter);

	if (force_nonblock) {
		/* If the file doesn't support async, just async punt */
		if (unlikely(!io_file_supports_nowait(req))) {
			ret = io_setup_async_rw(req, iovec, s, true);
			return ret ?: -EAGAIN;
		}
		kiocb->ki_flags |= IOCB_NOWAIT;
	} else {
		/* Ensure we clear previously set non-block flag */
		kiocb->ki_flags &= ~IOCB_NOWAIT;
	}

	ret = rw_verify_area(READ, req->file, io_kiocb_ppos(kiocb), req->result);
	if (unlikely(ret)) {
		kfree(iovec);
		return ret;
	}

	ret = io_iter_do_read(req, &s->iter);

	if (ret == -EAGAIN || (req->flags & REQ_F_REISSUE)) {
		req->flags &= ~REQ_F_REISSUE;
		/* IOPOLL retry should happen for io-wq threads */
		if (!force_nonblock && !(req->ctx->flags & IORING_SETUP_IOPOLL))
			goto done;
		/* no retry on NONBLOCK nor RWF_NOWAIT */
		if (req->flags & REQ_F_NOWAIT)
			goto done;
		ret = 0;
	} else if (ret == -EIOCBQUEUED) {
		goto out_free;
	} else if (ret == req->result || ret <= 0 || !force_nonblock ||
		   (req->flags & REQ_F_NOWAIT) || !need_read_all(req)) {
		/* read all, failed, already did sync or don't want to retry */
		goto done;
	}

	/*
	 * Don't depend on the iter state matching what was consumed, or being
	 * untouched in case of error. Restore it and we'll advance it
	 * manually if we need to.
	 */
	iov_iter_restore(&s->iter, &s->iter_state);

	ret2 = io_setup_async_rw(req, iovec, s, true);
	if (ret2)
		return ret2;

	iovec = NULL;
	rw = req->async_data;
	s = &rw->s;
	/*
	 * Now use our persistent iterator and state, if we aren't already.
	 * We've restored and mapped the iter to match.
	 */

	do {
		/*
		 * We end up here because of a partial read, either from
		 * above or inside this loop. Advance the iter by the bytes
		 * that were consumed.
		 */
		iov_iter_advance(&s->iter, ret);
		if (!iov_iter_count(&s->iter))
			break;
		rw->bytes_done += ret;
		iov_iter_save_state(&s->iter, &s->iter_state);

		/* if we can retry, do so with the callbacks armed */
		if (!io_rw_should_retry(req)) {
			kiocb->ki_flags &= ~IOCB_WAITQ;
			return -EAGAIN;
		}

		/*
		 * Now retry read with the IOCB_WAITQ parts set in the iocb. If
		 * we get -EIOCBQUEUED, then we'll get a notification when the
		 * desired page gets unlocked. We can also get a partial read
		 * here, and if we do, then just retry at the new offset.
		 */
		ret = io_iter_do_read(req, &s->iter);
		if (ret == -EIOCBQUEUED)
			return 0;
		/* we got some bytes, but not all. retry. */
		kiocb->ki_flags &= ~IOCB_WAITQ;
		iov_iter_restore(&s->iter, &s->iter_state);
	} while (ret > 0);
done:
	kiocb_done(kiocb, ret, issue_flags);
out_free:
	/* it's faster to check here then delegate to kfree */
	if (iovec)
		kfree(iovec);
	return 0;
}

static int io_write_prep(struct io_kiocb *req, const struct io_uring_sqe *sqe)
{
	if (unlikely(!(req->file->f_mode & FMODE_WRITE)))
		return -EBADF;
	req->rw.kiocb.ki_hint = ki_hint_validate(file_write_hint(req->file));
	return io_prep_rw(req, sqe);
}

static int io_write(struct io_kiocb *req, unsigned int issue_flags)
{
	struct io_rw_state __s, *s = &__s;
	struct iovec *iovec;
	struct kiocb *kiocb = &req->rw.kiocb;
	bool force_nonblock = issue_flags & IO_URING_F_NONBLOCK;
	ssize_t ret, ret2;

	if (!req_has_async_data(req)) {
		ret = io_import_iovec(WRITE, req, &iovec, s, issue_flags);
		if (unlikely(ret < 0))
			return ret;
	} else {
		struct io_async_rw *rw = req->async_data;

		s = &rw->s;
		iov_iter_restore(&s->iter, &s->iter_state);
		iovec = NULL;
	}
	req->result = iov_iter_count(&s->iter);

	if (force_nonblock) {
		/* If the file doesn't support async, just async punt */
		if (unlikely(!io_file_supports_nowait(req)))
			goto copy_iov;

		/* file path doesn't support NOWAIT for non-direct_IO */
		if (force_nonblock && !(kiocb->ki_flags & IOCB_DIRECT) &&
		    (req->flags & REQ_F_ISREG))
			goto copy_iov;

		kiocb->ki_flags |= IOCB_NOWAIT;
	} else {
		/* Ensure we clear previously set non-block flag */
		kiocb->ki_flags &= ~IOCB_NOWAIT;
	}

	ret = rw_verify_area(WRITE, req->file, io_kiocb_ppos(kiocb), req->result);
	if (unlikely(ret))
		goto out_free;

	/*
	 * Open-code file_start_write here to grab freeze protection,
	 * which will be released by another thread in
	 * io_complete_rw().  Fool lockdep by telling it the lock got
	 * released so that it doesn't complain about the held lock when
	 * we return to userspace.
	 */
	if (req->flags & REQ_F_ISREG) {
		sb_start_write(file_inode(req->file)->i_sb);
		__sb_writers_release(file_inode(req->file)->i_sb,
					SB_FREEZE_WRITE);
	}
	kiocb->ki_flags |= IOCB_WRITE;

	if (likely(req->file->f_op->write_iter))
		ret2 = call_write_iter(req->file, kiocb, &s->iter);
	else if (req->file->f_op->write)
		ret2 = loop_rw_iter(WRITE, req, &s->iter);
	else
		ret2 = -EINVAL;

	if (req->flags & REQ_F_REISSUE) {
		req->flags &= ~REQ_F_REISSUE;
		ret2 = -EAGAIN;
	}

	/*
	 * Raw bdev writes will return -EOPNOTSUPP for IOCB_NOWAIT. Just
	 * retry them without IOCB_NOWAIT.
	 */
	if (ret2 == -EOPNOTSUPP && (kiocb->ki_flags & IOCB_NOWAIT))
		ret2 = -EAGAIN;
	/* no retry on NONBLOCK nor RWF_NOWAIT */
	if (ret2 == -EAGAIN && (req->flags & REQ_F_NOWAIT))
		goto done;
	if (!force_nonblock || ret2 != -EAGAIN) {
		/* IOPOLL retry should happen for io-wq threads */
		if (ret2 == -EAGAIN && (req->ctx->flags & IORING_SETUP_IOPOLL))
			goto copy_iov;
done:
		kiocb_done(kiocb, ret2, issue_flags);
	} else {
copy_iov:
		iov_iter_restore(&s->iter, &s->iter_state);
		ret = io_setup_async_rw(req, iovec, s, false);
		return ret ?: -EAGAIN;
	}
out_free:
	/* it's reportedly faster than delegating the null check to kfree() */
	if (iovec)
		kfree(iovec);
	return ret;
}

static int io_renameat_prep(struct io_kiocb *req,
			    const struct io_uring_sqe *sqe)
{
	struct io_rename *ren = &req->rename;
	const char __user *oldf, *newf;

	if (unlikely(req->ctx->flags & IORING_SETUP_IOPOLL))
		return -EINVAL;
	if (sqe->ioprio || sqe->buf_index || sqe->splice_fd_in)
		return -EINVAL;
	if (unlikely(req->flags & REQ_F_FIXED_FILE))
		return -EBADF;

	ren->old_dfd = READ_ONCE(sqe->fd);
	oldf = u64_to_user_ptr(READ_ONCE(sqe->addr));
	newf = u64_to_user_ptr(READ_ONCE(sqe->addr2));
	ren->new_dfd = READ_ONCE(sqe->len);
	ren->flags = READ_ONCE(sqe->rename_flags);

	ren->oldpath = getname(oldf);
	if (IS_ERR(ren->oldpath))
		return PTR_ERR(ren->oldpath);

	ren->newpath = getname(newf);
	if (IS_ERR(ren->newpath)) {
		putname(ren->oldpath);
		return PTR_ERR(ren->newpath);
	}

	req->flags |= REQ_F_NEED_CLEANUP;
	return 0;
}

static int io_renameat(struct io_kiocb *req, unsigned int issue_flags)
{
	struct io_rename *ren = &req->rename;
	int ret;

	if (issue_flags & IO_URING_F_NONBLOCK)
		return -EAGAIN;

	ret = do_renameat2(ren->old_dfd, ren->oldpath, ren->new_dfd,
				ren->newpath, ren->flags);

	req->flags &= ~REQ_F_NEED_CLEANUP;
	if (ret < 0)
		req_set_fail(req);
	io_req_complete(req, ret);
	return 0;
}

static int io_unlinkat_prep(struct io_kiocb *req,
			    const struct io_uring_sqe *sqe)
{
	struct io_unlink *un = &req->unlink;
	const char __user *fname;

	if (unlikely(req->ctx->flags & IORING_SETUP_IOPOLL))
		return -EINVAL;
	if (sqe->ioprio || sqe->off || sqe->len || sqe->buf_index ||
	    sqe->splice_fd_in)
		return -EINVAL;
	if (unlikely(req->flags & REQ_F_FIXED_FILE))
		return -EBADF;

	un->dfd = READ_ONCE(sqe->fd);

	un->flags = READ_ONCE(sqe->unlink_flags);
	if (un->flags & ~AT_REMOVEDIR)
		return -EINVAL;

	fname = u64_to_user_ptr(READ_ONCE(sqe->addr));
	un->filename = getname(fname);
	if (IS_ERR(un->filename))
		return PTR_ERR(un->filename);

	req->flags |= REQ_F_NEED_CLEANUP;
	return 0;
}

static int io_unlinkat(struct io_kiocb *req, unsigned int issue_flags)
{
	struct io_unlink *un = &req->unlink;
	int ret;

	if (issue_flags & IO_URING_F_NONBLOCK)
		return -EAGAIN;

	if (un->flags & AT_REMOVEDIR)
		ret = do_rmdir(un->dfd, un->filename);
	else
		ret = do_unlinkat(un->dfd, un->filename);

	req->flags &= ~REQ_F_NEED_CLEANUP;
	if (ret < 0)
		req_set_fail(req);
	io_req_complete(req, ret);
	return 0;
}

static int io_mkdirat_prep(struct io_kiocb *req,
			    const struct io_uring_sqe *sqe)
{
	struct io_mkdir *mkd = &req->mkdir;
	const char __user *fname;

	if (unlikely(req->ctx->flags & IORING_SETUP_IOPOLL))
		return -EINVAL;
	if (sqe->ioprio || sqe->off || sqe->rw_flags || sqe->buf_index ||
	    sqe->splice_fd_in)
		return -EINVAL;
	if (unlikely(req->flags & REQ_F_FIXED_FILE))
		return -EBADF;

	mkd->dfd = READ_ONCE(sqe->fd);
	mkd->mode = READ_ONCE(sqe->len);

	fname = u64_to_user_ptr(READ_ONCE(sqe->addr));
	mkd->filename = getname(fname);
	if (IS_ERR(mkd->filename))
		return PTR_ERR(mkd->filename);

	req->flags |= REQ_F_NEED_CLEANUP;
	return 0;
}

static int io_mkdirat(struct io_kiocb *req, unsigned int issue_flags)
{
	struct io_mkdir *mkd = &req->mkdir;
	int ret;

	if (issue_flags & IO_URING_F_NONBLOCK)
		return -EAGAIN;

	ret = do_mkdirat(mkd->dfd, mkd->filename, mkd->mode);

	req->flags &= ~REQ_F_NEED_CLEANUP;
	if (ret < 0)
		req_set_fail(req);
	io_req_complete(req, ret);
	return 0;
}

static int io_symlinkat_prep(struct io_kiocb *req,
			    const struct io_uring_sqe *sqe)
{
	struct io_symlink *sl = &req->symlink;
	const char __user *oldpath, *newpath;

	if (unlikely(req->ctx->flags & IORING_SETUP_IOPOLL))
		return -EINVAL;
	if (sqe->ioprio || sqe->len || sqe->rw_flags || sqe->buf_index ||
	    sqe->splice_fd_in)
		return -EINVAL;
	if (unlikely(req->flags & REQ_F_FIXED_FILE))
		return -EBADF;

	sl->new_dfd = READ_ONCE(sqe->fd);
	oldpath = u64_to_user_ptr(READ_ONCE(sqe->addr));
	newpath = u64_to_user_ptr(READ_ONCE(sqe->addr2));

	sl->oldpath = getname(oldpath);
	if (IS_ERR(sl->oldpath))
		return PTR_ERR(sl->oldpath);

	sl->newpath = getname(newpath);
	if (IS_ERR(sl->newpath)) {
		putname(sl->oldpath);
		return PTR_ERR(sl->newpath);
	}

	req->flags |= REQ_F_NEED_CLEANUP;
	return 0;
}

static int io_symlinkat(struct io_kiocb *req, unsigned int issue_flags)
{
	struct io_symlink *sl = &req->symlink;
	int ret;

	if (issue_flags & IO_URING_F_NONBLOCK)
		return -EAGAIN;

	ret = do_symlinkat(sl->oldpath, sl->new_dfd, sl->newpath);

	req->flags &= ~REQ_F_NEED_CLEANUP;
	if (ret < 0)
		req_set_fail(req);
	io_req_complete(req, ret);
	return 0;
}

static int io_linkat_prep(struct io_kiocb *req,
			    const struct io_uring_sqe *sqe)
{
	struct io_hardlink *lnk = &req->hardlink;
	const char __user *oldf, *newf;

	if (unlikely(req->ctx->flags & IORING_SETUP_IOPOLL))
		return -EINVAL;
	if (sqe->ioprio || sqe->rw_flags || sqe->buf_index || sqe->splice_fd_in)
		return -EINVAL;
	if (unlikely(req->flags & REQ_F_FIXED_FILE))
		return -EBADF;

	lnk->old_dfd = READ_ONCE(sqe->fd);
	lnk->new_dfd = READ_ONCE(sqe->len);
	oldf = u64_to_user_ptr(READ_ONCE(sqe->addr));
	newf = u64_to_user_ptr(READ_ONCE(sqe->addr2));
	lnk->flags = READ_ONCE(sqe->hardlink_flags);

	lnk->oldpath = getname(oldf);
	if (IS_ERR(lnk->oldpath))
		return PTR_ERR(lnk->oldpath);

	lnk->newpath = getname(newf);
	if (IS_ERR(lnk->newpath)) {
		putname(lnk->oldpath);
		return PTR_ERR(lnk->newpath);
	}

	req->flags |= REQ_F_NEED_CLEANUP;
	return 0;
}

static int io_linkat(struct io_kiocb *req, unsigned int issue_flags)
{
	struct io_hardlink *lnk = &req->hardlink;
	int ret;

	if (issue_flags & IO_URING_F_NONBLOCK)
		return -EAGAIN;

	ret = do_linkat(lnk->old_dfd, lnk->oldpath, lnk->new_dfd,
				lnk->newpath, lnk->flags);

	req->flags &= ~REQ_F_NEED_CLEANUP;
	if (ret < 0)
		req_set_fail(req);
	io_req_complete(req, ret);
	return 0;
}

static int io_shutdown_prep(struct io_kiocb *req,
			    const struct io_uring_sqe *sqe)
{
#if defined(CONFIG_NET)
	if (unlikely(req->ctx->flags & IORING_SETUP_IOPOLL))
		return -EINVAL;
	if (unlikely(sqe->ioprio || sqe->off || sqe->addr || sqe->rw_flags ||
		     sqe->buf_index || sqe->splice_fd_in))
		return -EINVAL;

	req->shutdown.how = READ_ONCE(sqe->len);
	return 0;
#else
	return -EOPNOTSUPP;
#endif
}

static int io_shutdown(struct io_kiocb *req, unsigned int issue_flags)
{
#if defined(CONFIG_NET)
	struct socket *sock;
	int ret;

	if (issue_flags & IO_URING_F_NONBLOCK)
		return -EAGAIN;

	sock = sock_from_file(req->file);
	if (unlikely(!sock))
		return -ENOTSOCK;

	ret = __sys_shutdown_sock(sock, req->shutdown.how);
	if (ret < 0)
		req_set_fail(req);
	io_req_complete(req, ret);
	return 0;
#else
	return -EOPNOTSUPP;
#endif
}

static int __io_splice_prep(struct io_kiocb *req,
			    const struct io_uring_sqe *sqe)
{
	struct io_splice *sp = &req->splice;
	unsigned int valid_flags = SPLICE_F_FD_IN_FIXED | SPLICE_F_ALL;

	if (unlikely(req->ctx->flags & IORING_SETUP_IOPOLL))
		return -EINVAL;

	sp->file_in = NULL;
	sp->len = READ_ONCE(sqe->len);
	sp->flags = READ_ONCE(sqe->splice_flags);

	if (unlikely(sp->flags & ~valid_flags))
		return -EINVAL;

	sp->file_in = io_file_get(req->ctx, req, READ_ONCE(sqe->splice_fd_in),
				  (sp->flags & SPLICE_F_FD_IN_FIXED));
	if (!sp->file_in)
		return -EBADF;
	req->flags |= REQ_F_NEED_CLEANUP;
	return 0;
}

static int io_tee_prep(struct io_kiocb *req,
		       const struct io_uring_sqe *sqe)
{
	if (READ_ONCE(sqe->splice_off_in) || READ_ONCE(sqe->off))
		return -EINVAL;
	return __io_splice_prep(req, sqe);
}

static int io_tee(struct io_kiocb *req, unsigned int issue_flags)
{
	struct io_splice *sp = &req->splice;
	struct file *in = sp->file_in;
	struct file *out = sp->file_out;
	unsigned int flags = sp->flags & ~SPLICE_F_FD_IN_FIXED;
	long ret = 0;

	if (issue_flags & IO_URING_F_NONBLOCK)
		return -EAGAIN;
	if (sp->len)
		ret = do_tee(in, out, sp->len, flags);

	if (!(sp->flags & SPLICE_F_FD_IN_FIXED))
		io_put_file(in);
	req->flags &= ~REQ_F_NEED_CLEANUP;

	if (ret != sp->len)
		req_set_fail(req);
	io_req_complete(req, ret);
	return 0;
}

static int io_splice_prep(struct io_kiocb *req, const struct io_uring_sqe *sqe)
{
	struct io_splice *sp = &req->splice;

	sp->off_in = READ_ONCE(sqe->splice_off_in);
	sp->off_out = READ_ONCE(sqe->off);
	return __io_splice_prep(req, sqe);
}

static int io_splice(struct io_kiocb *req, unsigned int issue_flags)
{
	struct io_splice *sp = &req->splice;
	struct file *in = sp->file_in;
	struct file *out = sp->file_out;
	unsigned int flags = sp->flags & ~SPLICE_F_FD_IN_FIXED;
	loff_t *poff_in, *poff_out;
	long ret = 0;

	if (issue_flags & IO_URING_F_NONBLOCK)
		return -EAGAIN;

	poff_in = (sp->off_in == -1) ? NULL : &sp->off_in;
	poff_out = (sp->off_out == -1) ? NULL : &sp->off_out;

	if (sp->len)
		ret = do_splice(in, poff_in, out, poff_out, sp->len, flags);

	if (!(sp->flags & SPLICE_F_FD_IN_FIXED))
		io_put_file(in);
	req->flags &= ~REQ_F_NEED_CLEANUP;

	if (ret != sp->len)
		req_set_fail(req);
	io_req_complete(req, ret);
	return 0;
}

/*
 * IORING_OP_NOP just posts a completion event, nothing else.
 */
static int io_nop(struct io_kiocb *req, unsigned int issue_flags)
{
	struct io_ring_ctx *ctx = req->ctx;

	if (unlikely(ctx->flags & IORING_SETUP_IOPOLL))
		return -EINVAL;

	__io_req_complete(req, issue_flags, 0, 0);
	return 0;
}

static int io_fsync_prep(struct io_kiocb *req, const struct io_uring_sqe *sqe)
{
	struct io_ring_ctx *ctx = req->ctx;

	if (!req->file)
		return -EBADF;

	if (unlikely(ctx->flags & IORING_SETUP_IOPOLL))
		return -EINVAL;
	if (unlikely(sqe->addr || sqe->ioprio || sqe->buf_index ||
		     sqe->splice_fd_in))
		return -EINVAL;

	req->sync.flags = READ_ONCE(sqe->fsync_flags);
	if (unlikely(req->sync.flags & ~IORING_FSYNC_DATASYNC))
		return -EINVAL;

	req->sync.off = READ_ONCE(sqe->off);
	req->sync.len = READ_ONCE(sqe->len);
	return 0;
}

static int io_fsync(struct io_kiocb *req, unsigned int issue_flags)
{
	loff_t end = req->sync.off + req->sync.len;
	int ret;

	/* fsync always requires a blocking context */
	if (issue_flags & IO_URING_F_NONBLOCK)
		return -EAGAIN;

	ret = vfs_fsync_range(req->file, req->sync.off,
				end > 0 ? end : LLONG_MAX,
				req->sync.flags & IORING_FSYNC_DATASYNC);
	if (ret < 0)
		req_set_fail(req);
	io_req_complete(req, ret);
	return 0;
}

static int io_fallocate_prep(struct io_kiocb *req,
			     const struct io_uring_sqe *sqe)
{
	if (sqe->ioprio || sqe->buf_index || sqe->rw_flags ||
	    sqe->splice_fd_in)
		return -EINVAL;
	if (unlikely(req->ctx->flags & IORING_SETUP_IOPOLL))
		return -EINVAL;

	req->sync.off = READ_ONCE(sqe->off);
	req->sync.len = READ_ONCE(sqe->addr);
	req->sync.mode = READ_ONCE(sqe->len);
	return 0;
}

static int io_fallocate(struct io_kiocb *req, unsigned int issue_flags)
{
	int ret;

	/* fallocate always requiring blocking context */
	if (issue_flags & IO_URING_F_NONBLOCK)
		return -EAGAIN;
	ret = vfs_fallocate(req->file, req->sync.mode, req->sync.off,
				req->sync.len);
	if (ret < 0)
		req_set_fail(req);
	io_req_complete(req, ret);
	return 0;
}

static int __io_openat_prep(struct io_kiocb *req, const struct io_uring_sqe *sqe)
{
	const char __user *fname;
	int ret;

	if (unlikely(req->ctx->flags & IORING_SETUP_IOPOLL))
		return -EINVAL;
	if (unlikely(sqe->ioprio || sqe->buf_index))
		return -EINVAL;
	if (unlikely(req->flags & REQ_F_FIXED_FILE))
		return -EBADF;

	/* open.how should be already initialised */
	if (!(req->open.how.flags & O_PATH) && force_o_largefile())
		req->open.how.flags |= O_LARGEFILE;

	req->open.dfd = READ_ONCE(sqe->fd);
	fname = u64_to_user_ptr(READ_ONCE(sqe->addr));
	req->open.filename = getname(fname);
	if (IS_ERR(req->open.filename)) {
		ret = PTR_ERR(req->open.filename);
		req->open.filename = NULL;
		return ret;
	}

	req->open.file_slot = READ_ONCE(sqe->file_index);
	if (req->open.file_slot && (req->open.how.flags & O_CLOEXEC))
		return -EINVAL;

	req->open.nofile = rlimit(RLIMIT_NOFILE);
	req->flags |= REQ_F_NEED_CLEANUP;
	return 0;
}

static int io_openat_prep(struct io_kiocb *req, const struct io_uring_sqe *sqe)
{
	u64 mode = READ_ONCE(sqe->len);
	u64 flags = READ_ONCE(sqe->open_flags);

	req->open.how = build_open_how(flags, mode);
	return __io_openat_prep(req, sqe);
}

static int io_openat2_prep(struct io_kiocb *req, const struct io_uring_sqe *sqe)
{
	struct open_how __user *how;
	size_t len;
	int ret;

	how = u64_to_user_ptr(READ_ONCE(sqe->addr2));
	len = READ_ONCE(sqe->len);
	if (len < OPEN_HOW_SIZE_VER0)
		return -EINVAL;

	ret = copy_struct_from_user(&req->open.how, sizeof(req->open.how), how,
					len);
	if (ret)
		return ret;

	return __io_openat_prep(req, sqe);
}

static int io_openat2(struct io_kiocb *req, unsigned int issue_flags)
{
	struct open_flags op;
	struct file *file;
	bool resolve_nonblock, nonblock_set;
	bool fixed = !!req->open.file_slot;
	int ret;

	ret = build_open_flags(&req->open.how, &op);
	if (ret)
		goto err;
	nonblock_set = op.open_flag & O_NONBLOCK;
	resolve_nonblock = req->open.how.resolve & RESOLVE_CACHED;
	if (issue_flags & IO_URING_F_NONBLOCK) {
		/*
		 * Don't bother trying for O_TRUNC, O_CREAT, or O_TMPFILE open,
		 * it'll always -EAGAIN
		 */
		if (req->open.how.flags & (O_TRUNC | O_CREAT | O_TMPFILE))
			return -EAGAIN;
		op.lookup_flags |= LOOKUP_CACHED;
		op.open_flag |= O_NONBLOCK;
	}

	if (!fixed) {
		ret = __get_unused_fd_flags(req->open.how.flags, req->open.nofile);
		if (ret < 0)
			goto err;
	}

	file = do_filp_open(req->open.dfd, req->open.filename, &op);
	if (IS_ERR(file)) {
		/*
		 * We could hang on to this 'fd' on retrying, but seems like
		 * marginal gain for something that is now known to be a slower
		 * path. So just put it, and we'll get a new one when we retry.
		 */
		if (!fixed)
			put_unused_fd(ret);

		ret = PTR_ERR(file);
		/* only retry if RESOLVE_CACHED wasn't already set by application */
		if (ret == -EAGAIN &&
		    (!resolve_nonblock && (issue_flags & IO_URING_F_NONBLOCK)))
			return -EAGAIN;
		goto err;
	}

	if ((issue_flags & IO_URING_F_NONBLOCK) && !nonblock_set)
		file->f_flags &= ~O_NONBLOCK;
	fsnotify_open(file);

	if (!fixed)
		fd_install(ret, file);
	else
		ret = io_install_fixed_file(req, file, issue_flags,
					    req->open.file_slot - 1);
err:
	putname(req->open.filename);
	req->flags &= ~REQ_F_NEED_CLEANUP;
	if (ret < 0)
		req_set_fail(req);
	__io_req_complete(req, issue_flags, ret, 0);
	return 0;
}

static int io_openat(struct io_kiocb *req, unsigned int issue_flags)
{
	return io_openat2(req, issue_flags);
}

static int io_remove_buffers_prep(struct io_kiocb *req,
				  const struct io_uring_sqe *sqe)
{
	struct io_provide_buf *p = &req->pbuf;
	u64 tmp;

	if (sqe->ioprio || sqe->rw_flags || sqe->addr || sqe->len || sqe->off ||
	    sqe->splice_fd_in)
		return -EINVAL;

	tmp = READ_ONCE(sqe->fd);
	if (!tmp || tmp > USHRT_MAX)
		return -EINVAL;

	memset(p, 0, sizeof(*p));
	p->nbufs = tmp;
	p->bgid = READ_ONCE(sqe->buf_group);
	return 0;
}

static int __io_remove_buffers(struct io_ring_ctx *ctx, struct io_buffer *buf,
			       int bgid, unsigned nbufs)
{
	unsigned i = 0;

	/* shouldn't happen */
	if (!nbufs)
		return 0;

	/* the head kbuf is the list itself */
	while (!list_empty(&buf->list)) {
		struct io_buffer *nxt;

		nxt = list_first_entry(&buf->list, struct io_buffer, list);
		list_del(&nxt->list);
		kfree(nxt);
		if (++i == nbufs)
			return i;
	}
	i++;
	kfree(buf);
	xa_erase(&ctx->io_buffers, bgid);

	return i;
}

static int io_remove_buffers(struct io_kiocb *req, unsigned int issue_flags)
{
	struct io_provide_buf *p = &req->pbuf;
	struct io_ring_ctx *ctx = req->ctx;
	struct io_buffer *head;
	int ret = 0;
	bool needs_lock = issue_flags & IO_URING_F_UNLOCKED;

	io_ring_submit_lock(ctx, needs_lock);

	lockdep_assert_held(&ctx->uring_lock);

	ret = -ENOENT;
	head = xa_load(&ctx->io_buffers, p->bgid);
	if (head)
		ret = __io_remove_buffers(ctx, head, p->bgid, p->nbufs);
	if (ret < 0)
		req_set_fail(req);

	/* complete before unlock, IOPOLL may need the lock */
	__io_req_complete(req, issue_flags, ret, 0);
	io_ring_submit_unlock(ctx, needs_lock);
	return 0;
}

static int io_provide_buffers_prep(struct io_kiocb *req,
				   const struct io_uring_sqe *sqe)
{
	unsigned long size, tmp_check;
	struct io_provide_buf *p = &req->pbuf;
	u64 tmp;

	if (sqe->ioprio || sqe->rw_flags || sqe->splice_fd_in)
		return -EINVAL;

	tmp = READ_ONCE(sqe->fd);
	if (!tmp || tmp > USHRT_MAX)
		return -E2BIG;
	p->nbufs = tmp;
	p->addr = READ_ONCE(sqe->addr);
	p->len = READ_ONCE(sqe->len);

	if (check_mul_overflow((unsigned long)p->len, (unsigned long)p->nbufs,
				&size))
		return -EOVERFLOW;
	if (check_add_overflow((unsigned long)p->addr, size, &tmp_check))
		return -EOVERFLOW;

	size = (unsigned long)p->len * p->nbufs;
	if (!access_ok(u64_to_user_ptr(p->addr), size))
		return -EFAULT;

	p->bgid = READ_ONCE(sqe->buf_group);
	tmp = READ_ONCE(sqe->off);
	if (tmp > USHRT_MAX)
		return -E2BIG;
	p->bid = tmp;
	return 0;
}

static int io_add_buffers(struct io_provide_buf *pbuf, struct io_buffer **head)
{
	struct io_buffer *buf;
	u64 addr = pbuf->addr;
	int i, bid = pbuf->bid;

	for (i = 0; i < pbuf->nbufs; i++) {
		buf = kmalloc(sizeof(*buf), GFP_KERNEL_ACCOUNT);
		if (!buf)
			break;

		buf->addr = addr;
		buf->len = min_t(__u32, pbuf->len, MAX_RW_COUNT);
		buf->bid = bid;
		addr += pbuf->len;
		bid++;
		if (!*head) {
			INIT_LIST_HEAD(&buf->list);
			*head = buf;
		} else {
			list_add_tail(&buf->list, &(*head)->list);
		}
	}

	return i ? i : -ENOMEM;
}

static int io_provide_buffers(struct io_kiocb *req, unsigned int issue_flags)
{
	struct io_provide_buf *p = &req->pbuf;
	struct io_ring_ctx *ctx = req->ctx;
	struct io_buffer *head, *list;
	int ret = 0;
	bool needs_lock = issue_flags & IO_URING_F_UNLOCKED;

	io_ring_submit_lock(ctx, needs_lock);

	lockdep_assert_held(&ctx->uring_lock);

	list = head = xa_load(&ctx->io_buffers, p->bgid);

	ret = io_add_buffers(p, &head);
	if (ret >= 0 && !list) {
		ret = xa_insert(&ctx->io_buffers, p->bgid, head, GFP_KERNEL);
		if (ret < 0)
			__io_remove_buffers(ctx, head, p->bgid, -1U);
	}
	if (ret < 0)
		req_set_fail(req);
	/* complete before unlock, IOPOLL may need the lock */
	__io_req_complete(req, issue_flags, ret, 0);
	io_ring_submit_unlock(ctx, needs_lock);
	return 0;
}

static int io_epoll_ctl_prep(struct io_kiocb *req,
			     const struct io_uring_sqe *sqe)
{
#if defined(CONFIG_EPOLL)
	if (sqe->ioprio || sqe->buf_index || sqe->splice_fd_in)
		return -EINVAL;
	if (unlikely(req->ctx->flags & IORING_SETUP_IOPOLL))
		return -EINVAL;

	req->epoll.epfd = READ_ONCE(sqe->fd);
	req->epoll.op = READ_ONCE(sqe->len);
	req->epoll.fd = READ_ONCE(sqe->off);

	if (ep_op_has_event(req->epoll.op)) {
		struct epoll_event __user *ev;

		ev = u64_to_user_ptr(READ_ONCE(sqe->addr));
		if (copy_from_user(&req->epoll.event, ev, sizeof(*ev)))
			return -EFAULT;
	}

	return 0;
#else
	return -EOPNOTSUPP;
#endif
}

static int io_epoll_ctl(struct io_kiocb *req, unsigned int issue_flags)
{
#if defined(CONFIG_EPOLL)
	struct io_epoll *ie = &req->epoll;
	int ret;
	bool force_nonblock = issue_flags & IO_URING_F_NONBLOCK;

	ret = do_epoll_ctl(ie->epfd, ie->op, ie->fd, &ie->event, force_nonblock);
	if (force_nonblock && ret == -EAGAIN)
		return -EAGAIN;

	if (ret < 0)
		req_set_fail(req);
	__io_req_complete(req, issue_flags, ret, 0);
	return 0;
#else
	return -EOPNOTSUPP;
#endif
}

static int io_madvise_prep(struct io_kiocb *req, const struct io_uring_sqe *sqe)
{
#if defined(CONFIG_ADVISE_SYSCALLS) && defined(CONFIG_MMU)
	if (sqe->ioprio || sqe->buf_index || sqe->off || sqe->splice_fd_in)
		return -EINVAL;
	if (unlikely(req->ctx->flags & IORING_SETUP_IOPOLL))
		return -EINVAL;

	req->madvise.addr = READ_ONCE(sqe->addr);
	req->madvise.len = READ_ONCE(sqe->len);
	req->madvise.advice = READ_ONCE(sqe->fadvise_advice);
	return 0;
#else
	return -EOPNOTSUPP;
#endif
}

static int io_madvise(struct io_kiocb *req, unsigned int issue_flags)
{
#if defined(CONFIG_ADVISE_SYSCALLS) && defined(CONFIG_MMU)
	struct io_madvise *ma = &req->madvise;
	int ret;

	if (issue_flags & IO_URING_F_NONBLOCK)
		return -EAGAIN;

	ret = do_madvise(current->mm, ma->addr, ma->len, ma->advice);
	if (ret < 0)
		req_set_fail(req);
	io_req_complete(req, ret);
	return 0;
#else
	return -EOPNOTSUPP;
#endif
}

static int io_fadvise_prep(struct io_kiocb *req, const struct io_uring_sqe *sqe)
{
	if (sqe->ioprio || sqe->buf_index || sqe->addr || sqe->splice_fd_in)
		return -EINVAL;
	if (unlikely(req->ctx->flags & IORING_SETUP_IOPOLL))
		return -EINVAL;

	req->fadvise.offset = READ_ONCE(sqe->off);
	req->fadvise.len = READ_ONCE(sqe->len);
	req->fadvise.advice = READ_ONCE(sqe->fadvise_advice);
	return 0;
}

static int io_fadvise(struct io_kiocb *req, unsigned int issue_flags)
{
	struct io_fadvise *fa = &req->fadvise;
	int ret;

	if (issue_flags & IO_URING_F_NONBLOCK) {
		switch (fa->advice) {
		case POSIX_FADV_NORMAL:
		case POSIX_FADV_RANDOM:
		case POSIX_FADV_SEQUENTIAL:
			break;
		default:
			return -EAGAIN;
		}
	}

	ret = vfs_fadvise(req->file, fa->offset, fa->len, fa->advice);
	if (ret < 0)
		req_set_fail(req);
	__io_req_complete(req, issue_flags, ret, 0);
	return 0;
}

static int io_statx_prep(struct io_kiocb *req, const struct io_uring_sqe *sqe)
{
	if (unlikely(req->ctx->flags & IORING_SETUP_IOPOLL))
		return -EINVAL;
	if (sqe->ioprio || sqe->buf_index || sqe->splice_fd_in)
		return -EINVAL;
	if (req->flags & REQ_F_FIXED_FILE)
		return -EBADF;

	req->statx.dfd = READ_ONCE(sqe->fd);
	req->statx.mask = READ_ONCE(sqe->len);
	req->statx.filename = u64_to_user_ptr(READ_ONCE(sqe->addr));
	req->statx.buffer = u64_to_user_ptr(READ_ONCE(sqe->addr2));
	req->statx.flags = READ_ONCE(sqe->statx_flags);

	return 0;
}

static int io_statx(struct io_kiocb *req, unsigned int issue_flags)
{
	struct io_statx *ctx = &req->statx;
	int ret;

	if (issue_flags & IO_URING_F_NONBLOCK)
		return -EAGAIN;

	ret = do_statx(ctx->dfd, ctx->filename, ctx->flags, ctx->mask,
		       ctx->buffer);

	if (ret < 0)
		req_set_fail(req);
	io_req_complete(req, ret);
	return 0;
}

static int io_close_prep(struct io_kiocb *req, const struct io_uring_sqe *sqe)
{
	if (unlikely(req->ctx->flags & IORING_SETUP_IOPOLL))
		return -EINVAL;
	if (sqe->ioprio || sqe->off || sqe->addr || sqe->len ||
	    sqe->rw_flags || sqe->buf_index)
		return -EINVAL;
	if (req->flags & REQ_F_FIXED_FILE)
		return -EBADF;

	req->close.fd = READ_ONCE(sqe->fd);
	req->close.file_slot = READ_ONCE(sqe->file_index);
	if (req->close.file_slot && req->close.fd)
		return -EINVAL;

	return 0;
}

static int io_close(struct io_kiocb *req, unsigned int issue_flags)
{
	struct files_struct *files = current->files;
	struct io_close *close = &req->close;
	struct fdtable *fdt;
	struct file *file = NULL;
	int ret = -EBADF;

	if (req->close.file_slot) {
		ret = io_close_fixed(req, issue_flags);
		goto err;
	}

	spin_lock(&files->file_lock);
	fdt = files_fdtable(files);
	if (close->fd >= fdt->max_fds) {
		spin_unlock(&files->file_lock);
		goto err;
	}
	file = fdt->fd[close->fd];
	if (!file || file->f_op == &io_uring_fops) {
		spin_unlock(&files->file_lock);
		file = NULL;
		goto err;
	}

	/* if the file has a flush method, be safe and punt to async */
	if (file->f_op->flush && (issue_flags & IO_URING_F_NONBLOCK)) {
		spin_unlock(&files->file_lock);
		return -EAGAIN;
	}

	ret = __close_fd_get_file(close->fd, &file);
	spin_unlock(&files->file_lock);
	if (ret < 0) {
		if (ret == -ENOENT)
			ret = -EBADF;
		goto err;
	}

	/* No ->flush() or already async, safely close from here */
	ret = filp_close(file, current->files);
err:
	if (ret < 0)
		req_set_fail(req);
	if (file)
		fput(file);
	__io_req_complete(req, issue_flags, ret, 0);
	return 0;
}

static int io_sfr_prep(struct io_kiocb *req, const struct io_uring_sqe *sqe)
{
	struct io_ring_ctx *ctx = req->ctx;

	if (unlikely(ctx->flags & IORING_SETUP_IOPOLL))
		return -EINVAL;
	if (unlikely(sqe->addr || sqe->ioprio || sqe->buf_index ||
		     sqe->splice_fd_in))
		return -EINVAL;

	req->sync.off = READ_ONCE(sqe->off);
	req->sync.len = READ_ONCE(sqe->len);
	req->sync.flags = READ_ONCE(sqe->sync_range_flags);
	return 0;
}

static int io_sync_file_range(struct io_kiocb *req, unsigned int issue_flags)
{
	int ret;

	/* sync_file_range always requires a blocking context */
	if (issue_flags & IO_URING_F_NONBLOCK)
		return -EAGAIN;

	ret = sync_file_range(req->file, req->sync.off, req->sync.len,
				req->sync.flags);
	if (ret < 0)
		req_set_fail(req);
	io_req_complete(req, ret);
	return 0;
}

#if defined(CONFIG_NET)
static int io_setup_async_msg(struct io_kiocb *req,
			      struct io_async_msghdr *kmsg)
{
	struct io_async_msghdr *async_msg = req->async_data;

	if (async_msg)
		return -EAGAIN;
	if (io_alloc_async_data(req)) {
		kfree(kmsg->free_iov);
		return -ENOMEM;
	}
	async_msg = req->async_data;
	req->flags |= REQ_F_NEED_CLEANUP;
	memcpy(async_msg, kmsg, sizeof(*kmsg));
	async_msg->msg.msg_name = &async_msg->addr;
	/* if were using fast_iov, set it to the new one */
	if (!async_msg->free_iov)
		async_msg->msg.msg_iter.iov = async_msg->fast_iov;

	return -EAGAIN;
}

static int io_sendmsg_copy_hdr(struct io_kiocb *req,
			       struct io_async_msghdr *iomsg)
{
	iomsg->msg.msg_name = &iomsg->addr;
	iomsg->free_iov = iomsg->fast_iov;
	return sendmsg_copy_msghdr(&iomsg->msg, req->sr_msg.umsg,
				   req->sr_msg.msg_flags, &iomsg->free_iov);
}

static int io_sendmsg_prep_async(struct io_kiocb *req)
{
	int ret;

	ret = io_sendmsg_copy_hdr(req, req->async_data);
	if (!ret)
		req->flags |= REQ_F_NEED_CLEANUP;
	return ret;
}

static int io_sendmsg_prep(struct io_kiocb *req, const struct io_uring_sqe *sqe)
{
	struct io_sr_msg *sr = &req->sr_msg;

	if (unlikely(req->ctx->flags & IORING_SETUP_IOPOLL))
		return -EINVAL;

	sr->umsg = u64_to_user_ptr(READ_ONCE(sqe->addr));
	sr->len = READ_ONCE(sqe->len);
	sr->msg_flags = READ_ONCE(sqe->msg_flags) | MSG_NOSIGNAL;
	if (sr->msg_flags & MSG_DONTWAIT)
		req->flags |= REQ_F_NOWAIT;

#ifdef CONFIG_COMPAT
	if (req->ctx->compat)
		sr->msg_flags |= MSG_CMSG_COMPAT;
#endif
	return 0;
}

static int io_sendmsg(struct io_kiocb *req, unsigned int issue_flags)
{
	struct io_async_msghdr iomsg, *kmsg;
	struct socket *sock;
	unsigned flags;
	int min_ret = 0;
	int ret;

	sock = sock_from_file(req->file);
	if (unlikely(!sock))
		return -ENOTSOCK;

	if (req_has_async_data(req)) {
		kmsg = req->async_data;
	} else {
		ret = io_sendmsg_copy_hdr(req, &iomsg);
		if (ret)
			return ret;
		kmsg = &iomsg;
	}

	flags = req->sr_msg.msg_flags;
	if (issue_flags & IO_URING_F_NONBLOCK)
		flags |= MSG_DONTWAIT;
	if (flags & MSG_WAITALL)
		min_ret = iov_iter_count(&kmsg->msg.msg_iter);

	ret = __sys_sendmsg_sock(sock, &kmsg->msg, flags);
	if ((issue_flags & IO_URING_F_NONBLOCK) && ret == -EAGAIN)
		return io_setup_async_msg(req, kmsg);
	if (ret == -ERESTARTSYS)
		ret = -EINTR;

	/* fast path, check for non-NULL to avoid function call */
	if (kmsg->free_iov)
		kfree(kmsg->free_iov);
	req->flags &= ~REQ_F_NEED_CLEANUP;
	if (ret < min_ret)
		req_set_fail(req);
	__io_req_complete(req, issue_flags, ret, 0);
	return 0;
}

static int io_send(struct io_kiocb *req, unsigned int issue_flags)
{
	struct io_sr_msg *sr = &req->sr_msg;
	struct msghdr msg;
	struct iovec iov;
	struct socket *sock;
	unsigned flags;
	int min_ret = 0;
	int ret;

	sock = sock_from_file(req->file);
	if (unlikely(!sock))
		return -ENOTSOCK;

	ret = import_single_range(WRITE, sr->buf, sr->len, &iov, &msg.msg_iter);
	if (unlikely(ret))
		return ret;

	msg.msg_name = NULL;
	msg.msg_control = NULL;
	msg.msg_controllen = 0;
	msg.msg_namelen = 0;

	flags = req->sr_msg.msg_flags;
	if (issue_flags & IO_URING_F_NONBLOCK)
		flags |= MSG_DONTWAIT;
	if (flags & MSG_WAITALL)
		min_ret = iov_iter_count(&msg.msg_iter);

	msg.msg_flags = flags;
	ret = sock_sendmsg(sock, &msg);
	if ((issue_flags & IO_URING_F_NONBLOCK) && ret == -EAGAIN)
		return -EAGAIN;
	if (ret == -ERESTARTSYS)
		ret = -EINTR;

	if (ret < min_ret)
		req_set_fail(req);
	__io_req_complete(req, issue_flags, ret, 0);
	return 0;
}

static int __io_recvmsg_copy_hdr(struct io_kiocb *req,
				 struct io_async_msghdr *iomsg)
{
	struct io_sr_msg *sr = &req->sr_msg;
	struct iovec __user *uiov;
	size_t iov_len;
	int ret;

	ret = __copy_msghdr_from_user(&iomsg->msg, sr->umsg,
					&iomsg->uaddr, &uiov, &iov_len);
	if (ret)
		return ret;

	if (req->flags & REQ_F_BUFFER_SELECT) {
		if (iov_len > 1)
			return -EINVAL;
		if (copy_from_user(iomsg->fast_iov, uiov, sizeof(*uiov)))
			return -EFAULT;
		sr->len = iomsg->fast_iov[0].iov_len;
		iomsg->free_iov = NULL;
	} else {
		iomsg->free_iov = iomsg->fast_iov;
		ret = __import_iovec(READ, uiov, iov_len, UIO_FASTIOV,
				     &iomsg->free_iov, &iomsg->msg.msg_iter,
				     false);
		if (ret > 0)
			ret = 0;
	}

	return ret;
}

#ifdef CONFIG_COMPAT
static int __io_compat_recvmsg_copy_hdr(struct io_kiocb *req,
					struct io_async_msghdr *iomsg)
{
	struct io_sr_msg *sr = &req->sr_msg;
	struct compat_iovec __user *uiov;
	compat_uptr_t ptr;
	compat_size_t len;
	int ret;

	ret = __get_compat_msghdr(&iomsg->msg, sr->umsg_compat, &iomsg->uaddr,
				  &ptr, &len);
	if (ret)
		return ret;

	uiov = compat_ptr(ptr);
	if (req->flags & REQ_F_BUFFER_SELECT) {
		compat_ssize_t clen;

		if (len > 1)
			return -EINVAL;
		if (!access_ok(uiov, sizeof(*uiov)))
			return -EFAULT;
		if (__get_user(clen, &uiov->iov_len))
			return -EFAULT;
		if (clen < 0)
			return -EINVAL;
		sr->len = clen;
		iomsg->free_iov = NULL;
	} else {
		iomsg->free_iov = iomsg->fast_iov;
		ret = __import_iovec(READ, (struct iovec __user *)uiov, len,
				   UIO_FASTIOV, &iomsg->free_iov,
				   &iomsg->msg.msg_iter, true);
		if (ret < 0)
			return ret;
	}

	return 0;
}
#endif

static int io_recvmsg_copy_hdr(struct io_kiocb *req,
			       struct io_async_msghdr *iomsg)
{
	iomsg->msg.msg_name = &iomsg->addr;

#ifdef CONFIG_COMPAT
	if (req->ctx->compat)
		return __io_compat_recvmsg_copy_hdr(req, iomsg);
#endif

	return __io_recvmsg_copy_hdr(req, iomsg);
}

static struct io_buffer *io_recv_buffer_select(struct io_kiocb *req,
					       unsigned int issue_flags)
{
	struct io_sr_msg *sr = &req->sr_msg;

	return io_buffer_select(req, &sr->len, sr->bgid, issue_flags);
}

static inline unsigned int io_put_recv_kbuf(struct io_kiocb *req)
{
	return io_put_kbuf(req, req->kbuf);
}

static int io_recvmsg_prep_async(struct io_kiocb *req)
{
	int ret;

	ret = io_recvmsg_copy_hdr(req, req->async_data);
	if (!ret)
		req->flags |= REQ_F_NEED_CLEANUP;
	return ret;
}

static int io_recvmsg_prep(struct io_kiocb *req, const struct io_uring_sqe *sqe)
{
	struct io_sr_msg *sr = &req->sr_msg;

	if (unlikely(req->ctx->flags & IORING_SETUP_IOPOLL))
		return -EINVAL;

	sr->umsg = u64_to_user_ptr(READ_ONCE(sqe->addr));
	sr->len = READ_ONCE(sqe->len);
	sr->bgid = READ_ONCE(sqe->buf_group);
	sr->msg_flags = READ_ONCE(sqe->msg_flags) | MSG_NOSIGNAL;
	if (sr->msg_flags & MSG_DONTWAIT)
		req->flags |= REQ_F_NOWAIT;

#ifdef CONFIG_COMPAT
	if (req->ctx->compat)
		sr->msg_flags |= MSG_CMSG_COMPAT;
#endif
	return 0;
}

static int io_recvmsg(struct io_kiocb *req, unsigned int issue_flags)
{
	struct io_async_msghdr iomsg, *kmsg;
	struct socket *sock;
	struct io_buffer *kbuf;
	unsigned flags;
	int min_ret = 0;
	int ret, cflags = 0;
	bool force_nonblock = issue_flags & IO_URING_F_NONBLOCK;

	sock = sock_from_file(req->file);
	if (unlikely(!sock))
		return -ENOTSOCK;

	if (req_has_async_data(req)) {
		kmsg = req->async_data;
	} else {
		ret = io_recvmsg_copy_hdr(req, &iomsg);
		if (ret)
			return ret;
		kmsg = &iomsg;
	}

	if (req->flags & REQ_F_BUFFER_SELECT) {
		kbuf = io_recv_buffer_select(req, issue_flags);
		if (IS_ERR(kbuf))
			return PTR_ERR(kbuf);
		kmsg->fast_iov[0].iov_base = u64_to_user_ptr(kbuf->addr);
		kmsg->fast_iov[0].iov_len = req->sr_msg.len;
		iov_iter_init(&kmsg->msg.msg_iter, READ, kmsg->fast_iov,
				1, req->sr_msg.len);
	}

	flags = req->sr_msg.msg_flags;
	if (force_nonblock)
		flags |= MSG_DONTWAIT;
	if (flags & MSG_WAITALL)
		min_ret = iov_iter_count(&kmsg->msg.msg_iter);

	ret = __sys_recvmsg_sock(sock, &kmsg->msg, req->sr_msg.umsg,
					kmsg->uaddr, flags);
	if (force_nonblock && ret == -EAGAIN)
		return io_setup_async_msg(req, kmsg);
	if (ret == -ERESTARTSYS)
		ret = -EINTR;

	if (req->flags & REQ_F_BUFFER_SELECTED)
		cflags = io_put_recv_kbuf(req);
	/* fast path, check for non-NULL to avoid function call */
	if (kmsg->free_iov)
		kfree(kmsg->free_iov);
	req->flags &= ~REQ_F_NEED_CLEANUP;
	if (ret < min_ret || ((flags & MSG_WAITALL) && (kmsg->msg.msg_flags & (MSG_TRUNC | MSG_CTRUNC))))
		req_set_fail(req);
	__io_req_complete(req, issue_flags, ret, cflags);
	return 0;
}

static int io_recv(struct io_kiocb *req, unsigned int issue_flags)
{
	struct io_buffer *kbuf;
	struct io_sr_msg *sr = &req->sr_msg;
	struct msghdr msg;
	void __user *buf = sr->buf;
	struct socket *sock;
	struct iovec iov;
	unsigned flags;
	int min_ret = 0;
	int ret, cflags = 0;
	bool force_nonblock = issue_flags & IO_URING_F_NONBLOCK;

	sock = sock_from_file(req->file);
	if (unlikely(!sock))
		return -ENOTSOCK;

	if (req->flags & REQ_F_BUFFER_SELECT) {
		kbuf = io_recv_buffer_select(req, issue_flags);
		if (IS_ERR(kbuf))
			return PTR_ERR(kbuf);
		buf = u64_to_user_ptr(kbuf->addr);
	}

	ret = import_single_range(READ, buf, sr->len, &iov, &msg.msg_iter);
	if (unlikely(ret))
		goto out_free;

	msg.msg_name = NULL;
	msg.msg_control = NULL;
	msg.msg_controllen = 0;
	msg.msg_namelen = 0;
	msg.msg_iocb = NULL;
	msg.msg_flags = 0;

	flags = req->sr_msg.msg_flags;
	if (force_nonblock)
		flags |= MSG_DONTWAIT;
	if (flags & MSG_WAITALL)
		min_ret = iov_iter_count(&msg.msg_iter);

	ret = sock_recvmsg(sock, &msg, flags);
	if (force_nonblock && ret == -EAGAIN)
		return -EAGAIN;
	if (ret == -ERESTARTSYS)
		ret = -EINTR;
out_free:
	if (req->flags & REQ_F_BUFFER_SELECTED)
		cflags = io_put_recv_kbuf(req);
	if (ret < min_ret || ((flags & MSG_WAITALL) && (msg.msg_flags & (MSG_TRUNC | MSG_CTRUNC))))
		req_set_fail(req);
	__io_req_complete(req, issue_flags, ret, cflags);
	return 0;
}

static int io_accept_prep(struct io_kiocb *req, const struct io_uring_sqe *sqe)
{
	struct io_accept *accept = &req->accept;

	if (unlikely(req->ctx->flags & IORING_SETUP_IOPOLL))
		return -EINVAL;
	if (sqe->ioprio || sqe->len || sqe->buf_index)
		return -EINVAL;

	accept->addr = u64_to_user_ptr(READ_ONCE(sqe->addr));
	accept->addr_len = u64_to_user_ptr(READ_ONCE(sqe->addr2));
	accept->flags = READ_ONCE(sqe->accept_flags);
	accept->nofile = rlimit(RLIMIT_NOFILE);

	accept->file_slot = READ_ONCE(sqe->file_index);
	if (accept->file_slot && ((req->open.how.flags & O_CLOEXEC) ||
				  (accept->flags & SOCK_CLOEXEC)))
		return -EINVAL;
	if (accept->flags & ~(SOCK_CLOEXEC | SOCK_NONBLOCK))
		return -EINVAL;
	if (SOCK_NONBLOCK != O_NONBLOCK && (accept->flags & SOCK_NONBLOCK))
		accept->flags = (accept->flags & ~SOCK_NONBLOCK) | O_NONBLOCK;
	return 0;
}

static int io_accept(struct io_kiocb *req, unsigned int issue_flags)
{
	struct io_accept *accept = &req->accept;
	bool force_nonblock = issue_flags & IO_URING_F_NONBLOCK;
	unsigned int file_flags = force_nonblock ? O_NONBLOCK : 0;
	bool fixed = !!accept->file_slot;
	struct file *file;
	int ret, fd;

	if (req->file->f_flags & O_NONBLOCK)
		req->flags |= REQ_F_NOWAIT;

	if (!fixed) {
		fd = __get_unused_fd_flags(accept->flags, accept->nofile);
		if (unlikely(fd < 0))
			return fd;
	}
	file = do_accept(req->file, file_flags, accept->addr, accept->addr_len,
			 accept->flags);
	if (IS_ERR(file)) {
		if (!fixed)
			put_unused_fd(fd);
		ret = PTR_ERR(file);
		if (ret == -EAGAIN && force_nonblock)
			return -EAGAIN;
		if (ret == -ERESTARTSYS)
			ret = -EINTR;
		req_set_fail(req);
	} else if (!fixed) {
		fd_install(fd, file);
		ret = fd;
	} else {
		ret = io_install_fixed_file(req, file, issue_flags,
					    accept->file_slot - 1);
	}
	__io_req_complete(req, issue_flags, ret, 0);
	return 0;
}

static int io_connect_prep_async(struct io_kiocb *req)
{
	struct io_async_connect *io = req->async_data;
	struct io_connect *conn = &req->connect;

	return move_addr_to_kernel(conn->addr, conn->addr_len, &io->address);
}

static int io_connect_prep(struct io_kiocb *req, const struct io_uring_sqe *sqe)
{
	struct io_connect *conn = &req->connect;

	if (unlikely(req->ctx->flags & IORING_SETUP_IOPOLL))
		return -EINVAL;
	if (sqe->ioprio || sqe->len || sqe->buf_index || sqe->rw_flags ||
	    sqe->splice_fd_in)
		return -EINVAL;

	conn->addr = u64_to_user_ptr(READ_ONCE(sqe->addr));
	conn->addr_len =  READ_ONCE(sqe->addr2);
	return 0;
}

static int io_connect(struct io_kiocb *req, unsigned int issue_flags)
{
	struct io_async_connect __io, *io;
	unsigned file_flags;
	int ret;
	bool force_nonblock = issue_flags & IO_URING_F_NONBLOCK;

	if (req_has_async_data(req)) {
		io = req->async_data;
	} else {
		ret = move_addr_to_kernel(req->connect.addr,
						req->connect.addr_len,
						&__io.address);
		if (ret)
			goto out;
		io = &__io;
	}

	file_flags = force_nonblock ? O_NONBLOCK : 0;

	ret = __sys_connect_file(req->file, &io->address,
					req->connect.addr_len, file_flags);
	if ((ret == -EAGAIN || ret == -EINPROGRESS) && force_nonblock) {
		if (req_has_async_data(req))
			return -EAGAIN;
		if (io_alloc_async_data(req)) {
			ret = -ENOMEM;
			goto out;
		}
		memcpy(req->async_data, &__io, sizeof(__io));
		return -EAGAIN;
	}
	if (ret == -ERESTARTSYS)
		ret = -EINTR;
out:
	if (ret < 0)
		req_set_fail(req);
	__io_req_complete(req, issue_flags, ret, 0);
	return 0;
}
#else /* !CONFIG_NET */
#define IO_NETOP_FN(op)							\
static int io_##op(struct io_kiocb *req, unsigned int issue_flags)	\
{									\
	return -EOPNOTSUPP;						\
}

#define IO_NETOP_PREP(op)						\
IO_NETOP_FN(op)								\
static int io_##op##_prep(struct io_kiocb *req, const struct io_uring_sqe *sqe) \
{									\
	return -EOPNOTSUPP;						\
}									\

#define IO_NETOP_PREP_ASYNC(op)						\
IO_NETOP_PREP(op)							\
static int io_##op##_prep_async(struct io_kiocb *req)			\
{									\
	return -EOPNOTSUPP;						\
}

IO_NETOP_PREP_ASYNC(sendmsg);
IO_NETOP_PREP_ASYNC(recvmsg);
IO_NETOP_PREP_ASYNC(connect);
IO_NETOP_PREP(accept);
IO_NETOP_FN(send);
IO_NETOP_FN(recv);
#endif /* CONFIG_NET */

struct io_poll_table {
	struct poll_table_struct pt;
	struct io_kiocb *req;
	int nr_entries;
	int error;
};

static int __io_async_wake(struct io_kiocb *req, struct io_poll_iocb *poll,
			   __poll_t mask, io_req_tw_func_t func)
{
	/* for instances that support it check for an event match first: */
	if (mask && !(mask & poll->events))
		return 0;

	trace_io_uring_task_add(req->ctx, req->opcode, req->user_data, mask);

	list_del_init(&poll->wait.entry);

	req->result = mask;
	req->io_task_work.func = func;

	/*
	 * If this fails, then the task is exiting. When a task exits, the
	 * work gets canceled, so just cancel this request as well instead
	 * of executing it. We can't safely execute it anyway, as we may not
	 * have the needed state needed for it anyway.
	 */
	io_req_task_work_add(req);
	return 1;
}

static bool io_poll_rewait(struct io_kiocb *req, struct io_poll_iocb *poll)
	__acquires(&req->ctx->completion_lock)
{
	struct io_ring_ctx *ctx = req->ctx;

	/* req->task == current here, checking PF_EXITING is safe */
	if (unlikely(req->task->flags & PF_EXITING))
		WRITE_ONCE(poll->canceled, true);

	if (!req->result && !READ_ONCE(poll->canceled)) {
		struct poll_table_struct pt = { ._key = poll->events };

		req->result = vfs_poll(req->file, &pt) & poll->events;
	}

	spin_lock(&ctx->completion_lock);
	if (!req->result && !READ_ONCE(poll->canceled)) {
		add_wait_queue(poll->head, &poll->wait);
		return true;
	}

	return false;
}

static struct io_poll_iocb *io_poll_get_double(struct io_kiocb *req)
{
	/* pure poll stashes this in ->async_data, poll driven retry elsewhere */
	if (req->opcode == IORING_OP_POLL_ADD)
		return req->async_data;
	return req->apoll->double_poll;
}

static struct io_poll_iocb *io_poll_get_single(struct io_kiocb *req)
{
	if (req->opcode == IORING_OP_POLL_ADD)
		return &req->poll;
	return &req->apoll->poll;
}

static void io_poll_remove_double(struct io_kiocb *req)
	__must_hold(&req->ctx->completion_lock)
{
	struct io_poll_iocb *poll = io_poll_get_double(req);

	lockdep_assert_held(&req->ctx->completion_lock);

	if (poll && poll->head) {
		struct wait_queue_head *head = poll->head;

		spin_lock_irq(&head->lock);
		list_del_init(&poll->wait.entry);
		if (poll->wait.private)
			req_ref_put(req);
		poll->head = NULL;
		spin_unlock_irq(&head->lock);
	}
}

static bool __io_poll_complete(struct io_kiocb *req, __poll_t mask)
	__must_hold(&req->ctx->completion_lock)
{
	struct io_ring_ctx *ctx = req->ctx;
	unsigned flags = IORING_CQE_F_MORE;
	int error;

	if (READ_ONCE(req->poll.canceled)) {
		error = -ECANCELED;
		req->poll.events |= EPOLLONESHOT;
	} else {
		error = mangle_poll(mask);
	}
	if (req->poll.events & EPOLLONESHOT)
		flags = 0;
	if (!io_cqring_fill_event(ctx, req->user_data, error, flags)) {
		req->poll.events |= EPOLLONESHOT;
		flags = 0;
	}
	if (flags & IORING_CQE_F_MORE)
		ctx->cq_extra++;

	return !(flags & IORING_CQE_F_MORE);
}

static void io_poll_task_func(struct io_kiocb *req, bool *locked)
{
	struct io_ring_ctx *ctx = req->ctx;
	struct io_kiocb *nxt;

	if (io_poll_rewait(req, &req->poll)) {
		spin_unlock(&ctx->completion_lock);
	} else {
		bool done;

		if (req->poll.done) {
			spin_unlock(&ctx->completion_lock);
			return;
		}
		done = __io_poll_complete(req, req->result);
		if (done) {
			io_poll_remove_double(req);
			hash_del(&req->hash_node);
			req->poll.done = true;
		} else {
			req->result = 0;
			add_wait_queue(req->poll.head, &req->poll.wait);
		}
		io_commit_cqring(ctx);
		spin_unlock(&ctx->completion_lock);
		io_cqring_ev_posted(ctx);

		if (done) {
			nxt = io_put_req_find_next(req);
			if (nxt)
				io_req_task_submit(nxt, locked);
		}
	}
}

static int io_poll_double_wake(struct wait_queue_entry *wait, unsigned mode,
			       int sync, void *key)
{
	struct io_kiocb *req = wait->private;
	struct io_poll_iocb *poll = io_poll_get_single(req);
	__poll_t mask = key_to_poll(key);
	unsigned long flags;

	/* for instances that support it check for an event match first: */
	if (mask && !(mask & poll->events))
		return 0;
	if (!(poll->events & EPOLLONESHOT))
		return poll->wait.func(&poll->wait, mode, sync, key);

	list_del_init(&wait->entry);

	if (poll->head) {
		bool done;

		spin_lock_irqsave(&poll->head->lock, flags);
		done = list_empty(&poll->wait.entry);
		if (!done)
			list_del_init(&poll->wait.entry);
		/* make sure double remove sees this as being gone */
		wait->private = NULL;
		spin_unlock_irqrestore(&poll->head->lock, flags);
		if (!done) {
			/* use wait func handler, so it matches the rq type */
			poll->wait.func(&poll->wait, mode, sync, key);
		}
	}
	req_ref_put(req);
	return 1;
}

static void io_init_poll_iocb(struct io_poll_iocb *poll, __poll_t events,
			      wait_queue_func_t wake_func)
{
	poll->head = NULL;
	poll->done = false;
	poll->canceled = false;
#define IO_POLL_UNMASK	(EPOLLERR|EPOLLHUP|EPOLLNVAL|EPOLLRDHUP)
	/* mask in events that we always want/need */
	poll->events = events | IO_POLL_UNMASK;
	INIT_LIST_HEAD(&poll->wait.entry);
	init_waitqueue_func_entry(&poll->wait, wake_func);
}

static void __io_queue_proc(struct io_poll_iocb *poll, struct io_poll_table *pt,
			    struct wait_queue_head *head,
			    struct io_poll_iocb **poll_ptr)
{
	struct io_kiocb *req = pt->req;

	/*
	 * The file being polled uses multiple waitqueues for poll handling
	 * (e.g. one for read, one for write). Setup a separate io_poll_iocb
	 * if this happens.
	 */
	if (unlikely(pt->nr_entries)) {
		struct io_poll_iocb *poll_one = poll;

		/* double add on the same waitqueue head, ignore */
		if (poll_one->head == head)
			return;
		/* already have a 2nd entry, fail a third attempt */
		if (*poll_ptr) {
			if ((*poll_ptr)->head == head)
				return;
			pt->error = -EINVAL;
			return;
		}
		/*
		 * Can't handle multishot for double wait for now, turn it
		 * into one-shot mode.
		 */
		if (!(poll_one->events & EPOLLONESHOT))
			poll_one->events |= EPOLLONESHOT;
		poll = kmalloc(sizeof(*poll), GFP_ATOMIC);
		if (!poll) {
			pt->error = -ENOMEM;
			return;
		}
		io_init_poll_iocb(poll, poll_one->events, io_poll_double_wake);
		req_ref_get(req);
		poll->wait.private = req;

		*poll_ptr = poll;
		if (req->opcode == IORING_OP_POLL_ADD)
			req->flags |= REQ_F_ASYNC_DATA;
	}

	pt->nr_entries++;
	poll->head = head;

	if (poll->events & EPOLLEXCLUSIVE)
		add_wait_queue_exclusive(head, &poll->wait);
	else
		add_wait_queue(head, &poll->wait);
}

static void io_async_queue_proc(struct file *file, struct wait_queue_head *head,
			       struct poll_table_struct *p)
{
	struct io_poll_table *pt = container_of(p, struct io_poll_table, pt);
	struct async_poll *apoll = pt->req->apoll;

	__io_queue_proc(&apoll->poll, pt, head, &apoll->double_poll);
}

static void io_async_task_func(struct io_kiocb *req, bool *locked)
{
	struct async_poll *apoll = req->apoll;
	struct io_ring_ctx *ctx = req->ctx;

	trace_io_uring_task_run(req->ctx, req, req->opcode, req->user_data);

	if (io_poll_rewait(req, &apoll->poll)) {
		spin_unlock(&ctx->completion_lock);
		return;
	}

	hash_del(&req->hash_node);
	io_poll_remove_double(req);
	apoll->poll.done = true;
	spin_unlock(&ctx->completion_lock);

	if (!READ_ONCE(apoll->poll.canceled))
		io_req_task_submit(req, locked);
	else
		io_req_complete_failed(req, -ECANCELED);
}

static int io_async_wake(struct wait_queue_entry *wait, unsigned mode, int sync,
			void *key)
{
	struct io_kiocb *req = wait->private;
	struct io_poll_iocb *poll = &req->apoll->poll;

	trace_io_uring_poll_wake(req->ctx, req->opcode, req->user_data,
					key_to_poll(key));

	return __io_async_wake(req, poll, key_to_poll(key), io_async_task_func);
}

static void io_poll_req_insert(struct io_kiocb *req)
{
	struct io_ring_ctx *ctx = req->ctx;
	struct hlist_head *list;

	list = &ctx->cancel_hash[hash_long(req->user_data, ctx->cancel_hash_bits)];
	hlist_add_head(&req->hash_node, list);
}

static __poll_t __io_arm_poll_handler(struct io_kiocb *req,
				      struct io_poll_iocb *poll,
				      struct io_poll_table *ipt, __poll_t mask,
				      wait_queue_func_t wake_func)
	__acquires(&ctx->completion_lock)
{
	struct io_ring_ctx *ctx = req->ctx;
	bool cancel = false;

	INIT_HLIST_NODE(&req->hash_node);
	io_init_poll_iocb(poll, mask, wake_func);
	poll->file = req->file;
	poll->wait.private = req;

	ipt->pt._key = mask;
	ipt->req = req;
	ipt->error = 0;
	ipt->nr_entries = 0;

	mask = vfs_poll(req->file, &ipt->pt) & poll->events;
	if (unlikely(!ipt->nr_entries) && !ipt->error)
		ipt->error = -EINVAL;

	spin_lock(&ctx->completion_lock);
	if (ipt->error || (mask && (poll->events & EPOLLONESHOT)))
		io_poll_remove_double(req);
	if (likely(poll->head)) {
		spin_lock_irq(&poll->head->lock);
		if (unlikely(list_empty(&poll->wait.entry))) {
			if (ipt->error)
				cancel = true;
			ipt->error = 0;
			mask = 0;
		}
		if ((mask && (poll->events & EPOLLONESHOT)) || ipt->error)
			list_del_init(&poll->wait.entry);
		else if (cancel)
			WRITE_ONCE(poll->canceled, true);
		else if (!poll->done) /* actually waiting for an event */
			io_poll_req_insert(req);
		spin_unlock_irq(&poll->head->lock);
	}

	return mask;
}

enum {
	IO_APOLL_OK,
	IO_APOLL_ABORTED,
	IO_APOLL_READY
};

static int io_arm_poll_handler(struct io_kiocb *req)
{
	const struct io_op_def *def = &io_op_defs[req->opcode];
	struct io_ring_ctx *ctx = req->ctx;
	struct async_poll *apoll;
	struct io_poll_table ipt;
	__poll_t ret, mask = EPOLLONESHOT | POLLERR | POLLPRI;

	if (!def->pollin && !def->pollout)
		return IO_APOLL_ABORTED;
	if (!file_can_poll(req->file) || (req->flags & REQ_F_POLLED))
		return IO_APOLL_ABORTED;

	if (def->pollin) {
		mask |= POLLIN | POLLRDNORM;

		/* If reading from MSG_ERRQUEUE using recvmsg, ignore POLLIN */
		if ((req->opcode == IORING_OP_RECVMSG) &&
		    (req->sr_msg.msg_flags & MSG_ERRQUEUE))
			mask &= ~POLLIN;
	} else {
		mask |= POLLOUT | POLLWRNORM;
	}

	apoll = kmalloc(sizeof(*apoll), GFP_ATOMIC);
	if (unlikely(!apoll))
		return IO_APOLL_ABORTED;
	apoll->double_poll = NULL;
	req->apoll = apoll;
	req->flags |= REQ_F_POLLED;
	ipt.pt._qproc = io_async_queue_proc;
	io_req_set_refcount(req);

	ret = __io_arm_poll_handler(req, &apoll->poll, &ipt, mask,
					io_async_wake);
	spin_unlock(&ctx->completion_lock);
	if (ret || ipt.error)
		return ret ? IO_APOLL_READY : IO_APOLL_ABORTED;

	trace_io_uring_poll_arm(ctx, req, req->opcode, req->user_data,
				mask, apoll->poll.events);
	return IO_APOLL_OK;
}

static bool __io_poll_remove_one(struct io_kiocb *req,
				 struct io_poll_iocb *poll, bool do_cancel)
	__must_hold(&req->ctx->completion_lock)
{
	bool do_complete = false;

	if (!poll->head)
		return false;
	spin_lock_irq(&poll->head->lock);
	if (do_cancel)
		WRITE_ONCE(poll->canceled, true);
	if (!list_empty(&poll->wait.entry)) {
		list_del_init(&poll->wait.entry);
		do_complete = true;
	}
	spin_unlock_irq(&poll->head->lock);
	hash_del(&req->hash_node);
	return do_complete;
}

static bool io_poll_remove_one(struct io_kiocb *req)
	__must_hold(&req->ctx->completion_lock)
{
	bool do_complete;

	io_poll_remove_double(req);
	do_complete = __io_poll_remove_one(req, io_poll_get_single(req), true);

	if (do_complete) {
		io_cqring_fill_event(req->ctx, req->user_data, -ECANCELED, 0);
		io_commit_cqring(req->ctx);
		req_set_fail(req);
		io_put_req_deferred(req);
	}
	return do_complete;
}

/*
 * Returns true if we found and killed one or more poll requests
 */
static __cold bool io_poll_remove_all(struct io_ring_ctx *ctx,
				      struct task_struct *tsk, bool cancel_all)
{
	struct hlist_node *tmp;
	struct io_kiocb *req;
	int posted = 0, i;

	spin_lock(&ctx->completion_lock);
	for (i = 0; i < (1U << ctx->cancel_hash_bits); i++) {
		struct hlist_head *list;

		list = &ctx->cancel_hash[i];
		hlist_for_each_entry_safe(req, tmp, list, hash_node) {
			if (io_match_task(req, tsk, cancel_all))
				posted += io_poll_remove_one(req);
		}
	}
	spin_unlock(&ctx->completion_lock);

	if (posted)
		io_cqring_ev_posted(ctx);

	return posted != 0;
}

static struct io_kiocb *io_poll_find(struct io_ring_ctx *ctx, __u64 sqe_addr,
				     bool poll_only)
	__must_hold(&ctx->completion_lock)
{
	struct hlist_head *list;
	struct io_kiocb *req;

	list = &ctx->cancel_hash[hash_long(sqe_addr, ctx->cancel_hash_bits)];
	hlist_for_each_entry(req, list, hash_node) {
		if (sqe_addr != req->user_data)
			continue;
		if (poll_only && req->opcode != IORING_OP_POLL_ADD)
			continue;
		return req;
	}
	return NULL;
}

static int io_poll_cancel(struct io_ring_ctx *ctx, __u64 sqe_addr,
			  bool poll_only)
	__must_hold(&ctx->completion_lock)
{
	struct io_kiocb *req;

	req = io_poll_find(ctx, sqe_addr, poll_only);
	if (!req)
		return -ENOENT;
	if (io_poll_remove_one(req))
		return 0;

	return -EALREADY;
}

static __poll_t io_poll_parse_events(const struct io_uring_sqe *sqe,
				     unsigned int flags)
{
	u32 events;

	events = READ_ONCE(sqe->poll32_events);
#ifdef __BIG_ENDIAN
	events = swahw32(events);
#endif
	if (!(flags & IORING_POLL_ADD_MULTI))
		events |= EPOLLONESHOT;
	return demangle_poll(events) | (events & (EPOLLEXCLUSIVE|EPOLLONESHOT));
}

static int io_poll_update_prep(struct io_kiocb *req,
			       const struct io_uring_sqe *sqe)
{
	struct io_poll_update *upd = &req->poll_update;
	u32 flags;

	if (unlikely(req->ctx->flags & IORING_SETUP_IOPOLL))
		return -EINVAL;
	if (sqe->ioprio || sqe->buf_index || sqe->splice_fd_in)
		return -EINVAL;
	flags = READ_ONCE(sqe->len);
	if (flags & ~(IORING_POLL_UPDATE_EVENTS | IORING_POLL_UPDATE_USER_DATA |
		      IORING_POLL_ADD_MULTI))
		return -EINVAL;
	/* meaningless without update */
	if (flags == IORING_POLL_ADD_MULTI)
		return -EINVAL;

	upd->old_user_data = READ_ONCE(sqe->addr);
	upd->update_events = flags & IORING_POLL_UPDATE_EVENTS;
	upd->update_user_data = flags & IORING_POLL_UPDATE_USER_DATA;

	upd->new_user_data = READ_ONCE(sqe->off);
	if (!upd->update_user_data && upd->new_user_data)
		return -EINVAL;
	if (upd->update_events)
		upd->events = io_poll_parse_events(sqe, flags);
	else if (sqe->poll32_events)
		return -EINVAL;

	return 0;
}

static int io_poll_wake(struct wait_queue_entry *wait, unsigned mode, int sync,
			void *key)
{
	struct io_kiocb *req = wait->private;
	struct io_poll_iocb *poll = &req->poll;

	return __io_async_wake(req, poll, key_to_poll(key), io_poll_task_func);
}

static void io_poll_queue_proc(struct file *file, struct wait_queue_head *head,
			       struct poll_table_struct *p)
{
	struct io_poll_table *pt = container_of(p, struct io_poll_table, pt);

	__io_queue_proc(&pt->req->poll, pt, head, (struct io_poll_iocb **) &pt->req->async_data);
}

static int io_poll_add_prep(struct io_kiocb *req, const struct io_uring_sqe *sqe)
{
	struct io_poll_iocb *poll = &req->poll;
	u32 flags;

	if (unlikely(req->ctx->flags & IORING_SETUP_IOPOLL))
		return -EINVAL;
	if (sqe->ioprio || sqe->buf_index || sqe->off || sqe->addr)
		return -EINVAL;
	flags = READ_ONCE(sqe->len);
	if (flags & ~IORING_POLL_ADD_MULTI)
		return -EINVAL;

	io_req_set_refcount(req);
	poll->events = io_poll_parse_events(sqe, flags);
	return 0;
}

static int io_poll_add(struct io_kiocb *req, unsigned int issue_flags)
{
	struct io_poll_iocb *poll = &req->poll;
	struct io_ring_ctx *ctx = req->ctx;
	struct io_poll_table ipt;
	__poll_t mask;
	bool done;

	ipt.pt._qproc = io_poll_queue_proc;

	mask = __io_arm_poll_handler(req, &req->poll, &ipt, poll->events,
					io_poll_wake);

	if (mask) { /* no async, we'd stolen it */
		ipt.error = 0;
		done = __io_poll_complete(req, mask);
		io_commit_cqring(req->ctx);
	}
	spin_unlock(&ctx->completion_lock);

	if (mask) {
		io_cqring_ev_posted(ctx);
		if (done)
			io_put_req(req);
	}
	return ipt.error;
}

static int io_poll_update(struct io_kiocb *req, unsigned int issue_flags)
{
	struct io_ring_ctx *ctx = req->ctx;
	struct io_kiocb *preq;
	bool completing;
	int ret;

	spin_lock(&ctx->completion_lock);
	preq = io_poll_find(ctx, req->poll_update.old_user_data, true);
	if (!preq) {
		ret = -ENOENT;
		goto err;
	}

	if (!req->poll_update.update_events && !req->poll_update.update_user_data) {
		completing = true;
		ret = io_poll_remove_one(preq) ? 0 : -EALREADY;
		goto err;
	}

	/*
	 * Don't allow racy completion with singleshot, as we cannot safely
	 * update those. For multishot, if we're racing with completion, just
	 * let completion re-add it.
	 */
	completing = !__io_poll_remove_one(preq, &preq->poll, false);
	if (completing && (preq->poll.events & EPOLLONESHOT)) {
		ret = -EALREADY;
		goto err;
	}
	/* we now have a detached poll request. reissue. */
	ret = 0;
err:
	if (ret < 0) {
		spin_unlock(&ctx->completion_lock);
		req_set_fail(req);
		io_req_complete(req, ret);
		return 0;
	}
	/* only mask one event flags, keep behavior flags */
	if (req->poll_update.update_events) {
		preq->poll.events &= ~0xffff;
		preq->poll.events |= req->poll_update.events & 0xffff;
		preq->poll.events |= IO_POLL_UNMASK;
	}
	if (req->poll_update.update_user_data)
		preq->user_data = req->poll_update.new_user_data;
	spin_unlock(&ctx->completion_lock);

	/* complete update request, we're done with it */
	io_req_complete(req, ret);

	if (!completing) {
		ret = io_poll_add(preq, issue_flags);
		if (ret < 0) {
			req_set_fail(preq);
			io_req_complete(preq, ret);
		}
	}
	return 0;
}

static void io_req_task_timeout(struct io_kiocb *req, bool *locked)
{
	struct io_timeout_data *data = req->async_data;

	if (!(data->flags & IORING_TIMEOUT_ETIME_SUCCESS))
		req_set_fail(req);
	io_req_complete_post(req, -ETIME, 0);
}

static enum hrtimer_restart io_timeout_fn(struct hrtimer *timer)
{
	struct io_timeout_data *data = container_of(timer,
						struct io_timeout_data, timer);
	struct io_kiocb *req = data->req;
	struct io_ring_ctx *ctx = req->ctx;
	unsigned long flags;

	spin_lock_irqsave(&ctx->timeout_lock, flags);
	list_del_init(&req->timeout.list);
	atomic_set(&req->ctx->cq_timeouts,
		atomic_read(&req->ctx->cq_timeouts) + 1);
	spin_unlock_irqrestore(&ctx->timeout_lock, flags);

	req->io_task_work.func = io_req_task_timeout;
	io_req_task_work_add(req);
	return HRTIMER_NORESTART;
}

static struct io_kiocb *io_timeout_extract(struct io_ring_ctx *ctx,
					   __u64 user_data)
	__must_hold(&ctx->timeout_lock)
{
	struct io_timeout_data *io;
	struct io_kiocb *req;
	bool found = false;

	list_for_each_entry(req, &ctx->timeout_list, timeout.list) {
		found = user_data == req->user_data;
		if (found)
			break;
	}
	if (!found)
		return ERR_PTR(-ENOENT);

	io = req->async_data;
	if (hrtimer_try_to_cancel(&io->timer) == -1)
		return ERR_PTR(-EALREADY);
	list_del_init(&req->timeout.list);
	return req;
}

static int io_timeout_cancel(struct io_ring_ctx *ctx, __u64 user_data)
	__must_hold(&ctx->completion_lock)
	__must_hold(&ctx->timeout_lock)
{
	struct io_kiocb *req = io_timeout_extract(ctx, user_data);

	if (IS_ERR(req))
		return PTR_ERR(req);

	req_set_fail(req);
	io_cqring_fill_event(ctx, req->user_data, -ECANCELED, 0);
	io_put_req_deferred(req);
	return 0;
}

static clockid_t io_timeout_get_clock(struct io_timeout_data *data)
{
	switch (data->flags & IORING_TIMEOUT_CLOCK_MASK) {
	case IORING_TIMEOUT_BOOTTIME:
		return CLOCK_BOOTTIME;
	case IORING_TIMEOUT_REALTIME:
		return CLOCK_REALTIME;
	default:
		/* can't happen, vetted at prep time */
		WARN_ON_ONCE(1);
		fallthrough;
	case 0:
		return CLOCK_MONOTONIC;
	}
}

static int io_linked_timeout_update(struct io_ring_ctx *ctx, __u64 user_data,
				    struct timespec64 *ts, enum hrtimer_mode mode)
	__must_hold(&ctx->timeout_lock)
{
	struct io_timeout_data *io;
	struct io_kiocb *req;
	bool found = false;

	list_for_each_entry(req, &ctx->ltimeout_list, timeout.list) {
		found = user_data == req->user_data;
		if (found)
			break;
	}
	if (!found)
		return -ENOENT;

	io = req->async_data;
	if (hrtimer_try_to_cancel(&io->timer) == -1)
		return -EALREADY;
	hrtimer_init(&io->timer, io_timeout_get_clock(io), mode);
	io->timer.function = io_link_timeout_fn;
	hrtimer_start(&io->timer, timespec64_to_ktime(*ts), mode);
	return 0;
}

static int io_timeout_update(struct io_ring_ctx *ctx, __u64 user_data,
			     struct timespec64 *ts, enum hrtimer_mode mode)
	__must_hold(&ctx->timeout_lock)
{
	struct io_kiocb *req = io_timeout_extract(ctx, user_data);
	struct io_timeout_data *data;

	if (IS_ERR(req))
		return PTR_ERR(req);

	req->timeout.off = 0; /* noseq */
	data = req->async_data;
	list_add_tail(&req->timeout.list, &ctx->timeout_list);
	hrtimer_init(&data->timer, io_timeout_get_clock(data), mode);
	data->timer.function = io_timeout_fn;
	hrtimer_start(&data->timer, timespec64_to_ktime(*ts), mode);
	return 0;
}

static int io_timeout_remove_prep(struct io_kiocb *req,
				  const struct io_uring_sqe *sqe)
{
	struct io_timeout_rem *tr = &req->timeout_rem;

	if (unlikely(req->ctx->flags & IORING_SETUP_IOPOLL))
		return -EINVAL;
	if (unlikely(req->flags & (REQ_F_FIXED_FILE | REQ_F_BUFFER_SELECT)))
		return -EINVAL;
	if (sqe->ioprio || sqe->buf_index || sqe->len || sqe->splice_fd_in)
		return -EINVAL;

	tr->ltimeout = false;
	tr->addr = READ_ONCE(sqe->addr);
	tr->flags = READ_ONCE(sqe->timeout_flags);
	if (tr->flags & IORING_TIMEOUT_UPDATE_MASK) {
		if (hweight32(tr->flags & IORING_TIMEOUT_CLOCK_MASK) > 1)
			return -EINVAL;
		if (tr->flags & IORING_LINK_TIMEOUT_UPDATE)
			tr->ltimeout = true;
		if (tr->flags & ~(IORING_TIMEOUT_UPDATE_MASK|IORING_TIMEOUT_ABS))
			return -EINVAL;
		if (get_timespec64(&tr->ts, u64_to_user_ptr(sqe->addr2)))
			return -EFAULT;
	} else if (tr->flags) {
		/* timeout removal doesn't support flags */
		return -EINVAL;
	}

	return 0;
}

static inline enum hrtimer_mode io_translate_timeout_mode(unsigned int flags)
{
	return (flags & IORING_TIMEOUT_ABS) ? HRTIMER_MODE_ABS
					    : HRTIMER_MODE_REL;
}

/*
 * Remove or update an existing timeout command
 */
static int io_timeout_remove(struct io_kiocb *req, unsigned int issue_flags)
{
	struct io_timeout_rem *tr = &req->timeout_rem;
	struct io_ring_ctx *ctx = req->ctx;
	int ret;

	if (!(req->timeout_rem.flags & IORING_TIMEOUT_UPDATE)) {
		spin_lock(&ctx->completion_lock);
		spin_lock_irq(&ctx->timeout_lock);
		ret = io_timeout_cancel(ctx, tr->addr);
		spin_unlock_irq(&ctx->timeout_lock);
		spin_unlock(&ctx->completion_lock);
	} else {
		enum hrtimer_mode mode = io_translate_timeout_mode(tr->flags);

		spin_lock_irq(&ctx->timeout_lock);
		if (tr->ltimeout)
			ret = io_linked_timeout_update(ctx, tr->addr, &tr->ts, mode);
		else
			ret = io_timeout_update(ctx, tr->addr, &tr->ts, mode);
		spin_unlock_irq(&ctx->timeout_lock);
	}

	if (ret < 0)
		req_set_fail(req);
	io_req_complete_post(req, ret, 0);
	return 0;
}

static int io_timeout_prep(struct io_kiocb *req, const struct io_uring_sqe *sqe,
			   bool is_timeout_link)
{
	struct io_timeout_data *data;
	unsigned flags;
	u32 off = READ_ONCE(sqe->off);

	if (unlikely(req->ctx->flags & IORING_SETUP_IOPOLL))
		return -EINVAL;
	if (sqe->ioprio || sqe->buf_index || sqe->len != 1 ||
	    sqe->splice_fd_in)
		return -EINVAL;
	if (off && is_timeout_link)
		return -EINVAL;
	flags = READ_ONCE(sqe->timeout_flags);
	if (flags & ~(IORING_TIMEOUT_ABS | IORING_TIMEOUT_CLOCK_MASK |
		      IORING_TIMEOUT_ETIME_SUCCESS))
		return -EINVAL;
	/* more than one clock specified is invalid, obviously */
	if (hweight32(flags & IORING_TIMEOUT_CLOCK_MASK) > 1)
		return -EINVAL;

	INIT_LIST_HEAD(&req->timeout.list);
	req->timeout.off = off;
	if (unlikely(off && !req->ctx->off_timeout_used))
		req->ctx->off_timeout_used = true;

	if (WARN_ON_ONCE(req_has_async_data(req)))
		return -EFAULT;
	if (io_alloc_async_data(req))
		return -ENOMEM;

	data = req->async_data;
	data->req = req;
	data->flags = flags;

	if (get_timespec64(&data->ts, u64_to_user_ptr(sqe->addr)))
		return -EFAULT;

	data->mode = io_translate_timeout_mode(flags);
	hrtimer_init(&data->timer, io_timeout_get_clock(data), data->mode);

	if (is_timeout_link) {
		struct io_submit_link *link = &req->ctx->submit_state.link;

		if (!link->head)
			return -EINVAL;
		if (link->last->opcode == IORING_OP_LINK_TIMEOUT)
			return -EINVAL;
		req->timeout.head = link->last;
		link->last->flags |= REQ_F_ARM_LTIMEOUT;
	}
	return 0;
}

static int io_timeout(struct io_kiocb *req, unsigned int issue_flags)
{
	struct io_ring_ctx *ctx = req->ctx;
	struct io_timeout_data *data = req->async_data;
	struct list_head *entry;
	u32 tail, off = req->timeout.off;

	spin_lock_irq(&ctx->timeout_lock);

	/*
	 * sqe->off holds how many events that need to occur for this
	 * timeout event to be satisfied. If it isn't set, then this is
	 * a pure timeout request, sequence isn't used.
	 */
	if (io_is_timeout_noseq(req)) {
		entry = ctx->timeout_list.prev;
		goto add;
	}

	tail = ctx->cached_cq_tail - atomic_read(&ctx->cq_timeouts);
	req->timeout.target_seq = tail + off;

	/* Update the last seq here in case io_flush_timeouts() hasn't.
	 * This is safe because ->completion_lock is held, and submissions
	 * and completions are never mixed in the same ->completion_lock section.
	 */
	ctx->cq_last_tm_flush = tail;

	/*
	 * Insertion sort, ensuring the first entry in the list is always
	 * the one we need first.
	 */
	list_for_each_prev(entry, &ctx->timeout_list) {
		struct io_kiocb *nxt = list_entry(entry, struct io_kiocb,
						  timeout.list);

		if (io_is_timeout_noseq(nxt))
			continue;
		/* nxt.seq is behind @tail, otherwise would've been completed */
		if (off >= nxt->timeout.target_seq - tail)
			break;
	}
add:
	list_add(&req->timeout.list, entry);
	data->timer.function = io_timeout_fn;
	hrtimer_start(&data->timer, timespec64_to_ktime(data->ts), data->mode);
	spin_unlock_irq(&ctx->timeout_lock);
	return 0;
}

struct io_cancel_data {
	struct io_ring_ctx *ctx;
	u64 user_data;
};

static bool io_cancel_cb(struct io_wq_work *work, void *data)
{
	struct io_kiocb *req = container_of(work, struct io_kiocb, work);
	struct io_cancel_data *cd = data;

	return req->ctx == cd->ctx && req->user_data == cd->user_data;
}

static int io_async_cancel_one(struct io_uring_task *tctx, u64 user_data,
			       struct io_ring_ctx *ctx)
{
	struct io_cancel_data data = { .ctx = ctx, .user_data = user_data, };
	enum io_wq_cancel cancel_ret;
	int ret = 0;

	if (!tctx || !tctx->io_wq)
		return -ENOENT;

	cancel_ret = io_wq_cancel_cb(tctx->io_wq, io_cancel_cb, &data, false);
	switch (cancel_ret) {
	case IO_WQ_CANCEL_OK:
		ret = 0;
		break;
	case IO_WQ_CANCEL_RUNNING:
		ret = -EALREADY;
		break;
	case IO_WQ_CANCEL_NOTFOUND:
		ret = -ENOENT;
		break;
	}

	return ret;
}

static int io_try_cancel_userdata(struct io_kiocb *req, u64 sqe_addr)
{
	struct io_ring_ctx *ctx = req->ctx;
	int ret;

	WARN_ON_ONCE(!io_wq_current_is_worker() && req->task != current);

	ret = io_async_cancel_one(req->task->io_uring, sqe_addr, ctx);
	if (ret != -ENOENT)
		return ret;

	spin_lock(&ctx->completion_lock);
	spin_lock_irq(&ctx->timeout_lock);
	ret = io_timeout_cancel(ctx, sqe_addr);
	spin_unlock_irq(&ctx->timeout_lock);
	if (ret != -ENOENT)
		goto out;
	ret = io_poll_cancel(ctx, sqe_addr, false);
out:
	spin_unlock(&ctx->completion_lock);
	return ret;
}

static int io_async_cancel_prep(struct io_kiocb *req,
				const struct io_uring_sqe *sqe)
{
	if (unlikely(req->ctx->flags & IORING_SETUP_IOPOLL))
		return -EINVAL;
	if (unlikely(req->flags & (REQ_F_FIXED_FILE | REQ_F_BUFFER_SELECT)))
		return -EINVAL;
	if (sqe->ioprio || sqe->off || sqe->len || sqe->cancel_flags ||
	    sqe->splice_fd_in)
		return -EINVAL;

	req->cancel.addr = READ_ONCE(sqe->addr);
	return 0;
}

static int io_async_cancel(struct io_kiocb *req, unsigned int issue_flags)
{
	struct io_ring_ctx *ctx = req->ctx;
	u64 sqe_addr = req->cancel.addr;
	bool needs_lock = issue_flags & IO_URING_F_UNLOCKED;
	struct io_tctx_node *node;
	int ret;

	ret = io_try_cancel_userdata(req, sqe_addr);
	if (ret != -ENOENT)
		goto done;

	/* slow path, try all io-wq's */
	io_ring_submit_lock(ctx, needs_lock);
	ret = -ENOENT;
	list_for_each_entry(node, &ctx->tctx_list, ctx_node) {
		struct io_uring_task *tctx = node->task->io_uring;

		ret = io_async_cancel_one(tctx, req->cancel.addr, ctx);
		if (ret != -ENOENT)
			break;
	}
	io_ring_submit_unlock(ctx, needs_lock);
done:
	if (ret < 0)
		req_set_fail(req);
	io_req_complete_post(req, ret, 0);
	return 0;
}

static int io_rsrc_update_prep(struct io_kiocb *req,
				const struct io_uring_sqe *sqe)
{
	if (unlikely(req->flags & (REQ_F_FIXED_FILE | REQ_F_BUFFER_SELECT)))
		return -EINVAL;
	if (sqe->ioprio || sqe->rw_flags || sqe->splice_fd_in)
		return -EINVAL;

	req->rsrc_update.offset = READ_ONCE(sqe->off);
	req->rsrc_update.nr_args = READ_ONCE(sqe->len);
	if (!req->rsrc_update.nr_args)
		return -EINVAL;
	req->rsrc_update.arg = READ_ONCE(sqe->addr);
	return 0;
}

static int io_files_update(struct io_kiocb *req, unsigned int issue_flags)
{
	struct io_ring_ctx *ctx = req->ctx;
	bool needs_lock = issue_flags & IO_URING_F_UNLOCKED;
	struct io_uring_rsrc_update2 up;
	int ret;

	up.offset = req->rsrc_update.offset;
	up.data = req->rsrc_update.arg;
	up.nr = 0;
	up.tags = 0;
	up.resv = 0;

	io_ring_submit_lock(ctx, needs_lock);
	ret = __io_register_rsrc_update(ctx, IORING_RSRC_FILE,
					&up, req->rsrc_update.nr_args);
	io_ring_submit_unlock(ctx, needs_lock);

	if (ret < 0)
		req_set_fail(req);
	__io_req_complete(req, issue_flags, ret, 0);
	return 0;
}

static int io_req_prep(struct io_kiocb *req, const struct io_uring_sqe *sqe)
{
	switch (req->opcode) {
	case IORING_OP_NOP:
		return 0;
	case IORING_OP_READV:
	case IORING_OP_READ_FIXED:
	case IORING_OP_READ:
		return io_read_prep(req, sqe);
	case IORING_OP_WRITEV:
	case IORING_OP_WRITE_FIXED:
	case IORING_OP_WRITE:
		return io_write_prep(req, sqe);
	case IORING_OP_POLL_ADD:
		return io_poll_add_prep(req, sqe);
	case IORING_OP_POLL_REMOVE:
		return io_poll_update_prep(req, sqe);
	case IORING_OP_FSYNC:
		return io_fsync_prep(req, sqe);
	case IORING_OP_SYNC_FILE_RANGE:
		return io_sfr_prep(req, sqe);
	case IORING_OP_SENDMSG:
	case IORING_OP_SEND:
		return io_sendmsg_prep(req, sqe);
	case IORING_OP_RECVMSG:
	case IORING_OP_RECV:
		return io_recvmsg_prep(req, sqe);
	case IORING_OP_CONNECT:
		return io_connect_prep(req, sqe);
	case IORING_OP_TIMEOUT:
		return io_timeout_prep(req, sqe, false);
	case IORING_OP_TIMEOUT_REMOVE:
		return io_timeout_remove_prep(req, sqe);
	case IORING_OP_ASYNC_CANCEL:
		return io_async_cancel_prep(req, sqe);
	case IORING_OP_LINK_TIMEOUT:
		return io_timeout_prep(req, sqe, true);
	case IORING_OP_ACCEPT:
		return io_accept_prep(req, sqe);
	case IORING_OP_FALLOCATE:
		return io_fallocate_prep(req, sqe);
	case IORING_OP_OPENAT:
		return io_openat_prep(req, sqe);
	case IORING_OP_CLOSE:
		return io_close_prep(req, sqe);
	case IORING_OP_FILES_UPDATE:
		return io_rsrc_update_prep(req, sqe);
	case IORING_OP_STATX:
		return io_statx_prep(req, sqe);
	case IORING_OP_FADVISE:
		return io_fadvise_prep(req, sqe);
	case IORING_OP_MADVISE:
		return io_madvise_prep(req, sqe);
	case IORING_OP_OPENAT2:
		return io_openat2_prep(req, sqe);
	case IORING_OP_EPOLL_CTL:
		return io_epoll_ctl_prep(req, sqe);
	case IORING_OP_SPLICE:
		return io_splice_prep(req, sqe);
	case IORING_OP_PROVIDE_BUFFERS:
		return io_provide_buffers_prep(req, sqe);
	case IORING_OP_REMOVE_BUFFERS:
		return io_remove_buffers_prep(req, sqe);
	case IORING_OP_TEE:
		return io_tee_prep(req, sqe);
	case IORING_OP_SHUTDOWN:
		return io_shutdown_prep(req, sqe);
	case IORING_OP_RENAMEAT:
		return io_renameat_prep(req, sqe);
	case IORING_OP_UNLINKAT:
		return io_unlinkat_prep(req, sqe);
	case IORING_OP_MKDIRAT:
		return io_mkdirat_prep(req, sqe);
	case IORING_OP_SYMLINKAT:
		return io_symlinkat_prep(req, sqe);
	case IORING_OP_LINKAT:
		return io_linkat_prep(req, sqe);
	}

	printk_once(KERN_WARNING "io_uring: unhandled opcode %d\n",
			req->opcode);
	return -EINVAL;
}

static int io_req_prep_async(struct io_kiocb *req)
{
	if (!io_op_defs[req->opcode].needs_async_setup)
		return 0;
	if (WARN_ON_ONCE(req_has_async_data(req)))
		return -EFAULT;
	if (io_alloc_async_data(req))
		return -EAGAIN;

	switch (req->opcode) {
	case IORING_OP_READV:
		return io_rw_prep_async(req, READ);
	case IORING_OP_WRITEV:
		return io_rw_prep_async(req, WRITE);
	case IORING_OP_SENDMSG:
		return io_sendmsg_prep_async(req);
	case IORING_OP_RECVMSG:
		return io_recvmsg_prep_async(req);
	case IORING_OP_CONNECT:
		return io_connect_prep_async(req);
	}
	printk_once(KERN_WARNING "io_uring: prep_async() bad opcode %d\n",
		    req->opcode);
	return -EFAULT;
}

static u32 io_get_sequence(struct io_kiocb *req)
{
	u32 seq = req->ctx->cached_sq_head;

	/* need original cached_sq_head, but it was increased for each req */
	io_for_each_link(req, req)
		seq--;
	return seq;
}

static __cold void io_drain_req(struct io_kiocb *req)
{
	struct io_ring_ctx *ctx = req->ctx;
	struct io_defer_entry *de;
	int ret;
	u32 seq = io_get_sequence(req);

	/* Still need defer if there is pending req in defer list. */
	if (!req_need_defer(req, seq) && list_empty_careful(&ctx->defer_list)) {
queue:
		ctx->drain_active = false;
		io_req_task_queue(req);
		return;
	}

	ret = io_req_prep_async(req);
	if (ret) {
fail:
		io_req_complete_failed(req, ret);
		return;
	}
	io_prep_async_link(req);
	de = kmalloc(sizeof(*de), GFP_KERNEL);
	if (!de) {
		ret = -ENOMEM;
		goto fail;
	}

	spin_lock(&ctx->completion_lock);
	if (!req_need_defer(req, seq) && list_empty(&ctx->defer_list)) {
		spin_unlock(&ctx->completion_lock);
		kfree(de);
		goto queue;
	}

	trace_io_uring_defer(ctx, req, req->user_data);
	de->req = req;
	de->seq = seq;
	list_add_tail(&de->list, &ctx->defer_list);
	spin_unlock(&ctx->completion_lock);
}

static void io_clean_op(struct io_kiocb *req)
{
	if (req->flags & REQ_F_BUFFER_SELECTED) {
		kfree(req->kbuf);
		req->kbuf = NULL;
	}

	if (req->flags & REQ_F_NEED_CLEANUP) {
		switch (req->opcode) {
		case IORING_OP_READV:
		case IORING_OP_READ_FIXED:
		case IORING_OP_READ:
		case IORING_OP_WRITEV:
		case IORING_OP_WRITE_FIXED:
		case IORING_OP_WRITE: {
			struct io_async_rw *io = req->async_data;

			kfree(io->free_iovec);
			break;
			}
		case IORING_OP_RECVMSG:
		case IORING_OP_SENDMSG: {
			struct io_async_msghdr *io = req->async_data;

			kfree(io->free_iov);
			break;
			}
		case IORING_OP_SPLICE:
		case IORING_OP_TEE:
			if (!(req->splice.flags & SPLICE_F_FD_IN_FIXED))
				io_put_file(req->splice.file_in);
			break;
		case IORING_OP_OPENAT:
		case IORING_OP_OPENAT2:
			if (req->open.filename)
				putname(req->open.filename);
			break;
		case IORING_OP_RENAMEAT:
			putname(req->rename.oldpath);
			putname(req->rename.newpath);
			break;
		case IORING_OP_UNLINKAT:
			putname(req->unlink.filename);
			break;
		case IORING_OP_MKDIRAT:
			putname(req->mkdir.filename);
			break;
		case IORING_OP_SYMLINKAT:
			putname(req->symlink.oldpath);
			putname(req->symlink.newpath);
			break;
		case IORING_OP_LINKAT:
			putname(req->hardlink.oldpath);
			putname(req->hardlink.newpath);
			break;
		}
	}
	if ((req->flags & REQ_F_POLLED) && req->apoll) {
		kfree(req->apoll->double_poll);
		kfree(req->apoll);
		req->apoll = NULL;
	}
	if (req->flags & REQ_F_INFLIGHT) {
		struct io_uring_task *tctx = req->task->io_uring;

		atomic_dec(&tctx->inflight_tracked);
	}
	if (req->flags & REQ_F_CREDS)
		put_cred(req->creds);
	if (req->flags & REQ_F_ASYNC_DATA) {
		kfree(req->async_data);
		req->async_data = NULL;
	}
	req->flags &= ~IO_REQ_CLEAN_FLAGS;
}

static int io_issue_sqe(struct io_kiocb *req, unsigned int issue_flags)
{
	const struct cred *creds = NULL;
	int ret;

	if (unlikely((req->flags & REQ_F_CREDS) && req->creds != current_cred()))
		creds = override_creds(req->creds);

	if (!io_op_defs[req->opcode].audit_skip)
		audit_uring_entry(req->opcode);

	switch (req->opcode) {
	case IORING_OP_NOP:
		ret = io_nop(req, issue_flags);
		break;
	case IORING_OP_READV:
	case IORING_OP_READ_FIXED:
	case IORING_OP_READ:
		ret = io_read(req, issue_flags);
		break;
	case IORING_OP_WRITEV:
	case IORING_OP_WRITE_FIXED:
	case IORING_OP_WRITE:
		ret = io_write(req, issue_flags);
		break;
	case IORING_OP_FSYNC:
		ret = io_fsync(req, issue_flags);
		break;
	case IORING_OP_POLL_ADD:
		ret = io_poll_add(req, issue_flags);
		break;
	case IORING_OP_POLL_REMOVE:
		ret = io_poll_update(req, issue_flags);
		break;
	case IORING_OP_SYNC_FILE_RANGE:
		ret = io_sync_file_range(req, issue_flags);
		break;
	case IORING_OP_SENDMSG:
		ret = io_sendmsg(req, issue_flags);
		break;
	case IORING_OP_SEND:
		ret = io_send(req, issue_flags);
		break;
	case IORING_OP_RECVMSG:
		ret = io_recvmsg(req, issue_flags);
		break;
	case IORING_OP_RECV:
		ret = io_recv(req, issue_flags);
		break;
	case IORING_OP_TIMEOUT:
		ret = io_timeout(req, issue_flags);
		break;
	case IORING_OP_TIMEOUT_REMOVE:
		ret = io_timeout_remove(req, issue_flags);
		break;
	case IORING_OP_ACCEPT:
		ret = io_accept(req, issue_flags);
		break;
	case IORING_OP_CONNECT:
		ret = io_connect(req, issue_flags);
		break;
	case IORING_OP_ASYNC_CANCEL:
		ret = io_async_cancel(req, issue_flags);
		break;
	case IORING_OP_FALLOCATE:
		ret = io_fallocate(req, issue_flags);
		break;
	case IORING_OP_OPENAT:
		ret = io_openat(req, issue_flags);
		break;
	case IORING_OP_CLOSE:
		ret = io_close(req, issue_flags);
		break;
	case IORING_OP_FILES_UPDATE:
		ret = io_files_update(req, issue_flags);
		break;
	case IORING_OP_STATX:
		ret = io_statx(req, issue_flags);
		break;
	case IORING_OP_FADVISE:
		ret = io_fadvise(req, issue_flags);
		break;
	case IORING_OP_MADVISE:
		ret = io_madvise(req, issue_flags);
		break;
	case IORING_OP_OPENAT2:
		ret = io_openat2(req, issue_flags);
		break;
	case IORING_OP_EPOLL_CTL:
		ret = io_epoll_ctl(req, issue_flags);
		break;
	case IORING_OP_SPLICE:
		ret = io_splice(req, issue_flags);
		break;
	case IORING_OP_PROVIDE_BUFFERS:
		ret = io_provide_buffers(req, issue_flags);
		break;
	case IORING_OP_REMOVE_BUFFERS:
		ret = io_remove_buffers(req, issue_flags);
		break;
	case IORING_OP_TEE:
		ret = io_tee(req, issue_flags);
		break;
	case IORING_OP_SHUTDOWN:
		ret = io_shutdown(req, issue_flags);
		break;
	case IORING_OP_RENAMEAT:
		ret = io_renameat(req, issue_flags);
		break;
	case IORING_OP_UNLINKAT:
		ret = io_unlinkat(req, issue_flags);
		break;
	case IORING_OP_MKDIRAT:
		ret = io_mkdirat(req, issue_flags);
		break;
	case IORING_OP_SYMLINKAT:
		ret = io_symlinkat(req, issue_flags);
		break;
	case IORING_OP_LINKAT:
		ret = io_linkat(req, issue_flags);
		break;
	default:
		ret = -EINVAL;
		break;
	}

	if (!io_op_defs[req->opcode].audit_skip)
		audit_uring_exit(!ret, ret);

	if (creds)
		revert_creds(creds);
	if (ret)
		return ret;
	/* If the op doesn't have a file, we're not polling for it */
	if ((req->ctx->flags & IORING_SETUP_IOPOLL) && req->file)
		io_iopoll_req_issued(req, issue_flags);

	return 0;
}

static struct io_wq_work *io_wq_free_work(struct io_wq_work *work)
{
	struct io_kiocb *req = container_of(work, struct io_kiocb, work);

	req = io_put_req_find_next(req);
	return req ? &req->work : NULL;
}

static void io_wq_submit_work(struct io_wq_work *work)
{
	struct io_kiocb *req = container_of(work, struct io_kiocb, work);
	unsigned int issue_flags = IO_URING_F_UNLOCKED;
	bool needs_poll = false;
	struct io_kiocb *timeout;
	int ret = 0;

	/* one will be dropped by ->io_free_work() after returning to io-wq */
	if (!(req->flags & REQ_F_REFCOUNT))
		__io_req_set_refcount(req, 2);
	else
		req_ref_get(req);

	timeout = io_prep_linked_timeout(req);
	if (timeout)
		io_queue_linked_timeout(timeout);

	/* either cancelled or io-wq is dying, so don't touch tctx->iowq */
	if (work->flags & IO_WQ_WORK_CANCEL) {
		io_req_task_queue_fail(req, -ECANCELED);
		return;
	}

	if (req->flags & REQ_F_FORCE_ASYNC) {
		const struct io_op_def *def = &io_op_defs[req->opcode];
		bool opcode_poll = def->pollin || def->pollout;

		if (opcode_poll && file_can_poll(req->file)) {
			needs_poll = true;
			issue_flags |= IO_URING_F_NONBLOCK;
		}
	}

	do {
		ret = io_issue_sqe(req, issue_flags);
		if (ret != -EAGAIN)
			break;
		/*
		 * We can get EAGAIN for iopolled IO even though we're
		 * forcing a sync submission from here, since we can't
		 * wait for request slots on the block side.
		 */
		if (!needs_poll) {
			cond_resched();
			continue;
		}

		if (io_arm_poll_handler(req) == IO_APOLL_OK)
			return;
		/* aborted or ready, in either case retry blocking */
		needs_poll = false;
		issue_flags &= ~IO_URING_F_NONBLOCK;
	} while (1);

	/* avoid locking problems by failing it from a clean context */
	if (ret)
		io_req_task_queue_fail(req, ret);
}

static inline struct io_fixed_file *io_fixed_file_slot(struct io_file_table *table,
						       unsigned i)
{
	return &table->files[i];
}

static inline struct file *io_file_from_index(struct io_ring_ctx *ctx,
					      int index)
{
	struct io_fixed_file *slot = io_fixed_file_slot(&ctx->file_table, index);

	return (struct file *) (slot->file_ptr & FFS_MASK);
}

static void io_fixed_file_set(struct io_fixed_file *file_slot, struct file *file)
{
	unsigned long file_ptr = (unsigned long) file;

	file_ptr |= io_file_get_flags(file);
	file_slot->file_ptr = file_ptr;
}

static inline struct file *io_file_get_fixed(struct io_ring_ctx *ctx,
					     struct io_kiocb *req, int fd)
{
	struct file *file;
	unsigned long file_ptr;

	if (unlikely((unsigned int)fd >= ctx->nr_user_files))
		return NULL;
	fd = array_index_nospec(fd, ctx->nr_user_files);
	file_ptr = io_fixed_file_slot(&ctx->file_table, fd)->file_ptr;
	file = (struct file *) (file_ptr & FFS_MASK);
	file_ptr &= ~FFS_MASK;
	/* mask in overlapping REQ_F and FFS bits */
	req->flags |= (file_ptr << REQ_F_SUPPORT_NOWAIT_BIT);
	io_req_set_rsrc_node(req, ctx);
	return file;
}

static struct file *io_file_get_normal(struct io_ring_ctx *ctx,
				       struct io_kiocb *req, int fd)
{
	struct file *file = fget(fd);

	trace_io_uring_file_get(ctx, fd);

	/* we don't allow fixed io_uring files */
	if (file && unlikely(file->f_op == &io_uring_fops))
		io_req_track_inflight(req);
	return file;
}

static inline struct file *io_file_get(struct io_ring_ctx *ctx,
				       struct io_kiocb *req, int fd, bool fixed)
{
	if (fixed)
		return io_file_get_fixed(ctx, req, fd);
	else
		return io_file_get_normal(ctx, req, fd);
}

static void io_req_task_link_timeout(struct io_kiocb *req, bool *locked)
{
	struct io_kiocb *prev = req->timeout.prev;
	int ret;

	if (prev) {
		ret = io_try_cancel_userdata(req, prev->user_data);
		io_req_complete_post(req, ret ?: -ETIME, 0);
		io_put_req(prev);
	} else {
		io_req_complete_post(req, -ETIME, 0);
	}
}

static enum hrtimer_restart io_link_timeout_fn(struct hrtimer *timer)
{
	struct io_timeout_data *data = container_of(timer,
						struct io_timeout_data, timer);
	struct io_kiocb *prev, *req = data->req;
	struct io_ring_ctx *ctx = req->ctx;
	unsigned long flags;

	spin_lock_irqsave(&ctx->timeout_lock, flags);
	prev = req->timeout.head;
	req->timeout.head = NULL;

	/*
	 * We don't expect the list to be empty, that will only happen if we
	 * race with the completion of the linked work.
	 */
	if (prev) {
		io_remove_next_linked(prev);
		if (!req_ref_inc_not_zero(prev))
			prev = NULL;
	}
	list_del(&req->timeout.list);
	req->timeout.prev = prev;
	spin_unlock_irqrestore(&ctx->timeout_lock, flags);

	req->io_task_work.func = io_req_task_link_timeout;
	io_req_task_work_add(req);
	return HRTIMER_NORESTART;
}

static void io_queue_linked_timeout(struct io_kiocb *req)
{
	struct io_ring_ctx *ctx = req->ctx;

	spin_lock_irq(&ctx->timeout_lock);
	/*
	 * If the back reference is NULL, then our linked request finished
	 * before we got a chance to setup the timer
	 */
	if (req->timeout.head) {
		struct io_timeout_data *data = req->async_data;

		data->timer.function = io_link_timeout_fn;
		hrtimer_start(&data->timer, timespec64_to_ktime(data->ts),
				data->mode);
		list_add_tail(&req->timeout.list, &ctx->ltimeout_list);
	}
	spin_unlock_irq(&ctx->timeout_lock);
	/* drop submission reference */
	io_put_req(req);
}

static void io_queue_sqe_arm_apoll(struct io_kiocb *req)
	__must_hold(&req->ctx->uring_lock)
{
	struct io_kiocb *linked_timeout = io_prep_linked_timeout(req);

	switch (io_arm_poll_handler(req)) {
	case IO_APOLL_READY:
		io_req_task_queue(req);
		break;
	case IO_APOLL_ABORTED:
		/*
		 * Queued up for async execution, worker will release
		 * submit reference when the iocb is actually submitted.
		 */
		io_queue_async_work(req, NULL);
		break;
	}

	if (linked_timeout)
		io_queue_linked_timeout(linked_timeout);
}

static inline void __io_queue_sqe(struct io_kiocb *req)
	__must_hold(&req->ctx->uring_lock)
{
	struct io_kiocb *linked_timeout;
	int ret;

	ret = io_issue_sqe(req, IO_URING_F_NONBLOCK|IO_URING_F_COMPLETE_DEFER);

	if (req->flags & REQ_F_COMPLETE_INLINE) {
		io_req_add_compl_list(req);
		return;
	}
	/*
	 * We async punt it if the file wasn't marked NOWAIT, or if the file
	 * doesn't support non-blocking read/write attempts
	 */
	if (likely(!ret)) {
		linked_timeout = io_prep_linked_timeout(req);
		if (linked_timeout)
			io_queue_linked_timeout(linked_timeout);
	} else if (ret == -EAGAIN && !(req->flags & REQ_F_NOWAIT)) {
<<<<<<< HEAD
		linked_timeout = io_prep_linked_timeout(req);

		switch (io_arm_poll_handler(req)) {
		case IO_APOLL_READY:
			if (linked_timeout)
				io_queue_linked_timeout(linked_timeout);
			goto issue_sqe;
		case IO_APOLL_ABORTED:
			/*
			 * Queued up for async execution, worker will release
			 * submit reference when the iocb is actually submitted.
			 */
			io_queue_async_work(req, NULL);
			break;
		}

		if (linked_timeout)
			io_queue_linked_timeout(linked_timeout);
=======
		io_queue_sqe_arm_apoll(req);
>>>>>>> b04bc3ed
	} else {
		io_req_complete_failed(req, ret);
	}
}

static void io_queue_sqe_fallback(struct io_kiocb *req)
	__must_hold(&req->ctx->uring_lock)
{
	if (req->flags & REQ_F_FAIL) {
		io_req_complete_fail_submit(req);
	} else if (unlikely(req->ctx->drain_active)) {
		io_drain_req(req);
	} else {
		int ret = io_req_prep_async(req);

		if (unlikely(ret))
			io_req_complete_failed(req, ret);
		else
			io_queue_async_work(req, NULL);
	}
}

static inline void io_queue_sqe(struct io_kiocb *req)
	__must_hold(&req->ctx->uring_lock)
{
	if (likely(!(req->flags & (REQ_F_FORCE_ASYNC | REQ_F_FAIL))))
		__io_queue_sqe(req);
	else
		io_queue_sqe_fallback(req);
}

/*
 * Check SQE restrictions (opcode and flags).
 *
 * Returns 'true' if SQE is allowed, 'false' otherwise.
 */
static inline bool io_check_restriction(struct io_ring_ctx *ctx,
					struct io_kiocb *req,
					unsigned int sqe_flags)
{
	if (!test_bit(req->opcode, ctx->restrictions.sqe_op))
		return false;

	if ((sqe_flags & ctx->restrictions.sqe_flags_required) !=
	    ctx->restrictions.sqe_flags_required)
		return false;

	if (sqe_flags & ~(ctx->restrictions.sqe_flags_allowed |
			  ctx->restrictions.sqe_flags_required))
		return false;

	return true;
}

static void io_init_req_drain(struct io_kiocb *req)
{
	struct io_ring_ctx *ctx = req->ctx;
	struct io_kiocb *head = ctx->submit_state.link.head;

	ctx->drain_active = true;
	if (head) {
		/*
		 * If we need to drain a request in the middle of a link, drain
		 * the head request and the next request/link after the current
		 * link. Considering sequential execution of links,
		 * IOSQE_IO_DRAIN will be maintained for every request of our
		 * link.
		 */
		head->flags |= IOSQE_IO_DRAIN | REQ_F_FORCE_ASYNC;
		ctx->drain_next = true;
	}
}

static int io_init_req(struct io_ring_ctx *ctx, struct io_kiocb *req,
		       const struct io_uring_sqe *sqe)
	__must_hold(&ctx->uring_lock)
{
	unsigned int sqe_flags;
	int personality;
	u8 opcode;

	/* req is partially pre-initialised, see io_preinit_req() */
	req->opcode = opcode = READ_ONCE(sqe->opcode);
	/* same numerical values with corresponding REQ_F_*, safe to copy */
	req->flags = sqe_flags = READ_ONCE(sqe->flags);
	req->user_data = READ_ONCE(sqe->user_data);
	req->file = NULL;
	req->fixed_rsrc_refs = NULL;
	req->task = current;

	if (unlikely(opcode >= IORING_OP_LAST)) {
		req->opcode = 0;
		return -EINVAL;
	}
	if (unlikely(sqe_flags & ~SQE_COMMON_FLAGS)) {
		/* enforce forwards compatibility on users */
		if (sqe_flags & ~SQE_VALID_FLAGS)
			return -EINVAL;
		if ((sqe_flags & IOSQE_BUFFER_SELECT) &&
		    !io_op_defs[opcode].buffer_select)
			return -EOPNOTSUPP;
		if (sqe_flags & IOSQE_IO_DRAIN)
			io_init_req_drain(req);
	}
	if (unlikely(ctx->restricted || ctx->drain_active || ctx->drain_next)) {
		if (ctx->restricted && !io_check_restriction(ctx, req, sqe_flags))
			return -EACCES;
		/* knock it to the slow queue path, will be drained there */
		if (ctx->drain_active)
			req->flags |= REQ_F_FORCE_ASYNC;
		/* if there is no link, we're at "next" request and need to drain */
		if (unlikely(ctx->drain_next) && !ctx->submit_state.link.head) {
			ctx->drain_next = false;
			ctx->drain_active = true;
			req->flags |= IOSQE_IO_DRAIN | REQ_F_FORCE_ASYNC;
		}
	}

	if (io_op_defs[opcode].needs_file) {
		struct io_submit_state *state = &ctx->submit_state;

		/*
		 * Plug now if we have more than 2 IO left after this, and the
		 * target is potentially a read/write to block based storage.
		 */
		if (state->need_plug && io_op_defs[opcode].plug) {
			state->plug_started = true;
			state->need_plug = false;
			blk_start_plug_nr_ios(&state->plug, state->submit_nr);
		}

		req->file = io_file_get(ctx, req, READ_ONCE(sqe->fd),
					(sqe_flags & IOSQE_FIXED_FILE));
		if (unlikely(!req->file))
			return -EBADF;
	}

	personality = READ_ONCE(sqe->personality);
	if (personality) {
		int ret;

		req->creds = xa_load(&ctx->personalities, personality);
		if (!req->creds)
			return -EINVAL;
		get_cred(req->creds);
		ret = security_uring_override_creds(req->creds);
		if (ret) {
			put_cred(req->creds);
			return ret;
		}
		req->flags |= REQ_F_CREDS;
	}

	return io_req_prep(req, sqe);
}

static int io_submit_sqe(struct io_ring_ctx *ctx, struct io_kiocb *req,
			 const struct io_uring_sqe *sqe)
	__must_hold(&ctx->uring_lock)
{
	struct io_submit_link *link = &ctx->submit_state.link;
	int ret;

	ret = io_init_req(ctx, req, sqe);
	if (unlikely(ret)) {
		trace_io_uring_req_failed(sqe, ret);

		/* fail even hard links since we don't submit */
		if (link->head) {
			/*
			 * we can judge a link req is failed or cancelled by if
			 * REQ_F_FAIL is set, but the head is an exception since
			 * it may be set REQ_F_FAIL because of other req's failure
			 * so let's leverage req->result to distinguish if a head
			 * is set REQ_F_FAIL because of its failure or other req's
			 * failure so that we can set the correct ret code for it.
			 * init result here to avoid affecting the normal path.
			 */
			if (!(link->head->flags & REQ_F_FAIL))
				req_fail_link_node(link->head, -ECANCELED);
		} else if (!(req->flags & (REQ_F_LINK | REQ_F_HARDLINK))) {
			/*
			 * the current req is a normal req, we should return
			 * error and thus break the submittion loop.
			 */
			io_req_complete_failed(req, ret);
			return ret;
		}
		req_fail_link_node(req, ret);
	}

	/* don't need @sqe from now on */
	trace_io_uring_submit_sqe(ctx, req, req->opcode, req->user_data,
				  req->flags, true,
				  ctx->flags & IORING_SETUP_SQPOLL);

	/*
	 * If we already have a head request, queue this one for async
	 * submittal once the head completes. If we don't have a head but
	 * IOSQE_IO_LINK is set in the sqe, start a new head. This one will be
	 * submitted sync once the chain is complete. If none of those
	 * conditions are true (normal request), then just queue it.
	 */
	if (link->head) {
		struct io_kiocb *head = link->head;

		if (!(req->flags & REQ_F_FAIL)) {
			ret = io_req_prep_async(req);
			if (unlikely(ret)) {
				req_fail_link_node(req, ret);
				if (!(head->flags & REQ_F_FAIL))
					req_fail_link_node(head, -ECANCELED);
			}
		}
		trace_io_uring_link(ctx, req, head);
		link->last->link = req;
		link->last = req;

		if (req->flags & (REQ_F_LINK | REQ_F_HARDLINK))
			return 0;
		/* last request of a link, enqueue the link */
		link->head = NULL;
		req = head;
	} else if (req->flags & (REQ_F_LINK | REQ_F_HARDLINK)) {
		link->head = req;
		link->last = req;
		return 0;
	}

	io_queue_sqe(req);
	return 0;
}

/*
 * Batched submission is done, ensure local IO is flushed out.
 */
static void io_submit_state_end(struct io_ring_ctx *ctx)
{
	struct io_submit_state *state = &ctx->submit_state;

	if (state->link.head)
		io_queue_sqe(state->link.head);
	/* flush only after queuing links as they can generate completions */
	io_submit_flush_completions(ctx);
	if (state->plug_started)
		blk_finish_plug(&state->plug);
}

/*
 * Start submission side cache.
 */
static void io_submit_state_start(struct io_submit_state *state,
				  unsigned int max_ios)
{
	state->plug_started = false;
	state->need_plug = max_ios > 2;
	state->submit_nr = max_ios;
	/* set only head, no need to init link_last in advance */
	state->link.head = NULL;
}

static void io_commit_sqring(struct io_ring_ctx *ctx)
{
	struct io_rings *rings = ctx->rings;

	/*
	 * Ensure any loads from the SQEs are done at this point,
	 * since once we write the new head, the application could
	 * write new data to them.
	 */
	smp_store_release(&rings->sq.head, ctx->cached_sq_head);
}

/*
 * Fetch an sqe, if one is available. Note this returns a pointer to memory
 * that is mapped by userspace. This means that care needs to be taken to
 * ensure that reads are stable, as we cannot rely on userspace always
 * being a good citizen. If members of the sqe are validated and then later
 * used, it's important that those reads are done through READ_ONCE() to
 * prevent a re-load down the line.
 */
static const struct io_uring_sqe *io_get_sqe(struct io_ring_ctx *ctx)
{
	unsigned head, mask = ctx->sq_entries - 1;
	unsigned sq_idx = ctx->cached_sq_head++ & mask;

	/*
	 * The cached sq head (or cq tail) serves two purposes:
	 *
	 * 1) allows us to batch the cost of updating the user visible
	 *    head updates.
	 * 2) allows the kernel side to track the head on its own, even
	 *    though the application is the one updating it.
	 */
	head = READ_ONCE(ctx->sq_array[sq_idx]);
	if (likely(head < ctx->sq_entries))
		return &ctx->sq_sqes[head];

	/* drop invalid entries */
	ctx->cq_extra--;
	WRITE_ONCE(ctx->rings->sq_dropped,
		   READ_ONCE(ctx->rings->sq_dropped) + 1);
	return NULL;
}

static int io_submit_sqes(struct io_ring_ctx *ctx, unsigned int nr)
	__must_hold(&ctx->uring_lock)
{
	unsigned int entries = io_sqring_entries(ctx);
	int submitted = 0;

	if (unlikely(!entries))
		return 0;
	/* make sure SQ entry isn't read before tail */
	nr = min3(nr, ctx->sq_entries, entries);
	io_get_task_refs(nr);

	io_submit_state_start(&ctx->submit_state, nr);
	do {
		const struct io_uring_sqe *sqe;
		struct io_kiocb *req;

		if (unlikely(!io_alloc_req_refill(ctx))) {
			if (!submitted)
				submitted = -EAGAIN;
			break;
		}
		req = io_alloc_req(ctx);
		sqe = io_get_sqe(ctx);
		if (unlikely(!sqe)) {
			wq_stack_add_head(&req->comp_list, &ctx->submit_state.free_list);
			break;
		}
		/* will complete beyond this point, count as submitted */
		submitted++;
		if (io_submit_sqe(ctx, req, sqe))
			break;
	} while (submitted < nr);

	if (unlikely(submitted != nr)) {
		int ref_used = (submitted == -EAGAIN) ? 0 : submitted;
		int unused = nr - ref_used;

		current->io_uring->cached_refs += unused;
	}

	io_submit_state_end(ctx);
	 /* Commit SQ ring head once we've consumed and submitted all SQEs */
	io_commit_sqring(ctx);

	return submitted;
}

static inline bool io_sqd_events_pending(struct io_sq_data *sqd)
{
	return READ_ONCE(sqd->state);
}

static inline void io_ring_set_wakeup_flag(struct io_ring_ctx *ctx)
{
	/* Tell userspace we may need a wakeup call */
	spin_lock(&ctx->completion_lock);
	WRITE_ONCE(ctx->rings->sq_flags,
		   ctx->rings->sq_flags | IORING_SQ_NEED_WAKEUP);
	spin_unlock(&ctx->completion_lock);
}

static inline void io_ring_clear_wakeup_flag(struct io_ring_ctx *ctx)
{
	spin_lock(&ctx->completion_lock);
	WRITE_ONCE(ctx->rings->sq_flags,
		   ctx->rings->sq_flags & ~IORING_SQ_NEED_WAKEUP);
	spin_unlock(&ctx->completion_lock);
}

static int __io_sq_thread(struct io_ring_ctx *ctx, bool cap_entries)
{
	unsigned int to_submit;
	int ret = 0;

	to_submit = io_sqring_entries(ctx);
	/* if we're handling multiple rings, cap submit size for fairness */
	if (cap_entries && to_submit > IORING_SQPOLL_CAP_ENTRIES_VALUE)
		to_submit = IORING_SQPOLL_CAP_ENTRIES_VALUE;

	if (!wq_list_empty(&ctx->iopoll_list) || to_submit) {
		const struct cred *creds = NULL;

		if (ctx->sq_creds != current_cred())
			creds = override_creds(ctx->sq_creds);

		mutex_lock(&ctx->uring_lock);
		if (!wq_list_empty(&ctx->iopoll_list))
			io_do_iopoll(ctx, true);

		/*
		 * Don't submit if refs are dying, good for io_uring_register(),
		 * but also it is relied upon by io_ring_exit_work()
		 */
		if (to_submit && likely(!percpu_ref_is_dying(&ctx->refs)) &&
		    !(ctx->flags & IORING_SETUP_R_DISABLED))
			ret = io_submit_sqes(ctx, to_submit);
		mutex_unlock(&ctx->uring_lock);

		if (to_submit && wq_has_sleeper(&ctx->sqo_sq_wait))
			wake_up(&ctx->sqo_sq_wait);
		if (creds)
			revert_creds(creds);
	}

	return ret;
}

static __cold void io_sqd_update_thread_idle(struct io_sq_data *sqd)
{
	struct io_ring_ctx *ctx;
	unsigned sq_thread_idle = 0;

	list_for_each_entry(ctx, &sqd->ctx_list, sqd_list)
		sq_thread_idle = max(sq_thread_idle, ctx->sq_thread_idle);
	sqd->sq_thread_idle = sq_thread_idle;
}

static bool io_sqd_handle_event(struct io_sq_data *sqd)
{
	bool did_sig = false;
	struct ksignal ksig;

	if (test_bit(IO_SQ_THREAD_SHOULD_PARK, &sqd->state) ||
	    signal_pending(current)) {
		mutex_unlock(&sqd->lock);
		if (signal_pending(current))
			did_sig = get_signal(&ksig);
		cond_resched();
		mutex_lock(&sqd->lock);
	}
	return did_sig || test_bit(IO_SQ_THREAD_SHOULD_STOP, &sqd->state);
}

static int io_sq_thread(void *data)
{
	struct io_sq_data *sqd = data;
	struct io_ring_ctx *ctx;
	unsigned long timeout = 0;
	char buf[TASK_COMM_LEN];
	DEFINE_WAIT(wait);

	snprintf(buf, sizeof(buf), "iou-sqp-%d", sqd->task_pid);
	set_task_comm(current, buf);

	if (sqd->sq_cpu != -1)
		set_cpus_allowed_ptr(current, cpumask_of(sqd->sq_cpu));
	else
		set_cpus_allowed_ptr(current, cpu_online_mask);
	current->flags |= PF_NO_SETAFFINITY;

	audit_alloc_kernel(current);

	mutex_lock(&sqd->lock);
	while (1) {
		bool cap_entries, sqt_spin = false;

		if (io_sqd_events_pending(sqd) || signal_pending(current)) {
			if (io_sqd_handle_event(sqd))
				break;
			timeout = jiffies + sqd->sq_thread_idle;
		}

		cap_entries = !list_is_singular(&sqd->ctx_list);
		list_for_each_entry(ctx, &sqd->ctx_list, sqd_list) {
			int ret = __io_sq_thread(ctx, cap_entries);

			if (!sqt_spin && (ret > 0 || !wq_list_empty(&ctx->iopoll_list)))
				sqt_spin = true;
		}
		if (io_run_task_work())
			sqt_spin = true;

		if (sqt_spin || !time_after(jiffies, timeout)) {
			cond_resched();
			if (sqt_spin)
				timeout = jiffies + sqd->sq_thread_idle;
			continue;
		}

		prepare_to_wait(&sqd->wait, &wait, TASK_INTERRUPTIBLE);
		if (!io_sqd_events_pending(sqd) && !current->task_works) {
			bool needs_sched = true;

			list_for_each_entry(ctx, &sqd->ctx_list, sqd_list) {
				io_ring_set_wakeup_flag(ctx);

				if ((ctx->flags & IORING_SETUP_IOPOLL) &&
				    !wq_list_empty(&ctx->iopoll_list)) {
					needs_sched = false;
					break;
				}
				if (io_sqring_entries(ctx)) {
					needs_sched = false;
					break;
				}
			}

			if (needs_sched) {
				mutex_unlock(&sqd->lock);
				schedule();
				mutex_lock(&sqd->lock);
			}
			list_for_each_entry(ctx, &sqd->ctx_list, sqd_list)
				io_ring_clear_wakeup_flag(ctx);
		}

		finish_wait(&sqd->wait, &wait);
		timeout = jiffies + sqd->sq_thread_idle;
	}

	io_uring_cancel_generic(true, sqd);
	sqd->thread = NULL;
	list_for_each_entry(ctx, &sqd->ctx_list, sqd_list)
		io_ring_set_wakeup_flag(ctx);
	io_run_task_work();
	mutex_unlock(&sqd->lock);

	audit_free(current);

	complete(&sqd->exited);
	do_exit(0);
}

struct io_wait_queue {
	struct wait_queue_entry wq;
	struct io_ring_ctx *ctx;
	unsigned cq_tail;
	unsigned nr_timeouts;
};

static inline bool io_should_wake(struct io_wait_queue *iowq)
{
	struct io_ring_ctx *ctx = iowq->ctx;
	int dist = ctx->cached_cq_tail - (int) iowq->cq_tail;

	/*
	 * Wake up if we have enough events, or if a timeout occurred since we
	 * started waiting. For timeouts, we always want to return to userspace,
	 * regardless of event count.
	 */
	return dist >= 0 || atomic_read(&ctx->cq_timeouts) != iowq->nr_timeouts;
}

static int io_wake_function(struct wait_queue_entry *curr, unsigned int mode,
			    int wake_flags, void *key)
{
	struct io_wait_queue *iowq = container_of(curr, struct io_wait_queue,
							wq);

	/*
	 * Cannot safely flush overflowed CQEs from here, ensure we wake up
	 * the task, and the next invocation will do it.
	 */
	if (io_should_wake(iowq) || test_bit(0, &iowq->ctx->check_cq_overflow))
		return autoremove_wake_function(curr, mode, wake_flags, key);
	return -1;
}

static int io_run_task_work_sig(void)
{
	if (io_run_task_work())
		return 1;
	if (!signal_pending(current))
		return 0;
	if (test_thread_flag(TIF_NOTIFY_SIGNAL))
		return -ERESTARTSYS;
	return -EINTR;
}

/* when returns >0, the caller should retry */
static inline int io_cqring_wait_schedule(struct io_ring_ctx *ctx,
					  struct io_wait_queue *iowq,
					  signed long *timeout)
{
	int ret;

	/* make sure we run task_work before checking for signals */
	ret = io_run_task_work_sig();
	if (ret || io_should_wake(iowq))
		return ret;
	/* let the caller flush overflows, retry */
	if (test_bit(0, &ctx->check_cq_overflow))
		return 1;

	*timeout = schedule_timeout(*timeout);
	return !*timeout ? -ETIME : 1;
}

/*
 * Wait until events become available, if we don't already have some. The
 * application must reap them itself, as they reside on the shared cq ring.
 */
static int io_cqring_wait(struct io_ring_ctx *ctx, int min_events,
			  const sigset_t __user *sig, size_t sigsz,
			  struct __kernel_timespec __user *uts)
{
	struct io_wait_queue iowq;
	struct io_rings *rings = ctx->rings;
	signed long timeout = MAX_SCHEDULE_TIMEOUT;
	int ret;

	do {
		io_cqring_overflow_flush(ctx);
		if (io_cqring_events(ctx) >= min_events)
			return 0;
		if (!io_run_task_work())
			break;
	} while (1);

	if (uts) {
		struct timespec64 ts;

		if (get_timespec64(&ts, uts))
			return -EFAULT;
		timeout = timespec64_to_jiffies(&ts);
	}

	if (sig) {
#ifdef CONFIG_COMPAT
		if (in_compat_syscall())
			ret = set_compat_user_sigmask((const compat_sigset_t __user *)sig,
						      sigsz);
		else
#endif
			ret = set_user_sigmask(sig, sigsz);

		if (ret)
			return ret;
	}

	init_waitqueue_func_entry(&iowq.wq, io_wake_function);
	iowq.wq.private = current;
	INIT_LIST_HEAD(&iowq.wq.entry);
	iowq.ctx = ctx;
	iowq.nr_timeouts = atomic_read(&ctx->cq_timeouts);
	iowq.cq_tail = READ_ONCE(ctx->rings->cq.head) + min_events;

	trace_io_uring_cqring_wait(ctx, min_events);
	do {
		/* if we can't even flush overflow, don't wait for more */
		if (!io_cqring_overflow_flush(ctx)) {
			ret = -EBUSY;
			break;
		}
		prepare_to_wait_exclusive(&ctx->cq_wait, &iowq.wq,
						TASK_INTERRUPTIBLE);
		ret = io_cqring_wait_schedule(ctx, &iowq, &timeout);
		finish_wait(&ctx->cq_wait, &iowq.wq);
		cond_resched();
	} while (ret > 0);

	restore_saved_sigmask_unless(ret == -EINTR);

	return READ_ONCE(rings->cq.head) == READ_ONCE(rings->cq.tail) ? ret : 0;
}

static void io_free_page_table(void **table, size_t size)
{
	unsigned i, nr_tables = DIV_ROUND_UP(size, PAGE_SIZE);

	for (i = 0; i < nr_tables; i++)
		kfree(table[i]);
	kfree(table);
}

static __cold void **io_alloc_page_table(size_t size)
{
	unsigned i, nr_tables = DIV_ROUND_UP(size, PAGE_SIZE);
	size_t init_size = size;
	void **table;

	table = kcalloc(nr_tables, sizeof(*table), GFP_KERNEL_ACCOUNT);
	if (!table)
		return NULL;

	for (i = 0; i < nr_tables; i++) {
		unsigned int this_size = min_t(size_t, size, PAGE_SIZE);

		table[i] = kzalloc(this_size, GFP_KERNEL_ACCOUNT);
		if (!table[i]) {
			io_free_page_table(table, init_size);
			return NULL;
		}
		size -= this_size;
	}
	return table;
}

static void io_rsrc_node_destroy(struct io_rsrc_node *ref_node)
{
	percpu_ref_exit(&ref_node->refs);
	kfree(ref_node);
}

static __cold void io_rsrc_node_ref_zero(struct percpu_ref *ref)
{
	struct io_rsrc_node *node = container_of(ref, struct io_rsrc_node, refs);
	struct io_ring_ctx *ctx = node->rsrc_data->ctx;
	unsigned long flags;
	bool first_add = false;

	spin_lock_irqsave(&ctx->rsrc_ref_lock, flags);
	node->done = true;

	while (!list_empty(&ctx->rsrc_ref_list)) {
		node = list_first_entry(&ctx->rsrc_ref_list,
					    struct io_rsrc_node, node);
		/* recycle ref nodes in order */
		if (!node->done)
			break;
		list_del(&node->node);
		first_add |= llist_add(&node->llist, &ctx->rsrc_put_llist);
	}
	spin_unlock_irqrestore(&ctx->rsrc_ref_lock, flags);

	if (first_add)
		mod_delayed_work(system_wq, &ctx->rsrc_put_work, HZ);
}

static struct io_rsrc_node *io_rsrc_node_alloc(struct io_ring_ctx *ctx)
{
	struct io_rsrc_node *ref_node;

	ref_node = kzalloc(sizeof(*ref_node), GFP_KERNEL);
	if (!ref_node)
		return NULL;

	if (percpu_ref_init(&ref_node->refs, io_rsrc_node_ref_zero,
			    0, GFP_KERNEL)) {
		kfree(ref_node);
		return NULL;
	}
	INIT_LIST_HEAD(&ref_node->node);
	INIT_LIST_HEAD(&ref_node->rsrc_list);
	ref_node->done = false;
	return ref_node;
}

static void io_rsrc_node_switch(struct io_ring_ctx *ctx,
				struct io_rsrc_data *data_to_kill)
	__must_hold(&ctx->uring_lock)
{
	WARN_ON_ONCE(!ctx->rsrc_backup_node);
	WARN_ON_ONCE(data_to_kill && !ctx->rsrc_node);

	io_rsrc_refs_drop(ctx);

	if (data_to_kill) {
		struct io_rsrc_node *rsrc_node = ctx->rsrc_node;

		rsrc_node->rsrc_data = data_to_kill;
		spin_lock_irq(&ctx->rsrc_ref_lock);
		list_add_tail(&rsrc_node->node, &ctx->rsrc_ref_list);
		spin_unlock_irq(&ctx->rsrc_ref_lock);

		atomic_inc(&data_to_kill->refs);
		percpu_ref_kill(&rsrc_node->refs);
		ctx->rsrc_node = NULL;
	}

	if (!ctx->rsrc_node) {
		ctx->rsrc_node = ctx->rsrc_backup_node;
		ctx->rsrc_backup_node = NULL;
	}
}

static int io_rsrc_node_switch_start(struct io_ring_ctx *ctx)
{
	if (ctx->rsrc_backup_node)
		return 0;
	ctx->rsrc_backup_node = io_rsrc_node_alloc(ctx);
	return ctx->rsrc_backup_node ? 0 : -ENOMEM;
}

static __cold int io_rsrc_ref_quiesce(struct io_rsrc_data *data,
				      struct io_ring_ctx *ctx)
{
	int ret;

	/* As we may drop ->uring_lock, other task may have started quiesce */
	if (data->quiesce)
		return -ENXIO;

	data->quiesce = true;
	do {
		ret = io_rsrc_node_switch_start(ctx);
		if (ret)
			break;
		io_rsrc_node_switch(ctx, data);

		/* kill initial ref, already quiesced if zero */
		if (atomic_dec_and_test(&data->refs))
			break;
		mutex_unlock(&ctx->uring_lock);
		flush_delayed_work(&ctx->rsrc_put_work);
		ret = wait_for_completion_interruptible(&data->done);
		if (!ret) {
			mutex_lock(&ctx->uring_lock);
			break;
		}

		atomic_inc(&data->refs);
		/* wait for all works potentially completing data->done */
		flush_delayed_work(&ctx->rsrc_put_work);
		reinit_completion(&data->done);

		ret = io_run_task_work_sig();
		mutex_lock(&ctx->uring_lock);
	} while (ret >= 0);
	data->quiesce = false;

	return ret;
}

static u64 *io_get_tag_slot(struct io_rsrc_data *data, unsigned int idx)
{
	unsigned int off = idx & IO_RSRC_TAG_TABLE_MASK;
	unsigned int table_idx = idx >> IO_RSRC_TAG_TABLE_SHIFT;

	return &data->tags[table_idx][off];
}

static void io_rsrc_data_free(struct io_rsrc_data *data)
{
	size_t size = data->nr * sizeof(data->tags[0][0]);

	if (data->tags)
		io_free_page_table((void **)data->tags, size);
	kfree(data);
}

static __cold int io_rsrc_data_alloc(struct io_ring_ctx *ctx, rsrc_put_fn *do_put,
				     u64 __user *utags, unsigned nr,
				     struct io_rsrc_data **pdata)
{
	struct io_rsrc_data *data;
	int ret = -ENOMEM;
	unsigned i;

	data = kzalloc(sizeof(*data), GFP_KERNEL);
	if (!data)
		return -ENOMEM;
	data->tags = (u64 **)io_alloc_page_table(nr * sizeof(data->tags[0][0]));
	if (!data->tags) {
		kfree(data);
		return -ENOMEM;
	}

	data->nr = nr;
	data->ctx = ctx;
	data->do_put = do_put;
	if (utags) {
		ret = -EFAULT;
		for (i = 0; i < nr; i++) {
			u64 *tag_slot = io_get_tag_slot(data, i);

			if (copy_from_user(tag_slot, &utags[i],
					   sizeof(*tag_slot)))
				goto fail;
		}
	}

	atomic_set(&data->refs, 1);
	init_completion(&data->done);
	*pdata = data;
	return 0;
fail:
	io_rsrc_data_free(data);
	return ret;
}

static bool io_alloc_file_tables(struct io_file_table *table, unsigned nr_files)
{
	table->files = kvcalloc(nr_files, sizeof(table->files[0]),
				GFP_KERNEL_ACCOUNT);
	return !!table->files;
}

static void io_free_file_tables(struct io_file_table *table)
{
	kvfree(table->files);
	table->files = NULL;
}

static void __io_sqe_files_unregister(struct io_ring_ctx *ctx)
{
#if defined(CONFIG_UNIX)
	if (ctx->ring_sock) {
		struct sock *sock = ctx->ring_sock->sk;
		struct sk_buff *skb;

		while ((skb = skb_dequeue(&sock->sk_receive_queue)) != NULL)
			kfree_skb(skb);
	}
#else
	int i;

	for (i = 0; i < ctx->nr_user_files; i++) {
		struct file *file;

		file = io_file_from_index(ctx, i);
		if (file)
			fput(file);
	}
#endif
	io_free_file_tables(&ctx->file_table);
	io_rsrc_data_free(ctx->file_data);
	ctx->file_data = NULL;
	ctx->nr_user_files = 0;
}

static int io_sqe_files_unregister(struct io_ring_ctx *ctx)
{
	int ret;

	if (!ctx->file_data)
		return -ENXIO;
	ret = io_rsrc_ref_quiesce(ctx->file_data, ctx);
	if (!ret)
		__io_sqe_files_unregister(ctx);
	return ret;
}

static void io_sq_thread_unpark(struct io_sq_data *sqd)
	__releases(&sqd->lock)
{
	WARN_ON_ONCE(sqd->thread == current);

	/*
	 * Do the dance but not conditional clear_bit() because it'd race with
	 * other threads incrementing park_pending and setting the bit.
	 */
	clear_bit(IO_SQ_THREAD_SHOULD_PARK, &sqd->state);
	if (atomic_dec_return(&sqd->park_pending))
		set_bit(IO_SQ_THREAD_SHOULD_PARK, &sqd->state);
	mutex_unlock(&sqd->lock);
}

static void io_sq_thread_park(struct io_sq_data *sqd)
	__acquires(&sqd->lock)
{
	WARN_ON_ONCE(sqd->thread == current);

	atomic_inc(&sqd->park_pending);
	set_bit(IO_SQ_THREAD_SHOULD_PARK, &sqd->state);
	mutex_lock(&sqd->lock);
	if (sqd->thread)
		wake_up_process(sqd->thread);
}

static void io_sq_thread_stop(struct io_sq_data *sqd)
{
	WARN_ON_ONCE(sqd->thread == current);
	WARN_ON_ONCE(test_bit(IO_SQ_THREAD_SHOULD_STOP, &sqd->state));

	set_bit(IO_SQ_THREAD_SHOULD_STOP, &sqd->state);
	mutex_lock(&sqd->lock);
	if (sqd->thread)
		wake_up_process(sqd->thread);
	mutex_unlock(&sqd->lock);
	wait_for_completion(&sqd->exited);
}

static void io_put_sq_data(struct io_sq_data *sqd)
{
	if (refcount_dec_and_test(&sqd->refs)) {
		WARN_ON_ONCE(atomic_read(&sqd->park_pending));

		io_sq_thread_stop(sqd);
		kfree(sqd);
	}
}

static void io_sq_thread_finish(struct io_ring_ctx *ctx)
{
	struct io_sq_data *sqd = ctx->sq_data;

	if (sqd) {
		io_sq_thread_park(sqd);
		list_del_init(&ctx->sqd_list);
		io_sqd_update_thread_idle(sqd);
		io_sq_thread_unpark(sqd);

		io_put_sq_data(sqd);
		ctx->sq_data = NULL;
	}
}

static struct io_sq_data *io_attach_sq_data(struct io_uring_params *p)
{
	struct io_ring_ctx *ctx_attach;
	struct io_sq_data *sqd;
	struct fd f;

	f = fdget(p->wq_fd);
	if (!f.file)
		return ERR_PTR(-ENXIO);
	if (f.file->f_op != &io_uring_fops) {
		fdput(f);
		return ERR_PTR(-EINVAL);
	}

	ctx_attach = f.file->private_data;
	sqd = ctx_attach->sq_data;
	if (!sqd) {
		fdput(f);
		return ERR_PTR(-EINVAL);
	}
	if (sqd->task_tgid != current->tgid) {
		fdput(f);
		return ERR_PTR(-EPERM);
	}

	refcount_inc(&sqd->refs);
	fdput(f);
	return sqd;
}

static struct io_sq_data *io_get_sq_data(struct io_uring_params *p,
					 bool *attached)
{
	struct io_sq_data *sqd;

	*attached = false;
	if (p->flags & IORING_SETUP_ATTACH_WQ) {
		sqd = io_attach_sq_data(p);
		if (!IS_ERR(sqd)) {
			*attached = true;
			return sqd;
		}
		/* fall through for EPERM case, setup new sqd/task */
		if (PTR_ERR(sqd) != -EPERM)
			return sqd;
	}

	sqd = kzalloc(sizeof(*sqd), GFP_KERNEL);
	if (!sqd)
		return ERR_PTR(-ENOMEM);

	atomic_set(&sqd->park_pending, 0);
	refcount_set(&sqd->refs, 1);
	INIT_LIST_HEAD(&sqd->ctx_list);
	mutex_init(&sqd->lock);
	init_waitqueue_head(&sqd->wait);
	init_completion(&sqd->exited);
	return sqd;
}

#if defined(CONFIG_UNIX)
/*
 * Ensure the UNIX gc is aware of our file set, so we are certain that
 * the io_uring can be safely unregistered on process exit, even if we have
 * loops in the file referencing.
 */
static int __io_sqe_files_scm(struct io_ring_ctx *ctx, int nr, int offset)
{
	struct sock *sk = ctx->ring_sock->sk;
	struct scm_fp_list *fpl;
	struct sk_buff *skb;
	int i, nr_files;

	fpl = kzalloc(sizeof(*fpl), GFP_KERNEL);
	if (!fpl)
		return -ENOMEM;

	skb = alloc_skb(0, GFP_KERNEL);
	if (!skb) {
		kfree(fpl);
		return -ENOMEM;
	}

	skb->sk = sk;

	nr_files = 0;
	fpl->user = get_uid(current_user());
	for (i = 0; i < nr; i++) {
		struct file *file = io_file_from_index(ctx, i + offset);

		if (!file)
			continue;
		fpl->fp[nr_files] = get_file(file);
		unix_inflight(fpl->user, fpl->fp[nr_files]);
		nr_files++;
	}

	if (nr_files) {
		fpl->max = SCM_MAX_FD;
		fpl->count = nr_files;
		UNIXCB(skb).fp = fpl;
		skb->destructor = unix_destruct_scm;
		refcount_add(skb->truesize, &sk->sk_wmem_alloc);
		skb_queue_head(&sk->sk_receive_queue, skb);

		for (i = 0; i < nr_files; i++)
			fput(fpl->fp[i]);
	} else {
		kfree_skb(skb);
		kfree(fpl);
	}

	return 0;
}

/*
 * If UNIX sockets are enabled, fd passing can cause a reference cycle which
 * causes regular reference counting to break down. We rely on the UNIX
 * garbage collection to take care of this problem for us.
 */
static int io_sqe_files_scm(struct io_ring_ctx *ctx)
{
	unsigned left, total;
	int ret = 0;

	total = 0;
	left = ctx->nr_user_files;
	while (left) {
		unsigned this_files = min_t(unsigned, left, SCM_MAX_FD);

		ret = __io_sqe_files_scm(ctx, this_files, total);
		if (ret)
			break;
		left -= this_files;
		total += this_files;
	}

	if (!ret)
		return 0;

	while (total < ctx->nr_user_files) {
		struct file *file = io_file_from_index(ctx, total);

		if (file)
			fput(file);
		total++;
	}

	return ret;
}
#else
static int io_sqe_files_scm(struct io_ring_ctx *ctx)
{
	return 0;
}
#endif

static void io_rsrc_file_put(struct io_ring_ctx *ctx, struct io_rsrc_put *prsrc)
{
	struct file *file = prsrc->file;
#if defined(CONFIG_UNIX)
	struct sock *sock = ctx->ring_sock->sk;
	struct sk_buff_head list, *head = &sock->sk_receive_queue;
	struct sk_buff *skb;
	int i;

	__skb_queue_head_init(&list);

	/*
	 * Find the skb that holds this file in its SCM_RIGHTS. When found,
	 * remove this entry and rearrange the file array.
	 */
	skb = skb_dequeue(head);
	while (skb) {
		struct scm_fp_list *fp;

		fp = UNIXCB(skb).fp;
		for (i = 0; i < fp->count; i++) {
			int left;

			if (fp->fp[i] != file)
				continue;

			unix_notinflight(fp->user, fp->fp[i]);
			left = fp->count - 1 - i;
			if (left) {
				memmove(&fp->fp[i], &fp->fp[i + 1],
						left * sizeof(struct file *));
			}
			fp->count--;
			if (!fp->count) {
				kfree_skb(skb);
				skb = NULL;
			} else {
				__skb_queue_tail(&list, skb);
			}
			fput(file);
			file = NULL;
			break;
		}

		if (!file)
			break;

		__skb_queue_tail(&list, skb);

		skb = skb_dequeue(head);
	}

	if (skb_peek(&list)) {
		spin_lock_irq(&head->lock);
		while ((skb = __skb_dequeue(&list)) != NULL)
			__skb_queue_tail(head, skb);
		spin_unlock_irq(&head->lock);
	}
#else
	fput(file);
#endif
}

static void __io_rsrc_put_work(struct io_rsrc_node *ref_node)
{
	struct io_rsrc_data *rsrc_data = ref_node->rsrc_data;
	struct io_ring_ctx *ctx = rsrc_data->ctx;
	struct io_rsrc_put *prsrc, *tmp;

	list_for_each_entry_safe(prsrc, tmp, &ref_node->rsrc_list, list) {
		list_del(&prsrc->list);

		if (prsrc->tag) {
			bool lock_ring = ctx->flags & IORING_SETUP_IOPOLL;

			io_ring_submit_lock(ctx, lock_ring);
			spin_lock(&ctx->completion_lock);
			io_cqring_fill_event(ctx, prsrc->tag, 0, 0);
			ctx->cq_extra++;
			io_commit_cqring(ctx);
			spin_unlock(&ctx->completion_lock);
			io_cqring_ev_posted(ctx);
			io_ring_submit_unlock(ctx, lock_ring);
		}

		rsrc_data->do_put(ctx, prsrc);
		kfree(prsrc);
	}

	io_rsrc_node_destroy(ref_node);
	if (atomic_dec_and_test(&rsrc_data->refs))
		complete(&rsrc_data->done);
}

static void io_rsrc_put_work(struct work_struct *work)
{
	struct io_ring_ctx *ctx;
	struct llist_node *node;

	ctx = container_of(work, struct io_ring_ctx, rsrc_put_work.work);
	node = llist_del_all(&ctx->rsrc_put_llist);

	while (node) {
		struct io_rsrc_node *ref_node;
		struct llist_node *next = node->next;

		ref_node = llist_entry(node, struct io_rsrc_node, llist);
		__io_rsrc_put_work(ref_node);
		node = next;
	}
}

static int io_sqe_files_register(struct io_ring_ctx *ctx, void __user *arg,
				 unsigned nr_args, u64 __user *tags)
{
	__s32 __user *fds = (__s32 __user *) arg;
	struct file *file;
	int fd, ret;
	unsigned i;

	if (ctx->file_data)
		return -EBUSY;
	if (!nr_args)
		return -EINVAL;
	if (nr_args > IORING_MAX_FIXED_FILES)
		return -EMFILE;
	if (nr_args > rlimit(RLIMIT_NOFILE))
		return -EMFILE;
	ret = io_rsrc_node_switch_start(ctx);
	if (ret)
		return ret;
	ret = io_rsrc_data_alloc(ctx, io_rsrc_file_put, tags, nr_args,
				 &ctx->file_data);
	if (ret)
		return ret;

	ret = -ENOMEM;
	if (!io_alloc_file_tables(&ctx->file_table, nr_args))
		goto out_free;

	for (i = 0; i < nr_args; i++, ctx->nr_user_files++) {
		if (copy_from_user(&fd, &fds[i], sizeof(fd))) {
			ret = -EFAULT;
			goto out_fput;
		}
		/* allow sparse sets */
		if (fd == -1) {
			ret = -EINVAL;
			if (unlikely(*io_get_tag_slot(ctx->file_data, i)))
				goto out_fput;
			continue;
		}

		file = fget(fd);
		ret = -EBADF;
		if (unlikely(!file))
			goto out_fput;

		/*
		 * Don't allow io_uring instances to be registered. If UNIX
		 * isn't enabled, then this causes a reference cycle and this
		 * instance can never get freed. If UNIX is enabled we'll
		 * handle it just fine, but there's still no point in allowing
		 * a ring fd as it doesn't support regular read/write anyway.
		 */
		if (file->f_op == &io_uring_fops) {
			fput(file);
			goto out_fput;
		}
		io_fixed_file_set(io_fixed_file_slot(&ctx->file_table, i), file);
	}

	ret = io_sqe_files_scm(ctx);
	if (ret) {
		__io_sqe_files_unregister(ctx);
		return ret;
	}

	io_rsrc_node_switch(ctx, NULL);
	return ret;
out_fput:
	for (i = 0; i < ctx->nr_user_files; i++) {
		file = io_file_from_index(ctx, i);
		if (file)
			fput(file);
	}
	io_free_file_tables(&ctx->file_table);
	ctx->nr_user_files = 0;
out_free:
	io_rsrc_data_free(ctx->file_data);
	ctx->file_data = NULL;
	return ret;
}

static int io_sqe_file_register(struct io_ring_ctx *ctx, struct file *file,
				int index)
{
#if defined(CONFIG_UNIX)
	struct sock *sock = ctx->ring_sock->sk;
	struct sk_buff_head *head = &sock->sk_receive_queue;
	struct sk_buff *skb;

	/*
	 * See if we can merge this file into an existing skb SCM_RIGHTS
	 * file set. If there's no room, fall back to allocating a new skb
	 * and filling it in.
	 */
	spin_lock_irq(&head->lock);
	skb = skb_peek(head);
	if (skb) {
		struct scm_fp_list *fpl = UNIXCB(skb).fp;

		if (fpl->count < SCM_MAX_FD) {
			__skb_unlink(skb, head);
			spin_unlock_irq(&head->lock);
			fpl->fp[fpl->count] = get_file(file);
			unix_inflight(fpl->user, fpl->fp[fpl->count]);
			fpl->count++;
			spin_lock_irq(&head->lock);
			__skb_queue_head(head, skb);
		} else {
			skb = NULL;
		}
	}
	spin_unlock_irq(&head->lock);

	if (skb) {
		fput(file);
		return 0;
	}

	return __io_sqe_files_scm(ctx, 1, index);
#else
	return 0;
#endif
}

static int io_queue_rsrc_removal(struct io_rsrc_data *data, unsigned idx,
				 struct io_rsrc_node *node, void *rsrc)
{
	struct io_rsrc_put *prsrc;

	prsrc = kzalloc(sizeof(*prsrc), GFP_KERNEL);
	if (!prsrc)
		return -ENOMEM;

	prsrc->tag = *io_get_tag_slot(data, idx);
	prsrc->rsrc = rsrc;
	list_add(&prsrc->list, &node->rsrc_list);
	return 0;
}

static int io_install_fixed_file(struct io_kiocb *req, struct file *file,
				 unsigned int issue_flags, u32 slot_index)
{
	struct io_ring_ctx *ctx = req->ctx;
	bool needs_lock = issue_flags & IO_URING_F_UNLOCKED;
	bool needs_switch = false;
	struct io_fixed_file *file_slot;
	int ret = -EBADF;

	io_ring_submit_lock(ctx, needs_lock);
	if (file->f_op == &io_uring_fops)
		goto err;
	ret = -ENXIO;
	if (!ctx->file_data)
		goto err;
	ret = -EINVAL;
	if (slot_index >= ctx->nr_user_files)
		goto err;

	slot_index = array_index_nospec(slot_index, ctx->nr_user_files);
	file_slot = io_fixed_file_slot(&ctx->file_table, slot_index);

	if (file_slot->file_ptr) {
		struct file *old_file;

		ret = io_rsrc_node_switch_start(ctx);
		if (ret)
			goto err;

		old_file = (struct file *)(file_slot->file_ptr & FFS_MASK);
		ret = io_queue_rsrc_removal(ctx->file_data, slot_index,
					    ctx->rsrc_node, old_file);
		if (ret)
			goto err;
		file_slot->file_ptr = 0;
		needs_switch = true;
	}

	*io_get_tag_slot(ctx->file_data, slot_index) = 0;
	io_fixed_file_set(file_slot, file);
	ret = io_sqe_file_register(ctx, file, slot_index);
	if (ret) {
		file_slot->file_ptr = 0;
		goto err;
	}

	ret = 0;
err:
	if (needs_switch)
		io_rsrc_node_switch(ctx, ctx->file_data);
	io_ring_submit_unlock(ctx, needs_lock);
	if (ret)
		fput(file);
	return ret;
}

static int io_close_fixed(struct io_kiocb *req, unsigned int issue_flags)
{
	unsigned int offset = req->close.file_slot - 1;
	struct io_ring_ctx *ctx = req->ctx;
	bool needs_lock = issue_flags & IO_URING_F_UNLOCKED;
	struct io_fixed_file *file_slot;
	struct file *file;
	int ret, i;

	io_ring_submit_lock(ctx, needs_lock);
	ret = -ENXIO;
	if (unlikely(!ctx->file_data))
		goto out;
	ret = -EINVAL;
	if (offset >= ctx->nr_user_files)
		goto out;
	ret = io_rsrc_node_switch_start(ctx);
	if (ret)
		goto out;

	i = array_index_nospec(offset, ctx->nr_user_files);
	file_slot = io_fixed_file_slot(&ctx->file_table, i);
	ret = -EBADF;
	if (!file_slot->file_ptr)
		goto out;

	file = (struct file *)(file_slot->file_ptr & FFS_MASK);
	ret = io_queue_rsrc_removal(ctx->file_data, offset, ctx->rsrc_node, file);
	if (ret)
		goto out;

	file_slot->file_ptr = 0;
	io_rsrc_node_switch(ctx, ctx->file_data);
	ret = 0;
out:
	io_ring_submit_unlock(ctx, needs_lock);
	return ret;
}

static int __io_sqe_files_update(struct io_ring_ctx *ctx,
				 struct io_uring_rsrc_update2 *up,
				 unsigned nr_args)
{
	u64 __user *tags = u64_to_user_ptr(up->tags);
	__s32 __user *fds = u64_to_user_ptr(up->data);
	struct io_rsrc_data *data = ctx->file_data;
	struct io_fixed_file *file_slot;
	struct file *file;
	int fd, i, err = 0;
	unsigned int done;
	bool needs_switch = false;

	if (!ctx->file_data)
		return -ENXIO;
	if (up->offset + nr_args > ctx->nr_user_files)
		return -EINVAL;

	for (done = 0; done < nr_args; done++) {
		u64 tag = 0;

		if ((tags && copy_from_user(&tag, &tags[done], sizeof(tag))) ||
		    copy_from_user(&fd, &fds[done], sizeof(fd))) {
			err = -EFAULT;
			break;
		}
		if ((fd == IORING_REGISTER_FILES_SKIP || fd == -1) && tag) {
			err = -EINVAL;
			break;
		}
		if (fd == IORING_REGISTER_FILES_SKIP)
			continue;

		i = array_index_nospec(up->offset + done, ctx->nr_user_files);
		file_slot = io_fixed_file_slot(&ctx->file_table, i);

		if (file_slot->file_ptr) {
			file = (struct file *)(file_slot->file_ptr & FFS_MASK);
			err = io_queue_rsrc_removal(data, up->offset + done,
						    ctx->rsrc_node, file);
			if (err)
				break;
			file_slot->file_ptr = 0;
			needs_switch = true;
		}
		if (fd != -1) {
			file = fget(fd);
			if (!file) {
				err = -EBADF;
				break;
			}
			/*
			 * Don't allow io_uring instances to be registered. If
			 * UNIX isn't enabled, then this causes a reference
			 * cycle and this instance can never get freed. If UNIX
			 * is enabled we'll handle it just fine, but there's
			 * still no point in allowing a ring fd as it doesn't
			 * support regular read/write anyway.
			 */
			if (file->f_op == &io_uring_fops) {
				fput(file);
				err = -EBADF;
				break;
			}
			*io_get_tag_slot(data, up->offset + done) = tag;
			io_fixed_file_set(file_slot, file);
			err = io_sqe_file_register(ctx, file, i);
			if (err) {
				file_slot->file_ptr = 0;
				fput(file);
				break;
			}
		}
	}

	if (needs_switch)
		io_rsrc_node_switch(ctx, data);
	return done ? done : err;
}

static struct io_wq *io_init_wq_offload(struct io_ring_ctx *ctx,
					struct task_struct *task)
{
	struct io_wq_hash *hash;
	struct io_wq_data data;
	unsigned int concurrency;

	mutex_lock(&ctx->uring_lock);
	hash = ctx->hash_map;
	if (!hash) {
		hash = kzalloc(sizeof(*hash), GFP_KERNEL);
		if (!hash) {
			mutex_unlock(&ctx->uring_lock);
			return ERR_PTR(-ENOMEM);
		}
		refcount_set(&hash->refs, 1);
		init_waitqueue_head(&hash->wait);
		ctx->hash_map = hash;
	}
	mutex_unlock(&ctx->uring_lock);

	data.hash = hash;
	data.task = task;
	data.free_work = io_wq_free_work;
	data.do_work = io_wq_submit_work;

	/* Do QD, or 4 * CPUS, whatever is smallest */
	concurrency = min(ctx->sq_entries, 4 * num_online_cpus());

	return io_wq_create(concurrency, &data);
}

static __cold int io_uring_alloc_task_context(struct task_struct *task,
					      struct io_ring_ctx *ctx)
{
	struct io_uring_task *tctx;
	int ret;

	tctx = kzalloc(sizeof(*tctx), GFP_KERNEL);
	if (unlikely(!tctx))
		return -ENOMEM;

	ret = percpu_counter_init(&tctx->inflight, 0, GFP_KERNEL);
	if (unlikely(ret)) {
		kfree(tctx);
		return ret;
	}

	tctx->io_wq = io_init_wq_offload(ctx, task);
	if (IS_ERR(tctx->io_wq)) {
		ret = PTR_ERR(tctx->io_wq);
		percpu_counter_destroy(&tctx->inflight);
		kfree(tctx);
		return ret;
	}

	xa_init(&tctx->xa);
	init_waitqueue_head(&tctx->wait);
	atomic_set(&tctx->in_idle, 0);
	atomic_set(&tctx->inflight_tracked, 0);
	task->io_uring = tctx;
	spin_lock_init(&tctx->task_lock);
	INIT_WQ_LIST(&tctx->task_list);
	init_task_work(&tctx->task_work, tctx_task_work);
	return 0;
}

void __io_uring_free(struct task_struct *tsk)
{
	struct io_uring_task *tctx = tsk->io_uring;

	WARN_ON_ONCE(!xa_empty(&tctx->xa));
	WARN_ON_ONCE(tctx->io_wq);
	WARN_ON_ONCE(tctx->cached_refs);

	percpu_counter_destroy(&tctx->inflight);
	kfree(tctx);
	tsk->io_uring = NULL;
}

static __cold int io_sq_offload_create(struct io_ring_ctx *ctx,
				       struct io_uring_params *p)
{
	int ret;

	/* Retain compatibility with failing for an invalid attach attempt */
	if ((ctx->flags & (IORING_SETUP_ATTACH_WQ | IORING_SETUP_SQPOLL)) ==
				IORING_SETUP_ATTACH_WQ) {
		struct fd f;

		f = fdget(p->wq_fd);
		if (!f.file)
			return -ENXIO;
		if (f.file->f_op != &io_uring_fops) {
			fdput(f);
			return -EINVAL;
		}
		fdput(f);
	}
	if (ctx->flags & IORING_SETUP_SQPOLL) {
		struct task_struct *tsk;
		struct io_sq_data *sqd;
		bool attached;

		ret = security_uring_sqpoll();
		if (ret)
			return ret;

		sqd = io_get_sq_data(p, &attached);
		if (IS_ERR(sqd)) {
			ret = PTR_ERR(sqd);
			goto err;
		}

		ctx->sq_creds = get_current_cred();
		ctx->sq_data = sqd;
		ctx->sq_thread_idle = msecs_to_jiffies(p->sq_thread_idle);
		if (!ctx->sq_thread_idle)
			ctx->sq_thread_idle = HZ;

		io_sq_thread_park(sqd);
		list_add(&ctx->sqd_list, &sqd->ctx_list);
		io_sqd_update_thread_idle(sqd);
		/* don't attach to a dying SQPOLL thread, would be racy */
		ret = (attached && !sqd->thread) ? -ENXIO : 0;
		io_sq_thread_unpark(sqd);

		if (ret < 0)
			goto err;
		if (attached)
			return 0;

		if (p->flags & IORING_SETUP_SQ_AFF) {
			int cpu = p->sq_thread_cpu;

			ret = -EINVAL;
			if (cpu >= nr_cpu_ids || !cpu_online(cpu))
				goto err_sqpoll;
			sqd->sq_cpu = cpu;
		} else {
			sqd->sq_cpu = -1;
		}

		sqd->task_pid = current->pid;
		sqd->task_tgid = current->tgid;
		tsk = create_io_thread(io_sq_thread, sqd, NUMA_NO_NODE);
		if (IS_ERR(tsk)) {
			ret = PTR_ERR(tsk);
			goto err_sqpoll;
		}

		sqd->thread = tsk;
		ret = io_uring_alloc_task_context(tsk, ctx);
		wake_up_new_task(tsk);
		if (ret)
			goto err;
	} else if (p->flags & IORING_SETUP_SQ_AFF) {
		/* Can't have SQ_AFF without SQPOLL */
		ret = -EINVAL;
		goto err;
	}

	return 0;
err_sqpoll:
	complete(&ctx->sq_data->exited);
err:
	io_sq_thread_finish(ctx);
	return ret;
}

static inline void __io_unaccount_mem(struct user_struct *user,
				      unsigned long nr_pages)
{
	atomic_long_sub(nr_pages, &user->locked_vm);
}

static inline int __io_account_mem(struct user_struct *user,
				   unsigned long nr_pages)
{
	unsigned long page_limit, cur_pages, new_pages;

	/* Don't allow more pages than we can safely lock */
	page_limit = rlimit(RLIMIT_MEMLOCK) >> PAGE_SHIFT;

	do {
		cur_pages = atomic_long_read(&user->locked_vm);
		new_pages = cur_pages + nr_pages;
		if (new_pages > page_limit)
			return -ENOMEM;
	} while (atomic_long_cmpxchg(&user->locked_vm, cur_pages,
					new_pages) != cur_pages);

	return 0;
}

static void io_unaccount_mem(struct io_ring_ctx *ctx, unsigned long nr_pages)
{
	if (ctx->user)
		__io_unaccount_mem(ctx->user, nr_pages);

	if (ctx->mm_account)
		atomic64_sub(nr_pages, &ctx->mm_account->pinned_vm);
}

static int io_account_mem(struct io_ring_ctx *ctx, unsigned long nr_pages)
{
	int ret;

	if (ctx->user) {
		ret = __io_account_mem(ctx->user, nr_pages);
		if (ret)
			return ret;
	}

	if (ctx->mm_account)
		atomic64_add(nr_pages, &ctx->mm_account->pinned_vm);

	return 0;
}

static void io_mem_free(void *ptr)
{
	struct page *page;

	if (!ptr)
		return;

	page = virt_to_head_page(ptr);
	if (put_page_testzero(page))
		free_compound_page(page);
}

static void *io_mem_alloc(size_t size)
{
	gfp_t gfp_flags = GFP_KERNEL | __GFP_ZERO | __GFP_NOWARN | __GFP_COMP |
				__GFP_NORETRY | __GFP_ACCOUNT;

	return (void *) __get_free_pages(gfp_flags, get_order(size));
}

static unsigned long rings_size(unsigned sq_entries, unsigned cq_entries,
				size_t *sq_offset)
{
	struct io_rings *rings;
	size_t off, sq_array_size;

	off = struct_size(rings, cqes, cq_entries);
	if (off == SIZE_MAX)
		return SIZE_MAX;

#ifdef CONFIG_SMP
	off = ALIGN(off, SMP_CACHE_BYTES);
	if (off == 0)
		return SIZE_MAX;
#endif

	if (sq_offset)
		*sq_offset = off;

	sq_array_size = array_size(sizeof(u32), sq_entries);
	if (sq_array_size == SIZE_MAX)
		return SIZE_MAX;

	if (check_add_overflow(off, sq_array_size, &off))
		return SIZE_MAX;

	return off;
}

static void io_buffer_unmap(struct io_ring_ctx *ctx, struct io_mapped_ubuf **slot)
{
	struct io_mapped_ubuf *imu = *slot;
	unsigned int i;

	if (imu != ctx->dummy_ubuf) {
		for (i = 0; i < imu->nr_bvecs; i++)
			unpin_user_page(imu->bvec[i].bv_page);
		if (imu->acct_pages)
			io_unaccount_mem(ctx, imu->acct_pages);
		kvfree(imu);
	}
	*slot = NULL;
}

static void io_rsrc_buf_put(struct io_ring_ctx *ctx, struct io_rsrc_put *prsrc)
{
	io_buffer_unmap(ctx, &prsrc->buf);
	prsrc->buf = NULL;
}

static void __io_sqe_buffers_unregister(struct io_ring_ctx *ctx)
{
	unsigned int i;

	for (i = 0; i < ctx->nr_user_bufs; i++)
		io_buffer_unmap(ctx, &ctx->user_bufs[i]);
	kfree(ctx->user_bufs);
	io_rsrc_data_free(ctx->buf_data);
	ctx->user_bufs = NULL;
	ctx->buf_data = NULL;
	ctx->nr_user_bufs = 0;
}

static int io_sqe_buffers_unregister(struct io_ring_ctx *ctx)
{
	int ret;

	if (!ctx->buf_data)
		return -ENXIO;

	ret = io_rsrc_ref_quiesce(ctx->buf_data, ctx);
	if (!ret)
		__io_sqe_buffers_unregister(ctx);
	return ret;
}

static int io_copy_iov(struct io_ring_ctx *ctx, struct iovec *dst,
		       void __user *arg, unsigned index)
{
	struct iovec __user *src;

#ifdef CONFIG_COMPAT
	if (ctx->compat) {
		struct compat_iovec __user *ciovs;
		struct compat_iovec ciov;

		ciovs = (struct compat_iovec __user *) arg;
		if (copy_from_user(&ciov, &ciovs[index], sizeof(ciov)))
			return -EFAULT;

		dst->iov_base = u64_to_user_ptr((u64)ciov.iov_base);
		dst->iov_len = ciov.iov_len;
		return 0;
	}
#endif
	src = (struct iovec __user *) arg;
	if (copy_from_user(dst, &src[index], sizeof(*dst)))
		return -EFAULT;
	return 0;
}

/*
 * Not super efficient, but this is just a registration time. And we do cache
 * the last compound head, so generally we'll only do a full search if we don't
 * match that one.
 *
 * We check if the given compound head page has already been accounted, to
 * avoid double accounting it. This allows us to account the full size of the
 * page, not just the constituent pages of a huge page.
 */
static bool headpage_already_acct(struct io_ring_ctx *ctx, struct page **pages,
				  int nr_pages, struct page *hpage)
{
	int i, j;

	/* check current page array */
	for (i = 0; i < nr_pages; i++) {
		if (!PageCompound(pages[i]))
			continue;
		if (compound_head(pages[i]) == hpage)
			return true;
	}

	/* check previously registered pages */
	for (i = 0; i < ctx->nr_user_bufs; i++) {
		struct io_mapped_ubuf *imu = ctx->user_bufs[i];

		for (j = 0; j < imu->nr_bvecs; j++) {
			if (!PageCompound(imu->bvec[j].bv_page))
				continue;
			if (compound_head(imu->bvec[j].bv_page) == hpage)
				return true;
		}
	}

	return false;
}

static int io_buffer_account_pin(struct io_ring_ctx *ctx, struct page **pages,
				 int nr_pages, struct io_mapped_ubuf *imu,
				 struct page **last_hpage)
{
	int i, ret;

	imu->acct_pages = 0;
	for (i = 0; i < nr_pages; i++) {
		if (!PageCompound(pages[i])) {
			imu->acct_pages++;
		} else {
			struct page *hpage;

			hpage = compound_head(pages[i]);
			if (hpage == *last_hpage)
				continue;
			*last_hpage = hpage;
			if (headpage_already_acct(ctx, pages, i, hpage))
				continue;
			imu->acct_pages += page_size(hpage) >> PAGE_SHIFT;
		}
	}

	if (!imu->acct_pages)
		return 0;

	ret = io_account_mem(ctx, imu->acct_pages);
	if (ret)
		imu->acct_pages = 0;
	return ret;
}

static int io_sqe_buffer_register(struct io_ring_ctx *ctx, struct iovec *iov,
				  struct io_mapped_ubuf **pimu,
				  struct page **last_hpage)
{
	struct io_mapped_ubuf *imu = NULL;
	struct vm_area_struct **vmas = NULL;
	struct page **pages = NULL;
	unsigned long off, start, end, ubuf;
	size_t size;
	int ret, pret, nr_pages, i;

	if (!iov->iov_base) {
		*pimu = ctx->dummy_ubuf;
		return 0;
	}

	ubuf = (unsigned long) iov->iov_base;
	end = (ubuf + iov->iov_len + PAGE_SIZE - 1) >> PAGE_SHIFT;
	start = ubuf >> PAGE_SHIFT;
	nr_pages = end - start;

	*pimu = NULL;
	ret = -ENOMEM;

	pages = kvmalloc_array(nr_pages, sizeof(struct page *), GFP_KERNEL);
	if (!pages)
		goto done;

	vmas = kvmalloc_array(nr_pages, sizeof(struct vm_area_struct *),
			      GFP_KERNEL);
	if (!vmas)
		goto done;

	imu = kvmalloc(struct_size(imu, bvec, nr_pages), GFP_KERNEL);
	if (!imu)
		goto done;

	ret = 0;
	mmap_read_lock(current->mm);
	pret = pin_user_pages(ubuf, nr_pages, FOLL_WRITE | FOLL_LONGTERM,
			      pages, vmas);
	if (pret == nr_pages) {
		/* don't support file backed memory */
		for (i = 0; i < nr_pages; i++) {
			struct vm_area_struct *vma = vmas[i];

			if (vma_is_shmem(vma))
				continue;
			if (vma->vm_file &&
			    !is_file_hugepages(vma->vm_file)) {
				ret = -EOPNOTSUPP;
				break;
			}
		}
	} else {
		ret = pret < 0 ? pret : -EFAULT;
	}
	mmap_read_unlock(current->mm);
	if (ret) {
		/*
		 * if we did partial map, or found file backed vmas,
		 * release any pages we did get
		 */
		if (pret > 0)
			unpin_user_pages(pages, pret);
		goto done;
	}

	ret = io_buffer_account_pin(ctx, pages, pret, imu, last_hpage);
	if (ret) {
		unpin_user_pages(pages, pret);
		goto done;
	}

	off = ubuf & ~PAGE_MASK;
	size = iov->iov_len;
	for (i = 0; i < nr_pages; i++) {
		size_t vec_len;

		vec_len = min_t(size_t, size, PAGE_SIZE - off);
		imu->bvec[i].bv_page = pages[i];
		imu->bvec[i].bv_len = vec_len;
		imu->bvec[i].bv_offset = off;
		off = 0;
		size -= vec_len;
	}
	/* store original address for later verification */
	imu->ubuf = ubuf;
	imu->ubuf_end = ubuf + iov->iov_len;
	imu->nr_bvecs = nr_pages;
	*pimu = imu;
	ret = 0;
done:
	if (ret)
		kvfree(imu);
	kvfree(pages);
	kvfree(vmas);
	return ret;
}

static int io_buffers_map_alloc(struct io_ring_ctx *ctx, unsigned int nr_args)
{
	ctx->user_bufs = kcalloc(nr_args, sizeof(*ctx->user_bufs), GFP_KERNEL);
	return ctx->user_bufs ? 0 : -ENOMEM;
}

static int io_buffer_validate(struct iovec *iov)
{
	unsigned long tmp, acct_len = iov->iov_len + (PAGE_SIZE - 1);

	/*
	 * Don't impose further limits on the size and buffer
	 * constraints here, we'll -EINVAL later when IO is
	 * submitted if they are wrong.
	 */
	if (!iov->iov_base)
		return iov->iov_len ? -EFAULT : 0;
	if (!iov->iov_len)
		return -EFAULT;

	/* arbitrary limit, but we need something */
	if (iov->iov_len > SZ_1G)
		return -EFAULT;

	if (check_add_overflow((unsigned long)iov->iov_base, acct_len, &tmp))
		return -EOVERFLOW;

	return 0;
}

static int io_sqe_buffers_register(struct io_ring_ctx *ctx, void __user *arg,
				   unsigned int nr_args, u64 __user *tags)
{
	struct page *last_hpage = NULL;
	struct io_rsrc_data *data;
	int i, ret;
	struct iovec iov;

	if (ctx->user_bufs)
		return -EBUSY;
	if (!nr_args || nr_args > IORING_MAX_REG_BUFFERS)
		return -EINVAL;
	ret = io_rsrc_node_switch_start(ctx);
	if (ret)
		return ret;
	ret = io_rsrc_data_alloc(ctx, io_rsrc_buf_put, tags, nr_args, &data);
	if (ret)
		return ret;
	ret = io_buffers_map_alloc(ctx, nr_args);
	if (ret) {
		io_rsrc_data_free(data);
		return ret;
	}

	for (i = 0; i < nr_args; i++, ctx->nr_user_bufs++) {
		ret = io_copy_iov(ctx, &iov, arg, i);
		if (ret)
			break;
		ret = io_buffer_validate(&iov);
		if (ret)
			break;
		if (!iov.iov_base && *io_get_tag_slot(data, i)) {
			ret = -EINVAL;
			break;
		}

		ret = io_sqe_buffer_register(ctx, &iov, &ctx->user_bufs[i],
					     &last_hpage);
		if (ret)
			break;
	}

	WARN_ON_ONCE(ctx->buf_data);

	ctx->buf_data = data;
	if (ret)
		__io_sqe_buffers_unregister(ctx);
	else
		io_rsrc_node_switch(ctx, NULL);
	return ret;
}

static int __io_sqe_buffers_update(struct io_ring_ctx *ctx,
				   struct io_uring_rsrc_update2 *up,
				   unsigned int nr_args)
{
	u64 __user *tags = u64_to_user_ptr(up->tags);
	struct iovec iov, __user *iovs = u64_to_user_ptr(up->data);
	struct page *last_hpage = NULL;
	bool needs_switch = false;
	__u32 done;
	int i, err;

	if (!ctx->buf_data)
		return -ENXIO;
	if (up->offset + nr_args > ctx->nr_user_bufs)
		return -EINVAL;

	for (done = 0; done < nr_args; done++) {
		struct io_mapped_ubuf *imu;
		int offset = up->offset + done;
		u64 tag = 0;

		err = io_copy_iov(ctx, &iov, iovs, done);
		if (err)
			break;
		if (tags && copy_from_user(&tag, &tags[done], sizeof(tag))) {
			err = -EFAULT;
			break;
		}
		err = io_buffer_validate(&iov);
		if (err)
			break;
		if (!iov.iov_base && tag) {
			err = -EINVAL;
			break;
		}
		err = io_sqe_buffer_register(ctx, &iov, &imu, &last_hpage);
		if (err)
			break;

		i = array_index_nospec(offset, ctx->nr_user_bufs);
		if (ctx->user_bufs[i] != ctx->dummy_ubuf) {
			err = io_queue_rsrc_removal(ctx->buf_data, offset,
						    ctx->rsrc_node, ctx->user_bufs[i]);
			if (unlikely(err)) {
				io_buffer_unmap(ctx, &imu);
				break;
			}
			ctx->user_bufs[i] = NULL;
			needs_switch = true;
		}

		ctx->user_bufs[i] = imu;
		*io_get_tag_slot(ctx->buf_data, offset) = tag;
	}

	if (needs_switch)
		io_rsrc_node_switch(ctx, ctx->buf_data);
	return done ? done : err;
}

static int io_eventfd_register(struct io_ring_ctx *ctx, void __user *arg)
{
	__s32 __user *fds = arg;
	int fd;

	if (ctx->cq_ev_fd)
		return -EBUSY;

	if (copy_from_user(&fd, fds, sizeof(*fds)))
		return -EFAULT;

	ctx->cq_ev_fd = eventfd_ctx_fdget(fd);
	if (IS_ERR(ctx->cq_ev_fd)) {
		int ret = PTR_ERR(ctx->cq_ev_fd);

		ctx->cq_ev_fd = NULL;
		return ret;
	}

	return 0;
}

static int io_eventfd_unregister(struct io_ring_ctx *ctx)
{
	if (ctx->cq_ev_fd) {
		eventfd_ctx_put(ctx->cq_ev_fd);
		ctx->cq_ev_fd = NULL;
		return 0;
	}

	return -ENXIO;
}

static void io_destroy_buffers(struct io_ring_ctx *ctx)
{
	struct io_buffer *buf;
	unsigned long index;

	xa_for_each(&ctx->io_buffers, index, buf) {
		__io_remove_buffers(ctx, buf, index, -1U);
		cond_resched();
	}
}

static void io_req_caches_free(struct io_ring_ctx *ctx)
{
	struct io_submit_state *state = &ctx->submit_state;
	int nr = 0;

	mutex_lock(&ctx->uring_lock);
	io_flush_cached_locked_reqs(ctx, state);

	while (state->free_list.next) {
		struct io_wq_work_node *node;
		struct io_kiocb *req;

		node = wq_stack_extract(&state->free_list);
		req = container_of(node, struct io_kiocb, comp_list);
		kmem_cache_free(req_cachep, req);
		nr++;
	}
	if (nr)
		percpu_ref_put_many(&ctx->refs, nr);
	mutex_unlock(&ctx->uring_lock);
}

static void io_wait_rsrc_data(struct io_rsrc_data *data)
{
	if (data && !atomic_dec_and_test(&data->refs))
		wait_for_completion(&data->done);
}

static __cold void io_ring_ctx_free(struct io_ring_ctx *ctx)
{
	io_sq_thread_finish(ctx);

	if (ctx->mm_account) {
		mmdrop(ctx->mm_account);
		ctx->mm_account = NULL;
	}

	io_rsrc_refs_drop(ctx);
	/* __io_rsrc_put_work() may need uring_lock to progress, wait w/o it */
	io_wait_rsrc_data(ctx->buf_data);
	io_wait_rsrc_data(ctx->file_data);

	mutex_lock(&ctx->uring_lock);
	if (ctx->buf_data)
		__io_sqe_buffers_unregister(ctx);
	if (ctx->file_data)
		__io_sqe_files_unregister(ctx);
	if (ctx->rings)
		__io_cqring_overflow_flush(ctx, true);
	mutex_unlock(&ctx->uring_lock);
	io_eventfd_unregister(ctx);
	io_destroy_buffers(ctx);
	if (ctx->sq_creds)
		put_cred(ctx->sq_creds);

	/* there are no registered resources left, nobody uses it */
	if (ctx->rsrc_node)
		io_rsrc_node_destroy(ctx->rsrc_node);
	if (ctx->rsrc_backup_node)
		io_rsrc_node_destroy(ctx->rsrc_backup_node);
	flush_delayed_work(&ctx->rsrc_put_work);
	flush_delayed_work(&ctx->fallback_work);

	WARN_ON_ONCE(!list_empty(&ctx->rsrc_ref_list));
	WARN_ON_ONCE(!llist_empty(&ctx->rsrc_put_llist));

#if defined(CONFIG_UNIX)
	if (ctx->ring_sock) {
		ctx->ring_sock->file = NULL; /* so that iput() is called */
		sock_release(ctx->ring_sock);
	}
#endif
	WARN_ON_ONCE(!list_empty(&ctx->ltimeout_list));

	io_mem_free(ctx->rings);
	io_mem_free(ctx->sq_sqes);

	percpu_ref_exit(&ctx->refs);
	free_uid(ctx->user);
	io_req_caches_free(ctx);
	if (ctx->hash_map)
		io_wq_put_hash(ctx->hash_map);
	kfree(ctx->cancel_hash);
	kfree(ctx->dummy_ubuf);
	kfree(ctx);
}

static __poll_t io_uring_poll(struct file *file, poll_table *wait)
{
	struct io_ring_ctx *ctx = file->private_data;
	__poll_t mask = 0;

	poll_wait(file, &ctx->cq_wait, wait);
	/*
	 * synchronizes with barrier from wq_has_sleeper call in
	 * io_commit_cqring
	 */
	smp_rmb();
	if (!io_sqring_full(ctx))
		mask |= EPOLLOUT | EPOLLWRNORM;

	/*
	 * Don't flush cqring overflow list here, just do a simple check.
	 * Otherwise there could possible be ABBA deadlock:
	 *      CPU0                    CPU1
	 *      ----                    ----
	 * lock(&ctx->uring_lock);
	 *                              lock(&ep->mtx);
	 *                              lock(&ctx->uring_lock);
	 * lock(&ep->mtx);
	 *
	 * Users may get EPOLLIN meanwhile seeing nothing in cqring, this
	 * pushs them to do the flush.
	 */
	if (io_cqring_events(ctx) || test_bit(0, &ctx->check_cq_overflow))
		mask |= EPOLLIN | EPOLLRDNORM;

	return mask;
}

static int io_unregister_personality(struct io_ring_ctx *ctx, unsigned id)
{
	const struct cred *creds;

	creds = xa_erase(&ctx->personalities, id);
	if (creds) {
		put_cred(creds);
		return 0;
	}

	return -EINVAL;
}

struct io_tctx_exit {
	struct callback_head		task_work;
	struct completion		completion;
	struct io_ring_ctx		*ctx;
};

static __cold void io_tctx_exit_cb(struct callback_head *cb)
{
	struct io_uring_task *tctx = current->io_uring;
	struct io_tctx_exit *work;

	work = container_of(cb, struct io_tctx_exit, task_work);
	/*
	 * When @in_idle, we're in cancellation and it's racy to remove the
	 * node. It'll be removed by the end of cancellation, just ignore it.
	 */
	if (!atomic_read(&tctx->in_idle))
		io_uring_del_tctx_node((unsigned long)work->ctx);
	complete(&work->completion);
}

static __cold bool io_cancel_ctx_cb(struct io_wq_work *work, void *data)
{
	struct io_kiocb *req = container_of(work, struct io_kiocb, work);

	return req->ctx == data;
}

static __cold void io_ring_exit_work(struct work_struct *work)
{
	struct io_ring_ctx *ctx = container_of(work, struct io_ring_ctx, exit_work);
	unsigned long timeout = jiffies + HZ * 60 * 5;
	unsigned long interval = HZ / 20;
	struct io_tctx_exit exit;
	struct io_tctx_node *node;
	int ret;

	/*
	 * If we're doing polled IO and end up having requests being
	 * submitted async (out-of-line), then completions can come in while
	 * we're waiting for refs to drop. We need to reap these manually,
	 * as nobody else will be looking for them.
	 */
	do {
		io_uring_try_cancel_requests(ctx, NULL, true);
		if (ctx->sq_data) {
			struct io_sq_data *sqd = ctx->sq_data;
			struct task_struct *tsk;

			io_sq_thread_park(sqd);
			tsk = sqd->thread;
			if (tsk && tsk->io_uring && tsk->io_uring->io_wq)
				io_wq_cancel_cb(tsk->io_uring->io_wq,
						io_cancel_ctx_cb, ctx, true);
			io_sq_thread_unpark(sqd);
		}

		io_req_caches_free(ctx);

		if (WARN_ON_ONCE(time_after(jiffies, timeout))) {
			/* there is little hope left, don't run it too often */
			interval = HZ * 60;
		}
	} while (!wait_for_completion_timeout(&ctx->ref_comp, interval));

	init_completion(&exit.completion);
	init_task_work(&exit.task_work, io_tctx_exit_cb);
	exit.ctx = ctx;
	/*
	 * Some may use context even when all refs and requests have been put,
	 * and they are free to do so while still holding uring_lock or
	 * completion_lock, see io_req_task_submit(). Apart from other work,
	 * this lock/unlock section also waits them to finish.
	 */
	mutex_lock(&ctx->uring_lock);
	while (!list_empty(&ctx->tctx_list)) {
		WARN_ON_ONCE(time_after(jiffies, timeout));

		node = list_first_entry(&ctx->tctx_list, struct io_tctx_node,
					ctx_node);
		/* don't spin on a single task if cancellation failed */
		list_rotate_left(&ctx->tctx_list);
		ret = task_work_add(node->task, &exit.task_work, TWA_SIGNAL);
		if (WARN_ON_ONCE(ret))
			continue;

		mutex_unlock(&ctx->uring_lock);
		wait_for_completion(&exit.completion);
		mutex_lock(&ctx->uring_lock);
	}
	mutex_unlock(&ctx->uring_lock);
	spin_lock(&ctx->completion_lock);
	spin_unlock(&ctx->completion_lock);

	io_ring_ctx_free(ctx);
}

/* Returns true if we found and killed one or more timeouts */
static __cold bool io_kill_timeouts(struct io_ring_ctx *ctx,
				    struct task_struct *tsk, bool cancel_all)
{
	struct io_kiocb *req, *tmp;
	int canceled = 0;

	spin_lock(&ctx->completion_lock);
	spin_lock_irq(&ctx->timeout_lock);
	list_for_each_entry_safe(req, tmp, &ctx->timeout_list, timeout.list) {
		if (io_match_task(req, tsk, cancel_all)) {
			io_kill_timeout(req, -ECANCELED);
			canceled++;
		}
	}
	spin_unlock_irq(&ctx->timeout_lock);
	if (canceled != 0)
		io_commit_cqring(ctx);
	spin_unlock(&ctx->completion_lock);
	if (canceled != 0)
		io_cqring_ev_posted(ctx);
	return canceled != 0;
}

static __cold void io_ring_ctx_wait_and_kill(struct io_ring_ctx *ctx)
{
	unsigned long index;
	struct creds *creds;

	mutex_lock(&ctx->uring_lock);
	percpu_ref_kill(&ctx->refs);
	if (ctx->rings)
		__io_cqring_overflow_flush(ctx, true);
	xa_for_each(&ctx->personalities, index, creds)
		io_unregister_personality(ctx, index);
	mutex_unlock(&ctx->uring_lock);

	io_kill_timeouts(ctx, NULL, true);
	io_poll_remove_all(ctx, NULL, true);

	/* if we failed setting up the ctx, we might not have any rings */
	io_iopoll_try_reap_events(ctx);

	INIT_WORK(&ctx->exit_work, io_ring_exit_work);
	/*
	 * Use system_unbound_wq to avoid spawning tons of event kworkers
	 * if we're exiting a ton of rings at the same time. It just adds
	 * noise and overhead, there's no discernable change in runtime
	 * over using system_wq.
	 */
	queue_work(system_unbound_wq, &ctx->exit_work);
}

static int io_uring_release(struct inode *inode, struct file *file)
{
	struct io_ring_ctx *ctx = file->private_data;

	file->private_data = NULL;
	io_ring_ctx_wait_and_kill(ctx);
	return 0;
}

struct io_task_cancel {
	struct task_struct *task;
	bool all;
};

static bool io_cancel_task_cb(struct io_wq_work *work, void *data)
{
	struct io_kiocb *req = container_of(work, struct io_kiocb, work);
	struct io_task_cancel *cancel = data;
	bool ret;

	if (!cancel->all && (req->flags & REQ_F_LINK_TIMEOUT)) {
		struct io_ring_ctx *ctx = req->ctx;

		/* protect against races with linked timeouts */
		spin_lock(&ctx->completion_lock);
		ret = io_match_task(req, cancel->task, cancel->all);
		spin_unlock(&ctx->completion_lock);
	} else {
		ret = io_match_task(req, cancel->task, cancel->all);
	}
	return ret;
}

static __cold bool io_cancel_defer_files(struct io_ring_ctx *ctx,
					 struct task_struct *task,
					 bool cancel_all)
{
	struct io_defer_entry *de;
	LIST_HEAD(list);

	spin_lock(&ctx->completion_lock);
	list_for_each_entry_reverse(de, &ctx->defer_list, list) {
		if (io_match_task(de->req, task, cancel_all)) {
			list_cut_position(&list, &ctx->defer_list, &de->list);
			break;
		}
	}
	spin_unlock(&ctx->completion_lock);
	if (list_empty(&list))
		return false;

	while (!list_empty(&list)) {
		de = list_first_entry(&list, struct io_defer_entry, list);
		list_del_init(&de->list);
		io_req_complete_failed(de->req, -ECANCELED);
		kfree(de);
	}
	return true;
}

static __cold bool io_uring_try_cancel_iowq(struct io_ring_ctx *ctx)
{
	struct io_tctx_node *node;
	enum io_wq_cancel cret;
	bool ret = false;

	mutex_lock(&ctx->uring_lock);
	list_for_each_entry(node, &ctx->tctx_list, ctx_node) {
		struct io_uring_task *tctx = node->task->io_uring;

		/*
		 * io_wq will stay alive while we hold uring_lock, because it's
		 * killed after ctx nodes, which requires to take the lock.
		 */
		if (!tctx || !tctx->io_wq)
			continue;
		cret = io_wq_cancel_cb(tctx->io_wq, io_cancel_ctx_cb, ctx, true);
		ret |= (cret != IO_WQ_CANCEL_NOTFOUND);
	}
	mutex_unlock(&ctx->uring_lock);

	return ret;
}

static __cold void io_uring_try_cancel_requests(struct io_ring_ctx *ctx,
						struct task_struct *task,
						bool cancel_all)
{
	struct io_task_cancel cancel = { .task = task, .all = cancel_all, };
	struct io_uring_task *tctx = task ? task->io_uring : NULL;

	while (1) {
		enum io_wq_cancel cret;
		bool ret = false;

		if (!task) {
			ret |= io_uring_try_cancel_iowq(ctx);
		} else if (tctx && tctx->io_wq) {
			/*
			 * Cancels requests of all rings, not only @ctx, but
			 * it's fine as the task is in exit/exec.
			 */
			cret = io_wq_cancel_cb(tctx->io_wq, io_cancel_task_cb,
					       &cancel, true);
			ret |= (cret != IO_WQ_CANCEL_NOTFOUND);
		}

		/* SQPOLL thread does its own polling */
		if ((!(ctx->flags & IORING_SETUP_SQPOLL) && cancel_all) ||
		    (ctx->sq_data && ctx->sq_data->thread == current)) {
			while (!wq_list_empty(&ctx->iopoll_list)) {
				io_iopoll_try_reap_events(ctx);
				ret = true;
			}
		}

		ret |= io_cancel_defer_files(ctx, task, cancel_all);
		ret |= io_poll_remove_all(ctx, task, cancel_all);
		ret |= io_kill_timeouts(ctx, task, cancel_all);
		if (task)
			ret |= io_run_task_work();
		if (!ret)
			break;
		cond_resched();
	}
}

static int __io_uring_add_tctx_node(struct io_ring_ctx *ctx)
{
	struct io_uring_task *tctx = current->io_uring;
	struct io_tctx_node *node;
	int ret;

	if (unlikely(!tctx)) {
		ret = io_uring_alloc_task_context(current, ctx);
		if (unlikely(ret))
			return ret;

		tctx = current->io_uring;
		if (ctx->iowq_limits_set) {
			unsigned int limits[2] = { ctx->iowq_limits[0],
						   ctx->iowq_limits[1], };

			ret = io_wq_max_workers(tctx->io_wq, limits);
			if (ret)
				return ret;
		}
	}
	if (!xa_load(&tctx->xa, (unsigned long)ctx)) {
		node = kmalloc(sizeof(*node), GFP_KERNEL);
		if (!node)
			return -ENOMEM;
		node->ctx = ctx;
		node->task = current;

		ret = xa_err(xa_store(&tctx->xa, (unsigned long)ctx,
					node, GFP_KERNEL));
		if (ret) {
			kfree(node);
			return ret;
		}

		mutex_lock(&ctx->uring_lock);
		list_add(&node->ctx_node, &ctx->tctx_list);
		mutex_unlock(&ctx->uring_lock);
	}
	tctx->last = ctx;
	return 0;
}

/*
 * Note that this task has used io_uring. We use it for cancelation purposes.
 */
static inline int io_uring_add_tctx_node(struct io_ring_ctx *ctx)
{
	struct io_uring_task *tctx = current->io_uring;

	if (likely(tctx && tctx->last == ctx))
		return 0;
	return __io_uring_add_tctx_node(ctx);
}

/*
 * Remove this io_uring_file -> task mapping.
 */
static __cold void io_uring_del_tctx_node(unsigned long index)
{
	struct io_uring_task *tctx = current->io_uring;
	struct io_tctx_node *node;

	if (!tctx)
		return;
	node = xa_erase(&tctx->xa, index);
	if (!node)
		return;

	WARN_ON_ONCE(current != node->task);
	WARN_ON_ONCE(list_empty(&node->ctx_node));

	mutex_lock(&node->ctx->uring_lock);
	list_del(&node->ctx_node);
	mutex_unlock(&node->ctx->uring_lock);

	if (tctx->last == node->ctx)
		tctx->last = NULL;
	kfree(node);
}

static __cold void io_uring_clean_tctx(struct io_uring_task *tctx)
{
	struct io_wq *wq = tctx->io_wq;
	struct io_tctx_node *node;
	unsigned long index;

	xa_for_each(&tctx->xa, index, node) {
		io_uring_del_tctx_node(index);
		cond_resched();
	}
	if (wq) {
		/*
		 * Must be after io_uring_del_task_file() (removes nodes under
		 * uring_lock) to avoid race with io_uring_try_cancel_iowq().
		 */
		io_wq_put_and_exit(wq);
		tctx->io_wq = NULL;
	}
}

static s64 tctx_inflight(struct io_uring_task *tctx, bool tracked)
{
	if (tracked)
		return atomic_read(&tctx->inflight_tracked);
	return percpu_counter_sum(&tctx->inflight);
}

static __cold void io_uring_drop_tctx_refs(struct task_struct *task)
{
	struct io_uring_task *tctx = task->io_uring;
	unsigned int refs = tctx->cached_refs;

	if (refs) {
		tctx->cached_refs = 0;
		percpu_counter_sub(&tctx->inflight, refs);
		put_task_struct_many(task, refs);
	}
}

/*
 * Find any io_uring ctx that this task has registered or done IO on, and cancel
 * requests. @sqd should be not-null IIF it's an SQPOLL thread cancellation.
 */
static __cold void io_uring_cancel_generic(bool cancel_all,
					   struct io_sq_data *sqd)
{
	struct io_uring_task *tctx = current->io_uring;
	struct io_ring_ctx *ctx;
	s64 inflight;
	DEFINE_WAIT(wait);

	WARN_ON_ONCE(sqd && sqd->thread != current);

	if (!current->io_uring)
		return;
	if (tctx->io_wq)
		io_wq_exit_start(tctx->io_wq);

	atomic_inc(&tctx->in_idle);
	do {
		io_uring_drop_tctx_refs(current);
		/* read completions before cancelations */
		inflight = tctx_inflight(tctx, !cancel_all);
		if (!inflight)
			break;

		if (!sqd) {
			struct io_tctx_node *node;
			unsigned long index;

			xa_for_each(&tctx->xa, index, node) {
				/* sqpoll task will cancel all its requests */
				if (node->ctx->sq_data)
					continue;
				io_uring_try_cancel_requests(node->ctx, current,
							     cancel_all);
			}
		} else {
			list_for_each_entry(ctx, &sqd->ctx_list, sqd_list)
				io_uring_try_cancel_requests(ctx, current,
							     cancel_all);
		}

		prepare_to_wait(&tctx->wait, &wait, TASK_UNINTERRUPTIBLE);
		io_uring_drop_tctx_refs(current);
		/*
		 * If we've seen completions, retry without waiting. This
		 * avoids a race where a completion comes in before we did
		 * prepare_to_wait().
		 */
		if (inflight == tctx_inflight(tctx, !cancel_all))
			schedule();
		finish_wait(&tctx->wait, &wait);
	} while (1);
	atomic_dec(&tctx->in_idle);

	io_uring_clean_tctx(tctx);
	if (cancel_all) {
		/* for exec all current's requests should be gone, kill tctx */
		__io_uring_free(current);
	}
}

void __io_uring_cancel(bool cancel_all)
{
	io_uring_cancel_generic(cancel_all, NULL);
}

static void *io_uring_validate_mmap_request(struct file *file,
					    loff_t pgoff, size_t sz)
{
	struct io_ring_ctx *ctx = file->private_data;
	loff_t offset = pgoff << PAGE_SHIFT;
	struct page *page;
	void *ptr;

	switch (offset) {
	case IORING_OFF_SQ_RING:
	case IORING_OFF_CQ_RING:
		ptr = ctx->rings;
		break;
	case IORING_OFF_SQES:
		ptr = ctx->sq_sqes;
		break;
	default:
		return ERR_PTR(-EINVAL);
	}

	page = virt_to_head_page(ptr);
	if (sz > page_size(page))
		return ERR_PTR(-EINVAL);

	return ptr;
}

#ifdef CONFIG_MMU

static __cold int io_uring_mmap(struct file *file, struct vm_area_struct *vma)
{
	size_t sz = vma->vm_end - vma->vm_start;
	unsigned long pfn;
	void *ptr;

	ptr = io_uring_validate_mmap_request(file, vma->vm_pgoff, sz);
	if (IS_ERR(ptr))
		return PTR_ERR(ptr);

	pfn = virt_to_phys(ptr) >> PAGE_SHIFT;
	return remap_pfn_range(vma, vma->vm_start, pfn, sz, vma->vm_page_prot);
}

#else /* !CONFIG_MMU */

static int io_uring_mmap(struct file *file, struct vm_area_struct *vma)
{
	return vma->vm_flags & (VM_SHARED | VM_MAYSHARE) ? 0 : -EINVAL;
}

static unsigned int io_uring_nommu_mmap_capabilities(struct file *file)
{
	return NOMMU_MAP_DIRECT | NOMMU_MAP_READ | NOMMU_MAP_WRITE;
}

static unsigned long io_uring_nommu_get_unmapped_area(struct file *file,
	unsigned long addr, unsigned long len,
	unsigned long pgoff, unsigned long flags)
{
	void *ptr;

	ptr = io_uring_validate_mmap_request(file, pgoff, len);
	if (IS_ERR(ptr))
		return PTR_ERR(ptr);

	return (unsigned long) ptr;
}

#endif /* !CONFIG_MMU */

static int io_sqpoll_wait_sq(struct io_ring_ctx *ctx)
{
	DEFINE_WAIT(wait);

	do {
		if (!io_sqring_full(ctx))
			break;
		prepare_to_wait(&ctx->sqo_sq_wait, &wait, TASK_INTERRUPTIBLE);

		if (!io_sqring_full(ctx))
			break;
		schedule();
	} while (!signal_pending(current));

	finish_wait(&ctx->sqo_sq_wait, &wait);
	return 0;
}

static int io_get_ext_arg(unsigned flags, const void __user *argp, size_t *argsz,
			  struct __kernel_timespec __user **ts,
			  const sigset_t __user **sig)
{
	struct io_uring_getevents_arg arg;

	/*
	 * If EXT_ARG isn't set, then we have no timespec and the argp pointer
	 * is just a pointer to the sigset_t.
	 */
	if (!(flags & IORING_ENTER_EXT_ARG)) {
		*sig = (const sigset_t __user *) argp;
		*ts = NULL;
		return 0;
	}

	/*
	 * EXT_ARG is set - ensure we agree on the size of it and copy in our
	 * timespec and sigset_t pointers if good.
	 */
	if (*argsz != sizeof(arg))
		return -EINVAL;
	if (copy_from_user(&arg, argp, sizeof(arg)))
		return -EFAULT;
	*sig = u64_to_user_ptr(arg.sigmask);
	*argsz = arg.sigmask_sz;
	*ts = u64_to_user_ptr(arg.ts);
	return 0;
}

SYSCALL_DEFINE6(io_uring_enter, unsigned int, fd, u32, to_submit,
		u32, min_complete, u32, flags, const void __user *, argp,
		size_t, argsz)
{
	struct io_ring_ctx *ctx;
	int submitted = 0;
	struct fd f;
	long ret;

	io_run_task_work();

	if (unlikely(flags & ~(IORING_ENTER_GETEVENTS | IORING_ENTER_SQ_WAKEUP |
			       IORING_ENTER_SQ_WAIT | IORING_ENTER_EXT_ARG)))
		return -EINVAL;

	f = fdget(fd);
	if (unlikely(!f.file))
		return -EBADF;

	ret = -EOPNOTSUPP;
	if (unlikely(f.file->f_op != &io_uring_fops))
		goto out_fput;

	ret = -ENXIO;
	ctx = f.file->private_data;
	if (unlikely(!percpu_ref_tryget(&ctx->refs)))
		goto out_fput;

	ret = -EBADFD;
	if (unlikely(ctx->flags & IORING_SETUP_R_DISABLED))
		goto out;

	/*
	 * For SQ polling, the thread will do all submissions and completions.
	 * Just return the requested submit count, and wake the thread if
	 * we were asked to.
	 */
	ret = 0;
	if (ctx->flags & IORING_SETUP_SQPOLL) {
		io_cqring_overflow_flush(ctx);

		if (unlikely(ctx->sq_data->thread == NULL)) {
			ret = -EOWNERDEAD;
			goto out;
		}
		if (flags & IORING_ENTER_SQ_WAKEUP)
			wake_up(&ctx->sq_data->wait);
		if (flags & IORING_ENTER_SQ_WAIT) {
			ret = io_sqpoll_wait_sq(ctx);
			if (ret)
				goto out;
		}
		submitted = to_submit;
	} else if (to_submit) {
		ret = io_uring_add_tctx_node(ctx);
		if (unlikely(ret))
			goto out;
		mutex_lock(&ctx->uring_lock);
		submitted = io_submit_sqes(ctx, to_submit);
		mutex_unlock(&ctx->uring_lock);

		if (submitted != to_submit)
			goto out;
	}
	if (flags & IORING_ENTER_GETEVENTS) {
		const sigset_t __user *sig;
		struct __kernel_timespec __user *ts;

		ret = io_get_ext_arg(flags, argp, &argsz, &ts, &sig);
		if (unlikely(ret))
			goto out;

		min_complete = min(min_complete, ctx->cq_entries);

		/*
		 * When SETUP_IOPOLL and SETUP_SQPOLL are both enabled, user
		 * space applications don't need to do io completion events
		 * polling again, they can rely on io_sq_thread to do polling
		 * work, which can reduce cpu usage and uring_lock contention.
		 */
		if (ctx->flags & IORING_SETUP_IOPOLL &&
		    !(ctx->flags & IORING_SETUP_SQPOLL)) {
			ret = io_iopoll_check(ctx, min_complete);
		} else {
			ret = io_cqring_wait(ctx, min_complete, sig, argsz, ts);
		}
	}

out:
	percpu_ref_put(&ctx->refs);
out_fput:
	fdput(f);
	return submitted ? submitted : ret;
}

#ifdef CONFIG_PROC_FS
static __cold int io_uring_show_cred(struct seq_file *m, unsigned int id,
		const struct cred *cred)
{
	struct user_namespace *uns = seq_user_ns(m);
	struct group_info *gi;
	kernel_cap_t cap;
	unsigned __capi;
	int g;

	seq_printf(m, "%5d\n", id);
	seq_put_decimal_ull(m, "\tUid:\t", from_kuid_munged(uns, cred->uid));
	seq_put_decimal_ull(m, "\t\t", from_kuid_munged(uns, cred->euid));
	seq_put_decimal_ull(m, "\t\t", from_kuid_munged(uns, cred->suid));
	seq_put_decimal_ull(m, "\t\t", from_kuid_munged(uns, cred->fsuid));
	seq_put_decimal_ull(m, "\n\tGid:\t", from_kgid_munged(uns, cred->gid));
	seq_put_decimal_ull(m, "\t\t", from_kgid_munged(uns, cred->egid));
	seq_put_decimal_ull(m, "\t\t", from_kgid_munged(uns, cred->sgid));
	seq_put_decimal_ull(m, "\t\t", from_kgid_munged(uns, cred->fsgid));
	seq_puts(m, "\n\tGroups:\t");
	gi = cred->group_info;
	for (g = 0; g < gi->ngroups; g++) {
		seq_put_decimal_ull(m, g ? " " : "",
					from_kgid_munged(uns, gi->gid[g]));
	}
	seq_puts(m, "\n\tCapEff:\t");
	cap = cred->cap_effective;
	CAP_FOR_EACH_U32(__capi)
		seq_put_hex_ll(m, NULL, cap.cap[CAP_LAST_U32 - __capi], 8);
	seq_putc(m, '\n');
	return 0;
}

static __cold void __io_uring_show_fdinfo(struct io_ring_ctx *ctx,
					  struct seq_file *m)
{
	struct io_sq_data *sq = NULL;
	struct io_overflow_cqe *ocqe;
	struct io_rings *r = ctx->rings;
	unsigned int sq_mask = ctx->sq_entries - 1, cq_mask = ctx->cq_entries - 1;
	unsigned int sq_head = READ_ONCE(r->sq.head);
	unsigned int sq_tail = READ_ONCE(r->sq.tail);
	unsigned int cq_head = READ_ONCE(r->cq.head);
	unsigned int cq_tail = READ_ONCE(r->cq.tail);
	unsigned int sq_entries, cq_entries;
	bool has_lock;
	unsigned int i;

	/*
	 * we may get imprecise sqe and cqe info if uring is actively running
	 * since we get cached_sq_head and cached_cq_tail without uring_lock
	 * and sq_tail and cq_head are changed by userspace. But it's ok since
	 * we usually use these info when it is stuck.
	 */
	seq_printf(m, "SqMask:\t\t0x%x\n", sq_mask);
	seq_printf(m, "SqHead:\t%u\n", sq_head);
	seq_printf(m, "SqTail:\t%u\n", sq_tail);
	seq_printf(m, "CachedSqHead:\t%u\n", ctx->cached_sq_head);
	seq_printf(m, "CqMask:\t0x%x\n", cq_mask);
	seq_printf(m, "CqHead:\t%u\n", cq_head);
	seq_printf(m, "CqTail:\t%u\n", cq_tail);
	seq_printf(m, "CachedCqTail:\t%u\n", ctx->cached_cq_tail);
	seq_printf(m, "SQEs:\t%u\n", sq_tail - ctx->cached_sq_head);
	sq_entries = min(sq_tail - sq_head, ctx->sq_entries);
	for (i = 0; i < sq_entries; i++) {
		unsigned int entry = i + sq_head;
		unsigned int sq_idx = READ_ONCE(ctx->sq_array[entry & sq_mask]);
		struct io_uring_sqe *sqe;

		if (sq_idx > sq_mask)
			continue;
		sqe = &ctx->sq_sqes[sq_idx];
		seq_printf(m, "%5u: opcode:%d, fd:%d, flags:%x, user_data:%llu\n",
			   sq_idx, sqe->opcode, sqe->fd, sqe->flags,
			   sqe->user_data);
	}
	seq_printf(m, "CQEs:\t%u\n", cq_tail - cq_head);
	cq_entries = min(cq_tail - cq_head, ctx->cq_entries);
	for (i = 0; i < cq_entries; i++) {
		unsigned int entry = i + cq_head;
		struct io_uring_cqe *cqe = &r->cqes[entry & cq_mask];

		seq_printf(m, "%5u: user_data:%llu, res:%d, flag:%x\n",
			   entry & cq_mask, cqe->user_data, cqe->res,
			   cqe->flags);
	}

	/*
	 * Avoid ABBA deadlock between the seq lock and the io_uring mutex,
	 * since fdinfo case grabs it in the opposite direction of normal use
	 * cases. If we fail to get the lock, we just don't iterate any
	 * structures that could be going away outside the io_uring mutex.
	 */
	has_lock = mutex_trylock(&ctx->uring_lock);

	if (has_lock && (ctx->flags & IORING_SETUP_SQPOLL)) {
		sq = ctx->sq_data;
		if (!sq->thread)
			sq = NULL;
	}

	seq_printf(m, "SqThread:\t%d\n", sq ? task_pid_nr(sq->thread) : -1);
	seq_printf(m, "SqThreadCpu:\t%d\n", sq ? task_cpu(sq->thread) : -1);
	seq_printf(m, "UserFiles:\t%u\n", ctx->nr_user_files);
	for (i = 0; has_lock && i < ctx->nr_user_files; i++) {
		struct file *f = io_file_from_index(ctx, i);

		if (f)
			seq_printf(m, "%5u: %s\n", i, file_dentry(f)->d_iname);
		else
			seq_printf(m, "%5u: <none>\n", i);
	}
	seq_printf(m, "UserBufs:\t%u\n", ctx->nr_user_bufs);
	for (i = 0; has_lock && i < ctx->nr_user_bufs; i++) {
		struct io_mapped_ubuf *buf = ctx->user_bufs[i];
		unsigned int len = buf->ubuf_end - buf->ubuf;

		seq_printf(m, "%5u: 0x%llx/%u\n", i, buf->ubuf, len);
	}
	if (has_lock && !xa_empty(&ctx->personalities)) {
		unsigned long index;
		const struct cred *cred;

		seq_printf(m, "Personalities:\n");
		xa_for_each(&ctx->personalities, index, cred)
			io_uring_show_cred(m, index, cred);
	}
	if (has_lock)
		mutex_unlock(&ctx->uring_lock);

	seq_puts(m, "PollList:\n");
	spin_lock(&ctx->completion_lock);
	for (i = 0; i < (1U << ctx->cancel_hash_bits); i++) {
		struct hlist_head *list = &ctx->cancel_hash[i];
		struct io_kiocb *req;

		hlist_for_each_entry(req, list, hash_node)
			seq_printf(m, "  op=%d, task_works=%d\n", req->opcode,
					req->task->task_works != NULL);
	}

	seq_puts(m, "CqOverflowList:\n");
	list_for_each_entry(ocqe, &ctx->cq_overflow_list, list) {
		struct io_uring_cqe *cqe = &ocqe->cqe;

		seq_printf(m, "  user_data=%llu, res=%d, flags=%x\n",
			   cqe->user_data, cqe->res, cqe->flags);

	}

	spin_unlock(&ctx->completion_lock);
}

static __cold void io_uring_show_fdinfo(struct seq_file *m, struct file *f)
{
	struct io_ring_ctx *ctx = f->private_data;

	if (percpu_ref_tryget(&ctx->refs)) {
		__io_uring_show_fdinfo(ctx, m);
		percpu_ref_put(&ctx->refs);
	}
}
#endif

static const struct file_operations io_uring_fops = {
	.release	= io_uring_release,
	.mmap		= io_uring_mmap,
#ifndef CONFIG_MMU
	.get_unmapped_area = io_uring_nommu_get_unmapped_area,
	.mmap_capabilities = io_uring_nommu_mmap_capabilities,
#endif
	.poll		= io_uring_poll,
#ifdef CONFIG_PROC_FS
	.show_fdinfo	= io_uring_show_fdinfo,
#endif
};

static __cold int io_allocate_scq_urings(struct io_ring_ctx *ctx,
					 struct io_uring_params *p)
{
	struct io_rings *rings;
	size_t size, sq_array_offset;

	/* make sure these are sane, as we already accounted them */
	ctx->sq_entries = p->sq_entries;
	ctx->cq_entries = p->cq_entries;

	size = rings_size(p->sq_entries, p->cq_entries, &sq_array_offset);
	if (size == SIZE_MAX)
		return -EOVERFLOW;

	rings = io_mem_alloc(size);
	if (!rings)
		return -ENOMEM;

	ctx->rings = rings;
	ctx->sq_array = (u32 *)((char *)rings + sq_array_offset);
	rings->sq_ring_mask = p->sq_entries - 1;
	rings->cq_ring_mask = p->cq_entries - 1;
	rings->sq_ring_entries = p->sq_entries;
	rings->cq_ring_entries = p->cq_entries;

	size = array_size(sizeof(struct io_uring_sqe), p->sq_entries);
	if (size == SIZE_MAX) {
		io_mem_free(ctx->rings);
		ctx->rings = NULL;
		return -EOVERFLOW;
	}

	ctx->sq_sqes = io_mem_alloc(size);
	if (!ctx->sq_sqes) {
		io_mem_free(ctx->rings);
		ctx->rings = NULL;
		return -ENOMEM;
	}

	return 0;
}

static int io_uring_install_fd(struct io_ring_ctx *ctx, struct file *file)
{
	int ret, fd;

	fd = get_unused_fd_flags(O_RDWR | O_CLOEXEC);
	if (fd < 0)
		return fd;

	ret = io_uring_add_tctx_node(ctx);
	if (ret) {
		put_unused_fd(fd);
		return ret;
	}
	fd_install(fd, file);
	return fd;
}

/*
 * Allocate an anonymous fd, this is what constitutes the application
 * visible backing of an io_uring instance. The application mmaps this
 * fd to gain access to the SQ/CQ ring details. If UNIX sockets are enabled,
 * we have to tie this fd to a socket for file garbage collection purposes.
 */
static struct file *io_uring_get_file(struct io_ring_ctx *ctx)
{
	struct file *file;
#if defined(CONFIG_UNIX)
	int ret;

	ret = sock_create_kern(&init_net, PF_UNIX, SOCK_RAW, IPPROTO_IP,
				&ctx->ring_sock);
	if (ret)
		return ERR_PTR(ret);
#endif

	file = anon_inode_getfile_secure("[io_uring]", &io_uring_fops, ctx,
					 O_RDWR | O_CLOEXEC, NULL);
#if defined(CONFIG_UNIX)
	if (IS_ERR(file)) {
		sock_release(ctx->ring_sock);
		ctx->ring_sock = NULL;
	} else {
		ctx->ring_sock->file = file;
	}
#endif
	return file;
}

static __cold int io_uring_create(unsigned entries, struct io_uring_params *p,
				  struct io_uring_params __user *params)
{
	struct io_ring_ctx *ctx;
	struct file *file;
	int ret;

	if (!entries)
		return -EINVAL;
	if (entries > IORING_MAX_ENTRIES) {
		if (!(p->flags & IORING_SETUP_CLAMP))
			return -EINVAL;
		entries = IORING_MAX_ENTRIES;
	}

	/*
	 * Use twice as many entries for the CQ ring. It's possible for the
	 * application to drive a higher depth than the size of the SQ ring,
	 * since the sqes are only used at submission time. This allows for
	 * some flexibility in overcommitting a bit. If the application has
	 * set IORING_SETUP_CQSIZE, it will have passed in the desired number
	 * of CQ ring entries manually.
	 */
	p->sq_entries = roundup_pow_of_two(entries);
	if (p->flags & IORING_SETUP_CQSIZE) {
		/*
		 * If IORING_SETUP_CQSIZE is set, we do the same roundup
		 * to a power-of-two, if it isn't already. We do NOT impose
		 * any cq vs sq ring sizing.
		 */
		if (!p->cq_entries)
			return -EINVAL;
		if (p->cq_entries > IORING_MAX_CQ_ENTRIES) {
			if (!(p->flags & IORING_SETUP_CLAMP))
				return -EINVAL;
			p->cq_entries = IORING_MAX_CQ_ENTRIES;
		}
		p->cq_entries = roundup_pow_of_two(p->cq_entries);
		if (p->cq_entries < p->sq_entries)
			return -EINVAL;
	} else {
		p->cq_entries = 2 * p->sq_entries;
	}

	ctx = io_ring_ctx_alloc(p);
	if (!ctx)
		return -ENOMEM;
	ctx->compat = in_compat_syscall();
	if (!capable(CAP_IPC_LOCK))
		ctx->user = get_uid(current_user());

	/*
	 * This is just grabbed for accounting purposes. When a process exits,
	 * the mm is exited and dropped before the files, hence we need to hang
	 * on to this mm purely for the purposes of being able to unaccount
	 * memory (locked/pinned vm). It's not used for anything else.
	 */
	mmgrab(current->mm);
	ctx->mm_account = current->mm;

	ret = io_allocate_scq_urings(ctx, p);
	if (ret)
		goto err;

	ret = io_sq_offload_create(ctx, p);
	if (ret)
		goto err;
	/* always set a rsrc node */
	ret = io_rsrc_node_switch_start(ctx);
	if (ret)
		goto err;
	io_rsrc_node_switch(ctx, NULL);

	memset(&p->sq_off, 0, sizeof(p->sq_off));
	p->sq_off.head = offsetof(struct io_rings, sq.head);
	p->sq_off.tail = offsetof(struct io_rings, sq.tail);
	p->sq_off.ring_mask = offsetof(struct io_rings, sq_ring_mask);
	p->sq_off.ring_entries = offsetof(struct io_rings, sq_ring_entries);
	p->sq_off.flags = offsetof(struct io_rings, sq_flags);
	p->sq_off.dropped = offsetof(struct io_rings, sq_dropped);
	p->sq_off.array = (char *)ctx->sq_array - (char *)ctx->rings;

	memset(&p->cq_off, 0, sizeof(p->cq_off));
	p->cq_off.head = offsetof(struct io_rings, cq.head);
	p->cq_off.tail = offsetof(struct io_rings, cq.tail);
	p->cq_off.ring_mask = offsetof(struct io_rings, cq_ring_mask);
	p->cq_off.ring_entries = offsetof(struct io_rings, cq_ring_entries);
	p->cq_off.overflow = offsetof(struct io_rings, cq_overflow);
	p->cq_off.cqes = offsetof(struct io_rings, cqes);
	p->cq_off.flags = offsetof(struct io_rings, cq_flags);

	p->features = IORING_FEAT_SINGLE_MMAP | IORING_FEAT_NODROP |
			IORING_FEAT_SUBMIT_STABLE | IORING_FEAT_RW_CUR_POS |
			IORING_FEAT_CUR_PERSONALITY | IORING_FEAT_FAST_POLL |
			IORING_FEAT_POLL_32BITS | IORING_FEAT_SQPOLL_NONFIXED |
			IORING_FEAT_EXT_ARG | IORING_FEAT_NATIVE_WORKERS |
			IORING_FEAT_RSRC_TAGS;

	if (copy_to_user(params, p, sizeof(*p))) {
		ret = -EFAULT;
		goto err;
	}

	file = io_uring_get_file(ctx);
	if (IS_ERR(file)) {
		ret = PTR_ERR(file);
		goto err;
	}

	/*
	 * Install ring fd as the very last thing, so we don't risk someone
	 * having closed it before we finish setup
	 */
	ret = io_uring_install_fd(ctx, file);
	if (ret < 0) {
		/* fput will clean it up */
		fput(file);
		return ret;
	}

	trace_io_uring_create(ret, ctx, p->sq_entries, p->cq_entries, p->flags);
	return ret;
err:
	io_ring_ctx_wait_and_kill(ctx);
	return ret;
}

/*
 * Sets up an aio uring context, and returns the fd. Applications asks for a
 * ring size, we return the actual sq/cq ring sizes (among other things) in the
 * params structure passed in.
 */
static long io_uring_setup(u32 entries, struct io_uring_params __user *params)
{
	struct io_uring_params p;
	int i;

	if (copy_from_user(&p, params, sizeof(p)))
		return -EFAULT;
	for (i = 0; i < ARRAY_SIZE(p.resv); i++) {
		if (p.resv[i])
			return -EINVAL;
	}

	if (p.flags & ~(IORING_SETUP_IOPOLL | IORING_SETUP_SQPOLL |
			IORING_SETUP_SQ_AFF | IORING_SETUP_CQSIZE |
			IORING_SETUP_CLAMP | IORING_SETUP_ATTACH_WQ |
			IORING_SETUP_R_DISABLED))
		return -EINVAL;

	return  io_uring_create(entries, &p, params);
}

SYSCALL_DEFINE2(io_uring_setup, u32, entries,
		struct io_uring_params __user *, params)
{
	return io_uring_setup(entries, params);
}

static __cold int io_probe(struct io_ring_ctx *ctx, void __user *arg,
			   unsigned nr_args)
{
	struct io_uring_probe *p;
	size_t size;
	int i, ret;

	size = struct_size(p, ops, nr_args);
	if (size == SIZE_MAX)
		return -EOVERFLOW;
	p = kzalloc(size, GFP_KERNEL);
	if (!p)
		return -ENOMEM;

	ret = -EFAULT;
	if (copy_from_user(p, arg, size))
		goto out;
	ret = -EINVAL;
	if (memchr_inv(p, 0, size))
		goto out;

	p->last_op = IORING_OP_LAST - 1;
	if (nr_args > IORING_OP_LAST)
		nr_args = IORING_OP_LAST;

	for (i = 0; i < nr_args; i++) {
		p->ops[i].op = i;
		if (!io_op_defs[i].not_supported)
			p->ops[i].flags = IO_URING_OP_SUPPORTED;
	}
	p->ops_len = i;

	ret = 0;
	if (copy_to_user(arg, p, size))
		ret = -EFAULT;
out:
	kfree(p);
	return ret;
}

static int io_register_personality(struct io_ring_ctx *ctx)
{
	const struct cred *creds;
	u32 id;
	int ret;

	creds = get_current_cred();

	ret = xa_alloc_cyclic(&ctx->personalities, &id, (void *)creds,
			XA_LIMIT(0, USHRT_MAX), &ctx->pers_next, GFP_KERNEL);
	if (ret < 0) {
		put_cred(creds);
		return ret;
	}
	return id;
}

static __cold int io_register_restrictions(struct io_ring_ctx *ctx,
					   void __user *arg, unsigned int nr_args)
{
	struct io_uring_restriction *res;
	size_t size;
	int i, ret;

	/* Restrictions allowed only if rings started disabled */
	if (!(ctx->flags & IORING_SETUP_R_DISABLED))
		return -EBADFD;

	/* We allow only a single restrictions registration */
	if (ctx->restrictions.registered)
		return -EBUSY;

	if (!arg || nr_args > IORING_MAX_RESTRICTIONS)
		return -EINVAL;

	size = array_size(nr_args, sizeof(*res));
	if (size == SIZE_MAX)
		return -EOVERFLOW;

	res = memdup_user(arg, size);
	if (IS_ERR(res))
		return PTR_ERR(res);

	ret = 0;

	for (i = 0; i < nr_args; i++) {
		switch (res[i].opcode) {
		case IORING_RESTRICTION_REGISTER_OP:
			if (res[i].register_op >= IORING_REGISTER_LAST) {
				ret = -EINVAL;
				goto out;
			}

			__set_bit(res[i].register_op,
				  ctx->restrictions.register_op);
			break;
		case IORING_RESTRICTION_SQE_OP:
			if (res[i].sqe_op >= IORING_OP_LAST) {
				ret = -EINVAL;
				goto out;
			}

			__set_bit(res[i].sqe_op, ctx->restrictions.sqe_op);
			break;
		case IORING_RESTRICTION_SQE_FLAGS_ALLOWED:
			ctx->restrictions.sqe_flags_allowed = res[i].sqe_flags;
			break;
		case IORING_RESTRICTION_SQE_FLAGS_REQUIRED:
			ctx->restrictions.sqe_flags_required = res[i].sqe_flags;
			break;
		default:
			ret = -EINVAL;
			goto out;
		}
	}

out:
	/* Reset all restrictions if an error happened */
	if (ret != 0)
		memset(&ctx->restrictions, 0, sizeof(ctx->restrictions));
	else
		ctx->restrictions.registered = true;

	kfree(res);
	return ret;
}

static int io_register_enable_rings(struct io_ring_ctx *ctx)
{
	if (!(ctx->flags & IORING_SETUP_R_DISABLED))
		return -EBADFD;

	if (ctx->restrictions.registered)
		ctx->restricted = 1;

	ctx->flags &= ~IORING_SETUP_R_DISABLED;
	if (ctx->sq_data && wq_has_sleeper(&ctx->sq_data->wait))
		wake_up(&ctx->sq_data->wait);
	return 0;
}

static int __io_register_rsrc_update(struct io_ring_ctx *ctx, unsigned type,
				     struct io_uring_rsrc_update2 *up,
				     unsigned nr_args)
{
	__u32 tmp;
	int err;

	if (up->resv)
		return -EINVAL;
	if (check_add_overflow(up->offset, nr_args, &tmp))
		return -EOVERFLOW;
	err = io_rsrc_node_switch_start(ctx);
	if (err)
		return err;

	switch (type) {
	case IORING_RSRC_FILE:
		return __io_sqe_files_update(ctx, up, nr_args);
	case IORING_RSRC_BUFFER:
		return __io_sqe_buffers_update(ctx, up, nr_args);
	}
	return -EINVAL;
}

static int io_register_files_update(struct io_ring_ctx *ctx, void __user *arg,
				    unsigned nr_args)
{
	struct io_uring_rsrc_update2 up;

	if (!nr_args)
		return -EINVAL;
	memset(&up, 0, sizeof(up));
	if (copy_from_user(&up, arg, sizeof(struct io_uring_rsrc_update)))
		return -EFAULT;
	return __io_register_rsrc_update(ctx, IORING_RSRC_FILE, &up, nr_args);
}

static int io_register_rsrc_update(struct io_ring_ctx *ctx, void __user *arg,
				   unsigned size, unsigned type)
{
	struct io_uring_rsrc_update2 up;

	if (size != sizeof(up))
		return -EINVAL;
	if (copy_from_user(&up, arg, sizeof(up)))
		return -EFAULT;
	if (!up.nr || up.resv)
		return -EINVAL;
	return __io_register_rsrc_update(ctx, type, &up, up.nr);
}

static __cold int io_register_rsrc(struct io_ring_ctx *ctx, void __user *arg,
			    unsigned int size, unsigned int type)
{
	struct io_uring_rsrc_register rr;

	/* keep it extendible */
	if (size != sizeof(rr))
		return -EINVAL;

	memset(&rr, 0, sizeof(rr));
	if (copy_from_user(&rr, arg, size))
		return -EFAULT;
	if (!rr.nr || rr.resv || rr.resv2)
		return -EINVAL;

	switch (type) {
	case IORING_RSRC_FILE:
		return io_sqe_files_register(ctx, u64_to_user_ptr(rr.data),
					     rr.nr, u64_to_user_ptr(rr.tags));
	case IORING_RSRC_BUFFER:
		return io_sqe_buffers_register(ctx, u64_to_user_ptr(rr.data),
					       rr.nr, u64_to_user_ptr(rr.tags));
	}
	return -EINVAL;
}

static __cold int io_register_iowq_aff(struct io_ring_ctx *ctx,
				       void __user *arg, unsigned len)
{
	struct io_uring_task *tctx = current->io_uring;
	cpumask_var_t new_mask;
	int ret;

	if (!tctx || !tctx->io_wq)
		return -EINVAL;

	if (!alloc_cpumask_var(&new_mask, GFP_KERNEL))
		return -ENOMEM;

	cpumask_clear(new_mask);
	if (len > cpumask_size())
		len = cpumask_size();

	if (copy_from_user(new_mask, arg, len)) {
		free_cpumask_var(new_mask);
		return -EFAULT;
	}

	ret = io_wq_cpu_affinity(tctx->io_wq, new_mask);
	free_cpumask_var(new_mask);
	return ret;
}

static __cold int io_unregister_iowq_aff(struct io_ring_ctx *ctx)
{
	struct io_uring_task *tctx = current->io_uring;

	if (!tctx || !tctx->io_wq)
		return -EINVAL;

	return io_wq_cpu_affinity(tctx->io_wq, NULL);
}

<<<<<<< HEAD
static int io_register_iowq_max_workers(struct io_ring_ctx *ctx,
					void __user *arg)
=======
static __cold int io_register_iowq_max_workers(struct io_ring_ctx *ctx,
					       void __user *arg)
>>>>>>> b04bc3ed
	__must_hold(&ctx->uring_lock)
{
	struct io_tctx_node *node;
	struct io_uring_task *tctx = NULL;
	struct io_sq_data *sqd = NULL;
	__u32 new_count[2];
	int i, ret;

	if (copy_from_user(new_count, arg, sizeof(new_count)))
		return -EFAULT;
	for (i = 0; i < ARRAY_SIZE(new_count); i++)
		if (new_count[i] > INT_MAX)
			return -EINVAL;

	if (ctx->flags & IORING_SETUP_SQPOLL) {
		sqd = ctx->sq_data;
		if (sqd) {
			/*
			 * Observe the correct sqd->lock -> ctx->uring_lock
			 * ordering. Fine to drop uring_lock here, we hold
			 * a ref to the ctx.
			 */
			refcount_inc(&sqd->refs);
			mutex_unlock(&ctx->uring_lock);
			mutex_lock(&sqd->lock);
			mutex_lock(&ctx->uring_lock);
			if (sqd->thread)
				tctx = sqd->thread->io_uring;
		}
	} else {
		tctx = current->io_uring;
	}

	BUILD_BUG_ON(sizeof(new_count) != sizeof(ctx->iowq_limits));

<<<<<<< HEAD
	memcpy(ctx->iowq_limits, new_count, sizeof(new_count));
	ctx->iowq_limits_set = true;

	ret = -EINVAL;
=======
	for (i = 0; i < ARRAY_SIZE(new_count); i++)
		if (new_count[i])
			ctx->iowq_limits[i] = new_count[i];
	ctx->iowq_limits_set = true;

>>>>>>> b04bc3ed
	if (tctx && tctx->io_wq) {
		ret = io_wq_max_workers(tctx->io_wq, new_count);
		if (ret)
			goto err;
	} else {
		memset(new_count, 0, sizeof(new_count));
	}

	if (sqd) {
		mutex_unlock(&sqd->lock);
		io_put_sq_data(sqd);
	}

	if (copy_to_user(arg, new_count, sizeof(new_count)))
		return -EFAULT;

	/* that's it for SQPOLL, only the SQPOLL task creates requests */
	if (sqd)
		return 0;

	/* now propagate the restriction to all registered users */
	list_for_each_entry(node, &ctx->tctx_list, ctx_node) {
		struct io_uring_task *tctx = node->task->io_uring;

		if (WARN_ON_ONCE(!tctx->io_wq))
			continue;

		for (i = 0; i < ARRAY_SIZE(new_count); i++)
			new_count[i] = ctx->iowq_limits[i];
		/* ignore errors, it always returns zero anyway */
		(void)io_wq_max_workers(tctx->io_wq, new_count);
	}
	return 0;
err:
	if (sqd) {
		mutex_unlock(&sqd->lock);
		io_put_sq_data(sqd);
	}
	return ret;
}

static bool io_register_op_must_quiesce(int op)
{
	switch (op) {
	case IORING_REGISTER_BUFFERS:
	case IORING_UNREGISTER_BUFFERS:
	case IORING_REGISTER_FILES:
	case IORING_UNREGISTER_FILES:
	case IORING_REGISTER_FILES_UPDATE:
	case IORING_REGISTER_PROBE:
	case IORING_REGISTER_PERSONALITY:
	case IORING_UNREGISTER_PERSONALITY:
	case IORING_REGISTER_FILES2:
	case IORING_REGISTER_FILES_UPDATE2:
	case IORING_REGISTER_BUFFERS2:
	case IORING_REGISTER_BUFFERS_UPDATE:
	case IORING_REGISTER_IOWQ_AFF:
	case IORING_UNREGISTER_IOWQ_AFF:
	case IORING_REGISTER_IOWQ_MAX_WORKERS:
		return false;
	default:
		return true;
	}
}

static __cold int io_ctx_quiesce(struct io_ring_ctx *ctx)
{
	long ret;

	percpu_ref_kill(&ctx->refs);

	/*
	 * Drop uring mutex before waiting for references to exit. If another
	 * thread is currently inside io_uring_enter() it might need to grab the
	 * uring_lock to make progress. If we hold it here across the drain
	 * wait, then we can deadlock. It's safe to drop the mutex here, since
	 * no new references will come in after we've killed the percpu ref.
	 */
	mutex_unlock(&ctx->uring_lock);
	do {
		ret = wait_for_completion_interruptible_timeout(&ctx->ref_comp, HZ);
		if (ret) {
			ret = min(0L, ret);
			break;
		}

		ret = io_run_task_work_sig();
		io_req_caches_free(ctx);
	} while (ret >= 0);
	mutex_lock(&ctx->uring_lock);

	if (ret)
		io_refs_resurrect(&ctx->refs, &ctx->ref_comp);
	return ret;
}

static int __io_uring_register(struct io_ring_ctx *ctx, unsigned opcode,
			       void __user *arg, unsigned nr_args)
	__releases(ctx->uring_lock)
	__acquires(ctx->uring_lock)
{
	int ret;

	/*
	 * We're inside the ring mutex, if the ref is already dying, then
	 * someone else killed the ctx or is already going through
	 * io_uring_register().
	 */
	if (percpu_ref_is_dying(&ctx->refs))
		return -ENXIO;

	if (ctx->restricted) {
		if (opcode >= IORING_REGISTER_LAST)
			return -EINVAL;
		opcode = array_index_nospec(opcode, IORING_REGISTER_LAST);
		if (!test_bit(opcode, ctx->restrictions.register_op))
			return -EACCES;
	}

	if (io_register_op_must_quiesce(opcode)) {
		ret = io_ctx_quiesce(ctx);
		if (ret)
			return ret;
	}

	switch (opcode) {
	case IORING_REGISTER_BUFFERS:
		ret = io_sqe_buffers_register(ctx, arg, nr_args, NULL);
		break;
	case IORING_UNREGISTER_BUFFERS:
		ret = -EINVAL;
		if (arg || nr_args)
			break;
		ret = io_sqe_buffers_unregister(ctx);
		break;
	case IORING_REGISTER_FILES:
		ret = io_sqe_files_register(ctx, arg, nr_args, NULL);
		break;
	case IORING_UNREGISTER_FILES:
		ret = -EINVAL;
		if (arg || nr_args)
			break;
		ret = io_sqe_files_unregister(ctx);
		break;
	case IORING_REGISTER_FILES_UPDATE:
		ret = io_register_files_update(ctx, arg, nr_args);
		break;
	case IORING_REGISTER_EVENTFD:
	case IORING_REGISTER_EVENTFD_ASYNC:
		ret = -EINVAL;
		if (nr_args != 1)
			break;
		ret = io_eventfd_register(ctx, arg);
		if (ret)
			break;
		if (opcode == IORING_REGISTER_EVENTFD_ASYNC)
			ctx->eventfd_async = 1;
		else
			ctx->eventfd_async = 0;
		break;
	case IORING_UNREGISTER_EVENTFD:
		ret = -EINVAL;
		if (arg || nr_args)
			break;
		ret = io_eventfd_unregister(ctx);
		break;
	case IORING_REGISTER_PROBE:
		ret = -EINVAL;
		if (!arg || nr_args > 256)
			break;
		ret = io_probe(ctx, arg, nr_args);
		break;
	case IORING_REGISTER_PERSONALITY:
		ret = -EINVAL;
		if (arg || nr_args)
			break;
		ret = io_register_personality(ctx);
		break;
	case IORING_UNREGISTER_PERSONALITY:
		ret = -EINVAL;
		if (arg)
			break;
		ret = io_unregister_personality(ctx, nr_args);
		break;
	case IORING_REGISTER_ENABLE_RINGS:
		ret = -EINVAL;
		if (arg || nr_args)
			break;
		ret = io_register_enable_rings(ctx);
		break;
	case IORING_REGISTER_RESTRICTIONS:
		ret = io_register_restrictions(ctx, arg, nr_args);
		break;
	case IORING_REGISTER_FILES2:
		ret = io_register_rsrc(ctx, arg, nr_args, IORING_RSRC_FILE);
		break;
	case IORING_REGISTER_FILES_UPDATE2:
		ret = io_register_rsrc_update(ctx, arg, nr_args,
					      IORING_RSRC_FILE);
		break;
	case IORING_REGISTER_BUFFERS2:
		ret = io_register_rsrc(ctx, arg, nr_args, IORING_RSRC_BUFFER);
		break;
	case IORING_REGISTER_BUFFERS_UPDATE:
		ret = io_register_rsrc_update(ctx, arg, nr_args,
					      IORING_RSRC_BUFFER);
		break;
	case IORING_REGISTER_IOWQ_AFF:
		ret = -EINVAL;
		if (!arg || !nr_args)
			break;
		ret = io_register_iowq_aff(ctx, arg, nr_args);
		break;
	case IORING_UNREGISTER_IOWQ_AFF:
		ret = -EINVAL;
		if (arg || nr_args)
			break;
		ret = io_unregister_iowq_aff(ctx);
		break;
	case IORING_REGISTER_IOWQ_MAX_WORKERS:
		ret = -EINVAL;
		if (!arg || nr_args != 2)
			break;
		ret = io_register_iowq_max_workers(ctx, arg);
		break;
	default:
		ret = -EINVAL;
		break;
	}

	if (io_register_op_must_quiesce(opcode)) {
		/* bring the ctx back to life */
		percpu_ref_reinit(&ctx->refs);
		reinit_completion(&ctx->ref_comp);
	}
	return ret;
}

SYSCALL_DEFINE4(io_uring_register, unsigned int, fd, unsigned int, opcode,
		void __user *, arg, unsigned int, nr_args)
{
	struct io_ring_ctx *ctx;
	long ret = -EBADF;
	struct fd f;

	f = fdget(fd);
	if (!f.file)
		return -EBADF;

	ret = -EOPNOTSUPP;
	if (f.file->f_op != &io_uring_fops)
		goto out_fput;

	ctx = f.file->private_data;

	io_run_task_work();

	mutex_lock(&ctx->uring_lock);
	ret = __io_uring_register(ctx, opcode, arg, nr_args);
	mutex_unlock(&ctx->uring_lock);
	trace_io_uring_register(ctx, opcode, ctx->nr_user_files, ctx->nr_user_bufs,
							ctx->cq_ev_fd != NULL, ret);
out_fput:
	fdput(f);
	return ret;
}

static int __init io_uring_init(void)
{
#define __BUILD_BUG_VERIFY_ELEMENT(stype, eoffset, etype, ename) do { \
	BUILD_BUG_ON(offsetof(stype, ename) != eoffset); \
	BUILD_BUG_ON(sizeof(etype) != sizeof_field(stype, ename)); \
} while (0)

#define BUILD_BUG_SQE_ELEM(eoffset, etype, ename) \
	__BUILD_BUG_VERIFY_ELEMENT(struct io_uring_sqe, eoffset, etype, ename)
	BUILD_BUG_ON(sizeof(struct io_uring_sqe) != 64);
	BUILD_BUG_SQE_ELEM(0,  __u8,   opcode);
	BUILD_BUG_SQE_ELEM(1,  __u8,   flags);
	BUILD_BUG_SQE_ELEM(2,  __u16,  ioprio);
	BUILD_BUG_SQE_ELEM(4,  __s32,  fd);
	BUILD_BUG_SQE_ELEM(8,  __u64,  off);
	BUILD_BUG_SQE_ELEM(8,  __u64,  addr2);
	BUILD_BUG_SQE_ELEM(16, __u64,  addr);
	BUILD_BUG_SQE_ELEM(16, __u64,  splice_off_in);
	BUILD_BUG_SQE_ELEM(24, __u32,  len);
	BUILD_BUG_SQE_ELEM(28,     __kernel_rwf_t, rw_flags);
	BUILD_BUG_SQE_ELEM(28, /* compat */   int, rw_flags);
	BUILD_BUG_SQE_ELEM(28, /* compat */ __u32, rw_flags);
	BUILD_BUG_SQE_ELEM(28, __u32,  fsync_flags);
	BUILD_BUG_SQE_ELEM(28, /* compat */ __u16,  poll_events);
	BUILD_BUG_SQE_ELEM(28, __u32,  poll32_events);
	BUILD_BUG_SQE_ELEM(28, __u32,  sync_range_flags);
	BUILD_BUG_SQE_ELEM(28, __u32,  msg_flags);
	BUILD_BUG_SQE_ELEM(28, __u32,  timeout_flags);
	BUILD_BUG_SQE_ELEM(28, __u32,  accept_flags);
	BUILD_BUG_SQE_ELEM(28, __u32,  cancel_flags);
	BUILD_BUG_SQE_ELEM(28, __u32,  open_flags);
	BUILD_BUG_SQE_ELEM(28, __u32,  statx_flags);
	BUILD_BUG_SQE_ELEM(28, __u32,  fadvise_advice);
	BUILD_BUG_SQE_ELEM(28, __u32,  splice_flags);
	BUILD_BUG_SQE_ELEM(32, __u64,  user_data);
	BUILD_BUG_SQE_ELEM(40, __u16,  buf_index);
	BUILD_BUG_SQE_ELEM(40, __u16,  buf_group);
	BUILD_BUG_SQE_ELEM(42, __u16,  personality);
	BUILD_BUG_SQE_ELEM(44, __s32,  splice_fd_in);
	BUILD_BUG_SQE_ELEM(44, __u32,  file_index);

	BUILD_BUG_ON(sizeof(struct io_uring_files_update) !=
		     sizeof(struct io_uring_rsrc_update));
	BUILD_BUG_ON(sizeof(struct io_uring_rsrc_update) >
		     sizeof(struct io_uring_rsrc_update2));

	/* ->buf_index is u16 */
	BUILD_BUG_ON(IORING_MAX_REG_BUFFERS >= (1u << 16));

	/* should fit into one byte */
	BUILD_BUG_ON(SQE_VALID_FLAGS >= (1 << 8));
	BUILD_BUG_ON(SQE_COMMON_FLAGS >= (1 << 8));
	BUILD_BUG_ON((SQE_VALID_FLAGS | SQE_COMMON_FLAGS) != SQE_VALID_FLAGS);

	BUILD_BUG_ON(ARRAY_SIZE(io_op_defs) != IORING_OP_LAST);
	BUILD_BUG_ON(__REQ_F_LAST_BIT > 8 * sizeof(int));

	req_cachep = KMEM_CACHE(io_kiocb, SLAB_HWCACHE_ALIGN | SLAB_PANIC |
				SLAB_ACCOUNT);
	return 0;
};
__initcall(io_uring_init);<|MERGE_RESOLUTION|>--- conflicted
+++ resolved
@@ -6986,28 +6986,7 @@
 		if (linked_timeout)
 			io_queue_linked_timeout(linked_timeout);
 	} else if (ret == -EAGAIN && !(req->flags & REQ_F_NOWAIT)) {
-<<<<<<< HEAD
-		linked_timeout = io_prep_linked_timeout(req);
-
-		switch (io_arm_poll_handler(req)) {
-		case IO_APOLL_READY:
-			if (linked_timeout)
-				io_queue_linked_timeout(linked_timeout);
-			goto issue_sqe;
-		case IO_APOLL_ABORTED:
-			/*
-			 * Queued up for async execution, worker will release
-			 * submit reference when the iocb is actually submitted.
-			 */
-			io_queue_async_work(req, NULL);
-			break;
-		}
-
-		if (linked_timeout)
-			io_queue_linked_timeout(linked_timeout);
-=======
 		io_queue_sqe_arm_apoll(req);
->>>>>>> b04bc3ed
 	} else {
 		io_req_complete_failed(req, ret);
 	}
@@ -10775,13 +10754,8 @@
 	return io_wq_cpu_affinity(tctx->io_wq, NULL);
 }
 
-<<<<<<< HEAD
-static int io_register_iowq_max_workers(struct io_ring_ctx *ctx,
-					void __user *arg)
-=======
 static __cold int io_register_iowq_max_workers(struct io_ring_ctx *ctx,
 					       void __user *arg)
->>>>>>> b04bc3ed
 	__must_hold(&ctx->uring_lock)
 {
 	struct io_tctx_node *node;
@@ -10817,18 +10791,11 @@
 
 	BUILD_BUG_ON(sizeof(new_count) != sizeof(ctx->iowq_limits));
 
-<<<<<<< HEAD
-	memcpy(ctx->iowq_limits, new_count, sizeof(new_count));
-	ctx->iowq_limits_set = true;
-
-	ret = -EINVAL;
-=======
 	for (i = 0; i < ARRAY_SIZE(new_count); i++)
 		if (new_count[i])
 			ctx->iowq_limits[i] = new_count[i];
 	ctx->iowq_limits_set = true;
 
->>>>>>> b04bc3ed
 	if (tctx && tctx->io_wq) {
 		ret = io_wq_max_workers(tctx->io_wq, new_count);
 		if (ret)

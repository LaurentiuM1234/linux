// SPDX-License-Identifier: GPL-2.0

#include <linux/sizes.h>
#include <linux/list_sort.h>
#include "misc.h"
#include "ctree.h"
#include "block-group.h"
#include "space-info.h"
#include "disk-io.h"
#include "free-space-cache.h"
#include "free-space-tree.h"
#include "volumes.h"
#include "transaction.h"
#include "ref-verify.h"
#include "sysfs.h"
#include "tree-log.h"
#include "delalloc-space.h"
#include "discard.h"
#include "raid56.h"
#include "zoned.h"
#include "fs.h"
#include "accessors.h"
#include "extent-tree.h"

#ifdef CONFIG_BTRFS_DEBUG
int btrfs_should_fragment_free_space(struct btrfs_block_group *block_group)
{
	struct btrfs_fs_info *fs_info = block_group->fs_info;

	return (btrfs_test_opt(fs_info, FRAGMENT_METADATA) &&
		block_group->flags & BTRFS_BLOCK_GROUP_METADATA) ||
	       (btrfs_test_opt(fs_info, FRAGMENT_DATA) &&
		block_group->flags &  BTRFS_BLOCK_GROUP_DATA);
}
#endif

/*
 * Return target flags in extended format or 0 if restripe for this chunk_type
 * is not in progress
 *
 * Should be called with balance_lock held
 */
static u64 get_restripe_target(struct btrfs_fs_info *fs_info, u64 flags)
{
	struct btrfs_balance_control *bctl = fs_info->balance_ctl;
	u64 target = 0;

	if (!bctl)
		return 0;

	if (flags & BTRFS_BLOCK_GROUP_DATA &&
	    bctl->data.flags & BTRFS_BALANCE_ARGS_CONVERT) {
		target = BTRFS_BLOCK_GROUP_DATA | bctl->data.target;
	} else if (flags & BTRFS_BLOCK_GROUP_SYSTEM &&
		   bctl->sys.flags & BTRFS_BALANCE_ARGS_CONVERT) {
		target = BTRFS_BLOCK_GROUP_SYSTEM | bctl->sys.target;
	} else if (flags & BTRFS_BLOCK_GROUP_METADATA &&
		   bctl->meta.flags & BTRFS_BALANCE_ARGS_CONVERT) {
		target = BTRFS_BLOCK_GROUP_METADATA | bctl->meta.target;
	}

	return target;
}

/*
 * @flags: available profiles in extended format (see ctree.h)
 *
 * Return reduced profile in chunk format.  If profile changing is in progress
 * (either running or paused) picks the target profile (if it's already
 * available), otherwise falls back to plain reducing.
 */
static u64 btrfs_reduce_alloc_profile(struct btrfs_fs_info *fs_info, u64 flags)
{
	u64 num_devices = fs_info->fs_devices->rw_devices;
	u64 target;
	u64 raid_type;
	u64 allowed = 0;

	/*
	 * See if restripe for this chunk_type is in progress, if so try to
	 * reduce to the target profile
	 */
	spin_lock(&fs_info->balance_lock);
	target = get_restripe_target(fs_info, flags);
	if (target) {
		spin_unlock(&fs_info->balance_lock);
		return extended_to_chunk(target);
	}
	spin_unlock(&fs_info->balance_lock);

	/* First, mask out the RAID levels which aren't possible */
	for (raid_type = 0; raid_type < BTRFS_NR_RAID_TYPES; raid_type++) {
		if (num_devices >= btrfs_raid_array[raid_type].devs_min)
			allowed |= btrfs_raid_array[raid_type].bg_flag;
	}
	allowed &= flags;

	/* Select the highest-redundancy RAID level. */
	if (allowed & BTRFS_BLOCK_GROUP_RAID1C4)
		allowed = BTRFS_BLOCK_GROUP_RAID1C4;
	else if (allowed & BTRFS_BLOCK_GROUP_RAID6)
		allowed = BTRFS_BLOCK_GROUP_RAID6;
	else if (allowed & BTRFS_BLOCK_GROUP_RAID1C3)
		allowed = BTRFS_BLOCK_GROUP_RAID1C3;
	else if (allowed & BTRFS_BLOCK_GROUP_RAID5)
		allowed = BTRFS_BLOCK_GROUP_RAID5;
	else if (allowed & BTRFS_BLOCK_GROUP_RAID10)
		allowed = BTRFS_BLOCK_GROUP_RAID10;
	else if (allowed & BTRFS_BLOCK_GROUP_RAID1)
		allowed = BTRFS_BLOCK_GROUP_RAID1;
	else if (allowed & BTRFS_BLOCK_GROUP_DUP)
		allowed = BTRFS_BLOCK_GROUP_DUP;
	else if (allowed & BTRFS_BLOCK_GROUP_RAID0)
		allowed = BTRFS_BLOCK_GROUP_RAID0;

	flags &= ~BTRFS_BLOCK_GROUP_PROFILE_MASK;

	return extended_to_chunk(flags | allowed);
}

u64 btrfs_get_alloc_profile(struct btrfs_fs_info *fs_info, u64 orig_flags)
{
	unsigned seq;
	u64 flags;

	do {
		flags = orig_flags;
		seq = read_seqbegin(&fs_info->profiles_lock);

		if (flags & BTRFS_BLOCK_GROUP_DATA)
			flags |= fs_info->avail_data_alloc_bits;
		else if (flags & BTRFS_BLOCK_GROUP_SYSTEM)
			flags |= fs_info->avail_system_alloc_bits;
		else if (flags & BTRFS_BLOCK_GROUP_METADATA)
			flags |= fs_info->avail_metadata_alloc_bits;
	} while (read_seqretry(&fs_info->profiles_lock, seq));

	return btrfs_reduce_alloc_profile(fs_info, flags);
}

void btrfs_get_block_group(struct btrfs_block_group *cache)
{
	refcount_inc(&cache->refs);
}

void btrfs_put_block_group(struct btrfs_block_group *cache)
{
	if (refcount_dec_and_test(&cache->refs)) {
		WARN_ON(cache->pinned > 0);
		/*
		 * If there was a failure to cleanup a log tree, very likely due
		 * to an IO failure on a writeback attempt of one or more of its
		 * extent buffers, we could not do proper (and cheap) unaccounting
		 * of their reserved space, so don't warn on reserved > 0 in that
		 * case.
		 */
		if (!(cache->flags & BTRFS_BLOCK_GROUP_METADATA) ||
		    !BTRFS_FS_LOG_CLEANUP_ERROR(cache->fs_info))
			WARN_ON(cache->reserved > 0);

		/*
		 * A block_group shouldn't be on the discard_list anymore.
		 * Remove the block_group from the discard_list to prevent us
		 * from causing a panic due to NULL pointer dereference.
		 */
		if (WARN_ON(!list_empty(&cache->discard_list)))
			btrfs_discard_cancel_work(&cache->fs_info->discard_ctl,
						  cache);

		kfree(cache->free_space_ctl);
		btrfs_free_chunk_map(cache->physical_map);
		kfree(cache);
	}
}

/*
 * This adds the block group to the fs_info rb tree for the block group cache
 */
static int btrfs_add_block_group_cache(struct btrfs_fs_info *info,
				       struct btrfs_block_group *block_group)
{
	struct rb_node **p;
	struct rb_node *parent = NULL;
	struct btrfs_block_group *cache;
	bool leftmost = true;

	ASSERT(block_group->length != 0);

	write_lock(&info->block_group_cache_lock);
	p = &info->block_group_cache_tree.rb_root.rb_node;

	while (*p) {
		parent = *p;
		cache = rb_entry(parent, struct btrfs_block_group, cache_node);
		if (block_group->start < cache->start) {
			p = &(*p)->rb_left;
		} else if (block_group->start > cache->start) {
			p = &(*p)->rb_right;
			leftmost = false;
		} else {
			write_unlock(&info->block_group_cache_lock);
			return -EEXIST;
		}
	}

	rb_link_node(&block_group->cache_node, parent, p);
	rb_insert_color_cached(&block_group->cache_node,
			       &info->block_group_cache_tree, leftmost);

	write_unlock(&info->block_group_cache_lock);

	return 0;
}

/*
 * This will return the block group at or after bytenr if contains is 0, else
 * it will return the block group that contains the bytenr
 */
static struct btrfs_block_group *block_group_cache_tree_search(
		struct btrfs_fs_info *info, u64 bytenr, int contains)
{
	struct btrfs_block_group *cache, *ret = NULL;
	struct rb_node *n;
	u64 end, start;

	read_lock(&info->block_group_cache_lock);
	n = info->block_group_cache_tree.rb_root.rb_node;

	while (n) {
		cache = rb_entry(n, struct btrfs_block_group, cache_node);
		end = cache->start + cache->length - 1;
		start = cache->start;

		if (bytenr < start) {
			if (!contains && (!ret || start < ret->start))
				ret = cache;
			n = n->rb_left;
		} else if (bytenr > start) {
			if (contains && bytenr <= end) {
				ret = cache;
				break;
			}
			n = n->rb_right;
		} else {
			ret = cache;
			break;
		}
	}
	if (ret)
		btrfs_get_block_group(ret);
	read_unlock(&info->block_group_cache_lock);

	return ret;
}

/*
 * Return the block group that starts at or after bytenr
 */
struct btrfs_block_group *btrfs_lookup_first_block_group(
		struct btrfs_fs_info *info, u64 bytenr)
{
	return block_group_cache_tree_search(info, bytenr, 0);
}

/*
 * Return the block group that contains the given bytenr
 */
struct btrfs_block_group *btrfs_lookup_block_group(
		struct btrfs_fs_info *info, u64 bytenr)
{
	return block_group_cache_tree_search(info, bytenr, 1);
}

struct btrfs_block_group *btrfs_next_block_group(
		struct btrfs_block_group *cache)
{
	struct btrfs_fs_info *fs_info = cache->fs_info;
	struct rb_node *node;

	read_lock(&fs_info->block_group_cache_lock);

	/* If our block group was removed, we need a full search. */
	if (RB_EMPTY_NODE(&cache->cache_node)) {
		const u64 next_bytenr = cache->start + cache->length;

		read_unlock(&fs_info->block_group_cache_lock);
		btrfs_put_block_group(cache);
		return btrfs_lookup_first_block_group(fs_info, next_bytenr);
	}
	node = rb_next(&cache->cache_node);
	btrfs_put_block_group(cache);
	if (node) {
		cache = rb_entry(node, struct btrfs_block_group, cache_node);
		btrfs_get_block_group(cache);
	} else
		cache = NULL;
	read_unlock(&fs_info->block_group_cache_lock);
	return cache;
}

/*
 * Check if we can do a NOCOW write for a given extent.
 *
 * @fs_info:       The filesystem information object.
 * @bytenr:        Logical start address of the extent.
 *
 * Check if we can do a NOCOW write for the given extent, and increments the
 * number of NOCOW writers in the block group that contains the extent, as long
 * as the block group exists and it's currently not in read-only mode.
 *
 * Returns: A non-NULL block group pointer if we can do a NOCOW write, the caller
 *          is responsible for calling btrfs_dec_nocow_writers() later.
 *
 *          Or NULL if we can not do a NOCOW write
 */
struct btrfs_block_group *btrfs_inc_nocow_writers(struct btrfs_fs_info *fs_info,
						  u64 bytenr)
{
	struct btrfs_block_group *bg;
	bool can_nocow = true;

	bg = btrfs_lookup_block_group(fs_info, bytenr);
	if (!bg)
		return NULL;

	spin_lock(&bg->lock);
	if (bg->ro)
		can_nocow = false;
	else
		atomic_inc(&bg->nocow_writers);
	spin_unlock(&bg->lock);

	if (!can_nocow) {
		btrfs_put_block_group(bg);
		return NULL;
	}

	/* No put on block group, done by btrfs_dec_nocow_writers(). */
	return bg;
}

/*
 * Decrement the number of NOCOW writers in a block group.
 *
 * This is meant to be called after a previous call to btrfs_inc_nocow_writers(),
 * and on the block group returned by that call. Typically this is called after
 * creating an ordered extent for a NOCOW write, to prevent races with scrub and
 * relocation.
 *
 * After this call, the caller should not use the block group anymore. It it wants
 * to use it, then it should get a reference on it before calling this function.
 */
void btrfs_dec_nocow_writers(struct btrfs_block_group *bg)
{
	if (atomic_dec_and_test(&bg->nocow_writers))
		wake_up_var(&bg->nocow_writers);

	/* For the lookup done by a previous call to btrfs_inc_nocow_writers(). */
	btrfs_put_block_group(bg);
}

void btrfs_wait_nocow_writers(struct btrfs_block_group *bg)
{
	wait_var_event(&bg->nocow_writers, !atomic_read(&bg->nocow_writers));
}

void btrfs_dec_block_group_reservations(struct btrfs_fs_info *fs_info,
					const u64 start)
{
	struct btrfs_block_group *bg;

	bg = btrfs_lookup_block_group(fs_info, start);
	ASSERT(bg);
	if (atomic_dec_and_test(&bg->reservations))
		wake_up_var(&bg->reservations);
	btrfs_put_block_group(bg);
}

void btrfs_wait_block_group_reservations(struct btrfs_block_group *bg)
{
	struct btrfs_space_info *space_info = bg->space_info;

	ASSERT(bg->ro);

	if (!(bg->flags & BTRFS_BLOCK_GROUP_DATA))
		return;

	/*
	 * Our block group is read only but before we set it to read only,
	 * some task might have had allocated an extent from it already, but it
	 * has not yet created a respective ordered extent (and added it to a
	 * root's list of ordered extents).
	 * Therefore wait for any task currently allocating extents, since the
	 * block group's reservations counter is incremented while a read lock
	 * on the groups' semaphore is held and decremented after releasing
	 * the read access on that semaphore and creating the ordered extent.
	 */
	down_write(&space_info->groups_sem);
	up_write(&space_info->groups_sem);

	wait_var_event(&bg->reservations, !atomic_read(&bg->reservations));
}

struct btrfs_caching_control *btrfs_get_caching_control(
		struct btrfs_block_group *cache)
{
	struct btrfs_caching_control *ctl;

	spin_lock(&cache->lock);
	if (!cache->caching_ctl) {
		spin_unlock(&cache->lock);
		return NULL;
	}

	ctl = cache->caching_ctl;
	refcount_inc(&ctl->count);
	spin_unlock(&cache->lock);
	return ctl;
}

static void btrfs_put_caching_control(struct btrfs_caching_control *ctl)
{
	if (refcount_dec_and_test(&ctl->count))
		kfree(ctl);
}

/*
 * When we wait for progress in the block group caching, its because our
 * allocation attempt failed at least once.  So, we must sleep and let some
 * progress happen before we try again.
 *
 * This function will sleep at least once waiting for new free space to show
 * up, and then it will check the block group free space numbers for our min
 * num_bytes.  Another option is to have it go ahead and look in the rbtree for
 * a free extent of a given size, but this is a good start.
 *
 * Callers of this must check if cache->cached == BTRFS_CACHE_ERROR before using
 * any of the information in this block group.
 */
void btrfs_wait_block_group_cache_progress(struct btrfs_block_group *cache,
					   u64 num_bytes)
{
	struct btrfs_caching_control *caching_ctl;
	int progress;

	caching_ctl = btrfs_get_caching_control(cache);
	if (!caching_ctl)
		return;

	/*
	 * We've already failed to allocate from this block group, so even if
	 * there's enough space in the block group it isn't contiguous enough to
	 * allow for an allocation, so wait for at least the next wakeup tick,
	 * or for the thing to be done.
	 */
	progress = atomic_read(&caching_ctl->progress);

	wait_event(caching_ctl->wait, btrfs_block_group_done(cache) ||
		   (progress != atomic_read(&caching_ctl->progress) &&
		    (cache->free_space_ctl->free_space >= num_bytes)));

	btrfs_put_caching_control(caching_ctl);
}

static int btrfs_caching_ctl_wait_done(struct btrfs_block_group *cache,
				       struct btrfs_caching_control *caching_ctl)
{
	wait_event(caching_ctl->wait, btrfs_block_group_done(cache));
	return cache->cached == BTRFS_CACHE_ERROR ? -EIO : 0;
}

static int btrfs_wait_block_group_cache_done(struct btrfs_block_group *cache)
{
	struct btrfs_caching_control *caching_ctl;
	int ret;

	caching_ctl = btrfs_get_caching_control(cache);
	if (!caching_ctl)
		return (cache->cached == BTRFS_CACHE_ERROR) ? -EIO : 0;
	ret = btrfs_caching_ctl_wait_done(cache, caching_ctl);
	btrfs_put_caching_control(caching_ctl);
	return ret;
}

#ifdef CONFIG_BTRFS_DEBUG
static void fragment_free_space(struct btrfs_block_group *block_group)
{
	struct btrfs_fs_info *fs_info = block_group->fs_info;
	u64 start = block_group->start;
	u64 len = block_group->length;
	u64 chunk = block_group->flags & BTRFS_BLOCK_GROUP_METADATA ?
		fs_info->nodesize : fs_info->sectorsize;
	u64 step = chunk << 1;

	while (len > chunk) {
		btrfs_remove_free_space(block_group, start, chunk);
		start += step;
		if (len < step)
			len = 0;
		else
			len -= step;
	}
}
#endif

/*
 * Add a free space range to the in memory free space cache of a block group.
 * This checks if the range contains super block locations and any such
 * locations are not added to the free space cache.
 *
 * @block_group:      The target block group.
 * @start:            Start offset of the range.
 * @end:              End offset of the range (exclusive).
 * @total_added_ret:  Optional pointer to return the total amount of space
 *                    added to the block group's free space cache.
 *
 * Returns 0 on success or < 0 on error.
 */
int btrfs_add_new_free_space(struct btrfs_block_group *block_group, u64 start,
			     u64 end, u64 *total_added_ret)
{
	struct btrfs_fs_info *info = block_group->fs_info;
	u64 extent_start, extent_end, size;
	int ret;

	if (total_added_ret)
		*total_added_ret = 0;

	while (start < end) {
		if (!find_first_extent_bit(&info->excluded_extents, start,
					   &extent_start, &extent_end,
					   EXTENT_DIRTY | EXTENT_UPTODATE,
					   NULL))
			break;

		if (extent_start <= start) {
			start = extent_end + 1;
		} else if (extent_start > start && extent_start < end) {
			size = extent_start - start;
			ret = btrfs_add_free_space_async_trimmed(block_group,
								 start, size);
			if (ret)
				return ret;
			if (total_added_ret)
				*total_added_ret += size;
			start = extent_end + 1;
		} else {
			break;
		}
	}

	if (start < end) {
		size = end - start;
		ret = btrfs_add_free_space_async_trimmed(block_group, start,
							 size);
		if (ret)
			return ret;
		if (total_added_ret)
			*total_added_ret += size;
	}

	return 0;
}

/*
 * Get an arbitrary extent item index / max_index through the block group
 *
 * @block_group   the block group to sample from
 * @index:        the integral step through the block group to grab from
 * @max_index:    the granularity of the sampling
 * @key:          return value parameter for the item we find
 *
 * Pre-conditions on indices:
 * 0 <= index <= max_index
 * 0 < max_index
 *
 * Returns: 0 on success, 1 if the search didn't yield a useful item, negative
 * error code on error.
 */
static int sample_block_group_extent_item(struct btrfs_caching_control *caching_ctl,
					  struct btrfs_block_group *block_group,
					  int index, int max_index,
					  struct btrfs_key *found_key)
{
	struct btrfs_fs_info *fs_info = block_group->fs_info;
	struct btrfs_root *extent_root;
	u64 search_offset;
	u64 search_end = block_group->start + block_group->length;
	struct btrfs_path *path;
	struct btrfs_key search_key;
	int ret = 0;

	ASSERT(index >= 0);
	ASSERT(index <= max_index);
	ASSERT(max_index > 0);
	lockdep_assert_held(&caching_ctl->mutex);
	lockdep_assert_held_read(&fs_info->commit_root_sem);

	path = btrfs_alloc_path();
	if (!path)
		return -ENOMEM;

	extent_root = btrfs_extent_root(fs_info, max_t(u64, block_group->start,
						       BTRFS_SUPER_INFO_OFFSET));

	path->skip_locking = 1;
	path->search_commit_root = 1;
	path->reada = READA_FORWARD;

	search_offset = index * div_u64(block_group->length, max_index);
	search_key.objectid = block_group->start + search_offset;
	search_key.type = BTRFS_EXTENT_ITEM_KEY;
	search_key.offset = 0;

	btrfs_for_each_slot(extent_root, &search_key, found_key, path, ret) {
		/* Success; sampled an extent item in the block group */
		if (found_key->type == BTRFS_EXTENT_ITEM_KEY &&
		    found_key->objectid >= block_group->start &&
		    found_key->objectid + found_key->offset <= search_end)
			break;

		/* We can't possibly find a valid extent item anymore */
		if (found_key->objectid >= search_end) {
			ret = 1;
			break;
		}
	}

	lockdep_assert_held(&caching_ctl->mutex);
	lockdep_assert_held_read(&fs_info->commit_root_sem);
	btrfs_free_path(path);
	return ret;
}

/*
 * Best effort attempt to compute a block group's size class while caching it.
 *
 * @block_group: the block group we are caching
 *
 * We cannot infer the size class while adding free space extents, because that
 * logic doesn't care about contiguous file extents (it doesn't differentiate
 * between a 100M extent and 100 contiguous 1M extents). So we need to read the
 * file extent items. Reading all of them is quite wasteful, because usually
 * only a handful are enough to give a good answer. Therefore, we just grab 5 of
 * them at even steps through the block group and pick the smallest size class
 * we see. Since size class is best effort, and not guaranteed in general,
 * inaccuracy is acceptable.
 *
 * To be more explicit about why this algorithm makes sense:
 *
 * If we are caching in a block group from disk, then there are three major cases
 * to consider:
 * 1. the block group is well behaved and all extents in it are the same size
 *    class.
 * 2. the block group is mostly one size class with rare exceptions for last
 *    ditch allocations
 * 3. the block group was populated before size classes and can have a totally
 *    arbitrary mix of size classes.
 *
 * In case 1, looking at any extent in the block group will yield the correct
 * result. For the mixed cases, taking the minimum size class seems like a good
 * approximation, since gaps from frees will be usable to the size class. For
 * 2., a small handful of file extents is likely to yield the right answer. For
 * 3, we can either read every file extent, or admit that this is best effort
 * anyway and try to stay fast.
 *
 * Returns: 0 on success, negative error code on error.
 */
static int load_block_group_size_class(struct btrfs_caching_control *caching_ctl,
				       struct btrfs_block_group *block_group)
{
	struct btrfs_fs_info *fs_info = block_group->fs_info;
	struct btrfs_key key;
	int i;
	u64 min_size = block_group->length;
	enum btrfs_block_group_size_class size_class = BTRFS_BG_SZ_NONE;
	int ret;

	if (!btrfs_block_group_should_use_size_class(block_group))
		return 0;

	lockdep_assert_held(&caching_ctl->mutex);
	lockdep_assert_held_read(&fs_info->commit_root_sem);
	for (i = 0; i < 5; ++i) {
		ret = sample_block_group_extent_item(caching_ctl, block_group, i, 5, &key);
		if (ret < 0)
			goto out;
		if (ret > 0)
			continue;
		min_size = min_t(u64, min_size, key.offset);
		size_class = btrfs_calc_block_group_size_class(min_size);
	}
	if (size_class != BTRFS_BG_SZ_NONE) {
		spin_lock(&block_group->lock);
		block_group->size_class = size_class;
		spin_unlock(&block_group->lock);
	}
out:
	return ret;
}

static int load_extent_tree_free(struct btrfs_caching_control *caching_ctl)
{
	struct btrfs_block_group *block_group = caching_ctl->block_group;
	struct btrfs_fs_info *fs_info = block_group->fs_info;
	struct btrfs_root *extent_root;
	struct btrfs_path *path;
	struct extent_buffer *leaf;
	struct btrfs_key key;
	u64 total_found = 0;
	u64 last = 0;
	u32 nritems;
	int ret;
	bool wakeup = true;

	path = btrfs_alloc_path();
	if (!path)
		return -ENOMEM;

	last = max_t(u64, block_group->start, BTRFS_SUPER_INFO_OFFSET);
	extent_root = btrfs_extent_root(fs_info, last);

#ifdef CONFIG_BTRFS_DEBUG
	/*
	 * If we're fragmenting we don't want to make anybody think we can
	 * allocate from this block group until we've had a chance to fragment
	 * the free space.
	 */
	if (btrfs_should_fragment_free_space(block_group))
		wakeup = false;
#endif
	/*
	 * We don't want to deadlock with somebody trying to allocate a new
	 * extent for the extent root while also trying to search the extent
	 * root to add free space.  So we skip locking and search the commit
	 * root, since its read-only
	 */
	path->skip_locking = 1;
	path->search_commit_root = 1;
	path->reada = READA_FORWARD;

	key.objectid = last;
	key.offset = 0;
	key.type = BTRFS_EXTENT_ITEM_KEY;

next:
	ret = btrfs_search_slot(NULL, extent_root, &key, path, 0, 0);
	if (ret < 0)
		goto out;

	leaf = path->nodes[0];
	nritems = btrfs_header_nritems(leaf);

	while (1) {
		if (btrfs_fs_closing(fs_info) > 1) {
			last = (u64)-1;
			break;
		}

		if (path->slots[0] < nritems) {
			btrfs_item_key_to_cpu(leaf, &key, path->slots[0]);
		} else {
			ret = btrfs_find_next_key(extent_root, path, &key, 0, 0);
			if (ret)
				break;

			if (need_resched() ||
			    rwsem_is_contended(&fs_info->commit_root_sem)) {
				btrfs_release_path(path);
				up_read(&fs_info->commit_root_sem);
				mutex_unlock(&caching_ctl->mutex);
				cond_resched();
				mutex_lock(&caching_ctl->mutex);
				down_read(&fs_info->commit_root_sem);
				goto next;
			}

			ret = btrfs_next_leaf(extent_root, path);
			if (ret < 0)
				goto out;
			if (ret)
				break;
			leaf = path->nodes[0];
			nritems = btrfs_header_nritems(leaf);
			continue;
		}

		if (key.objectid < last) {
			key.objectid = last;
			key.offset = 0;
			key.type = BTRFS_EXTENT_ITEM_KEY;
			btrfs_release_path(path);
			goto next;
		}

		if (key.objectid < block_group->start) {
			path->slots[0]++;
			continue;
		}

		if (key.objectid >= block_group->start + block_group->length)
			break;

		if (key.type == BTRFS_EXTENT_ITEM_KEY ||
		    key.type == BTRFS_METADATA_ITEM_KEY) {
			u64 space_added;

			ret = btrfs_add_new_free_space(block_group, last,
						       key.objectid, &space_added);
			if (ret)
				goto out;
			total_found += space_added;
			if (key.type == BTRFS_METADATA_ITEM_KEY)
				last = key.objectid +
					fs_info->nodesize;
			else
				last = key.objectid + key.offset;

			if (total_found > CACHING_CTL_WAKE_UP) {
				total_found = 0;
				if (wakeup) {
					atomic_inc(&caching_ctl->progress);
					wake_up(&caching_ctl->wait);
				}
			}
		}
		path->slots[0]++;
	}

	ret = btrfs_add_new_free_space(block_group, last,
				       block_group->start + block_group->length,
				       NULL);
out:
	btrfs_free_path(path);
	return ret;
}

static inline void btrfs_free_excluded_extents(const struct btrfs_block_group *bg)
{
	clear_extent_bits(&bg->fs_info->excluded_extents, bg->start,
			  bg->start + bg->length - 1, EXTENT_UPTODATE);
}

static noinline void caching_thread(struct btrfs_work *work)
{
	struct btrfs_block_group *block_group;
	struct btrfs_fs_info *fs_info;
	struct btrfs_caching_control *caching_ctl;
	int ret;

	caching_ctl = container_of(work, struct btrfs_caching_control, work);
	block_group = caching_ctl->block_group;
	fs_info = block_group->fs_info;

	mutex_lock(&caching_ctl->mutex);
	down_read(&fs_info->commit_root_sem);

	load_block_group_size_class(caching_ctl, block_group);
	if (btrfs_test_opt(fs_info, SPACE_CACHE)) {
		ret = load_free_space_cache(block_group);
		if (ret == 1) {
			ret = 0;
			goto done;
		}

		/*
		 * We failed to load the space cache, set ourselves to
		 * CACHE_STARTED and carry on.
		 */
		spin_lock(&block_group->lock);
		block_group->cached = BTRFS_CACHE_STARTED;
		spin_unlock(&block_group->lock);
		wake_up(&caching_ctl->wait);
	}

	/*
	 * If we are in the transaction that populated the free space tree we
	 * can't actually cache from the free space tree as our commit root and
	 * real root are the same, so we could change the contents of the blocks
	 * while caching.  Instead do the slow caching in this case, and after
	 * the transaction has committed we will be safe.
	 */
	if (btrfs_fs_compat_ro(fs_info, FREE_SPACE_TREE) &&
	    !(test_bit(BTRFS_FS_FREE_SPACE_TREE_UNTRUSTED, &fs_info->flags)))
		ret = load_free_space_tree(caching_ctl);
	else
		ret = load_extent_tree_free(caching_ctl);
done:
	spin_lock(&block_group->lock);
	block_group->caching_ctl = NULL;
	block_group->cached = ret ? BTRFS_CACHE_ERROR : BTRFS_CACHE_FINISHED;
	spin_unlock(&block_group->lock);

#ifdef CONFIG_BTRFS_DEBUG
	if (btrfs_should_fragment_free_space(block_group)) {
		u64 bytes_used;

		spin_lock(&block_group->space_info->lock);
		spin_lock(&block_group->lock);
		bytes_used = block_group->length - block_group->used;
		block_group->space_info->bytes_used += bytes_used >> 1;
		spin_unlock(&block_group->lock);
		spin_unlock(&block_group->space_info->lock);
		fragment_free_space(block_group);
	}
#endif

	up_read(&fs_info->commit_root_sem);
	btrfs_free_excluded_extents(block_group);
	mutex_unlock(&caching_ctl->mutex);

	wake_up(&caching_ctl->wait);

	btrfs_put_caching_control(caching_ctl);
	btrfs_put_block_group(block_group);
}

int btrfs_cache_block_group(struct btrfs_block_group *cache, bool wait)
{
	struct btrfs_fs_info *fs_info = cache->fs_info;
	struct btrfs_caching_control *caching_ctl = NULL;
	int ret = 0;

	/* Allocator for zoned filesystems does not use the cache at all */
	if (btrfs_is_zoned(fs_info))
		return 0;

	caching_ctl = kzalloc(sizeof(*caching_ctl), GFP_NOFS);
	if (!caching_ctl)
		return -ENOMEM;

	INIT_LIST_HEAD(&caching_ctl->list);
	mutex_init(&caching_ctl->mutex);
	init_waitqueue_head(&caching_ctl->wait);
	caching_ctl->block_group = cache;
	refcount_set(&caching_ctl->count, 2);
	atomic_set(&caching_ctl->progress, 0);
	btrfs_init_work(&caching_ctl->work, caching_thread, NULL);

	spin_lock(&cache->lock);
	if (cache->cached != BTRFS_CACHE_NO) {
		kfree(caching_ctl);

		caching_ctl = cache->caching_ctl;
		if (caching_ctl)
			refcount_inc(&caching_ctl->count);
		spin_unlock(&cache->lock);
		goto out;
	}
	WARN_ON(cache->caching_ctl);
	cache->caching_ctl = caching_ctl;
	cache->cached = BTRFS_CACHE_STARTED;
	spin_unlock(&cache->lock);

	write_lock(&fs_info->block_group_cache_lock);
	refcount_inc(&caching_ctl->count);
	list_add_tail(&caching_ctl->list, &fs_info->caching_block_groups);
	write_unlock(&fs_info->block_group_cache_lock);

	btrfs_get_block_group(cache);

	btrfs_queue_work(fs_info->caching_workers, &caching_ctl->work);
out:
	if (wait && caching_ctl)
		ret = btrfs_caching_ctl_wait_done(cache, caching_ctl);
	if (caching_ctl)
		btrfs_put_caching_control(caching_ctl);

	return ret;
}

static void clear_avail_alloc_bits(struct btrfs_fs_info *fs_info, u64 flags)
{
	u64 extra_flags = chunk_to_extended(flags) &
				BTRFS_EXTENDED_PROFILE_MASK;

	write_seqlock(&fs_info->profiles_lock);
	if (flags & BTRFS_BLOCK_GROUP_DATA)
		fs_info->avail_data_alloc_bits &= ~extra_flags;
	if (flags & BTRFS_BLOCK_GROUP_METADATA)
		fs_info->avail_metadata_alloc_bits &= ~extra_flags;
	if (flags & BTRFS_BLOCK_GROUP_SYSTEM)
		fs_info->avail_system_alloc_bits &= ~extra_flags;
	write_sequnlock(&fs_info->profiles_lock);
}

/*
 * Clear incompat bits for the following feature(s):
 *
 * - RAID56 - in case there's neither RAID5 nor RAID6 profile block group
 *            in the whole filesystem
 *
 * - RAID1C34 - same as above for RAID1C3 and RAID1C4 block groups
 */
static void clear_incompat_bg_bits(struct btrfs_fs_info *fs_info, u64 flags)
{
	bool found_raid56 = false;
	bool found_raid1c34 = false;

	if ((flags & BTRFS_BLOCK_GROUP_RAID56_MASK) ||
	    (flags & BTRFS_BLOCK_GROUP_RAID1C3) ||
	    (flags & BTRFS_BLOCK_GROUP_RAID1C4)) {
		struct list_head *head = &fs_info->space_info;
		struct btrfs_space_info *sinfo;

		list_for_each_entry_rcu(sinfo, head, list) {
			down_read(&sinfo->groups_sem);
			if (!list_empty(&sinfo->block_groups[BTRFS_RAID_RAID5]))
				found_raid56 = true;
			if (!list_empty(&sinfo->block_groups[BTRFS_RAID_RAID6]))
				found_raid56 = true;
			if (!list_empty(&sinfo->block_groups[BTRFS_RAID_RAID1C3]))
				found_raid1c34 = true;
			if (!list_empty(&sinfo->block_groups[BTRFS_RAID_RAID1C4]))
				found_raid1c34 = true;
			up_read(&sinfo->groups_sem);
		}
		if (!found_raid56)
			btrfs_clear_fs_incompat(fs_info, RAID56);
		if (!found_raid1c34)
			btrfs_clear_fs_incompat(fs_info, RAID1C34);
	}
}

static struct btrfs_root *btrfs_block_group_root(struct btrfs_fs_info *fs_info)
{
	if (btrfs_fs_compat_ro(fs_info, BLOCK_GROUP_TREE))
		return fs_info->block_group_root;
	return btrfs_extent_root(fs_info, 0);
}

static int remove_block_group_item(struct btrfs_trans_handle *trans,
				   struct btrfs_path *path,
				   struct btrfs_block_group *block_group)
{
	struct btrfs_fs_info *fs_info = trans->fs_info;
	struct btrfs_root *root;
	struct btrfs_key key;
	int ret;

	root = btrfs_block_group_root(fs_info);
	key.objectid = block_group->start;
	key.type = BTRFS_BLOCK_GROUP_ITEM_KEY;
	key.offset = block_group->length;

	ret = btrfs_search_slot(trans, root, &key, path, -1, 1);
	if (ret > 0)
		ret = -ENOENT;
	if (ret < 0)
		return ret;

	ret = btrfs_del_item(trans, root, path);
	return ret;
}

int btrfs_remove_block_group(struct btrfs_trans_handle *trans,
			     struct btrfs_chunk_map *map)
{
	struct btrfs_fs_info *fs_info = trans->fs_info;
	struct btrfs_path *path;
	struct btrfs_block_group *block_group;
	struct btrfs_free_cluster *cluster;
	struct inode *inode;
	struct kobject *kobj = NULL;
	int ret;
	int index;
	int factor;
	struct btrfs_caching_control *caching_ctl = NULL;
	bool remove_map;
	bool remove_rsv = false;

	block_group = btrfs_lookup_block_group(fs_info, map->start);
	if (!block_group)
		return -ENOENT;

	BUG_ON(!block_group->ro);

	trace_btrfs_remove_block_group(block_group);
	/*
	 * Free the reserved super bytes from this block group before
	 * remove it.
	 */
	btrfs_free_excluded_extents(block_group);
	btrfs_free_ref_tree_range(fs_info, block_group->start,
				  block_group->length);

	index = btrfs_bg_flags_to_raid_index(block_group->flags);
	factor = btrfs_bg_type_to_factor(block_group->flags);

	/* make sure this block group isn't part of an allocation cluster */
	cluster = &fs_info->data_alloc_cluster;
	spin_lock(&cluster->refill_lock);
	btrfs_return_cluster_to_free_space(block_group, cluster);
	spin_unlock(&cluster->refill_lock);

	/*
	 * make sure this block group isn't part of a metadata
	 * allocation cluster
	 */
	cluster = &fs_info->meta_alloc_cluster;
	spin_lock(&cluster->refill_lock);
	btrfs_return_cluster_to_free_space(block_group, cluster);
	spin_unlock(&cluster->refill_lock);

	btrfs_clear_treelog_bg(block_group);
	btrfs_clear_data_reloc_bg(block_group);

	path = btrfs_alloc_path();
	if (!path) {
		ret = -ENOMEM;
		goto out;
	}

	/*
	 * get the inode first so any iput calls done for the io_list
	 * aren't the final iput (no unlinks allowed now)
	 */
	inode = lookup_free_space_inode(block_group, path);

	mutex_lock(&trans->transaction->cache_write_mutex);
	/*
	 * Make sure our free space cache IO is done before removing the
	 * free space inode
	 */
	spin_lock(&trans->transaction->dirty_bgs_lock);
	if (!list_empty(&block_group->io_list)) {
		list_del_init(&block_group->io_list);

		WARN_ON(!IS_ERR(inode) && inode != block_group->io_ctl.inode);

		spin_unlock(&trans->transaction->dirty_bgs_lock);
		btrfs_wait_cache_io(trans, block_group, path);
		btrfs_put_block_group(block_group);
		spin_lock(&trans->transaction->dirty_bgs_lock);
	}

	if (!list_empty(&block_group->dirty_list)) {
		list_del_init(&block_group->dirty_list);
		remove_rsv = true;
		btrfs_put_block_group(block_group);
	}
	spin_unlock(&trans->transaction->dirty_bgs_lock);
	mutex_unlock(&trans->transaction->cache_write_mutex);

	ret = btrfs_remove_free_space_inode(trans, inode, block_group);
	if (ret)
		goto out;

	write_lock(&fs_info->block_group_cache_lock);
	rb_erase_cached(&block_group->cache_node,
			&fs_info->block_group_cache_tree);
	RB_CLEAR_NODE(&block_group->cache_node);

	/* Once for the block groups rbtree */
	btrfs_put_block_group(block_group);

	write_unlock(&fs_info->block_group_cache_lock);

	down_write(&block_group->space_info->groups_sem);
	/*
	 * we must use list_del_init so people can check to see if they
	 * are still on the list after taking the semaphore
	 */
	list_del_init(&block_group->list);
	if (list_empty(&block_group->space_info->block_groups[index])) {
		kobj = block_group->space_info->block_group_kobjs[index];
		block_group->space_info->block_group_kobjs[index] = NULL;
		clear_avail_alloc_bits(fs_info, block_group->flags);
	}
	up_write(&block_group->space_info->groups_sem);
	clear_incompat_bg_bits(fs_info, block_group->flags);
	if (kobj) {
		kobject_del(kobj);
		kobject_put(kobj);
	}

	if (block_group->cached == BTRFS_CACHE_STARTED)
		btrfs_wait_block_group_cache_done(block_group);

	write_lock(&fs_info->block_group_cache_lock);
	caching_ctl = btrfs_get_caching_control(block_group);
	if (!caching_ctl) {
		struct btrfs_caching_control *ctl;

		list_for_each_entry(ctl, &fs_info->caching_block_groups, list) {
			if (ctl->block_group == block_group) {
				caching_ctl = ctl;
				refcount_inc(&caching_ctl->count);
				break;
			}
		}
	}
	if (caching_ctl)
		list_del_init(&caching_ctl->list);
	write_unlock(&fs_info->block_group_cache_lock);

	if (caching_ctl) {
		/* Once for the caching bgs list and once for us. */
		btrfs_put_caching_control(caching_ctl);
		btrfs_put_caching_control(caching_ctl);
	}

	spin_lock(&trans->transaction->dirty_bgs_lock);
	WARN_ON(!list_empty(&block_group->dirty_list));
	WARN_ON(!list_empty(&block_group->io_list));
	spin_unlock(&trans->transaction->dirty_bgs_lock);

	btrfs_remove_free_space_cache(block_group);

	spin_lock(&block_group->space_info->lock);
	list_del_init(&block_group->ro_list);

	if (btrfs_test_opt(fs_info, ENOSPC_DEBUG)) {
		WARN_ON(block_group->space_info->total_bytes
			< block_group->length);
		WARN_ON(block_group->space_info->bytes_readonly
			< block_group->length - block_group->zone_unusable);
		WARN_ON(block_group->space_info->bytes_zone_unusable
			< block_group->zone_unusable);
		WARN_ON(block_group->space_info->disk_total
			< block_group->length * factor);
	}
	block_group->space_info->total_bytes -= block_group->length;
	block_group->space_info->bytes_readonly -=
		(block_group->length - block_group->zone_unusable);
	block_group->space_info->bytes_zone_unusable -=
		block_group->zone_unusable;
	block_group->space_info->disk_total -= block_group->length * factor;

	spin_unlock(&block_group->space_info->lock);

	/*
	 * Remove the free space for the block group from the free space tree
	 * and the block group's item from the extent tree before marking the
	 * block group as removed. This is to prevent races with tasks that
	 * freeze and unfreeze a block group, this task and another task
	 * allocating a new block group - the unfreeze task ends up removing
	 * the block group's extent map before the task calling this function
	 * deletes the block group item from the extent tree, allowing for
	 * another task to attempt to create another block group with the same
	 * item key (and failing with -EEXIST and a transaction abort).
	 */
	ret = remove_block_group_free_space(trans, block_group);
	if (ret)
		goto out;

	ret = remove_block_group_item(trans, path, block_group);
	if (ret < 0)
		goto out;

	spin_lock(&block_group->lock);
	set_bit(BLOCK_GROUP_FLAG_REMOVED, &block_group->runtime_flags);

	/*
	 * At this point trimming or scrub can't start on this block group,
	 * because we removed the block group from the rbtree
	 * fs_info->block_group_cache_tree so no one can't find it anymore and
	 * even if someone already got this block group before we removed it
	 * from the rbtree, they have already incremented block_group->frozen -
	 * if they didn't, for the trimming case they won't find any free space
	 * entries because we already removed them all when we called
	 * btrfs_remove_free_space_cache().
	 *
	 * And we must not remove the chunk map from the fs_info->mapping_tree
	 * to prevent the same logical address range and physical device space
	 * ranges from being reused for a new block group. This is needed to
	 * avoid races with trimming and scrub.
	 *
	 * An fs trim operation (btrfs_trim_fs() / btrfs_ioctl_fitrim()) is
	 * completely transactionless, so while it is trimming a range the
	 * currently running transaction might finish and a new one start,
	 * allowing for new block groups to be created that can reuse the same
	 * physical device locations unless we take this special care.
	 *
	 * There may also be an implicit trim operation if the file system
	 * is mounted with -odiscard. The same protections must remain
	 * in place until the extents have been discarded completely when
	 * the transaction commit has completed.
	 */
	remove_map = (atomic_read(&block_group->frozen) == 0);
	spin_unlock(&block_group->lock);

	if (remove_map)
		btrfs_remove_chunk_map(fs_info, map);

out:
	/* Once for the lookup reference */
	btrfs_put_block_group(block_group);
	if (remove_rsv)
		btrfs_dec_delayed_refs_rsv_bg_updates(fs_info);
	btrfs_free_path(path);
	return ret;
}

struct btrfs_trans_handle *btrfs_start_trans_remove_block_group(
		struct btrfs_fs_info *fs_info, const u64 chunk_offset)
{
	struct btrfs_root *root = btrfs_block_group_root(fs_info);
	struct btrfs_chunk_map *map;
	unsigned int num_items;

	map = btrfs_find_chunk_map(fs_info, chunk_offset, 1);
	ASSERT(map != NULL);
	ASSERT(map->start == chunk_offset);

	/*
	 * We need to reserve 3 + N units from the metadata space info in order
	 * to remove a block group (done at btrfs_remove_chunk() and at
	 * btrfs_remove_block_group()), which are used for:
	 *
	 * 1 unit for adding the free space inode's orphan (located in the tree
	 * of tree roots).
	 * 1 unit for deleting the block group item (located in the extent
	 * tree).
	 * 1 unit for deleting the free space item (located in tree of tree
	 * roots).
	 * N units for deleting N device extent items corresponding to each
	 * stripe (located in the device tree).
	 *
	 * In order to remove a block group we also need to reserve units in the
	 * system space info in order to update the chunk tree (update one or
	 * more device items and remove one chunk item), but this is done at
	 * btrfs_remove_chunk() through a call to check_system_chunk().
	 */
	num_items = 3 + map->num_stripes;
	btrfs_free_chunk_map(map);

	return btrfs_start_transaction_fallback_global_rsv(root, num_items);
}

/*
 * Mark block group @cache read-only, so later write won't happen to block
 * group @cache.
 *
 * If @force is not set, this function will only mark the block group readonly
 * if we have enough free space (1M) in other metadata/system block groups.
 * If @force is not set, this function will mark the block group readonly
 * without checking free space.
 *
 * NOTE: This function doesn't care if other block groups can contain all the
 * data in this block group. That check should be done by relocation routine,
 * not this function.
 */
static int inc_block_group_ro(struct btrfs_block_group *cache, int force)
{
	struct btrfs_space_info *sinfo = cache->space_info;
	u64 num_bytes;
	int ret = -ENOSPC;

	spin_lock(&sinfo->lock);
	spin_lock(&cache->lock);

	if (cache->swap_extents) {
		ret = -ETXTBSY;
		goto out;
	}

	if (cache->ro) {
		cache->ro++;
		ret = 0;
		goto out;
	}

	num_bytes = cache->length - cache->reserved - cache->pinned -
		    cache->bytes_super - cache->zone_unusable - cache->used;

	/*
	 * Data never overcommits, even in mixed mode, so do just the straight
	 * check of left over space in how much we have allocated.
	 */
	if (force) {
		ret = 0;
	} else if (sinfo->flags & BTRFS_BLOCK_GROUP_DATA) {
		u64 sinfo_used = btrfs_space_info_used(sinfo, true);

		/*
		 * Here we make sure if we mark this bg RO, we still have enough
		 * free space as buffer.
		 */
		if (sinfo_used + num_bytes <= sinfo->total_bytes)
			ret = 0;
	} else {
		/*
		 * We overcommit metadata, so we need to do the
		 * btrfs_can_overcommit check here, and we need to pass in
		 * BTRFS_RESERVE_NO_FLUSH to give ourselves the most amount of
		 * leeway to allow us to mark this block group as read only.
		 */
		if (btrfs_can_overcommit(cache->fs_info, sinfo, num_bytes,
					 BTRFS_RESERVE_NO_FLUSH))
			ret = 0;
	}

	if (!ret) {
		sinfo->bytes_readonly += num_bytes;
		if (btrfs_is_zoned(cache->fs_info)) {
			/* Migrate zone_unusable bytes to readonly */
			sinfo->bytes_readonly += cache->zone_unusable;
			sinfo->bytes_zone_unusable -= cache->zone_unusable;
			cache->zone_unusable = 0;
		}
		cache->ro++;
		list_add_tail(&cache->ro_list, &sinfo->ro_bgs);
	}
out:
	spin_unlock(&cache->lock);
	spin_unlock(&sinfo->lock);
	if (ret == -ENOSPC && btrfs_test_opt(cache->fs_info, ENOSPC_DEBUG)) {
		btrfs_info(cache->fs_info,
			"unable to make block group %llu ro", cache->start);
		btrfs_dump_space_info(cache->fs_info, cache->space_info, 0, 0);
	}
	return ret;
}

static bool clean_pinned_extents(struct btrfs_trans_handle *trans,
				 struct btrfs_block_group *bg)
{
	struct btrfs_fs_info *fs_info = bg->fs_info;
	struct btrfs_transaction *prev_trans = NULL;
	const u64 start = bg->start;
	const u64 end = start + bg->length - 1;
	int ret;

	spin_lock(&fs_info->trans_lock);
	if (trans->transaction->list.prev != &fs_info->trans_list) {
		prev_trans = list_last_entry(&trans->transaction->list,
					     struct btrfs_transaction, list);
		refcount_inc(&prev_trans->use_count);
	}
	spin_unlock(&fs_info->trans_lock);

	/*
	 * Hold the unused_bg_unpin_mutex lock to avoid racing with
	 * btrfs_finish_extent_commit(). If we are at transaction N, another
	 * task might be running finish_extent_commit() for the previous
	 * transaction N - 1, and have seen a range belonging to the block
	 * group in pinned_extents before we were able to clear the whole block
	 * group range from pinned_extents. This means that task can lookup for
	 * the block group after we unpinned it from pinned_extents and removed
	 * it, leading to an error at unpin_extent_range().
	 */
	mutex_lock(&fs_info->unused_bg_unpin_mutex);
	if (prev_trans) {
		ret = clear_extent_bits(&prev_trans->pinned_extents, start, end,
					EXTENT_DIRTY);
		if (ret)
			goto out;
	}

	ret = clear_extent_bits(&trans->transaction->pinned_extents, start, end,
				EXTENT_DIRTY);
out:
	mutex_unlock(&fs_info->unused_bg_unpin_mutex);
	if (prev_trans)
		btrfs_put_transaction(prev_trans);

	return ret == 0;
}

/*
 * Process the unused_bgs list and remove any that don't have any allocated
 * space inside of them.
 */
void btrfs_delete_unused_bgs(struct btrfs_fs_info *fs_info)
{
	LIST_HEAD(retry_list);
	struct btrfs_block_group *block_group;
	struct btrfs_space_info *space_info;
	struct btrfs_trans_handle *trans;
	const bool async_trim_enabled = btrfs_test_opt(fs_info, DISCARD_ASYNC);
	int ret = 0;

	if (!test_bit(BTRFS_FS_OPEN, &fs_info->flags))
		return;

	if (btrfs_fs_closing(fs_info))
		return;

	/*
	 * Long running balances can keep us blocked here for eternity, so
	 * simply skip deletion if we're unable to get the mutex.
	 */
	if (!mutex_trylock(&fs_info->reclaim_bgs_lock))
		return;

	spin_lock(&fs_info->unused_bgs_lock);
	while (!list_empty(&fs_info->unused_bgs)) {
		u64 used;
		int trimming;

		block_group = list_first_entry(&fs_info->unused_bgs,
					       struct btrfs_block_group,
					       bg_list);
		list_del_init(&block_group->bg_list);

		space_info = block_group->space_info;

		if (ret || btrfs_mixed_space_info(space_info)) {
			btrfs_put_block_group(block_group);
			continue;
		}
		spin_unlock(&fs_info->unused_bgs_lock);

		btrfs_discard_cancel_work(&fs_info->discard_ctl, block_group);

		/* Don't want to race with allocators so take the groups_sem */
		down_write(&space_info->groups_sem);

		/*
		 * Async discard moves the final block group discard to be prior
		 * to the unused_bgs code path.  Therefore, if it's not fully
		 * trimmed, punt it back to the async discard lists.
		 */
		if (btrfs_test_opt(fs_info, DISCARD_ASYNC) &&
		    !btrfs_is_free_space_trimmed(block_group)) {
			trace_btrfs_skip_unused_block_group(block_group);
			up_write(&space_info->groups_sem);
			/* Requeue if we failed because of async discard */
			btrfs_discard_queue_work(&fs_info->discard_ctl,
						 block_group);
			goto next;
		}

		spin_lock(&space_info->lock);
		spin_lock(&block_group->lock);
		if (btrfs_is_block_group_used(block_group) || block_group->ro ||
		    list_is_singular(&block_group->list)) {
			/*
			 * We want to bail if we made new allocations or have
			 * outstanding allocations in this block group.  We do
			 * the ro check in case balance is currently acting on
			 * this block group.
			 *
			 * Also bail out if this is the only block group for its
			 * type, because otherwise we would lose profile
			 * information from fs_info->avail_*_alloc_bits and the
			 * next block group of this type would be created with a
			 * "single" profile (even if we're in a raid fs) because
			 * fs_info->avail_*_alloc_bits would be 0.
			 */
			trace_btrfs_skip_unused_block_group(block_group);
			spin_unlock(&block_group->lock);
			spin_unlock(&space_info->lock);
			up_write(&space_info->groups_sem);
			goto next;
		}

		/*
		 * The block group may be unused but there may be space reserved
		 * accounting with the existence of that block group, that is,
		 * space_info->bytes_may_use was incremented by a task but no
		 * space was yet allocated from the block group by the task.
		 * That space may or may not be allocated, as we are generally
		 * pessimistic about space reservation for metadata as well as
		 * for data when using compression (as we reserve space based on
		 * the worst case, when data can't be compressed, and before
		 * actually attempting compression, before starting writeback).
		 *
		 * So check if the total space of the space_info minus the size
		 * of this block group is less than the used space of the
		 * space_info - if that's the case, then it means we have tasks
		 * that might be relying on the block group in order to allocate
		 * extents, and add back the block group to the unused list when
		 * we finish, so that we retry later in case no tasks ended up
		 * needing to allocate extents from the block group.
		 */
		used = btrfs_space_info_used(space_info, true);
		if (space_info->total_bytes - block_group->length < used &&
		    block_group->zone_unusable < block_group->length) {
			/*
			 * Add a reference for the list, compensate for the ref
			 * drop under the "next" label for the
			 * fs_info->unused_bgs list.
			 */
			btrfs_get_block_group(block_group);
			list_add_tail(&block_group->bg_list, &retry_list);

			trace_btrfs_skip_unused_block_group(block_group);
			spin_unlock(&block_group->lock);
			spin_unlock(&space_info->lock);
			up_write(&space_info->groups_sem);
			goto next;
		}

		spin_unlock(&block_group->lock);
		spin_unlock(&space_info->lock);

		/* We don't want to force the issue, only flip if it's ok. */
		ret = inc_block_group_ro(block_group, 0);
		up_write(&space_info->groups_sem);
		if (ret < 0) {
			ret = 0;
			goto next;
		}

		ret = btrfs_zone_finish(block_group);
		if (ret < 0) {
			btrfs_dec_block_group_ro(block_group);
			if (ret == -EAGAIN)
				ret = 0;
			goto next;
		}

		/*
		 * Want to do this before we do anything else so we can recover
		 * properly if we fail to join the transaction.
		 */
		trans = btrfs_start_trans_remove_block_group(fs_info,
						     block_group->start);
		if (IS_ERR(trans)) {
			btrfs_dec_block_group_ro(block_group);
			ret = PTR_ERR(trans);
			goto next;
		}

		/*
		 * We could have pending pinned extents for this block group,
		 * just delete them, we don't care about them anymore.
		 */
		if (!clean_pinned_extents(trans, block_group)) {
			btrfs_dec_block_group_ro(block_group);
			goto end_trans;
		}

		/*
		 * At this point, the block_group is read only and should fail
		 * new allocations.  However, btrfs_finish_extent_commit() can
		 * cause this block_group to be placed back on the discard
		 * lists because now the block_group isn't fully discarded.
		 * Bail here and try again later after discarding everything.
		 */
		spin_lock(&fs_info->discard_ctl.lock);
		if (!list_empty(&block_group->discard_list)) {
			spin_unlock(&fs_info->discard_ctl.lock);
			btrfs_dec_block_group_ro(block_group);
			btrfs_discard_queue_work(&fs_info->discard_ctl,
						 block_group);
			goto end_trans;
		}
		spin_unlock(&fs_info->discard_ctl.lock);

		/* Reset pinned so btrfs_put_block_group doesn't complain */
		spin_lock(&space_info->lock);
		spin_lock(&block_group->lock);

		btrfs_space_info_update_bytes_pinned(fs_info, space_info,
						     -block_group->pinned);
		space_info->bytes_readonly += block_group->pinned;
		block_group->pinned = 0;

		spin_unlock(&block_group->lock);
		spin_unlock(&space_info->lock);

		/*
		 * The normal path here is an unused block group is passed here,
		 * then trimming is handled in the transaction commit path.
		 * Async discard interposes before this to do the trimming
		 * before coming down the unused block group path as trimming
		 * will no longer be done later in the transaction commit path.
		 */
		if (!async_trim_enabled && btrfs_test_opt(fs_info, DISCARD_ASYNC))
			goto flip_async;

		/*
		 * DISCARD can flip during remount. On zoned filesystems, we
		 * need to reset sequential-required zones.
		 */
		trimming = btrfs_test_opt(fs_info, DISCARD_SYNC) ||
				btrfs_is_zoned(fs_info);

		/* Implicit trim during transaction commit. */
		if (trimming)
			btrfs_freeze_block_group(block_group);

		/*
		 * Btrfs_remove_chunk will abort the transaction if things go
		 * horribly wrong.
		 */
		ret = btrfs_remove_chunk(trans, block_group->start);

		if (ret) {
			if (trimming)
				btrfs_unfreeze_block_group(block_group);
			goto end_trans;
		}

		/*
		 * If we're not mounted with -odiscard, we can just forget
		 * about this block group. Otherwise we'll need to wait
		 * until transaction commit to do the actual discard.
		 */
		if (trimming) {
			spin_lock(&fs_info->unused_bgs_lock);
			/*
			 * A concurrent scrub might have added us to the list
			 * fs_info->unused_bgs, so use a list_move operation
			 * to add the block group to the deleted_bgs list.
			 */
			list_move(&block_group->bg_list,
				  &trans->transaction->deleted_bgs);
			spin_unlock(&fs_info->unused_bgs_lock);
			btrfs_get_block_group(block_group);
		}
end_trans:
		btrfs_end_transaction(trans);
next:
		btrfs_put_block_group(block_group);
		spin_lock(&fs_info->unused_bgs_lock);
	}
	list_splice_tail(&retry_list, &fs_info->unused_bgs);
	spin_unlock(&fs_info->unused_bgs_lock);
	mutex_unlock(&fs_info->reclaim_bgs_lock);
	return;

flip_async:
	btrfs_end_transaction(trans);
	spin_lock(&fs_info->unused_bgs_lock);
	list_splice_tail(&retry_list, &fs_info->unused_bgs);
	spin_unlock(&fs_info->unused_bgs_lock);
	mutex_unlock(&fs_info->reclaim_bgs_lock);
	btrfs_put_block_group(block_group);
	btrfs_discard_punt_unused_bgs_list(fs_info);
}

void btrfs_mark_bg_unused(struct btrfs_block_group *bg)
{
	struct btrfs_fs_info *fs_info = bg->fs_info;

	spin_lock(&fs_info->unused_bgs_lock);
	if (list_empty(&bg->bg_list)) {
		btrfs_get_block_group(bg);
		trace_btrfs_add_unused_block_group(bg);
		list_add_tail(&bg->bg_list, &fs_info->unused_bgs);
	} else if (!test_bit(BLOCK_GROUP_FLAG_NEW, &bg->runtime_flags)) {
		/* Pull out the block group from the reclaim_bgs list. */
		trace_btrfs_add_unused_block_group(bg);
		list_move_tail(&bg->bg_list, &fs_info->unused_bgs);
	}
	spin_unlock(&fs_info->unused_bgs_lock);
}

/*
 * We want block groups with a low number of used bytes to be in the beginning
 * of the list, so they will get reclaimed first.
 */
static int reclaim_bgs_cmp(void *unused, const struct list_head *a,
			   const struct list_head *b)
{
	const struct btrfs_block_group *bg1, *bg2;

	bg1 = list_entry(a, struct btrfs_block_group, bg_list);
	bg2 = list_entry(b, struct btrfs_block_group, bg_list);

	return bg1->used > bg2->used;
}

static inline bool btrfs_should_reclaim(struct btrfs_fs_info *fs_info)
{
	if (btrfs_is_zoned(fs_info))
		return btrfs_zoned_should_reclaim(fs_info);
	return true;
}

static bool should_reclaim_block_group(struct btrfs_block_group *bg, u64 bytes_freed)
{
	const int thresh_pct = btrfs_calc_reclaim_threshold(bg->space_info);
	u64 thresh_bytes = mult_perc(bg->length, thresh_pct);
	const u64 new_val = bg->used;
	const u64 old_val = new_val + bytes_freed;

	if (thresh_bytes == 0)
		return false;

	/*
	 * If we were below the threshold before don't reclaim, we are likely a
	 * brand new block group and we don't want to relocate new block groups.
	 */
	if (old_val < thresh_bytes)
		return false;
	if (new_val >= thresh_bytes)
		return false;
	return true;
}

void btrfs_reclaim_bgs_work(struct work_struct *work)
{
	struct btrfs_fs_info *fs_info =
		container_of(work, struct btrfs_fs_info, reclaim_bgs_work);
	struct btrfs_block_group *bg;
	struct btrfs_space_info *space_info;
	LIST_HEAD(retry_list);

	if (!test_bit(BTRFS_FS_OPEN, &fs_info->flags))
		return;

	if (btrfs_fs_closing(fs_info))
		return;

	if (!btrfs_should_reclaim(fs_info))
		return;

	sb_start_write(fs_info->sb);

	if (!btrfs_exclop_start(fs_info, BTRFS_EXCLOP_BALANCE)) {
		sb_end_write(fs_info->sb);
		return;
	}

	/*
	 * Long running balances can keep us blocked here for eternity, so
	 * simply skip reclaim if we're unable to get the mutex.
	 */
	if (!mutex_trylock(&fs_info->reclaim_bgs_lock)) {
		btrfs_exclop_finish(fs_info);
		sb_end_write(fs_info->sb);
		return;
	}

	spin_lock(&fs_info->unused_bgs_lock);
	/*
	 * Sort happens under lock because we can't simply splice it and sort.
	 * The block groups might still be in use and reachable via bg_list,
	 * and their presence in the reclaim_bgs list must be preserved.
	 */
	list_sort(NULL, &fs_info->reclaim_bgs, reclaim_bgs_cmp);
	while (!list_empty(&fs_info->reclaim_bgs)) {
		u64 zone_unusable;
		u64 reclaimed;
		int ret = 0;

		bg = list_first_entry(&fs_info->reclaim_bgs,
				      struct btrfs_block_group,
				      bg_list);
		list_del_init(&bg->bg_list);

		space_info = bg->space_info;
		spin_unlock(&fs_info->unused_bgs_lock);

		/* Don't race with allocators so take the groups_sem */
		down_write(&space_info->groups_sem);

		spin_lock(&space_info->lock);
		spin_lock(&bg->lock);
		if (bg->reserved || bg->pinned || bg->ro) {
			/*
			 * We want to bail if we made new allocations or have
			 * outstanding allocations in this block group.  We do
			 * the ro check in case balance is currently acting on
			 * this block group.
			 */
			spin_unlock(&bg->lock);
			spin_unlock(&space_info->lock);
			up_write(&space_info->groups_sem);
			goto next;
		}
		if (bg->used == 0) {
			/*
			 * It is possible that we trigger relocation on a block
			 * group as its extents are deleted and it first goes
			 * below the threshold, then shortly after goes empty.
			 *
			 * In this case, relocating it does delete it, but has
			 * some overhead in relocation specific metadata, looking
			 * for the non-existent extents and running some extra
			 * transactions, which we can avoid by using one of the
			 * other mechanisms for dealing with empty block groups.
			 */
			if (!btrfs_test_opt(fs_info, DISCARD_ASYNC))
				btrfs_mark_bg_unused(bg);
			spin_unlock(&bg->lock);
			spin_unlock(&space_info->lock);
			up_write(&space_info->groups_sem);
			goto next;

		}
		/*
		 * The block group might no longer meet the reclaim condition by
		 * the time we get around to reclaiming it, so to avoid
		 * reclaiming overly full block_groups, skip reclaiming them.
		 *
		 * Since the decision making process also depends on the amount
		 * being freed, pass in a fake giant value to skip that extra
		 * check, which is more meaningful when adding to the list in
		 * the first place.
		 */
		if (!should_reclaim_block_group(bg, bg->length)) {
			spin_unlock(&bg->lock);
			spin_unlock(&space_info->lock);
			up_write(&space_info->groups_sem);
			goto next;
		}
		spin_unlock(&bg->lock);
		spin_unlock(&space_info->lock);

		/*
		 * Get out fast, in case we're read-only or unmounting the
		 * filesystem. It is OK to drop block groups from the list even
		 * for the read-only case. As we did sb_start_write(),
		 * "mount -o remount,ro" won't happen and read-only filesystem
		 * means it is forced read-only due to a fatal error. So, it
		 * never gets back to read-write to let us reclaim again.
		 */
		if (btrfs_need_cleaner_sleep(fs_info)) {
			up_write(&space_info->groups_sem);
			goto next;
		}

		/*
		 * Cache the zone_unusable value before turning the block group
		 * to read only. As soon as the blog group is read only it's
		 * zone_unusable value gets moved to the block group's read-only
		 * bytes and isn't available for calculations anymore.
		 */
		zone_unusable = bg->zone_unusable;
		ret = inc_block_group_ro(bg, 0);
		up_write(&space_info->groups_sem);
		if (ret < 0)
			goto next;

		btrfs_info(fs_info,
			"reclaiming chunk %llu with %llu%% used %llu%% unusable",
				bg->start,
				div64_u64(bg->used * 100, bg->length),
				div64_u64(zone_unusable * 100, bg->length));
		trace_btrfs_reclaim_block_group(bg);
		reclaimed = bg->used;
		ret = btrfs_relocate_chunk(fs_info, bg->start);
		if (ret) {
			btrfs_dec_block_group_ro(bg);
			btrfs_err(fs_info, "error relocating chunk %llu",
				  bg->start);
			reclaimed = 0;
			spin_lock(&space_info->lock);
			space_info->reclaim_errors++;
			if (READ_ONCE(space_info->periodic_reclaim))
				space_info->periodic_reclaim_ready = false;
			spin_unlock(&space_info->lock);
		}
		spin_lock(&space_info->lock);
		space_info->reclaim_count++;
		space_info->reclaim_bytes += reclaimed;
		spin_unlock(&space_info->lock);

next:
<<<<<<< HEAD
		if (ret) {
			/* Refcount held by the reclaim_bgs list after splice. */
			btrfs_get_block_group(bg);
			list_add_tail(&bg->bg_list, &retry_list);
=======
		if (ret && !READ_ONCE(space_info->periodic_reclaim)) {
			/* Refcount held by the reclaim_bgs list after splice. */
			spin_lock(&fs_info->unused_bgs_lock);
			/*
			 * This block group might be added to the unused list
			 * during the above process. Move it back to the
			 * reclaim list otherwise.
			 */
			if (list_empty(&bg->bg_list)) {
				btrfs_get_block_group(bg);
				list_add_tail(&bg->bg_list, &retry_list);
			}
			spin_unlock(&fs_info->unused_bgs_lock);
>>>>>>> 2e19e486
		}
		btrfs_put_block_group(bg);

		mutex_unlock(&fs_info->reclaim_bgs_lock);
		/*
		 * Reclaiming all the block groups in the list can take really
		 * long.  Prioritize cleaning up unused block groups.
		 */
		btrfs_delete_unused_bgs(fs_info);
		/*
		 * If we are interrupted by a balance, we can just bail out. The
		 * cleaner thread restart again if necessary.
		 */
		if (!mutex_trylock(&fs_info->reclaim_bgs_lock))
			goto end;
		spin_lock(&fs_info->unused_bgs_lock);
	}
	spin_unlock(&fs_info->unused_bgs_lock);
	mutex_unlock(&fs_info->reclaim_bgs_lock);
end:
	spin_lock(&fs_info->unused_bgs_lock);
	list_splice_tail(&retry_list, &fs_info->reclaim_bgs);
	spin_unlock(&fs_info->unused_bgs_lock);
	btrfs_exclop_finish(fs_info);
	sb_end_write(fs_info->sb);
}

void btrfs_reclaim_bgs(struct btrfs_fs_info *fs_info)
{
	btrfs_reclaim_sweep(fs_info);
	spin_lock(&fs_info->unused_bgs_lock);
	if (!list_empty(&fs_info->reclaim_bgs))
		queue_work(system_unbound_wq, &fs_info->reclaim_bgs_work);
	spin_unlock(&fs_info->unused_bgs_lock);
}

void btrfs_mark_bg_to_reclaim(struct btrfs_block_group *bg)
{
	struct btrfs_fs_info *fs_info = bg->fs_info;

	spin_lock(&fs_info->unused_bgs_lock);
	if (list_empty(&bg->bg_list)) {
		btrfs_get_block_group(bg);
		trace_btrfs_add_reclaim_block_group(bg);
		list_add_tail(&bg->bg_list, &fs_info->reclaim_bgs);
	}
	spin_unlock(&fs_info->unused_bgs_lock);
}

static int read_bg_from_eb(struct btrfs_fs_info *fs_info, struct btrfs_key *key,
			   struct btrfs_path *path)
{
	struct btrfs_chunk_map *map;
	struct btrfs_block_group_item bg;
	struct extent_buffer *leaf;
	int slot;
	u64 flags;
	int ret = 0;

	slot = path->slots[0];
	leaf = path->nodes[0];

	map = btrfs_find_chunk_map(fs_info, key->objectid, key->offset);
	if (!map) {
		btrfs_err(fs_info,
			  "logical %llu len %llu found bg but no related chunk",
			  key->objectid, key->offset);
		return -ENOENT;
	}

	if (map->start != key->objectid || map->chunk_len != key->offset) {
		btrfs_err(fs_info,
			"block group %llu len %llu mismatch with chunk %llu len %llu",
			  key->objectid, key->offset, map->start, map->chunk_len);
		ret = -EUCLEAN;
		goto out_free_map;
	}

	read_extent_buffer(leaf, &bg, btrfs_item_ptr_offset(leaf, slot),
			   sizeof(bg));
	flags = btrfs_stack_block_group_flags(&bg) &
		BTRFS_BLOCK_GROUP_TYPE_MASK;

	if (flags != (map->type & BTRFS_BLOCK_GROUP_TYPE_MASK)) {
		btrfs_err(fs_info,
"block group %llu len %llu type flags 0x%llx mismatch with chunk type flags 0x%llx",
			  key->objectid, key->offset, flags,
			  (BTRFS_BLOCK_GROUP_TYPE_MASK & map->type));
		ret = -EUCLEAN;
	}

out_free_map:
	btrfs_free_chunk_map(map);
	return ret;
}

static int find_first_block_group(struct btrfs_fs_info *fs_info,
				  struct btrfs_path *path,
				  struct btrfs_key *key)
{
	struct btrfs_root *root = btrfs_block_group_root(fs_info);
	int ret;
	struct btrfs_key found_key;

	btrfs_for_each_slot(root, key, &found_key, path, ret) {
		if (found_key.objectid >= key->objectid &&
		    found_key.type == BTRFS_BLOCK_GROUP_ITEM_KEY) {
			return read_bg_from_eb(fs_info, &found_key, path);
		}
	}
	return ret;
}

static void set_avail_alloc_bits(struct btrfs_fs_info *fs_info, u64 flags)
{
	u64 extra_flags = chunk_to_extended(flags) &
				BTRFS_EXTENDED_PROFILE_MASK;

	write_seqlock(&fs_info->profiles_lock);
	if (flags & BTRFS_BLOCK_GROUP_DATA)
		fs_info->avail_data_alloc_bits |= extra_flags;
	if (flags & BTRFS_BLOCK_GROUP_METADATA)
		fs_info->avail_metadata_alloc_bits |= extra_flags;
	if (flags & BTRFS_BLOCK_GROUP_SYSTEM)
		fs_info->avail_system_alloc_bits |= extra_flags;
	write_sequnlock(&fs_info->profiles_lock);
}

/*
 * Map a physical disk address to a list of logical addresses.
 *
 * @fs_info:       the filesystem
 * @chunk_start:   logical address of block group
 * @physical:	   physical address to map to logical addresses
 * @logical:	   return array of logical addresses which map to @physical
 * @naddrs:	   length of @logical
 * @stripe_len:    size of IO stripe for the given block group
 *
 * Maps a particular @physical disk address to a list of @logical addresses.
 * Used primarily to exclude those portions of a block group that contain super
 * block copies.
 */
int btrfs_rmap_block(struct btrfs_fs_info *fs_info, u64 chunk_start,
		     u64 physical, u64 **logical, int *naddrs, int *stripe_len)
{
	struct btrfs_chunk_map *map;
	u64 *buf;
	u64 bytenr;
	u64 data_stripe_length;
	u64 io_stripe_size;
	int i, nr = 0;
	int ret = 0;

	map = btrfs_get_chunk_map(fs_info, chunk_start, 1);
	if (IS_ERR(map))
		return -EIO;

	data_stripe_length = map->stripe_size;
	io_stripe_size = BTRFS_STRIPE_LEN;
	chunk_start = map->start;

	/* For RAID5/6 adjust to a full IO stripe length */
	if (map->type & BTRFS_BLOCK_GROUP_RAID56_MASK)
		io_stripe_size = btrfs_stripe_nr_to_offset(nr_data_stripes(map));

	buf = kcalloc(map->num_stripes, sizeof(u64), GFP_NOFS);
	if (!buf) {
		ret = -ENOMEM;
		goto out;
	}

	for (i = 0; i < map->num_stripes; i++) {
		bool already_inserted = false;
		u32 stripe_nr;
		u32 offset;
		int j;

		if (!in_range(physical, map->stripes[i].physical,
			      data_stripe_length))
			continue;

		stripe_nr = (physical - map->stripes[i].physical) >>
			    BTRFS_STRIPE_LEN_SHIFT;
		offset = (physical - map->stripes[i].physical) &
			 BTRFS_STRIPE_LEN_MASK;

		if (map->type & (BTRFS_BLOCK_GROUP_RAID0 |
				 BTRFS_BLOCK_GROUP_RAID10))
			stripe_nr = div_u64(stripe_nr * map->num_stripes + i,
					    map->sub_stripes);
		/*
		 * The remaining case would be for RAID56, multiply by
		 * nr_data_stripes().  Alternatively, just use rmap_len below
		 * instead of map->stripe_len
		 */
		bytenr = chunk_start + stripe_nr * io_stripe_size + offset;

		/* Ensure we don't add duplicate addresses */
		for (j = 0; j < nr; j++) {
			if (buf[j] == bytenr) {
				already_inserted = true;
				break;
			}
		}

		if (!already_inserted)
			buf[nr++] = bytenr;
	}

	*logical = buf;
	*naddrs = nr;
	*stripe_len = io_stripe_size;
out:
	btrfs_free_chunk_map(map);
	return ret;
}

static int exclude_super_stripes(struct btrfs_block_group *cache)
{
	struct btrfs_fs_info *fs_info = cache->fs_info;
	const bool zoned = btrfs_is_zoned(fs_info);
	u64 bytenr;
	u64 *logical;
	int stripe_len;
	int i, nr, ret;

	if (cache->start < BTRFS_SUPER_INFO_OFFSET) {
		stripe_len = BTRFS_SUPER_INFO_OFFSET - cache->start;
		cache->bytes_super += stripe_len;
		ret = set_extent_bit(&fs_info->excluded_extents, cache->start,
				     cache->start + stripe_len - 1,
				     EXTENT_UPTODATE, NULL);
		if (ret)
			return ret;
	}

	for (i = 0; i < BTRFS_SUPER_MIRROR_MAX; i++) {
		bytenr = btrfs_sb_offset(i);
		ret = btrfs_rmap_block(fs_info, cache->start,
				       bytenr, &logical, &nr, &stripe_len);
		if (ret)
			return ret;

		/* Shouldn't have super stripes in sequential zones */
		if (zoned && nr) {
			kfree(logical);
			btrfs_err(fs_info,
			"zoned: block group %llu must not contain super block",
				  cache->start);
			return -EUCLEAN;
		}

		while (nr--) {
			u64 len = min_t(u64, stripe_len,
				cache->start + cache->length - logical[nr]);

			cache->bytes_super += len;
			ret = set_extent_bit(&fs_info->excluded_extents, logical[nr],
					     logical[nr] + len - 1,
					     EXTENT_UPTODATE, NULL);
			if (ret) {
				kfree(logical);
				return ret;
			}
		}

		kfree(logical);
	}
	return 0;
}

static struct btrfs_block_group *btrfs_create_block_group_cache(
		struct btrfs_fs_info *fs_info, u64 start)
{
	struct btrfs_block_group *cache;

	cache = kzalloc(sizeof(*cache), GFP_NOFS);
	if (!cache)
		return NULL;

	cache->free_space_ctl = kzalloc(sizeof(*cache->free_space_ctl),
					GFP_NOFS);
	if (!cache->free_space_ctl) {
		kfree(cache);
		return NULL;
	}

	cache->start = start;

	cache->fs_info = fs_info;
	cache->full_stripe_len = btrfs_full_stripe_len(fs_info, start);

	cache->discard_index = BTRFS_DISCARD_INDEX_UNUSED;

	refcount_set(&cache->refs, 1);
	spin_lock_init(&cache->lock);
	init_rwsem(&cache->data_rwsem);
	INIT_LIST_HEAD(&cache->list);
	INIT_LIST_HEAD(&cache->cluster_list);
	INIT_LIST_HEAD(&cache->bg_list);
	INIT_LIST_HEAD(&cache->ro_list);
	INIT_LIST_HEAD(&cache->discard_list);
	INIT_LIST_HEAD(&cache->dirty_list);
	INIT_LIST_HEAD(&cache->io_list);
	INIT_LIST_HEAD(&cache->active_bg_list);
	btrfs_init_free_space_ctl(cache, cache->free_space_ctl);
	atomic_set(&cache->frozen, 0);
	mutex_init(&cache->free_space_lock);

	return cache;
}

/*
 * Iterate all chunks and verify that each of them has the corresponding block
 * group
 */
static int check_chunk_block_group_mappings(struct btrfs_fs_info *fs_info)
{
	u64 start = 0;
	int ret = 0;

	while (1) {
		struct btrfs_chunk_map *map;
		struct btrfs_block_group *bg;

		/*
		 * btrfs_find_chunk_map() will return the first chunk map
		 * intersecting the range, so setting @length to 1 is enough to
		 * get the first chunk.
		 */
		map = btrfs_find_chunk_map(fs_info, start, 1);
		if (!map)
			break;

		bg = btrfs_lookup_block_group(fs_info, map->start);
		if (!bg) {
			btrfs_err(fs_info,
	"chunk start=%llu len=%llu doesn't have corresponding block group",
				     map->start, map->chunk_len);
			ret = -EUCLEAN;
			btrfs_free_chunk_map(map);
			break;
		}
		if (bg->start != map->start || bg->length != map->chunk_len ||
		    (bg->flags & BTRFS_BLOCK_GROUP_TYPE_MASK) !=
		    (map->type & BTRFS_BLOCK_GROUP_TYPE_MASK)) {
			btrfs_err(fs_info,
"chunk start=%llu len=%llu flags=0x%llx doesn't match block group start=%llu len=%llu flags=0x%llx",
				map->start, map->chunk_len,
				map->type & BTRFS_BLOCK_GROUP_TYPE_MASK,
				bg->start, bg->length,
				bg->flags & BTRFS_BLOCK_GROUP_TYPE_MASK);
			ret = -EUCLEAN;
			btrfs_free_chunk_map(map);
			btrfs_put_block_group(bg);
			break;
		}
		start = map->start + map->chunk_len;
		btrfs_free_chunk_map(map);
		btrfs_put_block_group(bg);
	}
	return ret;
}

static int read_one_block_group(struct btrfs_fs_info *info,
				struct btrfs_block_group_item *bgi,
				const struct btrfs_key *key,
				int need_clear)
{
	struct btrfs_block_group *cache;
	const bool mixed = btrfs_fs_incompat(info, MIXED_GROUPS);
	int ret;

	ASSERT(key->type == BTRFS_BLOCK_GROUP_ITEM_KEY);

	cache = btrfs_create_block_group_cache(info, key->objectid);
	if (!cache)
		return -ENOMEM;

	cache->length = key->offset;
	cache->used = btrfs_stack_block_group_used(bgi);
	cache->commit_used = cache->used;
	cache->flags = btrfs_stack_block_group_flags(bgi);
	cache->global_root_id = btrfs_stack_block_group_chunk_objectid(bgi);

	set_free_space_tree_thresholds(cache);

	if (need_clear) {
		/*
		 * When we mount with old space cache, we need to
		 * set BTRFS_DC_CLEAR and set dirty flag.
		 *
		 * a) Setting 'BTRFS_DC_CLEAR' makes sure that we
		 *    truncate the old free space cache inode and
		 *    setup a new one.
		 * b) Setting 'dirty flag' makes sure that we flush
		 *    the new space cache info onto disk.
		 */
		if (btrfs_test_opt(info, SPACE_CACHE))
			cache->disk_cache_state = BTRFS_DC_CLEAR;
	}
	if (!mixed && ((cache->flags & BTRFS_BLOCK_GROUP_METADATA) &&
	    (cache->flags & BTRFS_BLOCK_GROUP_DATA))) {
			btrfs_err(info,
"bg %llu is a mixed block group but filesystem hasn't enabled mixed block groups",
				  cache->start);
			ret = -EINVAL;
			goto error;
	}

	ret = btrfs_load_block_group_zone_info(cache, false);
	if (ret) {
		btrfs_err(info, "zoned: failed to load zone info of bg %llu",
			  cache->start);
		goto error;
	}

	/*
	 * We need to exclude the super stripes now so that the space info has
	 * super bytes accounted for, otherwise we'll think we have more space
	 * than we actually do.
	 */
	ret = exclude_super_stripes(cache);
	if (ret) {
		/* We may have excluded something, so call this just in case. */
		btrfs_free_excluded_extents(cache);
		goto error;
	}

	/*
	 * For zoned filesystem, space after the allocation offset is the only
	 * free space for a block group. So, we don't need any caching work.
	 * btrfs_calc_zone_unusable() will set the amount of free space and
	 * zone_unusable space.
	 *
	 * For regular filesystem, check for two cases, either we are full, and
	 * therefore don't need to bother with the caching work since we won't
	 * find any space, or we are empty, and we can just add all the space
	 * in and be done with it.  This saves us _a_lot_ of time, particularly
	 * in the full case.
	 */
	if (btrfs_is_zoned(info)) {
		btrfs_calc_zone_unusable(cache);
		/* Should not have any excluded extents. Just in case, though. */
		btrfs_free_excluded_extents(cache);
	} else if (cache->length == cache->used) {
		cache->cached = BTRFS_CACHE_FINISHED;
		btrfs_free_excluded_extents(cache);
	} else if (cache->used == 0) {
		cache->cached = BTRFS_CACHE_FINISHED;
		ret = btrfs_add_new_free_space(cache, cache->start,
					       cache->start + cache->length, NULL);
		btrfs_free_excluded_extents(cache);
		if (ret)
			goto error;
	}

	ret = btrfs_add_block_group_cache(info, cache);
	if (ret) {
		btrfs_remove_free_space_cache(cache);
		goto error;
	}
	trace_btrfs_add_block_group(info, cache, 0);
	btrfs_add_bg_to_space_info(info, cache);

	set_avail_alloc_bits(info, cache->flags);
	if (btrfs_chunk_writeable(info, cache->start)) {
		if (cache->used == 0) {
			ASSERT(list_empty(&cache->bg_list));
			if (btrfs_test_opt(info, DISCARD_ASYNC))
				btrfs_discard_queue_work(&info->discard_ctl, cache);
			else
				btrfs_mark_bg_unused(cache);
		}
	} else {
		inc_block_group_ro(cache, 1);
	}

	return 0;
error:
	btrfs_put_block_group(cache);
	return ret;
}

static int fill_dummy_bgs(struct btrfs_fs_info *fs_info)
{
	struct rb_node *node;
	int ret = 0;

	for (node = rb_first_cached(&fs_info->mapping_tree); node; node = rb_next(node)) {
		struct btrfs_chunk_map *map;
		struct btrfs_block_group *bg;

		map = rb_entry(node, struct btrfs_chunk_map, rb_node);
		bg = btrfs_create_block_group_cache(fs_info, map->start);
		if (!bg) {
			ret = -ENOMEM;
			break;
		}

		/* Fill dummy cache as FULL */
		bg->length = map->chunk_len;
		bg->flags = map->type;
		bg->cached = BTRFS_CACHE_FINISHED;
		bg->used = map->chunk_len;
		bg->flags = map->type;
		ret = btrfs_add_block_group_cache(fs_info, bg);
		/*
		 * We may have some valid block group cache added already, in
		 * that case we skip to the next one.
		 */
		if (ret == -EEXIST) {
			ret = 0;
			btrfs_put_block_group(bg);
			continue;
		}

		if (ret) {
			btrfs_remove_free_space_cache(bg);
			btrfs_put_block_group(bg);
			break;
		}

		btrfs_add_bg_to_space_info(fs_info, bg);

		set_avail_alloc_bits(fs_info, bg->flags);
	}
	if (!ret)
		btrfs_init_global_block_rsv(fs_info);
	return ret;
}

int btrfs_read_block_groups(struct btrfs_fs_info *info)
{
	struct btrfs_root *root = btrfs_block_group_root(info);
	struct btrfs_path *path;
	int ret;
	struct btrfs_block_group *cache;
	struct btrfs_space_info *space_info;
	struct btrfs_key key;
	int need_clear = 0;
	u64 cache_gen;

	/*
	 * Either no extent root (with ibadroots rescue option) or we have
	 * unsupported RO options. The fs can never be mounted read-write, so no
	 * need to waste time searching block group items.
	 *
	 * This also allows new extent tree related changes to be RO compat,
	 * no need for a full incompat flag.
	 */
	if (!root || (btrfs_super_compat_ro_flags(info->super_copy) &
		      ~BTRFS_FEATURE_COMPAT_RO_SUPP))
		return fill_dummy_bgs(info);

	key.objectid = 0;
	key.offset = 0;
	key.type = BTRFS_BLOCK_GROUP_ITEM_KEY;
	path = btrfs_alloc_path();
	if (!path)
		return -ENOMEM;

	cache_gen = btrfs_super_cache_generation(info->super_copy);
	if (btrfs_test_opt(info, SPACE_CACHE) &&
	    btrfs_super_generation(info->super_copy) != cache_gen)
		need_clear = 1;
	if (btrfs_test_opt(info, CLEAR_CACHE))
		need_clear = 1;

	while (1) {
		struct btrfs_block_group_item bgi;
		struct extent_buffer *leaf;
		int slot;

		ret = find_first_block_group(info, path, &key);
		if (ret > 0)
			break;
		if (ret != 0)
			goto error;

		leaf = path->nodes[0];
		slot = path->slots[0];

		read_extent_buffer(leaf, &bgi, btrfs_item_ptr_offset(leaf, slot),
				   sizeof(bgi));

		btrfs_item_key_to_cpu(leaf, &key, slot);
		btrfs_release_path(path);
		ret = read_one_block_group(info, &bgi, &key, need_clear);
		if (ret < 0)
			goto error;
		key.objectid += key.offset;
		key.offset = 0;
	}
	btrfs_release_path(path);

	list_for_each_entry(space_info, &info->space_info, list) {
		int i;

		for (i = 0; i < BTRFS_NR_RAID_TYPES; i++) {
			if (list_empty(&space_info->block_groups[i]))
				continue;
			cache = list_first_entry(&space_info->block_groups[i],
						 struct btrfs_block_group,
						 list);
			btrfs_sysfs_add_block_group_type(cache);
		}

		if (!(btrfs_get_alloc_profile(info, space_info->flags) &
		      (BTRFS_BLOCK_GROUP_RAID10 |
		       BTRFS_BLOCK_GROUP_RAID1_MASK |
		       BTRFS_BLOCK_GROUP_RAID56_MASK |
		       BTRFS_BLOCK_GROUP_DUP)))
			continue;
		/*
		 * Avoid allocating from un-mirrored block group if there are
		 * mirrored block groups.
		 */
		list_for_each_entry(cache,
				&space_info->block_groups[BTRFS_RAID_RAID0],
				list)
			inc_block_group_ro(cache, 1);
		list_for_each_entry(cache,
				&space_info->block_groups[BTRFS_RAID_SINGLE],
				list)
			inc_block_group_ro(cache, 1);
	}

	btrfs_init_global_block_rsv(info);
	ret = check_chunk_block_group_mappings(info);
error:
	btrfs_free_path(path);
	/*
	 * We've hit some error while reading the extent tree, and have
	 * rescue=ibadroots mount option.
	 * Try to fill the tree using dummy block groups so that the user can
	 * continue to mount and grab their data.
	 */
	if (ret && btrfs_test_opt(info, IGNOREBADROOTS))
		ret = fill_dummy_bgs(info);
	return ret;
}

/*
 * This function, insert_block_group_item(), belongs to the phase 2 of chunk
 * allocation.
 *
 * See the comment at btrfs_chunk_alloc() for details about the chunk allocation
 * phases.
 */
static int insert_block_group_item(struct btrfs_trans_handle *trans,
				   struct btrfs_block_group *block_group)
{
	struct btrfs_fs_info *fs_info = trans->fs_info;
	struct btrfs_block_group_item bgi;
	struct btrfs_root *root = btrfs_block_group_root(fs_info);
	struct btrfs_key key;
	u64 old_commit_used;
	int ret;

	spin_lock(&block_group->lock);
	btrfs_set_stack_block_group_used(&bgi, block_group->used);
	btrfs_set_stack_block_group_chunk_objectid(&bgi,
						   block_group->global_root_id);
	btrfs_set_stack_block_group_flags(&bgi, block_group->flags);
	old_commit_used = block_group->commit_used;
	block_group->commit_used = block_group->used;
	key.objectid = block_group->start;
	key.type = BTRFS_BLOCK_GROUP_ITEM_KEY;
	key.offset = block_group->length;
	spin_unlock(&block_group->lock);

	ret = btrfs_insert_item(trans, root, &key, &bgi, sizeof(bgi));
	if (ret < 0) {
		spin_lock(&block_group->lock);
		block_group->commit_used = old_commit_used;
		spin_unlock(&block_group->lock);
	}

	return ret;
}

static int insert_dev_extent(struct btrfs_trans_handle *trans,
			    struct btrfs_device *device, u64 chunk_offset,
			    u64 start, u64 num_bytes)
{
	struct btrfs_fs_info *fs_info = device->fs_info;
	struct btrfs_root *root = fs_info->dev_root;
	struct btrfs_path *path;
	struct btrfs_dev_extent *extent;
	struct extent_buffer *leaf;
	struct btrfs_key key;
	int ret;

	WARN_ON(!test_bit(BTRFS_DEV_STATE_IN_FS_METADATA, &device->dev_state));
	WARN_ON(test_bit(BTRFS_DEV_STATE_REPLACE_TGT, &device->dev_state));
	path = btrfs_alloc_path();
	if (!path)
		return -ENOMEM;

	key.objectid = device->devid;
	key.type = BTRFS_DEV_EXTENT_KEY;
	key.offset = start;
	ret = btrfs_insert_empty_item(trans, root, path, &key, sizeof(*extent));
	if (ret)
		goto out;

	leaf = path->nodes[0];
	extent = btrfs_item_ptr(leaf, path->slots[0], struct btrfs_dev_extent);
	btrfs_set_dev_extent_chunk_tree(leaf, extent, BTRFS_CHUNK_TREE_OBJECTID);
	btrfs_set_dev_extent_chunk_objectid(leaf, extent,
					    BTRFS_FIRST_CHUNK_TREE_OBJECTID);
	btrfs_set_dev_extent_chunk_offset(leaf, extent, chunk_offset);

	btrfs_set_dev_extent_length(leaf, extent, num_bytes);
	btrfs_mark_buffer_dirty(trans, leaf);
out:
	btrfs_free_path(path);
	return ret;
}

/*
 * This function belongs to phase 2.
 *
 * See the comment at btrfs_chunk_alloc() for details about the chunk allocation
 * phases.
 */
static int insert_dev_extents(struct btrfs_trans_handle *trans,
				   u64 chunk_offset, u64 chunk_size)
{
	struct btrfs_fs_info *fs_info = trans->fs_info;
	struct btrfs_device *device;
	struct btrfs_chunk_map *map;
	u64 dev_offset;
	int i;
	int ret = 0;

	map = btrfs_get_chunk_map(fs_info, chunk_offset, chunk_size);
	if (IS_ERR(map))
		return PTR_ERR(map);

	/*
	 * Take the device list mutex to prevent races with the final phase of
	 * a device replace operation that replaces the device object associated
	 * with the map's stripes, because the device object's id can change
	 * at any time during that final phase of the device replace operation
	 * (dev-replace.c:btrfs_dev_replace_finishing()), so we could grab the
	 * replaced device and then see it with an ID of BTRFS_DEV_REPLACE_DEVID,
	 * resulting in persisting a device extent item with such ID.
	 */
	mutex_lock(&fs_info->fs_devices->device_list_mutex);
	for (i = 0; i < map->num_stripes; i++) {
		device = map->stripes[i].dev;
		dev_offset = map->stripes[i].physical;

		ret = insert_dev_extent(trans, device, chunk_offset, dev_offset,
					map->stripe_size);
		if (ret)
			break;
	}
	mutex_unlock(&fs_info->fs_devices->device_list_mutex);

	btrfs_free_chunk_map(map);
	return ret;
}

/*
 * This function, btrfs_create_pending_block_groups(), belongs to the phase 2 of
 * chunk allocation.
 *
 * See the comment at btrfs_chunk_alloc() for details about the chunk allocation
 * phases.
 */
void btrfs_create_pending_block_groups(struct btrfs_trans_handle *trans)
{
	struct btrfs_fs_info *fs_info = trans->fs_info;
	struct btrfs_block_group *block_group;
	int ret = 0;

	while (!list_empty(&trans->new_bgs)) {
		int index;

		block_group = list_first_entry(&trans->new_bgs,
					       struct btrfs_block_group,
					       bg_list);
		if (ret)
			goto next;

		index = btrfs_bg_flags_to_raid_index(block_group->flags);

		ret = insert_block_group_item(trans, block_group);
		if (ret)
			btrfs_abort_transaction(trans, ret);
		if (!test_bit(BLOCK_GROUP_FLAG_CHUNK_ITEM_INSERTED,
			      &block_group->runtime_flags)) {
			mutex_lock(&fs_info->chunk_mutex);
			ret = btrfs_chunk_alloc_add_chunk_item(trans, block_group);
			mutex_unlock(&fs_info->chunk_mutex);
			if (ret)
				btrfs_abort_transaction(trans, ret);
		}
		ret = insert_dev_extents(trans, block_group->start,
					 block_group->length);
		if (ret)
			btrfs_abort_transaction(trans, ret);
		add_block_group_free_space(trans, block_group);

		/*
		 * If we restriped during balance, we may have added a new raid
		 * type, so now add the sysfs entries when it is safe to do so.
		 * We don't have to worry about locking here as it's handled in
		 * btrfs_sysfs_add_block_group_type.
		 */
		if (block_group->space_info->block_group_kobjs[index] == NULL)
			btrfs_sysfs_add_block_group_type(block_group);

		/* Already aborted the transaction if it failed. */
next:
		btrfs_dec_delayed_refs_rsv_bg_inserts(fs_info);
		list_del_init(&block_group->bg_list);
		clear_bit(BLOCK_GROUP_FLAG_NEW, &block_group->runtime_flags);

		/*
		 * If the block group is still unused, add it to the list of
		 * unused block groups. The block group may have been created in
		 * order to satisfy a space reservation, in which case the
		 * extent allocation only happens later. But often we don't
		 * actually need to allocate space that we previously reserved,
		 * so the block group may become unused for a long time. For
		 * example for metadata we generally reserve space for a worst
		 * possible scenario, but then don't end up allocating all that
		 * space or none at all (due to no need to COW, extent buffers
		 * were already COWed in the current transaction and still
		 * unwritten, tree heights lower than the maximum possible
		 * height, etc). For data we generally reserve the axact amount
		 * of space we are going to allocate later, the exception is
		 * when using compression, as we must reserve space based on the
		 * uncompressed data size, because the compression is only done
		 * when writeback triggered and we don't know how much space we
		 * are actually going to need, so we reserve the uncompressed
		 * size because the data may be uncompressible in the worst case.
		 */
		if (ret == 0) {
			bool used;

			spin_lock(&block_group->lock);
			used = btrfs_is_block_group_used(block_group);
			spin_unlock(&block_group->lock);

			if (!used)
				btrfs_mark_bg_unused(block_group);
		}
	}
	btrfs_trans_release_chunk_metadata(trans);
}

/*
 * For extent tree v2 we use the block_group_item->chunk_offset to point at our
 * global root id.  For v1 it's always set to BTRFS_FIRST_CHUNK_TREE_OBJECTID.
 */
static u64 calculate_global_root_id(struct btrfs_fs_info *fs_info, u64 offset)
{
	u64 div = SZ_1G;
	u64 index;

	if (!btrfs_fs_incompat(fs_info, EXTENT_TREE_V2))
		return BTRFS_FIRST_CHUNK_TREE_OBJECTID;

	/* If we have a smaller fs index based on 128MiB. */
	if (btrfs_super_total_bytes(fs_info->super_copy) <= (SZ_1G * 10ULL))
		div = SZ_128M;

	offset = div64_u64(offset, div);
	div64_u64_rem(offset, fs_info->nr_global_roots, &index);
	return index;
}

struct btrfs_block_group *btrfs_make_block_group(struct btrfs_trans_handle *trans,
						 u64 type,
						 u64 chunk_offset, u64 size)
{
	struct btrfs_fs_info *fs_info = trans->fs_info;
	struct btrfs_block_group *cache;
	int ret;

	btrfs_set_log_full_commit(trans);

	cache = btrfs_create_block_group_cache(fs_info, chunk_offset);
	if (!cache)
		return ERR_PTR(-ENOMEM);

	/*
	 * Mark it as new before adding it to the rbtree of block groups or any
	 * list, so that no other task finds it and calls btrfs_mark_bg_unused()
	 * before the new flag is set.
	 */
	set_bit(BLOCK_GROUP_FLAG_NEW, &cache->runtime_flags);

	cache->length = size;
	set_free_space_tree_thresholds(cache);
	cache->flags = type;
	cache->cached = BTRFS_CACHE_FINISHED;
	cache->global_root_id = calculate_global_root_id(fs_info, cache->start);

	if (btrfs_fs_compat_ro(fs_info, FREE_SPACE_TREE))
		set_bit(BLOCK_GROUP_FLAG_NEEDS_FREE_SPACE, &cache->runtime_flags);

	ret = btrfs_load_block_group_zone_info(cache, true);
	if (ret) {
		btrfs_put_block_group(cache);
		return ERR_PTR(ret);
	}

	ret = exclude_super_stripes(cache);
	if (ret) {
		/* We may have excluded something, so call this just in case */
		btrfs_free_excluded_extents(cache);
		btrfs_put_block_group(cache);
		return ERR_PTR(ret);
	}

	ret = btrfs_add_new_free_space(cache, chunk_offset, chunk_offset + size, NULL);
	btrfs_free_excluded_extents(cache);
	if (ret) {
		btrfs_put_block_group(cache);
		return ERR_PTR(ret);
	}

	/*
	 * Ensure the corresponding space_info object is created and
	 * assigned to our block group. We want our bg to be added to the rbtree
	 * with its ->space_info set.
	 */
	cache->space_info = btrfs_find_space_info(fs_info, cache->flags);
	ASSERT(cache->space_info);

	ret = btrfs_add_block_group_cache(fs_info, cache);
	if (ret) {
		btrfs_remove_free_space_cache(cache);
		btrfs_put_block_group(cache);
		return ERR_PTR(ret);
	}

	/*
	 * Now that our block group has its ->space_info set and is inserted in
	 * the rbtree, update the space info's counters.
	 */
	trace_btrfs_add_block_group(fs_info, cache, 1);
	btrfs_add_bg_to_space_info(fs_info, cache);
	btrfs_update_global_block_rsv(fs_info);

#ifdef CONFIG_BTRFS_DEBUG
	if (btrfs_should_fragment_free_space(cache)) {
		cache->space_info->bytes_used += size >> 1;
		fragment_free_space(cache);
	}
#endif

	list_add_tail(&cache->bg_list, &trans->new_bgs);
	btrfs_inc_delayed_refs_rsv_bg_inserts(fs_info);

	set_avail_alloc_bits(fs_info, type);
	return cache;
}

/*
 * Mark one block group RO, can be called several times for the same block
 * group.
 *
 * @cache:		the destination block group
 * @do_chunk_alloc:	whether need to do chunk pre-allocation, this is to
 * 			ensure we still have some free space after marking this
 * 			block group RO.
 */
int btrfs_inc_block_group_ro(struct btrfs_block_group *cache,
			     bool do_chunk_alloc)
{
	struct btrfs_fs_info *fs_info = cache->fs_info;
	struct btrfs_trans_handle *trans;
	struct btrfs_root *root = btrfs_block_group_root(fs_info);
	u64 alloc_flags;
	int ret;
	bool dirty_bg_running;

	/*
	 * This can only happen when we are doing read-only scrub on read-only
	 * mount.
	 * In that case we should not start a new transaction on read-only fs.
	 * Thus here we skip all chunk allocations.
	 */
	if (sb_rdonly(fs_info->sb)) {
		mutex_lock(&fs_info->ro_block_group_mutex);
		ret = inc_block_group_ro(cache, 0);
		mutex_unlock(&fs_info->ro_block_group_mutex);
		return ret;
	}

	do {
		trans = btrfs_join_transaction(root);
		if (IS_ERR(trans))
			return PTR_ERR(trans);

		dirty_bg_running = false;

		/*
		 * We're not allowed to set block groups readonly after the dirty
		 * block group cache has started writing.  If it already started,
		 * back off and let this transaction commit.
		 */
		mutex_lock(&fs_info->ro_block_group_mutex);
		if (test_bit(BTRFS_TRANS_DIRTY_BG_RUN, &trans->transaction->flags)) {
			u64 transid = trans->transid;

			mutex_unlock(&fs_info->ro_block_group_mutex);
			btrfs_end_transaction(trans);

			ret = btrfs_wait_for_commit(fs_info, transid);
			if (ret)
				return ret;
			dirty_bg_running = true;
		}
	} while (dirty_bg_running);

	if (do_chunk_alloc) {
		/*
		 * If we are changing raid levels, try to allocate a
		 * corresponding block group with the new raid level.
		 */
		alloc_flags = btrfs_get_alloc_profile(fs_info, cache->flags);
		if (alloc_flags != cache->flags) {
			ret = btrfs_chunk_alloc(trans, alloc_flags,
						CHUNK_ALLOC_FORCE);
			/*
			 * ENOSPC is allowed here, we may have enough space
			 * already allocated at the new raid level to carry on
			 */
			if (ret == -ENOSPC)
				ret = 0;
			if (ret < 0)
				goto out;
		}
	}

	ret = inc_block_group_ro(cache, 0);
	if (!ret)
		goto out;
	if (ret == -ETXTBSY)
		goto unlock_out;

	/*
	 * Skip chunk allocation if the bg is SYSTEM, this is to avoid system
	 * chunk allocation storm to exhaust the system chunk array.  Otherwise
	 * we still want to try our best to mark the block group read-only.
	 */
	if (!do_chunk_alloc && ret == -ENOSPC &&
	    (cache->flags & BTRFS_BLOCK_GROUP_SYSTEM))
		goto unlock_out;

	alloc_flags = btrfs_get_alloc_profile(fs_info, cache->space_info->flags);
	ret = btrfs_chunk_alloc(trans, alloc_flags, CHUNK_ALLOC_FORCE);
	if (ret < 0)
		goto out;
	/*
	 * We have allocated a new chunk. We also need to activate that chunk to
	 * grant metadata tickets for zoned filesystem.
	 */
	ret = btrfs_zoned_activate_one_bg(fs_info, cache->space_info, true);
	if (ret < 0)
		goto out;

	ret = inc_block_group_ro(cache, 0);
	if (ret == -ETXTBSY)
		goto unlock_out;
out:
	if (cache->flags & BTRFS_BLOCK_GROUP_SYSTEM) {
		alloc_flags = btrfs_get_alloc_profile(fs_info, cache->flags);
		mutex_lock(&fs_info->chunk_mutex);
		check_system_chunk(trans, alloc_flags);
		mutex_unlock(&fs_info->chunk_mutex);
	}
unlock_out:
	mutex_unlock(&fs_info->ro_block_group_mutex);

	btrfs_end_transaction(trans);
	return ret;
}

void btrfs_dec_block_group_ro(struct btrfs_block_group *cache)
{
	struct btrfs_space_info *sinfo = cache->space_info;
	u64 num_bytes;

	BUG_ON(!cache->ro);

	spin_lock(&sinfo->lock);
	spin_lock(&cache->lock);
	if (!--cache->ro) {
		if (btrfs_is_zoned(cache->fs_info)) {
			/* Migrate zone_unusable bytes back */
			cache->zone_unusable =
				(cache->alloc_offset - cache->used) +
				(cache->length - cache->zone_capacity);
			sinfo->bytes_zone_unusable += cache->zone_unusable;
			sinfo->bytes_readonly -= cache->zone_unusable;
		}
		num_bytes = cache->length - cache->reserved -
			    cache->pinned - cache->bytes_super -
			    cache->zone_unusable - cache->used;
		sinfo->bytes_readonly -= num_bytes;
		list_del_init(&cache->ro_list);
	}
	spin_unlock(&cache->lock);
	spin_unlock(&sinfo->lock);
}

static int update_block_group_item(struct btrfs_trans_handle *trans,
				   struct btrfs_path *path,
				   struct btrfs_block_group *cache)
{
	struct btrfs_fs_info *fs_info = trans->fs_info;
	int ret;
	struct btrfs_root *root = btrfs_block_group_root(fs_info);
	unsigned long bi;
	struct extent_buffer *leaf;
	struct btrfs_block_group_item bgi;
	struct btrfs_key key;
	u64 old_commit_used;
	u64 used;

	/*
	 * Block group items update can be triggered out of commit transaction
	 * critical section, thus we need a consistent view of used bytes.
	 * We cannot use cache->used directly outside of the spin lock, as it
	 * may be changed.
	 */
	spin_lock(&cache->lock);
	old_commit_used = cache->commit_used;
	used = cache->used;
	/* No change in used bytes, can safely skip it. */
	if (cache->commit_used == used) {
		spin_unlock(&cache->lock);
		return 0;
	}
	cache->commit_used = used;
	spin_unlock(&cache->lock);

	key.objectid = cache->start;
	key.type = BTRFS_BLOCK_GROUP_ITEM_KEY;
	key.offset = cache->length;

	ret = btrfs_search_slot(trans, root, &key, path, 0, 1);
	if (ret) {
		if (ret > 0)
			ret = -ENOENT;
		goto fail;
	}

	leaf = path->nodes[0];
	bi = btrfs_item_ptr_offset(leaf, path->slots[0]);
	btrfs_set_stack_block_group_used(&bgi, used);
	btrfs_set_stack_block_group_chunk_objectid(&bgi,
						   cache->global_root_id);
	btrfs_set_stack_block_group_flags(&bgi, cache->flags);
	write_extent_buffer(leaf, &bgi, bi, sizeof(bgi));
	btrfs_mark_buffer_dirty(trans, leaf);
fail:
	btrfs_release_path(path);
	/*
	 * We didn't update the block group item, need to revert commit_used
	 * unless the block group item didn't exist yet - this is to prevent a
	 * race with a concurrent insertion of the block group item, with
	 * insert_block_group_item(), that happened just after we attempted to
	 * update. In that case we would reset commit_used to 0 just after the
	 * insertion set it to a value greater than 0 - if the block group later
	 * becomes with 0 used bytes, we would incorrectly skip its update.
	 */
	if (ret < 0 && ret != -ENOENT) {
		spin_lock(&cache->lock);
		cache->commit_used = old_commit_used;
		spin_unlock(&cache->lock);
	}
	return ret;

}

static int cache_save_setup(struct btrfs_block_group *block_group,
			    struct btrfs_trans_handle *trans,
			    struct btrfs_path *path)
{
	struct btrfs_fs_info *fs_info = block_group->fs_info;
	struct inode *inode = NULL;
	struct extent_changeset *data_reserved = NULL;
	u64 alloc_hint = 0;
	int dcs = BTRFS_DC_ERROR;
	u64 cache_size = 0;
	int retries = 0;
	int ret = 0;

	if (!btrfs_test_opt(fs_info, SPACE_CACHE))
		return 0;

	/*
	 * If this block group is smaller than 100 megs don't bother caching the
	 * block group.
	 */
	if (block_group->length < (100 * SZ_1M)) {
		spin_lock(&block_group->lock);
		block_group->disk_cache_state = BTRFS_DC_WRITTEN;
		spin_unlock(&block_group->lock);
		return 0;
	}

	if (TRANS_ABORTED(trans))
		return 0;
again:
	inode = lookup_free_space_inode(block_group, path);
	if (IS_ERR(inode) && PTR_ERR(inode) != -ENOENT) {
		ret = PTR_ERR(inode);
		btrfs_release_path(path);
		goto out;
	}

	if (IS_ERR(inode)) {
		BUG_ON(retries);
		retries++;

		if (block_group->ro)
			goto out_free;

		ret = create_free_space_inode(trans, block_group, path);
		if (ret)
			goto out_free;
		goto again;
	}

	/*
	 * We want to set the generation to 0, that way if anything goes wrong
	 * from here on out we know not to trust this cache when we load up next
	 * time.
	 */
	BTRFS_I(inode)->generation = 0;
	ret = btrfs_update_inode(trans, BTRFS_I(inode));
	if (ret) {
		/*
		 * So theoretically we could recover from this, simply set the
		 * super cache generation to 0 so we know to invalidate the
		 * cache, but then we'd have to keep track of the block groups
		 * that fail this way so we know we _have_ to reset this cache
		 * before the next commit or risk reading stale cache.  So to
		 * limit our exposure to horrible edge cases lets just abort the
		 * transaction, this only happens in really bad situations
		 * anyway.
		 */
		btrfs_abort_transaction(trans, ret);
		goto out_put;
	}
	WARN_ON(ret);

	/* We've already setup this transaction, go ahead and exit */
	if (block_group->cache_generation == trans->transid &&
	    i_size_read(inode)) {
		dcs = BTRFS_DC_SETUP;
		goto out_put;
	}

	if (i_size_read(inode) > 0) {
		ret = btrfs_check_trunc_cache_free_space(fs_info,
					&fs_info->global_block_rsv);
		if (ret)
			goto out_put;

		ret = btrfs_truncate_free_space_cache(trans, NULL, inode);
		if (ret)
			goto out_put;
	}

	spin_lock(&block_group->lock);
	if (block_group->cached != BTRFS_CACHE_FINISHED ||
	    !btrfs_test_opt(fs_info, SPACE_CACHE)) {
		/*
		 * don't bother trying to write stuff out _if_
		 * a) we're not cached,
		 * b) we're with nospace_cache mount option,
		 * c) we're with v2 space_cache (FREE_SPACE_TREE).
		 */
		dcs = BTRFS_DC_WRITTEN;
		spin_unlock(&block_group->lock);
		goto out_put;
	}
	spin_unlock(&block_group->lock);

	/*
	 * We hit an ENOSPC when setting up the cache in this transaction, just
	 * skip doing the setup, we've already cleared the cache so we're safe.
	 */
	if (test_bit(BTRFS_TRANS_CACHE_ENOSPC, &trans->transaction->flags)) {
		ret = -ENOSPC;
		goto out_put;
	}

	/*
	 * Try to preallocate enough space based on how big the block group is.
	 * Keep in mind this has to include any pinned space which could end up
	 * taking up quite a bit since it's not folded into the other space
	 * cache.
	 */
	cache_size = div_u64(block_group->length, SZ_256M);
	if (!cache_size)
		cache_size = 1;

	cache_size *= 16;
	cache_size *= fs_info->sectorsize;

	ret = btrfs_check_data_free_space(BTRFS_I(inode), &data_reserved, 0,
					  cache_size, false);
	if (ret)
		goto out_put;

	ret = btrfs_prealloc_file_range_trans(inode, trans, 0, 0, cache_size,
					      cache_size, cache_size,
					      &alloc_hint);
	/*
	 * Our cache requires contiguous chunks so that we don't modify a bunch
	 * of metadata or split extents when writing the cache out, which means
	 * we can enospc if we are heavily fragmented in addition to just normal
	 * out of space conditions.  So if we hit this just skip setting up any
	 * other block groups for this transaction, maybe we'll unpin enough
	 * space the next time around.
	 */
	if (!ret)
		dcs = BTRFS_DC_SETUP;
	else if (ret == -ENOSPC)
		set_bit(BTRFS_TRANS_CACHE_ENOSPC, &trans->transaction->flags);

out_put:
	iput(inode);
out_free:
	btrfs_release_path(path);
out:
	spin_lock(&block_group->lock);
	if (!ret && dcs == BTRFS_DC_SETUP)
		block_group->cache_generation = trans->transid;
	block_group->disk_cache_state = dcs;
	spin_unlock(&block_group->lock);

	extent_changeset_free(data_reserved);
	return ret;
}

int btrfs_setup_space_cache(struct btrfs_trans_handle *trans)
{
	struct btrfs_fs_info *fs_info = trans->fs_info;
	struct btrfs_block_group *cache, *tmp;
	struct btrfs_transaction *cur_trans = trans->transaction;
	struct btrfs_path *path;

	if (list_empty(&cur_trans->dirty_bgs) ||
	    !btrfs_test_opt(fs_info, SPACE_CACHE))
		return 0;

	path = btrfs_alloc_path();
	if (!path)
		return -ENOMEM;

	/* Could add new block groups, use _safe just in case */
	list_for_each_entry_safe(cache, tmp, &cur_trans->dirty_bgs,
				 dirty_list) {
		if (cache->disk_cache_state == BTRFS_DC_CLEAR)
			cache_save_setup(cache, trans, path);
	}

	btrfs_free_path(path);
	return 0;
}

/*
 * Transaction commit does final block group cache writeback during a critical
 * section where nothing is allowed to change the FS.  This is required in
 * order for the cache to actually match the block group, but can introduce a
 * lot of latency into the commit.
 *
 * So, btrfs_start_dirty_block_groups is here to kick off block group cache IO.
 * There's a chance we'll have to redo some of it if the block group changes
 * again during the commit, but it greatly reduces the commit latency by
 * getting rid of the easy block groups while we're still allowing others to
 * join the commit.
 */
int btrfs_start_dirty_block_groups(struct btrfs_trans_handle *trans)
{
	struct btrfs_fs_info *fs_info = trans->fs_info;
	struct btrfs_block_group *cache;
	struct btrfs_transaction *cur_trans = trans->transaction;
	int ret = 0;
	int should_put;
	struct btrfs_path *path = NULL;
	LIST_HEAD(dirty);
	struct list_head *io = &cur_trans->io_bgs;
	int loops = 0;

	spin_lock(&cur_trans->dirty_bgs_lock);
	if (list_empty(&cur_trans->dirty_bgs)) {
		spin_unlock(&cur_trans->dirty_bgs_lock);
		return 0;
	}
	list_splice_init(&cur_trans->dirty_bgs, &dirty);
	spin_unlock(&cur_trans->dirty_bgs_lock);

again:
	/* Make sure all the block groups on our dirty list actually exist */
	btrfs_create_pending_block_groups(trans);

	if (!path) {
		path = btrfs_alloc_path();
		if (!path) {
			ret = -ENOMEM;
			goto out;
		}
	}

	/*
	 * cache_write_mutex is here only to save us from balance or automatic
	 * removal of empty block groups deleting this block group while we are
	 * writing out the cache
	 */
	mutex_lock(&trans->transaction->cache_write_mutex);
	while (!list_empty(&dirty)) {
		bool drop_reserve = true;

		cache = list_first_entry(&dirty, struct btrfs_block_group,
					 dirty_list);
		/*
		 * This can happen if something re-dirties a block group that
		 * is already under IO.  Just wait for it to finish and then do
		 * it all again
		 */
		if (!list_empty(&cache->io_list)) {
			list_del_init(&cache->io_list);
			btrfs_wait_cache_io(trans, cache, path);
			btrfs_put_block_group(cache);
		}


		/*
		 * btrfs_wait_cache_io uses the cache->dirty_list to decide if
		 * it should update the cache_state.  Don't delete until after
		 * we wait.
		 *
		 * Since we're not running in the commit critical section
		 * we need the dirty_bgs_lock to protect from update_block_group
		 */
		spin_lock(&cur_trans->dirty_bgs_lock);
		list_del_init(&cache->dirty_list);
		spin_unlock(&cur_trans->dirty_bgs_lock);

		should_put = 1;

		cache_save_setup(cache, trans, path);

		if (cache->disk_cache_state == BTRFS_DC_SETUP) {
			cache->io_ctl.inode = NULL;
			ret = btrfs_write_out_cache(trans, cache, path);
			if (ret == 0 && cache->io_ctl.inode) {
				should_put = 0;

				/*
				 * The cache_write_mutex is protecting the
				 * io_list, also refer to the definition of
				 * btrfs_transaction::io_bgs for more details
				 */
				list_add_tail(&cache->io_list, io);
			} else {
				/*
				 * If we failed to write the cache, the
				 * generation will be bad and life goes on
				 */
				ret = 0;
			}
		}
		if (!ret) {
			ret = update_block_group_item(trans, path, cache);
			/*
			 * Our block group might still be attached to the list
			 * of new block groups in the transaction handle of some
			 * other task (struct btrfs_trans_handle->new_bgs). This
			 * means its block group item isn't yet in the extent
			 * tree. If this happens ignore the error, as we will
			 * try again later in the critical section of the
			 * transaction commit.
			 */
			if (ret == -ENOENT) {
				ret = 0;
				spin_lock(&cur_trans->dirty_bgs_lock);
				if (list_empty(&cache->dirty_list)) {
					list_add_tail(&cache->dirty_list,
						      &cur_trans->dirty_bgs);
					btrfs_get_block_group(cache);
					drop_reserve = false;
				}
				spin_unlock(&cur_trans->dirty_bgs_lock);
			} else if (ret) {
				btrfs_abort_transaction(trans, ret);
			}
		}

		/* If it's not on the io list, we need to put the block group */
		if (should_put)
			btrfs_put_block_group(cache);
		if (drop_reserve)
			btrfs_dec_delayed_refs_rsv_bg_updates(fs_info);
		/*
		 * Avoid blocking other tasks for too long. It might even save
		 * us from writing caches for block groups that are going to be
		 * removed.
		 */
		mutex_unlock(&trans->transaction->cache_write_mutex);
		if (ret)
			goto out;
		mutex_lock(&trans->transaction->cache_write_mutex);
	}
	mutex_unlock(&trans->transaction->cache_write_mutex);

	/*
	 * Go through delayed refs for all the stuff we've just kicked off
	 * and then loop back (just once)
	 */
	if (!ret)
		ret = btrfs_run_delayed_refs(trans, 0);
	if (!ret && loops == 0) {
		loops++;
		spin_lock(&cur_trans->dirty_bgs_lock);
		list_splice_init(&cur_trans->dirty_bgs, &dirty);
		/*
		 * dirty_bgs_lock protects us from concurrent block group
		 * deletes too (not just cache_write_mutex).
		 */
		if (!list_empty(&dirty)) {
			spin_unlock(&cur_trans->dirty_bgs_lock);
			goto again;
		}
		spin_unlock(&cur_trans->dirty_bgs_lock);
	}
out:
	if (ret < 0) {
		spin_lock(&cur_trans->dirty_bgs_lock);
		list_splice_init(&dirty, &cur_trans->dirty_bgs);
		spin_unlock(&cur_trans->dirty_bgs_lock);
		btrfs_cleanup_dirty_bgs(cur_trans, fs_info);
	}

	btrfs_free_path(path);
	return ret;
}

int btrfs_write_dirty_block_groups(struct btrfs_trans_handle *trans)
{
	struct btrfs_fs_info *fs_info = trans->fs_info;
	struct btrfs_block_group *cache;
	struct btrfs_transaction *cur_trans = trans->transaction;
	int ret = 0;
	int should_put;
	struct btrfs_path *path;
	struct list_head *io = &cur_trans->io_bgs;

	path = btrfs_alloc_path();
	if (!path)
		return -ENOMEM;

	/*
	 * Even though we are in the critical section of the transaction commit,
	 * we can still have concurrent tasks adding elements to this
	 * transaction's list of dirty block groups. These tasks correspond to
	 * endio free space workers started when writeback finishes for a
	 * space cache, which run inode.c:btrfs_finish_ordered_io(), and can
	 * allocate new block groups as a result of COWing nodes of the root
	 * tree when updating the free space inode. The writeback for the space
	 * caches is triggered by an earlier call to
	 * btrfs_start_dirty_block_groups() and iterations of the following
	 * loop.
	 * Also we want to do the cache_save_setup first and then run the
	 * delayed refs to make sure we have the best chance at doing this all
	 * in one shot.
	 */
	spin_lock(&cur_trans->dirty_bgs_lock);
	while (!list_empty(&cur_trans->dirty_bgs)) {
		cache = list_first_entry(&cur_trans->dirty_bgs,
					 struct btrfs_block_group,
					 dirty_list);

		/*
		 * This can happen if cache_save_setup re-dirties a block group
		 * that is already under IO.  Just wait for it to finish and
		 * then do it all again
		 */
		if (!list_empty(&cache->io_list)) {
			spin_unlock(&cur_trans->dirty_bgs_lock);
			list_del_init(&cache->io_list);
			btrfs_wait_cache_io(trans, cache, path);
			btrfs_put_block_group(cache);
			spin_lock(&cur_trans->dirty_bgs_lock);
		}

		/*
		 * Don't remove from the dirty list until after we've waited on
		 * any pending IO
		 */
		list_del_init(&cache->dirty_list);
		spin_unlock(&cur_trans->dirty_bgs_lock);
		should_put = 1;

		cache_save_setup(cache, trans, path);

		if (!ret)
			ret = btrfs_run_delayed_refs(trans, U64_MAX);

		if (!ret && cache->disk_cache_state == BTRFS_DC_SETUP) {
			cache->io_ctl.inode = NULL;
			ret = btrfs_write_out_cache(trans, cache, path);
			if (ret == 0 && cache->io_ctl.inode) {
				should_put = 0;
				list_add_tail(&cache->io_list, io);
			} else {
				/*
				 * If we failed to write the cache, the
				 * generation will be bad and life goes on
				 */
				ret = 0;
			}
		}
		if (!ret) {
			ret = update_block_group_item(trans, path, cache);
			/*
			 * One of the free space endio workers might have
			 * created a new block group while updating a free space
			 * cache's inode (at inode.c:btrfs_finish_ordered_io())
			 * and hasn't released its transaction handle yet, in
			 * which case the new block group is still attached to
			 * its transaction handle and its creation has not
			 * finished yet (no block group item in the extent tree
			 * yet, etc). If this is the case, wait for all free
			 * space endio workers to finish and retry. This is a
			 * very rare case so no need for a more efficient and
			 * complex approach.
			 */
			if (ret == -ENOENT) {
				wait_event(cur_trans->writer_wait,
				   atomic_read(&cur_trans->num_writers) == 1);
				ret = update_block_group_item(trans, path, cache);
			}
			if (ret)
				btrfs_abort_transaction(trans, ret);
		}

		/* If its not on the io list, we need to put the block group */
		if (should_put)
			btrfs_put_block_group(cache);
		btrfs_dec_delayed_refs_rsv_bg_updates(fs_info);
		spin_lock(&cur_trans->dirty_bgs_lock);
	}
	spin_unlock(&cur_trans->dirty_bgs_lock);

	/*
	 * Refer to the definition of io_bgs member for details why it's safe
	 * to use it without any locking
	 */
	while (!list_empty(io)) {
		cache = list_first_entry(io, struct btrfs_block_group,
					 io_list);
		list_del_init(&cache->io_list);
		btrfs_wait_cache_io(trans, cache, path);
		btrfs_put_block_group(cache);
	}

	btrfs_free_path(path);
	return ret;
}

int btrfs_update_block_group(struct btrfs_trans_handle *trans,
			     u64 bytenr, u64 num_bytes, bool alloc)
{
	struct btrfs_fs_info *info = trans->fs_info;
	struct btrfs_space_info *space_info;
	struct btrfs_block_group *cache;
	u64 old_val;
	bool reclaim = false;
	bool bg_already_dirty = true;
	int factor;

	/* Block accounting for super block */
	spin_lock(&info->delalloc_root_lock);
	old_val = btrfs_super_bytes_used(info->super_copy);
	if (alloc)
		old_val += num_bytes;
	else
		old_val -= num_bytes;
	btrfs_set_super_bytes_used(info->super_copy, old_val);
	spin_unlock(&info->delalloc_root_lock);

	cache = btrfs_lookup_block_group(info, bytenr);
	if (!cache)
		return -ENOENT;

	/* An extent can not span multiple block groups. */
	ASSERT(bytenr + num_bytes <= cache->start + cache->length);

	space_info = cache->space_info;
	factor = btrfs_bg_type_to_factor(cache->flags);

	/*
	 * If this block group has free space cache written out, we need to make
	 * sure to load it if we are removing space.  This is because we need
	 * the unpinning stage to actually add the space back to the block group,
	 * otherwise we will leak space.
	 */
	if (!alloc && !btrfs_block_group_done(cache))
		btrfs_cache_block_group(cache, true);

	spin_lock(&space_info->lock);
	spin_lock(&cache->lock);

	if (btrfs_test_opt(info, SPACE_CACHE) &&
	    cache->disk_cache_state < BTRFS_DC_CLEAR)
		cache->disk_cache_state = BTRFS_DC_CLEAR;

	old_val = cache->used;
	if (alloc) {
		old_val += num_bytes;
		cache->used = old_val;
		cache->reserved -= num_bytes;
		cache->reclaim_mark = 0;
		space_info->bytes_reserved -= num_bytes;
		space_info->bytes_used += num_bytes;
		space_info->disk_used += num_bytes * factor;
		if (READ_ONCE(space_info->periodic_reclaim))
			btrfs_space_info_update_reclaimable(space_info, -num_bytes);
		spin_unlock(&cache->lock);
		spin_unlock(&space_info->lock);
	} else {
		old_val -= num_bytes;
		cache->used = old_val;
		cache->pinned += num_bytes;
		btrfs_space_info_update_bytes_pinned(info, space_info, num_bytes);
		space_info->bytes_used -= num_bytes;
		space_info->disk_used -= num_bytes * factor;
		if (READ_ONCE(space_info->periodic_reclaim))
			btrfs_space_info_update_reclaimable(space_info, num_bytes);
		else
			reclaim = should_reclaim_block_group(cache, num_bytes);

		spin_unlock(&cache->lock);
		spin_unlock(&space_info->lock);

		set_extent_bit(&trans->transaction->pinned_extents, bytenr,
			       bytenr + num_bytes - 1, EXTENT_DIRTY, NULL);
	}

	spin_lock(&trans->transaction->dirty_bgs_lock);
	if (list_empty(&cache->dirty_list)) {
		list_add_tail(&cache->dirty_list, &trans->transaction->dirty_bgs);
		bg_already_dirty = false;
		btrfs_get_block_group(cache);
	}
	spin_unlock(&trans->transaction->dirty_bgs_lock);

	/*
	 * No longer have used bytes in this block group, queue it for deletion.
	 * We do this after adding the block group to the dirty list to avoid
	 * races between cleaner kthread and space cache writeout.
	 */
	if (!alloc && old_val == 0) {
		if (!btrfs_test_opt(info, DISCARD_ASYNC))
			btrfs_mark_bg_unused(cache);
	} else if (!alloc && reclaim) {
		btrfs_mark_bg_to_reclaim(cache);
	}

	btrfs_put_block_group(cache);

	/* Modified block groups are accounted for in the delayed_refs_rsv. */
	if (!bg_already_dirty)
		btrfs_inc_delayed_refs_rsv_bg_updates(info);

	return 0;
}

/*
 * Update the block_group and space info counters.
 *
 * @cache:	The cache we are manipulating
 * @ram_bytes:  The number of bytes of file content, and will be same to
 *              @num_bytes except for the compress path.
 * @num_bytes:	The number of bytes in question
 * @delalloc:   The blocks are allocated for the delalloc write
 *
 * This is called by the allocator when it reserves space. If this is a
 * reservation and the block group has become read only we cannot make the
 * reservation and return -EAGAIN, otherwise this function always succeeds.
 */
int btrfs_add_reserved_bytes(struct btrfs_block_group *cache,
			     u64 ram_bytes, u64 num_bytes, int delalloc,
			     bool force_wrong_size_class)
{
	struct btrfs_space_info *space_info = cache->space_info;
	enum btrfs_block_group_size_class size_class;
	int ret = 0;

	spin_lock(&space_info->lock);
	spin_lock(&cache->lock);
	if (cache->ro) {
		ret = -EAGAIN;
		goto out;
	}

	if (btrfs_block_group_should_use_size_class(cache)) {
		size_class = btrfs_calc_block_group_size_class(num_bytes);
		ret = btrfs_use_block_group_size_class(cache, size_class, force_wrong_size_class);
		if (ret)
			goto out;
	}
	cache->reserved += num_bytes;
	space_info->bytes_reserved += num_bytes;
	trace_btrfs_space_reservation(cache->fs_info, "space_info",
				      space_info->flags, num_bytes, 1);
	btrfs_space_info_update_bytes_may_use(cache->fs_info,
					      space_info, -ram_bytes);
	if (delalloc)
		cache->delalloc_bytes += num_bytes;

	/*
	 * Compression can use less space than we reserved, so wake tickets if
	 * that happens.
	 */
	if (num_bytes < ram_bytes)
		btrfs_try_granting_tickets(cache->fs_info, space_info);
out:
	spin_unlock(&cache->lock);
	spin_unlock(&space_info->lock);
	return ret;
}

/*
 * Update the block_group and space info counters.
 *
 * @cache:      The cache we are manipulating
 * @num_bytes:  The number of bytes in question
 * @delalloc:   The blocks are allocated for the delalloc write
 *
 * This is called by somebody who is freeing space that was never actually used
 * on disk.  For example if you reserve some space for a new leaf in transaction
 * A and before transaction A commits you free that leaf, you call this with
 * reserve set to 0 in order to clear the reservation.
 */
void btrfs_free_reserved_bytes(struct btrfs_block_group *cache,
			       u64 num_bytes, int delalloc)
{
	struct btrfs_space_info *space_info = cache->space_info;

	spin_lock(&space_info->lock);
	spin_lock(&cache->lock);
	if (cache->ro)
		space_info->bytes_readonly += num_bytes;
	cache->reserved -= num_bytes;
	space_info->bytes_reserved -= num_bytes;
	space_info->max_extent_size = 0;

	if (delalloc)
		cache->delalloc_bytes -= num_bytes;
	spin_unlock(&cache->lock);

	btrfs_try_granting_tickets(cache->fs_info, space_info);
	spin_unlock(&space_info->lock);
}

static void force_metadata_allocation(struct btrfs_fs_info *info)
{
	struct list_head *head = &info->space_info;
	struct btrfs_space_info *found;

	list_for_each_entry(found, head, list) {
		if (found->flags & BTRFS_BLOCK_GROUP_METADATA)
			found->force_alloc = CHUNK_ALLOC_FORCE;
	}
}

static int should_alloc_chunk(struct btrfs_fs_info *fs_info,
			      struct btrfs_space_info *sinfo, int force)
{
	u64 bytes_used = btrfs_space_info_used(sinfo, false);
	u64 thresh;

	if (force == CHUNK_ALLOC_FORCE)
		return 1;

	/*
	 * in limited mode, we want to have some free space up to
	 * about 1% of the FS size.
	 */
	if (force == CHUNK_ALLOC_LIMITED) {
		thresh = btrfs_super_total_bytes(fs_info->super_copy);
		thresh = max_t(u64, SZ_64M, mult_perc(thresh, 1));

		if (sinfo->total_bytes - bytes_used < thresh)
			return 1;
	}

	if (bytes_used + SZ_2M < mult_perc(sinfo->total_bytes, 80))
		return 0;
	return 1;
}

int btrfs_force_chunk_alloc(struct btrfs_trans_handle *trans, u64 type)
{
	u64 alloc_flags = btrfs_get_alloc_profile(trans->fs_info, type);

	return btrfs_chunk_alloc(trans, alloc_flags, CHUNK_ALLOC_FORCE);
}

static struct btrfs_block_group *do_chunk_alloc(struct btrfs_trans_handle *trans, u64 flags)
{
	struct btrfs_block_group *bg;
	int ret;

	/*
	 * Check if we have enough space in the system space info because we
	 * will need to update device items in the chunk btree and insert a new
	 * chunk item in the chunk btree as well. This will allocate a new
	 * system block group if needed.
	 */
	check_system_chunk(trans, flags);

	bg = btrfs_create_chunk(trans, flags);
	if (IS_ERR(bg)) {
		ret = PTR_ERR(bg);
		goto out;
	}

	ret = btrfs_chunk_alloc_add_chunk_item(trans, bg);
	/*
	 * Normally we are not expected to fail with -ENOSPC here, since we have
	 * previously reserved space in the system space_info and allocated one
	 * new system chunk if necessary. However there are three exceptions:
	 *
	 * 1) We may have enough free space in the system space_info but all the
	 *    existing system block groups have a profile which can not be used
	 *    for extent allocation.
	 *
	 *    This happens when mounting in degraded mode. For example we have a
	 *    RAID1 filesystem with 2 devices, lose one device and mount the fs
	 *    using the other device in degraded mode. If we then allocate a chunk,
	 *    we may have enough free space in the existing system space_info, but
	 *    none of the block groups can be used for extent allocation since they
	 *    have a RAID1 profile, and because we are in degraded mode with a
	 *    single device, we are forced to allocate a new system chunk with a
	 *    SINGLE profile. Making check_system_chunk() iterate over all system
	 *    block groups and check if they have a usable profile and enough space
	 *    can be slow on very large filesystems, so we tolerate the -ENOSPC and
	 *    try again after forcing allocation of a new system chunk. Like this
	 *    we avoid paying the cost of that search in normal circumstances, when
	 *    we were not mounted in degraded mode;
	 *
	 * 2) We had enough free space info the system space_info, and one suitable
	 *    block group to allocate from when we called check_system_chunk()
	 *    above. However right after we called it, the only system block group
	 *    with enough free space got turned into RO mode by a running scrub,
	 *    and in this case we have to allocate a new one and retry. We only
	 *    need do this allocate and retry once, since we have a transaction
	 *    handle and scrub uses the commit root to search for block groups;
	 *
	 * 3) We had one system block group with enough free space when we called
	 *    check_system_chunk(), but after that, right before we tried to
	 *    allocate the last extent buffer we needed, a discard operation came
	 *    in and it temporarily removed the last free space entry from the
	 *    block group (discard removes a free space entry, discards it, and
	 *    then adds back the entry to the block group cache).
	 */
	if (ret == -ENOSPC) {
		const u64 sys_flags = btrfs_system_alloc_profile(trans->fs_info);
		struct btrfs_block_group *sys_bg;

		sys_bg = btrfs_create_chunk(trans, sys_flags);
		if (IS_ERR(sys_bg)) {
			ret = PTR_ERR(sys_bg);
			btrfs_abort_transaction(trans, ret);
			goto out;
		}

		ret = btrfs_chunk_alloc_add_chunk_item(trans, sys_bg);
		if (ret) {
			btrfs_abort_transaction(trans, ret);
			goto out;
		}

		ret = btrfs_chunk_alloc_add_chunk_item(trans, bg);
		if (ret) {
			btrfs_abort_transaction(trans, ret);
			goto out;
		}
	} else if (ret) {
		btrfs_abort_transaction(trans, ret);
		goto out;
	}
out:
	btrfs_trans_release_chunk_metadata(trans);

	if (ret)
		return ERR_PTR(ret);

	btrfs_get_block_group(bg);
	return bg;
}

/*
 * Chunk allocation is done in 2 phases:
 *
 * 1) Phase 1 - through btrfs_chunk_alloc() we allocate device extents for
 *    the chunk, the chunk mapping, create its block group and add the items
 *    that belong in the chunk btree to it - more specifically, we need to
 *    update device items in the chunk btree and add a new chunk item to it.
 *
 * 2) Phase 2 - through btrfs_create_pending_block_groups(), we add the block
 *    group item to the extent btree and the device extent items to the devices
 *    btree.
 *
 * This is done to prevent deadlocks. For example when COWing a node from the
 * extent btree we are holding a write lock on the node's parent and if we
 * trigger chunk allocation and attempted to insert the new block group item
 * in the extent btree right way, we could deadlock because the path for the
 * insertion can include that parent node. At first glance it seems impossible
 * to trigger chunk allocation after starting a transaction since tasks should
 * reserve enough transaction units (metadata space), however while that is true
 * most of the time, chunk allocation may still be triggered for several reasons:
 *
 * 1) When reserving metadata, we check if there is enough free space in the
 *    metadata space_info and therefore don't trigger allocation of a new chunk.
 *    However later when the task actually tries to COW an extent buffer from
 *    the extent btree or from the device btree for example, it is forced to
 *    allocate a new block group (chunk) because the only one that had enough
 *    free space was just turned to RO mode by a running scrub for example (or
 *    device replace, block group reclaim thread, etc), so we can not use it
 *    for allocating an extent and end up being forced to allocate a new one;
 *
 * 2) Because we only check that the metadata space_info has enough free bytes,
 *    we end up not allocating a new metadata chunk in that case. However if
 *    the filesystem was mounted in degraded mode, none of the existing block
 *    groups might be suitable for extent allocation due to their incompatible
 *    profile (for e.g. mounting a 2 devices filesystem, where all block groups
 *    use a RAID1 profile, in degraded mode using a single device). In this case
 *    when the task attempts to COW some extent buffer of the extent btree for
 *    example, it will trigger allocation of a new metadata block group with a
 *    suitable profile (SINGLE profile in the example of the degraded mount of
 *    the RAID1 filesystem);
 *
 * 3) The task has reserved enough transaction units / metadata space, but when
 *    it attempts to COW an extent buffer from the extent or device btree for
 *    example, it does not find any free extent in any metadata block group,
 *    therefore forced to try to allocate a new metadata block group.
 *    This is because some other task allocated all available extents in the
 *    meanwhile - this typically happens with tasks that don't reserve space
 *    properly, either intentionally or as a bug. One example where this is
 *    done intentionally is fsync, as it does not reserve any transaction units
 *    and ends up allocating a variable number of metadata extents for log
 *    tree extent buffers;
 *
 * 4) The task has reserved enough transaction units / metadata space, but right
 *    before it tries to allocate the last extent buffer it needs, a discard
 *    operation comes in and, temporarily, removes the last free space entry from
 *    the only metadata block group that had free space (discard starts by
 *    removing a free space entry from a block group, then does the discard
 *    operation and, once it's done, it adds back the free space entry to the
 *    block group).
 *
 * We also need this 2 phases setup when adding a device to a filesystem with
 * a seed device - we must create new metadata and system chunks without adding
 * any of the block group items to the chunk, extent and device btrees. If we
 * did not do it this way, we would get ENOSPC when attempting to update those
 * btrees, since all the chunks from the seed device are read-only.
 *
 * Phase 1 does the updates and insertions to the chunk btree because if we had
 * it done in phase 2 and have a thundering herd of tasks allocating chunks in
 * parallel, we risk having too many system chunks allocated by many tasks if
 * many tasks reach phase 1 without the previous ones completing phase 2. In the
 * extreme case this leads to exhaustion of the system chunk array in the
 * superblock. This is easier to trigger if using a btree node/leaf size of 64K
 * and with RAID filesystems (so we have more device items in the chunk btree).
 * This has happened before and commit eafa4fd0ad0607 ("btrfs: fix exhaustion of
 * the system chunk array due to concurrent allocations") provides more details.
 *
 * Allocation of system chunks does not happen through this function. A task that
 * needs to update the chunk btree (the only btree that uses system chunks), must
 * preallocate chunk space by calling either check_system_chunk() or
 * btrfs_reserve_chunk_metadata() - the former is used when allocating a data or
 * metadata chunk or when removing a chunk, while the later is used before doing
 * a modification to the chunk btree - use cases for the later are adding,
 * removing and resizing a device as well as relocation of a system chunk.
 * See the comment below for more details.
 *
 * The reservation of system space, done through check_system_chunk(), as well
 * as all the updates and insertions into the chunk btree must be done while
 * holding fs_info->chunk_mutex. This is important to guarantee that while COWing
 * an extent buffer from the chunks btree we never trigger allocation of a new
 * system chunk, which would result in a deadlock (trying to lock twice an
 * extent buffer of the chunk btree, first time before triggering the chunk
 * allocation and the second time during chunk allocation while attempting to
 * update the chunks btree). The system chunk array is also updated while holding
 * that mutex. The same logic applies to removing chunks - we must reserve system
 * space, update the chunk btree and the system chunk array in the superblock
 * while holding fs_info->chunk_mutex.
 *
 * This function, btrfs_chunk_alloc(), belongs to phase 1.
 *
 * If @force is CHUNK_ALLOC_FORCE:
 *    - return 1 if it successfully allocates a chunk,
 *    - return errors including -ENOSPC otherwise.
 * If @force is NOT CHUNK_ALLOC_FORCE:
 *    - return 0 if it doesn't need to allocate a new chunk,
 *    - return 1 if it successfully allocates a chunk,
 *    - return errors including -ENOSPC otherwise.
 */
int btrfs_chunk_alloc(struct btrfs_trans_handle *trans, u64 flags,
		      enum btrfs_chunk_alloc_enum force)
{
	struct btrfs_fs_info *fs_info = trans->fs_info;
	struct btrfs_space_info *space_info;
	struct btrfs_block_group *ret_bg;
	bool wait_for_alloc = false;
	bool should_alloc = false;
	bool from_extent_allocation = false;
	int ret = 0;

	if (force == CHUNK_ALLOC_FORCE_FOR_EXTENT) {
		from_extent_allocation = true;
		force = CHUNK_ALLOC_FORCE;
	}

	/* Don't re-enter if we're already allocating a chunk */
	if (trans->allocating_chunk)
		return -ENOSPC;
	/*
	 * Allocation of system chunks can not happen through this path, as we
	 * could end up in a deadlock if we are allocating a data or metadata
	 * chunk and there is another task modifying the chunk btree.
	 *
	 * This is because while we are holding the chunk mutex, we will attempt
	 * to add the new chunk item to the chunk btree or update an existing
	 * device item in the chunk btree, while the other task that is modifying
	 * the chunk btree is attempting to COW an extent buffer while holding a
	 * lock on it and on its parent - if the COW operation triggers a system
	 * chunk allocation, then we can deadlock because we are holding the
	 * chunk mutex and we may need to access that extent buffer or its parent
	 * in order to add the chunk item or update a device item.
	 *
	 * Tasks that want to modify the chunk tree should reserve system space
	 * before updating the chunk btree, by calling either
	 * btrfs_reserve_chunk_metadata() or check_system_chunk().
	 * It's possible that after a task reserves the space, it still ends up
	 * here - this happens in the cases described above at do_chunk_alloc().
	 * The task will have to either retry or fail.
	 */
	if (flags & BTRFS_BLOCK_GROUP_SYSTEM)
		return -ENOSPC;

	space_info = btrfs_find_space_info(fs_info, flags);
	ASSERT(space_info);

	do {
		spin_lock(&space_info->lock);
		if (force < space_info->force_alloc)
			force = space_info->force_alloc;
		should_alloc = should_alloc_chunk(fs_info, space_info, force);
		if (space_info->full) {
			/* No more free physical space */
			if (should_alloc)
				ret = -ENOSPC;
			else
				ret = 0;
			spin_unlock(&space_info->lock);
			return ret;
		} else if (!should_alloc) {
			spin_unlock(&space_info->lock);
			return 0;
		} else if (space_info->chunk_alloc) {
			/*
			 * Someone is already allocating, so we need to block
			 * until this someone is finished and then loop to
			 * recheck if we should continue with our allocation
			 * attempt.
			 */
			wait_for_alloc = true;
			force = CHUNK_ALLOC_NO_FORCE;
			spin_unlock(&space_info->lock);
			mutex_lock(&fs_info->chunk_mutex);
			mutex_unlock(&fs_info->chunk_mutex);
		} else {
			/* Proceed with allocation */
			space_info->chunk_alloc = 1;
			wait_for_alloc = false;
			spin_unlock(&space_info->lock);
		}

		cond_resched();
	} while (wait_for_alloc);

	mutex_lock(&fs_info->chunk_mutex);
	trans->allocating_chunk = true;

	/*
	 * If we have mixed data/metadata chunks we want to make sure we keep
	 * allocating mixed chunks instead of individual chunks.
	 */
	if (btrfs_mixed_space_info(space_info))
		flags |= (BTRFS_BLOCK_GROUP_DATA | BTRFS_BLOCK_GROUP_METADATA);

	/*
	 * if we're doing a data chunk, go ahead and make sure that
	 * we keep a reasonable number of metadata chunks allocated in the
	 * FS as well.
	 */
	if (flags & BTRFS_BLOCK_GROUP_DATA && fs_info->metadata_ratio) {
		fs_info->data_chunk_allocations++;
		if (!(fs_info->data_chunk_allocations %
		      fs_info->metadata_ratio))
			force_metadata_allocation(fs_info);
	}

	ret_bg = do_chunk_alloc(trans, flags);
	trans->allocating_chunk = false;

	if (IS_ERR(ret_bg)) {
		ret = PTR_ERR(ret_bg);
	} else if (from_extent_allocation && (flags & BTRFS_BLOCK_GROUP_DATA)) {
		/*
		 * New block group is likely to be used soon. Try to activate
		 * it now. Failure is OK for now.
		 */
		btrfs_zone_activate(ret_bg);
	}

	if (!ret)
		btrfs_put_block_group(ret_bg);

	spin_lock(&space_info->lock);
	if (ret < 0) {
		if (ret == -ENOSPC)
			space_info->full = 1;
		else
			goto out;
	} else {
		ret = 1;
		space_info->max_extent_size = 0;
	}

	space_info->force_alloc = CHUNK_ALLOC_NO_FORCE;
out:
	space_info->chunk_alloc = 0;
	spin_unlock(&space_info->lock);
	mutex_unlock(&fs_info->chunk_mutex);

	return ret;
}

static u64 get_profile_num_devs(struct btrfs_fs_info *fs_info, u64 type)
{
	u64 num_dev;

	num_dev = btrfs_raid_array[btrfs_bg_flags_to_raid_index(type)].devs_max;
	if (!num_dev)
		num_dev = fs_info->fs_devices->rw_devices;

	return num_dev;
}

static void reserve_chunk_space(struct btrfs_trans_handle *trans,
				u64 bytes,
				u64 type)
{
	struct btrfs_fs_info *fs_info = trans->fs_info;
	struct btrfs_space_info *info;
	u64 left;
	int ret = 0;

	/*
	 * Needed because we can end up allocating a system chunk and for an
	 * atomic and race free space reservation in the chunk block reserve.
	 */
	lockdep_assert_held(&fs_info->chunk_mutex);

	info = btrfs_find_space_info(fs_info, BTRFS_BLOCK_GROUP_SYSTEM);
	spin_lock(&info->lock);
	left = info->total_bytes - btrfs_space_info_used(info, true);
	spin_unlock(&info->lock);

	if (left < bytes && btrfs_test_opt(fs_info, ENOSPC_DEBUG)) {
		btrfs_info(fs_info, "left=%llu, need=%llu, flags=%llu",
			   left, bytes, type);
		btrfs_dump_space_info(fs_info, info, 0, 0);
	}

	if (left < bytes) {
		u64 flags = btrfs_system_alloc_profile(fs_info);
		struct btrfs_block_group *bg;

		/*
		 * Ignore failure to create system chunk. We might end up not
		 * needing it, as we might not need to COW all nodes/leafs from
		 * the paths we visit in the chunk tree (they were already COWed
		 * or created in the current transaction for example).
		 */
		bg = btrfs_create_chunk(trans, flags);
		if (IS_ERR(bg)) {
			ret = PTR_ERR(bg);
		} else {
			/*
			 * We have a new chunk. We also need to activate it for
			 * zoned filesystem.
			 */
			ret = btrfs_zoned_activate_one_bg(fs_info, info, true);
			if (ret < 0)
				return;

			/*
			 * If we fail to add the chunk item here, we end up
			 * trying again at phase 2 of chunk allocation, at
			 * btrfs_create_pending_block_groups(). So ignore
			 * any error here. An ENOSPC here could happen, due to
			 * the cases described at do_chunk_alloc() - the system
			 * block group we just created was just turned into RO
			 * mode by a scrub for example, or a running discard
			 * temporarily removed its free space entries, etc.
			 */
			btrfs_chunk_alloc_add_chunk_item(trans, bg);
		}
	}

	if (!ret) {
		ret = btrfs_block_rsv_add(fs_info,
					  &fs_info->chunk_block_rsv,
					  bytes, BTRFS_RESERVE_NO_FLUSH);
		if (!ret)
			trans->chunk_bytes_reserved += bytes;
	}
}

/*
 * Reserve space in the system space for allocating or removing a chunk.
 * The caller must be holding fs_info->chunk_mutex.
 */
void check_system_chunk(struct btrfs_trans_handle *trans, u64 type)
{
	struct btrfs_fs_info *fs_info = trans->fs_info;
	const u64 num_devs = get_profile_num_devs(fs_info, type);
	u64 bytes;

	/* num_devs device items to update and 1 chunk item to add or remove. */
	bytes = btrfs_calc_metadata_size(fs_info, num_devs) +
		btrfs_calc_insert_metadata_size(fs_info, 1);

	reserve_chunk_space(trans, bytes, type);
}

/*
 * Reserve space in the system space, if needed, for doing a modification to the
 * chunk btree.
 *
 * @trans:		A transaction handle.
 * @is_item_insertion:	Indicate if the modification is for inserting a new item
 *			in the chunk btree or if it's for the deletion or update
 *			of an existing item.
 *
 * This is used in a context where we need to update the chunk btree outside
 * block group allocation and removal, to avoid a deadlock with a concurrent
 * task that is allocating a metadata or data block group and therefore needs to
 * update the chunk btree while holding the chunk mutex. After the update to the
 * chunk btree is done, btrfs_trans_release_chunk_metadata() should be called.
 *
 */
void btrfs_reserve_chunk_metadata(struct btrfs_trans_handle *trans,
				  bool is_item_insertion)
{
	struct btrfs_fs_info *fs_info = trans->fs_info;
	u64 bytes;

	if (is_item_insertion)
		bytes = btrfs_calc_insert_metadata_size(fs_info, 1);
	else
		bytes = btrfs_calc_metadata_size(fs_info, 1);

	mutex_lock(&fs_info->chunk_mutex);
	reserve_chunk_space(trans, bytes, BTRFS_BLOCK_GROUP_SYSTEM);
	mutex_unlock(&fs_info->chunk_mutex);
}

void btrfs_put_block_group_cache(struct btrfs_fs_info *info)
{
	struct btrfs_block_group *block_group;

	block_group = btrfs_lookup_first_block_group(info, 0);
	while (block_group) {
		btrfs_wait_block_group_cache_done(block_group);
		spin_lock(&block_group->lock);
		if (test_and_clear_bit(BLOCK_GROUP_FLAG_IREF,
				       &block_group->runtime_flags)) {
			struct btrfs_inode *inode = block_group->inode;

			block_group->inode = NULL;
			spin_unlock(&block_group->lock);

			ASSERT(block_group->io_ctl.inode == NULL);
			iput(&inode->vfs_inode);
		} else {
			spin_unlock(&block_group->lock);
		}
		block_group = btrfs_next_block_group(block_group);
	}
}

/*
 * Must be called only after stopping all workers, since we could have block
 * group caching kthreads running, and therefore they could race with us if we
 * freed the block groups before stopping them.
 */
int btrfs_free_block_groups(struct btrfs_fs_info *info)
{
	struct btrfs_block_group *block_group;
	struct btrfs_space_info *space_info;
	struct btrfs_caching_control *caching_ctl;
	struct rb_node *n;

	if (btrfs_is_zoned(info)) {
		if (info->active_meta_bg) {
			btrfs_put_block_group(info->active_meta_bg);
			info->active_meta_bg = NULL;
		}
		if (info->active_system_bg) {
			btrfs_put_block_group(info->active_system_bg);
			info->active_system_bg = NULL;
		}
	}

	write_lock(&info->block_group_cache_lock);
	while (!list_empty(&info->caching_block_groups)) {
		caching_ctl = list_entry(info->caching_block_groups.next,
					 struct btrfs_caching_control, list);
		list_del(&caching_ctl->list);
		btrfs_put_caching_control(caching_ctl);
	}
	write_unlock(&info->block_group_cache_lock);

	spin_lock(&info->unused_bgs_lock);
	while (!list_empty(&info->unused_bgs)) {
		block_group = list_first_entry(&info->unused_bgs,
					       struct btrfs_block_group,
					       bg_list);
		list_del_init(&block_group->bg_list);
		btrfs_put_block_group(block_group);
	}

	while (!list_empty(&info->reclaim_bgs)) {
		block_group = list_first_entry(&info->reclaim_bgs,
					       struct btrfs_block_group,
					       bg_list);
		list_del_init(&block_group->bg_list);
		btrfs_put_block_group(block_group);
	}
	spin_unlock(&info->unused_bgs_lock);

	spin_lock(&info->zone_active_bgs_lock);
	while (!list_empty(&info->zone_active_bgs)) {
		block_group = list_first_entry(&info->zone_active_bgs,
					       struct btrfs_block_group,
					       active_bg_list);
		list_del_init(&block_group->active_bg_list);
		btrfs_put_block_group(block_group);
	}
	spin_unlock(&info->zone_active_bgs_lock);

	write_lock(&info->block_group_cache_lock);
	while ((n = rb_last(&info->block_group_cache_tree.rb_root)) != NULL) {
		block_group = rb_entry(n, struct btrfs_block_group,
				       cache_node);
		rb_erase_cached(&block_group->cache_node,
				&info->block_group_cache_tree);
		RB_CLEAR_NODE(&block_group->cache_node);
		write_unlock(&info->block_group_cache_lock);

		down_write(&block_group->space_info->groups_sem);
		list_del(&block_group->list);
		up_write(&block_group->space_info->groups_sem);

		/*
		 * We haven't cached this block group, which means we could
		 * possibly have excluded extents on this block group.
		 */
		if (block_group->cached == BTRFS_CACHE_NO ||
		    block_group->cached == BTRFS_CACHE_ERROR)
			btrfs_free_excluded_extents(block_group);

		btrfs_remove_free_space_cache(block_group);
		ASSERT(block_group->cached != BTRFS_CACHE_STARTED);
		ASSERT(list_empty(&block_group->dirty_list));
		ASSERT(list_empty(&block_group->io_list));
		ASSERT(list_empty(&block_group->bg_list));
		ASSERT(refcount_read(&block_group->refs) == 1);
		ASSERT(block_group->swap_extents == 0);
		btrfs_put_block_group(block_group);

		write_lock(&info->block_group_cache_lock);
	}
	write_unlock(&info->block_group_cache_lock);

	btrfs_release_global_block_rsv(info);

	while (!list_empty(&info->space_info)) {
		space_info = list_entry(info->space_info.next,
					struct btrfs_space_info,
					list);

		/*
		 * Do not hide this behind enospc_debug, this is actually
		 * important and indicates a real bug if this happens.
		 */
		if (WARN_ON(space_info->bytes_pinned > 0 ||
			    space_info->bytes_may_use > 0))
			btrfs_dump_space_info(info, space_info, 0, 0);

		/*
		 * If there was a failure to cleanup a log tree, very likely due
		 * to an IO failure on a writeback attempt of one or more of its
		 * extent buffers, we could not do proper (and cheap) unaccounting
		 * of their reserved space, so don't warn on bytes_reserved > 0 in
		 * that case.
		 */
		if (!(space_info->flags & BTRFS_BLOCK_GROUP_METADATA) ||
		    !BTRFS_FS_LOG_CLEANUP_ERROR(info)) {
			if (WARN_ON(space_info->bytes_reserved > 0))
				btrfs_dump_space_info(info, space_info, 0, 0);
		}

		WARN_ON(space_info->reclaim_size > 0);
		list_del(&space_info->list);
		btrfs_sysfs_remove_space_info(space_info);
	}
	return 0;
}

void btrfs_freeze_block_group(struct btrfs_block_group *cache)
{
	atomic_inc(&cache->frozen);
}

void btrfs_unfreeze_block_group(struct btrfs_block_group *block_group)
{
	struct btrfs_fs_info *fs_info = block_group->fs_info;
	bool cleanup;

	spin_lock(&block_group->lock);
	cleanup = (atomic_dec_and_test(&block_group->frozen) &&
		   test_bit(BLOCK_GROUP_FLAG_REMOVED, &block_group->runtime_flags));
	spin_unlock(&block_group->lock);

	if (cleanup) {
		struct btrfs_chunk_map *map;

		map = btrfs_find_chunk_map(fs_info, block_group->start, 1);
		/* Logic error, can't happen. */
		ASSERT(map);

		btrfs_remove_chunk_map(fs_info, map);

		/* Once for our lookup reference. */
		btrfs_free_chunk_map(map);

		/*
		 * We may have left one free space entry and other possible
		 * tasks trimming this block group have left 1 entry each one.
		 * Free them if any.
		 */
		btrfs_remove_free_space_cache(block_group);
	}
}

bool btrfs_inc_block_group_swap_extents(struct btrfs_block_group *bg)
{
	bool ret = true;

	spin_lock(&bg->lock);
	if (bg->ro)
		ret = false;
	else
		bg->swap_extents++;
	spin_unlock(&bg->lock);

	return ret;
}

void btrfs_dec_block_group_swap_extents(struct btrfs_block_group *bg, int amount)
{
	spin_lock(&bg->lock);
	ASSERT(!bg->ro);
	ASSERT(bg->swap_extents >= amount);
	bg->swap_extents -= amount;
	spin_unlock(&bg->lock);
}

enum btrfs_block_group_size_class btrfs_calc_block_group_size_class(u64 size)
{
	if (size <= SZ_128K)
		return BTRFS_BG_SZ_SMALL;
	if (size <= SZ_8M)
		return BTRFS_BG_SZ_MEDIUM;
	return BTRFS_BG_SZ_LARGE;
}

/*
 * Handle a block group allocating an extent in a size class
 *
 * @bg:				The block group we allocated in.
 * @size_class:			The size class of the allocation.
 * @force_wrong_size_class:	Whether we are desperate enough to allow
 *				mismatched size classes.
 *
 * Returns: 0 if the size class was valid for this block_group, -EAGAIN in the
 * case of a race that leads to the wrong size class without
 * force_wrong_size_class set.
 *
 * find_free_extent will skip block groups with a mismatched size class until
 * it really needs to avoid ENOSPC. In that case it will set
 * force_wrong_size_class. However, if a block group is newly allocated and
 * doesn't yet have a size class, then it is possible for two allocations of
 * different sizes to race and both try to use it. The loser is caught here and
 * has to retry.
 */
int btrfs_use_block_group_size_class(struct btrfs_block_group *bg,
				     enum btrfs_block_group_size_class size_class,
				     bool force_wrong_size_class)
{
	ASSERT(size_class != BTRFS_BG_SZ_NONE);

	/* The new allocation is in the right size class, do nothing */
	if (bg->size_class == size_class)
		return 0;
	/*
	 * The new allocation is in a mismatched size class.
	 * This means one of two things:
	 *
	 * 1. Two tasks in find_free_extent for different size_classes raced
	 *    and hit the same empty block_group. Make the loser try again.
	 * 2. A call to find_free_extent got desperate enough to set
	 *    'force_wrong_slab'. Don't change the size_class, but allow the
	 *    allocation.
	 */
	if (bg->size_class != BTRFS_BG_SZ_NONE) {
		if (force_wrong_size_class)
			return 0;
		return -EAGAIN;
	}
	/*
	 * The happy new block group case: the new allocation is the first
	 * one in the block_group so we set size_class.
	 */
	bg->size_class = size_class;

	return 0;
}

bool btrfs_block_group_should_use_size_class(struct btrfs_block_group *bg)
{
	if (btrfs_is_zoned(bg->fs_info))
		return false;
	if (!btrfs_is_block_group_data_only(bg))
		return false;
	return true;
}<|MERGE_RESOLUTION|>--- conflicted
+++ resolved
@@ -1943,12 +1943,6 @@
 		spin_unlock(&space_info->lock);
 
 next:
-<<<<<<< HEAD
-		if (ret) {
-			/* Refcount held by the reclaim_bgs list after splice. */
-			btrfs_get_block_group(bg);
-			list_add_tail(&bg->bg_list, &retry_list);
-=======
 		if (ret && !READ_ONCE(space_info->periodic_reclaim)) {
 			/* Refcount held by the reclaim_bgs list after splice. */
 			spin_lock(&fs_info->unused_bgs_lock);
@@ -1962,7 +1956,6 @@
 				list_add_tail(&bg->bg_list, &retry_list);
 			}
 			spin_unlock(&fs_info->unused_bgs_lock);
->>>>>>> 2e19e486
 		}
 		btrfs_put_block_group(bg);
 

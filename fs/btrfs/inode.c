--- conflicted
+++ resolved
@@ -8995,11 +8995,7 @@
 		filemap_flush(old_inode->i_mapping);
 
 	if (flags & RENAME_WHITEOUT) {
-<<<<<<< HEAD
-		whiteout_args.inode = new_whiteout_inode(mnt_userns, old_dir);
-=======
 		whiteout_args.inode = new_whiteout_inode(idmap, old_dir);
->>>>>>> 282db109
 		if (!whiteout_args.inode) {
 			ret = -ENOMEM;
 			goto out_fscrypt_names;

// SPDX-License-Identifier: GPL-2.0
/*
 * Copyright (C) 2009 Oracle.  All rights reserved.
 */

#include <linux/sched.h>
#include <linux/pagemap.h>
#include <linux/writeback.h>
#include <linux/blkdev.h>
#include <linux/rbtree.h>
#include <linux/slab.h>
#include <linux/error-injection.h>
#include "ctree.h"
#include "disk-io.h"
#include "transaction.h"
#include "volumes.h"
#include "locking.h"
#include "btrfs_inode.h"
#include "async-thread.h"
#include "free-space-cache.h"
#include "inode-map.h"
#include "qgroup.h"
#include "print-tree.h"
#include "delalloc-space.h"
#include "block-group.h"
#include "backref.h"

/*
 * Relocation overview
 *
 * [What does relocation do]
 *
 * The objective of relocation is to relocate all extents of the target block
 * group to other block groups.
 * This is utilized by resize (shrink only), profile converting, compacting
 * space, or balance routine to spread chunks over devices.
 *
 * 		Before		|		After
 * ------------------------------------------------------------------
 *  BG A: 10 data extents	| BG A: deleted
 *  BG B:  2 data extents	| BG B: 10 data extents (2 old + 8 relocated)
 *  BG C:  1 extents		| BG C:  3 data extents (1 old + 2 relocated)
 *
 * [How does relocation work]
 *
 * 1.   Mark the target block group read-only
 *      New extents won't be allocated from the target block group.
 *
 * 2.1  Record each extent in the target block group
 *      To build a proper map of extents to be relocated.
 *
 * 2.2  Build data reloc tree and reloc trees
 *      Data reloc tree will contain an inode, recording all newly relocated
 *      data extents.
 *      There will be only one data reloc tree for one data block group.
 *
 *      Reloc tree will be a special snapshot of its source tree, containing
 *      relocated tree blocks.
 *      Each tree referring to a tree block in target block group will get its
 *      reloc tree built.
 *
 * 2.3  Swap source tree with its corresponding reloc tree
 *      Each involved tree only refers to new extents after swap.
 *
 * 3.   Cleanup reloc trees and data reloc tree.
 *      As old extents in the target block group are still referenced by reloc
 *      trees, we need to clean them up before really freeing the target block
 *      group.
 *
 * The main complexity is in steps 2.2 and 2.3.
 *
 * The entry point of relocation is relocate_block_group() function.
 */

/*
 * backref_node, mapping_node and tree_block start with this
 */
struct tree_entry {
	struct rb_node rb_node;
	u64 bytenr;
};

/*
 * present a tree block in the backref cache
 */
struct backref_node {
	struct rb_node rb_node;
	u64 bytenr;

	u64 new_bytenr;
	/* objectid of tree block owner, can be not uptodate */
	u64 owner;
	/* link to pending, changed or detached list */
	struct list_head list;
	/* list of upper level blocks reference this block */
	struct list_head upper;
	/* list of child blocks in the cache */
	struct list_head lower;
	/* NULL if this node is not tree root */
	struct btrfs_root *root;
	/* extent buffer got by COW the block */
	struct extent_buffer *eb;
	/* level of tree block */
	unsigned int level:8;
	/* is the block in non-reference counted tree */
	unsigned int cowonly:1;
	/* 1 if no child node in the cache */
	unsigned int lowest:1;
	/* is the extent buffer locked */
	unsigned int locked:1;
	/* has the block been processed */
	unsigned int processed:1;
	/* have backrefs of this block been checked */
	unsigned int checked:1;
	/*
	 * 1 if corresponding block has been cowed but some upper
	 * level block pointers may not point to the new location
	 */
	unsigned int pending:1;
	/*
	 * 1 if the backref node isn't connected to any other
	 * backref node.
	 */
	unsigned int detached:1;
};

/*
 * present a block pointer in the backref cache
 */
struct backref_edge {
	struct list_head list[2];
	struct backref_node *node[2];
};

#define LOWER	0
#define UPPER	1
#define RELOCATION_RESERVED_NODES	256

struct backref_cache {
	/* red black tree of all backref nodes in the cache */
	struct rb_root rb_root;
	/* for passing backref nodes to btrfs_reloc_cow_block */
	struct backref_node *path[BTRFS_MAX_LEVEL];
	/*
	 * list of blocks that have been cowed but some block
	 * pointers in upper level blocks may not reflect the
	 * new location
	 */
	struct list_head pending[BTRFS_MAX_LEVEL];
	/* list of backref nodes with no child node */
	struct list_head leaves;
	/* list of blocks that have been cowed in current transaction */
	struct list_head changed;
	/* list of detached backref node. */
	struct list_head detached;

	u64 last_trans;

	int nr_nodes;
	int nr_edges;
};

/*
 * map address of tree root to tree
 */
struct mapping_node {
	struct rb_node rb_node;
	u64 bytenr;
	void *data;
};

struct mapping_tree {
	struct rb_root rb_root;
	spinlock_t lock;
};

/*
 * present a tree block to process
 */
struct tree_block {
	struct rb_node rb_node;
	u64 bytenr;
	struct btrfs_key key;
	unsigned int level:8;
	unsigned int key_ready:1;
};

#define MAX_EXTENTS 128

struct file_extent_cluster {
	u64 start;
	u64 end;
	u64 boundary[MAX_EXTENTS];
	unsigned int nr;
};

struct reloc_control {
	/* block group to relocate */
	struct btrfs_block_group *block_group;
	/* extent tree */
	struct btrfs_root *extent_root;
	/* inode for moving data */
	struct inode *data_inode;

	struct btrfs_block_rsv *block_rsv;

	struct backref_cache backref_cache;

	struct file_extent_cluster cluster;
	/* tree blocks have been processed */
	struct extent_io_tree processed_blocks;
	/* map start of tree root to corresponding reloc tree */
	struct mapping_tree reloc_root_tree;
	/* list of reloc trees */
	struct list_head reloc_roots;
	/* list of subvolume trees that get relocated */
	struct list_head dirty_subvol_roots;
	/* size of metadata reservation for merging reloc trees */
	u64 merging_rsv_size;
	/* size of relocated tree nodes */
	u64 nodes_relocated;
	/* reserved size for block group relocation*/
	u64 reserved_bytes;

	u64 search_start;
	u64 extents_found;

	unsigned int stage:8;
	unsigned int create_reloc_tree:1;
	unsigned int merge_reloc_tree:1;
	unsigned int found_file_extent:1;
};

/* stages of data relocation */
#define MOVE_DATA_EXTENTS	0
#define UPDATE_DATA_PTRS	1

static void remove_backref_node(struct backref_cache *cache,
				struct backref_node *node);
static void __mark_block_processed(struct reloc_control *rc,
				   struct backref_node *node);

static void mapping_tree_init(struct mapping_tree *tree)
{
	tree->rb_root = RB_ROOT;
	spin_lock_init(&tree->lock);
}

static void backref_cache_init(struct backref_cache *cache)
{
	int i;
	cache->rb_root = RB_ROOT;
	for (i = 0; i < BTRFS_MAX_LEVEL; i++)
		INIT_LIST_HEAD(&cache->pending[i]);
	INIT_LIST_HEAD(&cache->changed);
	INIT_LIST_HEAD(&cache->detached);
	INIT_LIST_HEAD(&cache->leaves);
}

static void backref_cache_cleanup(struct backref_cache *cache)
{
	struct backref_node *node;
	int i;

	while (!list_empty(&cache->detached)) {
		node = list_entry(cache->detached.next,
				  struct backref_node, list);
		remove_backref_node(cache, node);
	}

	while (!list_empty(&cache->leaves)) {
		node = list_entry(cache->leaves.next,
				  struct backref_node, lower);
		remove_backref_node(cache, node);
	}

	cache->last_trans = 0;

	for (i = 0; i < BTRFS_MAX_LEVEL; i++)
		ASSERT(list_empty(&cache->pending[i]));
	ASSERT(list_empty(&cache->changed));
	ASSERT(list_empty(&cache->detached));
	ASSERT(RB_EMPTY_ROOT(&cache->rb_root));
	ASSERT(!cache->nr_nodes);
	ASSERT(!cache->nr_edges);
}

static struct backref_node *alloc_backref_node(struct backref_cache *cache)
{
	struct backref_node *node;

	node = kzalloc(sizeof(*node), GFP_NOFS);
	if (node) {
		INIT_LIST_HEAD(&node->list);
		INIT_LIST_HEAD(&node->upper);
		INIT_LIST_HEAD(&node->lower);
		RB_CLEAR_NODE(&node->rb_node);
		cache->nr_nodes++;
	}
	return node;
}

static void free_backref_node(struct backref_cache *cache,
			      struct backref_node *node)
{
	if (node) {
		cache->nr_nodes--;
		btrfs_put_root(node->root);
		kfree(node);
	}
}

static struct backref_edge *alloc_backref_edge(struct backref_cache *cache)
{
	struct backref_edge *edge;

	edge = kzalloc(sizeof(*edge), GFP_NOFS);
	if (edge)
		cache->nr_edges++;
	return edge;
}

static void free_backref_edge(struct backref_cache *cache,
			      struct backref_edge *edge)
{
	if (edge) {
		cache->nr_edges--;
		kfree(edge);
	}
}

static struct rb_node *tree_insert(struct rb_root *root, u64 bytenr,
				   struct rb_node *node)
{
	struct rb_node **p = &root->rb_node;
	struct rb_node *parent = NULL;
	struct tree_entry *entry;

	while (*p) {
		parent = *p;
		entry = rb_entry(parent, struct tree_entry, rb_node);

		if (bytenr < entry->bytenr)
			p = &(*p)->rb_left;
		else if (bytenr > entry->bytenr)
			p = &(*p)->rb_right;
		else
			return parent;
	}

	rb_link_node(node, parent, p);
	rb_insert_color(node, root);
	return NULL;
}

static struct rb_node *tree_search(struct rb_root *root, u64 bytenr)
{
	struct rb_node *n = root->rb_node;
	struct tree_entry *entry;

	while (n) {
		entry = rb_entry(n, struct tree_entry, rb_node);

		if (bytenr < entry->bytenr)
			n = n->rb_left;
		else if (bytenr > entry->bytenr)
			n = n->rb_right;
		else
			return n;
	}
	return NULL;
}

static void backref_tree_panic(struct rb_node *rb_node, int errno, u64 bytenr)
{

	struct btrfs_fs_info *fs_info = NULL;
	struct backref_node *bnode = rb_entry(rb_node, struct backref_node,
					      rb_node);
	if (bnode->root)
		fs_info = bnode->root->fs_info;
	btrfs_panic(fs_info, errno,
		    "Inconsistency in backref cache found at offset %llu",
		    bytenr);
}

/*
 * walk up backref nodes until reach node presents tree root
 */
static struct backref_node *walk_up_backref(struct backref_node *node,
					    struct backref_edge *edges[],
					    int *index)
{
	struct backref_edge *edge;
	int idx = *index;

	while (!list_empty(&node->upper)) {
		edge = list_entry(node->upper.next,
				  struct backref_edge, list[LOWER]);
		edges[idx++] = edge;
		node = edge->node[UPPER];
	}
	BUG_ON(node->detached);
	*index = idx;
	return node;
}

/*
 * walk down backref nodes to find start of next reference path
 */
static struct backref_node *walk_down_backref(struct backref_edge *edges[],
					      int *index)
{
	struct backref_edge *edge;
	struct backref_node *lower;
	int idx = *index;

	while (idx > 0) {
		edge = edges[idx - 1];
		lower = edge->node[LOWER];
		if (list_is_last(&edge->list[LOWER], &lower->upper)) {
			idx--;
			continue;
		}
		edge = list_entry(edge->list[LOWER].next,
				  struct backref_edge, list[LOWER]);
		edges[idx - 1] = edge;
		*index = idx;
		return edge->node[UPPER];
	}
	*index = 0;
	return NULL;
}

static void unlock_node_buffer(struct backref_node *node)
{
	if (node->locked) {
		btrfs_tree_unlock(node->eb);
		node->locked = 0;
	}
}

static void drop_node_buffer(struct backref_node *node)
{
	if (node->eb) {
		unlock_node_buffer(node);
		free_extent_buffer(node->eb);
		node->eb = NULL;
	}
}

static void drop_backref_node(struct backref_cache *tree,
			      struct backref_node *node)
{
	BUG_ON(!list_empty(&node->upper));

	drop_node_buffer(node);
	list_del(&node->list);
	list_del(&node->lower);
	if (!RB_EMPTY_NODE(&node->rb_node))
		rb_erase(&node->rb_node, &tree->rb_root);
	free_backref_node(tree, node);
}

/*
 * remove a backref node from the backref cache
 */
static void remove_backref_node(struct backref_cache *cache,
				struct backref_node *node)
{
	struct backref_node *upper;
	struct backref_edge *edge;

	if (!node)
		return;

	BUG_ON(!node->lowest && !node->detached);
	while (!list_empty(&node->upper)) {
		edge = list_entry(node->upper.next, struct backref_edge,
				  list[LOWER]);
		upper = edge->node[UPPER];
		list_del(&edge->list[LOWER]);
		list_del(&edge->list[UPPER]);
		free_backref_edge(cache, edge);

		if (RB_EMPTY_NODE(&upper->rb_node)) {
			BUG_ON(!list_empty(&node->upper));
			drop_backref_node(cache, node);
			node = upper;
			node->lowest = 1;
			continue;
		}
		/*
		 * add the node to leaf node list if no other
		 * child block cached.
		 */
		if (list_empty(&upper->lower)) {
			list_add_tail(&upper->lower, &cache->leaves);
			upper->lowest = 1;
		}
	}

	drop_backref_node(cache, node);
}

static void update_backref_node(struct backref_cache *cache,
				struct backref_node *node, u64 bytenr)
{
	struct rb_node *rb_node;
	rb_erase(&node->rb_node, &cache->rb_root);
	node->bytenr = bytenr;
	rb_node = tree_insert(&cache->rb_root, node->bytenr, &node->rb_node);
	if (rb_node)
		backref_tree_panic(rb_node, -EEXIST, bytenr);
}

/*
 * update backref cache after a transaction commit
 */
static int update_backref_cache(struct btrfs_trans_handle *trans,
				struct backref_cache *cache)
{
	struct backref_node *node;
	int level = 0;

	if (cache->last_trans == 0) {
		cache->last_trans = trans->transid;
		return 0;
	}

	if (cache->last_trans == trans->transid)
		return 0;

	/*
	 * detached nodes are used to avoid unnecessary backref
	 * lookup. transaction commit changes the extent tree.
	 * so the detached nodes are no longer useful.
	 */
	while (!list_empty(&cache->detached)) {
		node = list_entry(cache->detached.next,
				  struct backref_node, list);
		remove_backref_node(cache, node);
	}

	while (!list_empty(&cache->changed)) {
		node = list_entry(cache->changed.next,
				  struct backref_node, list);
		list_del_init(&node->list);
		BUG_ON(node->pending);
		update_backref_node(cache, node, node->new_bytenr);
	}

	/*
	 * some nodes can be left in the pending list if there were
	 * errors during processing the pending nodes.
	 */
	for (level = 0; level < BTRFS_MAX_LEVEL; level++) {
		list_for_each_entry(node, &cache->pending[level], list) {
			BUG_ON(!node->pending);
			if (node->bytenr == node->new_bytenr)
				continue;
			update_backref_node(cache, node, node->new_bytenr);
		}
	}

	cache->last_trans = 0;
	return 1;
}

static bool reloc_root_is_dead(struct btrfs_root *root)
{
	/*
	 * Pair with set_bit/clear_bit in clean_dirty_subvols and
	 * btrfs_update_reloc_root. We need to see the updated bit before
	 * trying to access reloc_root
	 */
	smp_rmb();
	if (test_bit(BTRFS_ROOT_DEAD_RELOC_TREE, &root->state))
		return true;
	return false;
}

/*
 * Check if this subvolume tree has valid reloc tree.
 *
 * Reloc tree after swap is considered dead, thus not considered as valid.
 * This is enough for most callers, as they don't distinguish dead reloc root
 * from no reloc root.  But should_ignore_root() below is a special case.
 */
static bool have_reloc_root(struct btrfs_root *root)
{
	if (reloc_root_is_dead(root))
		return false;
	if (!root->reloc_root)
		return false;
	return true;
}

static int should_ignore_root(struct btrfs_root *root)
{
	struct btrfs_root *reloc_root;

	if (!test_bit(BTRFS_ROOT_REF_COWS, &root->state))
		return 0;

	/* This root has been merged with its reloc tree, we can ignore it */
	if (reloc_root_is_dead(root))
		return 1;

	reloc_root = root->reloc_root;
	if (!reloc_root)
		return 0;

	if (btrfs_header_generation(reloc_root->commit_root) ==
	    root->fs_info->running_transaction->transid)
		return 0;
	/*
	 * if there is reloc tree and it was created in previous
	 * transaction backref lookup can find the reloc tree,
	 * so backref node for the fs tree root is useless for
	 * relocation.
	 */
	return 1;
}
/*
 * find reloc tree by address of tree root
 */
static struct btrfs_root *find_reloc_root(struct reloc_control *rc,
					  u64 bytenr)
{
	struct rb_node *rb_node;
	struct mapping_node *node;
	struct btrfs_root *root = NULL;

	spin_lock(&rc->reloc_root_tree.lock);
	rb_node = tree_search(&rc->reloc_root_tree.rb_root, bytenr);
	if (rb_node) {
		node = rb_entry(rb_node, struct mapping_node, rb_node);
		root = (struct btrfs_root *)node->data;
	}
	spin_unlock(&rc->reloc_root_tree.lock);
	return btrfs_grab_root(root);
}

static struct btrfs_root *read_fs_root(struct btrfs_fs_info *fs_info,
					u64 root_objectid)
{
	struct btrfs_key key;

	key.objectid = root_objectid;
	key.type = BTRFS_ROOT_ITEM_KEY;
	key.offset = (u64)-1;

	return btrfs_get_fs_root(fs_info, &key, false);
}

static noinline_for_stack
int find_inline_backref(struct extent_buffer *leaf, int slot,
			unsigned long *ptr, unsigned long *end)
{
	struct btrfs_key key;
	struct btrfs_extent_item *ei;
	struct btrfs_tree_block_info *bi;
	u32 item_size;

	btrfs_item_key_to_cpu(leaf, &key, slot);

	item_size = btrfs_item_size_nr(leaf, slot);
	if (item_size < sizeof(*ei)) {
		btrfs_print_v0_err(leaf->fs_info);
		btrfs_handle_fs_error(leaf->fs_info, -EINVAL, NULL);
		return 1;
	}
	ei = btrfs_item_ptr(leaf, slot, struct btrfs_extent_item);
	WARN_ON(!(btrfs_extent_flags(leaf, ei) &
		  BTRFS_EXTENT_FLAG_TREE_BLOCK));

	if (key.type == BTRFS_EXTENT_ITEM_KEY &&
	    item_size <= sizeof(*ei) + sizeof(*bi)) {
		WARN_ON(item_size < sizeof(*ei) + sizeof(*bi));
		return 1;
	}
	if (key.type == BTRFS_METADATA_ITEM_KEY &&
	    item_size <= sizeof(*ei)) {
		WARN_ON(item_size < sizeof(*ei));
		return 1;
	}

	if (key.type == BTRFS_EXTENT_ITEM_KEY) {
		bi = (struct btrfs_tree_block_info *)(ei + 1);
		*ptr = (unsigned long)(bi + 1);
	} else {
		*ptr = (unsigned long)(ei + 1);
	}
	*end = (unsigned long)ei + item_size;
	return 0;
}

/*
 * build backref tree for a given tree block. root of the backref tree
 * corresponds the tree block, leaves of the backref tree correspond
 * roots of b-trees that reference the tree block.
 *
 * the basic idea of this function is check backrefs of a given block
 * to find upper level blocks that reference the block, and then check
 * backrefs of these upper level blocks recursively. the recursion stop
 * when tree root is reached or backrefs for the block is cached.
 *
 * NOTE: if we find backrefs for a block are cached, we know backrefs
 * for all upper level blocks that directly/indirectly reference the
 * block are also cached.
 */
static noinline_for_stack
struct backref_node *build_backref_tree(struct reloc_control *rc,
					struct btrfs_key *node_key,
					int level, u64 bytenr)
{
	struct backref_cache *cache = &rc->backref_cache;
	struct btrfs_path *path1; /* For searching extent root */
	struct btrfs_path *path2; /* For searching parent of TREE_BLOCK_REF */
	struct extent_buffer *eb;
	struct btrfs_root *root;
	struct backref_node *cur;
	struct backref_node *upper;
	struct backref_node *lower;
	struct backref_node *node = NULL;
	struct backref_node *exist = NULL;
	struct backref_edge *edge;
	struct rb_node *rb_node;
	struct btrfs_key key;
	unsigned long end;
	unsigned long ptr;
	LIST_HEAD(list); /* Pending edge list, upper node needs to be checked */
	LIST_HEAD(useless);
	int cowonly;
	int ret;
	int err = 0;
	bool need_check = true;

	path1 = btrfs_alloc_path();
	path2 = btrfs_alloc_path();
	if (!path1 || !path2) {
		err = -ENOMEM;
		goto out;
	}

	node = alloc_backref_node(cache);
	if (!node) {
		err = -ENOMEM;
		goto out;
	}

	node->bytenr = bytenr;
	node->level = level;
	node->lowest = 1;
	cur = node;
again:
	end = 0;
	ptr = 0;
	key.objectid = cur->bytenr;
	key.type = BTRFS_METADATA_ITEM_KEY;
	key.offset = (u64)-1;

	path1->search_commit_root = 1;
	path1->skip_locking = 1;
	ret = btrfs_search_slot(NULL, rc->extent_root, &key, path1,
				0, 0);
	if (ret < 0) {
		err = ret;
		goto out;
	}
	ASSERT(ret);
	ASSERT(path1->slots[0]);

	path1->slots[0]--;

	WARN_ON(cur->checked);
	if (!list_empty(&cur->upper)) {
		/*
		 * the backref was added previously when processing
		 * backref of type BTRFS_TREE_BLOCK_REF_KEY
		 */
		ASSERT(list_is_singular(&cur->upper));
		edge = list_entry(cur->upper.next, struct backref_edge,
				  list[LOWER]);
		ASSERT(list_empty(&edge->list[UPPER]));
		exist = edge->node[UPPER];
		/*
		 * add the upper level block to pending list if we need
		 * check its backrefs
		 */
		if (!exist->checked)
			list_add_tail(&edge->list[UPPER], &list);
	} else {
		exist = NULL;
	}

	while (1) {
		cond_resched();
		eb = path1->nodes[0];

		if (ptr >= end) {
			if (path1->slots[0] >= btrfs_header_nritems(eb)) {
				ret = btrfs_next_leaf(rc->extent_root, path1);
				if (ret < 0) {
					err = ret;
					goto out;
				}
				if (ret > 0)
					break;
				eb = path1->nodes[0];
			}

			btrfs_item_key_to_cpu(eb, &key, path1->slots[0]);
			if (key.objectid != cur->bytenr) {
				WARN_ON(exist);
				break;
			}

			if (key.type == BTRFS_EXTENT_ITEM_KEY ||
			    key.type == BTRFS_METADATA_ITEM_KEY) {
				ret = find_inline_backref(eb, path1->slots[0],
							  &ptr, &end);
				if (ret)
					goto next;
			}
		}

		if (ptr < end) {
			/* update key for inline back ref */
			struct btrfs_extent_inline_ref *iref;
			int type;
			iref = (struct btrfs_extent_inline_ref *)ptr;
			type = btrfs_get_extent_inline_ref_type(eb, iref,
							BTRFS_REF_TYPE_BLOCK);
			if (type == BTRFS_REF_TYPE_INVALID) {
				err = -EUCLEAN;
				goto out;
			}
			key.type = type;
			key.offset = btrfs_extent_inline_ref_offset(eb, iref);

			WARN_ON(key.type != BTRFS_TREE_BLOCK_REF_KEY &&
				key.type != BTRFS_SHARED_BLOCK_REF_KEY);
		}

		/*
		 * Parent node found and matches current inline ref, no need to
		 * rebuild this node for this inline ref.
		 */
		if (exist &&
		    ((key.type == BTRFS_TREE_BLOCK_REF_KEY &&
		      exist->owner == key.offset) ||
		     (key.type == BTRFS_SHARED_BLOCK_REF_KEY &&
		      exist->bytenr == key.offset))) {
			exist = NULL;
			goto next;
		}

		/* SHARED_BLOCK_REF means key.offset is the parent bytenr */
		if (key.type == BTRFS_SHARED_BLOCK_REF_KEY) {
			if (key.objectid == key.offset) {
				/*
				 * Only root blocks of reloc trees use backref
				 * pointing to itself.
				 */
				root = find_reloc_root(rc, cur->bytenr);
				ASSERT(root);
				cur->root = root;
				break;
			}

			edge = alloc_backref_edge(cache);
			if (!edge) {
				err = -ENOMEM;
				goto out;
			}
			rb_node = tree_search(&cache->rb_root, key.offset);
			if (!rb_node) {
				upper = alloc_backref_node(cache);
				if (!upper) {
					free_backref_edge(cache, edge);
					err = -ENOMEM;
					goto out;
				}
				upper->bytenr = key.offset;
				upper->level = cur->level + 1;
				/*
				 *  backrefs for the upper level block isn't
				 *  cached, add the block to pending list
				 */
				list_add_tail(&edge->list[UPPER], &list);
			} else {
				upper = rb_entry(rb_node, struct backref_node,
						 rb_node);
				ASSERT(upper->checked);
				INIT_LIST_HEAD(&edge->list[UPPER]);
			}
			list_add_tail(&edge->list[LOWER], &cur->upper);
			edge->node[LOWER] = cur;
			edge->node[UPPER] = upper;

			goto next;
		} else if (unlikely(key.type == BTRFS_EXTENT_REF_V0_KEY)) {
			err = -EINVAL;
			btrfs_print_v0_err(rc->extent_root->fs_info);
			btrfs_handle_fs_error(rc->extent_root->fs_info, err,
					      NULL);
			goto out;
		} else if (key.type != BTRFS_TREE_BLOCK_REF_KEY) {
			goto next;
		}

		/*
		 * key.type == BTRFS_TREE_BLOCK_REF_KEY, inline ref offset
		 * means the root objectid. We need to search the tree to get
		 * its parent bytenr.
		 */
		root = read_fs_root(rc->extent_root->fs_info, key.offset);
		if (IS_ERR(root)) {
			err = PTR_ERR(root);
			goto out;
		}

		if (!test_bit(BTRFS_ROOT_REF_COWS, &root->state))
			cur->cowonly = 1;

		if (btrfs_root_level(&root->root_item) == cur->level) {
			/* tree root */
			ASSERT(btrfs_root_bytenr(&root->root_item) ==
			       cur->bytenr);
			if (should_ignore_root(root)) {
				btrfs_put_root(root);
				list_add(&cur->list, &useless);
			} else {
				cur->root = root;
			}
			break;
		}

		level = cur->level + 1;

		/* Search the tree to find parent blocks referring the block. */
		path2->search_commit_root = 1;
		path2->skip_locking = 1;
		path2->lowest_level = level;
		ret = btrfs_search_slot(NULL, root, node_key, path2, 0, 0);
		path2->lowest_level = 0;
		if (ret < 0) {
			btrfs_put_root(root);
			err = ret;
			goto out;
		}
		if (ret > 0 && path2->slots[level] > 0)
			path2->slots[level]--;

		eb = path2->nodes[level];
		if (btrfs_node_blockptr(eb, path2->slots[level]) !=
		    cur->bytenr) {
			btrfs_err(root->fs_info,
	"couldn't find block (%llu) (level %d) in tree (%llu) with key (%llu %u %llu)",
				  cur->bytenr, level - 1,
				  root->root_key.objectid,
				  node_key->objectid, node_key->type,
				  node_key->offset);
			btrfs_put_root(root);
			err = -ENOENT;
			goto out;
		}
		lower = cur;
		need_check = true;

		/* Add all nodes and edges in the path */
		for (; level < BTRFS_MAX_LEVEL; level++) {
			if (!path2->nodes[level]) {
				ASSERT(btrfs_root_bytenr(&root->root_item) ==
				       lower->bytenr);
				if (should_ignore_root(root)) {
					btrfs_put_root(root);
					list_add(&lower->list, &useless);
				} else {
					lower->root = root;
				}
				break;
			}

			edge = alloc_backref_edge(cache);
			if (!edge) {
				btrfs_put_root(root);
				err = -ENOMEM;
				goto out;
			}

			eb = path2->nodes[level];
			rb_node = tree_search(&cache->rb_root, eb->start);
			if (!rb_node) {
				upper = alloc_backref_node(cache);
				if (!upper) {
					btrfs_put_root(root);
					free_backref_edge(cache, edge);
					err = -ENOMEM;
					goto out;
				}
				upper->bytenr = eb->start;
				upper->owner = btrfs_header_owner(eb);
				upper->level = lower->level + 1;
				if (!test_bit(BTRFS_ROOT_REF_COWS,
					      &root->state))
					upper->cowonly = 1;

				/*
				 * if we know the block isn't shared
				 * we can void checking its backrefs.
				 */
				if (btrfs_block_can_be_shared(root, eb))
					upper->checked = 0;
				else
					upper->checked = 1;

				/*
				 * add the block to pending list if we
				 * need check its backrefs, we only do this once
				 * while walking up a tree as we will catch
				 * anything else later on.
				 */
				if (!upper->checked && need_check) {
					need_check = false;
					list_add_tail(&edge->list[UPPER],
						      &list);
				} else {
					if (upper->checked)
						need_check = true;
					INIT_LIST_HEAD(&edge->list[UPPER]);
				}
			} else {
				upper = rb_entry(rb_node, struct backref_node,
						 rb_node);
				ASSERT(upper->checked);
				INIT_LIST_HEAD(&edge->list[UPPER]);
				if (!upper->owner)
					upper->owner = btrfs_header_owner(eb);
			}
			list_add_tail(&edge->list[LOWER], &lower->upper);
			edge->node[LOWER] = lower;
			edge->node[UPPER] = upper;

			if (rb_node) {
				btrfs_put_root(root);
				break;
			}
			lower = upper;
			upper = NULL;
		}
		btrfs_release_path(path2);
next:
		if (ptr < end) {
			ptr += btrfs_extent_inline_ref_size(key.type);
			if (ptr >= end) {
				WARN_ON(ptr > end);
				ptr = 0;
				end = 0;
			}
		}
		if (ptr >= end)
			path1->slots[0]++;
	}
	btrfs_release_path(path1);

	cur->checked = 1;
	WARN_ON(exist);

	/* the pending list isn't empty, take the first block to process */
	if (!list_empty(&list)) {
		edge = list_entry(list.next, struct backref_edge, list[UPPER]);
		list_del_init(&edge->list[UPPER]);
		cur = edge->node[UPPER];
		goto again;
	}

	/*
	 * everything goes well, connect backref nodes and insert backref nodes
	 * into the cache.
	 */
	ASSERT(node->checked);
	cowonly = node->cowonly;
	if (!cowonly) {
		rb_node = tree_insert(&cache->rb_root, node->bytenr,
				      &node->rb_node);
		if (rb_node)
			backref_tree_panic(rb_node, -EEXIST, node->bytenr);
		list_add_tail(&node->lower, &cache->leaves);
	}

	list_for_each_entry(edge, &node->upper, list[LOWER])
		list_add_tail(&edge->list[UPPER], &list);

	while (!list_empty(&list)) {
		edge = list_entry(list.next, struct backref_edge, list[UPPER]);
		list_del_init(&edge->list[UPPER]);
		upper = edge->node[UPPER];
		if (upper->detached) {
			list_del(&edge->list[LOWER]);
			lower = edge->node[LOWER];
			free_backref_edge(cache, edge);
			if (list_empty(&lower->upper))
				list_add(&lower->list, &useless);
			continue;
		}

		if (!RB_EMPTY_NODE(&upper->rb_node)) {
			if (upper->lowest) {
				list_del_init(&upper->lower);
				upper->lowest = 0;
			}

			list_add_tail(&edge->list[UPPER], &upper->lower);
			continue;
		}

		if (!upper->checked) {
			/*
			 * Still want to blow up for developers since this is a
			 * logic bug.
			 */
			ASSERT(0);
			err = -EINVAL;
			goto out;
		}
		if (cowonly != upper->cowonly) {
			ASSERT(0);
			err = -EINVAL;
			goto out;
		}

		if (!cowonly) {
			rb_node = tree_insert(&cache->rb_root, upper->bytenr,
					      &upper->rb_node);
			if (rb_node)
				backref_tree_panic(rb_node, -EEXIST,
						   upper->bytenr);
		}

		list_add_tail(&edge->list[UPPER], &upper->lower);

		list_for_each_entry(edge, &upper->upper, list[LOWER])
			list_add_tail(&edge->list[UPPER], &list);
	}
	/*
	 * process useless backref nodes. backref nodes for tree leaves
	 * are deleted from the cache. backref nodes for upper level
	 * tree blocks are left in the cache to avoid unnecessary backref
	 * lookup.
	 */
	while (!list_empty(&useless)) {
		upper = list_entry(useless.next, struct backref_node, list);
		list_del_init(&upper->list);
		ASSERT(list_empty(&upper->upper));
		if (upper == node)
			node = NULL;
		if (upper->lowest) {
			list_del_init(&upper->lower);
			upper->lowest = 0;
		}
		while (!list_empty(&upper->lower)) {
			edge = list_entry(upper->lower.next,
					  struct backref_edge, list[UPPER]);
			list_del(&edge->list[UPPER]);
			list_del(&edge->list[LOWER]);
			lower = edge->node[LOWER];
			free_backref_edge(cache, edge);

			if (list_empty(&lower->upper))
				list_add(&lower->list, &useless);
		}
		__mark_block_processed(rc, upper);
		if (upper->level > 0) {
			list_add(&upper->list, &cache->detached);
			upper->detached = 1;
		} else {
			rb_erase(&upper->rb_node, &cache->rb_root);
			free_backref_node(cache, upper);
		}
	}
out:
	btrfs_free_path(path1);
	btrfs_free_path(path2);
	if (err) {
		while (!list_empty(&useless)) {
			lower = list_entry(useless.next,
					   struct backref_node, list);
			list_del_init(&lower->list);
		}
		while (!list_empty(&list)) {
			edge = list_first_entry(&list, struct backref_edge,
						list[UPPER]);
			list_del(&edge->list[UPPER]);
			list_del(&edge->list[LOWER]);
			lower = edge->node[LOWER];
			upper = edge->node[UPPER];
			free_backref_edge(cache, edge);

			/*
			 * Lower is no longer linked to any upper backref nodes
			 * and isn't in the cache, we can free it ourselves.
			 */
			if (list_empty(&lower->upper) &&
			    RB_EMPTY_NODE(&lower->rb_node))
				list_add(&lower->list, &useless);

			if (!RB_EMPTY_NODE(&upper->rb_node))
				continue;

			/* Add this guy's upper edges to the list to process */
			list_for_each_entry(edge, &upper->upper, list[LOWER])
				list_add_tail(&edge->list[UPPER], &list);
			if (list_empty(&upper->upper))
				list_add(&upper->list, &useless);
		}

		while (!list_empty(&useless)) {
			lower = list_entry(useless.next,
					   struct backref_node, list);
			list_del_init(&lower->list);
			if (lower == node)
				node = NULL;
			free_backref_node(cache, lower);
		}

		remove_backref_node(cache, node);
		return ERR_PTR(err);
	}
	ASSERT(!node || !node->detached);
	return node;
}

/*
 * helper to add backref node for the newly created snapshot.
 * the backref node is created by cloning backref node that
 * corresponds to root of source tree
 */
static int clone_backref_node(struct btrfs_trans_handle *trans,
			      struct reloc_control *rc,
			      struct btrfs_root *src,
			      struct btrfs_root *dest)
{
	struct btrfs_root *reloc_root = src->reloc_root;
	struct backref_cache *cache = &rc->backref_cache;
	struct backref_node *node = NULL;
	struct backref_node *new_node;
	struct backref_edge *edge;
	struct backref_edge *new_edge;
	struct rb_node *rb_node;

	if (cache->last_trans > 0)
		update_backref_cache(trans, cache);

	rb_node = tree_search(&cache->rb_root, src->commit_root->start);
	if (rb_node) {
		node = rb_entry(rb_node, struct backref_node, rb_node);
		if (node->detached)
			node = NULL;
		else
			BUG_ON(node->new_bytenr != reloc_root->node->start);
	}

	if (!node) {
		rb_node = tree_search(&cache->rb_root,
				      reloc_root->commit_root->start);
		if (rb_node) {
			node = rb_entry(rb_node, struct backref_node,
					rb_node);
			BUG_ON(node->detached);
		}
	}

	if (!node)
		return 0;

	new_node = alloc_backref_node(cache);
	if (!new_node)
		return -ENOMEM;

	new_node->bytenr = dest->node->start;
	new_node->level = node->level;
	new_node->lowest = node->lowest;
	new_node->checked = 1;
	new_node->root = btrfs_grab_root(dest);
	ASSERT(new_node->root);

	if (!node->lowest) {
		list_for_each_entry(edge, &node->lower, list[UPPER]) {
			new_edge = alloc_backref_edge(cache);
			if (!new_edge)
				goto fail;

			new_edge->node[UPPER] = new_node;
			new_edge->node[LOWER] = edge->node[LOWER];
			list_add_tail(&new_edge->list[UPPER],
				      &new_node->lower);
		}
	} else {
		list_add_tail(&new_node->lower, &cache->leaves);
	}

	rb_node = tree_insert(&cache->rb_root, new_node->bytenr,
			      &new_node->rb_node);
	if (rb_node)
		backref_tree_panic(rb_node, -EEXIST, new_node->bytenr);

	if (!new_node->lowest) {
		list_for_each_entry(new_edge, &new_node->lower, list[UPPER]) {
			list_add_tail(&new_edge->list[LOWER],
				      &new_edge->node[LOWER]->upper);
		}
	}
	return 0;
fail:
	while (!list_empty(&new_node->lower)) {
		new_edge = list_entry(new_node->lower.next,
				      struct backref_edge, list[UPPER]);
		list_del(&new_edge->list[UPPER]);
		free_backref_edge(cache, new_edge);
	}
	free_backref_node(cache, new_node);
	return -ENOMEM;
}

/*
 * helper to add 'address of tree root -> reloc tree' mapping
 */
static int __must_check __add_reloc_root(struct btrfs_root *root)
{
	struct btrfs_fs_info *fs_info = root->fs_info;
	struct rb_node *rb_node;
	struct mapping_node *node;
	struct reloc_control *rc = fs_info->reloc_ctl;

	node = kmalloc(sizeof(*node), GFP_NOFS);
	if (!node)
		return -ENOMEM;

	node->bytenr = root->commit_root->start;
	node->data = root;

	spin_lock(&rc->reloc_root_tree.lock);
	rb_node = tree_insert(&rc->reloc_root_tree.rb_root,
			      node->bytenr, &node->rb_node);
	spin_unlock(&rc->reloc_root_tree.lock);
	if (rb_node) {
		btrfs_panic(fs_info, -EEXIST,
			    "Duplicate root found for start=%llu while inserting into relocation tree",
			    node->bytenr);
	}

	list_add_tail(&root->root_list, &rc->reloc_roots);
	return 0;
}

/*
 * helper to delete the 'address of tree root -> reloc tree'
 * mapping
 */
static void __del_reloc_root(struct btrfs_root *root)
{
	struct btrfs_fs_info *fs_info = root->fs_info;
	struct rb_node *rb_node;
	struct mapping_node *node = NULL;
	struct reloc_control *rc = fs_info->reloc_ctl;
	bool put_ref = false;

	if (rc && root->node) {
		spin_lock(&rc->reloc_root_tree.lock);
		rb_node = tree_search(&rc->reloc_root_tree.rb_root,
				      root->commit_root->start);
		if (rb_node) {
			node = rb_entry(rb_node, struct mapping_node, rb_node);
			rb_erase(&node->rb_node, &rc->reloc_root_tree.rb_root);
			RB_CLEAR_NODE(&node->rb_node);
		}
		spin_unlock(&rc->reloc_root_tree.lock);
		if (!node)
			return;
		BUG_ON((struct btrfs_root *)node->data != root);
	}

	/*
	 * We only put the reloc root here if it's on the list.  There's a lot
	 * of places where the pattern is to splice the rc->reloc_roots, process
	 * the reloc roots, and then add the reloc root back onto
	 * rc->reloc_roots.  If we call __del_reloc_root while it's off of the
	 * list we don't want the reference being dropped, because the guy
	 * messing with the list is in charge of the reference.
	 */
	spin_lock(&fs_info->trans_lock);
	if (!list_empty(&root->root_list)) {
		put_ref = true;
		list_del_init(&root->root_list);
	}
	spin_unlock(&fs_info->trans_lock);
	if (put_ref)
		btrfs_put_root(root);
	kfree(node);
}

/*
 * helper to update the 'address of tree root -> reloc tree'
 * mapping
 */
static int __update_reloc_root(struct btrfs_root *root)
{
	struct btrfs_fs_info *fs_info = root->fs_info;
	struct rb_node *rb_node;
	struct mapping_node *node = NULL;
	struct reloc_control *rc = fs_info->reloc_ctl;

	spin_lock(&rc->reloc_root_tree.lock);
	rb_node = tree_search(&rc->reloc_root_tree.rb_root,
			      root->commit_root->start);
	if (rb_node) {
		node = rb_entry(rb_node, struct mapping_node, rb_node);
		rb_erase(&node->rb_node, &rc->reloc_root_tree.rb_root);
	}
	spin_unlock(&rc->reloc_root_tree.lock);

	if (!node)
		return 0;
	BUG_ON((struct btrfs_root *)node->data != root);

	spin_lock(&rc->reloc_root_tree.lock);
	node->bytenr = root->node->start;
	rb_node = tree_insert(&rc->reloc_root_tree.rb_root,
			      node->bytenr, &node->rb_node);
	spin_unlock(&rc->reloc_root_tree.lock);
	if (rb_node)
		backref_tree_panic(rb_node, -EEXIST, node->bytenr);
	return 0;
}

static struct btrfs_root *create_reloc_root(struct btrfs_trans_handle *trans,
					struct btrfs_root *root, u64 objectid)
{
	struct btrfs_fs_info *fs_info = root->fs_info;
	struct btrfs_root *reloc_root;
	struct extent_buffer *eb;
	struct btrfs_root_item *root_item;
	struct btrfs_key root_key;
	int ret;

	root_item = kmalloc(sizeof(*root_item), GFP_NOFS);
	BUG_ON(!root_item);

	root_key.objectid = BTRFS_TREE_RELOC_OBJECTID;
	root_key.type = BTRFS_ROOT_ITEM_KEY;
	root_key.offset = objectid;

	if (root->root_key.objectid == objectid) {
		u64 commit_root_gen;

		/* called by btrfs_init_reloc_root */
		ret = btrfs_copy_root(trans, root, root->commit_root, &eb,
				      BTRFS_TREE_RELOC_OBJECTID);
		BUG_ON(ret);
		/*
		 * Set the last_snapshot field to the generation of the commit
		 * root - like this ctree.c:btrfs_block_can_be_shared() behaves
		 * correctly (returns true) when the relocation root is created
		 * either inside the critical section of a transaction commit
		 * (through transaction.c:qgroup_account_snapshot()) and when
		 * it's created before the transaction commit is started.
		 */
		commit_root_gen = btrfs_header_generation(root->commit_root);
		btrfs_set_root_last_snapshot(&root->root_item, commit_root_gen);
	} else {
		/*
		 * called by btrfs_reloc_post_snapshot_hook.
		 * the source tree is a reloc tree, all tree blocks
		 * modified after it was created have RELOC flag
		 * set in their headers. so it's OK to not update
		 * the 'last_snapshot'.
		 */
		ret = btrfs_copy_root(trans, root, root->node, &eb,
				      BTRFS_TREE_RELOC_OBJECTID);
		BUG_ON(ret);
	}

	memcpy(root_item, &root->root_item, sizeof(*root_item));
	btrfs_set_root_bytenr(root_item, eb->start);
	btrfs_set_root_level(root_item, btrfs_header_level(eb));
	btrfs_set_root_generation(root_item, trans->transid);

	if (root->root_key.objectid == objectid) {
		btrfs_set_root_refs(root_item, 0);
		memset(&root_item->drop_progress, 0,
		       sizeof(struct btrfs_disk_key));
		root_item->drop_level = 0;
	}

	btrfs_tree_unlock(eb);
	free_extent_buffer(eb);

	ret = btrfs_insert_root(trans, fs_info->tree_root,
				&root_key, root_item);
	BUG_ON(ret);
	kfree(root_item);

	reloc_root = btrfs_read_tree_root(fs_info->tree_root, &root_key);
	BUG_ON(IS_ERR(reloc_root));
	set_bit(BTRFS_ROOT_REF_COWS, &reloc_root->state);
	reloc_root->last_trans = trans->transid;
	return reloc_root;
}

/*
 * create reloc tree for a given fs tree. reloc tree is just a
 * snapshot of the fs tree with special root objectid.
 *
 * The reloc_root comes out of here with two references, one for
 * root->reloc_root, and another for being on the rc->reloc_roots list.
 */
int btrfs_init_reloc_root(struct btrfs_trans_handle *trans,
			  struct btrfs_root *root)
{
	struct btrfs_fs_info *fs_info = root->fs_info;
	struct btrfs_root *reloc_root;
	struct reloc_control *rc = fs_info->reloc_ctl;
	struct btrfs_block_rsv *rsv;
	int clear_rsv = 0;
	int ret;

<<<<<<< HEAD
	if (!rc || !rc->create_reloc_tree ||
	    root->root_key.objectid == BTRFS_TREE_RELOC_OBJECTID)
=======
	if (!rc)
>>>>>>> 0595b2d9
		return 0;

	/*
	 * The subvolume has reloc tree but the swap is finished, no need to
	 * create/update the dead reloc tree
	 */
	if (reloc_root_is_dead(root))
		return 0;

	/*
	 * This is subtle but important.  We do not do
	 * record_root_in_transaction for reloc roots, instead we record their
	 * corresponding fs root, and then here we update the last trans for the
	 * reloc root.  This means that we have to do this for the entire life
	 * of the reloc root, regardless of which stage of the relocation we are
	 * in.
	 */
	if (root->reloc_root) {
		reloc_root = root->reloc_root;
		reloc_root->last_trans = trans->transid;
		return 0;
	}

<<<<<<< HEAD
=======
	/*
	 * We are merging reloc roots, we do not need new reloc trees.  Also
	 * reloc trees never need their own reloc tree.
	 */
	if (!rc->create_reloc_tree ||
	    root->root_key.objectid == BTRFS_TREE_RELOC_OBJECTID)
		return 0;

>>>>>>> 0595b2d9
	if (!trans->reloc_reserved) {
		rsv = trans->block_rsv;
		trans->block_rsv = rc->block_rsv;
		clear_rsv = 1;
	}
	reloc_root = create_reloc_root(trans, root, root->root_key.objectid);
	if (clear_rsv)
		trans->block_rsv = rsv;

	ret = __add_reloc_root(reloc_root);
	BUG_ON(ret < 0);
	root->reloc_root = btrfs_grab_root(reloc_root);
	return 0;
}

/*
 * update root item of reloc tree
 */
int btrfs_update_reloc_root(struct btrfs_trans_handle *trans,
			    struct btrfs_root *root)
{
	struct btrfs_fs_info *fs_info = root->fs_info;
	struct btrfs_root *reloc_root;
	struct btrfs_root_item *root_item;
	int ret;

	if (!have_reloc_root(root))
		goto out;

	reloc_root = root->reloc_root;
	root_item = &reloc_root->root_item;

	/*
	 * We are probably ok here, but __del_reloc_root() will drop its ref of
	 * the root.  We have the ref for root->reloc_root, but just in case
	 * hold it while we update the reloc root.
	 */
	btrfs_grab_root(reloc_root);

	/* root->reloc_root will stay until current relocation finished */
	if (fs_info->reloc_ctl->merge_reloc_tree &&
	    btrfs_root_refs(root_item) == 0) {
		set_bit(BTRFS_ROOT_DEAD_RELOC_TREE, &root->state);
		/*
		 * Mark the tree as dead before we change reloc_root so
		 * have_reloc_root will not touch it from now on.
		 */
		smp_wmb();
		__del_reloc_root(reloc_root);
	}

	if (reloc_root->commit_root != reloc_root->node) {
		__update_reloc_root(reloc_root);
		btrfs_set_root_node(root_item, reloc_root->node);
		free_extent_buffer(reloc_root->commit_root);
		reloc_root->commit_root = btrfs_root_node(reloc_root);
	}

	ret = btrfs_update_root(trans, fs_info->tree_root,
				&reloc_root->root_key, root_item);
	BUG_ON(ret);
	btrfs_put_root(reloc_root);
out:
	return 0;
}

/*
 * helper to find first cached inode with inode number >= objectid
 * in a subvolume
 */
static struct inode *find_next_inode(struct btrfs_root *root, u64 objectid)
{
	struct rb_node *node;
	struct rb_node *prev;
	struct btrfs_inode *entry;
	struct inode *inode;

	spin_lock(&root->inode_lock);
again:
	node = root->inode_tree.rb_node;
	prev = NULL;
	while (node) {
		prev = node;
		entry = rb_entry(node, struct btrfs_inode, rb_node);

		if (objectid < btrfs_ino(entry))
			node = node->rb_left;
		else if (objectid > btrfs_ino(entry))
			node = node->rb_right;
		else
			break;
	}
	if (!node) {
		while (prev) {
			entry = rb_entry(prev, struct btrfs_inode, rb_node);
			if (objectid <= btrfs_ino(entry)) {
				node = prev;
				break;
			}
			prev = rb_next(prev);
		}
	}
	while (node) {
		entry = rb_entry(node, struct btrfs_inode, rb_node);
		inode = igrab(&entry->vfs_inode);
		if (inode) {
			spin_unlock(&root->inode_lock);
			return inode;
		}

		objectid = btrfs_ino(entry) + 1;
		if (cond_resched_lock(&root->inode_lock))
			goto again;

		node = rb_next(node);
	}
	spin_unlock(&root->inode_lock);
	return NULL;
}

static int in_block_group(u64 bytenr, struct btrfs_block_group *block_group)
{
	if (bytenr >= block_group->start &&
	    bytenr < block_group->start + block_group->length)
		return 1;
	return 0;
}

/*
 * get new location of data
 */
static int get_new_location(struct inode *reloc_inode, u64 *new_bytenr,
			    u64 bytenr, u64 num_bytes)
{
	struct btrfs_root *root = BTRFS_I(reloc_inode)->root;
	struct btrfs_path *path;
	struct btrfs_file_extent_item *fi;
	struct extent_buffer *leaf;
	int ret;

	path = btrfs_alloc_path();
	if (!path)
		return -ENOMEM;

	bytenr -= BTRFS_I(reloc_inode)->index_cnt;
	ret = btrfs_lookup_file_extent(NULL, root, path,
			btrfs_ino(BTRFS_I(reloc_inode)), bytenr, 0);
	if (ret < 0)
		goto out;
	if (ret > 0) {
		ret = -ENOENT;
		goto out;
	}

	leaf = path->nodes[0];
	fi = btrfs_item_ptr(leaf, path->slots[0],
			    struct btrfs_file_extent_item);

	BUG_ON(btrfs_file_extent_offset(leaf, fi) ||
	       btrfs_file_extent_compression(leaf, fi) ||
	       btrfs_file_extent_encryption(leaf, fi) ||
	       btrfs_file_extent_other_encoding(leaf, fi));

	if (num_bytes != btrfs_file_extent_disk_num_bytes(leaf, fi)) {
		ret = -EINVAL;
		goto out;
	}

	*new_bytenr = btrfs_file_extent_disk_bytenr(leaf, fi);
	ret = 0;
out:
	btrfs_free_path(path);
	return ret;
}

/*
 * update file extent items in the tree leaf to point to
 * the new locations.
 */
static noinline_for_stack
int replace_file_extents(struct btrfs_trans_handle *trans,
			 struct reloc_control *rc,
			 struct btrfs_root *root,
			 struct extent_buffer *leaf)
{
	struct btrfs_fs_info *fs_info = root->fs_info;
	struct btrfs_key key;
	struct btrfs_file_extent_item *fi;
	struct inode *inode = NULL;
	u64 parent;
	u64 bytenr;
	u64 new_bytenr = 0;
	u64 num_bytes;
	u64 end;
	u32 nritems;
	u32 i;
	int ret = 0;
	int first = 1;
	int dirty = 0;

	if (rc->stage != UPDATE_DATA_PTRS)
		return 0;

	/* reloc trees always use full backref */
	if (root->root_key.objectid == BTRFS_TREE_RELOC_OBJECTID)
		parent = leaf->start;
	else
		parent = 0;

	nritems = btrfs_header_nritems(leaf);
	for (i = 0; i < nritems; i++) {
		struct btrfs_ref ref = { 0 };

		cond_resched();
		btrfs_item_key_to_cpu(leaf, &key, i);
		if (key.type != BTRFS_EXTENT_DATA_KEY)
			continue;
		fi = btrfs_item_ptr(leaf, i, struct btrfs_file_extent_item);
		if (btrfs_file_extent_type(leaf, fi) ==
		    BTRFS_FILE_EXTENT_INLINE)
			continue;
		bytenr = btrfs_file_extent_disk_bytenr(leaf, fi);
		num_bytes = btrfs_file_extent_disk_num_bytes(leaf, fi);
		if (bytenr == 0)
			continue;
		if (!in_block_group(bytenr, rc->block_group))
			continue;

		/*
		 * if we are modifying block in fs tree, wait for readpage
		 * to complete and drop the extent cache
		 */
		if (root->root_key.objectid != BTRFS_TREE_RELOC_OBJECTID) {
			if (first) {
				inode = find_next_inode(root, key.objectid);
				first = 0;
			} else if (inode && btrfs_ino(BTRFS_I(inode)) < key.objectid) {
				btrfs_add_delayed_iput(inode);
				inode = find_next_inode(root, key.objectid);
			}
			if (inode && btrfs_ino(BTRFS_I(inode)) == key.objectid) {
				end = key.offset +
				      btrfs_file_extent_num_bytes(leaf, fi);
				WARN_ON(!IS_ALIGNED(key.offset,
						    fs_info->sectorsize));
				WARN_ON(!IS_ALIGNED(end, fs_info->sectorsize));
				end--;
				ret = try_lock_extent(&BTRFS_I(inode)->io_tree,
						      key.offset, end);
				if (!ret)
					continue;

				btrfs_drop_extent_cache(BTRFS_I(inode),
						key.offset,	end, 1);
				unlock_extent(&BTRFS_I(inode)->io_tree,
					      key.offset, end);
			}
		}

		ret = get_new_location(rc->data_inode, &new_bytenr,
				       bytenr, num_bytes);
		if (ret) {
			/*
			 * Don't have to abort since we've not changed anything
			 * in the file extent yet.
			 */
			break;
		}

		btrfs_set_file_extent_disk_bytenr(leaf, fi, new_bytenr);
		dirty = 1;

		key.offset -= btrfs_file_extent_offset(leaf, fi);
		btrfs_init_generic_ref(&ref, BTRFS_ADD_DELAYED_REF, new_bytenr,
				       num_bytes, parent);
		ref.real_root = root->root_key.objectid;
		btrfs_init_data_ref(&ref, btrfs_header_owner(leaf),
				    key.objectid, key.offset);
		ret = btrfs_inc_extent_ref(trans, &ref);
		if (ret) {
			btrfs_abort_transaction(trans, ret);
			break;
		}

		btrfs_init_generic_ref(&ref, BTRFS_DROP_DELAYED_REF, bytenr,
				       num_bytes, parent);
		ref.real_root = root->root_key.objectid;
		btrfs_init_data_ref(&ref, btrfs_header_owner(leaf),
				    key.objectid, key.offset);
		ret = btrfs_free_extent(trans, &ref);
		if (ret) {
			btrfs_abort_transaction(trans, ret);
			break;
		}
	}
	if (dirty)
		btrfs_mark_buffer_dirty(leaf);
	if (inode)
		btrfs_add_delayed_iput(inode);
	return ret;
}

static noinline_for_stack
int memcmp_node_keys(struct extent_buffer *eb, int slot,
		     struct btrfs_path *path, int level)
{
	struct btrfs_disk_key key1;
	struct btrfs_disk_key key2;
	btrfs_node_key(eb, &key1, slot);
	btrfs_node_key(path->nodes[level], &key2, path->slots[level]);
	return memcmp(&key1, &key2, sizeof(key1));
}

/*
 * try to replace tree blocks in fs tree with the new blocks
 * in reloc tree. tree blocks haven't been modified since the
 * reloc tree was create can be replaced.
 *
 * if a block was replaced, level of the block + 1 is returned.
 * if no block got replaced, 0 is returned. if there are other
 * errors, a negative error number is returned.
 */
static noinline_for_stack
int replace_path(struct btrfs_trans_handle *trans, struct reloc_control *rc,
		 struct btrfs_root *dest, struct btrfs_root *src,
		 struct btrfs_path *path, struct btrfs_key *next_key,
		 int lowest_level, int max_level)
{
	struct btrfs_fs_info *fs_info = dest->fs_info;
	struct extent_buffer *eb;
	struct extent_buffer *parent;
	struct btrfs_ref ref = { 0 };
	struct btrfs_key key;
	u64 old_bytenr;
	u64 new_bytenr;
	u64 old_ptr_gen;
	u64 new_ptr_gen;
	u64 last_snapshot;
	u32 blocksize;
	int cow = 0;
	int level;
	int ret;
	int slot;

	BUG_ON(src->root_key.objectid != BTRFS_TREE_RELOC_OBJECTID);
	BUG_ON(dest->root_key.objectid == BTRFS_TREE_RELOC_OBJECTID);

	last_snapshot = btrfs_root_last_snapshot(&src->root_item);
again:
	slot = path->slots[lowest_level];
	btrfs_node_key_to_cpu(path->nodes[lowest_level], &key, slot);

	eb = btrfs_lock_root_node(dest);
	btrfs_set_lock_blocking_write(eb);
	level = btrfs_header_level(eb);

	if (level < lowest_level) {
		btrfs_tree_unlock(eb);
		free_extent_buffer(eb);
		return 0;
	}

	if (cow) {
		ret = btrfs_cow_block(trans, dest, eb, NULL, 0, &eb);
		BUG_ON(ret);
	}
	btrfs_set_lock_blocking_write(eb);

	if (next_key) {
		next_key->objectid = (u64)-1;
		next_key->type = (u8)-1;
		next_key->offset = (u64)-1;
	}

	parent = eb;
	while (1) {
		struct btrfs_key first_key;

		level = btrfs_header_level(parent);
		BUG_ON(level < lowest_level);

		ret = btrfs_bin_search(parent, &key, level, &slot);
		if (ret < 0)
			break;
		if (ret && slot > 0)
			slot--;

		if (next_key && slot + 1 < btrfs_header_nritems(parent))
			btrfs_node_key_to_cpu(parent, next_key, slot + 1);

		old_bytenr = btrfs_node_blockptr(parent, slot);
		blocksize = fs_info->nodesize;
		old_ptr_gen = btrfs_node_ptr_generation(parent, slot);
		btrfs_node_key_to_cpu(parent, &first_key, slot);

		if (level <= max_level) {
			eb = path->nodes[level];
			new_bytenr = btrfs_node_blockptr(eb,
							path->slots[level]);
			new_ptr_gen = btrfs_node_ptr_generation(eb,
							path->slots[level]);
		} else {
			new_bytenr = 0;
			new_ptr_gen = 0;
		}

		if (WARN_ON(new_bytenr > 0 && new_bytenr == old_bytenr)) {
			ret = level;
			break;
		}

		if (new_bytenr == 0 || old_ptr_gen > last_snapshot ||
		    memcmp_node_keys(parent, slot, path, level)) {
			if (level <= lowest_level) {
				ret = 0;
				break;
			}

			eb = read_tree_block(fs_info, old_bytenr, old_ptr_gen,
					     level - 1, &first_key);
			if (IS_ERR(eb)) {
				ret = PTR_ERR(eb);
				break;
			} else if (!extent_buffer_uptodate(eb)) {
				ret = -EIO;
				free_extent_buffer(eb);
				break;
			}
			btrfs_tree_lock(eb);
			if (cow) {
				ret = btrfs_cow_block(trans, dest, eb, parent,
						      slot, &eb);
				BUG_ON(ret);
			}
			btrfs_set_lock_blocking_write(eb);

			btrfs_tree_unlock(parent);
			free_extent_buffer(parent);

			parent = eb;
			continue;
		}

		if (!cow) {
			btrfs_tree_unlock(parent);
			free_extent_buffer(parent);
			cow = 1;
			goto again;
		}

		btrfs_node_key_to_cpu(path->nodes[level], &key,
				      path->slots[level]);
		btrfs_release_path(path);

		path->lowest_level = level;
		ret = btrfs_search_slot(trans, src, &key, path, 0, 1);
		path->lowest_level = 0;
		BUG_ON(ret);

		/*
		 * Info qgroup to trace both subtrees.
		 *
		 * We must trace both trees.
		 * 1) Tree reloc subtree
		 *    If not traced, we will leak data numbers
		 * 2) Fs subtree
		 *    If not traced, we will double count old data
		 *
		 * We don't scan the subtree right now, but only record
		 * the swapped tree blocks.
		 * The real subtree rescan is delayed until we have new
		 * CoW on the subtree root node before transaction commit.
		 */
		ret = btrfs_qgroup_add_swapped_blocks(trans, dest,
				rc->block_group, parent, slot,
				path->nodes[level], path->slots[level],
				last_snapshot);
		if (ret < 0)
			break;
		/*
		 * swap blocks in fs tree and reloc tree.
		 */
		btrfs_set_node_blockptr(parent, slot, new_bytenr);
		btrfs_set_node_ptr_generation(parent, slot, new_ptr_gen);
		btrfs_mark_buffer_dirty(parent);

		btrfs_set_node_blockptr(path->nodes[level],
					path->slots[level], old_bytenr);
		btrfs_set_node_ptr_generation(path->nodes[level],
					      path->slots[level], old_ptr_gen);
		btrfs_mark_buffer_dirty(path->nodes[level]);

		btrfs_init_generic_ref(&ref, BTRFS_ADD_DELAYED_REF, old_bytenr,
				       blocksize, path->nodes[level]->start);
		ref.skip_qgroup = true;
		btrfs_init_tree_ref(&ref, level - 1, src->root_key.objectid);
		ret = btrfs_inc_extent_ref(trans, &ref);
		BUG_ON(ret);
		btrfs_init_generic_ref(&ref, BTRFS_ADD_DELAYED_REF, new_bytenr,
				       blocksize, 0);
		ref.skip_qgroup = true;
		btrfs_init_tree_ref(&ref, level - 1, dest->root_key.objectid);
		ret = btrfs_inc_extent_ref(trans, &ref);
		BUG_ON(ret);

		btrfs_init_generic_ref(&ref, BTRFS_DROP_DELAYED_REF, new_bytenr,
				       blocksize, path->nodes[level]->start);
		btrfs_init_tree_ref(&ref, level - 1, src->root_key.objectid);
		ref.skip_qgroup = true;
		ret = btrfs_free_extent(trans, &ref);
		BUG_ON(ret);

		btrfs_init_generic_ref(&ref, BTRFS_DROP_DELAYED_REF, old_bytenr,
				       blocksize, 0);
		btrfs_init_tree_ref(&ref, level - 1, dest->root_key.objectid);
		ref.skip_qgroup = true;
		ret = btrfs_free_extent(trans, &ref);
		BUG_ON(ret);

		btrfs_unlock_up_safe(path, 0);

		ret = level;
		break;
	}
	btrfs_tree_unlock(parent);
	free_extent_buffer(parent);
	return ret;
}

/*
 * helper to find next relocated block in reloc tree
 */
static noinline_for_stack
int walk_up_reloc_tree(struct btrfs_root *root, struct btrfs_path *path,
		       int *level)
{
	struct extent_buffer *eb;
	int i;
	u64 last_snapshot;
	u32 nritems;

	last_snapshot = btrfs_root_last_snapshot(&root->root_item);

	for (i = 0; i < *level; i++) {
		free_extent_buffer(path->nodes[i]);
		path->nodes[i] = NULL;
	}

	for (i = *level; i < BTRFS_MAX_LEVEL && path->nodes[i]; i++) {
		eb = path->nodes[i];
		nritems = btrfs_header_nritems(eb);
		while (path->slots[i] + 1 < nritems) {
			path->slots[i]++;
			if (btrfs_node_ptr_generation(eb, path->slots[i]) <=
			    last_snapshot)
				continue;

			*level = i;
			return 0;
		}
		free_extent_buffer(path->nodes[i]);
		path->nodes[i] = NULL;
	}
	return 1;
}

/*
 * walk down reloc tree to find relocated block of lowest level
 */
static noinline_for_stack
int walk_down_reloc_tree(struct btrfs_root *root, struct btrfs_path *path,
			 int *level)
{
	struct btrfs_fs_info *fs_info = root->fs_info;
	struct extent_buffer *eb = NULL;
	int i;
	u64 bytenr;
	u64 ptr_gen = 0;
	u64 last_snapshot;
	u32 nritems;

	last_snapshot = btrfs_root_last_snapshot(&root->root_item);

	for (i = *level; i > 0; i--) {
		struct btrfs_key first_key;

		eb = path->nodes[i];
		nritems = btrfs_header_nritems(eb);
		while (path->slots[i] < nritems) {
			ptr_gen = btrfs_node_ptr_generation(eb, path->slots[i]);
			if (ptr_gen > last_snapshot)
				break;
			path->slots[i]++;
		}
		if (path->slots[i] >= nritems) {
			if (i == *level)
				break;
			*level = i + 1;
			return 0;
		}
		if (i == 1) {
			*level = i;
			return 0;
		}

		bytenr = btrfs_node_blockptr(eb, path->slots[i]);
		btrfs_node_key_to_cpu(eb, &first_key, path->slots[i]);
		eb = read_tree_block(fs_info, bytenr, ptr_gen, i - 1,
				     &first_key);
		if (IS_ERR(eb)) {
			return PTR_ERR(eb);
		} else if (!extent_buffer_uptodate(eb)) {
			free_extent_buffer(eb);
			return -EIO;
		}
		BUG_ON(btrfs_header_level(eb) != i - 1);
		path->nodes[i - 1] = eb;
		path->slots[i - 1] = 0;
	}
	return 1;
}

/*
 * invalidate extent cache for file extents whose key in range of
 * [min_key, max_key)
 */
static int invalidate_extent_cache(struct btrfs_root *root,
				   struct btrfs_key *min_key,
				   struct btrfs_key *max_key)
{
	struct btrfs_fs_info *fs_info = root->fs_info;
	struct inode *inode = NULL;
	u64 objectid;
	u64 start, end;
	u64 ino;

	objectid = min_key->objectid;
	while (1) {
		cond_resched();
		iput(inode);

		if (objectid > max_key->objectid)
			break;

		inode = find_next_inode(root, objectid);
		if (!inode)
			break;
		ino = btrfs_ino(BTRFS_I(inode));

		if (ino > max_key->objectid) {
			iput(inode);
			break;
		}

		objectid = ino + 1;
		if (!S_ISREG(inode->i_mode))
			continue;

		if (unlikely(min_key->objectid == ino)) {
			if (min_key->type > BTRFS_EXTENT_DATA_KEY)
				continue;
			if (min_key->type < BTRFS_EXTENT_DATA_KEY)
				start = 0;
			else {
				start = min_key->offset;
				WARN_ON(!IS_ALIGNED(start, fs_info->sectorsize));
			}
		} else {
			start = 0;
		}

		if (unlikely(max_key->objectid == ino)) {
			if (max_key->type < BTRFS_EXTENT_DATA_KEY)
				continue;
			if (max_key->type > BTRFS_EXTENT_DATA_KEY) {
				end = (u64)-1;
			} else {
				if (max_key->offset == 0)
					continue;
				end = max_key->offset;
				WARN_ON(!IS_ALIGNED(end, fs_info->sectorsize));
				end--;
			}
		} else {
			end = (u64)-1;
		}

		/* the lock_extent waits for readpage to complete */
		lock_extent(&BTRFS_I(inode)->io_tree, start, end);
		btrfs_drop_extent_cache(BTRFS_I(inode), start, end, 1);
		unlock_extent(&BTRFS_I(inode)->io_tree, start, end);
	}
	return 0;
}

static int find_next_key(struct btrfs_path *path, int level,
			 struct btrfs_key *key)

{
	while (level < BTRFS_MAX_LEVEL) {
		if (!path->nodes[level])
			break;
		if (path->slots[level] + 1 <
		    btrfs_header_nritems(path->nodes[level])) {
			btrfs_node_key_to_cpu(path->nodes[level], key,
					      path->slots[level] + 1);
			return 0;
		}
		level++;
	}
	return 1;
}

/*
 * Insert current subvolume into reloc_control::dirty_subvol_roots
 */
static void insert_dirty_subvol(struct btrfs_trans_handle *trans,
				struct reloc_control *rc,
				struct btrfs_root *root)
{
	struct btrfs_root *reloc_root = root->reloc_root;
	struct btrfs_root_item *reloc_root_item;

	/* @root must be a subvolume tree root with a valid reloc tree */
	ASSERT(root->root_key.objectid != BTRFS_TREE_RELOC_OBJECTID);
	ASSERT(reloc_root);

	reloc_root_item = &reloc_root->root_item;
	memset(&reloc_root_item->drop_progress, 0,
		sizeof(reloc_root_item->drop_progress));
	reloc_root_item->drop_level = 0;
	btrfs_set_root_refs(reloc_root_item, 0);
	btrfs_update_reloc_root(trans, root);

	if (list_empty(&root->reloc_dirty_list)) {
		btrfs_grab_root(root);
		list_add_tail(&root->reloc_dirty_list, &rc->dirty_subvol_roots);
	}
}

static int clean_dirty_subvols(struct reloc_control *rc)
{
	struct btrfs_root *root;
	struct btrfs_root *next;
	int ret = 0;
	int ret2;

	list_for_each_entry_safe(root, next, &rc->dirty_subvol_roots,
				 reloc_dirty_list) {
		if (root->root_key.objectid != BTRFS_TREE_RELOC_OBJECTID) {
			/* Merged subvolume, cleanup its reloc root */
			struct btrfs_root *reloc_root = root->reloc_root;

			list_del_init(&root->reloc_dirty_list);
			root->reloc_root = NULL;
			/*
			 * Need barrier to ensure clear_bit() only happens after
			 * root->reloc_root = NULL. Pairs with have_reloc_root.
			 */
			smp_wmb();
			clear_bit(BTRFS_ROOT_DEAD_RELOC_TREE, &root->state);
			if (reloc_root) {
				/*
				 * btrfs_drop_snapshot drops our ref we hold for
				 * ->reloc_root.  If it fails however we must
				 * drop the ref ourselves.
				 */
				ret2 = btrfs_drop_snapshot(reloc_root, 0, 1);
				if (ret2 < 0) {
					btrfs_put_root(reloc_root);
					if (!ret)
						ret = ret2;
				}
			}
			btrfs_put_root(root);
		} else {
			/* Orphan reloc tree, just clean it up */
			ret2 = btrfs_drop_snapshot(root, 0, 1);
			if (ret2 < 0) {
				btrfs_put_root(root);
				if (!ret)
					ret = ret2;
			}
		}
	}
	return ret;
}

/*
 * merge the relocated tree blocks in reloc tree with corresponding
 * fs tree.
 */
static noinline_for_stack int merge_reloc_root(struct reloc_control *rc,
					       struct btrfs_root *root)
{
	struct btrfs_fs_info *fs_info = rc->extent_root->fs_info;
	struct btrfs_key key;
	struct btrfs_key next_key;
	struct btrfs_trans_handle *trans = NULL;
	struct btrfs_root *reloc_root;
	struct btrfs_root_item *root_item;
	struct btrfs_path *path;
	struct extent_buffer *leaf;
	int level;
	int max_level;
	int replaced = 0;
	int ret;
	int err = 0;
	u32 min_reserved;

	path = btrfs_alloc_path();
	if (!path)
		return -ENOMEM;
	path->reada = READA_FORWARD;

	reloc_root = root->reloc_root;
	root_item = &reloc_root->root_item;

	if (btrfs_disk_key_objectid(&root_item->drop_progress) == 0) {
		level = btrfs_root_level(root_item);
		atomic_inc(&reloc_root->node->refs);
		path->nodes[level] = reloc_root->node;
		path->slots[level] = 0;
	} else {
		btrfs_disk_key_to_cpu(&key, &root_item->drop_progress);

		level = root_item->drop_level;
		BUG_ON(level == 0);
		path->lowest_level = level;
		ret = btrfs_search_slot(NULL, reloc_root, &key, path, 0, 0);
		path->lowest_level = 0;
		if (ret < 0) {
			btrfs_free_path(path);
			return ret;
		}

		btrfs_node_key_to_cpu(path->nodes[level], &next_key,
				      path->slots[level]);
		WARN_ON(memcmp(&key, &next_key, sizeof(key)));

		btrfs_unlock_up_safe(path, 0);
	}

	min_reserved = fs_info->nodesize * (BTRFS_MAX_LEVEL - 1) * 2;
	memset(&next_key, 0, sizeof(next_key));

	while (1) {
		ret = btrfs_block_rsv_refill(root, rc->block_rsv, min_reserved,
					     BTRFS_RESERVE_FLUSH_ALL);
		if (ret) {
			err = ret;
			goto out;
		}
		trans = btrfs_start_transaction(root, 0);
		if (IS_ERR(trans)) {
			err = PTR_ERR(trans);
			trans = NULL;
			goto out;
		}

		/*
		 * At this point we no longer have a reloc_control, so we can't
		 * depend on btrfs_init_reloc_root to update our last_trans.
		 *
		 * But that's ok, we started the trans handle on our
		 * corresponding fs_root, which means it's been added to the
		 * dirty list.  At commit time we'll still call
		 * btrfs_update_reloc_root() and update our root item
		 * appropriately.
		 */
		reloc_root->last_trans = trans->transid;
		trans->block_rsv = rc->block_rsv;

		replaced = 0;
		max_level = level;

		ret = walk_down_reloc_tree(reloc_root, path, &level);
		if (ret < 0) {
			err = ret;
			goto out;
		}
		if (ret > 0)
			break;

		if (!find_next_key(path, level, &key) &&
		    btrfs_comp_cpu_keys(&next_key, &key) >= 0) {
			ret = 0;
		} else {
			ret = replace_path(trans, rc, root, reloc_root, path,
					   &next_key, level, max_level);
		}
		if (ret < 0) {
			err = ret;
			goto out;
		}

		if (ret > 0) {
			level = ret;
			btrfs_node_key_to_cpu(path->nodes[level], &key,
					      path->slots[level]);
			replaced = 1;
		}

		ret = walk_up_reloc_tree(reloc_root, path, &level);
		if (ret > 0)
			break;

		BUG_ON(level == 0);
		/*
		 * save the merging progress in the drop_progress.
		 * this is OK since root refs == 1 in this case.
		 */
		btrfs_node_key(path->nodes[level], &root_item->drop_progress,
			       path->slots[level]);
		root_item->drop_level = level;

		btrfs_end_transaction_throttle(trans);
		trans = NULL;

		btrfs_btree_balance_dirty(fs_info);

		if (replaced && rc->stage == UPDATE_DATA_PTRS)
			invalidate_extent_cache(root, &key, &next_key);
	}

	/*
	 * handle the case only one block in the fs tree need to be
	 * relocated and the block is tree root.
	 */
	leaf = btrfs_lock_root_node(root);
	ret = btrfs_cow_block(trans, root, leaf, NULL, 0, &leaf);
	btrfs_tree_unlock(leaf);
	free_extent_buffer(leaf);
	if (ret < 0)
		err = ret;
out:
	btrfs_free_path(path);

	if (err == 0)
		insert_dirty_subvol(trans, rc, root);

	if (trans)
		btrfs_end_transaction_throttle(trans);

	btrfs_btree_balance_dirty(fs_info);

	if (replaced && rc->stage == UPDATE_DATA_PTRS)
		invalidate_extent_cache(root, &key, &next_key);

	return err;
}

static noinline_for_stack
int prepare_to_merge(struct reloc_control *rc, int err)
{
	struct btrfs_root *root = rc->extent_root;
	struct btrfs_fs_info *fs_info = root->fs_info;
	struct btrfs_root *reloc_root;
	struct btrfs_trans_handle *trans;
	LIST_HEAD(reloc_roots);
	u64 num_bytes = 0;
	int ret;

	mutex_lock(&fs_info->reloc_mutex);
	rc->merging_rsv_size += fs_info->nodesize * (BTRFS_MAX_LEVEL - 1) * 2;
	rc->merging_rsv_size += rc->nodes_relocated * 2;
	mutex_unlock(&fs_info->reloc_mutex);

again:
	if (!err) {
		num_bytes = rc->merging_rsv_size;
		ret = btrfs_block_rsv_add(root, rc->block_rsv, num_bytes,
					  BTRFS_RESERVE_FLUSH_ALL);
		if (ret)
			err = ret;
	}

	trans = btrfs_join_transaction(rc->extent_root);
	if (IS_ERR(trans)) {
		if (!err)
			btrfs_block_rsv_release(fs_info, rc->block_rsv,
						num_bytes, NULL);
		return PTR_ERR(trans);
	}

	if (!err) {
		if (num_bytes != rc->merging_rsv_size) {
			btrfs_end_transaction(trans);
			btrfs_block_rsv_release(fs_info, rc->block_rsv,
						num_bytes, NULL);
			goto again;
		}
	}

	rc->merge_reloc_tree = 1;

	while (!list_empty(&rc->reloc_roots)) {
		reloc_root = list_entry(rc->reloc_roots.next,
					struct btrfs_root, root_list);
		list_del_init(&reloc_root->root_list);

		root = read_fs_root(fs_info, reloc_root->root_key.offset);
		BUG_ON(IS_ERR(root));
		BUG_ON(root->reloc_root != reloc_root);

		/*
		 * set reference count to 1, so btrfs_recover_relocation
		 * knows it should resumes merging
		 */
		if (!err)
			btrfs_set_root_refs(&reloc_root->root_item, 1);
		btrfs_update_reloc_root(trans, root);

		list_add(&reloc_root->root_list, &reloc_roots);
		btrfs_put_root(root);
	}

	list_splice(&reloc_roots, &rc->reloc_roots);

	if (!err)
		btrfs_commit_transaction(trans);
	else
		btrfs_end_transaction(trans);
	return err;
}

static noinline_for_stack
void free_reloc_roots(struct list_head *list)
{
	struct btrfs_root *reloc_root;

	while (!list_empty(list)) {
		reloc_root = list_entry(list->next, struct btrfs_root,
					root_list);
		__del_reloc_root(reloc_root);
	}
}

static noinline_for_stack
void merge_reloc_roots(struct reloc_control *rc)
{
	struct btrfs_fs_info *fs_info = rc->extent_root->fs_info;
	struct btrfs_root *root;
	struct btrfs_root *reloc_root;
	LIST_HEAD(reloc_roots);
	int found = 0;
	int ret = 0;
again:
	root = rc->extent_root;

	/*
	 * this serializes us with btrfs_record_root_in_transaction,
	 * we have to make sure nobody is in the middle of
	 * adding their roots to the list while we are
	 * doing this splice
	 */
	mutex_lock(&fs_info->reloc_mutex);
	list_splice_init(&rc->reloc_roots, &reloc_roots);
	mutex_unlock(&fs_info->reloc_mutex);

	while (!list_empty(&reloc_roots)) {
		found = 1;
		reloc_root = list_entry(reloc_roots.next,
					struct btrfs_root, root_list);

		if (btrfs_root_refs(&reloc_root->root_item) > 0) {
			root = read_fs_root(fs_info,
					    reloc_root->root_key.offset);
			BUG_ON(IS_ERR(root));
			BUG_ON(root->reloc_root != reloc_root);

			ret = merge_reloc_root(rc, root);
			btrfs_put_root(root);
			if (ret) {
				if (list_empty(&reloc_root->root_list))
					list_add_tail(&reloc_root->root_list,
						      &reloc_roots);
				goto out;
			}
		} else {
			list_del_init(&reloc_root->root_list);
			/* Don't forget to queue this reloc root for cleanup */
			list_add_tail(&reloc_root->reloc_dirty_list,
				      &rc->dirty_subvol_roots);
		}
	}

	if (found) {
		found = 0;
		goto again;
	}
out:
	if (ret) {
		btrfs_handle_fs_error(fs_info, ret, NULL);
		if (!list_empty(&reloc_roots))
			free_reloc_roots(&reloc_roots);

		/* new reloc root may be added */
		mutex_lock(&fs_info->reloc_mutex);
		list_splice_init(&rc->reloc_roots, &reloc_roots);
		mutex_unlock(&fs_info->reloc_mutex);
		if (!list_empty(&reloc_roots))
			free_reloc_roots(&reloc_roots);
	}

	/*
	 * We used to have
	 *
	 * BUG_ON(!RB_EMPTY_ROOT(&rc->reloc_root_tree.rb_root));
	 *
	 * here, but it's wrong.  If we fail to start the transaction in
	 * prepare_to_merge() we will have only 0 ref reloc roots, none of which
	 * have actually been removed from the reloc_root_tree rb tree.  This is
	 * fine because we're bailing here, and we hold a reference on the root
	 * for the list that holds it, so these roots will be cleaned up when we
	 * do the reloc_dirty_list afterwards.  Meanwhile the root->reloc_root
	 * will be cleaned up on unmount.
	 *
	 * The remaining nodes will be cleaned up by free_reloc_control.
	 */
}

static void free_block_list(struct rb_root *blocks)
{
	struct tree_block *block;
	struct rb_node *rb_node;
	while ((rb_node = rb_first(blocks))) {
		block = rb_entry(rb_node, struct tree_block, rb_node);
		rb_erase(rb_node, blocks);
		kfree(block);
	}
}

static int record_reloc_root_in_trans(struct btrfs_trans_handle *trans,
				      struct btrfs_root *reloc_root)
{
	struct btrfs_fs_info *fs_info = reloc_root->fs_info;
	struct btrfs_root *root;
	int ret;

	if (reloc_root->last_trans == trans->transid)
		return 0;

	root = read_fs_root(fs_info, reloc_root->root_key.offset);
	BUG_ON(IS_ERR(root));
	BUG_ON(root->reloc_root != reloc_root);
	ret = btrfs_record_root_in_trans(trans, root);
	btrfs_put_root(root);

	return ret;
}

static noinline_for_stack
struct btrfs_root *select_reloc_root(struct btrfs_trans_handle *trans,
				     struct reloc_control *rc,
				     struct backref_node *node,
				     struct backref_edge *edges[])
{
	struct backref_node *next;
	struct btrfs_root *root;
	int index = 0;

	next = node;
	while (1) {
		cond_resched();
		next = walk_up_backref(next, edges, &index);
		root = next->root;
		BUG_ON(!root);
		BUG_ON(!test_bit(BTRFS_ROOT_REF_COWS, &root->state));

		if (root->root_key.objectid == BTRFS_TREE_RELOC_OBJECTID) {
			record_reloc_root_in_trans(trans, root);
			break;
		}

		btrfs_record_root_in_trans(trans, root);
		root = root->reloc_root;

		if (next->new_bytenr != root->node->start) {
			BUG_ON(next->new_bytenr);
			BUG_ON(!list_empty(&next->list));
			next->new_bytenr = root->node->start;
			btrfs_put_root(next->root);
			next->root = btrfs_grab_root(root);
			ASSERT(next->root);
			list_add_tail(&next->list,
				      &rc->backref_cache.changed);
			__mark_block_processed(rc, next);
			break;
		}

		WARN_ON(1);
		root = NULL;
		next = walk_down_backref(edges, &index);
		if (!next || next->level <= node->level)
			break;
	}
	if (!root)
		return NULL;

	next = node;
	/* setup backref node path for btrfs_reloc_cow_block */
	while (1) {
		rc->backref_cache.path[next->level] = next;
		if (--index < 0)
			break;
		next = edges[index]->node[UPPER];
	}
	return root;
}

/*
 * select a tree root for relocation. return NULL if the block
 * is reference counted. we should use do_relocation() in this
 * case. return a tree root pointer if the block isn't reference
 * counted. return -ENOENT if the block is root of reloc tree.
 */
static noinline_for_stack
struct btrfs_root *select_one_root(struct backref_node *node)
{
	struct backref_node *next;
	struct btrfs_root *root;
	struct btrfs_root *fs_root = NULL;
	struct backref_edge *edges[BTRFS_MAX_LEVEL - 1];
	int index = 0;

	next = node;
	while (1) {
		cond_resched();
		next = walk_up_backref(next, edges, &index);
		root = next->root;
		BUG_ON(!root);

		/* no other choice for non-references counted tree */
		if (!test_bit(BTRFS_ROOT_REF_COWS, &root->state))
			return root;

		if (root->root_key.objectid != BTRFS_TREE_RELOC_OBJECTID)
			fs_root = root;

		if (next != node)
			return NULL;

		next = walk_down_backref(edges, &index);
		if (!next || next->level <= node->level)
			break;
	}

	if (!fs_root)
		return ERR_PTR(-ENOENT);
	return fs_root;
}

static noinline_for_stack
u64 calcu_metadata_size(struct reloc_control *rc,
			struct backref_node *node, int reserve)
{
	struct btrfs_fs_info *fs_info = rc->extent_root->fs_info;
	struct backref_node *next = node;
	struct backref_edge *edge;
	struct backref_edge *edges[BTRFS_MAX_LEVEL - 1];
	u64 num_bytes = 0;
	int index = 0;

	BUG_ON(reserve && node->processed);

	while (next) {
		cond_resched();
		while (1) {
			if (next->processed && (reserve || next != node))
				break;

			num_bytes += fs_info->nodesize;

			if (list_empty(&next->upper))
				break;

			edge = list_entry(next->upper.next,
					  struct backref_edge, list[LOWER]);
			edges[index++] = edge;
			next = edge->node[UPPER];
		}
		next = walk_down_backref(edges, &index);
	}
	return num_bytes;
}

static int reserve_metadata_space(struct btrfs_trans_handle *trans,
				  struct reloc_control *rc,
				  struct backref_node *node)
{
	struct btrfs_root *root = rc->extent_root;
	struct btrfs_fs_info *fs_info = root->fs_info;
	u64 num_bytes;
	int ret;
	u64 tmp;

	num_bytes = calcu_metadata_size(rc, node, 1) * 2;

	trans->block_rsv = rc->block_rsv;
	rc->reserved_bytes += num_bytes;

	/*
	 * We are under a transaction here so we can only do limited flushing.
	 * If we get an enospc just kick back -EAGAIN so we know to drop the
	 * transaction and try to refill when we can flush all the things.
	 */
	ret = btrfs_block_rsv_refill(root, rc->block_rsv, num_bytes,
				BTRFS_RESERVE_FLUSH_LIMIT);
	if (ret) {
		tmp = fs_info->nodesize * RELOCATION_RESERVED_NODES;
		while (tmp <= rc->reserved_bytes)
			tmp <<= 1;
		/*
		 * only one thread can access block_rsv at this point,
		 * so we don't need hold lock to protect block_rsv.
		 * we expand more reservation size here to allow enough
		 * space for relocation and we will return earlier in
		 * enospc case.
		 */
		rc->block_rsv->size = tmp + fs_info->nodesize *
				      RELOCATION_RESERVED_NODES;
		return -EAGAIN;
	}

	return 0;
}

/*
 * relocate a block tree, and then update pointers in upper level
 * blocks that reference the block to point to the new location.
 *
 * if called by link_to_upper, the block has already been relocated.
 * in that case this function just updates pointers.
 */
static int do_relocation(struct btrfs_trans_handle *trans,
			 struct reloc_control *rc,
			 struct backref_node *node,
			 struct btrfs_key *key,
			 struct btrfs_path *path, int lowest)
{
	struct btrfs_fs_info *fs_info = rc->extent_root->fs_info;
	struct backref_node *upper;
	struct backref_edge *edge;
	struct backref_edge *edges[BTRFS_MAX_LEVEL - 1];
	struct btrfs_root *root;
	struct extent_buffer *eb;
	u32 blocksize;
	u64 bytenr;
	u64 generation;
	int slot;
	int ret;
	int err = 0;

	BUG_ON(lowest && node->eb);

	path->lowest_level = node->level + 1;
	rc->backref_cache.path[node->level] = node;
	list_for_each_entry(edge, &node->upper, list[LOWER]) {
		struct btrfs_key first_key;
		struct btrfs_ref ref = { 0 };

		cond_resched();

		upper = edge->node[UPPER];
		root = select_reloc_root(trans, rc, upper, edges);
		BUG_ON(!root);

		if (upper->eb && !upper->locked) {
			if (!lowest) {
				ret = btrfs_bin_search(upper->eb, key,
						       upper->level, &slot);
				if (ret < 0) {
					err = ret;
					goto next;
				}
				BUG_ON(ret);
				bytenr = btrfs_node_blockptr(upper->eb, slot);
				if (node->eb->start == bytenr)
					goto next;
			}
			drop_node_buffer(upper);
		}

		if (!upper->eb) {
			ret = btrfs_search_slot(trans, root, key, path, 0, 1);
			if (ret) {
				if (ret < 0)
					err = ret;
				else
					err = -ENOENT;

				btrfs_release_path(path);
				break;
			}

			if (!upper->eb) {
				upper->eb = path->nodes[upper->level];
				path->nodes[upper->level] = NULL;
			} else {
				BUG_ON(upper->eb != path->nodes[upper->level]);
			}

			upper->locked = 1;
			path->locks[upper->level] = 0;

			slot = path->slots[upper->level];
			btrfs_release_path(path);
		} else {
			ret = btrfs_bin_search(upper->eb, key, upper->level,
					       &slot);
			if (ret < 0) {
				err = ret;
				goto next;
			}
			BUG_ON(ret);
		}

		bytenr = btrfs_node_blockptr(upper->eb, slot);
		if (lowest) {
			if (bytenr != node->bytenr) {
				btrfs_err(root->fs_info,
		"lowest leaf/node mismatch: bytenr %llu node->bytenr %llu slot %d upper %llu",
					  bytenr, node->bytenr, slot,
					  upper->eb->start);
				err = -EIO;
				goto next;
			}
		} else {
			if (node->eb->start == bytenr)
				goto next;
		}

		blocksize = root->fs_info->nodesize;
		generation = btrfs_node_ptr_generation(upper->eb, slot);
		btrfs_node_key_to_cpu(upper->eb, &first_key, slot);
		eb = read_tree_block(fs_info, bytenr, generation,
				     upper->level - 1, &first_key);
		if (IS_ERR(eb)) {
			err = PTR_ERR(eb);
			goto next;
		} else if (!extent_buffer_uptodate(eb)) {
			free_extent_buffer(eb);
			err = -EIO;
			goto next;
		}
		btrfs_tree_lock(eb);
		btrfs_set_lock_blocking_write(eb);

		if (!node->eb) {
			ret = btrfs_cow_block(trans, root, eb, upper->eb,
					      slot, &eb);
			btrfs_tree_unlock(eb);
			free_extent_buffer(eb);
			if (ret < 0) {
				err = ret;
				goto next;
			}
			BUG_ON(node->eb != eb);
		} else {
			btrfs_set_node_blockptr(upper->eb, slot,
						node->eb->start);
			btrfs_set_node_ptr_generation(upper->eb, slot,
						      trans->transid);
			btrfs_mark_buffer_dirty(upper->eb);

			btrfs_init_generic_ref(&ref, BTRFS_ADD_DELAYED_REF,
					       node->eb->start, blocksize,
					       upper->eb->start);
			ref.real_root = root->root_key.objectid;
			btrfs_init_tree_ref(&ref, node->level,
					    btrfs_header_owner(upper->eb));
			ret = btrfs_inc_extent_ref(trans, &ref);
			BUG_ON(ret);

			ret = btrfs_drop_subtree(trans, root, eb, upper->eb);
			BUG_ON(ret);
		}
next:
		if (!upper->pending)
			drop_node_buffer(upper);
		else
			unlock_node_buffer(upper);
		if (err)
			break;
	}

	if (!err && node->pending) {
		drop_node_buffer(node);
		list_move_tail(&node->list, &rc->backref_cache.changed);
		node->pending = 0;
	}

	path->lowest_level = 0;
	BUG_ON(err == -ENOSPC);
	return err;
}

static int link_to_upper(struct btrfs_trans_handle *trans,
			 struct reloc_control *rc,
			 struct backref_node *node,
			 struct btrfs_path *path)
{
	struct btrfs_key key;

	btrfs_node_key_to_cpu(node->eb, &key, 0);
	return do_relocation(trans, rc, node, &key, path, 0);
}

static int finish_pending_nodes(struct btrfs_trans_handle *trans,
				struct reloc_control *rc,
				struct btrfs_path *path, int err)
{
	LIST_HEAD(list);
	struct backref_cache *cache = &rc->backref_cache;
	struct backref_node *node;
	int level;
	int ret;

	for (level = 0; level < BTRFS_MAX_LEVEL; level++) {
		while (!list_empty(&cache->pending[level])) {
			node = list_entry(cache->pending[level].next,
					  struct backref_node, list);
			list_move_tail(&node->list, &list);
			BUG_ON(!node->pending);

			if (!err) {
				ret = link_to_upper(trans, rc, node, path);
				if (ret < 0)
					err = ret;
			}
		}
		list_splice_init(&list, &cache->pending[level]);
	}
	return err;
}

static void mark_block_processed(struct reloc_control *rc,
				 u64 bytenr, u32 blocksize)
{
	set_extent_bits(&rc->processed_blocks, bytenr, bytenr + blocksize - 1,
			EXTENT_DIRTY);
}

static void __mark_block_processed(struct reloc_control *rc,
				   struct backref_node *node)
{
	u32 blocksize;
	if (node->level == 0 ||
	    in_block_group(node->bytenr, rc->block_group)) {
		blocksize = rc->extent_root->fs_info->nodesize;
		mark_block_processed(rc, node->bytenr, blocksize);
	}
	node->processed = 1;
}

/*
 * mark a block and all blocks directly/indirectly reference the block
 * as processed.
 */
static void update_processed_blocks(struct reloc_control *rc,
				    struct backref_node *node)
{
	struct backref_node *next = node;
	struct backref_edge *edge;
	struct backref_edge *edges[BTRFS_MAX_LEVEL - 1];
	int index = 0;

	while (next) {
		cond_resched();
		while (1) {
			if (next->processed)
				break;

			__mark_block_processed(rc, next);

			if (list_empty(&next->upper))
				break;

			edge = list_entry(next->upper.next,
					  struct backref_edge, list[LOWER]);
			edges[index++] = edge;
			next = edge->node[UPPER];
		}
		next = walk_down_backref(edges, &index);
	}
}

static int tree_block_processed(u64 bytenr, struct reloc_control *rc)
{
	u32 blocksize = rc->extent_root->fs_info->nodesize;

	if (test_range_bit(&rc->processed_blocks, bytenr,
			   bytenr + blocksize - 1, EXTENT_DIRTY, 1, NULL))
		return 1;
	return 0;
}

static int get_tree_block_key(struct btrfs_fs_info *fs_info,
			      struct tree_block *block)
{
	struct extent_buffer *eb;

	eb = read_tree_block(fs_info, block->bytenr, block->key.offset,
			     block->level, NULL);
	if (IS_ERR(eb)) {
		return PTR_ERR(eb);
	} else if (!extent_buffer_uptodate(eb)) {
		free_extent_buffer(eb);
		return -EIO;
	}
	if (block->level == 0)
		btrfs_item_key_to_cpu(eb, &block->key, 0);
	else
		btrfs_node_key_to_cpu(eb, &block->key, 0);
	free_extent_buffer(eb);
	block->key_ready = 1;
	return 0;
}

/*
 * helper function to relocate a tree block
 */
static int relocate_tree_block(struct btrfs_trans_handle *trans,
				struct reloc_control *rc,
				struct backref_node *node,
				struct btrfs_key *key,
				struct btrfs_path *path)
{
	struct btrfs_root *root;
	int ret = 0;

	if (!node)
		return 0;

	/*
	 * If we fail here we want to drop our backref_node because we are going
	 * to start over and regenerate the tree for it.
	 */
	ret = reserve_metadata_space(trans, rc, node);
	if (ret)
		goto out;

	BUG_ON(node->processed);
	root = select_one_root(node);
	if (root == ERR_PTR(-ENOENT)) {
		update_processed_blocks(rc, node);
		goto out;
	}

	if (root) {
		if (test_bit(BTRFS_ROOT_REF_COWS, &root->state)) {
			BUG_ON(node->new_bytenr);
			BUG_ON(!list_empty(&node->list));
			btrfs_record_root_in_trans(trans, root);
			root = root->reloc_root;
			node->new_bytenr = root->node->start;
			btrfs_put_root(node->root);
			node->root = btrfs_grab_root(root);
			ASSERT(node->root);
			list_add_tail(&node->list, &rc->backref_cache.changed);
		} else {
			path->lowest_level = node->level;
			ret = btrfs_search_slot(trans, root, key, path, 0, 1);
			btrfs_release_path(path);
			if (ret > 0)
				ret = 0;
		}
		if (!ret)
			update_processed_blocks(rc, node);
	} else {
		ret = do_relocation(trans, rc, node, key, path, 1);
	}
out:
	if (ret || node->level == 0 || node->cowonly)
		remove_backref_node(&rc->backref_cache, node);
	return ret;
}

/*
 * relocate a list of blocks
 */
static noinline_for_stack
int relocate_tree_blocks(struct btrfs_trans_handle *trans,
			 struct reloc_control *rc, struct rb_root *blocks)
{
	struct btrfs_fs_info *fs_info = rc->extent_root->fs_info;
	struct backref_node *node;
	struct btrfs_path *path;
	struct tree_block *block;
	struct tree_block *next;
	int ret;
	int err = 0;

	path = btrfs_alloc_path();
	if (!path) {
		err = -ENOMEM;
		goto out_free_blocks;
	}

	/* Kick in readahead for tree blocks with missing keys */
	rbtree_postorder_for_each_entry_safe(block, next, blocks, rb_node) {
		if (!block->key_ready)
			readahead_tree_block(fs_info, block->bytenr);
	}

	/* Get first keys */
	rbtree_postorder_for_each_entry_safe(block, next, blocks, rb_node) {
		if (!block->key_ready) {
			err = get_tree_block_key(fs_info, block);
			if (err)
				goto out_free_path;
		}
	}

	/* Do tree relocation */
	rbtree_postorder_for_each_entry_safe(block, next, blocks, rb_node) {
		node = build_backref_tree(rc, &block->key,
					  block->level, block->bytenr);
		if (IS_ERR(node)) {
			err = PTR_ERR(node);
			goto out;
		}

		ret = relocate_tree_block(trans, rc, node, &block->key,
					  path);
		if (ret < 0) {
			err = ret;
			break;
		}
	}
out:
	err = finish_pending_nodes(trans, rc, path, err);

out_free_path:
	btrfs_free_path(path);
out_free_blocks:
	free_block_list(blocks);
	return err;
}

static noinline_for_stack
int prealloc_file_extent_cluster(struct inode *inode,
				 struct file_extent_cluster *cluster)
{
	u64 alloc_hint = 0;
	u64 start;
	u64 end;
	u64 offset = BTRFS_I(inode)->index_cnt;
	u64 num_bytes;
	int nr = 0;
	int ret = 0;
	u64 prealloc_start = cluster->start - offset;
	u64 prealloc_end = cluster->end - offset;
	u64 cur_offset;
	struct extent_changeset *data_reserved = NULL;

	BUG_ON(cluster->start != cluster->boundary[0]);
	inode_lock(inode);

	ret = btrfs_check_data_free_space(inode, &data_reserved, prealloc_start,
					  prealloc_end + 1 - prealloc_start);
	if (ret)
		goto out;

	cur_offset = prealloc_start;
	while (nr < cluster->nr) {
		start = cluster->boundary[nr] - offset;
		if (nr + 1 < cluster->nr)
			end = cluster->boundary[nr + 1] - 1 - offset;
		else
			end = cluster->end - offset;

		lock_extent(&BTRFS_I(inode)->io_tree, start, end);
		num_bytes = end + 1 - start;
		if (cur_offset < start)
			btrfs_free_reserved_data_space(inode, data_reserved,
					cur_offset, start - cur_offset);
		ret = btrfs_prealloc_file_range(inode, 0, start,
						num_bytes, num_bytes,
						end + 1, &alloc_hint);
		cur_offset = end + 1;
		unlock_extent(&BTRFS_I(inode)->io_tree, start, end);
		if (ret)
			break;
		nr++;
	}
	if (cur_offset < prealloc_end)
		btrfs_free_reserved_data_space(inode, data_reserved,
				cur_offset, prealloc_end + 1 - cur_offset);
out:
	inode_unlock(inode);
	extent_changeset_free(data_reserved);
	return ret;
}

static noinline_for_stack
int setup_extent_mapping(struct inode *inode, u64 start, u64 end,
			 u64 block_start)
{
	struct extent_map_tree *em_tree = &BTRFS_I(inode)->extent_tree;
	struct extent_map *em;
	int ret = 0;

	em = alloc_extent_map();
	if (!em)
		return -ENOMEM;

	em->start = start;
	em->len = end + 1 - start;
	em->block_len = em->len;
	em->block_start = block_start;
	set_bit(EXTENT_FLAG_PINNED, &em->flags);

	lock_extent(&BTRFS_I(inode)->io_tree, start, end);
	while (1) {
		write_lock(&em_tree->lock);
		ret = add_extent_mapping(em_tree, em, 0);
		write_unlock(&em_tree->lock);
		if (ret != -EEXIST) {
			free_extent_map(em);
			break;
		}
		btrfs_drop_extent_cache(BTRFS_I(inode), start, end, 0);
	}
	unlock_extent(&BTRFS_I(inode)->io_tree, start, end);
	return ret;
}

/*
 * Allow error injection to test balance cancellation
 */
int btrfs_should_cancel_balance(struct btrfs_fs_info *fs_info)
{
	return atomic_read(&fs_info->balance_cancel_req);
}
ALLOW_ERROR_INJECTION(btrfs_should_cancel_balance, TRUE);

static int relocate_file_extent_cluster(struct inode *inode,
					struct file_extent_cluster *cluster)
{
	struct btrfs_fs_info *fs_info = btrfs_sb(inode->i_sb);
	u64 page_start;
	u64 page_end;
	u64 offset = BTRFS_I(inode)->index_cnt;
	unsigned long index;
	unsigned long last_index;
	struct page *page;
	struct file_ra_state *ra;
	gfp_t mask = btrfs_alloc_write_mask(inode->i_mapping);
	int nr = 0;
	int ret = 0;

	if (!cluster->nr)
		return 0;

	ra = kzalloc(sizeof(*ra), GFP_NOFS);
	if (!ra)
		return -ENOMEM;

	ret = prealloc_file_extent_cluster(inode, cluster);
	if (ret)
		goto out;

	file_ra_state_init(ra, inode->i_mapping);

	ret = setup_extent_mapping(inode, cluster->start - offset,
				   cluster->end - offset, cluster->start);
	if (ret)
		goto out;

	index = (cluster->start - offset) >> PAGE_SHIFT;
	last_index = (cluster->end - offset) >> PAGE_SHIFT;
	while (index <= last_index) {
		ret = btrfs_delalloc_reserve_metadata(BTRFS_I(inode),
				PAGE_SIZE);
		if (ret)
			goto out;

		page = find_lock_page(inode->i_mapping, index);
		if (!page) {
			page_cache_sync_readahead(inode->i_mapping,
						  ra, NULL, index,
						  last_index + 1 - index);
			page = find_or_create_page(inode->i_mapping, index,
						   mask);
			if (!page) {
				btrfs_delalloc_release_metadata(BTRFS_I(inode),
							PAGE_SIZE, true);
				btrfs_delalloc_release_extents(BTRFS_I(inode),
							PAGE_SIZE);
				ret = -ENOMEM;
				goto out;
			}
		}

		if (PageReadahead(page)) {
			page_cache_async_readahead(inode->i_mapping,
						   ra, NULL, page, index,
						   last_index + 1 - index);
		}

		if (!PageUptodate(page)) {
			btrfs_readpage(NULL, page);
			lock_page(page);
			if (!PageUptodate(page)) {
				unlock_page(page);
				put_page(page);
				btrfs_delalloc_release_metadata(BTRFS_I(inode),
							PAGE_SIZE, true);
				btrfs_delalloc_release_extents(BTRFS_I(inode),
							       PAGE_SIZE);
				ret = -EIO;
				goto out;
			}
		}

		page_start = page_offset(page);
		page_end = page_start + PAGE_SIZE - 1;

		lock_extent(&BTRFS_I(inode)->io_tree, page_start, page_end);

		set_page_extent_mapped(page);

		if (nr < cluster->nr &&
		    page_start + offset == cluster->boundary[nr]) {
			set_extent_bits(&BTRFS_I(inode)->io_tree,
					page_start, page_end,
					EXTENT_BOUNDARY);
			nr++;
		}

		ret = btrfs_set_extent_delalloc(inode, page_start, page_end, 0,
						NULL);
		if (ret) {
			unlock_page(page);
			put_page(page);
			btrfs_delalloc_release_metadata(BTRFS_I(inode),
							 PAGE_SIZE, true);
			btrfs_delalloc_release_extents(BTRFS_I(inode),
			                               PAGE_SIZE);

			clear_extent_bits(&BTRFS_I(inode)->io_tree,
					  page_start, page_end,
					  EXTENT_LOCKED | EXTENT_BOUNDARY);
			goto out;

		}
		set_page_dirty(page);

		unlock_extent(&BTRFS_I(inode)->io_tree,
			      page_start, page_end);
		unlock_page(page);
		put_page(page);

		index++;
		btrfs_delalloc_release_extents(BTRFS_I(inode), PAGE_SIZE);
		balance_dirty_pages_ratelimited(inode->i_mapping);
		btrfs_throttle(fs_info);
		if (btrfs_should_cancel_balance(fs_info)) {
			ret = -ECANCELED;
			goto out;
		}
	}
	WARN_ON(nr != cluster->nr);
out:
	kfree(ra);
	return ret;
}

static noinline_for_stack
int relocate_data_extent(struct inode *inode, struct btrfs_key *extent_key,
			 struct file_extent_cluster *cluster)
{
	int ret;

	if (cluster->nr > 0 && extent_key->objectid != cluster->end + 1) {
		ret = relocate_file_extent_cluster(inode, cluster);
		if (ret)
			return ret;
		cluster->nr = 0;
	}

	if (!cluster->nr)
		cluster->start = extent_key->objectid;
	else
		BUG_ON(cluster->nr >= MAX_EXTENTS);
	cluster->end = extent_key->objectid + extent_key->offset - 1;
	cluster->boundary[cluster->nr] = extent_key->objectid;
	cluster->nr++;

	if (cluster->nr >= MAX_EXTENTS) {
		ret = relocate_file_extent_cluster(inode, cluster);
		if (ret)
			return ret;
		cluster->nr = 0;
	}
	return 0;
}

/*
 * helper to add a tree block to the list.
 * the major work is getting the generation and level of the block
 */
static int add_tree_block(struct reloc_control *rc,
			  struct btrfs_key *extent_key,
			  struct btrfs_path *path,
			  struct rb_root *blocks)
{
	struct extent_buffer *eb;
	struct btrfs_extent_item *ei;
	struct btrfs_tree_block_info *bi;
	struct tree_block *block;
	struct rb_node *rb_node;
	u32 item_size;
	int level = -1;
	u64 generation;

	eb =  path->nodes[0];
	item_size = btrfs_item_size_nr(eb, path->slots[0]);

	if (extent_key->type == BTRFS_METADATA_ITEM_KEY ||
	    item_size >= sizeof(*ei) + sizeof(*bi)) {
		ei = btrfs_item_ptr(eb, path->slots[0],
				struct btrfs_extent_item);
		if (extent_key->type == BTRFS_EXTENT_ITEM_KEY) {
			bi = (struct btrfs_tree_block_info *)(ei + 1);
			level = btrfs_tree_block_level(eb, bi);
		} else {
			level = (int)extent_key->offset;
		}
		generation = btrfs_extent_generation(eb, ei);
	} else if (unlikely(item_size == sizeof(struct btrfs_extent_item_v0))) {
		btrfs_print_v0_err(eb->fs_info);
		btrfs_handle_fs_error(eb->fs_info, -EINVAL, NULL);
		return -EINVAL;
	} else {
		BUG();
	}

	btrfs_release_path(path);

	BUG_ON(level == -1);

	block = kmalloc(sizeof(*block), GFP_NOFS);
	if (!block)
		return -ENOMEM;

	block->bytenr = extent_key->objectid;
	block->key.objectid = rc->extent_root->fs_info->nodesize;
	block->key.offset = generation;
	block->level = level;
	block->key_ready = 0;

	rb_node = tree_insert(blocks, block->bytenr, &block->rb_node);
	if (rb_node)
		backref_tree_panic(rb_node, -EEXIST, block->bytenr);

	return 0;
}

/*
 * helper to add tree blocks for backref of type BTRFS_SHARED_DATA_REF_KEY
 */
static int __add_tree_block(struct reloc_control *rc,
			    u64 bytenr, u32 blocksize,
			    struct rb_root *blocks)
{
	struct btrfs_fs_info *fs_info = rc->extent_root->fs_info;
	struct btrfs_path *path;
	struct btrfs_key key;
	int ret;
	bool skinny = btrfs_fs_incompat(fs_info, SKINNY_METADATA);

	if (tree_block_processed(bytenr, rc))
		return 0;

	if (tree_search(blocks, bytenr))
		return 0;

	path = btrfs_alloc_path();
	if (!path)
		return -ENOMEM;
again:
	key.objectid = bytenr;
	if (skinny) {
		key.type = BTRFS_METADATA_ITEM_KEY;
		key.offset = (u64)-1;
	} else {
		key.type = BTRFS_EXTENT_ITEM_KEY;
		key.offset = blocksize;
	}

	path->search_commit_root = 1;
	path->skip_locking = 1;
	ret = btrfs_search_slot(NULL, rc->extent_root, &key, path, 0, 0);
	if (ret < 0)
		goto out;

	if (ret > 0 && skinny) {
		if (path->slots[0]) {
			path->slots[0]--;
			btrfs_item_key_to_cpu(path->nodes[0], &key,
					      path->slots[0]);
			if (key.objectid == bytenr &&
			    (key.type == BTRFS_METADATA_ITEM_KEY ||
			     (key.type == BTRFS_EXTENT_ITEM_KEY &&
			      key.offset == blocksize)))
				ret = 0;
		}

		if (ret) {
			skinny = false;
			btrfs_release_path(path);
			goto again;
		}
	}
	if (ret) {
		ASSERT(ret == 1);
		btrfs_print_leaf(path->nodes[0]);
		btrfs_err(fs_info,
	     "tree block extent item (%llu) is not found in extent tree",
		     bytenr);
		WARN_ON(1);
		ret = -EINVAL;
		goto out;
	}

	ret = add_tree_block(rc, &key, path, blocks);
out:
	btrfs_free_path(path);
	return ret;
}

static int delete_block_group_cache(struct btrfs_fs_info *fs_info,
				    struct btrfs_block_group *block_group,
				    struct inode *inode,
				    u64 ino)
{
	struct btrfs_key key;
	struct btrfs_root *root = fs_info->tree_root;
	struct btrfs_trans_handle *trans;
	int ret = 0;

	if (inode)
		goto truncate;

	key.objectid = ino;
	key.type = BTRFS_INODE_ITEM_KEY;
	key.offset = 0;

	inode = btrfs_iget(fs_info->sb, &key, root);
	if (IS_ERR(inode))
		return -ENOENT;

truncate:
	ret = btrfs_check_trunc_cache_free_space(fs_info,
						 &fs_info->global_block_rsv);
	if (ret)
		goto out;

	trans = btrfs_join_transaction(root);
	if (IS_ERR(trans)) {
		ret = PTR_ERR(trans);
		goto out;
	}

	ret = btrfs_truncate_free_space_cache(trans, block_group, inode);

	btrfs_end_transaction(trans);
	btrfs_btree_balance_dirty(fs_info);
out:
	iput(inode);
	return ret;
}

/*
 * Locate the free space cache EXTENT_DATA in root tree leaf and delete the
 * cache inode, to avoid free space cache data extent blocking data relocation.
 */
static int delete_v1_space_cache(struct extent_buffer *leaf,
				 struct btrfs_block_group *block_group,
				 u64 data_bytenr)
{
	u64 space_cache_ino;
	struct btrfs_file_extent_item *ei;
	struct btrfs_key key;
	bool found = false;
	int i;
	int ret;

	if (btrfs_header_owner(leaf) != BTRFS_ROOT_TREE_OBJECTID)
		return 0;

	for (i = 0; i < btrfs_header_nritems(leaf); i++) {
		btrfs_item_key_to_cpu(leaf, &key, i);
		if (key.type != BTRFS_EXTENT_DATA_KEY)
			continue;
		ei = btrfs_item_ptr(leaf, i, struct btrfs_file_extent_item);
		if (btrfs_file_extent_type(leaf, ei) == BTRFS_FILE_EXTENT_REG &&
		    btrfs_file_extent_disk_bytenr(leaf, ei) == data_bytenr) {
			found = true;
			space_cache_ino = key.objectid;
			break;
		}
	}
	if (!found)
		return -ENOENT;
	ret = delete_block_group_cache(leaf->fs_info, block_group, NULL,
					space_cache_ino);
	return ret;
}

/*
 * helper to find all tree blocks that reference a given data extent
 */
static noinline_for_stack
int add_data_references(struct reloc_control *rc,
			struct btrfs_key *extent_key,
			struct btrfs_path *path,
			struct rb_root *blocks)
{
	struct btrfs_fs_info *fs_info = rc->extent_root->fs_info;
	struct ulist *leaves = NULL;
	struct ulist_iterator leaf_uiter;
	struct ulist_node *ref_node = NULL;
	const u32 blocksize = fs_info->nodesize;
	int ret = 0;

	btrfs_release_path(path);
	ret = btrfs_find_all_leafs(NULL, fs_info, extent_key->objectid,
				   0, &leaves, NULL, true);
	if (ret < 0)
		return ret;

	ULIST_ITER_INIT(&leaf_uiter);
	while ((ref_node = ulist_next(leaves, &leaf_uiter))) {
		struct extent_buffer *eb;

		eb = read_tree_block(fs_info, ref_node->val, 0, 0, NULL);
		if (IS_ERR(eb)) {
			ret = PTR_ERR(eb);
			break;
		}
		ret = delete_v1_space_cache(eb, rc->block_group,
					    extent_key->objectid);
		free_extent_buffer(eb);
		if (ret < 0)
			break;
		ret = __add_tree_block(rc, ref_node->val, blocksize, blocks);
		if (ret < 0)
			break;
	}
	if (ret < 0)
		free_block_list(blocks);
	ulist_free(leaves);
	return ret;
}

/*
 * helper to find next unprocessed extent
 */
static noinline_for_stack
int find_next_extent(struct reloc_control *rc, struct btrfs_path *path,
		     struct btrfs_key *extent_key)
{
	struct btrfs_fs_info *fs_info = rc->extent_root->fs_info;
	struct btrfs_key key;
	struct extent_buffer *leaf;
	u64 start, end, last;
	int ret;

	last = rc->block_group->start + rc->block_group->length;
	while (1) {
		cond_resched();
		if (rc->search_start >= last) {
			ret = 1;
			break;
		}

		key.objectid = rc->search_start;
		key.type = BTRFS_EXTENT_ITEM_KEY;
		key.offset = 0;

		path->search_commit_root = 1;
		path->skip_locking = 1;
		ret = btrfs_search_slot(NULL, rc->extent_root, &key, path,
					0, 0);
		if (ret < 0)
			break;
next:
		leaf = path->nodes[0];
		if (path->slots[0] >= btrfs_header_nritems(leaf)) {
			ret = btrfs_next_leaf(rc->extent_root, path);
			if (ret != 0)
				break;
			leaf = path->nodes[0];
		}

		btrfs_item_key_to_cpu(leaf, &key, path->slots[0]);
		if (key.objectid >= last) {
			ret = 1;
			break;
		}

		if (key.type != BTRFS_EXTENT_ITEM_KEY &&
		    key.type != BTRFS_METADATA_ITEM_KEY) {
			path->slots[0]++;
			goto next;
		}

		if (key.type == BTRFS_EXTENT_ITEM_KEY &&
		    key.objectid + key.offset <= rc->search_start) {
			path->slots[0]++;
			goto next;
		}

		if (key.type == BTRFS_METADATA_ITEM_KEY &&
		    key.objectid + fs_info->nodesize <=
		    rc->search_start) {
			path->slots[0]++;
			goto next;
		}

		ret = find_first_extent_bit(&rc->processed_blocks,
					    key.objectid, &start, &end,
					    EXTENT_DIRTY, NULL);

		if (ret == 0 && start <= key.objectid) {
			btrfs_release_path(path);
			rc->search_start = end + 1;
		} else {
			if (key.type == BTRFS_EXTENT_ITEM_KEY)
				rc->search_start = key.objectid + key.offset;
			else
				rc->search_start = key.objectid +
					fs_info->nodesize;
			memcpy(extent_key, &key, sizeof(key));
			return 0;
		}
	}
	btrfs_release_path(path);
	return ret;
}

static void set_reloc_control(struct reloc_control *rc)
{
	struct btrfs_fs_info *fs_info = rc->extent_root->fs_info;

	mutex_lock(&fs_info->reloc_mutex);
	fs_info->reloc_ctl = rc;
	mutex_unlock(&fs_info->reloc_mutex);
}

static void unset_reloc_control(struct reloc_control *rc)
{
	struct btrfs_fs_info *fs_info = rc->extent_root->fs_info;

	mutex_lock(&fs_info->reloc_mutex);
	fs_info->reloc_ctl = NULL;
	mutex_unlock(&fs_info->reloc_mutex);
}

static int check_extent_flags(u64 flags)
{
	if ((flags & BTRFS_EXTENT_FLAG_DATA) &&
	    (flags & BTRFS_EXTENT_FLAG_TREE_BLOCK))
		return 1;
	if (!(flags & BTRFS_EXTENT_FLAG_DATA) &&
	    !(flags & BTRFS_EXTENT_FLAG_TREE_BLOCK))
		return 1;
	if ((flags & BTRFS_EXTENT_FLAG_DATA) &&
	    (flags & BTRFS_BLOCK_FLAG_FULL_BACKREF))
		return 1;
	return 0;
}

static noinline_for_stack
int prepare_to_relocate(struct reloc_control *rc)
{
	struct btrfs_trans_handle *trans;
	int ret;

	rc->block_rsv = btrfs_alloc_block_rsv(rc->extent_root->fs_info,
					      BTRFS_BLOCK_RSV_TEMP);
	if (!rc->block_rsv)
		return -ENOMEM;

	memset(&rc->cluster, 0, sizeof(rc->cluster));
	rc->search_start = rc->block_group->start;
	rc->extents_found = 0;
	rc->nodes_relocated = 0;
	rc->merging_rsv_size = 0;
	rc->reserved_bytes = 0;
	rc->block_rsv->size = rc->extent_root->fs_info->nodesize *
			      RELOCATION_RESERVED_NODES;
	ret = btrfs_block_rsv_refill(rc->extent_root,
				     rc->block_rsv, rc->block_rsv->size,
				     BTRFS_RESERVE_FLUSH_ALL);
	if (ret)
		return ret;

	rc->create_reloc_tree = 1;
	set_reloc_control(rc);

	trans = btrfs_join_transaction(rc->extent_root);
	if (IS_ERR(trans)) {
		unset_reloc_control(rc);
		/*
		 * extent tree is not a ref_cow tree and has no reloc_root to
		 * cleanup.  And callers are responsible to free the above
		 * block rsv.
		 */
		return PTR_ERR(trans);
	}
	btrfs_commit_transaction(trans);
	return 0;
}

static noinline_for_stack int relocate_block_group(struct reloc_control *rc)
{
	struct btrfs_fs_info *fs_info = rc->extent_root->fs_info;
	struct rb_root blocks = RB_ROOT;
	struct btrfs_key key;
	struct btrfs_trans_handle *trans = NULL;
	struct btrfs_path *path;
	struct btrfs_extent_item *ei;
	u64 flags;
	u32 item_size;
	int ret;
	int err = 0;
	int progress = 0;

	path = btrfs_alloc_path();
	if (!path)
		return -ENOMEM;
	path->reada = READA_FORWARD;

	ret = prepare_to_relocate(rc);
	if (ret) {
		err = ret;
		goto out_free;
	}

	while (1) {
		rc->reserved_bytes = 0;
		ret = btrfs_block_rsv_refill(rc->extent_root,
					rc->block_rsv, rc->block_rsv->size,
					BTRFS_RESERVE_FLUSH_ALL);
		if (ret) {
			err = ret;
			break;
		}
		progress++;
		trans = btrfs_start_transaction(rc->extent_root, 0);
		if (IS_ERR(trans)) {
			err = PTR_ERR(trans);
			trans = NULL;
			break;
		}
restart:
		if (update_backref_cache(trans, &rc->backref_cache)) {
			btrfs_end_transaction(trans);
			trans = NULL;
			continue;
		}

		ret = find_next_extent(rc, path, &key);
		if (ret < 0)
			err = ret;
		if (ret != 0)
			break;

		rc->extents_found++;

		ei = btrfs_item_ptr(path->nodes[0], path->slots[0],
				    struct btrfs_extent_item);
		item_size = btrfs_item_size_nr(path->nodes[0], path->slots[0]);
		if (item_size >= sizeof(*ei)) {
			flags = btrfs_extent_flags(path->nodes[0], ei);
			ret = check_extent_flags(flags);
			BUG_ON(ret);
		} else if (unlikely(item_size == sizeof(struct btrfs_extent_item_v0))) {
			err = -EINVAL;
			btrfs_print_v0_err(trans->fs_info);
			btrfs_abort_transaction(trans, err);
			break;
		} else {
			BUG();
		}

		if (flags & BTRFS_EXTENT_FLAG_TREE_BLOCK) {
			ret = add_tree_block(rc, &key, path, &blocks);
		} else if (rc->stage == UPDATE_DATA_PTRS &&
			   (flags & BTRFS_EXTENT_FLAG_DATA)) {
			ret = add_data_references(rc, &key, path, &blocks);
		} else {
			btrfs_release_path(path);
			ret = 0;
		}
		if (ret < 0) {
			err = ret;
			break;
		}

		if (!RB_EMPTY_ROOT(&blocks)) {
			ret = relocate_tree_blocks(trans, rc, &blocks);
			if (ret < 0) {
				if (ret != -EAGAIN) {
					err = ret;
					break;
				}
				rc->extents_found--;
				rc->search_start = key.objectid;
			}
		}

		btrfs_end_transaction_throttle(trans);
		btrfs_btree_balance_dirty(fs_info);
		trans = NULL;

		if (rc->stage == MOVE_DATA_EXTENTS &&
		    (flags & BTRFS_EXTENT_FLAG_DATA)) {
			rc->found_file_extent = 1;
			ret = relocate_data_extent(rc->data_inode,
						   &key, &rc->cluster);
			if (ret < 0) {
				err = ret;
				break;
			}
		}
		if (btrfs_should_cancel_balance(fs_info)) {
			err = -ECANCELED;
			break;
		}
	}
	if (trans && progress && err == -ENOSPC) {
		ret = btrfs_force_chunk_alloc(trans, rc->block_group->flags);
		if (ret == 1) {
			err = 0;
			progress = 0;
			goto restart;
		}
	}

	btrfs_release_path(path);
	clear_extent_bits(&rc->processed_blocks, 0, (u64)-1, EXTENT_DIRTY);

	if (trans) {
		btrfs_end_transaction_throttle(trans);
		btrfs_btree_balance_dirty(fs_info);
	}

	if (!err) {
		ret = relocate_file_extent_cluster(rc->data_inode,
						   &rc->cluster);
		if (ret < 0)
			err = ret;
	}

	rc->create_reloc_tree = 0;
	set_reloc_control(rc);

	backref_cache_cleanup(&rc->backref_cache);
	btrfs_block_rsv_release(fs_info, rc->block_rsv, (u64)-1, NULL);

	/*
	 * Even in the case when the relocation is cancelled, we should all go
	 * through prepare_to_merge() and merge_reloc_roots().
	 *
	 * For error (including cancelled balance), prepare_to_merge() will
	 * mark all reloc trees orphan, then queue them for cleanup in
	 * merge_reloc_roots()
	 */
	err = prepare_to_merge(rc, err);

	merge_reloc_roots(rc);

	rc->merge_reloc_tree = 0;
	unset_reloc_control(rc);
	btrfs_block_rsv_release(fs_info, rc->block_rsv, (u64)-1, NULL);

	/* get rid of pinned extents */
	trans = btrfs_join_transaction(rc->extent_root);
	if (IS_ERR(trans)) {
		err = PTR_ERR(trans);
		goto out_free;
	}
	btrfs_commit_transaction(trans);
out_free:
	ret = clean_dirty_subvols(rc);
	if (ret < 0 && !err)
		err = ret;
	btrfs_free_block_rsv(fs_info, rc->block_rsv);
	btrfs_free_path(path);
	return err;
}

static int __insert_orphan_inode(struct btrfs_trans_handle *trans,
				 struct btrfs_root *root, u64 objectid)
{
	struct btrfs_path *path;
	struct btrfs_inode_item *item;
	struct extent_buffer *leaf;
	int ret;

	path = btrfs_alloc_path();
	if (!path)
		return -ENOMEM;

	ret = btrfs_insert_empty_inode(trans, root, path, objectid);
	if (ret)
		goto out;

	leaf = path->nodes[0];
	item = btrfs_item_ptr(leaf, path->slots[0], struct btrfs_inode_item);
	memzero_extent_buffer(leaf, (unsigned long)item, sizeof(*item));
	btrfs_set_inode_generation(leaf, item, 1);
	btrfs_set_inode_size(leaf, item, 0);
	btrfs_set_inode_mode(leaf, item, S_IFREG | 0600);
	btrfs_set_inode_flags(leaf, item, BTRFS_INODE_NOCOMPRESS |
					  BTRFS_INODE_PREALLOC);
	btrfs_mark_buffer_dirty(leaf);
out:
	btrfs_free_path(path);
	return ret;
}

/*
 * helper to create inode for data relocation.
 * the inode is in data relocation tree and its link count is 0
 */
static noinline_for_stack
struct inode *create_reloc_inode(struct btrfs_fs_info *fs_info,
				 struct btrfs_block_group *group)
{
	struct inode *inode = NULL;
	struct btrfs_trans_handle *trans;
	struct btrfs_root *root;
	struct btrfs_key key;
	u64 objectid;
	int err = 0;

	root = read_fs_root(fs_info, BTRFS_DATA_RELOC_TREE_OBJECTID);
	if (IS_ERR(root))
		return ERR_CAST(root);

	trans = btrfs_start_transaction(root, 6);
	if (IS_ERR(trans)) {
		btrfs_put_root(root);
		return ERR_CAST(trans);
	}

	err = btrfs_find_free_objectid(root, &objectid);
	if (err)
		goto out;

	err = __insert_orphan_inode(trans, root, objectid);
	BUG_ON(err);

	key.objectid = objectid;
	key.type = BTRFS_INODE_ITEM_KEY;
	key.offset = 0;
	inode = btrfs_iget(fs_info->sb, &key, root);
	BUG_ON(IS_ERR(inode));
	BTRFS_I(inode)->index_cnt = group->start;

	err = btrfs_orphan_add(trans, BTRFS_I(inode));
out:
	btrfs_put_root(root);
	btrfs_end_transaction(trans);
	btrfs_btree_balance_dirty(fs_info);
	if (err) {
		if (inode)
			iput(inode);
		inode = ERR_PTR(err);
	}
	return inode;
}

static struct reloc_control *alloc_reloc_control(struct btrfs_fs_info *fs_info)
{
	struct reloc_control *rc;

	rc = kzalloc(sizeof(*rc), GFP_NOFS);
	if (!rc)
		return NULL;

	INIT_LIST_HEAD(&rc->reloc_roots);
	INIT_LIST_HEAD(&rc->dirty_subvol_roots);
	backref_cache_init(&rc->backref_cache);
	mapping_tree_init(&rc->reloc_root_tree);
	extent_io_tree_init(fs_info, &rc->processed_blocks,
			    IO_TREE_RELOC_BLOCKS, NULL);
	return rc;
}

static void free_reloc_control(struct reloc_control *rc)
{
	struct mapping_node *node, *tmp;

	free_reloc_roots(&rc->reloc_roots);
	rbtree_postorder_for_each_entry_safe(node, tmp,
			&rc->reloc_root_tree.rb_root, rb_node)
		kfree(node);

	kfree(rc);
}

/*
 * Print the block group being relocated
 */
static void describe_relocation(struct btrfs_fs_info *fs_info,
				struct btrfs_block_group *block_group)
{
	char buf[128] = {'\0'};

	btrfs_describe_block_groups(block_group->flags, buf, sizeof(buf));

	btrfs_info(fs_info,
		   "relocating block group %llu flags %s",
		   block_group->start, buf);
}

static const char *stage_to_string(int stage)
{
	if (stage == MOVE_DATA_EXTENTS)
		return "move data extents";
	if (stage == UPDATE_DATA_PTRS)
		return "update data pointers";
	return "unknown";
}

/*
 * function to relocate all extents in a block group.
 */
int btrfs_relocate_block_group(struct btrfs_fs_info *fs_info, u64 group_start)
{
	struct btrfs_block_group *bg;
	struct btrfs_root *extent_root = fs_info->extent_root;
	struct reloc_control *rc;
	struct inode *inode;
	struct btrfs_path *path;
	int ret;
	int rw = 0;
	int err = 0;

	bg = btrfs_lookup_block_group(fs_info, group_start);
	if (!bg)
		return -ENOENT;

	if (btrfs_pinned_by_swapfile(fs_info, bg)) {
		btrfs_put_block_group(bg);
		return -ETXTBSY;
	}

	rc = alloc_reloc_control(fs_info);
	if (!rc) {
		btrfs_put_block_group(bg);
		return -ENOMEM;
	}

	rc->extent_root = extent_root;
	rc->block_group = bg;

	ret = btrfs_inc_block_group_ro(rc->block_group, true);
	if (ret) {
		err = ret;
		goto out;
	}
	rw = 1;

	path = btrfs_alloc_path();
	if (!path) {
		err = -ENOMEM;
		goto out;
	}

	inode = lookup_free_space_inode(rc->block_group, path);
	btrfs_free_path(path);

	if (!IS_ERR(inode))
		ret = delete_block_group_cache(fs_info, rc->block_group, inode, 0);
	else
		ret = PTR_ERR(inode);

	if (ret && ret != -ENOENT) {
		err = ret;
		goto out;
	}

	rc->data_inode = create_reloc_inode(fs_info, rc->block_group);
	if (IS_ERR(rc->data_inode)) {
		err = PTR_ERR(rc->data_inode);
		rc->data_inode = NULL;
		goto out;
	}

	describe_relocation(fs_info, rc->block_group);

	btrfs_wait_block_group_reservations(rc->block_group);
	btrfs_wait_nocow_writers(rc->block_group);
	btrfs_wait_ordered_roots(fs_info, U64_MAX,
				 rc->block_group->start,
				 rc->block_group->length);

	while (1) {
		int finishes_stage;

		mutex_lock(&fs_info->cleaner_mutex);
		ret = relocate_block_group(rc);
		mutex_unlock(&fs_info->cleaner_mutex);
		if (ret < 0)
			err = ret;

		finishes_stage = rc->stage;
		/*
		 * We may have gotten ENOSPC after we already dirtied some
		 * extents.  If writeout happens while we're relocating a
		 * different block group we could end up hitting the
		 * BUG_ON(rc->stage == UPDATE_DATA_PTRS) in
		 * btrfs_reloc_cow_block.  Make sure we write everything out
		 * properly so we don't trip over this problem, and then break
		 * out of the loop if we hit an error.
		 */
		if (rc->stage == MOVE_DATA_EXTENTS && rc->found_file_extent) {
			ret = btrfs_wait_ordered_range(rc->data_inode, 0,
						       (u64)-1);
			if (ret)
				err = ret;
			invalidate_mapping_pages(rc->data_inode->i_mapping,
						 0, -1);
			rc->stage = UPDATE_DATA_PTRS;
		}

		if (err < 0)
			goto out;

		if (rc->extents_found == 0)
			break;

		btrfs_info(fs_info, "found %llu extents, stage: %s",
			   rc->extents_found, stage_to_string(finishes_stage));
	}

	WARN_ON(rc->block_group->pinned > 0);
	WARN_ON(rc->block_group->reserved > 0);
	WARN_ON(rc->block_group->used > 0);
out:
	if (err && rw)
		btrfs_dec_block_group_ro(rc->block_group);
	iput(rc->data_inode);
	btrfs_put_block_group(rc->block_group);
	free_reloc_control(rc);
	return err;
}

static noinline_for_stack int mark_garbage_root(struct btrfs_root *root)
{
	struct btrfs_fs_info *fs_info = root->fs_info;
	struct btrfs_trans_handle *trans;
	int ret, err;

	trans = btrfs_start_transaction(fs_info->tree_root, 0);
	if (IS_ERR(trans))
		return PTR_ERR(trans);

	memset(&root->root_item.drop_progress, 0,
		sizeof(root->root_item.drop_progress));
	root->root_item.drop_level = 0;
	btrfs_set_root_refs(&root->root_item, 0);
	ret = btrfs_update_root(trans, fs_info->tree_root,
				&root->root_key, &root->root_item);

	err = btrfs_end_transaction(trans);
	if (err)
		return err;
	return ret;
}

/*
 * recover relocation interrupted by system crash.
 *
 * this function resumes merging reloc trees with corresponding fs trees.
 * this is important for keeping the sharing of tree blocks
 */
int btrfs_recover_relocation(struct btrfs_root *root)
{
	struct btrfs_fs_info *fs_info = root->fs_info;
	LIST_HEAD(reloc_roots);
	struct btrfs_key key;
	struct btrfs_root *fs_root;
	struct btrfs_root *reloc_root;
	struct btrfs_path *path;
	struct extent_buffer *leaf;
	struct reloc_control *rc = NULL;
	struct btrfs_trans_handle *trans;
	int ret;
	int err = 0;

	path = btrfs_alloc_path();
	if (!path)
		return -ENOMEM;
	path->reada = READA_BACK;

	key.objectid = BTRFS_TREE_RELOC_OBJECTID;
	key.type = BTRFS_ROOT_ITEM_KEY;
	key.offset = (u64)-1;

	while (1) {
		ret = btrfs_search_slot(NULL, fs_info->tree_root, &key,
					path, 0, 0);
		if (ret < 0) {
			err = ret;
			goto out;
		}
		if (ret > 0) {
			if (path->slots[0] == 0)
				break;
			path->slots[0]--;
		}
		leaf = path->nodes[0];
		btrfs_item_key_to_cpu(leaf, &key, path->slots[0]);
		btrfs_release_path(path);

		if (key.objectid != BTRFS_TREE_RELOC_OBJECTID ||
		    key.type != BTRFS_ROOT_ITEM_KEY)
			break;

		reloc_root = btrfs_read_tree_root(root, &key);
		if (IS_ERR(reloc_root)) {
			err = PTR_ERR(reloc_root);
			goto out;
		}

		set_bit(BTRFS_ROOT_REF_COWS, &reloc_root->state);
		list_add(&reloc_root->root_list, &reloc_roots);

		if (btrfs_root_refs(&reloc_root->root_item) > 0) {
			fs_root = read_fs_root(fs_info,
					       reloc_root->root_key.offset);
			if (IS_ERR(fs_root)) {
				ret = PTR_ERR(fs_root);
				if (ret != -ENOENT) {
					err = ret;
					goto out;
				}
				ret = mark_garbage_root(reloc_root);
				if (ret < 0) {
					err = ret;
					goto out;
				}
			} else {
				btrfs_put_root(fs_root);
			}
		}

		if (key.offset == 0)
			break;

		key.offset--;
	}
	btrfs_release_path(path);

	if (list_empty(&reloc_roots))
		goto out;

	rc = alloc_reloc_control(fs_info);
	if (!rc) {
		err = -ENOMEM;
		goto out;
	}

	rc->extent_root = fs_info->extent_root;

	set_reloc_control(rc);

	trans = btrfs_join_transaction(rc->extent_root);
	if (IS_ERR(trans)) {
		err = PTR_ERR(trans);
		goto out_unset;
	}

	rc->merge_reloc_tree = 1;

	while (!list_empty(&reloc_roots)) {
		reloc_root = list_entry(reloc_roots.next,
					struct btrfs_root, root_list);
		list_del(&reloc_root->root_list);

		if (btrfs_root_refs(&reloc_root->root_item) == 0) {
			list_add_tail(&reloc_root->root_list,
				      &rc->reloc_roots);
			continue;
		}

		fs_root = read_fs_root(fs_info, reloc_root->root_key.offset);
		if (IS_ERR(fs_root)) {
			err = PTR_ERR(fs_root);
			list_add_tail(&reloc_root->root_list, &reloc_roots);
			goto out_unset;
		}

		err = __add_reloc_root(reloc_root);
		BUG_ON(err < 0); /* -ENOMEM or logic error */
		fs_root->reloc_root = btrfs_grab_root(reloc_root);
		btrfs_put_root(fs_root);
	}

	err = btrfs_commit_transaction(trans);
	if (err)
		goto out_unset;

	merge_reloc_roots(rc);

	unset_reloc_control(rc);

	trans = btrfs_join_transaction(rc->extent_root);
	if (IS_ERR(trans)) {
		err = PTR_ERR(trans);
		goto out_clean;
	}
	err = btrfs_commit_transaction(trans);
out_clean:
	ret = clean_dirty_subvols(rc);
	if (ret < 0 && !err)
		err = ret;
out_unset:
	unset_reloc_control(rc);
	free_reloc_control(rc);
out:
	if (!list_empty(&reloc_roots))
		free_reloc_roots(&reloc_roots);

	btrfs_free_path(path);

	if (err == 0) {
		/* cleanup orphan inode in data relocation tree */
		fs_root = read_fs_root(fs_info, BTRFS_DATA_RELOC_TREE_OBJECTID);
		if (IS_ERR(fs_root)) {
			err = PTR_ERR(fs_root);
		} else {
			err = btrfs_orphan_cleanup(fs_root);
			btrfs_put_root(fs_root);
		}
	}
	return err;
}

/*
 * helper to add ordered checksum for data relocation.
 *
 * cloning checksum properly handles the nodatasum extents.
 * it also saves CPU time to re-calculate the checksum.
 */
int btrfs_reloc_clone_csums(struct inode *inode, u64 file_pos, u64 len)
{
	struct btrfs_fs_info *fs_info = btrfs_sb(inode->i_sb);
	struct btrfs_ordered_sum *sums;
	struct btrfs_ordered_extent *ordered;
	int ret;
	u64 disk_bytenr;
	u64 new_bytenr;
	LIST_HEAD(list);

	ordered = btrfs_lookup_ordered_extent(inode, file_pos);
	BUG_ON(ordered->file_offset != file_pos || ordered->num_bytes != len);

	disk_bytenr = file_pos + BTRFS_I(inode)->index_cnt;
	ret = btrfs_lookup_csums_range(fs_info->csum_root, disk_bytenr,
				       disk_bytenr + len - 1, &list, 0);
	if (ret)
		goto out;

	while (!list_empty(&list)) {
		sums = list_entry(list.next, struct btrfs_ordered_sum, list);
		list_del_init(&sums->list);

		/*
		 * We need to offset the new_bytenr based on where the csum is.
		 * We need to do this because we will read in entire prealloc
		 * extents but we may have written to say the middle of the
		 * prealloc extent, so we need to make sure the csum goes with
		 * the right disk offset.
		 *
		 * We can do this because the data reloc inode refers strictly
		 * to the on disk bytes, so we don't have to worry about
		 * disk_len vs real len like with real inodes since it's all
		 * disk length.
		 */
		new_bytenr = ordered->disk_bytenr + sums->bytenr - disk_bytenr;
		sums->bytenr = new_bytenr;

		btrfs_add_ordered_sum(ordered, sums);
	}
out:
	btrfs_put_ordered_extent(ordered);
	return ret;
}

int btrfs_reloc_cow_block(struct btrfs_trans_handle *trans,
			  struct btrfs_root *root, struct extent_buffer *buf,
			  struct extent_buffer *cow)
{
	struct btrfs_fs_info *fs_info = root->fs_info;
	struct reloc_control *rc;
	struct backref_node *node;
	int first_cow = 0;
	int level;
	int ret = 0;

	rc = fs_info->reloc_ctl;
	if (!rc)
		return 0;

	BUG_ON(rc->stage == UPDATE_DATA_PTRS &&
	       root->root_key.objectid == BTRFS_DATA_RELOC_TREE_OBJECTID);

	level = btrfs_header_level(buf);
	if (btrfs_header_generation(buf) <=
	    btrfs_root_last_snapshot(&root->root_item))
		first_cow = 1;

	if (root->root_key.objectid == BTRFS_TREE_RELOC_OBJECTID &&
	    rc->create_reloc_tree) {
		WARN_ON(!first_cow && level == 0);

		node = rc->backref_cache.path[level];
		BUG_ON(node->bytenr != buf->start &&
		       node->new_bytenr != buf->start);

		drop_node_buffer(node);
		atomic_inc(&cow->refs);
		node->eb = cow;
		node->new_bytenr = cow->start;

		if (!node->pending) {
			list_move_tail(&node->list,
				       &rc->backref_cache.pending[level]);
			node->pending = 1;
		}

		if (first_cow)
			__mark_block_processed(rc, node);

		if (first_cow && level > 0)
			rc->nodes_relocated += buf->len;
	}

	if (level == 0 && first_cow && rc->stage == UPDATE_DATA_PTRS)
		ret = replace_file_extents(trans, rc, root, cow);
	return ret;
}

/*
 * called before creating snapshot. it calculates metadata reservation
 * required for relocating tree blocks in the snapshot
 */
void btrfs_reloc_pre_snapshot(struct btrfs_pending_snapshot *pending,
			      u64 *bytes_to_reserve)
{
	struct btrfs_root *root = pending->root;
	struct reloc_control *rc = root->fs_info->reloc_ctl;

	if (!rc || !have_reloc_root(root))
		return;

	if (!rc->merge_reloc_tree)
		return;

	root = root->reloc_root;
	BUG_ON(btrfs_root_refs(&root->root_item) == 0);
	/*
	 * relocation is in the stage of merging trees. the space
	 * used by merging a reloc tree is twice the size of
	 * relocated tree nodes in the worst case. half for cowing
	 * the reloc tree, half for cowing the fs tree. the space
	 * used by cowing the reloc tree will be freed after the
	 * tree is dropped. if we create snapshot, cowing the fs
	 * tree may use more space than it frees. so we need
	 * reserve extra space.
	 */
	*bytes_to_reserve += rc->nodes_relocated;
}

/*
 * called after snapshot is created. migrate block reservation
 * and create reloc root for the newly created snapshot
 *
 * This is similar to btrfs_init_reloc_root(), we come out of here with two
 * references held on the reloc_root, one for root->reloc_root and one for
 * rc->reloc_roots.
 */
int btrfs_reloc_post_snapshot(struct btrfs_trans_handle *trans,
			       struct btrfs_pending_snapshot *pending)
{
	struct btrfs_root *root = pending->root;
	struct btrfs_root *reloc_root;
	struct btrfs_root *new_root;
	struct reloc_control *rc = root->fs_info->reloc_ctl;
	int ret;

	if (!rc || !have_reloc_root(root))
		return 0;

	rc = root->fs_info->reloc_ctl;
	rc->merging_rsv_size += rc->nodes_relocated;

	if (rc->merge_reloc_tree) {
		ret = btrfs_block_rsv_migrate(&pending->block_rsv,
					      rc->block_rsv,
					      rc->nodes_relocated, true);
		if (ret)
			return ret;
	}

	new_root = pending->snap;
	reloc_root = create_reloc_root(trans, root->reloc_root,
				       new_root->root_key.objectid);
	if (IS_ERR(reloc_root))
		return PTR_ERR(reloc_root);

	ret = __add_reloc_root(reloc_root);
	BUG_ON(ret < 0);
	new_root->reloc_root = btrfs_grab_root(reloc_root);

	if (rc->create_reloc_tree)
		ret = clone_backref_node(trans, rc, root, reloc_root);
	return ret;
}<|MERGE_RESOLUTION|>--- conflicted
+++ resolved
@@ -1527,12 +1527,7 @@
 	int clear_rsv = 0;
 	int ret;
 
-<<<<<<< HEAD
-	if (!rc || !rc->create_reloc_tree ||
-	    root->root_key.objectid == BTRFS_TREE_RELOC_OBJECTID)
-=======
 	if (!rc)
->>>>>>> 0595b2d9
 		return 0;
 
 	/*
@@ -1556,8 +1551,6 @@
 		return 0;
 	}
 
-<<<<<<< HEAD
-=======
 	/*
 	 * We are merging reloc roots, we do not need new reloc trees.  Also
 	 * reloc trees never need their own reloc tree.
@@ -1566,7 +1559,6 @@
 	    root->root_key.objectid == BTRFS_TREE_RELOC_OBJECTID)
 		return 0;
 
->>>>>>> 0595b2d9
 	if (!trans->reloc_reserved) {
 		rsv = trans->block_rsv;
 		trans->block_rsv = rc->block_rsv;

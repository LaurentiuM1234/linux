--- conflicted
+++ resolved
@@ -394,15 +394,6 @@
 	wait_queue_head_t replace_wait;
 };
 
-<<<<<<< HEAD
-/* For raid type sysfs entries */
-struct raid_kobject {
-	u64 flags;
-	struct kobject kobj;
-};
-
-=======
->>>>>>> 3877dcd0
 /*
  * free clusters are used to claim free space in relatively large chunks,
  * allowing us to do less seeky writes. They are used for all metadata
@@ -2464,21 +2455,6 @@
 			 struct btrfs_ref *generic_ref);
 
 int btrfs_extent_readonly(struct btrfs_fs_info *fs_info, u64 bytenr);
-<<<<<<< HEAD
-int btrfs_free_block_groups(struct btrfs_fs_info *info);
-int btrfs_read_block_groups(struct btrfs_fs_info *info);
-int btrfs_can_relocate(struct btrfs_fs_info *fs_info, u64 bytenr);
-int btrfs_make_block_group(struct btrfs_trans_handle *trans,
-			   u64 bytes_used, u64 type, u64 chunk_offset,
-			   u64 size);
-struct btrfs_trans_handle *btrfs_start_trans_remove_block_group(
-				struct btrfs_fs_info *fs_info,
-				const u64 chunk_offset);
-int btrfs_remove_block_group(struct btrfs_trans_handle *trans,
-			     u64 group_start, struct extent_map *em);
-void btrfs_delete_unused_bgs(struct btrfs_fs_info *fs_info);
-=======
->>>>>>> 3877dcd0
 void btrfs_get_block_group_trimming(struct btrfs_block_group_cache *cache);
 void btrfs_put_block_group_trimming(struct btrfs_block_group_cache *cache);
 void btrfs_clear_space_info_full(struct btrfs_fs_info *info);

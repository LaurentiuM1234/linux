// SPDX-License-Identifier: GPL-2.0
/*
 * Copyright (C) 2008 Red Hat.  All rights reserved.
 */

#include <linux/pagemap.h>
#include <linux/sched.h>
#include <linux/sched/signal.h>
#include <linux/slab.h>
#include <linux/math64.h>
#include <linux/ratelimit.h>
#include <linux/error-injection.h>
#include <linux/sched/mm.h>
#include "ctree.h"
#include "fs.h"
#include "messages.h"
#include "misc.h"
#include "free-space-cache.h"
#include "transaction.h"
#include "disk-io.h"
#include "extent_io.h"
#include "space-info.h"
#include "block-group.h"
#include "discard.h"
#include "subpage.h"
#include "inode-item.h"
#include "accessors.h"
#include "file-item.h"
#include "file.h"
#include "super.h"

#define BITS_PER_BITMAP		(PAGE_SIZE * 8UL)
#define MAX_CACHE_BYTES_PER_GIG	SZ_64K
#define FORCE_EXTENT_THRESHOLD	SZ_1M

static struct kmem_cache *btrfs_free_space_cachep;
static struct kmem_cache *btrfs_free_space_bitmap_cachep;

struct btrfs_trim_range {
	u64 start;
	u64 bytes;
	struct list_head list;
};

static int link_free_space(struct btrfs_free_space_ctl *ctl,
			   struct btrfs_free_space *info);
static void unlink_free_space(struct btrfs_free_space_ctl *ctl,
			      struct btrfs_free_space *info, bool update_stat);
static int search_bitmap(struct btrfs_free_space_ctl *ctl,
			 struct btrfs_free_space *bitmap_info, u64 *offset,
			 u64 *bytes, bool for_alloc);
static void free_bitmap(struct btrfs_free_space_ctl *ctl,
			struct btrfs_free_space *bitmap_info);
static void bitmap_clear_bits(struct btrfs_free_space_ctl *ctl,
			      struct btrfs_free_space *info, u64 offset,
			      u64 bytes, bool update_stats);

static void btrfs_crc32c_final(u32 crc, u8 *result)
{
	put_unaligned_le32(~crc, result);
}

static void __btrfs_remove_free_space_cache(struct btrfs_free_space_ctl *ctl)
{
	struct btrfs_free_space *info;
	struct rb_node *node;

	while ((node = rb_last(&ctl->free_space_offset)) != NULL) {
		info = rb_entry(node, struct btrfs_free_space, offset_index);
		if (!info->bitmap) {
			unlink_free_space(ctl, info, true);
			kmem_cache_free(btrfs_free_space_cachep, info);
		} else {
			free_bitmap(ctl, info);
		}

		cond_resched_lock(&ctl->tree_lock);
	}
}

static struct inode *__lookup_free_space_inode(struct btrfs_root *root,
					       struct btrfs_path *path,
					       u64 offset)
{
	struct btrfs_key key;
	struct btrfs_key location;
	struct btrfs_disk_key disk_key;
	struct btrfs_free_space_header *header;
	struct extent_buffer *leaf;
	struct inode *inode = NULL;
	unsigned nofs_flag;
	int ret;

	key.objectid = BTRFS_FREE_SPACE_OBJECTID;
	key.offset = offset;
	key.type = 0;

	ret = btrfs_search_slot(NULL, root, &key, path, 0, 0);
	if (ret < 0)
		return ERR_PTR(ret);
	if (ret > 0) {
		btrfs_release_path(path);
		return ERR_PTR(-ENOENT);
	}

	leaf = path->nodes[0];
	header = btrfs_item_ptr(leaf, path->slots[0],
				struct btrfs_free_space_header);
	btrfs_free_space_key(leaf, header, &disk_key);
	btrfs_disk_key_to_cpu(&location, &disk_key);
	btrfs_release_path(path);

	/*
	 * We are often under a trans handle at this point, so we need to make
	 * sure NOFS is set to keep us from deadlocking.
	 */
	nofs_flag = memalloc_nofs_save();
	inode = btrfs_iget_path(location.objectid, root, path);
	btrfs_release_path(path);
	memalloc_nofs_restore(nofs_flag);
	if (IS_ERR(inode))
		return inode;

	mapping_set_gfp_mask(inode->i_mapping,
			mapping_gfp_constraint(inode->i_mapping,
			~(__GFP_FS | __GFP_HIGHMEM)));

	return inode;
}

struct inode *lookup_free_space_inode(struct btrfs_block_group *block_group,
		struct btrfs_path *path)
{
	struct btrfs_fs_info *fs_info = block_group->fs_info;
	struct inode *inode = NULL;
	u32 flags = BTRFS_INODE_NODATASUM | BTRFS_INODE_NODATACOW;

	spin_lock(&block_group->lock);
	if (block_group->inode)
		inode = igrab(&block_group->inode->vfs_inode);
	spin_unlock(&block_group->lock);
	if (inode)
		return inode;

	inode = __lookup_free_space_inode(fs_info->tree_root, path,
					  block_group->start);
	if (IS_ERR(inode))
		return inode;

	spin_lock(&block_group->lock);
	if (!((BTRFS_I(inode)->flags & flags) == flags)) {
		btrfs_info(fs_info, "Old style space inode found, converting.");
		BTRFS_I(inode)->flags |= BTRFS_INODE_NODATASUM |
			BTRFS_INODE_NODATACOW;
		block_group->disk_cache_state = BTRFS_DC_CLEAR;
	}

	if (!test_and_set_bit(BLOCK_GROUP_FLAG_IREF, &block_group->runtime_flags))
		block_group->inode = BTRFS_I(igrab(inode));
	spin_unlock(&block_group->lock);

	return inode;
}

static int __create_free_space_inode(struct btrfs_root *root,
				     struct btrfs_trans_handle *trans,
				     struct btrfs_path *path,
				     u64 ino, u64 offset)
{
	struct btrfs_key key;
	struct btrfs_disk_key disk_key;
	struct btrfs_free_space_header *header;
	struct btrfs_inode_item *inode_item;
	struct extent_buffer *leaf;
	/* We inline CRCs for the free disk space cache */
	const u64 flags = BTRFS_INODE_NOCOMPRESS | BTRFS_INODE_PREALLOC |
			  BTRFS_INODE_NODATASUM | BTRFS_INODE_NODATACOW;
	int ret;

	ret = btrfs_insert_empty_inode(trans, root, path, ino);
	if (ret)
		return ret;

	leaf = path->nodes[0];
	inode_item = btrfs_item_ptr(leaf, path->slots[0],
				    struct btrfs_inode_item);
	btrfs_item_key(leaf, &disk_key, path->slots[0]);
	memzero_extent_buffer(leaf, (unsigned long)inode_item,
			     sizeof(*inode_item));
	btrfs_set_inode_generation(leaf, inode_item, trans->transid);
	btrfs_set_inode_size(leaf, inode_item, 0);
	btrfs_set_inode_nbytes(leaf, inode_item, 0);
	btrfs_set_inode_uid(leaf, inode_item, 0);
	btrfs_set_inode_gid(leaf, inode_item, 0);
	btrfs_set_inode_mode(leaf, inode_item, S_IFREG | 0600);
	btrfs_set_inode_flags(leaf, inode_item, flags);
	btrfs_set_inode_nlink(leaf, inode_item, 1);
	btrfs_set_inode_transid(leaf, inode_item, trans->transid);
	btrfs_set_inode_block_group(leaf, inode_item, offset);
	btrfs_mark_buffer_dirty(trans, leaf);
	btrfs_release_path(path);

	key.objectid = BTRFS_FREE_SPACE_OBJECTID;
	key.offset = offset;
	key.type = 0;
	ret = btrfs_insert_empty_item(trans, root, path, &key,
				      sizeof(struct btrfs_free_space_header));
	if (ret < 0) {
		btrfs_release_path(path);
		return ret;
	}

	leaf = path->nodes[0];
	header = btrfs_item_ptr(leaf, path->slots[0],
				struct btrfs_free_space_header);
	memzero_extent_buffer(leaf, (unsigned long)header, sizeof(*header));
	btrfs_set_free_space_key(leaf, header, &disk_key);
	btrfs_mark_buffer_dirty(trans, leaf);
	btrfs_release_path(path);

	return 0;
}

int create_free_space_inode(struct btrfs_trans_handle *trans,
			    struct btrfs_block_group *block_group,
			    struct btrfs_path *path)
{
	int ret;
	u64 ino;

	ret = btrfs_get_free_objectid(trans->fs_info->tree_root, &ino);
	if (ret < 0)
		return ret;

	return __create_free_space_inode(trans->fs_info->tree_root, trans, path,
					 ino, block_group->start);
}

/*
 * inode is an optional sink: if it is NULL, btrfs_remove_free_space_inode
 * handles lookup, otherwise it takes ownership and iputs the inode.
 * Don't reuse an inode pointer after passing it into this function.
 */
int btrfs_remove_free_space_inode(struct btrfs_trans_handle *trans,
				  struct inode *inode,
				  struct btrfs_block_group *block_group)
{
	struct btrfs_path *path;
	struct btrfs_key key;
	int ret = 0;

	path = btrfs_alloc_path();
	if (!path)
		return -ENOMEM;

	if (!inode)
		inode = lookup_free_space_inode(block_group, path);
	if (IS_ERR(inode)) {
		if (PTR_ERR(inode) != -ENOENT)
			ret = PTR_ERR(inode);
		goto out;
	}
	ret = btrfs_orphan_add(trans, BTRFS_I(inode));
	if (ret) {
		btrfs_add_delayed_iput(BTRFS_I(inode));
		goto out;
	}
	clear_nlink(inode);
	/* One for the block groups ref */
	spin_lock(&block_group->lock);
	if (test_and_clear_bit(BLOCK_GROUP_FLAG_IREF, &block_group->runtime_flags)) {
		block_group->inode = NULL;
		spin_unlock(&block_group->lock);
		iput(inode);
	} else {
		spin_unlock(&block_group->lock);
	}
	/* One for the lookup ref */
	btrfs_add_delayed_iput(BTRFS_I(inode));

	key.objectid = BTRFS_FREE_SPACE_OBJECTID;
	key.type = 0;
	key.offset = block_group->start;
	ret = btrfs_search_slot(trans, trans->fs_info->tree_root, &key, path,
				-1, 1);
	if (ret) {
		if (ret > 0)
			ret = 0;
		goto out;
	}
	ret = btrfs_del_item(trans, trans->fs_info->tree_root, path);
out:
	btrfs_free_path(path);
	return ret;
}

int btrfs_truncate_free_space_cache(struct btrfs_trans_handle *trans,
				    struct btrfs_block_group *block_group,
				    struct inode *vfs_inode)
{
	struct btrfs_truncate_control control = {
		.inode = BTRFS_I(vfs_inode),
		.new_size = 0,
		.ino = btrfs_ino(BTRFS_I(vfs_inode)),
		.min_type = BTRFS_EXTENT_DATA_KEY,
		.clear_extent_range = true,
	};
	struct btrfs_inode *inode = BTRFS_I(vfs_inode);
	struct btrfs_root *root = inode->root;
	struct extent_state *cached_state = NULL;
	int ret = 0;
	bool locked = false;

	if (block_group) {
		struct btrfs_path *path = btrfs_alloc_path();

		if (!path) {
			ret = -ENOMEM;
			goto fail;
		}
		locked = true;
		mutex_lock(&trans->transaction->cache_write_mutex);
		if (!list_empty(&block_group->io_list)) {
			list_del_init(&block_group->io_list);

			btrfs_wait_cache_io(trans, block_group, path);
			btrfs_put_block_group(block_group);
		}

		/*
		 * now that we've truncated the cache away, its no longer
		 * setup or written
		 */
		spin_lock(&block_group->lock);
		block_group->disk_cache_state = BTRFS_DC_CLEAR;
		spin_unlock(&block_group->lock);
		btrfs_free_path(path);
	}

	btrfs_i_size_write(inode, 0);
	truncate_pagecache(vfs_inode, 0);

	lock_extent(&inode->io_tree, 0, (u64)-1, &cached_state);
	btrfs_drop_extent_map_range(inode, 0, (u64)-1, false);

	/*
	 * We skip the throttling logic for free space cache inodes, so we don't
	 * need to check for -EAGAIN.
	 */
	ret = btrfs_truncate_inode_items(trans, root, &control);

	inode_sub_bytes(&inode->vfs_inode, control.sub_bytes);
	btrfs_inode_safe_disk_i_size_write(inode, control.last_size);

	unlock_extent(&inode->io_tree, 0, (u64)-1, &cached_state);
	if (ret)
		goto fail;

	ret = btrfs_update_inode(trans, inode);

fail:
	if (locked)
		mutex_unlock(&trans->transaction->cache_write_mutex);
	if (ret)
		btrfs_abort_transaction(trans, ret);

	return ret;
}

static void readahead_cache(struct inode *inode)
{
	struct file_ra_state ra;
	unsigned long last_index;

	file_ra_state_init(&ra, inode->i_mapping);
	last_index = (i_size_read(inode) - 1) >> PAGE_SHIFT;

	page_cache_sync_readahead(inode->i_mapping, &ra, NULL, 0, last_index);
}

static int io_ctl_init(struct btrfs_io_ctl *io_ctl, struct inode *inode,
		       int write)
{
	int num_pages;

	num_pages = DIV_ROUND_UP(i_size_read(inode), PAGE_SIZE);

	/* Make sure we can fit our crcs and generation into the first page */
	if (write && (num_pages * sizeof(u32) + sizeof(u64)) > PAGE_SIZE)
		return -ENOSPC;

	memset(io_ctl, 0, sizeof(struct btrfs_io_ctl));

	io_ctl->pages = kcalloc(num_pages, sizeof(struct page *), GFP_NOFS);
	if (!io_ctl->pages)
		return -ENOMEM;

	io_ctl->num_pages = num_pages;
	io_ctl->fs_info = inode_to_fs_info(inode);
	io_ctl->inode = inode;

	return 0;
}
ALLOW_ERROR_INJECTION(io_ctl_init, ERRNO);

static void io_ctl_free(struct btrfs_io_ctl *io_ctl)
{
	kfree(io_ctl->pages);
	io_ctl->pages = NULL;
}

static void io_ctl_unmap_page(struct btrfs_io_ctl *io_ctl)
{
	if (io_ctl->cur) {
		io_ctl->cur = NULL;
		io_ctl->orig = NULL;
	}
}

static void io_ctl_map_page(struct btrfs_io_ctl *io_ctl, int clear)
{
	ASSERT(io_ctl->index < io_ctl->num_pages);
	io_ctl->page = io_ctl->pages[io_ctl->index++];
	io_ctl->cur = page_address(io_ctl->page);
	io_ctl->orig = io_ctl->cur;
	io_ctl->size = PAGE_SIZE;
	if (clear)
		clear_page(io_ctl->cur);
}

static void io_ctl_drop_pages(struct btrfs_io_ctl *io_ctl)
{
	int i;

	io_ctl_unmap_page(io_ctl);

	for (i = 0; i < io_ctl->num_pages; i++) {
		if (io_ctl->pages[i]) {
			btrfs_folio_clear_checked(io_ctl->fs_info,
					page_folio(io_ctl->pages[i]),
					page_offset(io_ctl->pages[i]),
					PAGE_SIZE);
			unlock_page(io_ctl->pages[i]);
			put_page(io_ctl->pages[i]);
		}
	}
}

static int io_ctl_prepare_pages(struct btrfs_io_ctl *io_ctl, bool uptodate)
{
	struct page *page;
	struct inode *inode = io_ctl->inode;
	gfp_t mask = btrfs_alloc_write_mask(inode->i_mapping);
	int i;

	for (i = 0; i < io_ctl->num_pages; i++) {
		int ret;

		page = find_or_create_page(inode->i_mapping, i, mask);
		if (!page) {
			io_ctl_drop_pages(io_ctl);
			return -ENOMEM;
		}

		ret = set_page_extent_mapped(page);
		if (ret < 0) {
			unlock_page(page);
			put_page(page);
			io_ctl_drop_pages(io_ctl);
			return ret;
		}

		io_ctl->pages[i] = page;
		if (uptodate && !PageUptodate(page)) {
			btrfs_read_folio(NULL, page_folio(page));
			lock_page(page);
			if (page->mapping != inode->i_mapping) {
				btrfs_err(BTRFS_I(inode)->root->fs_info,
					  "free space cache page truncated");
				io_ctl_drop_pages(io_ctl);
				return -EIO;
			}
			if (!PageUptodate(page)) {
				btrfs_err(BTRFS_I(inode)->root->fs_info,
					   "error reading free space cache");
				io_ctl_drop_pages(io_ctl);
				return -EIO;
			}
		}
	}

	for (i = 0; i < io_ctl->num_pages; i++)
		clear_page_dirty_for_io(io_ctl->pages[i]);

	return 0;
}

static void io_ctl_set_generation(struct btrfs_io_ctl *io_ctl, u64 generation)
{
	io_ctl_map_page(io_ctl, 1);

	/*
	 * Skip the csum areas.  If we don't check crcs then we just have a
	 * 64bit chunk at the front of the first page.
	 */
	io_ctl->cur += (sizeof(u32) * io_ctl->num_pages);
	io_ctl->size -= sizeof(u64) + (sizeof(u32) * io_ctl->num_pages);

	put_unaligned_le64(generation, io_ctl->cur);
	io_ctl->cur += sizeof(u64);
}

static int io_ctl_check_generation(struct btrfs_io_ctl *io_ctl, u64 generation)
{
	u64 cache_gen;

	/*
	 * Skip the crc area.  If we don't check crcs then we just have a 64bit
	 * chunk at the front of the first page.
	 */
	io_ctl->cur += sizeof(u32) * io_ctl->num_pages;
	io_ctl->size -= sizeof(u64) + (sizeof(u32) * io_ctl->num_pages);

	cache_gen = get_unaligned_le64(io_ctl->cur);
	if (cache_gen != generation) {
		btrfs_err_rl(io_ctl->fs_info,
			"space cache generation (%llu) does not match inode (%llu)",
				cache_gen, generation);
		io_ctl_unmap_page(io_ctl);
		return -EIO;
	}
	io_ctl->cur += sizeof(u64);
	return 0;
}

static void io_ctl_set_crc(struct btrfs_io_ctl *io_ctl, int index)
{
	u32 *tmp;
	u32 crc = ~(u32)0;
	unsigned offset = 0;

	if (index == 0)
		offset = sizeof(u32) * io_ctl->num_pages;

	crc = crc32c(crc, io_ctl->orig + offset, PAGE_SIZE - offset);
	btrfs_crc32c_final(crc, (u8 *)&crc);
	io_ctl_unmap_page(io_ctl);
	tmp = page_address(io_ctl->pages[0]);
	tmp += index;
	*tmp = crc;
}

static int io_ctl_check_crc(struct btrfs_io_ctl *io_ctl, int index)
{
	u32 *tmp, val;
	u32 crc = ~(u32)0;
	unsigned offset = 0;

	if (index == 0)
		offset = sizeof(u32) * io_ctl->num_pages;

	tmp = page_address(io_ctl->pages[0]);
	tmp += index;
	val = *tmp;

	io_ctl_map_page(io_ctl, 0);
	crc = crc32c(crc, io_ctl->orig + offset, PAGE_SIZE - offset);
	btrfs_crc32c_final(crc, (u8 *)&crc);
	if (val != crc) {
		btrfs_err_rl(io_ctl->fs_info,
			"csum mismatch on free space cache");
		io_ctl_unmap_page(io_ctl);
		return -EIO;
	}

	return 0;
}

static int io_ctl_add_entry(struct btrfs_io_ctl *io_ctl, u64 offset, u64 bytes,
			    void *bitmap)
{
	struct btrfs_free_space_entry *entry;

	if (!io_ctl->cur)
		return -ENOSPC;

	entry = io_ctl->cur;
	put_unaligned_le64(offset, &entry->offset);
	put_unaligned_le64(bytes, &entry->bytes);
	entry->type = (bitmap) ? BTRFS_FREE_SPACE_BITMAP :
		BTRFS_FREE_SPACE_EXTENT;
	io_ctl->cur += sizeof(struct btrfs_free_space_entry);
	io_ctl->size -= sizeof(struct btrfs_free_space_entry);

	if (io_ctl->size >= sizeof(struct btrfs_free_space_entry))
		return 0;

	io_ctl_set_crc(io_ctl, io_ctl->index - 1);

	/* No more pages to map */
	if (io_ctl->index >= io_ctl->num_pages)
		return 0;

	/* map the next page */
	io_ctl_map_page(io_ctl, 1);
	return 0;
}

static int io_ctl_add_bitmap(struct btrfs_io_ctl *io_ctl, void *bitmap)
{
	if (!io_ctl->cur)
		return -ENOSPC;

	/*
	 * If we aren't at the start of the current page, unmap this one and
	 * map the next one if there is any left.
	 */
	if (io_ctl->cur != io_ctl->orig) {
		io_ctl_set_crc(io_ctl, io_ctl->index - 1);
		if (io_ctl->index >= io_ctl->num_pages)
			return -ENOSPC;
		io_ctl_map_page(io_ctl, 0);
	}

	copy_page(io_ctl->cur, bitmap);
	io_ctl_set_crc(io_ctl, io_ctl->index - 1);
	if (io_ctl->index < io_ctl->num_pages)
		io_ctl_map_page(io_ctl, 0);
	return 0;
}

static void io_ctl_zero_remaining_pages(struct btrfs_io_ctl *io_ctl)
{
	/*
	 * If we're not on the boundary we know we've modified the page and we
	 * need to crc the page.
	 */
	if (io_ctl->cur != io_ctl->orig)
		io_ctl_set_crc(io_ctl, io_ctl->index - 1);
	else
		io_ctl_unmap_page(io_ctl);

	while (io_ctl->index < io_ctl->num_pages) {
		io_ctl_map_page(io_ctl, 1);
		io_ctl_set_crc(io_ctl, io_ctl->index - 1);
	}
}

static int io_ctl_read_entry(struct btrfs_io_ctl *io_ctl,
			    struct btrfs_free_space *entry, u8 *type)
{
	struct btrfs_free_space_entry *e;
	int ret;

	if (!io_ctl->cur) {
		ret = io_ctl_check_crc(io_ctl, io_ctl->index);
		if (ret)
			return ret;
	}

	e = io_ctl->cur;
	entry->offset = get_unaligned_le64(&e->offset);
	entry->bytes = get_unaligned_le64(&e->bytes);
	*type = e->type;
	io_ctl->cur += sizeof(struct btrfs_free_space_entry);
	io_ctl->size -= sizeof(struct btrfs_free_space_entry);

	if (io_ctl->size >= sizeof(struct btrfs_free_space_entry))
		return 0;

	io_ctl_unmap_page(io_ctl);

	return 0;
}

static int io_ctl_read_bitmap(struct btrfs_io_ctl *io_ctl,
			      struct btrfs_free_space *entry)
{
	int ret;

	ret = io_ctl_check_crc(io_ctl, io_ctl->index);
	if (ret)
		return ret;

	copy_page(entry->bitmap, io_ctl->cur);
	io_ctl_unmap_page(io_ctl);

	return 0;
}

static void recalculate_thresholds(struct btrfs_free_space_ctl *ctl)
{
	struct btrfs_block_group *block_group = ctl->block_group;
	u64 max_bytes;
	u64 bitmap_bytes;
	u64 extent_bytes;
	u64 size = block_group->length;
	u64 bytes_per_bg = BITS_PER_BITMAP * ctl->unit;
	u64 max_bitmaps = div64_u64(size + bytes_per_bg - 1, bytes_per_bg);

	max_bitmaps = max_t(u64, max_bitmaps, 1);

	if (ctl->total_bitmaps > max_bitmaps)
		btrfs_err(block_group->fs_info,
"invalid free space control: bg start=%llu len=%llu total_bitmaps=%u unit=%u max_bitmaps=%llu bytes_per_bg=%llu",
			  block_group->start, block_group->length,
			  ctl->total_bitmaps, ctl->unit, max_bitmaps,
			  bytes_per_bg);
	ASSERT(ctl->total_bitmaps <= max_bitmaps);

	/*
	 * We are trying to keep the total amount of memory used per 1GiB of
	 * space to be MAX_CACHE_BYTES_PER_GIG.  However, with a reclamation
	 * mechanism of pulling extents >= FORCE_EXTENT_THRESHOLD out of
	 * bitmaps, we may end up using more memory than this.
	 */
	if (size < SZ_1G)
		max_bytes = MAX_CACHE_BYTES_PER_GIG;
	else
		max_bytes = MAX_CACHE_BYTES_PER_GIG * div_u64(size, SZ_1G);

	bitmap_bytes = ctl->total_bitmaps * ctl->unit;

	/*
	 * we want the extent entry threshold to always be at most 1/2 the max
	 * bytes we can have, or whatever is less than that.
	 */
	extent_bytes = max_bytes - bitmap_bytes;
	extent_bytes = min_t(u64, extent_bytes, max_bytes >> 1);

	ctl->extents_thresh =
		div_u64(extent_bytes, sizeof(struct btrfs_free_space));
}

static int __load_free_space_cache(struct btrfs_root *root, struct inode *inode,
				   struct btrfs_free_space_ctl *ctl,
				   struct btrfs_path *path, u64 offset)
{
	struct btrfs_fs_info *fs_info = root->fs_info;
	struct btrfs_free_space_header *header;
	struct extent_buffer *leaf;
	struct btrfs_io_ctl io_ctl;
	struct btrfs_key key;
	struct btrfs_free_space *e, *n;
	LIST_HEAD(bitmaps);
	u64 num_entries;
	u64 num_bitmaps;
	u64 generation;
	u8 type;
	int ret = 0;

	/* Nothing in the space cache, goodbye */
	if (!i_size_read(inode))
		return 0;

	key.objectid = BTRFS_FREE_SPACE_OBJECTID;
	key.offset = offset;
	key.type = 0;

	ret = btrfs_search_slot(NULL, root, &key, path, 0, 0);
	if (ret < 0)
		return 0;
	else if (ret > 0) {
		btrfs_release_path(path);
		return 0;
	}

	ret = -1;

	leaf = path->nodes[0];
	header = btrfs_item_ptr(leaf, path->slots[0],
				struct btrfs_free_space_header);
	num_entries = btrfs_free_space_entries(leaf, header);
	num_bitmaps = btrfs_free_space_bitmaps(leaf, header);
	generation = btrfs_free_space_generation(leaf, header);
	btrfs_release_path(path);

	if (!BTRFS_I(inode)->generation) {
		btrfs_info(fs_info,
			   "the free space cache file (%llu) is invalid, skip it",
			   offset);
		return 0;
	}

	if (BTRFS_I(inode)->generation != generation) {
		btrfs_err(fs_info,
			  "free space inode generation (%llu) did not match free space cache generation (%llu)",
			  BTRFS_I(inode)->generation, generation);
		return 0;
	}

	if (!num_entries)
		return 0;

	ret = io_ctl_init(&io_ctl, inode, 0);
	if (ret)
		return ret;

	readahead_cache(inode);

	ret = io_ctl_prepare_pages(&io_ctl, true);
	if (ret)
		goto out;

	ret = io_ctl_check_crc(&io_ctl, 0);
	if (ret)
		goto free_cache;

	ret = io_ctl_check_generation(&io_ctl, generation);
	if (ret)
		goto free_cache;

	while (num_entries) {
		e = kmem_cache_zalloc(btrfs_free_space_cachep,
				      GFP_NOFS);
		if (!e) {
			ret = -ENOMEM;
			goto free_cache;
		}

		ret = io_ctl_read_entry(&io_ctl, e, &type);
		if (ret) {
			kmem_cache_free(btrfs_free_space_cachep, e);
			goto free_cache;
		}

		if (!e->bytes) {
			ret = -1;
			kmem_cache_free(btrfs_free_space_cachep, e);
			goto free_cache;
		}

		if (type == BTRFS_FREE_SPACE_EXTENT) {
			spin_lock(&ctl->tree_lock);
			ret = link_free_space(ctl, e);
			spin_unlock(&ctl->tree_lock);
			if (ret) {
				btrfs_err(fs_info,
					"Duplicate entries in free space cache, dumping");
				kmem_cache_free(btrfs_free_space_cachep, e);
				goto free_cache;
			}
		} else {
			ASSERT(num_bitmaps);
			num_bitmaps--;
			e->bitmap = kmem_cache_zalloc(
					btrfs_free_space_bitmap_cachep, GFP_NOFS);
			if (!e->bitmap) {
				ret = -ENOMEM;
				kmem_cache_free(
					btrfs_free_space_cachep, e);
				goto free_cache;
			}
			spin_lock(&ctl->tree_lock);
			ret = link_free_space(ctl, e);
			if (ret) {
				spin_unlock(&ctl->tree_lock);
				btrfs_err(fs_info,
					"Duplicate entries in free space cache, dumping");
				kmem_cache_free(btrfs_free_space_bitmap_cachep, e->bitmap);
				kmem_cache_free(btrfs_free_space_cachep, e);
				goto free_cache;
			}
			ctl->total_bitmaps++;
			recalculate_thresholds(ctl);
			spin_unlock(&ctl->tree_lock);
			list_add_tail(&e->list, &bitmaps);
		}

		num_entries--;
	}

	io_ctl_unmap_page(&io_ctl);

	/*
	 * We add the bitmaps at the end of the entries in order that
	 * the bitmap entries are added to the cache.
	 */
	list_for_each_entry_safe(e, n, &bitmaps, list) {
		list_del_init(&e->list);
		ret = io_ctl_read_bitmap(&io_ctl, e);
		if (ret)
			goto free_cache;
	}

	io_ctl_drop_pages(&io_ctl);
	ret = 1;
out:
	io_ctl_free(&io_ctl);
	return ret;
free_cache:
	io_ctl_drop_pages(&io_ctl);

	spin_lock(&ctl->tree_lock);
	__btrfs_remove_free_space_cache(ctl);
	spin_unlock(&ctl->tree_lock);
	goto out;
}

static int copy_free_space_cache(struct btrfs_block_group *block_group,
				 struct btrfs_free_space_ctl *ctl)
{
	struct btrfs_free_space *info;
	struct rb_node *n;
	int ret = 0;

	while (!ret && (n = rb_first(&ctl->free_space_offset)) != NULL) {
		info = rb_entry(n, struct btrfs_free_space, offset_index);
		if (!info->bitmap) {
			const u64 offset = info->offset;
			const u64 bytes = info->bytes;

			unlink_free_space(ctl, info, true);
			spin_unlock(&ctl->tree_lock);
			kmem_cache_free(btrfs_free_space_cachep, info);
			ret = btrfs_add_free_space(block_group, offset, bytes);
			spin_lock(&ctl->tree_lock);
		} else {
			u64 offset = info->offset;
			u64 bytes = ctl->unit;

			ret = search_bitmap(ctl, info, &offset, &bytes, false);
			if (ret == 0) {
				bitmap_clear_bits(ctl, info, offset, bytes, true);
				spin_unlock(&ctl->tree_lock);
				ret = btrfs_add_free_space(block_group, offset,
							   bytes);
				spin_lock(&ctl->tree_lock);
			} else {
				free_bitmap(ctl, info);
				ret = 0;
			}
		}
		cond_resched_lock(&ctl->tree_lock);
	}
	return ret;
}

static struct lock_class_key btrfs_free_space_inode_key;

int load_free_space_cache(struct btrfs_block_group *block_group)
{
	struct btrfs_fs_info *fs_info = block_group->fs_info;
	struct btrfs_free_space_ctl *ctl = block_group->free_space_ctl;
	struct btrfs_free_space_ctl tmp_ctl = {};
	struct inode *inode;
	struct btrfs_path *path;
	int ret = 0;
	bool matched;
	u64 used = block_group->used;

	/*
	 * Because we could potentially discard our loaded free space, we want
	 * to load everything into a temporary structure first, and then if it's
	 * valid copy it all into the actual free space ctl.
	 */
	btrfs_init_free_space_ctl(block_group, &tmp_ctl);

	/*
	 * If this block group has been marked to be cleared for one reason or
	 * another then we can't trust the on disk cache, so just return.
	 */
	spin_lock(&block_group->lock);
	if (block_group->disk_cache_state != BTRFS_DC_WRITTEN) {
		spin_unlock(&block_group->lock);
		return 0;
	}
	spin_unlock(&block_group->lock);

	path = btrfs_alloc_path();
	if (!path)
		return 0;
	path->search_commit_root = 1;
	path->skip_locking = 1;

	/*
	 * We must pass a path with search_commit_root set to btrfs_iget in
	 * order to avoid a deadlock when allocating extents for the tree root.
	 *
	 * When we are COWing an extent buffer from the tree root, when looking
	 * for a free extent, at extent-tree.c:find_free_extent(), we can find
	 * block group without its free space cache loaded. When we find one
	 * we must load its space cache which requires reading its free space
	 * cache's inode item from the root tree. If this inode item is located
	 * in the same leaf that we started COWing before, then we end up in
	 * deadlock on the extent buffer (trying to read lock it when we
	 * previously write locked it).
	 *
	 * It's safe to read the inode item using the commit root because
	 * block groups, once loaded, stay in memory forever (until they are
	 * removed) as well as their space caches once loaded. New block groups
	 * once created get their ->cached field set to BTRFS_CACHE_FINISHED so
	 * we will never try to read their inode item while the fs is mounted.
	 */
	inode = lookup_free_space_inode(block_group, path);
	if (IS_ERR(inode)) {
		btrfs_free_path(path);
		return 0;
	}

	/* We may have converted the inode and made the cache invalid. */
	spin_lock(&block_group->lock);
	if (block_group->disk_cache_state != BTRFS_DC_WRITTEN) {
		spin_unlock(&block_group->lock);
		btrfs_free_path(path);
		goto out;
	}
	spin_unlock(&block_group->lock);

	/*
	 * Reinitialize the class of struct inode's mapping->invalidate_lock for
	 * free space inodes to prevent false positives related to locks for normal
	 * inodes.
	 */
	lockdep_set_class(&(&inode->i_data)->invalidate_lock,
			  &btrfs_free_space_inode_key);

	ret = __load_free_space_cache(fs_info->tree_root, inode, &tmp_ctl,
				      path, block_group->start);
	btrfs_free_path(path);
	if (ret <= 0)
		goto out;

	matched = (tmp_ctl.free_space == (block_group->length - used -
					  block_group->bytes_super));

	if (matched) {
		spin_lock(&tmp_ctl.tree_lock);
		ret = copy_free_space_cache(block_group, &tmp_ctl);
		spin_unlock(&tmp_ctl.tree_lock);
		/*
		 * ret == 1 means we successfully loaded the free space cache,
		 * so we need to re-set it here.
		 */
		if (ret == 0)
			ret = 1;
	} else {
		/*
		 * We need to call the _locked variant so we don't try to update
		 * the discard counters.
		 */
		spin_lock(&tmp_ctl.tree_lock);
		__btrfs_remove_free_space_cache(&tmp_ctl);
		spin_unlock(&tmp_ctl.tree_lock);
		btrfs_warn(fs_info,
			   "block group %llu has wrong amount of free space",
			   block_group->start);
		ret = -1;
	}
out:
	if (ret < 0) {
		/* This cache is bogus, make sure it gets cleared */
		spin_lock(&block_group->lock);
		block_group->disk_cache_state = BTRFS_DC_CLEAR;
		spin_unlock(&block_group->lock);
		ret = 0;

		btrfs_warn(fs_info,
			   "failed to load free space cache for block group %llu, rebuilding it now",
			   block_group->start);
	}

	spin_lock(&ctl->tree_lock);
	btrfs_discard_update_discardable(block_group);
	spin_unlock(&ctl->tree_lock);
	iput(inode);
	return ret;
}

static noinline_for_stack
int write_cache_extent_entries(struct btrfs_io_ctl *io_ctl,
			      struct btrfs_free_space_ctl *ctl,
			      struct btrfs_block_group *block_group,
			      int *entries, int *bitmaps,
			      struct list_head *bitmap_list)
{
	int ret;
	struct btrfs_free_cluster *cluster = NULL;
	struct btrfs_free_cluster *cluster_locked = NULL;
	struct rb_node *node = rb_first(&ctl->free_space_offset);
	struct btrfs_trim_range *trim_entry;

	/* Get the cluster for this block_group if it exists */
	if (block_group && !list_empty(&block_group->cluster_list)) {
		cluster = list_entry(block_group->cluster_list.next,
				     struct btrfs_free_cluster,
				     block_group_list);
	}

	if (!node && cluster) {
		cluster_locked = cluster;
		spin_lock(&cluster_locked->lock);
		node = rb_first(&cluster->root);
		cluster = NULL;
	}

	/* Write out the extent entries */
	while (node) {
		struct btrfs_free_space *e;

		e = rb_entry(node, struct btrfs_free_space, offset_index);
		*entries += 1;

		ret = io_ctl_add_entry(io_ctl, e->offset, e->bytes,
				       e->bitmap);
		if (ret)
			goto fail;

		if (e->bitmap) {
			list_add_tail(&e->list, bitmap_list);
			*bitmaps += 1;
		}
		node = rb_next(node);
		if (!node && cluster) {
			node = rb_first(&cluster->root);
			cluster_locked = cluster;
			spin_lock(&cluster_locked->lock);
			cluster = NULL;
		}
	}
	if (cluster_locked) {
		spin_unlock(&cluster_locked->lock);
		cluster_locked = NULL;
	}

	/*
	 * Make sure we don't miss any range that was removed from our rbtree
	 * because trimming is running. Otherwise after a umount+mount (or crash
	 * after committing the transaction) we would leak free space and get
	 * an inconsistent free space cache report from fsck.
	 */
	list_for_each_entry(trim_entry, &ctl->trimming_ranges, list) {
		ret = io_ctl_add_entry(io_ctl, trim_entry->start,
				       trim_entry->bytes, NULL);
		if (ret)
			goto fail;
		*entries += 1;
	}

	return 0;
fail:
	if (cluster_locked)
		spin_unlock(&cluster_locked->lock);
	return -ENOSPC;
}

static noinline_for_stack int
update_cache_item(struct btrfs_trans_handle *trans,
		  struct btrfs_root *root,
		  struct inode *inode,
		  struct btrfs_path *path, u64 offset,
		  int entries, int bitmaps)
{
	struct btrfs_key key;
	struct btrfs_free_space_header *header;
	struct extent_buffer *leaf;
	int ret;

	key.objectid = BTRFS_FREE_SPACE_OBJECTID;
	key.offset = offset;
	key.type = 0;

	ret = btrfs_search_slot(trans, root, &key, path, 0, 1);
	if (ret < 0) {
		clear_extent_bit(&BTRFS_I(inode)->io_tree, 0, inode->i_size - 1,
				 EXTENT_DELALLOC, NULL);
		goto fail;
	}
	leaf = path->nodes[0];
	if (ret > 0) {
		struct btrfs_key found_key;
		ASSERT(path->slots[0]);
		path->slots[0]--;
		btrfs_item_key_to_cpu(leaf, &found_key, path->slots[0]);
		if (found_key.objectid != BTRFS_FREE_SPACE_OBJECTID ||
		    found_key.offset != offset) {
			clear_extent_bit(&BTRFS_I(inode)->io_tree, 0,
					 inode->i_size - 1, EXTENT_DELALLOC,
					 NULL);
			btrfs_release_path(path);
			goto fail;
		}
	}

	BTRFS_I(inode)->generation = trans->transid;
	header = btrfs_item_ptr(leaf, path->slots[0],
				struct btrfs_free_space_header);
	btrfs_set_free_space_entries(leaf, header, entries);
	btrfs_set_free_space_bitmaps(leaf, header, bitmaps);
	btrfs_set_free_space_generation(leaf, header, trans->transid);
	btrfs_mark_buffer_dirty(trans, leaf);
	btrfs_release_path(path);

	return 0;

fail:
	return -1;
}

static noinline_for_stack int write_pinned_extent_entries(
			    struct btrfs_trans_handle *trans,
			    struct btrfs_block_group *block_group,
			    struct btrfs_io_ctl *io_ctl,
			    int *entries)
{
	u64 start, extent_start, extent_end, len;
	struct extent_io_tree *unpin = NULL;
	int ret;

	if (!block_group)
		return 0;

	/*
	 * We want to add any pinned extents to our free space cache
	 * so we don't leak the space
	 *
	 * We shouldn't have switched the pinned extents yet so this is the
	 * right one
	 */
	unpin = &trans->transaction->pinned_extents;

	start = block_group->start;

	while (start < block_group->start + block_group->length) {
		if (!find_first_extent_bit(unpin, start,
					   &extent_start, &extent_end,
					   EXTENT_DIRTY, NULL))
			return 0;

		/* This pinned extent is out of our range */
		if (extent_start >= block_group->start + block_group->length)
			return 0;

		extent_start = max(extent_start, start);
		extent_end = min(block_group->start + block_group->length,
				 extent_end + 1);
		len = extent_end - extent_start;

		*entries += 1;
		ret = io_ctl_add_entry(io_ctl, extent_start, len, NULL);
		if (ret)
			return -ENOSPC;

		start = extent_end;
	}

	return 0;
}

static noinline_for_stack int
write_bitmap_entries(struct btrfs_io_ctl *io_ctl, struct list_head *bitmap_list)
{
	struct btrfs_free_space *entry, *next;
	int ret;

	/* Write out the bitmaps */
	list_for_each_entry_safe(entry, next, bitmap_list, list) {
		ret = io_ctl_add_bitmap(io_ctl, entry->bitmap);
		if (ret)
			return -ENOSPC;
		list_del_init(&entry->list);
	}

	return 0;
}

static int flush_dirty_cache(struct inode *inode)
{
	int ret;

	ret = btrfs_wait_ordered_range(BTRFS_I(inode), 0, (u64)-1);
	if (ret)
		clear_extent_bit(&BTRFS_I(inode)->io_tree, 0, inode->i_size - 1,
				 EXTENT_DELALLOC, NULL);

	return ret;
}

static void noinline_for_stack
cleanup_bitmap_list(struct list_head *bitmap_list)
{
	struct btrfs_free_space *entry, *next;

	list_for_each_entry_safe(entry, next, bitmap_list, list)
		list_del_init(&entry->list);
}

static void noinline_for_stack
cleanup_write_cache_enospc(struct inode *inode,
			   struct btrfs_io_ctl *io_ctl,
			   struct extent_state **cached_state)
{
	io_ctl_drop_pages(io_ctl);
	unlock_extent(&BTRFS_I(inode)->io_tree, 0, i_size_read(inode) - 1,
		      cached_state);
}

static int __btrfs_wait_cache_io(struct btrfs_root *root,
				 struct btrfs_trans_handle *trans,
				 struct btrfs_block_group *block_group,
				 struct btrfs_io_ctl *io_ctl,
				 struct btrfs_path *path, u64 offset)
{
	int ret;
	struct inode *inode = io_ctl->inode;

	if (!inode)
		return 0;

	/* Flush the dirty pages in the cache file. */
	ret = flush_dirty_cache(inode);
	if (ret)
		goto out;

	/* Update the cache item to tell everyone this cache file is valid. */
	ret = update_cache_item(trans, root, inode, path, offset,
				io_ctl->entries, io_ctl->bitmaps);
out:
	if (ret) {
		invalidate_inode_pages2(inode->i_mapping);
		BTRFS_I(inode)->generation = 0;
		if (block_group)
			btrfs_debug(root->fs_info,
	  "failed to write free space cache for block group %llu error %d",
				  block_group->start, ret);
	}
	btrfs_update_inode(trans, BTRFS_I(inode));

	if (block_group) {
		/* the dirty list is protected by the dirty_bgs_lock */
		spin_lock(&trans->transaction->dirty_bgs_lock);

		/* the disk_cache_state is protected by the block group lock */
		spin_lock(&block_group->lock);

		/*
		 * only mark this as written if we didn't get put back on
		 * the dirty list while waiting for IO.   Otherwise our
		 * cache state won't be right, and we won't get written again
		 */
		if (!ret && list_empty(&block_group->dirty_list))
			block_group->disk_cache_state = BTRFS_DC_WRITTEN;
		else if (ret)
			block_group->disk_cache_state = BTRFS_DC_ERROR;

		spin_unlock(&block_group->lock);
		spin_unlock(&trans->transaction->dirty_bgs_lock);
		io_ctl->inode = NULL;
		iput(inode);
	}

	return ret;

}

int btrfs_wait_cache_io(struct btrfs_trans_handle *trans,
			struct btrfs_block_group *block_group,
			struct btrfs_path *path)
{
	return __btrfs_wait_cache_io(block_group->fs_info->tree_root, trans,
				     block_group, &block_group->io_ctl,
				     path, block_group->start);
}

/*
 * Write out cached info to an inode.
 *
 * @inode:       freespace inode we are writing out
 * @ctl:         free space cache we are going to write out
 * @block_group: block_group for this cache if it belongs to a block_group
 * @io_ctl:      holds context for the io
 * @trans:       the trans handle
 *
 * This function writes out a free space cache struct to disk for quick recovery
 * on mount.  This will return 0 if it was successful in writing the cache out,
 * or an errno if it was not.
 */
static int __btrfs_write_out_cache(struct inode *inode,
				   struct btrfs_free_space_ctl *ctl,
				   struct btrfs_block_group *block_group,
				   struct btrfs_io_ctl *io_ctl,
				   struct btrfs_trans_handle *trans)
{
	struct extent_state *cached_state = NULL;
	LIST_HEAD(bitmap_list);
	int entries = 0;
	int bitmaps = 0;
	int ret;
	int must_iput = 0;

	if (!i_size_read(inode))
		return -EIO;

	WARN_ON(io_ctl->pages);
	ret = io_ctl_init(io_ctl, inode, 1);
	if (ret)
		return ret;

	if (block_group && (block_group->flags & BTRFS_BLOCK_GROUP_DATA)) {
		down_write(&block_group->data_rwsem);
		spin_lock(&block_group->lock);
		if (block_group->delalloc_bytes) {
			block_group->disk_cache_state = BTRFS_DC_WRITTEN;
			spin_unlock(&block_group->lock);
			up_write(&block_group->data_rwsem);
			BTRFS_I(inode)->generation = 0;
			ret = 0;
			must_iput = 1;
			goto out;
		}
		spin_unlock(&block_group->lock);
	}

	/* Lock all pages first so we can lock the extent safely. */
	ret = io_ctl_prepare_pages(io_ctl, false);
	if (ret)
		goto out_unlock;

	lock_extent(&BTRFS_I(inode)->io_tree, 0, i_size_read(inode) - 1,
		    &cached_state);

	io_ctl_set_generation(io_ctl, trans->transid);

	mutex_lock(&ctl->cache_writeout_mutex);
	/* Write out the extent entries in the free space cache */
	spin_lock(&ctl->tree_lock);
	ret = write_cache_extent_entries(io_ctl, ctl,
					 block_group, &entries, &bitmaps,
					 &bitmap_list);
	if (ret)
		goto out_nospc_locked;

	/*
	 * Some spaces that are freed in the current transaction are pinned,
	 * they will be added into free space cache after the transaction is
	 * committed, we shouldn't lose them.
	 *
	 * If this changes while we are working we'll get added back to
	 * the dirty list and redo it.  No locking needed
	 */
	ret = write_pinned_extent_entries(trans, block_group, io_ctl, &entries);
	if (ret)
		goto out_nospc_locked;

	/*
	 * At last, we write out all the bitmaps and keep cache_writeout_mutex
	 * locked while doing it because a concurrent trim can be manipulating
	 * or freeing the bitmap.
	 */
	ret = write_bitmap_entries(io_ctl, &bitmap_list);
	spin_unlock(&ctl->tree_lock);
	mutex_unlock(&ctl->cache_writeout_mutex);
	if (ret)
		goto out_nospc;

	/* Zero out the rest of the pages just to make sure */
	io_ctl_zero_remaining_pages(io_ctl);

	/* Everything is written out, now we dirty the pages in the file. */
	ret = btrfs_dirty_pages(BTRFS_I(inode), io_ctl->pages,
				io_ctl->num_pages, 0, i_size_read(inode),
				&cached_state, false);
	if (ret)
		goto out_nospc;

	if (block_group && (block_group->flags & BTRFS_BLOCK_GROUP_DATA))
		up_write(&block_group->data_rwsem);
	/*
	 * Release the pages and unlock the extent, we will flush
	 * them out later
	 */
	io_ctl_drop_pages(io_ctl);
	io_ctl_free(io_ctl);

	unlock_extent(&BTRFS_I(inode)->io_tree, 0, i_size_read(inode) - 1,
		      &cached_state);

	/*
	 * at this point the pages are under IO and we're happy,
	 * The caller is responsible for waiting on them and updating
	 * the cache and the inode
	 */
	io_ctl->entries = entries;
	io_ctl->bitmaps = bitmaps;

	ret = btrfs_fdatawrite_range(BTRFS_I(inode), 0, (u64)-1);
	if (ret)
		goto out;

	return 0;

out_nospc_locked:
	cleanup_bitmap_list(&bitmap_list);
	spin_unlock(&ctl->tree_lock);
	mutex_unlock(&ctl->cache_writeout_mutex);

out_nospc:
	cleanup_write_cache_enospc(inode, io_ctl, &cached_state);

out_unlock:
	if (block_group && (block_group->flags & BTRFS_BLOCK_GROUP_DATA))
		up_write(&block_group->data_rwsem);

out:
	io_ctl->inode = NULL;
	io_ctl_free(io_ctl);
	if (ret) {
		invalidate_inode_pages2(inode->i_mapping);
		BTRFS_I(inode)->generation = 0;
	}
	btrfs_update_inode(trans, BTRFS_I(inode));
	if (must_iput)
		iput(inode);
	return ret;
}

int btrfs_write_out_cache(struct btrfs_trans_handle *trans,
			  struct btrfs_block_group *block_group,
			  struct btrfs_path *path)
{
	struct btrfs_fs_info *fs_info = trans->fs_info;
	struct btrfs_free_space_ctl *ctl = block_group->free_space_ctl;
	struct inode *inode;
	int ret = 0;

	spin_lock(&block_group->lock);
	if (block_group->disk_cache_state < BTRFS_DC_SETUP) {
		spin_unlock(&block_group->lock);
		return 0;
	}
	spin_unlock(&block_group->lock);

	inode = lookup_free_space_inode(block_group, path);
	if (IS_ERR(inode))
		return 0;

	ret = __btrfs_write_out_cache(inode, ctl, block_group,
				      &block_group->io_ctl, trans);
	if (ret) {
		btrfs_debug(fs_info,
	  "failed to write free space cache for block group %llu error %d",
			  block_group->start, ret);
		spin_lock(&block_group->lock);
		block_group->disk_cache_state = BTRFS_DC_ERROR;
		spin_unlock(&block_group->lock);

		block_group->io_ctl.inode = NULL;
		iput(inode);
	}

	/*
	 * if ret == 0 the caller is expected to call btrfs_wait_cache_io
	 * to wait for IO and put the inode
	 */

	return ret;
}

static inline unsigned long offset_to_bit(u64 bitmap_start, u32 unit,
					  u64 offset)
{
	ASSERT(offset >= bitmap_start);
	offset -= bitmap_start;
	return (unsigned long)(div_u64(offset, unit));
}

static inline unsigned long bytes_to_bits(u64 bytes, u32 unit)
{
	return (unsigned long)(div_u64(bytes, unit));
}

static inline u64 offset_to_bitmap(struct btrfs_free_space_ctl *ctl,
				   u64 offset)
{
	u64 bitmap_start;
	u64 bytes_per_bitmap;

	bytes_per_bitmap = BITS_PER_BITMAP * ctl->unit;
	bitmap_start = offset - ctl->start;
	bitmap_start = div64_u64(bitmap_start, bytes_per_bitmap);
	bitmap_start *= bytes_per_bitmap;
	bitmap_start += ctl->start;

	return bitmap_start;
}

static int tree_insert_offset(struct btrfs_free_space_ctl *ctl,
			      struct btrfs_free_cluster *cluster,
			      struct btrfs_free_space *new_entry)
{
	struct rb_root *root;
	struct rb_node **p;
	struct rb_node *parent = NULL;

	lockdep_assert_held(&ctl->tree_lock);

	if (cluster) {
		lockdep_assert_held(&cluster->lock);
		root = &cluster->root;
	} else {
		root = &ctl->free_space_offset;
	}

	p = &root->rb_node;

	while (*p) {
		struct btrfs_free_space *info;

		parent = *p;
		info = rb_entry(parent, struct btrfs_free_space, offset_index);

		if (new_entry->offset < info->offset) {
			p = &(*p)->rb_left;
		} else if (new_entry->offset > info->offset) {
			p = &(*p)->rb_right;
		} else {
			/*
			 * we could have a bitmap entry and an extent entry
			 * share the same offset.  If this is the case, we want
			 * the extent entry to always be found first if we do a
			 * linear search through the tree, since we want to have
			 * the quickest allocation time, and allocating from an
			 * extent is faster than allocating from a bitmap.  So
			 * if we're inserting a bitmap and we find an entry at
			 * this offset, we want to go right, or after this entry
			 * logically.  If we are inserting an extent and we've
			 * found a bitmap, we want to go left, or before
			 * logically.
			 */
			if (new_entry->bitmap) {
				if (info->bitmap) {
					WARN_ON_ONCE(1);
					return -EEXIST;
				}
				p = &(*p)->rb_right;
			} else {
				if (!info->bitmap) {
					WARN_ON_ONCE(1);
					return -EEXIST;
				}
				p = &(*p)->rb_left;
			}
		}
	}

	rb_link_node(&new_entry->offset_index, parent, p);
	rb_insert_color(&new_entry->offset_index, root);

	return 0;
}

/*
 * This is a little subtle.  We *only* have ->max_extent_size set if we actually
 * searched through the bitmap and figured out the largest ->max_extent_size,
 * otherwise it's 0.  In the case that it's 0 we don't want to tell the
 * allocator the wrong thing, we want to use the actual real max_extent_size
 * we've found already if it's larger, or we want to use ->bytes.
 *
 * This matters because find_free_space() will skip entries who's ->bytes is
 * less than the required bytes.  So if we didn't search down this bitmap, we
 * may pick some previous entry that has a smaller ->max_extent_size than we
 * have.  For example, assume we have two entries, one that has
 * ->max_extent_size set to 4K and ->bytes set to 1M.  A second entry hasn't set
 * ->max_extent_size yet, has ->bytes set to 8K and it's contiguous.  We will
 *  call into find_free_space(), and return with max_extent_size == 4K, because
 *  that first bitmap entry had ->max_extent_size set, but the second one did
 *  not.  If instead we returned 8K we'd come in searching for 8K, and find the
 *  8K contiguous range.
 *
 *  Consider the other case, we have 2 8K chunks in that second entry and still
 *  don't have ->max_extent_size set.  We'll return 16K, and the next time the
 *  allocator comes in it'll fully search our second bitmap, and this time it'll
 *  get an uptodate value of 8K as the maximum chunk size.  Then we'll get the
 *  right allocation the next loop through.
 */
static inline u64 get_max_extent_size(const struct btrfs_free_space *entry)
{
	if (entry->bitmap && entry->max_extent_size)
		return entry->max_extent_size;
	return entry->bytes;
}

/*
 * We want the largest entry to be leftmost, so this is inverted from what you'd
 * normally expect.
 */
static bool entry_less(struct rb_node *node, const struct rb_node *parent)
{
	const struct btrfs_free_space *entry, *exist;

	entry = rb_entry(node, struct btrfs_free_space, bytes_index);
	exist = rb_entry(parent, struct btrfs_free_space, bytes_index);
	return get_max_extent_size(exist) < get_max_extent_size(entry);
}

/*
 * searches the tree for the given offset.
 *
 * fuzzy - If this is set, then we are trying to make an allocation, and we just
 * want a section that has at least bytes size and comes at or after the given
 * offset.
 */
static struct btrfs_free_space *
tree_search_offset(struct btrfs_free_space_ctl *ctl,
		   u64 offset, int bitmap_only, int fuzzy)
{
	struct rb_node *n = ctl->free_space_offset.rb_node;
	struct btrfs_free_space *entry = NULL, *prev = NULL;

	lockdep_assert_held(&ctl->tree_lock);

	/* find entry that is closest to the 'offset' */
	while (n) {
		entry = rb_entry(n, struct btrfs_free_space, offset_index);
		prev = entry;

		if (offset < entry->offset)
			n = n->rb_left;
		else if (offset > entry->offset)
			n = n->rb_right;
		else
			break;

		entry = NULL;
	}

	if (bitmap_only) {
		if (!entry)
			return NULL;
		if (entry->bitmap)
			return entry;

		/*
		 * bitmap entry and extent entry may share same offset,
		 * in that case, bitmap entry comes after extent entry.
		 */
		n = rb_next(n);
		if (!n)
			return NULL;
		entry = rb_entry(n, struct btrfs_free_space, offset_index);
		if (entry->offset != offset)
			return NULL;

		WARN_ON(!entry->bitmap);
		return entry;
	} else if (entry) {
		if (entry->bitmap) {
			/*
			 * if previous extent entry covers the offset,
			 * we should return it instead of the bitmap entry
			 */
			n = rb_prev(&entry->offset_index);
			if (n) {
				prev = rb_entry(n, struct btrfs_free_space,
						offset_index);
				if (!prev->bitmap &&
				    prev->offset + prev->bytes > offset)
					entry = prev;
			}
		}
		return entry;
	}

	if (!prev)
		return NULL;

	/* find last entry before the 'offset' */
	entry = prev;
	if (entry->offset > offset) {
		n = rb_prev(&entry->offset_index);
		if (n) {
			entry = rb_entry(n, struct btrfs_free_space,
					offset_index);
			ASSERT(entry->offset <= offset);
		} else {
			if (fuzzy)
				return entry;
			else
				return NULL;
		}
	}

	if (entry->bitmap) {
		n = rb_prev(&entry->offset_index);
		if (n) {
			prev = rb_entry(n, struct btrfs_free_space,
					offset_index);
			if (!prev->bitmap &&
			    prev->offset + prev->bytes > offset)
				return prev;
		}
		if (entry->offset + BITS_PER_BITMAP * ctl->unit > offset)
			return entry;
	} else if (entry->offset + entry->bytes > offset)
		return entry;

	if (!fuzzy)
		return NULL;

	while (1) {
		n = rb_next(&entry->offset_index);
		if (!n)
			return NULL;
		entry = rb_entry(n, struct btrfs_free_space, offset_index);
		if (entry->bitmap) {
			if (entry->offset + BITS_PER_BITMAP *
			    ctl->unit > offset)
				break;
		} else {
			if (entry->offset + entry->bytes > offset)
				break;
		}
	}
	return entry;
}

static inline void unlink_free_space(struct btrfs_free_space_ctl *ctl,
				     struct btrfs_free_space *info,
				     bool update_stat)
{
	lockdep_assert_held(&ctl->tree_lock);

	rb_erase(&info->offset_index, &ctl->free_space_offset);
	rb_erase_cached(&info->bytes_index, &ctl->free_space_bytes);
	ctl->free_extents--;

	if (!info->bitmap && !btrfs_free_space_trimmed(info)) {
		ctl->discardable_extents[BTRFS_STAT_CURR]--;
		ctl->discardable_bytes[BTRFS_STAT_CURR] -= info->bytes;
	}

	if (update_stat)
		ctl->free_space -= info->bytes;
}

static int link_free_space(struct btrfs_free_space_ctl *ctl,
			   struct btrfs_free_space *info)
{
	int ret = 0;

	lockdep_assert_held(&ctl->tree_lock);

	ASSERT(info->bytes || info->bitmap);
	ret = tree_insert_offset(ctl, NULL, info);
	if (ret)
		return ret;

	rb_add_cached(&info->bytes_index, &ctl->free_space_bytes, entry_less);

	if (!info->bitmap && !btrfs_free_space_trimmed(info)) {
		ctl->discardable_extents[BTRFS_STAT_CURR]++;
		ctl->discardable_bytes[BTRFS_STAT_CURR] += info->bytes;
	}

	ctl->free_space += info->bytes;
	ctl->free_extents++;
	return ret;
}

static void relink_bitmap_entry(struct btrfs_free_space_ctl *ctl,
				struct btrfs_free_space *info)
{
	ASSERT(info->bitmap);

	/*
	 * If our entry is empty it's because we're on a cluster and we don't
	 * want to re-link it into our ctl bytes index.
	 */
	if (RB_EMPTY_NODE(&info->bytes_index))
		return;

	lockdep_assert_held(&ctl->tree_lock);

	rb_erase_cached(&info->bytes_index, &ctl->free_space_bytes);
	rb_add_cached(&info->bytes_index, &ctl->free_space_bytes, entry_less);
}

static inline void bitmap_clear_bits(struct btrfs_free_space_ctl *ctl,
				     struct btrfs_free_space *info,
				     u64 offset, u64 bytes, bool update_stat)
{
	unsigned long start, count, end;
	int extent_delta = -1;

	start = offset_to_bit(info->offset, ctl->unit, offset);
	count = bytes_to_bits(bytes, ctl->unit);
	end = start + count;
	ASSERT(end <= BITS_PER_BITMAP);

	bitmap_clear(info->bitmap, start, count);

	info->bytes -= bytes;
	if (info->max_extent_size > ctl->unit)
		info->max_extent_size = 0;

	relink_bitmap_entry(ctl, info);

	if (start && test_bit(start - 1, info->bitmap))
		extent_delta++;

	if (end < BITS_PER_BITMAP && test_bit(end, info->bitmap))
		extent_delta++;

	info->bitmap_extents += extent_delta;
	if (!btrfs_free_space_trimmed(info)) {
		ctl->discardable_extents[BTRFS_STAT_CURR] += extent_delta;
		ctl->discardable_bytes[BTRFS_STAT_CURR] -= bytes;
	}

	if (update_stat)
		ctl->free_space -= bytes;
}

static void btrfs_bitmap_set_bits(struct btrfs_free_space_ctl *ctl,
				  struct btrfs_free_space *info, u64 offset,
				  u64 bytes)
{
	unsigned long start, count, end;
	int extent_delta = 1;

	start = offset_to_bit(info->offset, ctl->unit, offset);
	count = bytes_to_bits(bytes, ctl->unit);
	end = start + count;
	ASSERT(end <= BITS_PER_BITMAP);

	bitmap_set(info->bitmap, start, count);

	/*
	 * We set some bytes, we have no idea what the max extent size is
	 * anymore.
	 */
	info->max_extent_size = 0;
	info->bytes += bytes;
	ctl->free_space += bytes;

	relink_bitmap_entry(ctl, info);

	if (start && test_bit(start - 1, info->bitmap))
		extent_delta--;

	if (end < BITS_PER_BITMAP && test_bit(end, info->bitmap))
		extent_delta--;

	info->bitmap_extents += extent_delta;
	if (!btrfs_free_space_trimmed(info)) {
		ctl->discardable_extents[BTRFS_STAT_CURR] += extent_delta;
		ctl->discardable_bytes[BTRFS_STAT_CURR] += bytes;
	}
}

/*
 * If we can not find suitable extent, we will use bytes to record
 * the size of the max extent.
 */
static int search_bitmap(struct btrfs_free_space_ctl *ctl,
			 struct btrfs_free_space *bitmap_info, u64 *offset,
			 u64 *bytes, bool for_alloc)
{
	unsigned long found_bits = 0;
	unsigned long max_bits = 0;
	unsigned long bits, i;
	unsigned long next_zero;
	unsigned long extent_bits;

	/*
	 * Skip searching the bitmap if we don't have a contiguous section that
	 * is large enough for this allocation.
	 */
	if (for_alloc &&
	    bitmap_info->max_extent_size &&
	    bitmap_info->max_extent_size < *bytes) {
		*bytes = bitmap_info->max_extent_size;
		return -1;
	}

	i = offset_to_bit(bitmap_info->offset, ctl->unit,
			  max_t(u64, *offset, bitmap_info->offset));
	bits = bytes_to_bits(*bytes, ctl->unit);

	for_each_set_bit_from(i, bitmap_info->bitmap, BITS_PER_BITMAP) {
		if (for_alloc && bits == 1) {
			found_bits = 1;
			break;
		}
		next_zero = find_next_zero_bit(bitmap_info->bitmap,
					       BITS_PER_BITMAP, i);
		extent_bits = next_zero - i;
		if (extent_bits >= bits) {
			found_bits = extent_bits;
			break;
		} else if (extent_bits > max_bits) {
			max_bits = extent_bits;
		}
		i = next_zero;
	}

	if (found_bits) {
		*offset = (u64)(i * ctl->unit) + bitmap_info->offset;
		*bytes = (u64)(found_bits) * ctl->unit;
		return 0;
	}

	*bytes = (u64)(max_bits) * ctl->unit;
	bitmap_info->max_extent_size = *bytes;
	relink_bitmap_entry(ctl, bitmap_info);
	return -1;
}

/* Cache the size of the max extent in bytes */
static struct btrfs_free_space *
find_free_space(struct btrfs_free_space_ctl *ctl, u64 *offset, u64 *bytes,
		unsigned long align, u64 *max_extent_size, bool use_bytes_index)
{
	struct btrfs_free_space *entry;
	struct rb_node *node;
	u64 tmp;
	u64 align_off;
	int ret;

	if (!ctl->free_space_offset.rb_node)
		goto out;
again:
	if (use_bytes_index) {
		node = rb_first_cached(&ctl->free_space_bytes);
	} else {
		entry = tree_search_offset(ctl, offset_to_bitmap(ctl, *offset),
					   0, 1);
		if (!entry)
			goto out;
		node = &entry->offset_index;
	}

	for (; node; node = rb_next(node)) {
		if (use_bytes_index)
			entry = rb_entry(node, struct btrfs_free_space,
					 bytes_index);
		else
			entry = rb_entry(node, struct btrfs_free_space,
					 offset_index);

		/*
		 * If we are using the bytes index then all subsequent entries
		 * in this tree are going to be < bytes, so simply set the max
		 * extent size and exit the loop.
		 *
		 * If we're using the offset index then we need to keep going
		 * through the rest of the tree.
		 */
		if (entry->bytes < *bytes) {
			*max_extent_size = max(get_max_extent_size(entry),
					       *max_extent_size);
			if (use_bytes_index)
				break;
			continue;
		}

		/* make sure the space returned is big enough
		 * to match our requested alignment
		 */
		if (*bytes >= align) {
			tmp = entry->offset - ctl->start + align - 1;
			tmp = div64_u64(tmp, align);
			tmp = tmp * align + ctl->start;
			align_off = tmp - entry->offset;
		} else {
			align_off = 0;
			tmp = entry->offset;
		}

		/*
		 * We don't break here if we're using the bytes index because we
		 * may have another entry that has the correct alignment that is
		 * the right size, so we don't want to miss that possibility.
		 * At worst this adds another loop through the logic, but if we
		 * broke here we could prematurely ENOSPC.
		 */
		if (entry->bytes < *bytes + align_off) {
			*max_extent_size = max(get_max_extent_size(entry),
					       *max_extent_size);
			continue;
		}

		if (entry->bitmap) {
			struct rb_node *old_next = rb_next(node);
			u64 size = *bytes;

			ret = search_bitmap(ctl, entry, &tmp, &size, true);
			if (!ret) {
				*offset = tmp;
				*bytes = size;
				return entry;
			} else {
				*max_extent_size =
					max(get_max_extent_size(entry),
					    *max_extent_size);
			}

			/*
			 * The bitmap may have gotten re-arranged in the space
			 * index here because the max_extent_size may have been
			 * updated.  Start from the beginning again if this
			 * happened.
			 */
			if (use_bytes_index && old_next != rb_next(node))
				goto again;
			continue;
		}

		*offset = tmp;
		*bytes = entry->bytes - align_off;
		return entry;
	}
out:
	return NULL;
}

static void add_new_bitmap(struct btrfs_free_space_ctl *ctl,
			   struct btrfs_free_space *info, u64 offset)
{
	info->offset = offset_to_bitmap(ctl, offset);
	info->bytes = 0;
	info->bitmap_extents = 0;
	INIT_LIST_HEAD(&info->list);
	link_free_space(ctl, info);
	ctl->total_bitmaps++;
	recalculate_thresholds(ctl);
}

static void free_bitmap(struct btrfs_free_space_ctl *ctl,
			struct btrfs_free_space *bitmap_info)
{
	/*
	 * Normally when this is called, the bitmap is completely empty. However,
	 * if we are blowing up the free space cache for one reason or another
	 * via __btrfs_remove_free_space_cache(), then it may not be freed and
	 * we may leave stats on the table.
	 */
	if (bitmap_info->bytes && !btrfs_free_space_trimmed(bitmap_info)) {
		ctl->discardable_extents[BTRFS_STAT_CURR] -=
			bitmap_info->bitmap_extents;
		ctl->discardable_bytes[BTRFS_STAT_CURR] -= bitmap_info->bytes;

	}
	unlink_free_space(ctl, bitmap_info, true);
	kmem_cache_free(btrfs_free_space_bitmap_cachep, bitmap_info->bitmap);
	kmem_cache_free(btrfs_free_space_cachep, bitmap_info);
	ctl->total_bitmaps--;
	recalculate_thresholds(ctl);
}

static noinline int remove_from_bitmap(struct btrfs_free_space_ctl *ctl,
			      struct btrfs_free_space *bitmap_info,
			      u64 *offset, u64 *bytes)
{
	u64 end;
	u64 search_start, search_bytes;
	int ret;

again:
	end = bitmap_info->offset + (u64)(BITS_PER_BITMAP * ctl->unit) - 1;

	/*
	 * We need to search for bits in this bitmap.  We could only cover some
	 * of the extent in this bitmap thanks to how we add space, so we need
	 * to search for as much as it as we can and clear that amount, and then
	 * go searching for the next bit.
	 */
	search_start = *offset;
	search_bytes = ctl->unit;
	search_bytes = min(search_bytes, end - search_start + 1);
	ret = search_bitmap(ctl, bitmap_info, &search_start, &search_bytes,
			    false);
	if (ret < 0 || search_start != *offset)
		return -EINVAL;

	/* We may have found more bits than what we need */
	search_bytes = min(search_bytes, *bytes);

	/* Cannot clear past the end of the bitmap */
	search_bytes = min(search_bytes, end - search_start + 1);

	bitmap_clear_bits(ctl, bitmap_info, search_start, search_bytes, true);
	*offset += search_bytes;
	*bytes -= search_bytes;

	if (*bytes) {
		struct rb_node *next = rb_next(&bitmap_info->offset_index);
		if (!bitmap_info->bytes)
			free_bitmap(ctl, bitmap_info);

		/*
		 * no entry after this bitmap, but we still have bytes to
		 * remove, so something has gone wrong.
		 */
		if (!next)
			return -EINVAL;

		bitmap_info = rb_entry(next, struct btrfs_free_space,
				       offset_index);

		/*
		 * if the next entry isn't a bitmap we need to return to let the
		 * extent stuff do its work.
		 */
		if (!bitmap_info->bitmap)
			return -EAGAIN;

		/*
		 * Ok the next item is a bitmap, but it may not actually hold
		 * the information for the rest of this free space stuff, so
		 * look for it, and if we don't find it return so we can try
		 * everything over again.
		 */
		search_start = *offset;
		search_bytes = ctl->unit;
		ret = search_bitmap(ctl, bitmap_info, &search_start,
				    &search_bytes, false);
		if (ret < 0 || search_start != *offset)
			return -EAGAIN;

		goto again;
	} else if (!bitmap_info->bytes)
		free_bitmap(ctl, bitmap_info);

	return 0;
}

static u64 add_bytes_to_bitmap(struct btrfs_free_space_ctl *ctl,
			       struct btrfs_free_space *info, u64 offset,
			       u64 bytes, enum btrfs_trim_state trim_state)
{
	u64 bytes_to_set = 0;
	u64 end;

	/*
	 * This is a tradeoff to make bitmap trim state minimal.  We mark the
	 * whole bitmap untrimmed if at any point we add untrimmed regions.
	 */
	if (trim_state == BTRFS_TRIM_STATE_UNTRIMMED) {
		if (btrfs_free_space_trimmed(info)) {
			ctl->discardable_extents[BTRFS_STAT_CURR] +=
				info->bitmap_extents;
			ctl->discardable_bytes[BTRFS_STAT_CURR] += info->bytes;
		}
		info->trim_state = BTRFS_TRIM_STATE_UNTRIMMED;
	}

	end = info->offset + (u64)(BITS_PER_BITMAP * ctl->unit);

	bytes_to_set = min(end - offset, bytes);

	btrfs_bitmap_set_bits(ctl, info, offset, bytes_to_set);

	return bytes_to_set;

}

static bool use_bitmap(struct btrfs_free_space_ctl *ctl,
		      struct btrfs_free_space *info)
{
	struct btrfs_block_group *block_group = ctl->block_group;
	struct btrfs_fs_info *fs_info = block_group->fs_info;
	bool forced = false;

#ifdef CONFIG_BTRFS_DEBUG
	if (btrfs_should_fragment_free_space(block_group))
		forced = true;
#endif

	/* This is a way to reclaim large regions from the bitmaps. */
	if (!forced && info->bytes >= FORCE_EXTENT_THRESHOLD)
		return false;

	/*
	 * If we are below the extents threshold then we can add this as an
	 * extent, and don't have to deal with the bitmap
	 */
	if (!forced && ctl->free_extents < ctl->extents_thresh) {
		/*
		 * If this block group has some small extents we don't want to
		 * use up all of our free slots in the cache with them, we want
		 * to reserve them to larger extents, however if we have plenty
		 * of cache left then go ahead an dadd them, no sense in adding
		 * the overhead of a bitmap if we don't have to.
		 */
		if (info->bytes <= fs_info->sectorsize * 8) {
			if (ctl->free_extents * 3 <= ctl->extents_thresh)
				return false;
		} else {
			return false;
		}
	}

	/*
	 * The original block groups from mkfs can be really small, like 8
	 * megabytes, so don't bother with a bitmap for those entries.  However
	 * some block groups can be smaller than what a bitmap would cover but
	 * are still large enough that they could overflow the 32k memory limit,
	 * so allow those block groups to still be allowed to have a bitmap
	 * entry.
	 */
	if (((BITS_PER_BITMAP * ctl->unit) >> 1) > block_group->length)
		return false;

	return true;
}

static const struct btrfs_free_space_op free_space_op = {
	.use_bitmap		= use_bitmap,
};

static int insert_into_bitmap(struct btrfs_free_space_ctl *ctl,
			      struct btrfs_free_space *info)
{
	struct btrfs_free_space *bitmap_info;
	struct btrfs_block_group *block_group = NULL;
	int added = 0;
	u64 bytes, offset, bytes_added;
	enum btrfs_trim_state trim_state;
	int ret;

	bytes = info->bytes;
	offset = info->offset;
	trim_state = info->trim_state;

	if (!ctl->op->use_bitmap(ctl, info))
		return 0;

	if (ctl->op == &free_space_op)
		block_group = ctl->block_group;
again:
	/*
	 * Since we link bitmaps right into the cluster we need to see if we
	 * have a cluster here, and if so and it has our bitmap we need to add
	 * the free space to that bitmap.
	 */
	if (block_group && !list_empty(&block_group->cluster_list)) {
		struct btrfs_free_cluster *cluster;
		struct rb_node *node;
		struct btrfs_free_space *entry;

		cluster = list_entry(block_group->cluster_list.next,
				     struct btrfs_free_cluster,
				     block_group_list);
		spin_lock(&cluster->lock);
		node = rb_first(&cluster->root);
		if (!node) {
			spin_unlock(&cluster->lock);
			goto no_cluster_bitmap;
		}

		entry = rb_entry(node, struct btrfs_free_space, offset_index);
		if (!entry->bitmap) {
			spin_unlock(&cluster->lock);
			goto no_cluster_bitmap;
		}

		if (entry->offset == offset_to_bitmap(ctl, offset)) {
			bytes_added = add_bytes_to_bitmap(ctl, entry, offset,
							  bytes, trim_state);
			bytes -= bytes_added;
			offset += bytes_added;
		}
		spin_unlock(&cluster->lock);
		if (!bytes) {
			ret = 1;
			goto out;
		}
	}

no_cluster_bitmap:
	bitmap_info = tree_search_offset(ctl, offset_to_bitmap(ctl, offset),
					 1, 0);
	if (!bitmap_info) {
		ASSERT(added == 0);
		goto new_bitmap;
	}

	bytes_added = add_bytes_to_bitmap(ctl, bitmap_info, offset, bytes,
					  trim_state);
	bytes -= bytes_added;
	offset += bytes_added;
	added = 0;

	if (!bytes) {
		ret = 1;
		goto out;
	} else
		goto again;

new_bitmap:
	if (info && info->bitmap) {
		add_new_bitmap(ctl, info, offset);
		added = 1;
		info = NULL;
		goto again;
	} else {
		spin_unlock(&ctl->tree_lock);

		/* no pre-allocated info, allocate a new one */
		if (!info) {
			info = kmem_cache_zalloc(btrfs_free_space_cachep,
						 GFP_NOFS);
			if (!info) {
				spin_lock(&ctl->tree_lock);
				ret = -ENOMEM;
				goto out;
			}
		}

		/* allocate the bitmap */
		info->bitmap = kmem_cache_zalloc(btrfs_free_space_bitmap_cachep,
						 GFP_NOFS);
		info->trim_state = BTRFS_TRIM_STATE_TRIMMED;
		spin_lock(&ctl->tree_lock);
		if (!info->bitmap) {
			ret = -ENOMEM;
			goto out;
		}
		goto again;
	}

out:
	if (info) {
		if (info->bitmap)
			kmem_cache_free(btrfs_free_space_bitmap_cachep,
					info->bitmap);
		kmem_cache_free(btrfs_free_space_cachep, info);
	}

	return ret;
}

/*
 * Free space merging rules:
 *  1) Merge trimmed areas together
 *  2) Let untrimmed areas coalesce with trimmed areas
 *  3) Always pull neighboring regions from bitmaps
 *
 * The above rules are for when we merge free space based on btrfs_trim_state.
 * Rules 2 and 3 are subtle because they are suboptimal, but are done for the
 * same reason: to promote larger extent regions which makes life easier for
 * find_free_extent().  Rule 2 enables coalescing based on the common path
 * being returning free space from btrfs_finish_extent_commit().  So when free
 * space is trimmed, it will prevent aggregating trimmed new region and
 * untrimmed regions in the rb_tree.  Rule 3 is purely to obtain larger extents
 * and provide find_free_extent() with the largest extents possible hoping for
 * the reuse path.
 */
static bool try_merge_free_space(struct btrfs_free_space_ctl *ctl,
			  struct btrfs_free_space *info, bool update_stat)
{
	struct btrfs_free_space *left_info = NULL;
	struct btrfs_free_space *right_info;
	bool merged = false;
	u64 offset = info->offset;
	u64 bytes = info->bytes;
	const bool is_trimmed = btrfs_free_space_trimmed(info);
	struct rb_node *right_prev = NULL;

	/*
	 * first we want to see if there is free space adjacent to the range we
	 * are adding, if there is remove that struct and add a new one to
	 * cover the entire range
	 */
	right_info = tree_search_offset(ctl, offset + bytes, 0, 0);
	if (right_info)
		right_prev = rb_prev(&right_info->offset_index);

	if (right_prev)
		left_info = rb_entry(right_prev, struct btrfs_free_space, offset_index);
	else if (!right_info)
		left_info = tree_search_offset(ctl, offset - 1, 0, 0);

	/* See try_merge_free_space() comment. */
	if (right_info && !right_info->bitmap &&
	    (!is_trimmed || btrfs_free_space_trimmed(right_info))) {
		unlink_free_space(ctl, right_info, update_stat);
		info->bytes += right_info->bytes;
		kmem_cache_free(btrfs_free_space_cachep, right_info);
		merged = true;
	}

	/* See try_merge_free_space() comment. */
	if (left_info && !left_info->bitmap &&
	    left_info->offset + left_info->bytes == offset &&
	    (!is_trimmed || btrfs_free_space_trimmed(left_info))) {
		unlink_free_space(ctl, left_info, update_stat);
		info->offset = left_info->offset;
		info->bytes += left_info->bytes;
		kmem_cache_free(btrfs_free_space_cachep, left_info);
		merged = true;
	}

	return merged;
}

static bool steal_from_bitmap_to_end(struct btrfs_free_space_ctl *ctl,
				     struct btrfs_free_space *info,
				     bool update_stat)
{
	struct btrfs_free_space *bitmap;
	unsigned long i;
	unsigned long j;
	const u64 end = info->offset + info->bytes;
	const u64 bitmap_offset = offset_to_bitmap(ctl, end);
	u64 bytes;

	bitmap = tree_search_offset(ctl, bitmap_offset, 1, 0);
	if (!bitmap)
		return false;

	i = offset_to_bit(bitmap->offset, ctl->unit, end);
	j = find_next_zero_bit(bitmap->bitmap, BITS_PER_BITMAP, i);
	if (j == i)
		return false;
	bytes = (j - i) * ctl->unit;
	info->bytes += bytes;

	/* See try_merge_free_space() comment. */
	if (!btrfs_free_space_trimmed(bitmap))
		info->trim_state = BTRFS_TRIM_STATE_UNTRIMMED;

	bitmap_clear_bits(ctl, bitmap, end, bytes, update_stat);

	if (!bitmap->bytes)
		free_bitmap(ctl, bitmap);

	return true;
}

static bool steal_from_bitmap_to_front(struct btrfs_free_space_ctl *ctl,
				       struct btrfs_free_space *info,
				       bool update_stat)
{
	struct btrfs_free_space *bitmap;
	u64 bitmap_offset;
	unsigned long i;
	unsigned long j;
	unsigned long prev_j;
	u64 bytes;

	bitmap_offset = offset_to_bitmap(ctl, info->offset);
	/* If we're on a boundary, try the previous logical bitmap. */
	if (bitmap_offset == info->offset) {
		if (info->offset == 0)
			return false;
		bitmap_offset = offset_to_bitmap(ctl, info->offset - 1);
	}

	bitmap = tree_search_offset(ctl, bitmap_offset, 1, 0);
	if (!bitmap)
		return false;

	i = offset_to_bit(bitmap->offset, ctl->unit, info->offset) - 1;
	j = 0;
	prev_j = (unsigned long)-1;
	for_each_clear_bit_from(j, bitmap->bitmap, BITS_PER_BITMAP) {
		if (j > i)
			break;
		prev_j = j;
	}
	if (prev_j == i)
		return false;

	if (prev_j == (unsigned long)-1)
		bytes = (i + 1) * ctl->unit;
	else
		bytes = (i - prev_j) * ctl->unit;

	info->offset -= bytes;
	info->bytes += bytes;

	/* See try_merge_free_space() comment. */
	if (!btrfs_free_space_trimmed(bitmap))
		info->trim_state = BTRFS_TRIM_STATE_UNTRIMMED;

	bitmap_clear_bits(ctl, bitmap, info->offset, bytes, update_stat);

	if (!bitmap->bytes)
		free_bitmap(ctl, bitmap);

	return true;
}

/*
 * We prefer always to allocate from extent entries, both for clustered and
 * non-clustered allocation requests. So when attempting to add a new extent
 * entry, try to see if there's adjacent free space in bitmap entries, and if
 * there is, migrate that space from the bitmaps to the extent.
 * Like this we get better chances of satisfying space allocation requests
 * because we attempt to satisfy them based on a single cache entry, and never
 * on 2 or more entries - even if the entries represent a contiguous free space
 * region (e.g. 1 extent entry + 1 bitmap entry starting where the extent entry
 * ends).
 */
static void steal_from_bitmap(struct btrfs_free_space_ctl *ctl,
			      struct btrfs_free_space *info,
			      bool update_stat)
{
	/*
	 * Only work with disconnected entries, as we can change their offset,
	 * and must be extent entries.
	 */
	ASSERT(!info->bitmap);
	ASSERT(RB_EMPTY_NODE(&info->offset_index));

	if (ctl->total_bitmaps > 0) {
		bool stole_end;
		bool stole_front = false;

		stole_end = steal_from_bitmap_to_end(ctl, info, update_stat);
		if (ctl->total_bitmaps > 0)
			stole_front = steal_from_bitmap_to_front(ctl, info,
								 update_stat);

		if (stole_end || stole_front)
			try_merge_free_space(ctl, info, update_stat);
	}
}

static int __btrfs_add_free_space(struct btrfs_block_group *block_group,
			   u64 offset, u64 bytes,
			   enum btrfs_trim_state trim_state)
{
	struct btrfs_fs_info *fs_info = block_group->fs_info;
	struct btrfs_free_space_ctl *ctl = block_group->free_space_ctl;
	struct btrfs_free_space *info;
	int ret = 0;
	u64 filter_bytes = bytes;

	ASSERT(!btrfs_is_zoned(fs_info));

	info = kmem_cache_zalloc(btrfs_free_space_cachep, GFP_NOFS);
	if (!info)
		return -ENOMEM;

	info->offset = offset;
	info->bytes = bytes;
	info->trim_state = trim_state;
	RB_CLEAR_NODE(&info->offset_index);
	RB_CLEAR_NODE(&info->bytes_index);

	spin_lock(&ctl->tree_lock);

	if (try_merge_free_space(ctl, info, true))
		goto link;

	/*
	 * There was no extent directly to the left or right of this new
	 * extent then we know we're going to have to allocate a new extent, so
	 * before we do that see if we need to drop this into a bitmap
	 */
	ret = insert_into_bitmap(ctl, info);
	if (ret < 0) {
		goto out;
	} else if (ret) {
		ret = 0;
		goto out;
	}
link:
	/*
	 * Only steal free space from adjacent bitmaps if we're sure we're not
	 * going to add the new free space to existing bitmap entries - because
	 * that would mean unnecessary work that would be reverted. Therefore
	 * attempt to steal space from bitmaps if we're adding an extent entry.
	 */
	steal_from_bitmap(ctl, info, true);

	filter_bytes = max(filter_bytes, info->bytes);

	ret = link_free_space(ctl, info);
	if (ret)
		kmem_cache_free(btrfs_free_space_cachep, info);
out:
	btrfs_discard_update_discardable(block_group);
	spin_unlock(&ctl->tree_lock);

	if (ret) {
		btrfs_crit(fs_info, "unable to add free space :%d", ret);
		ASSERT(ret != -EEXIST);
	}

	if (trim_state != BTRFS_TRIM_STATE_TRIMMED) {
		btrfs_discard_check_filter(block_group, filter_bytes);
		btrfs_discard_queue_work(&fs_info->discard_ctl, block_group);
	}

	return ret;
}

static int __btrfs_add_free_space_zoned(struct btrfs_block_group *block_group,
					u64 bytenr, u64 size, bool used)
{
	struct btrfs_space_info *sinfo = block_group->space_info;
	struct btrfs_free_space_ctl *ctl = block_group->free_space_ctl;
	u64 offset = bytenr - block_group->start;
	u64 to_free, to_unusable;
	int bg_reclaim_threshold = 0;
	bool initial;
	u64 reclaimable_unusable;

	spin_lock(&block_group->lock);

	initial = ((size == block_group->length) && (block_group->alloc_offset == 0));
	WARN_ON(!initial && offset + size > block_group->zone_capacity);
	if (!initial)
		bg_reclaim_threshold = READ_ONCE(sinfo->bg_reclaim_threshold);

	if (!used)
		to_free = size;
	else if (initial)
		to_free = block_group->zone_capacity;
	else if (offset >= block_group->alloc_offset)
		to_free = size;
	else if (offset + size <= block_group->alloc_offset)
		to_free = 0;
	else
		to_free = offset + size - block_group->alloc_offset;
	to_unusable = size - to_free;

	spin_lock(&ctl->tree_lock);
	ctl->free_space += to_free;
	spin_unlock(&ctl->tree_lock);
	/*
	 * If the block group is read-only, we should account freed space into
	 * bytes_readonly.
	 */
	if (!block_group->ro) {
		block_group->zone_unusable += to_unusable;
		WARN_ON(block_group->zone_unusable > block_group->length);
	}
<<<<<<< HEAD
	spin_unlock(&ctl->tree_lock);
=======
>>>>>>> 2186fe21
	if (!used) {
		block_group->alloc_offset -= size;
	}

	reclaimable_unusable = block_group->zone_unusable -
			       (block_group->length - block_group->zone_capacity);
	/* All the region is now unusable. Mark it as unused and reclaim */
	if (block_group->zone_unusable == block_group->length) {
		btrfs_mark_bg_unused(block_group);
	} else if (bg_reclaim_threshold &&
		   reclaimable_unusable >=
		   mult_perc(block_group->zone_capacity, bg_reclaim_threshold)) {
		btrfs_mark_bg_to_reclaim(block_group);
	}

	spin_unlock(&block_group->lock);

	return 0;
}

int btrfs_add_free_space(struct btrfs_block_group *block_group,
			 u64 bytenr, u64 size)
{
	enum btrfs_trim_state trim_state = BTRFS_TRIM_STATE_UNTRIMMED;

	if (btrfs_is_zoned(block_group->fs_info))
		return __btrfs_add_free_space_zoned(block_group, bytenr, size,
						    true);

	if (btrfs_test_opt(block_group->fs_info, DISCARD_SYNC))
		trim_state = BTRFS_TRIM_STATE_TRIMMED;

	return __btrfs_add_free_space(block_group, bytenr, size, trim_state);
}

int btrfs_add_free_space_unused(struct btrfs_block_group *block_group,
				u64 bytenr, u64 size)
{
	if (btrfs_is_zoned(block_group->fs_info))
		return __btrfs_add_free_space_zoned(block_group, bytenr, size,
						    false);

	return btrfs_add_free_space(block_group, bytenr, size);
}

/*
 * This is a subtle distinction because when adding free space back in general,
 * we want it to be added as untrimmed for async. But in the case where we add
 * it on loading of a block group, we want to consider it trimmed.
 */
int btrfs_add_free_space_async_trimmed(struct btrfs_block_group *block_group,
				       u64 bytenr, u64 size)
{
	enum btrfs_trim_state trim_state = BTRFS_TRIM_STATE_UNTRIMMED;

	if (btrfs_is_zoned(block_group->fs_info))
		return __btrfs_add_free_space_zoned(block_group, bytenr, size,
						    true);

	if (btrfs_test_opt(block_group->fs_info, DISCARD_SYNC) ||
	    btrfs_test_opt(block_group->fs_info, DISCARD_ASYNC))
		trim_state = BTRFS_TRIM_STATE_TRIMMED;

	return __btrfs_add_free_space(block_group, bytenr, size, trim_state);
}

int btrfs_remove_free_space(struct btrfs_block_group *block_group,
			    u64 offset, u64 bytes)
{
	struct btrfs_free_space_ctl *ctl = block_group->free_space_ctl;
	struct btrfs_free_space *info;
	int ret;
	bool re_search = false;

	if (btrfs_is_zoned(block_group->fs_info)) {
		/*
		 * This can happen with conventional zones when replaying log.
		 * Since the allocation info of tree-log nodes are not recorded
		 * to the extent-tree, calculate_alloc_pointer() failed to
		 * advance the allocation pointer after last allocated tree log
		 * node blocks.
		 *
		 * This function is called from
		 * btrfs_pin_extent_for_log_replay() when replaying the log.
		 * Advance the pointer not to overwrite the tree-log nodes.
		 */
		if (block_group->start + block_group->alloc_offset <
		    offset + bytes) {
			block_group->alloc_offset =
				offset + bytes - block_group->start;
		}
		return 0;
	}

	spin_lock(&ctl->tree_lock);

again:
	ret = 0;
	if (!bytes)
		goto out_lock;

	info = tree_search_offset(ctl, offset, 0, 0);
	if (!info) {
		/*
		 * oops didn't find an extent that matched the space we wanted
		 * to remove, look for a bitmap instead
		 */
		info = tree_search_offset(ctl, offset_to_bitmap(ctl, offset),
					  1, 0);
		if (!info) {
			/*
			 * If we found a partial bit of our free space in a
			 * bitmap but then couldn't find the other part this may
			 * be a problem, so WARN about it.
			 */
			WARN_ON(re_search);
			goto out_lock;
		}
	}

	re_search = false;
	if (!info->bitmap) {
		unlink_free_space(ctl, info, true);
		if (offset == info->offset) {
			u64 to_free = min(bytes, info->bytes);

			info->bytes -= to_free;
			info->offset += to_free;
			if (info->bytes) {
				ret = link_free_space(ctl, info);
				WARN_ON(ret);
			} else {
				kmem_cache_free(btrfs_free_space_cachep, info);
			}

			offset += to_free;
			bytes -= to_free;
			goto again;
		} else {
			u64 old_end = info->bytes + info->offset;

			info->bytes = offset - info->offset;
			ret = link_free_space(ctl, info);
			WARN_ON(ret);
			if (ret)
				goto out_lock;

			/* Not enough bytes in this entry to satisfy us */
			if (old_end < offset + bytes) {
				bytes -= old_end - offset;
				offset = old_end;
				goto again;
			} else if (old_end == offset + bytes) {
				/* all done */
				goto out_lock;
			}
			spin_unlock(&ctl->tree_lock);

			ret = __btrfs_add_free_space(block_group,
						     offset + bytes,
						     old_end - (offset + bytes),
						     info->trim_state);
			WARN_ON(ret);
			goto out;
		}
	}

	ret = remove_from_bitmap(ctl, info, &offset, &bytes);
	if (ret == -EAGAIN) {
		re_search = true;
		goto again;
	}
out_lock:
	btrfs_discard_update_discardable(block_group);
	spin_unlock(&ctl->tree_lock);
out:
	return ret;
}

void btrfs_dump_free_space(struct btrfs_block_group *block_group,
			   u64 bytes)
{
	struct btrfs_fs_info *fs_info = block_group->fs_info;
	struct btrfs_free_space_ctl *ctl = block_group->free_space_ctl;
	struct btrfs_free_space *info;
	struct rb_node *n;
	int count = 0;

	/*
	 * Zoned btrfs does not use free space tree and cluster. Just print
	 * out the free space after the allocation offset.
	 */
	if (btrfs_is_zoned(fs_info)) {
		btrfs_info(fs_info, "free space %llu active %d",
			   block_group->zone_capacity - block_group->alloc_offset,
			   test_bit(BLOCK_GROUP_FLAG_ZONE_IS_ACTIVE,
				    &block_group->runtime_flags));
		return;
	}

	spin_lock(&ctl->tree_lock);
	for (n = rb_first(&ctl->free_space_offset); n; n = rb_next(n)) {
		info = rb_entry(n, struct btrfs_free_space, offset_index);
		if (info->bytes >= bytes && !block_group->ro)
			count++;
		btrfs_crit(fs_info, "entry offset %llu, bytes %llu, bitmap %s",
			   info->offset, info->bytes,
		       (info->bitmap) ? "yes" : "no");
	}
	spin_unlock(&ctl->tree_lock);
	btrfs_info(fs_info, "block group has cluster?: %s",
	       list_empty(&block_group->cluster_list) ? "no" : "yes");
	btrfs_info(fs_info,
		   "%d free space entries at or bigger than %llu bytes",
		   count, bytes);
}

void btrfs_init_free_space_ctl(struct btrfs_block_group *block_group,
			       struct btrfs_free_space_ctl *ctl)
{
	struct btrfs_fs_info *fs_info = block_group->fs_info;

	spin_lock_init(&ctl->tree_lock);
	ctl->unit = fs_info->sectorsize;
	ctl->start = block_group->start;
	ctl->block_group = block_group;
	ctl->op = &free_space_op;
	ctl->free_space_bytes = RB_ROOT_CACHED;
	INIT_LIST_HEAD(&ctl->trimming_ranges);
	mutex_init(&ctl->cache_writeout_mutex);

	/*
	 * we only want to have 32k of ram per block group for keeping
	 * track of free space, and if we pass 1/2 of that we want to
	 * start converting things over to using bitmaps
	 */
	ctl->extents_thresh = (SZ_32K / 2) / sizeof(struct btrfs_free_space);
}

/*
 * for a given cluster, put all of its extents back into the free
 * space cache.  If the block group passed doesn't match the block group
 * pointed to by the cluster, someone else raced in and freed the
 * cluster already.  In that case, we just return without changing anything
 */
static void __btrfs_return_cluster_to_free_space(
			     struct btrfs_block_group *block_group,
			     struct btrfs_free_cluster *cluster)
{
	struct btrfs_free_space_ctl *ctl = block_group->free_space_ctl;
	struct rb_node *node;

	lockdep_assert_held(&ctl->tree_lock);

	spin_lock(&cluster->lock);
	if (cluster->block_group != block_group) {
		spin_unlock(&cluster->lock);
		return;
	}

	cluster->block_group = NULL;
	cluster->window_start = 0;
	list_del_init(&cluster->block_group_list);

	node = rb_first(&cluster->root);
	while (node) {
		struct btrfs_free_space *entry;

		entry = rb_entry(node, struct btrfs_free_space, offset_index);
		node = rb_next(&entry->offset_index);
		rb_erase(&entry->offset_index, &cluster->root);
		RB_CLEAR_NODE(&entry->offset_index);

		if (!entry->bitmap) {
			/* Merging treats extents as if they were new */
			if (!btrfs_free_space_trimmed(entry)) {
				ctl->discardable_extents[BTRFS_STAT_CURR]--;
				ctl->discardable_bytes[BTRFS_STAT_CURR] -=
					entry->bytes;
			}

			try_merge_free_space(ctl, entry, false);
			steal_from_bitmap(ctl, entry, false);

			/* As we insert directly, update these statistics */
			if (!btrfs_free_space_trimmed(entry)) {
				ctl->discardable_extents[BTRFS_STAT_CURR]++;
				ctl->discardable_bytes[BTRFS_STAT_CURR] +=
					entry->bytes;
			}
		}
		tree_insert_offset(ctl, NULL, entry);
		rb_add_cached(&entry->bytes_index, &ctl->free_space_bytes,
			      entry_less);
	}
	cluster->root = RB_ROOT;
	spin_unlock(&cluster->lock);
	btrfs_put_block_group(block_group);
}

void btrfs_remove_free_space_cache(struct btrfs_block_group *block_group)
{
	struct btrfs_free_space_ctl *ctl = block_group->free_space_ctl;
	struct btrfs_free_cluster *cluster;
	struct list_head *head;

	spin_lock(&ctl->tree_lock);
	while ((head = block_group->cluster_list.next) !=
	       &block_group->cluster_list) {
		cluster = list_entry(head, struct btrfs_free_cluster,
				     block_group_list);

		WARN_ON(cluster->block_group != block_group);
		__btrfs_return_cluster_to_free_space(block_group, cluster);

		cond_resched_lock(&ctl->tree_lock);
	}
	__btrfs_remove_free_space_cache(ctl);
	btrfs_discard_update_discardable(block_group);
	spin_unlock(&ctl->tree_lock);

}

/*
 * Walk @block_group's free space rb_tree to determine if everything is trimmed.
 */
bool btrfs_is_free_space_trimmed(struct btrfs_block_group *block_group)
{
	struct btrfs_free_space_ctl *ctl = block_group->free_space_ctl;
	struct btrfs_free_space *info;
	struct rb_node *node;
	bool ret = true;

	spin_lock(&ctl->tree_lock);
	node = rb_first(&ctl->free_space_offset);

	while (node) {
		info = rb_entry(node, struct btrfs_free_space, offset_index);

		if (!btrfs_free_space_trimmed(info)) {
			ret = false;
			break;
		}

		node = rb_next(node);
	}

	spin_unlock(&ctl->tree_lock);
	return ret;
}

u64 btrfs_find_space_for_alloc(struct btrfs_block_group *block_group,
			       u64 offset, u64 bytes, u64 empty_size,
			       u64 *max_extent_size)
{
	struct btrfs_free_space_ctl *ctl = block_group->free_space_ctl;
	struct btrfs_discard_ctl *discard_ctl =
					&block_group->fs_info->discard_ctl;
	struct btrfs_free_space *entry = NULL;
	u64 bytes_search = bytes + empty_size;
	u64 ret = 0;
	u64 align_gap = 0;
	u64 align_gap_len = 0;
	enum btrfs_trim_state align_gap_trim_state = BTRFS_TRIM_STATE_UNTRIMMED;
	bool use_bytes_index = (offset == block_group->start);

	ASSERT(!btrfs_is_zoned(block_group->fs_info));

	spin_lock(&ctl->tree_lock);
	entry = find_free_space(ctl, &offset, &bytes_search,
				block_group->full_stripe_len, max_extent_size,
				use_bytes_index);
	if (!entry)
		goto out;

	ret = offset;
	if (entry->bitmap) {
		bitmap_clear_bits(ctl, entry, offset, bytes, true);

		if (!btrfs_free_space_trimmed(entry))
			atomic64_add(bytes, &discard_ctl->discard_bytes_saved);

		if (!entry->bytes)
			free_bitmap(ctl, entry);
	} else {
		unlink_free_space(ctl, entry, true);
		align_gap_len = offset - entry->offset;
		align_gap = entry->offset;
		align_gap_trim_state = entry->trim_state;

		if (!btrfs_free_space_trimmed(entry))
			atomic64_add(bytes, &discard_ctl->discard_bytes_saved);

		entry->offset = offset + bytes;
		WARN_ON(entry->bytes < bytes + align_gap_len);

		entry->bytes -= bytes + align_gap_len;
		if (!entry->bytes)
			kmem_cache_free(btrfs_free_space_cachep, entry);
		else
			link_free_space(ctl, entry);
	}
out:
	btrfs_discard_update_discardable(block_group);
	spin_unlock(&ctl->tree_lock);

	if (align_gap_len)
		__btrfs_add_free_space(block_group, align_gap, align_gap_len,
				       align_gap_trim_state);
	return ret;
}

/*
 * given a cluster, put all of its extents back into the free space
 * cache.  If a block group is passed, this function will only free
 * a cluster that belongs to the passed block group.
 *
 * Otherwise, it'll get a reference on the block group pointed to by the
 * cluster and remove the cluster from it.
 */
void btrfs_return_cluster_to_free_space(
			       struct btrfs_block_group *block_group,
			       struct btrfs_free_cluster *cluster)
{
	struct btrfs_free_space_ctl *ctl;

	/* first, get a safe pointer to the block group */
	spin_lock(&cluster->lock);
	if (!block_group) {
		block_group = cluster->block_group;
		if (!block_group) {
			spin_unlock(&cluster->lock);
			return;
		}
	} else if (cluster->block_group != block_group) {
		/* someone else has already freed it don't redo their work */
		spin_unlock(&cluster->lock);
		return;
	}
	btrfs_get_block_group(block_group);
	spin_unlock(&cluster->lock);

	ctl = block_group->free_space_ctl;

	/* now return any extents the cluster had on it */
	spin_lock(&ctl->tree_lock);
	__btrfs_return_cluster_to_free_space(block_group, cluster);
	spin_unlock(&ctl->tree_lock);

	btrfs_discard_queue_work(&block_group->fs_info->discard_ctl, block_group);

	/* finally drop our ref */
	btrfs_put_block_group(block_group);
}

static u64 btrfs_alloc_from_bitmap(struct btrfs_block_group *block_group,
				   struct btrfs_free_cluster *cluster,
				   struct btrfs_free_space *entry,
				   u64 bytes, u64 min_start,
				   u64 *max_extent_size)
{
	struct btrfs_free_space_ctl *ctl = block_group->free_space_ctl;
	int err;
	u64 search_start = cluster->window_start;
	u64 search_bytes = bytes;
	u64 ret = 0;

	search_start = min_start;
	search_bytes = bytes;

	err = search_bitmap(ctl, entry, &search_start, &search_bytes, true);
	if (err) {
		*max_extent_size = max(get_max_extent_size(entry),
				       *max_extent_size);
		return 0;
	}

	ret = search_start;
	bitmap_clear_bits(ctl, entry, ret, bytes, false);

	return ret;
}

/*
 * given a cluster, try to allocate 'bytes' from it, returns 0
 * if it couldn't find anything suitably large, or a logical disk offset
 * if things worked out
 */
u64 btrfs_alloc_from_cluster(struct btrfs_block_group *block_group,
			     struct btrfs_free_cluster *cluster, u64 bytes,
			     u64 min_start, u64 *max_extent_size)
{
	struct btrfs_free_space_ctl *ctl = block_group->free_space_ctl;
	struct btrfs_discard_ctl *discard_ctl =
					&block_group->fs_info->discard_ctl;
	struct btrfs_free_space *entry = NULL;
	struct rb_node *node;
	u64 ret = 0;

	ASSERT(!btrfs_is_zoned(block_group->fs_info));

	spin_lock(&cluster->lock);
	if (bytes > cluster->max_size)
		goto out;

	if (cluster->block_group != block_group)
		goto out;

	node = rb_first(&cluster->root);
	if (!node)
		goto out;

	entry = rb_entry(node, struct btrfs_free_space, offset_index);
	while (1) {
		if (entry->bytes < bytes)
			*max_extent_size = max(get_max_extent_size(entry),
					       *max_extent_size);

		if (entry->bytes < bytes ||
		    (!entry->bitmap && entry->offset < min_start)) {
			node = rb_next(&entry->offset_index);
			if (!node)
				break;
			entry = rb_entry(node, struct btrfs_free_space,
					 offset_index);
			continue;
		}

		if (entry->bitmap) {
			ret = btrfs_alloc_from_bitmap(block_group,
						      cluster, entry, bytes,
						      cluster->window_start,
						      max_extent_size);
			if (ret == 0) {
				node = rb_next(&entry->offset_index);
				if (!node)
					break;
				entry = rb_entry(node, struct btrfs_free_space,
						 offset_index);
				continue;
			}
			cluster->window_start += bytes;
		} else {
			ret = entry->offset;

			entry->offset += bytes;
			entry->bytes -= bytes;
		}

		break;
	}
out:
	spin_unlock(&cluster->lock);

	if (!ret)
		return 0;

	spin_lock(&ctl->tree_lock);

	if (!btrfs_free_space_trimmed(entry))
		atomic64_add(bytes, &discard_ctl->discard_bytes_saved);

	ctl->free_space -= bytes;
	if (!entry->bitmap && !btrfs_free_space_trimmed(entry))
		ctl->discardable_bytes[BTRFS_STAT_CURR] -= bytes;

	spin_lock(&cluster->lock);
	if (entry->bytes == 0) {
		rb_erase(&entry->offset_index, &cluster->root);
		ctl->free_extents--;
		if (entry->bitmap) {
			kmem_cache_free(btrfs_free_space_bitmap_cachep,
					entry->bitmap);
			ctl->total_bitmaps--;
			recalculate_thresholds(ctl);
		} else if (!btrfs_free_space_trimmed(entry)) {
			ctl->discardable_extents[BTRFS_STAT_CURR]--;
		}
		kmem_cache_free(btrfs_free_space_cachep, entry);
	}

	spin_unlock(&cluster->lock);
	spin_unlock(&ctl->tree_lock);

	return ret;
}

static int btrfs_bitmap_cluster(struct btrfs_block_group *block_group,
				struct btrfs_free_space *entry,
				struct btrfs_free_cluster *cluster,
				u64 offset, u64 bytes,
				u64 cont1_bytes, u64 min_bytes)
{
	struct btrfs_free_space_ctl *ctl = block_group->free_space_ctl;
	unsigned long next_zero;
	unsigned long i;
	unsigned long want_bits;
	unsigned long min_bits;
	unsigned long found_bits;
	unsigned long max_bits = 0;
	unsigned long start = 0;
	unsigned long total_found = 0;
	int ret;

	lockdep_assert_held(&ctl->tree_lock);

	i = offset_to_bit(entry->offset, ctl->unit,
			  max_t(u64, offset, entry->offset));
	want_bits = bytes_to_bits(bytes, ctl->unit);
	min_bits = bytes_to_bits(min_bytes, ctl->unit);

	/*
	 * Don't bother looking for a cluster in this bitmap if it's heavily
	 * fragmented.
	 */
	if (entry->max_extent_size &&
	    entry->max_extent_size < cont1_bytes)
		return -ENOSPC;
again:
	found_bits = 0;
	for_each_set_bit_from(i, entry->bitmap, BITS_PER_BITMAP) {
		next_zero = find_next_zero_bit(entry->bitmap,
					       BITS_PER_BITMAP, i);
		if (next_zero - i >= min_bits) {
			found_bits = next_zero - i;
			if (found_bits > max_bits)
				max_bits = found_bits;
			break;
		}
		if (next_zero - i > max_bits)
			max_bits = next_zero - i;
		i = next_zero;
	}

	if (!found_bits) {
		entry->max_extent_size = (u64)max_bits * ctl->unit;
		return -ENOSPC;
	}

	if (!total_found) {
		start = i;
		cluster->max_size = 0;
	}

	total_found += found_bits;

	if (cluster->max_size < found_bits * ctl->unit)
		cluster->max_size = found_bits * ctl->unit;

	if (total_found < want_bits || cluster->max_size < cont1_bytes) {
		i = next_zero + 1;
		goto again;
	}

	cluster->window_start = start * ctl->unit + entry->offset;
	rb_erase(&entry->offset_index, &ctl->free_space_offset);
	rb_erase_cached(&entry->bytes_index, &ctl->free_space_bytes);

	/*
	 * We need to know if we're currently on the normal space index when we
	 * manipulate the bitmap so that we know we need to remove and re-insert
	 * it into the space_index tree.  Clear the bytes_index node here so the
	 * bitmap manipulation helpers know not to mess with the space_index
	 * until this bitmap entry is added back into the normal cache.
	 */
	RB_CLEAR_NODE(&entry->bytes_index);

	ret = tree_insert_offset(ctl, cluster, entry);
	ASSERT(!ret); /* -EEXIST; Logic error */

	trace_btrfs_setup_cluster(block_group, cluster,
				  total_found * ctl->unit, 1);
	return 0;
}

/*
 * This searches the block group for just extents to fill the cluster with.
 * Try to find a cluster with at least bytes total bytes, at least one
 * extent of cont1_bytes, and other clusters of at least min_bytes.
 */
static noinline int
setup_cluster_no_bitmap(struct btrfs_block_group *block_group,
			struct btrfs_free_cluster *cluster,
			struct list_head *bitmaps, u64 offset, u64 bytes,
			u64 cont1_bytes, u64 min_bytes)
{
	struct btrfs_free_space_ctl *ctl = block_group->free_space_ctl;
	struct btrfs_free_space *first = NULL;
	struct btrfs_free_space *entry = NULL;
	struct btrfs_free_space *last;
	struct rb_node *node;
	u64 window_free;
	u64 max_extent;
	u64 total_size = 0;

	lockdep_assert_held(&ctl->tree_lock);

	entry = tree_search_offset(ctl, offset, 0, 1);
	if (!entry)
		return -ENOSPC;

	/*
	 * We don't want bitmaps, so just move along until we find a normal
	 * extent entry.
	 */
	while (entry->bitmap || entry->bytes < min_bytes) {
		if (entry->bitmap && list_empty(&entry->list))
			list_add_tail(&entry->list, bitmaps);
		node = rb_next(&entry->offset_index);
		if (!node)
			return -ENOSPC;
		entry = rb_entry(node, struct btrfs_free_space, offset_index);
	}

	window_free = entry->bytes;
	max_extent = entry->bytes;
	first = entry;
	last = entry;

	for (node = rb_next(&entry->offset_index); node;
	     node = rb_next(&entry->offset_index)) {
		entry = rb_entry(node, struct btrfs_free_space, offset_index);

		if (entry->bitmap) {
			if (list_empty(&entry->list))
				list_add_tail(&entry->list, bitmaps);
			continue;
		}

		if (entry->bytes < min_bytes)
			continue;

		last = entry;
		window_free += entry->bytes;
		if (entry->bytes > max_extent)
			max_extent = entry->bytes;
	}

	if (window_free < bytes || max_extent < cont1_bytes)
		return -ENOSPC;

	cluster->window_start = first->offset;

	node = &first->offset_index;

	/*
	 * now we've found our entries, pull them out of the free space
	 * cache and put them into the cluster rbtree
	 */
	do {
		int ret;

		entry = rb_entry(node, struct btrfs_free_space, offset_index);
		node = rb_next(&entry->offset_index);
		if (entry->bitmap || entry->bytes < min_bytes)
			continue;

		rb_erase(&entry->offset_index, &ctl->free_space_offset);
		rb_erase_cached(&entry->bytes_index, &ctl->free_space_bytes);
		ret = tree_insert_offset(ctl, cluster, entry);
		total_size += entry->bytes;
		ASSERT(!ret); /* -EEXIST; Logic error */
	} while (node && entry != last);

	cluster->max_size = max_extent;
	trace_btrfs_setup_cluster(block_group, cluster, total_size, 0);
	return 0;
}

/*
 * This specifically looks for bitmaps that may work in the cluster, we assume
 * that we have already failed to find extents that will work.
 */
static noinline int
setup_cluster_bitmap(struct btrfs_block_group *block_group,
		     struct btrfs_free_cluster *cluster,
		     struct list_head *bitmaps, u64 offset, u64 bytes,
		     u64 cont1_bytes, u64 min_bytes)
{
	struct btrfs_free_space_ctl *ctl = block_group->free_space_ctl;
	struct btrfs_free_space *entry = NULL;
	int ret = -ENOSPC;
	u64 bitmap_offset = offset_to_bitmap(ctl, offset);

	if (ctl->total_bitmaps == 0)
		return -ENOSPC;

	/*
	 * The bitmap that covers offset won't be in the list unless offset
	 * is just its start offset.
	 */
	if (!list_empty(bitmaps))
		entry = list_first_entry(bitmaps, struct btrfs_free_space, list);

	if (!entry || entry->offset != bitmap_offset) {
		entry = tree_search_offset(ctl, bitmap_offset, 1, 0);
		if (entry && list_empty(&entry->list))
			list_add(&entry->list, bitmaps);
	}

	list_for_each_entry(entry, bitmaps, list) {
		if (entry->bytes < bytes)
			continue;
		ret = btrfs_bitmap_cluster(block_group, entry, cluster, offset,
					   bytes, cont1_bytes, min_bytes);
		if (!ret)
			return 0;
	}

	/*
	 * The bitmaps list has all the bitmaps that record free space
	 * starting after offset, so no more search is required.
	 */
	return -ENOSPC;
}

/*
 * here we try to find a cluster of blocks in a block group.  The goal
 * is to find at least bytes+empty_size.
 * We might not find them all in one contiguous area.
 *
 * returns zero and sets up cluster if things worked out, otherwise
 * it returns -enospc
 */
int btrfs_find_space_cluster(struct btrfs_block_group *block_group,
			     struct btrfs_free_cluster *cluster,
			     u64 offset, u64 bytes, u64 empty_size)
{
	struct btrfs_fs_info *fs_info = block_group->fs_info;
	struct btrfs_free_space_ctl *ctl = block_group->free_space_ctl;
	struct btrfs_free_space *entry, *tmp;
	LIST_HEAD(bitmaps);
	u64 min_bytes;
	u64 cont1_bytes;
	int ret;

	/*
	 * Choose the minimum extent size we'll require for this
	 * cluster.  For SSD_SPREAD, don't allow any fragmentation.
	 * For metadata, allow allocates with smaller extents.  For
	 * data, keep it dense.
	 */
	if (btrfs_test_opt(fs_info, SSD_SPREAD)) {
		cont1_bytes = bytes + empty_size;
		min_bytes = cont1_bytes;
	} else if (block_group->flags & BTRFS_BLOCK_GROUP_METADATA) {
		cont1_bytes = bytes;
		min_bytes = fs_info->sectorsize;
	} else {
		cont1_bytes = max(bytes, (bytes + empty_size) >> 2);
		min_bytes = fs_info->sectorsize;
	}

	spin_lock(&ctl->tree_lock);

	/*
	 * If we know we don't have enough space to make a cluster don't even
	 * bother doing all the work to try and find one.
	 */
	if (ctl->free_space < bytes) {
		spin_unlock(&ctl->tree_lock);
		return -ENOSPC;
	}

	spin_lock(&cluster->lock);

	/* someone already found a cluster, hooray */
	if (cluster->block_group) {
		ret = 0;
		goto out;
	}

	trace_btrfs_find_cluster(block_group, offset, bytes, empty_size,
				 min_bytes);

	ret = setup_cluster_no_bitmap(block_group, cluster, &bitmaps, offset,
				      bytes + empty_size,
				      cont1_bytes, min_bytes);
	if (ret)
		ret = setup_cluster_bitmap(block_group, cluster, &bitmaps,
					   offset, bytes + empty_size,
					   cont1_bytes, min_bytes);

	/* Clear our temporary list */
	list_for_each_entry_safe(entry, tmp, &bitmaps, list)
		list_del_init(&entry->list);

	if (!ret) {
		btrfs_get_block_group(block_group);
		list_add_tail(&cluster->block_group_list,
			      &block_group->cluster_list);
		cluster->block_group = block_group;
	} else {
		trace_btrfs_failed_cluster_setup(block_group);
	}
out:
	spin_unlock(&cluster->lock);
	spin_unlock(&ctl->tree_lock);

	return ret;
}

/*
 * simple code to zero out a cluster
 */
void btrfs_init_free_cluster(struct btrfs_free_cluster *cluster)
{
	spin_lock_init(&cluster->lock);
	spin_lock_init(&cluster->refill_lock);
	cluster->root = RB_ROOT;
	cluster->max_size = 0;
	cluster->fragmented = false;
	INIT_LIST_HEAD(&cluster->block_group_list);
	cluster->block_group = NULL;
}

static int do_trimming(struct btrfs_block_group *block_group,
		       u64 *total_trimmed, u64 start, u64 bytes,
		       u64 reserved_start, u64 reserved_bytes,
		       enum btrfs_trim_state reserved_trim_state,
		       struct btrfs_trim_range *trim_entry)
{
	struct btrfs_space_info *space_info = block_group->space_info;
	struct btrfs_fs_info *fs_info = block_group->fs_info;
	struct btrfs_free_space_ctl *ctl = block_group->free_space_ctl;
	int ret;
	int update = 0;
	const u64 end = start + bytes;
	const u64 reserved_end = reserved_start + reserved_bytes;
	enum btrfs_trim_state trim_state = BTRFS_TRIM_STATE_UNTRIMMED;
	u64 trimmed = 0;

	spin_lock(&space_info->lock);
	spin_lock(&block_group->lock);
	if (!block_group->ro) {
		block_group->reserved += reserved_bytes;
		space_info->bytes_reserved += reserved_bytes;
		update = 1;
	}
	spin_unlock(&block_group->lock);
	spin_unlock(&space_info->lock);

	ret = btrfs_discard_extent(fs_info, start, bytes, &trimmed);
	if (!ret) {
		*total_trimmed += trimmed;
		trim_state = BTRFS_TRIM_STATE_TRIMMED;
	}

	mutex_lock(&ctl->cache_writeout_mutex);
	if (reserved_start < start)
		__btrfs_add_free_space(block_group, reserved_start,
				       start - reserved_start,
				       reserved_trim_state);
	if (end < reserved_end)
		__btrfs_add_free_space(block_group, end, reserved_end - end,
				       reserved_trim_state);
	__btrfs_add_free_space(block_group, start, bytes, trim_state);
	list_del(&trim_entry->list);
	mutex_unlock(&ctl->cache_writeout_mutex);

	if (update) {
		spin_lock(&space_info->lock);
		spin_lock(&block_group->lock);
		if (block_group->ro)
			space_info->bytes_readonly += reserved_bytes;
		block_group->reserved -= reserved_bytes;
		space_info->bytes_reserved -= reserved_bytes;
		spin_unlock(&block_group->lock);
		spin_unlock(&space_info->lock);
	}

	return ret;
}

/*
 * If @async is set, then we will trim 1 region and return.
 */
static int trim_no_bitmap(struct btrfs_block_group *block_group,
			  u64 *total_trimmed, u64 start, u64 end, u64 minlen,
			  bool async)
{
	struct btrfs_discard_ctl *discard_ctl =
					&block_group->fs_info->discard_ctl;
	struct btrfs_free_space_ctl *ctl = block_group->free_space_ctl;
	struct btrfs_free_space *entry;
	struct rb_node *node;
	int ret = 0;
	u64 extent_start;
	u64 extent_bytes;
	enum btrfs_trim_state extent_trim_state;
	u64 bytes;
	const u64 max_discard_size = READ_ONCE(discard_ctl->max_discard_size);

	while (start < end) {
		struct btrfs_trim_range trim_entry;

		mutex_lock(&ctl->cache_writeout_mutex);
		spin_lock(&ctl->tree_lock);

		if (ctl->free_space < minlen)
			goto out_unlock;

		entry = tree_search_offset(ctl, start, 0, 1);
		if (!entry)
			goto out_unlock;

		/* Skip bitmaps and if async, already trimmed entries */
		while (entry->bitmap ||
		       (async && btrfs_free_space_trimmed(entry))) {
			node = rb_next(&entry->offset_index);
			if (!node)
				goto out_unlock;
			entry = rb_entry(node, struct btrfs_free_space,
					 offset_index);
		}

		if (entry->offset >= end)
			goto out_unlock;

		extent_start = entry->offset;
		extent_bytes = entry->bytes;
		extent_trim_state = entry->trim_state;
		if (async) {
			start = entry->offset;
			bytes = entry->bytes;
			if (bytes < minlen) {
				spin_unlock(&ctl->tree_lock);
				mutex_unlock(&ctl->cache_writeout_mutex);
				goto next;
			}
			unlink_free_space(ctl, entry, true);
			/*
			 * Let bytes = BTRFS_MAX_DISCARD_SIZE + X.
			 * If X < BTRFS_ASYNC_DISCARD_MIN_FILTER, we won't trim
			 * X when we come back around.  So trim it now.
			 */
			if (max_discard_size &&
			    bytes >= (max_discard_size +
				      BTRFS_ASYNC_DISCARD_MIN_FILTER)) {
				bytes = max_discard_size;
				extent_bytes = max_discard_size;
				entry->offset += max_discard_size;
				entry->bytes -= max_discard_size;
				link_free_space(ctl, entry);
			} else {
				kmem_cache_free(btrfs_free_space_cachep, entry);
			}
		} else {
			start = max(start, extent_start);
			bytes = min(extent_start + extent_bytes, end) - start;
			if (bytes < minlen) {
				spin_unlock(&ctl->tree_lock);
				mutex_unlock(&ctl->cache_writeout_mutex);
				goto next;
			}

			unlink_free_space(ctl, entry, true);
			kmem_cache_free(btrfs_free_space_cachep, entry);
		}

		spin_unlock(&ctl->tree_lock);
		trim_entry.start = extent_start;
		trim_entry.bytes = extent_bytes;
		list_add_tail(&trim_entry.list, &ctl->trimming_ranges);
		mutex_unlock(&ctl->cache_writeout_mutex);

		ret = do_trimming(block_group, total_trimmed, start, bytes,
				  extent_start, extent_bytes, extent_trim_state,
				  &trim_entry);
		if (ret) {
			block_group->discard_cursor = start + bytes;
			break;
		}
next:
		start += bytes;
		block_group->discard_cursor = start;
		if (async && *total_trimmed)
			break;

		if (fatal_signal_pending(current)) {
			ret = -ERESTARTSYS;
			break;
		}

		cond_resched();
	}

	return ret;

out_unlock:
	block_group->discard_cursor = btrfs_block_group_end(block_group);
	spin_unlock(&ctl->tree_lock);
	mutex_unlock(&ctl->cache_writeout_mutex);

	return ret;
}

/*
 * If we break out of trimming a bitmap prematurely, we should reset the
 * trimming bit.  In a rather contrieved case, it's possible to race here so
 * reset the state to BTRFS_TRIM_STATE_UNTRIMMED.
 *
 * start = start of bitmap
 * end = near end of bitmap
 *
 * Thread 1:			Thread 2:
 * trim_bitmaps(start)
 *				trim_bitmaps(end)
 *				end_trimming_bitmap()
 * reset_trimming_bitmap()
 */
static void reset_trimming_bitmap(struct btrfs_free_space_ctl *ctl, u64 offset)
{
	struct btrfs_free_space *entry;

	spin_lock(&ctl->tree_lock);
	entry = tree_search_offset(ctl, offset, 1, 0);
	if (entry) {
		if (btrfs_free_space_trimmed(entry)) {
			ctl->discardable_extents[BTRFS_STAT_CURR] +=
				entry->bitmap_extents;
			ctl->discardable_bytes[BTRFS_STAT_CURR] += entry->bytes;
		}
		entry->trim_state = BTRFS_TRIM_STATE_UNTRIMMED;
	}

	spin_unlock(&ctl->tree_lock);
}

static void end_trimming_bitmap(struct btrfs_free_space_ctl *ctl,
				struct btrfs_free_space *entry)
{
	if (btrfs_free_space_trimming_bitmap(entry)) {
		entry->trim_state = BTRFS_TRIM_STATE_TRIMMED;
		ctl->discardable_extents[BTRFS_STAT_CURR] -=
			entry->bitmap_extents;
		ctl->discardable_bytes[BTRFS_STAT_CURR] -= entry->bytes;
	}
}

/*
 * If @async is set, then we will trim 1 region and return.
 */
static int trim_bitmaps(struct btrfs_block_group *block_group,
			u64 *total_trimmed, u64 start, u64 end, u64 minlen,
			u64 maxlen, bool async)
{
	struct btrfs_discard_ctl *discard_ctl =
					&block_group->fs_info->discard_ctl;
	struct btrfs_free_space_ctl *ctl = block_group->free_space_ctl;
	struct btrfs_free_space *entry;
	int ret = 0;
	int ret2;
	u64 bytes;
	u64 offset = offset_to_bitmap(ctl, start);
	const u64 max_discard_size = READ_ONCE(discard_ctl->max_discard_size);

	while (offset < end) {
		bool next_bitmap = false;
		struct btrfs_trim_range trim_entry;

		mutex_lock(&ctl->cache_writeout_mutex);
		spin_lock(&ctl->tree_lock);

		if (ctl->free_space < minlen) {
			block_group->discard_cursor =
				btrfs_block_group_end(block_group);
			spin_unlock(&ctl->tree_lock);
			mutex_unlock(&ctl->cache_writeout_mutex);
			break;
		}

		entry = tree_search_offset(ctl, offset, 1, 0);
		/*
		 * Bitmaps are marked trimmed lossily now to prevent constant
		 * discarding of the same bitmap (the reason why we are bound
		 * by the filters).  So, retrim the block group bitmaps when we
		 * are preparing to punt to the unused_bgs list.  This uses
		 * @minlen to determine if we are in BTRFS_DISCARD_INDEX_UNUSED
		 * which is the only discard index which sets minlen to 0.
		 */
		if (!entry || (async && minlen && start == offset &&
			       btrfs_free_space_trimmed(entry))) {
			spin_unlock(&ctl->tree_lock);
			mutex_unlock(&ctl->cache_writeout_mutex);
			next_bitmap = true;
			goto next;
		}

		/*
		 * Async discard bitmap trimming begins at by setting the start
		 * to be key.objectid and the offset_to_bitmap() aligns to the
		 * start of the bitmap.  This lets us know we are fully
		 * scanning the bitmap rather than only some portion of it.
		 */
		if (start == offset)
			entry->trim_state = BTRFS_TRIM_STATE_TRIMMING;

		bytes = minlen;
		ret2 = search_bitmap(ctl, entry, &start, &bytes, false);
		if (ret2 || start >= end) {
			/*
			 * We lossily consider a bitmap trimmed if we only skip
			 * over regions <= BTRFS_ASYNC_DISCARD_MIN_FILTER.
			 */
			if (ret2 && minlen <= BTRFS_ASYNC_DISCARD_MIN_FILTER)
				end_trimming_bitmap(ctl, entry);
			else
				entry->trim_state = BTRFS_TRIM_STATE_UNTRIMMED;
			spin_unlock(&ctl->tree_lock);
			mutex_unlock(&ctl->cache_writeout_mutex);
			next_bitmap = true;
			goto next;
		}

		/*
		 * We already trimmed a region, but are using the locking above
		 * to reset the trim_state.
		 */
		if (async && *total_trimmed) {
			spin_unlock(&ctl->tree_lock);
			mutex_unlock(&ctl->cache_writeout_mutex);
			goto out;
		}

		bytes = min(bytes, end - start);
		if (bytes < minlen || (async && maxlen && bytes > maxlen)) {
			spin_unlock(&ctl->tree_lock);
			mutex_unlock(&ctl->cache_writeout_mutex);
			goto next;
		}

		/*
		 * Let bytes = BTRFS_MAX_DISCARD_SIZE + X.
		 * If X < @minlen, we won't trim X when we come back around.
		 * So trim it now.  We differ here from trimming extents as we
		 * don't keep individual state per bit.
		 */
		if (async &&
		    max_discard_size &&
		    bytes > (max_discard_size + minlen))
			bytes = max_discard_size;

		bitmap_clear_bits(ctl, entry, start, bytes, true);
		if (entry->bytes == 0)
			free_bitmap(ctl, entry);

		spin_unlock(&ctl->tree_lock);
		trim_entry.start = start;
		trim_entry.bytes = bytes;
		list_add_tail(&trim_entry.list, &ctl->trimming_ranges);
		mutex_unlock(&ctl->cache_writeout_mutex);

		ret = do_trimming(block_group, total_trimmed, start, bytes,
				  start, bytes, 0, &trim_entry);
		if (ret) {
			reset_trimming_bitmap(ctl, offset);
			block_group->discard_cursor =
				btrfs_block_group_end(block_group);
			break;
		}
next:
		if (next_bitmap) {
			offset += BITS_PER_BITMAP * ctl->unit;
			start = offset;
		} else {
			start += bytes;
		}
		block_group->discard_cursor = start;

		if (fatal_signal_pending(current)) {
			if (start != offset)
				reset_trimming_bitmap(ctl, offset);
			ret = -ERESTARTSYS;
			break;
		}

		cond_resched();
	}

	if (offset >= end)
		block_group->discard_cursor = end;

out:
	return ret;
}

int btrfs_trim_block_group(struct btrfs_block_group *block_group,
			   u64 *trimmed, u64 start, u64 end, u64 minlen)
{
	struct btrfs_free_space_ctl *ctl = block_group->free_space_ctl;
	int ret;
	u64 rem = 0;

	ASSERT(!btrfs_is_zoned(block_group->fs_info));

	*trimmed = 0;

	spin_lock(&block_group->lock);
	if (test_bit(BLOCK_GROUP_FLAG_REMOVED, &block_group->runtime_flags)) {
		spin_unlock(&block_group->lock);
		return 0;
	}
	btrfs_freeze_block_group(block_group);
	spin_unlock(&block_group->lock);

	ret = trim_no_bitmap(block_group, trimmed, start, end, minlen, false);
	if (ret)
		goto out;

	ret = trim_bitmaps(block_group, trimmed, start, end, minlen, 0, false);
	div64_u64_rem(end, BITS_PER_BITMAP * ctl->unit, &rem);
	/* If we ended in the middle of a bitmap, reset the trimming flag */
	if (rem)
		reset_trimming_bitmap(ctl, offset_to_bitmap(ctl, end));
out:
	btrfs_unfreeze_block_group(block_group);
	return ret;
}

int btrfs_trim_block_group_extents(struct btrfs_block_group *block_group,
				   u64 *trimmed, u64 start, u64 end, u64 minlen,
				   bool async)
{
	int ret;

	*trimmed = 0;

	spin_lock(&block_group->lock);
	if (test_bit(BLOCK_GROUP_FLAG_REMOVED, &block_group->runtime_flags)) {
		spin_unlock(&block_group->lock);
		return 0;
	}
	btrfs_freeze_block_group(block_group);
	spin_unlock(&block_group->lock);

	ret = trim_no_bitmap(block_group, trimmed, start, end, minlen, async);
	btrfs_unfreeze_block_group(block_group);

	return ret;
}

int btrfs_trim_block_group_bitmaps(struct btrfs_block_group *block_group,
				   u64 *trimmed, u64 start, u64 end, u64 minlen,
				   u64 maxlen, bool async)
{
	int ret;

	*trimmed = 0;

	spin_lock(&block_group->lock);
	if (test_bit(BLOCK_GROUP_FLAG_REMOVED, &block_group->runtime_flags)) {
		spin_unlock(&block_group->lock);
		return 0;
	}
	btrfs_freeze_block_group(block_group);
	spin_unlock(&block_group->lock);

	ret = trim_bitmaps(block_group, trimmed, start, end, minlen, maxlen,
			   async);

	btrfs_unfreeze_block_group(block_group);

	return ret;
}

bool btrfs_free_space_cache_v1_active(struct btrfs_fs_info *fs_info)
{
	return btrfs_super_cache_generation(fs_info->super_copy);
}

static int cleanup_free_space_cache_v1(struct btrfs_fs_info *fs_info,
				       struct btrfs_trans_handle *trans)
{
	struct btrfs_block_group *block_group;
	struct rb_node *node;
	int ret = 0;

	btrfs_info(fs_info, "cleaning free space cache v1");

	node = rb_first_cached(&fs_info->block_group_cache_tree);
	while (node) {
		block_group = rb_entry(node, struct btrfs_block_group, cache_node);
		ret = btrfs_remove_free_space_inode(trans, NULL, block_group);
		if (ret)
			goto out;
		node = rb_next(node);
	}
out:
	return ret;
}

int btrfs_set_free_space_cache_v1_active(struct btrfs_fs_info *fs_info, bool active)
{
	struct btrfs_trans_handle *trans;
	int ret;

	/*
	 * update_super_roots will appropriately set or unset
	 * super_copy->cache_generation based on SPACE_CACHE and
	 * BTRFS_FS_CLEANUP_SPACE_CACHE_V1. For this reason, we need a
	 * transaction commit whether we are enabling space cache v1 and don't
	 * have any other work to do, or are disabling it and removing free
	 * space inodes.
	 */
	trans = btrfs_start_transaction(fs_info->tree_root, 0);
	if (IS_ERR(trans))
		return PTR_ERR(trans);

	if (!active) {
		set_bit(BTRFS_FS_CLEANUP_SPACE_CACHE_V1, &fs_info->flags);
		ret = cleanup_free_space_cache_v1(fs_info, trans);
		if (ret) {
			btrfs_abort_transaction(trans, ret);
			btrfs_end_transaction(trans);
			goto out;
		}
	}

	ret = btrfs_commit_transaction(trans);
out:
	clear_bit(BTRFS_FS_CLEANUP_SPACE_CACHE_V1, &fs_info->flags);

	return ret;
}

int __init btrfs_free_space_init(void)
{
	btrfs_free_space_cachep = KMEM_CACHE(btrfs_free_space, 0);
	if (!btrfs_free_space_cachep)
		return -ENOMEM;

	btrfs_free_space_bitmap_cachep = kmem_cache_create("btrfs_free_space_bitmap",
							PAGE_SIZE, PAGE_SIZE,
							0, NULL);
	if (!btrfs_free_space_bitmap_cachep) {
		kmem_cache_destroy(btrfs_free_space_cachep);
		return -ENOMEM;
	}

	return 0;
}

void __cold btrfs_free_space_exit(void)
{
	kmem_cache_destroy(btrfs_free_space_cachep);
	kmem_cache_destroy(btrfs_free_space_bitmap_cachep);
}

#ifdef CONFIG_BTRFS_FS_RUN_SANITY_TESTS
/*
 * Use this if you need to make a bitmap or extent entry specifically, it
 * doesn't do any of the merging that add_free_space does, this acts a lot like
 * how the free space cache loading stuff works, so you can get really weird
 * configurations.
 */
int test_add_free_space_entry(struct btrfs_block_group *cache,
			      u64 offset, u64 bytes, bool bitmap)
{
	struct btrfs_free_space_ctl *ctl = cache->free_space_ctl;
	struct btrfs_free_space *info = NULL, *bitmap_info;
	void *map = NULL;
	enum btrfs_trim_state trim_state = BTRFS_TRIM_STATE_TRIMMED;
	u64 bytes_added;
	int ret;

again:
	if (!info) {
		info = kmem_cache_zalloc(btrfs_free_space_cachep, GFP_NOFS);
		if (!info)
			return -ENOMEM;
	}

	if (!bitmap) {
		spin_lock(&ctl->tree_lock);
		info->offset = offset;
		info->bytes = bytes;
		info->max_extent_size = 0;
		ret = link_free_space(ctl, info);
		spin_unlock(&ctl->tree_lock);
		if (ret)
			kmem_cache_free(btrfs_free_space_cachep, info);
		return ret;
	}

	if (!map) {
		map = kmem_cache_zalloc(btrfs_free_space_bitmap_cachep, GFP_NOFS);
		if (!map) {
			kmem_cache_free(btrfs_free_space_cachep, info);
			return -ENOMEM;
		}
	}

	spin_lock(&ctl->tree_lock);
	bitmap_info = tree_search_offset(ctl, offset_to_bitmap(ctl, offset),
					 1, 0);
	if (!bitmap_info) {
		info->bitmap = map;
		map = NULL;
		add_new_bitmap(ctl, info, offset);
		bitmap_info = info;
		info = NULL;
	}

	bytes_added = add_bytes_to_bitmap(ctl, bitmap_info, offset, bytes,
					  trim_state);

	bytes -= bytes_added;
	offset += bytes_added;
	spin_unlock(&ctl->tree_lock);

	if (bytes)
		goto again;

	if (info)
		kmem_cache_free(btrfs_free_space_cachep, info);
	if (map)
		kmem_cache_free(btrfs_free_space_bitmap_cachep, map);
	return 0;
}

/*
 * Checks to see if the given range is in the free space cache.  This is really
 * just used to check the absence of space, so if there is free space in the
 * range at all we will return 1.
 */
int test_check_exists(struct btrfs_block_group *cache,
		      u64 offset, u64 bytes)
{
	struct btrfs_free_space_ctl *ctl = cache->free_space_ctl;
	struct btrfs_free_space *info;
	int ret = 0;

	spin_lock(&ctl->tree_lock);
	info = tree_search_offset(ctl, offset, 0, 0);
	if (!info) {
		info = tree_search_offset(ctl, offset_to_bitmap(ctl, offset),
					  1, 0);
		if (!info)
			goto out;
	}

have_info:
	if (info->bitmap) {
		u64 bit_off, bit_bytes;
		struct rb_node *n;
		struct btrfs_free_space *tmp;

		bit_off = offset;
		bit_bytes = ctl->unit;
		ret = search_bitmap(ctl, info, &bit_off, &bit_bytes, false);
		if (!ret) {
			if (bit_off == offset) {
				ret = 1;
				goto out;
			} else if (bit_off > offset &&
				   offset + bytes > bit_off) {
				ret = 1;
				goto out;
			}
		}

		n = rb_prev(&info->offset_index);
		while (n) {
			tmp = rb_entry(n, struct btrfs_free_space,
				       offset_index);
			if (tmp->offset + tmp->bytes < offset)
				break;
			if (offset + bytes < tmp->offset) {
				n = rb_prev(&tmp->offset_index);
				continue;
			}
			info = tmp;
			goto have_info;
		}

		n = rb_next(&info->offset_index);
		while (n) {
			tmp = rb_entry(n, struct btrfs_free_space,
				       offset_index);
			if (offset + bytes < tmp->offset)
				break;
			if (tmp->offset + tmp->bytes < offset) {
				n = rb_next(&tmp->offset_index);
				continue;
			}
			info = tmp;
			goto have_info;
		}

		ret = 0;
		goto out;
	}

	if (info->offset == offset) {
		ret = 1;
		goto out;
	}

	if (offset > info->offset && offset < info->offset + info->bytes)
		ret = 1;
out:
	spin_unlock(&ctl->tree_lock);
	return ret;
}
#endif /* CONFIG_BTRFS_FS_RUN_SANITY_TESTS */<|MERGE_RESOLUTION|>--- conflicted
+++ resolved
@@ -2730,10 +2730,6 @@
 		block_group->zone_unusable += to_unusable;
 		WARN_ON(block_group->zone_unusable > block_group->length);
 	}
-<<<<<<< HEAD
-	spin_unlock(&ctl->tree_lock);
-=======
->>>>>>> 2186fe21
 	if (!used) {
 		block_group->alloc_offset -= size;
 	}

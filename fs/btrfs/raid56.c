// SPDX-License-Identifier: GPL-2.0
/*
 * Copyright (C) 2012 Fusion-io  All rights reserved.
 * Copyright (C) 2012 Intel Corp. All rights reserved.
 */

#include <linux/sched.h>
#include <linux/bio.h>
#include <linux/slab.h>
#include <linux/blkdev.h>
#include <linux/raid/pq.h>
#include <linux/hash.h>
#include <linux/list_sort.h>
#include <linux/raid/xor.h>
#include <linux/mm.h>
#include "messages.h"
#include "misc.h"
#include "ctree.h"
#include "disk-io.h"
#include "volumes.h"
#include "raid56.h"
#include "async-thread.h"
#include "file-item.h"
#include "btrfs_inode.h"

/* set when additional merges to this rbio are not allowed */
#define RBIO_RMW_LOCKED_BIT	1

/*
 * set when this rbio is sitting in the hash, but it is just a cache
 * of past RMW
 */
#define RBIO_CACHE_BIT		2

/*
 * set when it is safe to trust the stripe_pages for caching
 */
#define RBIO_CACHE_READY_BIT	3

#define RBIO_CACHE_SIZE 1024

#define BTRFS_STRIPE_HASH_TABLE_BITS				11

/* Used by the raid56 code to lock stripes for read/modify/write */
struct btrfs_stripe_hash {
	struct list_head hash_list;
	spinlock_t lock;
};

/* Used by the raid56 code to lock stripes for read/modify/write */
struct btrfs_stripe_hash_table {
	struct list_head stripe_cache;
	spinlock_t cache_lock;
	int cache_size;
	struct btrfs_stripe_hash table[];
};

/*
 * A bvec like structure to present a sector inside a page.
 *
 * Unlike bvec we don't need bvlen, as it's fixed to sectorsize.
 */
struct sector_ptr {
	struct page *page;
	unsigned int pgoff:24;
	unsigned int uptodate:8;
};

static void rmw_rbio_work(struct work_struct *work);
static void rmw_rbio_work_locked(struct work_struct *work);
static void index_rbio_pages(struct btrfs_raid_bio *rbio);
static int alloc_rbio_pages(struct btrfs_raid_bio *rbio);

static int finish_parity_scrub(struct btrfs_raid_bio *rbio, int need_check);
static void scrub_rbio_work_locked(struct work_struct *work);

static void free_raid_bio_pointers(struct btrfs_raid_bio *rbio)
{
	bitmap_free(rbio->error_bitmap);
	kfree(rbio->stripe_pages);
	kfree(rbio->bio_sectors);
	kfree(rbio->stripe_sectors);
	kfree(rbio->finish_pointers);
}

static void free_raid_bio(struct btrfs_raid_bio *rbio)
{
	int i;

	if (!refcount_dec_and_test(&rbio->refs))
		return;

	WARN_ON(!list_empty(&rbio->stripe_cache));
	WARN_ON(!list_empty(&rbio->hash_list));
	WARN_ON(!bio_list_empty(&rbio->bio_list));

	for (i = 0; i < rbio->nr_pages; i++) {
		if (rbio->stripe_pages[i]) {
			__free_page(rbio->stripe_pages[i]);
			rbio->stripe_pages[i] = NULL;
		}
	}

	btrfs_put_bioc(rbio->bioc);
	free_raid_bio_pointers(rbio);
	kfree(rbio);
}

static void start_async_work(struct btrfs_raid_bio *rbio, work_func_t work_func)
{
	INIT_WORK(&rbio->work, work_func);
	queue_work(rbio->bioc->fs_info->rmw_workers, &rbio->work);
}

/*
 * the stripe hash table is used for locking, and to collect
 * bios in hopes of making a full stripe
 */
int btrfs_alloc_stripe_hash_table(struct btrfs_fs_info *info)
{
	struct btrfs_stripe_hash_table *table;
	struct btrfs_stripe_hash_table *x;
	struct btrfs_stripe_hash *cur;
	struct btrfs_stripe_hash *h;
	int num_entries = 1 << BTRFS_STRIPE_HASH_TABLE_BITS;
	int i;

	if (info->stripe_hash_table)
		return 0;

	/*
	 * The table is large, starting with order 4 and can go as high as
	 * order 7 in case lock debugging is turned on.
	 *
	 * Try harder to allocate and fallback to vmalloc to lower the chance
	 * of a failing mount.
	 */
	table = kvzalloc(struct_size(table, table, num_entries), GFP_KERNEL);
	if (!table)
		return -ENOMEM;

	spin_lock_init(&table->cache_lock);
	INIT_LIST_HEAD(&table->stripe_cache);

	h = table->table;

	for (i = 0; i < num_entries; i++) {
		cur = h + i;
		INIT_LIST_HEAD(&cur->hash_list);
		spin_lock_init(&cur->lock);
	}

	x = cmpxchg(&info->stripe_hash_table, NULL, table);
	kvfree(x);
	return 0;
}

/*
 * caching an rbio means to copy anything from the
 * bio_sectors array into the stripe_pages array.  We
 * use the page uptodate bit in the stripe cache array
 * to indicate if it has valid data
 *
 * once the caching is done, we set the cache ready
 * bit.
 */
static void cache_rbio_pages(struct btrfs_raid_bio *rbio)
{
	int i;
	int ret;

	ret = alloc_rbio_pages(rbio);
	if (ret)
		return;

	for (i = 0; i < rbio->nr_sectors; i++) {
		/* Some range not covered by bio (partial write), skip it */
		if (!rbio->bio_sectors[i].page) {
			/*
			 * Even if the sector is not covered by bio, if it is
			 * a data sector it should still be uptodate as it is
			 * read from disk.
			 */
			if (i < rbio->nr_data * rbio->stripe_nsectors)
				ASSERT(rbio->stripe_sectors[i].uptodate);
			continue;
		}

		ASSERT(rbio->stripe_sectors[i].page);
		memcpy_page(rbio->stripe_sectors[i].page,
			    rbio->stripe_sectors[i].pgoff,
			    rbio->bio_sectors[i].page,
			    rbio->bio_sectors[i].pgoff,
			    rbio->bioc->fs_info->sectorsize);
		rbio->stripe_sectors[i].uptodate = 1;
	}
	set_bit(RBIO_CACHE_READY_BIT, &rbio->flags);
}

/*
 * we hash on the first logical address of the stripe
 */
static int rbio_bucket(struct btrfs_raid_bio *rbio)
{
	u64 num = rbio->bioc->raid_map[0];

	/*
	 * we shift down quite a bit.  We're using byte
	 * addressing, and most of the lower bits are zeros.
	 * This tends to upset hash_64, and it consistently
	 * returns just one or two different values.
	 *
	 * shifting off the lower bits fixes things.
	 */
	return hash_64(num >> 16, BTRFS_STRIPE_HASH_TABLE_BITS);
}

static bool full_page_sectors_uptodate(struct btrfs_raid_bio *rbio,
				       unsigned int page_nr)
{
	const u32 sectorsize = rbio->bioc->fs_info->sectorsize;
	const u32 sectors_per_page = PAGE_SIZE / sectorsize;
	int i;

	ASSERT(page_nr < rbio->nr_pages);

	for (i = sectors_per_page * page_nr;
	     i < sectors_per_page * page_nr + sectors_per_page;
	     i++) {
		if (!rbio->stripe_sectors[i].uptodate)
			return false;
	}
	return true;
}

/*
 * Update the stripe_sectors[] array to use correct page and pgoff
 *
 * Should be called every time any page pointer in stripes_pages[] got modified.
 */
static void index_stripe_sectors(struct btrfs_raid_bio *rbio)
{
	const u32 sectorsize = rbio->bioc->fs_info->sectorsize;
	u32 offset;
	int i;

	for (i = 0, offset = 0; i < rbio->nr_sectors; i++, offset += sectorsize) {
		int page_index = offset >> PAGE_SHIFT;

		ASSERT(page_index < rbio->nr_pages);
		rbio->stripe_sectors[i].page = rbio->stripe_pages[page_index];
		rbio->stripe_sectors[i].pgoff = offset_in_page(offset);
	}
}

static void steal_rbio_page(struct btrfs_raid_bio *src,
			    struct btrfs_raid_bio *dest, int page_nr)
{
	const u32 sectorsize = src->bioc->fs_info->sectorsize;
	const u32 sectors_per_page = PAGE_SIZE / sectorsize;
	int i;

	if (dest->stripe_pages[page_nr])
		__free_page(dest->stripe_pages[page_nr]);
	dest->stripe_pages[page_nr] = src->stripe_pages[page_nr];
	src->stripe_pages[page_nr] = NULL;

	/* Also update the sector->uptodate bits. */
	for (i = sectors_per_page * page_nr;
	     i < sectors_per_page * page_nr + sectors_per_page; i++)
		dest->stripe_sectors[i].uptodate = true;
}

static bool is_data_stripe_page(struct btrfs_raid_bio *rbio, int page_nr)
{
	const int sector_nr = (page_nr << PAGE_SHIFT) >>
			      rbio->bioc->fs_info->sectorsize_bits;

	/*
	 * We have ensured PAGE_SIZE is aligned with sectorsize, thus
	 * we won't have a page which is half data half parity.
	 *
	 * Thus if the first sector of the page belongs to data stripes, then
	 * the full page belongs to data stripes.
	 */
	return (sector_nr < rbio->nr_data * rbio->stripe_nsectors);
}

/*
 * Stealing an rbio means taking all the uptodate pages from the stripe array
 * in the source rbio and putting them into the destination rbio.
 *
 * This will also update the involved stripe_sectors[] which are referring to
 * the old pages.
 */
static void steal_rbio(struct btrfs_raid_bio *src, struct btrfs_raid_bio *dest)
{
	int i;

	if (!test_bit(RBIO_CACHE_READY_BIT, &src->flags))
		return;

	for (i = 0; i < dest->nr_pages; i++) {
		struct page *p = src->stripe_pages[i];

		/*
		 * We don't need to steal P/Q pages as they will always be
		 * regenerated for RMW or full write anyway.
		 */
		if (!is_data_stripe_page(src, i))
			continue;

		/*
		 * If @src already has RBIO_CACHE_READY_BIT, it should have
		 * all data stripe pages present and uptodate.
		 */
		ASSERT(p);
		ASSERT(full_page_sectors_uptodate(src, i));
		steal_rbio_page(src, dest, i);
	}
	index_stripe_sectors(dest);
	index_stripe_sectors(src);
}

/*
 * merging means we take the bio_list from the victim and
 * splice it into the destination.  The victim should
 * be discarded afterwards.
 *
 * must be called with dest->rbio_list_lock held
 */
static void merge_rbio(struct btrfs_raid_bio *dest,
		       struct btrfs_raid_bio *victim)
{
	bio_list_merge(&dest->bio_list, &victim->bio_list);
	dest->bio_list_bytes += victim->bio_list_bytes;
	/* Also inherit the bitmaps from @victim. */
	bitmap_or(&dest->dbitmap, &victim->dbitmap, &dest->dbitmap,
		  dest->stripe_nsectors);
	bio_list_init(&victim->bio_list);
}

/*
 * used to prune items that are in the cache.  The caller
 * must hold the hash table lock.
 */
static void __remove_rbio_from_cache(struct btrfs_raid_bio *rbio)
{
	int bucket = rbio_bucket(rbio);
	struct btrfs_stripe_hash_table *table;
	struct btrfs_stripe_hash *h;
	int freeit = 0;

	/*
	 * check the bit again under the hash table lock.
	 */
	if (!test_bit(RBIO_CACHE_BIT, &rbio->flags))
		return;

	table = rbio->bioc->fs_info->stripe_hash_table;
	h = table->table + bucket;

	/* hold the lock for the bucket because we may be
	 * removing it from the hash table
	 */
	spin_lock(&h->lock);

	/*
	 * hold the lock for the bio list because we need
	 * to make sure the bio list is empty
	 */
	spin_lock(&rbio->bio_list_lock);

	if (test_and_clear_bit(RBIO_CACHE_BIT, &rbio->flags)) {
		list_del_init(&rbio->stripe_cache);
		table->cache_size -= 1;
		freeit = 1;

		/* if the bio list isn't empty, this rbio is
		 * still involved in an IO.  We take it out
		 * of the cache list, and drop the ref that
		 * was held for the list.
		 *
		 * If the bio_list was empty, we also remove
		 * the rbio from the hash_table, and drop
		 * the corresponding ref
		 */
		if (bio_list_empty(&rbio->bio_list)) {
			if (!list_empty(&rbio->hash_list)) {
				list_del_init(&rbio->hash_list);
				refcount_dec(&rbio->refs);
				BUG_ON(!list_empty(&rbio->plug_list));
			}
		}
	}

	spin_unlock(&rbio->bio_list_lock);
	spin_unlock(&h->lock);

	if (freeit)
		free_raid_bio(rbio);
}

/*
 * prune a given rbio from the cache
 */
static void remove_rbio_from_cache(struct btrfs_raid_bio *rbio)
{
	struct btrfs_stripe_hash_table *table;
	unsigned long flags;

	if (!test_bit(RBIO_CACHE_BIT, &rbio->flags))
		return;

	table = rbio->bioc->fs_info->stripe_hash_table;

	spin_lock_irqsave(&table->cache_lock, flags);
	__remove_rbio_from_cache(rbio);
	spin_unlock_irqrestore(&table->cache_lock, flags);
}

/*
 * remove everything in the cache
 */
static void btrfs_clear_rbio_cache(struct btrfs_fs_info *info)
{
	struct btrfs_stripe_hash_table *table;
	unsigned long flags;
	struct btrfs_raid_bio *rbio;

	table = info->stripe_hash_table;

	spin_lock_irqsave(&table->cache_lock, flags);
	while (!list_empty(&table->stripe_cache)) {
		rbio = list_entry(table->stripe_cache.next,
				  struct btrfs_raid_bio,
				  stripe_cache);
		__remove_rbio_from_cache(rbio);
	}
	spin_unlock_irqrestore(&table->cache_lock, flags);
}

/*
 * remove all cached entries and free the hash table
 * used by unmount
 */
void btrfs_free_stripe_hash_table(struct btrfs_fs_info *info)
{
	if (!info->stripe_hash_table)
		return;
	btrfs_clear_rbio_cache(info);
	kvfree(info->stripe_hash_table);
	info->stripe_hash_table = NULL;
}

/*
 * insert an rbio into the stripe cache.  It
 * must have already been prepared by calling
 * cache_rbio_pages
 *
 * If this rbio was already cached, it gets
 * moved to the front of the lru.
 *
 * If the size of the rbio cache is too big, we
 * prune an item.
 */
static void cache_rbio(struct btrfs_raid_bio *rbio)
{
	struct btrfs_stripe_hash_table *table;
	unsigned long flags;

	if (!test_bit(RBIO_CACHE_READY_BIT, &rbio->flags))
		return;

	table = rbio->bioc->fs_info->stripe_hash_table;

	spin_lock_irqsave(&table->cache_lock, flags);
	spin_lock(&rbio->bio_list_lock);

	/* bump our ref if we were not in the list before */
	if (!test_and_set_bit(RBIO_CACHE_BIT, &rbio->flags))
		refcount_inc(&rbio->refs);

	if (!list_empty(&rbio->stripe_cache)){
		list_move(&rbio->stripe_cache, &table->stripe_cache);
	} else {
		list_add(&rbio->stripe_cache, &table->stripe_cache);
		table->cache_size += 1;
	}

	spin_unlock(&rbio->bio_list_lock);

	if (table->cache_size > RBIO_CACHE_SIZE) {
		struct btrfs_raid_bio *found;

		found = list_entry(table->stripe_cache.prev,
				  struct btrfs_raid_bio,
				  stripe_cache);

		if (found != rbio)
			__remove_rbio_from_cache(found);
	}

	spin_unlock_irqrestore(&table->cache_lock, flags);
}

/*
 * helper function to run the xor_blocks api.  It is only
 * able to do MAX_XOR_BLOCKS at a time, so we need to
 * loop through.
 */
static void run_xor(void **pages, int src_cnt, ssize_t len)
{
	int src_off = 0;
	int xor_src_cnt = 0;
	void *dest = pages[src_cnt];

	while(src_cnt > 0) {
		xor_src_cnt = min(src_cnt, MAX_XOR_BLOCKS);
		xor_blocks(xor_src_cnt, len, dest, pages + src_off);

		src_cnt -= xor_src_cnt;
		src_off += xor_src_cnt;
	}
}

/*
 * Returns true if the bio list inside this rbio covers an entire stripe (no
 * rmw required).
 */
static int rbio_is_full(struct btrfs_raid_bio *rbio)
{
	unsigned long flags;
	unsigned long size = rbio->bio_list_bytes;
	int ret = 1;

	spin_lock_irqsave(&rbio->bio_list_lock, flags);
	if (size != rbio->nr_data * BTRFS_STRIPE_LEN)
		ret = 0;
	BUG_ON(size > rbio->nr_data * BTRFS_STRIPE_LEN);
	spin_unlock_irqrestore(&rbio->bio_list_lock, flags);

	return ret;
}

/*
 * returns 1 if it is safe to merge two rbios together.
 * The merging is safe if the two rbios correspond to
 * the same stripe and if they are both going in the same
 * direction (read vs write), and if neither one is
 * locked for final IO
 *
 * The caller is responsible for locking such that
 * rmw_locked is safe to test
 */
static int rbio_can_merge(struct btrfs_raid_bio *last,
			  struct btrfs_raid_bio *cur)
{
	if (test_bit(RBIO_RMW_LOCKED_BIT, &last->flags) ||
	    test_bit(RBIO_RMW_LOCKED_BIT, &cur->flags))
		return 0;

	/*
	 * we can't merge with cached rbios, since the
	 * idea is that when we merge the destination
	 * rbio is going to run our IO for us.  We can
	 * steal from cached rbios though, other functions
	 * handle that.
	 */
	if (test_bit(RBIO_CACHE_BIT, &last->flags) ||
	    test_bit(RBIO_CACHE_BIT, &cur->flags))
		return 0;

	if (last->bioc->raid_map[0] != cur->bioc->raid_map[0])
		return 0;

	/* we can't merge with different operations */
	if (last->operation != cur->operation)
		return 0;
	/*
	 * We've need read the full stripe from the drive.
	 * check and repair the parity and write the new results.
	 *
	 * We're not allowed to add any new bios to the
	 * bio list here, anyone else that wants to
	 * change this stripe needs to do their own rmw.
	 */
	if (last->operation == BTRFS_RBIO_PARITY_SCRUB)
		return 0;

	if (last->operation == BTRFS_RBIO_REBUILD_MISSING ||
	    last->operation == BTRFS_RBIO_READ_REBUILD)
		return 0;

	return 1;
}

static unsigned int rbio_stripe_sector_index(const struct btrfs_raid_bio *rbio,
					     unsigned int stripe_nr,
					     unsigned int sector_nr)
{
	ASSERT(stripe_nr < rbio->real_stripes);
	ASSERT(sector_nr < rbio->stripe_nsectors);

	return stripe_nr * rbio->stripe_nsectors + sector_nr;
}

/* Return a sector from rbio->stripe_sectors, not from the bio list */
static struct sector_ptr *rbio_stripe_sector(const struct btrfs_raid_bio *rbio,
					     unsigned int stripe_nr,
					     unsigned int sector_nr)
{
	return &rbio->stripe_sectors[rbio_stripe_sector_index(rbio, stripe_nr,
							      sector_nr)];
}

/* Grab a sector inside P stripe */
static struct sector_ptr *rbio_pstripe_sector(const struct btrfs_raid_bio *rbio,
					      unsigned int sector_nr)
{
	return rbio_stripe_sector(rbio, rbio->nr_data, sector_nr);
}

/* Grab a sector inside Q stripe, return NULL if not RAID6 */
static struct sector_ptr *rbio_qstripe_sector(const struct btrfs_raid_bio *rbio,
					      unsigned int sector_nr)
{
	if (rbio->nr_data + 1 == rbio->real_stripes)
		return NULL;
	return rbio_stripe_sector(rbio, rbio->nr_data + 1, sector_nr);
}

/*
 * The first stripe in the table for a logical address
 * has the lock.  rbios are added in one of three ways:
 *
 * 1) Nobody has the stripe locked yet.  The rbio is given
 * the lock and 0 is returned.  The caller must start the IO
 * themselves.
 *
 * 2) Someone has the stripe locked, but we're able to merge
 * with the lock owner.  The rbio is freed and the IO will
 * start automatically along with the existing rbio.  1 is returned.
 *
 * 3) Someone has the stripe locked, but we're not able to merge.
 * The rbio is added to the lock owner's plug list, or merged into
 * an rbio already on the plug list.  When the lock owner unlocks,
 * the next rbio on the list is run and the IO is started automatically.
 * 1 is returned
 *
 * If we return 0, the caller still owns the rbio and must continue with
 * IO submission.  If we return 1, the caller must assume the rbio has
 * already been freed.
 */
static noinline int lock_stripe_add(struct btrfs_raid_bio *rbio)
{
	struct btrfs_stripe_hash *h;
	struct btrfs_raid_bio *cur;
	struct btrfs_raid_bio *pending;
	unsigned long flags;
	struct btrfs_raid_bio *freeit = NULL;
	struct btrfs_raid_bio *cache_drop = NULL;
	int ret = 0;

	h = rbio->bioc->fs_info->stripe_hash_table->table + rbio_bucket(rbio);

	spin_lock_irqsave(&h->lock, flags);
	list_for_each_entry(cur, &h->hash_list, hash_list) {
		if (cur->bioc->raid_map[0] != rbio->bioc->raid_map[0])
			continue;

		spin_lock(&cur->bio_list_lock);

		/* Can we steal this cached rbio's pages? */
		if (bio_list_empty(&cur->bio_list) &&
		    list_empty(&cur->plug_list) &&
		    test_bit(RBIO_CACHE_BIT, &cur->flags) &&
		    !test_bit(RBIO_RMW_LOCKED_BIT, &cur->flags)) {
			list_del_init(&cur->hash_list);
			refcount_dec(&cur->refs);

			steal_rbio(cur, rbio);
			cache_drop = cur;
			spin_unlock(&cur->bio_list_lock);

			goto lockit;
		}

		/* Can we merge into the lock owner? */
		if (rbio_can_merge(cur, rbio)) {
			merge_rbio(cur, rbio);
			spin_unlock(&cur->bio_list_lock);
			freeit = rbio;
			ret = 1;
			goto out;
		}


		/*
		 * We couldn't merge with the running rbio, see if we can merge
		 * with the pending ones.  We don't have to check for rmw_locked
		 * because there is no way they are inside finish_rmw right now
		 */
		list_for_each_entry(pending, &cur->plug_list, plug_list) {
			if (rbio_can_merge(pending, rbio)) {
				merge_rbio(pending, rbio);
				spin_unlock(&cur->bio_list_lock);
				freeit = rbio;
				ret = 1;
				goto out;
			}
		}

		/*
		 * No merging, put us on the tail of the plug list, our rbio
		 * will be started with the currently running rbio unlocks
		 */
		list_add_tail(&rbio->plug_list, &cur->plug_list);
		spin_unlock(&cur->bio_list_lock);
		ret = 1;
		goto out;
	}
lockit:
	refcount_inc(&rbio->refs);
	list_add(&rbio->hash_list, &h->hash_list);
out:
	spin_unlock_irqrestore(&h->lock, flags);
	if (cache_drop)
		remove_rbio_from_cache(cache_drop);
	if (freeit)
		free_raid_bio(freeit);
	return ret;
}

static void recover_rbio_work_locked(struct work_struct *work);

/*
 * called as rmw or parity rebuild is completed.  If the plug list has more
 * rbios waiting for this stripe, the next one on the list will be started
 */
static noinline void unlock_stripe(struct btrfs_raid_bio *rbio)
{
	int bucket;
	struct btrfs_stripe_hash *h;
	unsigned long flags;
	int keep_cache = 0;

	bucket = rbio_bucket(rbio);
	h = rbio->bioc->fs_info->stripe_hash_table->table + bucket;

	if (list_empty(&rbio->plug_list))
		cache_rbio(rbio);

	spin_lock_irqsave(&h->lock, flags);
	spin_lock(&rbio->bio_list_lock);

	if (!list_empty(&rbio->hash_list)) {
		/*
		 * if we're still cached and there is no other IO
		 * to perform, just leave this rbio here for others
		 * to steal from later
		 */
		if (list_empty(&rbio->plug_list) &&
		    test_bit(RBIO_CACHE_BIT, &rbio->flags)) {
			keep_cache = 1;
			clear_bit(RBIO_RMW_LOCKED_BIT, &rbio->flags);
			BUG_ON(!bio_list_empty(&rbio->bio_list));
			goto done;
		}

		list_del_init(&rbio->hash_list);
		refcount_dec(&rbio->refs);

		/*
		 * we use the plug list to hold all the rbios
		 * waiting for the chance to lock this stripe.
		 * hand the lock over to one of them.
		 */
		if (!list_empty(&rbio->plug_list)) {
			struct btrfs_raid_bio *next;
			struct list_head *head = rbio->plug_list.next;

			next = list_entry(head, struct btrfs_raid_bio,
					  plug_list);

			list_del_init(&rbio->plug_list);

			list_add(&next->hash_list, &h->hash_list);
			refcount_inc(&next->refs);
			spin_unlock(&rbio->bio_list_lock);
			spin_unlock_irqrestore(&h->lock, flags);

			if (next->operation == BTRFS_RBIO_READ_REBUILD)
				start_async_work(next, recover_rbio_work_locked);
			else if (next->operation == BTRFS_RBIO_REBUILD_MISSING) {
				steal_rbio(rbio, next);
				start_async_work(next, recover_rbio_work_locked);
			} else if (next->operation == BTRFS_RBIO_WRITE) {
				steal_rbio(rbio, next);
				start_async_work(next, rmw_rbio_work_locked);
			} else if (next->operation == BTRFS_RBIO_PARITY_SCRUB) {
				steal_rbio(rbio, next);
				start_async_work(next, scrub_rbio_work_locked);
			}

			goto done_nolock;
		}
	}
done:
	spin_unlock(&rbio->bio_list_lock);
	spin_unlock_irqrestore(&h->lock, flags);

done_nolock:
	if (!keep_cache)
		remove_rbio_from_cache(rbio);
}

static void rbio_endio_bio_list(struct bio *cur, blk_status_t err)
{
	struct bio *next;

	while (cur) {
		next = cur->bi_next;
		cur->bi_next = NULL;
		cur->bi_status = err;
		bio_endio(cur);
		cur = next;
	}
}

/*
 * this frees the rbio and runs through all the bios in the
 * bio_list and calls end_io on them
 */
static void rbio_orig_end_io(struct btrfs_raid_bio *rbio, blk_status_t err)
{
	struct bio *cur = bio_list_get(&rbio->bio_list);
	struct bio *extra;

	kfree(rbio->csum_buf);
	bitmap_free(rbio->csum_bitmap);
	rbio->csum_buf = NULL;
	rbio->csum_bitmap = NULL;

	/*
	 * Clear the data bitmap, as the rbio may be cached for later usage.
	 * do this before before unlock_stripe() so there will be no new bio
	 * for this bio.
	 */
	bitmap_clear(&rbio->dbitmap, 0, rbio->stripe_nsectors);

	/*
	 * At this moment, rbio->bio_list is empty, however since rbio does not
	 * always have RBIO_RMW_LOCKED_BIT set and rbio is still linked on the
	 * hash list, rbio may be merged with others so that rbio->bio_list
	 * becomes non-empty.
	 * Once unlock_stripe() is done, rbio->bio_list will not be updated any
	 * more and we can call bio_endio() on all queued bios.
	 */
	unlock_stripe(rbio);
	extra = bio_list_get(&rbio->bio_list);
	free_raid_bio(rbio);

	rbio_endio_bio_list(cur, err);
	if (extra)
		rbio_endio_bio_list(extra, err);
}

/*
 * Get a sector pointer specified by its @stripe_nr and @sector_nr.
 *
 * @rbio:               The raid bio
 * @stripe_nr:          Stripe number, valid range [0, real_stripe)
 * @sector_nr:		Sector number inside the stripe,
 *			valid range [0, stripe_nsectors)
 * @bio_list_only:      Whether to use sectors inside the bio list only.
 *
 * The read/modify/write code wants to reuse the original bio page as much
 * as possible, and only use stripe_sectors as fallback.
 */
static struct sector_ptr *sector_in_rbio(struct btrfs_raid_bio *rbio,
					 int stripe_nr, int sector_nr,
					 bool bio_list_only)
{
	struct sector_ptr *sector;
	int index;

	ASSERT(stripe_nr >= 0 && stripe_nr < rbio->real_stripes);
	ASSERT(sector_nr >= 0 && sector_nr < rbio->stripe_nsectors);

	index = stripe_nr * rbio->stripe_nsectors + sector_nr;
	ASSERT(index >= 0 && index < rbio->nr_sectors);

	spin_lock_irq(&rbio->bio_list_lock);
	sector = &rbio->bio_sectors[index];
	if (sector->page || bio_list_only) {
		/* Don't return sector without a valid page pointer */
		if (!sector->page)
			sector = NULL;
		spin_unlock_irq(&rbio->bio_list_lock);
		return sector;
	}
	spin_unlock_irq(&rbio->bio_list_lock);

	return &rbio->stripe_sectors[index];
}

/*
 * allocation and initial setup for the btrfs_raid_bio.  Not
 * this does not allocate any pages for rbio->pages.
 */
static struct btrfs_raid_bio *alloc_rbio(struct btrfs_fs_info *fs_info,
					 struct btrfs_io_context *bioc)
{
	const unsigned int real_stripes = bioc->num_stripes - bioc->num_tgtdevs;
	const unsigned int stripe_npages = BTRFS_STRIPE_LEN >> PAGE_SHIFT;
	const unsigned int num_pages = stripe_npages * real_stripes;
	const unsigned int stripe_nsectors =
		BTRFS_STRIPE_LEN >> fs_info->sectorsize_bits;
	const unsigned int num_sectors = stripe_nsectors * real_stripes;
	struct btrfs_raid_bio *rbio;

	/* PAGE_SIZE must also be aligned to sectorsize for subpage support */
	ASSERT(IS_ALIGNED(PAGE_SIZE, fs_info->sectorsize));
	/*
	 * Our current stripe len should be fixed to 64k thus stripe_nsectors
	 * (at most 16) should be no larger than BITS_PER_LONG.
	 */
	ASSERT(stripe_nsectors <= BITS_PER_LONG);

	rbio = kzalloc(sizeof(*rbio), GFP_NOFS);
	if (!rbio)
		return ERR_PTR(-ENOMEM);
	rbio->stripe_pages = kcalloc(num_pages, sizeof(struct page *),
				     GFP_NOFS);
	rbio->bio_sectors = kcalloc(num_sectors, sizeof(struct sector_ptr),
				    GFP_NOFS);
	rbio->stripe_sectors = kcalloc(num_sectors, sizeof(struct sector_ptr),
				       GFP_NOFS);
	rbio->finish_pointers = kcalloc(real_stripes, sizeof(void *), GFP_NOFS);
	rbio->error_bitmap = bitmap_zalloc(num_sectors, GFP_NOFS);

	if (!rbio->stripe_pages || !rbio->bio_sectors || !rbio->stripe_sectors ||
	    !rbio->finish_pointers || !rbio->error_bitmap) {
		free_raid_bio_pointers(rbio);
		kfree(rbio);
		return ERR_PTR(-ENOMEM);
	}

	bio_list_init(&rbio->bio_list);
	init_waitqueue_head(&rbio->io_wait);
	INIT_LIST_HEAD(&rbio->plug_list);
	spin_lock_init(&rbio->bio_list_lock);
	INIT_LIST_HEAD(&rbio->stripe_cache);
	INIT_LIST_HEAD(&rbio->hash_list);
	btrfs_get_bioc(bioc);
	rbio->bioc = bioc;
	rbio->nr_pages = num_pages;
	rbio->nr_sectors = num_sectors;
	rbio->real_stripes = real_stripes;
	rbio->stripe_npages = stripe_npages;
	rbio->stripe_nsectors = stripe_nsectors;
	refcount_set(&rbio->refs, 1);
	atomic_set(&rbio->stripes_pending, 0);

	ASSERT(btrfs_nr_parity_stripes(bioc->map_type));
	rbio->nr_data = real_stripes - btrfs_nr_parity_stripes(bioc->map_type);

	return rbio;
}

/* allocate pages for all the stripes in the bio, including parity */
static int alloc_rbio_pages(struct btrfs_raid_bio *rbio)
{
	int ret;

	ret = btrfs_alloc_page_array(rbio->nr_pages, rbio->stripe_pages);
	if (ret < 0)
		return ret;
	/* Mapping all sectors */
	index_stripe_sectors(rbio);
	return 0;
}

/* only allocate pages for p/q stripes */
static int alloc_rbio_parity_pages(struct btrfs_raid_bio *rbio)
{
	const int data_pages = rbio->nr_data * rbio->stripe_npages;
	int ret;

	ret = btrfs_alloc_page_array(rbio->nr_pages - data_pages,
				     rbio->stripe_pages + data_pages);
	if (ret < 0)
		return ret;

	index_stripe_sectors(rbio);
	return 0;
}

/*
 * Return the total number of errors found in the vertical stripe of @sector_nr.
 *
 * @faila and @failb will also be updated to the first and second stripe
 * number of the errors.
 */
static int get_rbio_veritical_errors(struct btrfs_raid_bio *rbio, int sector_nr,
				     int *faila, int *failb)
{
	int stripe_nr;
	int found_errors = 0;

	if (faila || failb) {
		/*
		 * Both @faila and @failb should be valid pointers if any of
		 * them is specified.
		 */
		ASSERT(faila && failb);
		*faila = -1;
		*failb = -1;
	}

	for (stripe_nr = 0; stripe_nr < rbio->real_stripes; stripe_nr++) {
		int total_sector_nr = stripe_nr * rbio->stripe_nsectors + sector_nr;

		if (test_bit(total_sector_nr, rbio->error_bitmap)) {
			found_errors++;
			if (faila) {
				/* Update faila and failb. */
				if (*faila < 0)
					*faila = stripe_nr;
				else if (*failb < 0)
					*failb = stripe_nr;
			}
		}
	}
	return found_errors;
}

/*
 * Add a single sector @sector into our list of bios for IO.
 *
 * Return 0 if everything went well.
 * Return <0 for error.
 */
static int rbio_add_io_sector(struct btrfs_raid_bio *rbio,
			      struct bio_list *bio_list,
			      struct sector_ptr *sector,
			      unsigned int stripe_nr,
			      unsigned int sector_nr,
			      enum req_op op)
{
	const u32 sectorsize = rbio->bioc->fs_info->sectorsize;
	struct bio *last = bio_list->tail;
	int ret;
	struct bio *bio;
	struct btrfs_io_stripe *stripe;
	u64 disk_start;

	/*
	 * Note: here stripe_nr has taken device replace into consideration,
	 * thus it can be larger than rbio->real_stripe.
	 * So here we check against bioc->num_stripes, not rbio->real_stripes.
	 */
	ASSERT(stripe_nr >= 0 && stripe_nr < rbio->bioc->num_stripes);
	ASSERT(sector_nr >= 0 && sector_nr < rbio->stripe_nsectors);
	ASSERT(sector->page);

	stripe = &rbio->bioc->stripes[stripe_nr];
	disk_start = stripe->physical + sector_nr * sectorsize;

	/* if the device is missing, just fail this stripe */
	if (!stripe->dev->bdev) {
		int found_errors;

		set_bit(stripe_nr * rbio->stripe_nsectors + sector_nr,
			rbio->error_bitmap);

		/* Check if we have reached tolerance early. */
		found_errors = get_rbio_veritical_errors(rbio, sector_nr,
							 NULL, NULL);
		if (found_errors > rbio->bioc->max_errors)
			return -EIO;
		return 0;
	}

	/* see if we can add this page onto our existing bio */
	if (last) {
		u64 last_end = last->bi_iter.bi_sector << 9;
		last_end += last->bi_iter.bi_size;

		/*
		 * we can't merge these if they are from different
		 * devices or if they are not contiguous
		 */
		if (last_end == disk_start && !last->bi_status &&
		    last->bi_bdev == stripe->dev->bdev) {
			ret = bio_add_page(last, sector->page, sectorsize,
					   sector->pgoff);
			if (ret == sectorsize)
				return 0;
		}
	}

	/* put a new bio on the list */
	bio = bio_alloc(stripe->dev->bdev,
			max(BTRFS_STRIPE_LEN >> PAGE_SHIFT, 1),
			op, GFP_NOFS);
	bio->bi_iter.bi_sector = disk_start >> 9;
	bio->bi_private = rbio;

	bio_add_page(bio, sector->page, sectorsize, sector->pgoff);
	bio_list_add(bio_list, bio);
	return 0;
}

static void index_one_bio(struct btrfs_raid_bio *rbio, struct bio *bio)
{
	const u32 sectorsize = rbio->bioc->fs_info->sectorsize;
	struct bio_vec bvec;
	struct bvec_iter iter;
	u32 offset = (bio->bi_iter.bi_sector << SECTOR_SHIFT) -
		     rbio->bioc->raid_map[0];

	bio_for_each_segment(bvec, bio, iter) {
		u32 bvec_offset;

		for (bvec_offset = 0; bvec_offset < bvec.bv_len;
		     bvec_offset += sectorsize, offset += sectorsize) {
			int index = offset / sectorsize;
			struct sector_ptr *sector = &rbio->bio_sectors[index];

			sector->page = bvec.bv_page;
			sector->pgoff = bvec.bv_offset + bvec_offset;
			ASSERT(sector->pgoff < PAGE_SIZE);
		}
	}
}

/*
 * helper function to walk our bio list and populate the bio_pages array with
 * the result.  This seems expensive, but it is faster than constantly
 * searching through the bio list as we setup the IO in finish_rmw or stripe
 * reconstruction.
 *
 * This must be called before you trust the answers from page_in_rbio
 */
static void index_rbio_pages(struct btrfs_raid_bio *rbio)
{
	struct bio *bio;

	spin_lock_irq(&rbio->bio_list_lock);
	bio_list_for_each(bio, &rbio->bio_list)
		index_one_bio(rbio, bio);

	spin_unlock_irq(&rbio->bio_list_lock);
}

static void bio_get_trace_info(struct btrfs_raid_bio *rbio, struct bio *bio,
			       struct raid56_bio_trace_info *trace_info)
{
	const struct btrfs_io_context *bioc = rbio->bioc;
	int i;

	ASSERT(bioc);

	/* We rely on bio->bi_bdev to find the stripe number. */
	if (!bio->bi_bdev)
		goto not_found;

	for (i = 0; i < bioc->num_stripes; i++) {
		if (bio->bi_bdev != bioc->stripes[i].dev->bdev)
			continue;
		trace_info->stripe_nr = i;
		trace_info->devid = bioc->stripes[i].dev->devid;
		trace_info->offset = (bio->bi_iter.bi_sector << SECTOR_SHIFT) -
				     bioc->stripes[i].physical;
		return;
	}

not_found:
	trace_info->devid = -1;
	trace_info->offset = -1;
	trace_info->stripe_nr = -1;
}

static inline void bio_list_put(struct bio_list *bio_list)
{
	struct bio *bio;

	while ((bio = bio_list_pop(bio_list)))
		bio_put(bio);
}

/* Generate PQ for one vertical stripe. */
static void generate_pq_vertical(struct btrfs_raid_bio *rbio, int sectornr)
{
	void **pointers = rbio->finish_pointers;
	const u32 sectorsize = rbio->bioc->fs_info->sectorsize;
	struct sector_ptr *sector;
	int stripe;
	const bool has_qstripe = rbio->bioc->map_type & BTRFS_BLOCK_GROUP_RAID6;

	/* First collect one sector from each data stripe */
	for (stripe = 0; stripe < rbio->nr_data; stripe++) {
		sector = sector_in_rbio(rbio, stripe, sectornr, 0);
		pointers[stripe] = kmap_local_page(sector->page) +
				   sector->pgoff;
	}

	/* Then add the parity stripe */
	sector = rbio_pstripe_sector(rbio, sectornr);
	sector->uptodate = 1;
	pointers[stripe++] = kmap_local_page(sector->page) + sector->pgoff;

	if (has_qstripe) {
		/*
		 * RAID6, add the qstripe and call the library function
		 * to fill in our p/q
		 */
		sector = rbio_qstripe_sector(rbio, sectornr);
		sector->uptodate = 1;
		pointers[stripe++] = kmap_local_page(sector->page) +
				     sector->pgoff;

		raid6_call.gen_syndrome(rbio->real_stripes, sectorsize,
					pointers);
	} else {
		/* raid5 */
		memcpy(pointers[rbio->nr_data], pointers[0], sectorsize);
		run_xor(pointers + 1, rbio->nr_data - 1, sectorsize);
	}
	for (stripe = stripe - 1; stripe >= 0; stripe--)
		kunmap_local(pointers[stripe]);
}

static int rmw_assemble_write_bios(struct btrfs_raid_bio *rbio,
				   struct bio_list *bio_list)
{
	/* The total sector number inside the full stripe. */
	int total_sector_nr;
	int sectornr;
	int stripe;
	int ret;

	ASSERT(bio_list_size(bio_list) == 0);

	/* We should have at least one data sector. */
	ASSERT(bitmap_weight(&rbio->dbitmap, rbio->stripe_nsectors));

	/*
	 * Reset errors, as we may have errors inherited from from degraded
	 * write.
	 */
	bitmap_clear(rbio->error_bitmap, 0, rbio->nr_sectors);

	/*
	 * Start assembly.  Make bios for everything from the higher layers (the
	 * bio_list in our rbio) and our P/Q.  Ignore everything else.
	 */
	for (total_sector_nr = 0; total_sector_nr < rbio->nr_sectors;
	     total_sector_nr++) {
		struct sector_ptr *sector;

		stripe = total_sector_nr / rbio->stripe_nsectors;
		sectornr = total_sector_nr % rbio->stripe_nsectors;

		/* This vertical stripe has no data, skip it. */
		if (!test_bit(sectornr, &rbio->dbitmap))
			continue;

		if (stripe < rbio->nr_data) {
			sector = sector_in_rbio(rbio, stripe, sectornr, 1);
			if (!sector)
				continue;
		} else {
			sector = rbio_stripe_sector(rbio, stripe, sectornr);
		}

		ret = rbio_add_io_sector(rbio, bio_list, sector, stripe,
					 sectornr, REQ_OP_WRITE);
		if (ret)
			goto error;
	}

	if (likely(!rbio->bioc->num_tgtdevs))
		return 0;

	/* Make a copy for the replace target device. */
	for (total_sector_nr = 0; total_sector_nr < rbio->nr_sectors;
	     total_sector_nr++) {
		struct sector_ptr *sector;

		stripe = total_sector_nr / rbio->stripe_nsectors;
		sectornr = total_sector_nr % rbio->stripe_nsectors;

		if (!rbio->bioc->tgtdev_map[stripe]) {
			/*
			 * We can skip the whole stripe completely, note
			 * total_sector_nr will be increased by one anyway.
			 */
			ASSERT(sectornr == 0);
			total_sector_nr += rbio->stripe_nsectors - 1;
			continue;
		}

		/* This vertical stripe has no data, skip it. */
		if (!test_bit(sectornr, &rbio->dbitmap))
			continue;

		if (stripe < rbio->nr_data) {
			sector = sector_in_rbio(rbio, stripe, sectornr, 1);
			if (!sector)
				continue;
		} else {
			sector = rbio_stripe_sector(rbio, stripe, sectornr);
		}

		ret = rbio_add_io_sector(rbio, bio_list, sector,
					 rbio->bioc->tgtdev_map[stripe],
					 sectornr, REQ_OP_WRITE);
		if (ret)
			goto error;
	}

	return 0;
error:
	bio_list_put(bio_list);
	return -EIO;
}

static void set_rbio_range_error(struct btrfs_raid_bio *rbio, struct bio *bio)
{
	struct btrfs_fs_info *fs_info = rbio->bioc->fs_info;
	u32 offset = (bio->bi_iter.bi_sector << SECTOR_SHIFT) -
		     rbio->bioc->raid_map[0];
	int total_nr_sector = offset >> fs_info->sectorsize_bits;

	ASSERT(total_nr_sector < rbio->nr_data * rbio->stripe_nsectors);

	bitmap_set(rbio->error_bitmap, total_nr_sector,
		   bio->bi_iter.bi_size >> fs_info->sectorsize_bits);

	/*
	 * Special handling for raid56_alloc_missing_rbio() used by
	 * scrub/replace.  Unlike call path in raid56_parity_recover(), they
	 * pass an empty bio here.  Thus we have to find out the missing device
	 * and mark the stripe error instead.
	 */
	if (bio->bi_iter.bi_size == 0) {
		bool found_missing = false;
		int stripe_nr;

		for (stripe_nr = 0; stripe_nr < rbio->real_stripes; stripe_nr++) {
			if (!rbio->bioc->stripes[stripe_nr].dev->bdev) {
				found_missing = true;
				bitmap_set(rbio->error_bitmap,
					   stripe_nr * rbio->stripe_nsectors,
					   rbio->stripe_nsectors);
			}
		}
		ASSERT(found_missing);
	}
}

/*
 * For subpage case, we can no longer set page Up-to-date directly for
 * stripe_pages[], thus we need to locate the sector.
 */
static struct sector_ptr *find_stripe_sector(struct btrfs_raid_bio *rbio,
					     struct page *page,
					     unsigned int pgoff)
{
	int i;

	for (i = 0; i < rbio->nr_sectors; i++) {
		struct sector_ptr *sector = &rbio->stripe_sectors[i];

		if (sector->page == page && sector->pgoff == pgoff)
			return sector;
	}
	return NULL;
}

/*
 * this sets each page in the bio uptodate.  It should only be used on private
 * rbio pages, nothing that comes in from the higher layers
 */
static void set_bio_pages_uptodate(struct btrfs_raid_bio *rbio, struct bio *bio)
{
	const u32 sectorsize = rbio->bioc->fs_info->sectorsize;
	struct bio_vec *bvec;
	struct bvec_iter_all iter_all;

	ASSERT(!bio_flagged(bio, BIO_CLONED));

	bio_for_each_segment_all(bvec, bio, iter_all) {
		struct sector_ptr *sector;
		int pgoff;

		for (pgoff = bvec->bv_offset; pgoff - bvec->bv_offset < bvec->bv_len;
		     pgoff += sectorsize) {
			sector = find_stripe_sector(rbio, bvec->bv_page, pgoff);
			ASSERT(sector);
			if (sector)
				sector->uptodate = 1;
		}
	}
}

static int get_bio_sector_nr(struct btrfs_raid_bio *rbio, struct bio *bio)
{
	struct bio_vec *bv = bio_first_bvec_all(bio);
	int i;

	for (i = 0; i < rbio->nr_sectors; i++) {
		struct sector_ptr *sector;

		sector = &rbio->stripe_sectors[i];
		if (sector->page == bv->bv_page && sector->pgoff == bv->bv_offset)
			break;
		sector = &rbio->bio_sectors[i];
		if (sector->page == bv->bv_page && sector->pgoff == bv->bv_offset)
			break;
	}
	ASSERT(i < rbio->nr_sectors);
	return i;
}

static void rbio_update_error_bitmap(struct btrfs_raid_bio *rbio, struct bio *bio)
{
	int total_sector_nr = get_bio_sector_nr(rbio, bio);
	u32 bio_size = 0;
	struct bio_vec *bvec;
<<<<<<< HEAD
	struct bvec_iter_all iter_all;
=======
>>>>>>> 282db109
	int i;

	bio_for_each_bvec_all(bvec, bio, i)
		bio_size += bvec->bv_len;

	/*
	 * Since we can have multiple bios touching the error_bitmap, we cannot
	 * call bitmap_set() without protection.
	 *
	 * Instead use set_bit() for each bit, as set_bit() itself is atomic.
	 */
	for (i = total_sector_nr; i < total_sector_nr +
	     (bio_size >> rbio->bioc->fs_info->sectorsize_bits); i++)
		set_bit(i, rbio->error_bitmap);
}

/* Verify the data sectors at read time. */
static void verify_bio_data_sectors(struct btrfs_raid_bio *rbio,
				    struct bio *bio)
{
	struct btrfs_fs_info *fs_info = rbio->bioc->fs_info;
	int total_sector_nr = get_bio_sector_nr(rbio, bio);
	struct bio_vec *bvec;
	struct bvec_iter_all iter_all;

	/* No data csum for the whole stripe, no need to verify. */
	if (!rbio->csum_bitmap || !rbio->csum_buf)
		return;

	/* P/Q stripes, they have no data csum to verify against. */
	if (total_sector_nr >= rbio->nr_data * rbio->stripe_nsectors)
		return;

	bio_for_each_segment_all(bvec, bio, iter_all) {
		int bv_offset;

		for (bv_offset = bvec->bv_offset;
		     bv_offset < bvec->bv_offset + bvec->bv_len;
		     bv_offset += fs_info->sectorsize, total_sector_nr++) {
			u8 csum_buf[BTRFS_CSUM_SIZE];
			u8 *expected_csum = rbio->csum_buf +
					    total_sector_nr * fs_info->csum_size;
			int ret;

			/* No csum for this sector, skip to the next sector. */
			if (!test_bit(total_sector_nr, rbio->csum_bitmap))
				continue;

			ret = btrfs_check_sector_csum(fs_info, bvec->bv_page,
				bv_offset, csum_buf, expected_csum);
			if (ret < 0)
				set_bit(total_sector_nr, rbio->error_bitmap);
		}
	}
}

static void raid_wait_read_end_io(struct bio *bio)
{
	struct btrfs_raid_bio *rbio = bio->bi_private;

	if (bio->bi_status) {
		rbio_update_error_bitmap(rbio, bio);
	} else {
		set_bio_pages_uptodate(rbio, bio);
		verify_bio_data_sectors(rbio, bio);
	}

	bio_put(bio);
	if (atomic_dec_and_test(&rbio->stripes_pending))
		wake_up(&rbio->io_wait);
}

static void submit_read_wait_bio_list(struct btrfs_raid_bio *rbio,
			     struct bio_list *bio_list)
{
	struct bio *bio;

	atomic_set(&rbio->stripes_pending, bio_list_size(bio_list));
	while ((bio = bio_list_pop(bio_list))) {
		bio->bi_end_io = raid_wait_read_end_io;

		if (trace_raid56_scrub_read_recover_enabled()) {
			struct raid56_bio_trace_info trace_info = { 0 };

			bio_get_trace_info(rbio, bio, &trace_info);
			trace_raid56_scrub_read_recover(rbio, bio, &trace_info);
		}
		submit_bio(bio);
	}

	wait_event(rbio->io_wait, atomic_read(&rbio->stripes_pending) == 0);
}

static int alloc_rbio_data_pages(struct btrfs_raid_bio *rbio)
{
	const int data_pages = rbio->nr_data * rbio->stripe_npages;
	int ret;

	ret = btrfs_alloc_page_array(data_pages, rbio->stripe_pages);
	if (ret < 0)
		return ret;

	index_stripe_sectors(rbio);
	return 0;
}

/*
 * We use plugging call backs to collect full stripes.
 * Any time we get a partial stripe write while plugged
 * we collect it into a list.  When the unplug comes down,
 * we sort the list by logical block number and merge
 * everything we can into the same rbios
 */
struct btrfs_plug_cb {
	struct blk_plug_cb cb;
	struct btrfs_fs_info *info;
	struct list_head rbio_list;
	struct work_struct work;
};

/*
 * rbios on the plug list are sorted for easier merging.
 */
static int plug_cmp(void *priv, const struct list_head *a,
		    const struct list_head *b)
{
	const struct btrfs_raid_bio *ra = container_of(a, struct btrfs_raid_bio,
						       plug_list);
	const struct btrfs_raid_bio *rb = container_of(b, struct btrfs_raid_bio,
						       plug_list);
	u64 a_sector = ra->bio_list.head->bi_iter.bi_sector;
	u64 b_sector = rb->bio_list.head->bi_iter.bi_sector;

	if (a_sector < b_sector)
		return -1;
	if (a_sector > b_sector)
		return 1;
	return 0;
}

static void raid_unplug(struct blk_plug_cb *cb, bool from_schedule)
{
	struct btrfs_plug_cb *plug = container_of(cb, struct btrfs_plug_cb, cb);
	struct btrfs_raid_bio *cur;
	struct btrfs_raid_bio *last = NULL;

	list_sort(NULL, &plug->rbio_list, plug_cmp);

	while (!list_empty(&plug->rbio_list)) {
		cur = list_entry(plug->rbio_list.next,
				 struct btrfs_raid_bio, plug_list);
		list_del_init(&cur->plug_list);

		if (rbio_is_full(cur)) {
			/* We have a full stripe, queue it down. */
			start_async_work(cur, rmw_rbio_work);
			continue;
		}
		if (last) {
			if (rbio_can_merge(last, cur)) {
				merge_rbio(last, cur);
				free_raid_bio(cur);
				continue;
			}
			start_async_work(last, rmw_rbio_work);
		}
		last = cur;
	}
	if (last)
		start_async_work(last, rmw_rbio_work);
	kfree(plug);
}

/* Add the original bio into rbio->bio_list, and update rbio::dbitmap. */
static void rbio_add_bio(struct btrfs_raid_bio *rbio, struct bio *orig_bio)
{
	const struct btrfs_fs_info *fs_info = rbio->bioc->fs_info;
	const u64 orig_logical = orig_bio->bi_iter.bi_sector << SECTOR_SHIFT;
	const u64 full_stripe_start = rbio->bioc->raid_map[0];
	const u32 orig_len = orig_bio->bi_iter.bi_size;
	const u32 sectorsize = fs_info->sectorsize;
	u64 cur_logical;

	ASSERT(orig_logical >= full_stripe_start &&
	       orig_logical + orig_len <= full_stripe_start +
	       rbio->nr_data * BTRFS_STRIPE_LEN);

	bio_list_add(&rbio->bio_list, orig_bio);
	rbio->bio_list_bytes += orig_bio->bi_iter.bi_size;

	/* Update the dbitmap. */
	for (cur_logical = orig_logical; cur_logical < orig_logical + orig_len;
	     cur_logical += sectorsize) {
		int bit = ((u32)(cur_logical - full_stripe_start) >>
			   fs_info->sectorsize_bits) % rbio->stripe_nsectors;

		set_bit(bit, &rbio->dbitmap);
	}
}

/*
 * our main entry point for writes from the rest of the FS.
 */
void raid56_parity_write(struct bio *bio, struct btrfs_io_context *bioc)
{
	struct btrfs_fs_info *fs_info = bioc->fs_info;
	struct btrfs_raid_bio *rbio;
	struct btrfs_plug_cb *plug = NULL;
	struct blk_plug_cb *cb;

	rbio = alloc_rbio(fs_info, bioc);
	if (IS_ERR(rbio)) {
		bio->bi_status = errno_to_blk_status(PTR_ERR(rbio));
		bio_endio(bio);
		return;
	}
	rbio->operation = BTRFS_RBIO_WRITE;
	rbio_add_bio(rbio, bio);

	/*
	 * Don't plug on full rbios, just get them out the door
	 * as quickly as we can
	 */
	if (!rbio_is_full(rbio)) {
		cb = blk_check_plugged(raid_unplug, fs_info, sizeof(*plug));
		if (cb) {
			plug = container_of(cb, struct btrfs_plug_cb, cb);
			if (!plug->info) {
				plug->info = fs_info;
				INIT_LIST_HEAD(&plug->rbio_list);
			}
			list_add_tail(&rbio->plug_list, &plug->rbio_list);
			return;
		}
	}

	/*
	 * Either we don't have any existing plug, or we're doing a full stripe,
	 * queue the rmw work now.
	 */
	start_async_work(rbio, rmw_rbio_work);
}

static int verify_one_sector(struct btrfs_raid_bio *rbio,
			     int stripe_nr, int sector_nr)
{
	struct btrfs_fs_info *fs_info = rbio->bioc->fs_info;
	struct sector_ptr *sector;
	u8 csum_buf[BTRFS_CSUM_SIZE];
	u8 *csum_expected;
	int ret;

	if (!rbio->csum_bitmap || !rbio->csum_buf)
		return 0;

	/* No way to verify P/Q as they are not covered by data csum. */
	if (stripe_nr >= rbio->nr_data)
		return 0;
	/*
	 * If we're rebuilding a read, we have to use pages from the
	 * bio list if possible.
	 */
	if ((rbio->operation == BTRFS_RBIO_READ_REBUILD ||
	     rbio->operation == BTRFS_RBIO_REBUILD_MISSING)) {
		sector = sector_in_rbio(rbio, stripe_nr, sector_nr, 0);
	} else {
		sector = rbio_stripe_sector(rbio, stripe_nr, sector_nr);
	}

	ASSERT(sector->page);

	csum_expected = rbio->csum_buf +
			(stripe_nr * rbio->stripe_nsectors + sector_nr) *
			fs_info->csum_size;
	ret = btrfs_check_sector_csum(fs_info, sector->page, sector->pgoff,
				      csum_buf, csum_expected);
	return ret;
}

/*
 * Recover a vertical stripe specified by @sector_nr.
 * @*pointers are the pre-allocated pointers by the caller, so we don't
 * need to allocate/free the pointers again and again.
 */
static int recover_vertical(struct btrfs_raid_bio *rbio, int sector_nr,
			    void **pointers, void **unmap_array)
{
	struct btrfs_fs_info *fs_info = rbio->bioc->fs_info;
	struct sector_ptr *sector;
	const u32 sectorsize = fs_info->sectorsize;
	int found_errors;
	int faila;
	int failb;
	int stripe_nr;
	int ret = 0;

	/*
	 * Now we just use bitmap to mark the horizontal stripes in
	 * which we have data when doing parity scrub.
	 */
	if (rbio->operation == BTRFS_RBIO_PARITY_SCRUB &&
	    !test_bit(sector_nr, &rbio->dbitmap))
		return 0;

	found_errors = get_rbio_veritical_errors(rbio, sector_nr, &faila,
						 &failb);
	/*
	 * No errors in the vertical stripe, skip it.  Can happen for recovery
	 * which only part of a stripe failed csum check.
	 */
	if (!found_errors)
		return 0;

	if (found_errors > rbio->bioc->max_errors)
		return -EIO;

	/*
	 * Setup our array of pointers with sectors from each stripe
	 *
	 * NOTE: store a duplicate array of pointers to preserve the
	 * pointer order.
	 */
	for (stripe_nr = 0; stripe_nr < rbio->real_stripes; stripe_nr++) {
		/*
		 * If we're rebuilding a read, we have to use pages from the
		 * bio list if possible.
		 */
		if ((rbio->operation == BTRFS_RBIO_READ_REBUILD ||
		     rbio->operation == BTRFS_RBIO_REBUILD_MISSING)) {
			sector = sector_in_rbio(rbio, stripe_nr, sector_nr, 0);
		} else {
			sector = rbio_stripe_sector(rbio, stripe_nr, sector_nr);
		}
		ASSERT(sector->page);
		pointers[stripe_nr] = kmap_local_page(sector->page) +
				   sector->pgoff;
		unmap_array[stripe_nr] = pointers[stripe_nr];
	}

	/* All raid6 handling here */
	if (rbio->bioc->map_type & BTRFS_BLOCK_GROUP_RAID6) {
		/* Single failure, rebuild from parity raid5 style */
		if (failb < 0) {
			if (faila == rbio->nr_data)
				/*
				 * Just the P stripe has failed, without
				 * a bad data or Q stripe.
				 * We have nothing to do, just skip the
				 * recovery for this stripe.
				 */
				goto cleanup;
			/*
			 * a single failure in raid6 is rebuilt
			 * in the pstripe code below
			 */
			goto pstripe;
		}

		/*
		 * If the q stripe is failed, do a pstripe reconstruction from
		 * the xors.
		 * If both the q stripe and the P stripe are failed, we're
		 * here due to a crc mismatch and we can't give them the
		 * data they want.
		 */
		if (rbio->bioc->raid_map[failb] == RAID6_Q_STRIPE) {
			if (rbio->bioc->raid_map[faila] ==
			    RAID5_P_STRIPE)
				/*
				 * Only P and Q are corrupted.
				 * We only care about data stripes recovery,
				 * can skip this vertical stripe.
				 */
				goto cleanup;
			/*
			 * Otherwise we have one bad data stripe and
			 * a good P stripe.  raid5!
			 */
			goto pstripe;
		}

		if (rbio->bioc->raid_map[failb] == RAID5_P_STRIPE) {
			raid6_datap_recov(rbio->real_stripes, sectorsize,
					  faila, pointers);
		} else {
			raid6_2data_recov(rbio->real_stripes, sectorsize,
					  faila, failb, pointers);
		}
	} else {
		void *p;

		/* Rebuild from P stripe here (raid5 or raid6). */
		ASSERT(failb == -1);
pstripe:
		/* Copy parity block into failed block to start with */
		memcpy(pointers[faila], pointers[rbio->nr_data], sectorsize);

		/* Rearrange the pointer array */
		p = pointers[faila];
		for (stripe_nr = faila; stripe_nr < rbio->nr_data - 1;
		     stripe_nr++)
			pointers[stripe_nr] = pointers[stripe_nr + 1];
		pointers[rbio->nr_data - 1] = p;

		/* Xor in the rest */
		run_xor(pointers, rbio->nr_data - 1, sectorsize);

	}

	/*
	 * No matter if this is a RMW or recovery, we should have all
	 * failed sectors repaired in the vertical stripe, thus they are now
	 * uptodate.
	 * Especially if we determine to cache the rbio, we need to
	 * have at least all data sectors uptodate.
	 *
	 * If possible, also check if the repaired sector matches its data
	 * checksum.
	 */
	if (faila >= 0) {
		ret = verify_one_sector(rbio, faila, sector_nr);
		if (ret < 0)
			goto cleanup;

		sector = rbio_stripe_sector(rbio, faila, sector_nr);
		sector->uptodate = 1;
	}
	if (failb >= 0) {
		ret = verify_one_sector(rbio, failb, sector_nr);
		if (ret < 0)
			goto cleanup;

		sector = rbio_stripe_sector(rbio, failb, sector_nr);
		sector->uptodate = 1;
	}

cleanup:
	for (stripe_nr = rbio->real_stripes - 1; stripe_nr >= 0; stripe_nr--)
		kunmap_local(unmap_array[stripe_nr]);
	return ret;
}

static int recover_sectors(struct btrfs_raid_bio *rbio)
{
	void **pointers = NULL;
	void **unmap_array = NULL;
	int sectornr;
	int ret = 0;

	/*
	 * @pointers array stores the pointer for each sector.
	 *
	 * @unmap_array stores copy of pointers that does not get reordered
	 * during reconstruction so that kunmap_local works.
	 */
	pointers = kcalloc(rbio->real_stripes, sizeof(void *), GFP_NOFS);
	unmap_array = kcalloc(rbio->real_stripes, sizeof(void *), GFP_NOFS);
	if (!pointers || !unmap_array) {
		ret = -ENOMEM;
		goto out;
	}

	if (rbio->operation == BTRFS_RBIO_READ_REBUILD ||
	    rbio->operation == BTRFS_RBIO_REBUILD_MISSING) {
		spin_lock_irq(&rbio->bio_list_lock);
		set_bit(RBIO_RMW_LOCKED_BIT, &rbio->flags);
		spin_unlock_irq(&rbio->bio_list_lock);
	}

	index_rbio_pages(rbio);

	for (sectornr = 0; sectornr < rbio->stripe_nsectors; sectornr++) {
		ret = recover_vertical(rbio, sectornr, pointers, unmap_array);
		if (ret < 0)
			break;
	}

out:
	kfree(pointers);
	kfree(unmap_array);
	return ret;
}

static void recover_rbio(struct btrfs_raid_bio *rbio)
{
	struct bio_list bio_list = BIO_EMPTY_LIST;
	int total_sector_nr;
	int ret = 0;

	/*
	 * Either we're doing recover for a read failure or degraded write,
	 * caller should have set error bitmap correctly.
	 */
	ASSERT(bitmap_weight(rbio->error_bitmap, rbio->nr_sectors));

	/* For recovery, we need to read all sectors including P/Q. */
	ret = alloc_rbio_pages(rbio);
	if (ret < 0)
		goto out;

	index_rbio_pages(rbio);

	/*
	 * Read everything that hasn't failed. However this time we will
	 * not trust any cached sector.
	 * As we may read out some stale data but higher layer is not reading
	 * that stale part.
	 *
	 * So here we always re-read everything in recovery path.
	 */
	for (total_sector_nr = 0; total_sector_nr < rbio->nr_sectors;
	     total_sector_nr++) {
		int stripe = total_sector_nr / rbio->stripe_nsectors;
		int sectornr = total_sector_nr % rbio->stripe_nsectors;
		struct sector_ptr *sector;

		/*
		 * Skip the range which has error.  It can be a range which is
		 * marked error (for csum mismatch), or it can be a missing
		 * device.
		 */
		if (!rbio->bioc->stripes[stripe].dev->bdev ||
		    test_bit(total_sector_nr, rbio->error_bitmap)) {
			/*
			 * Also set the error bit for missing device, which
			 * may not yet have its error bit set.
			 */
			set_bit(total_sector_nr, rbio->error_bitmap);
			continue;
		}

		sector = rbio_stripe_sector(rbio, stripe, sectornr);
		ret = rbio_add_io_sector(rbio, &bio_list, sector, stripe,
					 sectornr, REQ_OP_READ);
		if (ret < 0) {
			bio_list_put(&bio_list);
			goto out;
		}
	}

	submit_read_wait_bio_list(rbio, &bio_list);
	ret = recover_sectors(rbio);
out:
	rbio_orig_end_io(rbio, errno_to_blk_status(ret));
}

static void recover_rbio_work(struct work_struct *work)
{
	struct btrfs_raid_bio *rbio;

	rbio = container_of(work, struct btrfs_raid_bio, work);
	if (!lock_stripe_add(rbio))
		recover_rbio(rbio);
}

static void recover_rbio_work_locked(struct work_struct *work)
{
	recover_rbio(container_of(work, struct btrfs_raid_bio, work));
}

static void set_rbio_raid6_extra_error(struct btrfs_raid_bio *rbio, int mirror_num)
{
	bool found = false;
	int sector_nr;

	/*
	 * This is for RAID6 extra recovery tries, thus mirror number should
	 * be large than 2.
	 * Mirror 1 means read from data stripes. Mirror 2 means rebuild using
	 * RAID5 methods.
	 */
	ASSERT(mirror_num > 2);
	for (sector_nr = 0; sector_nr < rbio->stripe_nsectors; sector_nr++) {
		int found_errors;
		int faila;
		int failb;

		found_errors = get_rbio_veritical_errors(rbio, sector_nr,
							 &faila, &failb);
		/* This vertical stripe doesn't have errors. */
		if (!found_errors)
			continue;

		/*
		 * If we found errors, there should be only one error marked
		 * by previous set_rbio_range_error().
		 */
		ASSERT(found_errors == 1);
		found = true;

		/* Now select another stripe to mark as error. */
		failb = rbio->real_stripes - (mirror_num - 1);
		if (failb <= faila)
			failb--;

		/* Set the extra bit in error bitmap. */
		if (failb >= 0)
			set_bit(failb * rbio->stripe_nsectors + sector_nr,
				rbio->error_bitmap);
	}

	/* We should found at least one vertical stripe with error.*/
	ASSERT(found);
}

/*
 * the main entry point for reads from the higher layers.  This
 * is really only called when the normal read path had a failure,
 * so we assume the bio they send down corresponds to a failed part
 * of the drive.
 */
void raid56_parity_recover(struct bio *bio, struct btrfs_io_context *bioc,
			   int mirror_num)
{
	struct btrfs_fs_info *fs_info = bioc->fs_info;
	struct btrfs_raid_bio *rbio;

	rbio = alloc_rbio(fs_info, bioc);
	if (IS_ERR(rbio)) {
		bio->bi_status = errno_to_blk_status(PTR_ERR(rbio));
		bio_endio(bio);
		return;
	}

	rbio->operation = BTRFS_RBIO_READ_REBUILD;
	rbio_add_bio(rbio, bio);

	set_rbio_range_error(rbio, bio);

	/*
	 * Loop retry:
	 * for 'mirror == 2', reconstruct from all other stripes.
	 * for 'mirror_num > 2', select a stripe to fail on every retry.
	 */
	if (mirror_num > 2)
		set_rbio_raid6_extra_error(rbio, mirror_num);

	start_async_work(rbio, recover_rbio_work);
}

static void fill_data_csums(struct btrfs_raid_bio *rbio)
{
	struct btrfs_fs_info *fs_info = rbio->bioc->fs_info;
	struct btrfs_root *csum_root = btrfs_csum_root(fs_info,
						       rbio->bioc->raid_map[0]);
	const u64 start = rbio->bioc->raid_map[0];
	const u32 len = (rbio->nr_data * rbio->stripe_nsectors) <<
			fs_info->sectorsize_bits;
	int ret;

	/* The rbio should not have its csum buffer initialized. */
	ASSERT(!rbio->csum_buf && !rbio->csum_bitmap);

	/*
	 * Skip the csum search if:
	 *
	 * - The rbio doesn't belong to data block groups
	 *   Then we are doing IO for tree blocks, no need to search csums.
	 *
	 * - The rbio belongs to mixed block groups
	 *   This is to avoid deadlock, as we're already holding the full
	 *   stripe lock, if we trigger a metadata read, and it needs to do
	 *   raid56 recovery, we will deadlock.
	 */
	if (!(rbio->bioc->map_type & BTRFS_BLOCK_GROUP_DATA) ||
	    rbio->bioc->map_type & BTRFS_BLOCK_GROUP_METADATA)
		return;

	rbio->csum_buf = kzalloc(rbio->nr_data * rbio->stripe_nsectors *
				 fs_info->csum_size, GFP_NOFS);
	rbio->csum_bitmap = bitmap_zalloc(rbio->nr_data * rbio->stripe_nsectors,
					  GFP_NOFS);
	if (!rbio->csum_buf || !rbio->csum_bitmap) {
		ret = -ENOMEM;
		goto error;
	}

	ret = btrfs_lookup_csums_bitmap(csum_root, start, start + len - 1,
					rbio->csum_buf, rbio->csum_bitmap);
	if (ret < 0)
		goto error;
	if (bitmap_empty(rbio->csum_bitmap, len >> fs_info->sectorsize_bits))
		goto no_csum;
	return;

error:
	/*
	 * We failed to allocate memory or grab the csum, but it's not fatal,
	 * we can still continue.  But better to warn users that RMW is no
	 * longer safe for this particular sub-stripe write.
	 */
	btrfs_warn_rl(fs_info,
"sub-stripe write for full stripe %llu is not safe, failed to get csum: %d",
			rbio->bioc->raid_map[0], ret);
no_csum:
	kfree(rbio->csum_buf);
	bitmap_free(rbio->csum_bitmap);
	rbio->csum_buf = NULL;
	rbio->csum_bitmap = NULL;
}

static int rmw_read_wait_recover(struct btrfs_raid_bio *rbio)
{
	struct bio_list bio_list = BIO_EMPTY_LIST;
	int total_sector_nr;
	int ret = 0;

	/*
	 * Fill the data csums we need for data verification.  We need to fill
	 * the csum_bitmap/csum_buf first, as our endio function will try to
	 * verify the data sectors.
	 */
	fill_data_csums(rbio);

	/*
	 * Build a list of bios to read all sectors (including data and P/Q).
	 *
	 * This behavior is to compensate the later csum verification and recovery.
	 */
	for (total_sector_nr = 0; total_sector_nr < rbio->nr_sectors;
	     total_sector_nr++) {
		struct sector_ptr *sector;
		int stripe = total_sector_nr / rbio->stripe_nsectors;
		int sectornr = total_sector_nr % rbio->stripe_nsectors;

		sector = rbio_stripe_sector(rbio, stripe, sectornr);
		ret = rbio_add_io_sector(rbio, &bio_list, sector,
			       stripe, sectornr, REQ_OP_READ);
		if (ret) {
			bio_list_put(&bio_list);
			return ret;
		}
	}

	/*
	 * We may or may not have any corrupted sectors (including missing dev
	 * and csum mismatch), just let recover_sectors() to handle them all.
	 */
	submit_read_wait_bio_list(rbio, &bio_list);
	return recover_sectors(rbio);
}

static void raid_wait_write_end_io(struct bio *bio)
{
	struct btrfs_raid_bio *rbio = bio->bi_private;
	blk_status_t err = bio->bi_status;

	if (err)
		rbio_update_error_bitmap(rbio, bio);
	bio_put(bio);
	if (atomic_dec_and_test(&rbio->stripes_pending))
		wake_up(&rbio->io_wait);
}

static void submit_write_bios(struct btrfs_raid_bio *rbio,
			      struct bio_list *bio_list)
{
	struct bio *bio;

	atomic_set(&rbio->stripes_pending, bio_list_size(bio_list));
	while ((bio = bio_list_pop(bio_list))) {
		bio->bi_end_io = raid_wait_write_end_io;

		if (trace_raid56_write_stripe_enabled()) {
			struct raid56_bio_trace_info trace_info = { 0 };

			bio_get_trace_info(rbio, bio, &trace_info);
			trace_raid56_write_stripe(rbio, bio, &trace_info);
		}
		submit_bio(bio);
	}
}

/*
 * To determine if we need to read any sector from the disk.
 * Should only be utilized in RMW path, to skip cached rbio.
 */
static bool need_read_stripe_sectors(struct btrfs_raid_bio *rbio)
{
	int i;

	for (i = 0; i < rbio->nr_data * rbio->stripe_nsectors; i++) {
		struct sector_ptr *sector = &rbio->stripe_sectors[i];

		/*
		 * We have a sector which doesn't have page nor uptodate,
		 * thus this rbio can not be cached one, as cached one must
		 * have all its data sectors present and uptodate.
		 */
		if (!sector->page || !sector->uptodate)
			return true;
	}
	return false;
}

static void rmw_rbio(struct btrfs_raid_bio *rbio)
{
	struct bio_list bio_list;
	int sectornr;
	int ret = 0;

	/*
	 * Allocate the pages for parity first, as P/Q pages will always be
	 * needed for both full-stripe and sub-stripe writes.
	 */
	ret = alloc_rbio_parity_pages(rbio);
	if (ret < 0)
		goto out;

	/*
	 * Either full stripe write, or we have every data sector already
	 * cached, can go to write path immediately.
	 */
	if (!rbio_is_full(rbio) && need_read_stripe_sectors(rbio)) {
		/*
		 * Now we're doing sub-stripe write, also need all data stripes
		 * to do the full RMW.
		 */
		ret = alloc_rbio_data_pages(rbio);
		if (ret < 0)
			goto out;

		index_rbio_pages(rbio);

		ret = rmw_read_wait_recover(rbio);
		if (ret < 0)
			goto out;
	}

	/*
	 * At this stage we're not allowed to add any new bios to the
	 * bio list any more, anyone else that wants to change this stripe
	 * needs to do their own rmw.
	 */
	spin_lock_irq(&rbio->bio_list_lock);
	set_bit(RBIO_RMW_LOCKED_BIT, &rbio->flags);
	spin_unlock_irq(&rbio->bio_list_lock);

	bitmap_clear(rbio->error_bitmap, 0, rbio->nr_sectors);

	index_rbio_pages(rbio);

	/*
	 * We don't cache full rbios because we're assuming
	 * the higher layers are unlikely to use this area of
	 * the disk again soon.  If they do use it again,
	 * hopefully they will send another full bio.
	 */
	if (!rbio_is_full(rbio))
		cache_rbio_pages(rbio);
	else
		clear_bit(RBIO_CACHE_READY_BIT, &rbio->flags);

	for (sectornr = 0; sectornr < rbio->stripe_nsectors; sectornr++)
		generate_pq_vertical(rbio, sectornr);

	bio_list_init(&bio_list);
	ret = rmw_assemble_write_bios(rbio, &bio_list);
	if (ret < 0)
		goto out;

	/* We should have at least one bio assembled. */
	ASSERT(bio_list_size(&bio_list));
	submit_write_bios(rbio, &bio_list);
	wait_event(rbio->io_wait, atomic_read(&rbio->stripes_pending) == 0);

	/* We may have more errors than our tolerance during the read. */
	for (sectornr = 0; sectornr < rbio->stripe_nsectors; sectornr++) {
		int found_errors;

		found_errors = get_rbio_veritical_errors(rbio, sectornr, NULL, NULL);
		if (found_errors > rbio->bioc->max_errors) {
			ret = -EIO;
			break;
		}
	}
out:
	rbio_orig_end_io(rbio, errno_to_blk_status(ret));
}

static void rmw_rbio_work(struct work_struct *work)
{
	struct btrfs_raid_bio *rbio;

	rbio = container_of(work, struct btrfs_raid_bio, work);
	if (lock_stripe_add(rbio) == 0)
		rmw_rbio(rbio);
}

static void rmw_rbio_work_locked(struct work_struct *work)
{
	rmw_rbio(container_of(work, struct btrfs_raid_bio, work));
}

/*
 * The following code is used to scrub/replace the parity stripe
 *
 * Caller must have already increased bio_counter for getting @bioc.
 *
 * Note: We need make sure all the pages that add into the scrub/replace
 * raid bio are correct and not be changed during the scrub/replace. That
 * is those pages just hold metadata or file data with checksum.
 */

struct btrfs_raid_bio *raid56_parity_alloc_scrub_rbio(struct bio *bio,
				struct btrfs_io_context *bioc,
				struct btrfs_device *scrub_dev,
				unsigned long *dbitmap, int stripe_nsectors)
{
	struct btrfs_fs_info *fs_info = bioc->fs_info;
	struct btrfs_raid_bio *rbio;
	int i;

	rbio = alloc_rbio(fs_info, bioc);
	if (IS_ERR(rbio))
		return NULL;
	bio_list_add(&rbio->bio_list, bio);
	/*
	 * This is a special bio which is used to hold the completion handler
	 * and make the scrub rbio is similar to the other types
	 */
	ASSERT(!bio->bi_iter.bi_size);
	rbio->operation = BTRFS_RBIO_PARITY_SCRUB;

	/*
	 * After mapping bioc with BTRFS_MAP_WRITE, parities have been sorted
	 * to the end position, so this search can start from the first parity
	 * stripe.
	 */
	for (i = rbio->nr_data; i < rbio->real_stripes; i++) {
		if (bioc->stripes[i].dev == scrub_dev) {
			rbio->scrubp = i;
			break;
		}
	}
	ASSERT(i < rbio->real_stripes);

	bitmap_copy(&rbio->dbitmap, dbitmap, stripe_nsectors);
	return rbio;
}

/* Used for both parity scrub and missing. */
void raid56_add_scrub_pages(struct btrfs_raid_bio *rbio, struct page *page,
			    unsigned int pgoff, u64 logical)
{
	const u32 sectorsize = rbio->bioc->fs_info->sectorsize;
	int stripe_offset;
	int index;

	ASSERT(logical >= rbio->bioc->raid_map[0]);
	ASSERT(logical + sectorsize <= rbio->bioc->raid_map[0] +
				       BTRFS_STRIPE_LEN * rbio->nr_data);
	stripe_offset = (int)(logical - rbio->bioc->raid_map[0]);
	index = stripe_offset / sectorsize;
	rbio->bio_sectors[index].page = page;
	rbio->bio_sectors[index].pgoff = pgoff;
}

/*
 * We just scrub the parity that we have correct data on the same horizontal,
 * so we needn't allocate all pages for all the stripes.
 */
static int alloc_rbio_essential_pages(struct btrfs_raid_bio *rbio)
{
	const u32 sectorsize = rbio->bioc->fs_info->sectorsize;
	int total_sector_nr;

	for (total_sector_nr = 0; total_sector_nr < rbio->nr_sectors;
	     total_sector_nr++) {
		struct page *page;
		int sectornr = total_sector_nr % rbio->stripe_nsectors;
		int index = (total_sector_nr * sectorsize) >> PAGE_SHIFT;

		if (!test_bit(sectornr, &rbio->dbitmap))
			continue;
		if (rbio->stripe_pages[index])
			continue;
		page = alloc_page(GFP_NOFS);
		if (!page)
			return -ENOMEM;
		rbio->stripe_pages[index] = page;
	}
	index_stripe_sectors(rbio);
	return 0;
}

static int finish_parity_scrub(struct btrfs_raid_bio *rbio, int need_check)
{
	struct btrfs_io_context *bioc = rbio->bioc;
	const u32 sectorsize = bioc->fs_info->sectorsize;
	void **pointers = rbio->finish_pointers;
	unsigned long *pbitmap = &rbio->finish_pbitmap;
	int nr_data = rbio->nr_data;
	int stripe;
	int sectornr;
	bool has_qstripe;
	struct sector_ptr p_sector = { 0 };
	struct sector_ptr q_sector = { 0 };
	struct bio_list bio_list;
	int is_replace = 0;
	int ret;

	bio_list_init(&bio_list);

	if (rbio->real_stripes - rbio->nr_data == 1)
		has_qstripe = false;
	else if (rbio->real_stripes - rbio->nr_data == 2)
		has_qstripe = true;
	else
		BUG();

	if (bioc->num_tgtdevs && bioc->tgtdev_map[rbio->scrubp]) {
		is_replace = 1;
		bitmap_copy(pbitmap, &rbio->dbitmap, rbio->stripe_nsectors);
	}

	/*
	 * Because the higher layers(scrubber) are unlikely to
	 * use this area of the disk again soon, so don't cache
	 * it.
	 */
	clear_bit(RBIO_CACHE_READY_BIT, &rbio->flags);

	if (!need_check)
		goto writeback;

	p_sector.page = alloc_page(GFP_NOFS);
	if (!p_sector.page)
		return -ENOMEM;
	p_sector.pgoff = 0;
	p_sector.uptodate = 1;

	if (has_qstripe) {
		/* RAID6, allocate and map temp space for the Q stripe */
		q_sector.page = alloc_page(GFP_NOFS);
		if (!q_sector.page) {
			__free_page(p_sector.page);
			p_sector.page = NULL;
			return -ENOMEM;
		}
		q_sector.pgoff = 0;
		q_sector.uptodate = 1;
		pointers[rbio->real_stripes - 1] = kmap_local_page(q_sector.page);
	}

	bitmap_clear(rbio->error_bitmap, 0, rbio->nr_sectors);

	/* Map the parity stripe just once */
	pointers[nr_data] = kmap_local_page(p_sector.page);

	for_each_set_bit(sectornr, &rbio->dbitmap, rbio->stripe_nsectors) {
		struct sector_ptr *sector;
		void *parity;

		/* first collect one page from each data stripe */
		for (stripe = 0; stripe < nr_data; stripe++) {
			sector = sector_in_rbio(rbio, stripe, sectornr, 0);
			pointers[stripe] = kmap_local_page(sector->page) +
					   sector->pgoff;
		}

		if (has_qstripe) {
			/* RAID6, call the library function to fill in our P/Q */
			raid6_call.gen_syndrome(rbio->real_stripes, sectorsize,
						pointers);
		} else {
			/* raid5 */
			memcpy(pointers[nr_data], pointers[0], sectorsize);
			run_xor(pointers + 1, nr_data - 1, sectorsize);
		}

		/* Check scrubbing parity and repair it */
		sector = rbio_stripe_sector(rbio, rbio->scrubp, sectornr);
		parity = kmap_local_page(sector->page) + sector->pgoff;
		if (memcmp(parity, pointers[rbio->scrubp], sectorsize) != 0)
			memcpy(parity, pointers[rbio->scrubp], sectorsize);
		else
			/* Parity is right, needn't writeback */
			bitmap_clear(&rbio->dbitmap, sectornr, 1);
		kunmap_local(parity);

		for (stripe = nr_data - 1; stripe >= 0; stripe--)
			kunmap_local(pointers[stripe]);
	}

	kunmap_local(pointers[nr_data]);
	__free_page(p_sector.page);
	p_sector.page = NULL;
	if (q_sector.page) {
		kunmap_local(pointers[rbio->real_stripes - 1]);
		__free_page(q_sector.page);
		q_sector.page = NULL;
	}

writeback:
	/*
	 * time to start writing.  Make bios for everything from the
	 * higher layers (the bio_list in our rbio) and our p/q.  Ignore
	 * everything else.
	 */
	for_each_set_bit(sectornr, &rbio->dbitmap, rbio->stripe_nsectors) {
		struct sector_ptr *sector;

		sector = rbio_stripe_sector(rbio, rbio->scrubp, sectornr);
		ret = rbio_add_io_sector(rbio, &bio_list, sector, rbio->scrubp,
					 sectornr, REQ_OP_WRITE);
		if (ret)
			goto cleanup;
	}

	if (!is_replace)
		goto submit_write;

	for_each_set_bit(sectornr, pbitmap, rbio->stripe_nsectors) {
		struct sector_ptr *sector;

		sector = rbio_stripe_sector(rbio, rbio->scrubp, sectornr);
		ret = rbio_add_io_sector(rbio, &bio_list, sector,
				       bioc->tgtdev_map[rbio->scrubp],
				       sectornr, REQ_OP_WRITE);
		if (ret)
			goto cleanup;
	}

submit_write:
	submit_write_bios(rbio, &bio_list);
	return 0;

cleanup:
	bio_list_put(&bio_list);
	return ret;
}

static inline int is_data_stripe(struct btrfs_raid_bio *rbio, int stripe)
{
	if (stripe >= 0 && stripe < rbio->nr_data)
		return 1;
	return 0;
}

static int recover_scrub_rbio(struct btrfs_raid_bio *rbio)
{
	void **pointers = NULL;
	void **unmap_array = NULL;
	int sector_nr;
	int ret = 0;

	/*
	 * @pointers array stores the pointer for each sector.
	 *
	 * @unmap_array stores copy of pointers that does not get reordered
	 * during reconstruction so that kunmap_local works.
	 */
	pointers = kcalloc(rbio->real_stripes, sizeof(void *), GFP_NOFS);
	unmap_array = kcalloc(rbio->real_stripes, sizeof(void *), GFP_NOFS);
	if (!pointers || !unmap_array) {
		ret = -ENOMEM;
		goto out;
	}

	for (sector_nr = 0; sector_nr < rbio->stripe_nsectors; sector_nr++) {
		int dfail = 0, failp = -1;
		int faila;
		int failb;
		int found_errors;

		found_errors = get_rbio_veritical_errors(rbio, sector_nr,
							 &faila, &failb);
		if (found_errors > rbio->bioc->max_errors) {
			ret = -EIO;
			goto out;
		}
		if (found_errors == 0)
			continue;

		/* We should have at least one error here. */
		ASSERT(faila >= 0 || failb >= 0);

		if (is_data_stripe(rbio, faila))
			dfail++;
		else if (is_parity_stripe(faila))
			failp = faila;

		if (is_data_stripe(rbio, failb))
			dfail++;
		else if (is_parity_stripe(failb))
			failp = failb;
		/*
		 * Because we can not use a scrubbing parity to repair the
		 * data, so the capability of the repair is declined.  (In the
		 * case of RAID5, we can not repair anything.)
		 */
		if (dfail > rbio->bioc->max_errors - 1) {
			ret = -EIO;
			goto out;
		}
		/*
		 * If all data is good, only parity is correctly, just repair
		 * the parity, no need to recover data stripes.
		 */
		if (dfail == 0)
			continue;

		/*
		 * Here means we got one corrupted data stripe and one
		 * corrupted parity on RAID6, if the corrupted parity is
		 * scrubbing parity, luckily, use the other one to repair the
		 * data, or we can not repair the data stripe.
		 */
		if (failp != rbio->scrubp) {
			ret = -EIO;
			goto out;
		}

		ret = recover_vertical(rbio, sector_nr, pointers, unmap_array);
		if (ret < 0)
			goto out;
	}
out:
	kfree(pointers);
	kfree(unmap_array);
	return ret;
}

static int scrub_assemble_read_bios(struct btrfs_raid_bio *rbio)
{
	struct bio_list bio_list = BIO_EMPTY_LIST;
	int total_sector_nr;
	int ret = 0;

	/* Build a list of bios to read all the missing parts. */
	for (total_sector_nr = 0; total_sector_nr < rbio->nr_sectors;
	     total_sector_nr++) {
		int sectornr = total_sector_nr % rbio->stripe_nsectors;
		int stripe = total_sector_nr / rbio->stripe_nsectors;
		struct sector_ptr *sector;

		/* No data in the vertical stripe, no need to read. */
		if (!test_bit(sectornr, &rbio->dbitmap))
			continue;

		/*
		 * We want to find all the sectors missing from the rbio and
		 * read them from the disk. If sector_in_rbio() finds a sector
		 * in the bio list we don't need to read it off the stripe.
		 */
		sector = sector_in_rbio(rbio, stripe, sectornr, 1);
		if (sector)
			continue;

		sector = rbio_stripe_sector(rbio, stripe, sectornr);
		/*
		 * The bio cache may have handed us an uptodate sector.  If so,
		 * use it.
		 */
		if (sector->uptodate)
			continue;

		ret = rbio_add_io_sector(rbio, &bio_list, sector, stripe,
					 sectornr, REQ_OP_READ);
		if (ret) {
			bio_list_put(&bio_list);
			return ret;
		}
	}

	submit_read_wait_bio_list(rbio, &bio_list);
	return 0;
}

static void scrub_rbio(struct btrfs_raid_bio *rbio)
{
	bool need_check = false;
	int sector_nr;
	int ret;

	ret = alloc_rbio_essential_pages(rbio);
	if (ret)
		goto out;

	bitmap_clear(rbio->error_bitmap, 0, rbio->nr_sectors);

	ret = scrub_assemble_read_bios(rbio);
	if (ret < 0)
		goto out;

	/* We may have some failures, recover the failed sectors first. */
	ret = recover_scrub_rbio(rbio);
	if (ret < 0)
		goto out;

	/*
	 * We have every sector properly prepared. Can finish the scrub
	 * and writeback the good content.
	 */
	ret = finish_parity_scrub(rbio, need_check);
	wait_event(rbio->io_wait, atomic_read(&rbio->stripes_pending) == 0);
	for (sector_nr = 0; sector_nr < rbio->stripe_nsectors; sector_nr++) {
		int found_errors;

		found_errors = get_rbio_veritical_errors(rbio, sector_nr, NULL, NULL);
		if (found_errors > rbio->bioc->max_errors) {
			ret = -EIO;
			break;
		}
	}
out:
	rbio_orig_end_io(rbio, errno_to_blk_status(ret));
}

static void scrub_rbio_work_locked(struct work_struct *work)
{
	scrub_rbio(container_of(work, struct btrfs_raid_bio, work));
}

void raid56_parity_submit_scrub_rbio(struct btrfs_raid_bio *rbio)
{
	if (!lock_stripe_add(rbio))
		start_async_work(rbio, scrub_rbio_work_locked);
}

/* The following code is used for dev replace of a missing RAID 5/6 device. */

struct btrfs_raid_bio *
raid56_alloc_missing_rbio(struct bio *bio, struct btrfs_io_context *bioc)
{
	struct btrfs_fs_info *fs_info = bioc->fs_info;
	struct btrfs_raid_bio *rbio;

	rbio = alloc_rbio(fs_info, bioc);
	if (IS_ERR(rbio))
		return NULL;

	rbio->operation = BTRFS_RBIO_REBUILD_MISSING;
	bio_list_add(&rbio->bio_list, bio);
	/*
	 * This is a special bio which is used to hold the completion handler
	 * and make the scrub rbio is similar to the other types
	 */
	ASSERT(!bio->bi_iter.bi_size);

	set_rbio_range_error(rbio, bio);

	return rbio;
}

void raid56_submit_missing_rbio(struct btrfs_raid_bio *rbio)
{
	start_async_work(rbio, recover_rbio_work);
}<|MERGE_RESOLUTION|>--- conflicted
+++ resolved
@@ -1431,10 +1431,6 @@
 	int total_sector_nr = get_bio_sector_nr(rbio, bio);
 	u32 bio_size = 0;
 	struct bio_vec *bvec;
-<<<<<<< HEAD
-	struct bvec_iter_all iter_all;
-=======
->>>>>>> 282db109
 	int i;
 
 	bio_for_each_bvec_all(bvec, bio, i)

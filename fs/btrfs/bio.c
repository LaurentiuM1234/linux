--- conflicted
+++ resolved
@@ -769,17 +769,9 @@
 		ASSERT(bbio->bio.bi_pool == &btrfs_clone_bioset);
 		ASSERT(remaining);
 
-<<<<<<< HEAD
-		remaining->bio.bi_status = ret;
-		btrfs_orig_bbio_end_io(remaining);
-	}
-	bbio->bio.bi_status = ret;
-	btrfs_orig_bbio_end_io(bbio);
-=======
 		btrfs_bio_end_io(remaining, ret);
 	}
 	btrfs_bio_end_io(bbio, ret);
->>>>>>> 9b70bf0a
 	/* Do not submit another chunk */
 	return true;
 }

--- conflicted
+++ resolved
@@ -651,14 +651,8 @@
 	 *
 	 * Start by setting up the inobt staging cursor.
 	 */
-<<<<<<< HEAD
-	fsbno = XFS_AGB_TO_FSB(sc->mp, sc->sa.pag->pag_agno,
-			XFS_IBT_BLOCK(sc->mp));
-	xrep_newbt_init_ag(&ri->new_inobt, sc, &XFS_RMAP_OINFO_INOBT, fsbno,
-=======
 	xrep_newbt_init_ag(&ri->new_inobt, sc, &XFS_RMAP_OINFO_INOBT,
 			xfs_agbno_to_fsb(sc->sa.pag, XFS_IBT_BLOCK(sc->mp)),
->>>>>>> 3bec0c29
 			XFS_AG_RESV_NONE);
 	ri->new_inobt.bload.claim_block = xrep_ibt_claim_block;
 	ri->new_inobt.bload.get_records = xrep_ibt_get_records;
@@ -677,11 +671,6 @@
 		if (sc->mp->m_finobt_nores)
 			resv = XFS_AG_RESV_NONE;
 
-<<<<<<< HEAD
-		fsbno = XFS_AGB_TO_FSB(sc->mp, sc->sa.pag->pag_agno,
-				XFS_FIBT_BLOCK(sc->mp));
-=======
->>>>>>> 3bec0c29
 		xrep_newbt_init_ag(&ri->new_finobt, sc, &XFS_RMAP_OINFO_INOBT,
 				xfs_agbno_to_fsb(sc->sa.pag, XFS_FIBT_BLOCK(sc->mp)),
 				resv);

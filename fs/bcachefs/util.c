--- conflicted
+++ resolved
@@ -344,124 +344,6 @@
 	prt_printf(out, "%llu %s", div_u64(ns, u->nsecs), u->name);
 }
 
-<<<<<<< HEAD
-/* time stats: */
-
-#ifndef CONFIG_BCACHEFS_NO_LATENCY_ACCT
-static void bch2_quantiles_update(struct bch2_quantiles *q, u64 v)
-{
-	unsigned i = 0;
-
-	while (i < ARRAY_SIZE(q->entries)) {
-		struct bch2_quantile_entry *e = q->entries + i;
-
-		if (unlikely(!e->step)) {
-			e->m = v;
-			e->step = max_t(unsigned, v / 2, 1024);
-		} else if (e->m > v) {
-			e->m = e->m >= e->step
-				? e->m - e->step
-				: 0;
-		} else if (e->m < v) {
-			e->m = e->m + e->step > e->m
-				? e->m + e->step
-				: U32_MAX;
-		}
-
-		if ((e->m > v ? e->m - v : v - e->m) < e->step)
-			e->step = max_t(unsigned, e->step / 2, 1);
-
-		if (v >= e->m)
-			break;
-
-		i = eytzinger0_child(i, v > e->m);
-	}
-}
-
-static inline void bch2_time_stats_update_one(struct bch2_time_stats *stats,
-					      u64 start, u64 end)
-{
-	u64 duration, freq;
-
-	if (time_after64(end, start)) {
-		duration = end - start;
-		mean_and_variance_update(&stats->duration_stats, duration);
-		mean_and_variance_weighted_update(&stats->duration_stats_weighted, duration);
-		stats->max_duration = max(stats->max_duration, duration);
-		stats->min_duration = min(stats->min_duration, duration);
-		stats->total_duration += duration;
-		bch2_quantiles_update(&stats->quantiles, duration);
-	}
-
-	if (stats->last_event && time_after64(end, stats->last_event)) {
-		freq = end - stats->last_event;
-		mean_and_variance_update(&stats->freq_stats, freq);
-		mean_and_variance_weighted_update(&stats->freq_stats_weighted, freq);
-		stats->max_freq = max(stats->max_freq, freq);
-		stats->min_freq = min(stats->min_freq, freq);
-	}
-
-	stats->last_event = end;
-}
-
-static void __bch2_time_stats_clear_buffer(struct bch2_time_stats *stats,
-					   struct bch2_time_stat_buffer *b)
-{
-	for (struct bch2_time_stat_buffer_entry *i = b->entries;
-	     i < b->entries + ARRAY_SIZE(b->entries);
-	     i++)
-		bch2_time_stats_update_one(stats, i->start, i->end);
-	b->nr = 0;
-}
-
-static noinline void bch2_time_stats_clear_buffer(struct bch2_time_stats *stats,
-						  struct bch2_time_stat_buffer *b)
-{
-	unsigned long flags;
-
-	spin_lock_irqsave(&stats->lock, flags);
-	__bch2_time_stats_clear_buffer(stats, b);
-	spin_unlock_irqrestore(&stats->lock, flags);
-}
-
-void __bch2_time_stats_update(struct bch2_time_stats *stats, u64 start, u64 end)
-{
-	unsigned long flags;
-
-	WARN_ONCE(!stats->duration_stats_weighted.weight ||
-		  !stats->freq_stats_weighted.weight,
-		  "uninitialized time_stats");
-
-	if (!stats->buffer) {
-		spin_lock_irqsave(&stats->lock, flags);
-		bch2_time_stats_update_one(stats, start, end);
-
-		if (mean_and_variance_weighted_get_mean(stats->freq_stats_weighted) < 32 &&
-		    stats->duration_stats.n > 1024)
-			stats->buffer =
-				alloc_percpu_gfp(struct bch2_time_stat_buffer,
-						 GFP_ATOMIC);
-		spin_unlock_irqrestore(&stats->lock, flags);
-	} else {
-		struct bch2_time_stat_buffer *b;
-
-		preempt_disable();
-		b = this_cpu_ptr(stats->buffer);
-
-		BUG_ON(b->nr >= ARRAY_SIZE(b->entries));
-		b->entries[b->nr++] = (struct bch2_time_stat_buffer_entry) {
-			.start = start,
-			.end = end
-		};
-
-		if (unlikely(b->nr == ARRAY_SIZE(b->entries)))
-			bch2_time_stats_clear_buffer(stats, b);
-		preempt_enable();
-	}
-}
-
-=======
->>>>>>> c50bf762
 static void bch2_pr_time_units_aligned(struct printbuf *out, u64 ns)
 {
 	const struct time_unit *u = bch2_pick_time_units(ns);

--- conflicted
+++ resolved
@@ -189,8 +189,6 @@
 	six_unlock_intent(&b->c.lock);
 }
 
-<<<<<<< HEAD
-=======
 static inline bool __btree_node_pinned(struct btree_cache *bc, struct btree *b)
 {
 	struct bbpos pos = BBPOS(b->c.btree_id, b->key.k.p);
@@ -236,7 +234,6 @@
 	mutex_unlock(&bc->lock);
 }
 
->>>>>>> 9b70bf0a
 /* Btree in memory cache - hash table */
 
 void bch2_btree_node_hash_remove(struct btree_cache *bc, struct btree *b)
@@ -834,11 +831,6 @@
 	bch2_time_stats_update(&c->times[BCH_TIME_btree_node_mem_alloc],
 			       start_time);
 
-<<<<<<< HEAD
-	memalloc_nofs_restore(flags);
-
-=======
->>>>>>> 9b70bf0a
 	int ret = bch2_trans_relock(trans);
 	if (unlikely(ret)) {
 		bch2_btree_node_to_freelist(c, b);

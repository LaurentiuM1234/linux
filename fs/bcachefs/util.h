/* SPDX-License-Identifier: GPL-2.0 */
#ifndef _BCACHEFS_UTIL_H
#define _BCACHEFS_UTIL_H

#include <linux/bio.h>
#include <linux/blkdev.h>
#include <linux/closure.h>
#include <linux/errno.h>
#include <linux/freezer.h>
#include <linux/kernel.h>
#include <linux/sched/clock.h>
#include <linux/llist.h>
#include <linux/log2.h>
#include <linux/percpu.h>
#include <linux/preempt.h>
#include <linux/ratelimit.h>
#include <linux/slab.h>
#include <linux/vmalloc.h>
#include <linux/workqueue.h>

#include "mean_and_variance.h"

#include "darray.h"
#include "time_stats.h"

struct closure;

#ifdef CONFIG_BCACHEFS_DEBUG
#define EBUG_ON(cond)		BUG_ON(cond)
#else
#define EBUG_ON(cond)
#endif

#if __BYTE_ORDER__ == __ORDER_LITTLE_ENDIAN__
#define CPU_BIG_ENDIAN		0
#elif __BYTE_ORDER__ == __ORDER_BIG_ENDIAN__
#define CPU_BIG_ENDIAN		1
#endif

/* type hackery */

#define type_is_exact(_val, _type)					\
	__builtin_types_compatible_p(typeof(_val), _type)

#define type_is(_val, _type)						\
	(__builtin_types_compatible_p(typeof(_val), _type) ||		\
	 __builtin_types_compatible_p(typeof(_val), const _type))

/* Userspace doesn't align allocations as nicely as the kernel allocators: */
static inline size_t buf_pages(void *p, size_t len)
{
	return DIV_ROUND_UP(len +
			    ((unsigned long) p & (PAGE_SIZE - 1)),
			    PAGE_SIZE);
}

#define HEAP(type)							\
struct {								\
	size_t size, used;						\
	type *data;							\
}

#define DECLARE_HEAP(type, name) HEAP(type) name

#define init_heap(heap, _size, gfp)					\
({									\
	(heap)->used = 0;						\
	(heap)->size = (_size);						\
	(heap)->data = kvmalloc((heap)->size * sizeof((heap)->data[0]),\
				 (gfp));				\
})

#define free_heap(heap)							\
do {									\
	kvfree((heap)->data);						\
	(heap)->data = NULL;						\
} while (0)

#define heap_set_backpointer(h, i, _fn)					\
do {									\
	void (*fn)(typeof(h), size_t) = _fn;				\
	if (fn)								\
		fn(h, i);						\
} while (0)

#define heap_swap(h, i, j, set_backpointer)				\
do {									\
	swap((h)->data[i], (h)->data[j]);				\
	heap_set_backpointer(h, i, set_backpointer);			\
	heap_set_backpointer(h, j, set_backpointer);			\
} while (0)

#define heap_peek(h)							\
({									\
	EBUG_ON(!(h)->used);						\
	(h)->data[0];							\
})

#define heap_full(h)	((h)->used == (h)->size)

#define heap_sift_down(h, i, cmp, set_backpointer)			\
do {									\
	size_t _c, _j = i;						\
									\
	for (; _j * 2 + 1 < (h)->used; _j = _c) {			\
		_c = _j * 2 + 1;					\
		if (_c + 1 < (h)->used &&				\
		    cmp(h, (h)->data[_c], (h)->data[_c + 1]) >= 0)	\
			_c++;						\
									\
		if (cmp(h, (h)->data[_c], (h)->data[_j]) >= 0)		\
			break;						\
		heap_swap(h, _c, _j, set_backpointer);			\
	}								\
} while (0)

#define heap_sift_up(h, i, cmp, set_backpointer)			\
do {									\
	while (i) {							\
		size_t p = (i - 1) / 2;					\
		if (cmp(h, (h)->data[i], (h)->data[p]) >= 0)		\
			break;						\
		heap_swap(h, i, p, set_backpointer);			\
		i = p;							\
	}								\
} while (0)

#define __heap_add(h, d, cmp, set_backpointer)				\
({									\
	size_t _i = (h)->used++;					\
	(h)->data[_i] = d;						\
	heap_set_backpointer(h, _i, set_backpointer);			\
									\
	heap_sift_up(h, _i, cmp, set_backpointer);			\
	_i;								\
})

#define heap_add(h, d, cmp, set_backpointer)				\
({									\
	bool _r = !heap_full(h);					\
	if (_r)								\
		__heap_add(h, d, cmp, set_backpointer);			\
	_r;								\
})

#define heap_add_or_replace(h, new, cmp, set_backpointer)		\
do {									\
	if (!heap_add(h, new, cmp, set_backpointer) &&			\
	    cmp(h, new, heap_peek(h)) >= 0) {				\
		(h)->data[0] = new;					\
		heap_set_backpointer(h, 0, set_backpointer);		\
		heap_sift_down(h, 0, cmp, set_backpointer);		\
	}								\
} while (0)

#define heap_del(h, i, cmp, set_backpointer)				\
do {									\
	size_t _i = (i);						\
									\
	BUG_ON(_i >= (h)->used);					\
	(h)->used--;							\
	if ((_i) < (h)->used) {						\
		heap_swap(h, _i, (h)->used, set_backpointer);		\
		heap_sift_up(h, _i, cmp, set_backpointer);		\
		heap_sift_down(h, _i, cmp, set_backpointer);		\
	}								\
} while (0)

#define heap_pop(h, d, cmp, set_backpointer)				\
({									\
	bool _r = (h)->used;						\
	if (_r) {							\
		(d) = (h)->data[0];					\
		heap_del(h, 0, cmp, set_backpointer);			\
	}								\
	_r;								\
})

#define heap_resort(heap, cmp, set_backpointer)				\
do {									\
	ssize_t _i;							\
	for (_i = (ssize_t) (heap)->used / 2 -  1; _i >= 0; --_i)	\
		heap_sift_down(heap, _i, cmp, set_backpointer);		\
} while (0)

#define ANYSINT_MAX(t)							\
	((((t) 1 << (sizeof(t) * 8 - 2)) - (t) 1) * (t) 2 + (t) 1)

#include "printbuf.h"

#define prt_vprintf(_out, ...)		bch2_prt_vprintf(_out, __VA_ARGS__)
#define prt_printf(_out, ...)		bch2_prt_printf(_out, __VA_ARGS__)
#define printbuf_str(_buf)		bch2_printbuf_str(_buf)
#define printbuf_exit(_buf)		bch2_printbuf_exit(_buf)

#define printbuf_tabstops_reset(_buf)	bch2_printbuf_tabstops_reset(_buf)
#define printbuf_tabstop_pop(_buf)	bch2_printbuf_tabstop_pop(_buf)
#define printbuf_tabstop_push(_buf, _n)	bch2_printbuf_tabstop_push(_buf, _n)

#define printbuf_indent_add(_out, _n)	bch2_printbuf_indent_add(_out, _n)
#define printbuf_indent_sub(_out, _n)	bch2_printbuf_indent_sub(_out, _n)

#define prt_newline(_out)		bch2_prt_newline(_out)
#define prt_tab(_out)			bch2_prt_tab(_out)
#define prt_tab_rjust(_out)		bch2_prt_tab_rjust(_out)

#define prt_bytes_indented(...)		bch2_prt_bytes_indented(__VA_ARGS__)
#define prt_u64(_out, _v)		prt_printf(_out, "%llu", (u64) (_v))
#define prt_human_readable_u64(...)	bch2_prt_human_readable_u64(__VA_ARGS__)
#define prt_human_readable_s64(...)	bch2_prt_human_readable_s64(__VA_ARGS__)
#define prt_units_u64(...)		bch2_prt_units_u64(__VA_ARGS__)
#define prt_units_s64(...)		bch2_prt_units_s64(__VA_ARGS__)
#define prt_string_option(...)		bch2_prt_string_option(__VA_ARGS__)
#define prt_bitflags(...)		bch2_prt_bitflags(__VA_ARGS__)
#define prt_bitflags_vector(...)	bch2_prt_bitflags_vector(__VA_ARGS__)

void bch2_pr_time_units(struct printbuf *, u64);
void bch2_prt_datetime(struct printbuf *, time64_t);

#ifdef __KERNEL__
static inline void uuid_unparse_lower(u8 *uuid, char *out)
{
	sprintf(out, "%pUb", uuid);
}
#else
#include <uuid/uuid.h>
#endif

static inline void pr_uuid(struct printbuf *out, u8 *uuid)
{
	char uuid_str[40];

	uuid_unparse_lower(uuid, uuid_str);
	prt_printf(out, "%s", uuid_str);
}

int bch2_strtoint_h(const char *, int *);
int bch2_strtouint_h(const char *, unsigned int *);
int bch2_strtoll_h(const char *, long long *);
int bch2_strtoull_h(const char *, unsigned long long *);
int bch2_strtou64_h(const char *, u64 *);

static inline int bch2_strtol_h(const char *cp, long *res)
{
#if BITS_PER_LONG == 32
	return bch2_strtoint_h(cp, (int *) res);
#else
	return bch2_strtoll_h(cp, (long long *) res);
#endif
}

static inline int bch2_strtoul_h(const char *cp, long *res)
{
#if BITS_PER_LONG == 32
	return bch2_strtouint_h(cp, (unsigned int *) res);
#else
	return bch2_strtoull_h(cp, (unsigned long long *) res);
#endif
}

#define strtoi_h(cp, res)						\
	( type_is(*res, int)		? bch2_strtoint_h(cp, (void *) res)\
	: type_is(*res, long)		? bch2_strtol_h(cp, (void *) res)\
	: type_is(*res, long long)	? bch2_strtoll_h(cp, (void *) res)\
	: type_is(*res, unsigned)	? bch2_strtouint_h(cp, (void *) res)\
	: type_is(*res, unsigned long)	? bch2_strtoul_h(cp, (void *) res)\
	: type_is(*res, unsigned long long) ? bch2_strtoull_h(cp, (void *) res)\
	: -EINVAL)

#define strtoul_safe(cp, var)						\
({									\
	unsigned long _v;						\
	int _r = kstrtoul(cp, 10, &_v);					\
	if (!_r)							\
		var = _v;						\
	_r;								\
})

#define strtoul_safe_clamp(cp, var, min, max)				\
({									\
	unsigned long _v;						\
	int _r = kstrtoul(cp, 10, &_v);					\
	if (!_r)							\
		var = clamp_t(typeof(var), _v, min, max);		\
	_r;								\
})

#define strtoul_safe_restrict(cp, var, min, max)			\
({									\
	unsigned long _v;						\
	int _r = kstrtoul(cp, 10, &_v);					\
	if (!_r && _v >= min && _v <= max)				\
		var = _v;						\
	else								\
		_r = -EINVAL;						\
	_r;								\
})

#define snprint(out, var)						\
	prt_printf(out,							\
		   type_is(var, int)		? "%i\n"		\
		 : type_is(var, unsigned)	? "%u\n"		\
		 : type_is(var, long)		? "%li\n"		\
		 : type_is(var, unsigned long)	? "%lu\n"		\
		 : type_is(var, s64)		? "%lli\n"		\
		 : type_is(var, u64)		? "%llu\n"		\
		 : type_is(var, char *)		? "%s\n"		\
		 : "%i\n", var)

bool bch2_is_zero(const void *, size_t);

u64 bch2_read_flag_list(char *, const char * const[]);

void bch2_prt_u64_base2_nbits(struct printbuf *, u64, unsigned);
void bch2_prt_u64_base2(struct printbuf *, u64);

void bch2_print_string_as_lines(const char *prefix, const char *lines);

typedef DARRAY(unsigned long) bch_stacktrace;
int bch2_save_backtrace(bch_stacktrace *stack, struct task_struct *, unsigned, gfp_t);
void bch2_prt_backtrace(struct printbuf *, bch_stacktrace *);
int bch2_prt_task_backtrace(struct printbuf *, struct task_struct *, unsigned, gfp_t);

static inline void prt_bdevname(struct printbuf *out, struct block_device *bdev)
{
#ifdef __KERNEL__
	prt_printf(out, "%pg", bdev);
#else
	prt_str(out, bdev->name);
#endif
}

void bch2_time_stats_to_text(struct printbuf *, struct bch2_time_stats *);

#define ewma_add(ewma, val, weight)					\
({									\
	typeof(ewma) _ewma = (ewma);					\
	typeof(weight) _weight = (weight);				\
									\
	(((_ewma << _weight) - _ewma) + (val)) >> _weight;		\
})

struct bch_ratelimit {
	/* Next time we want to do some work, in nanoseconds */
	u64			next;

	/*
	 * Rate at which we want to do work, in units per nanosecond
	 * The units here correspond to the units passed to
	 * bch2_ratelimit_increment()
	 */
	unsigned		rate;
};

static inline void bch2_ratelimit_reset(struct bch_ratelimit *d)
{
	d->next = local_clock();
}

u64 bch2_ratelimit_delay(struct bch_ratelimit *);
void bch2_ratelimit_increment(struct bch_ratelimit *, u64);

struct bch_pd_controller {
	struct bch_ratelimit	rate;
	unsigned long		last_update;

	s64			last_actual;
	s64			smoothed_derivative;

	unsigned		p_term_inverse;
	unsigned		d_smooth;
	unsigned		d_term;

	/* for exporting to sysfs (no effect on behavior) */
	s64			last_derivative;
	s64			last_proportional;
	s64			last_change;
	s64			last_target;

	/*
	 * If true, the rate will not increase if bch2_ratelimit_delay()
	 * is not being called often enough.
	 */
	bool			backpressure;
};

void bch2_pd_controller_update(struct bch_pd_controller *, s64, s64, int);
void bch2_pd_controller_init(struct bch_pd_controller *);
void bch2_pd_controller_debug_to_text(struct printbuf *, struct bch_pd_controller *);

#define sysfs_pd_controller_attribute(name)				\
	rw_attribute(name##_rate);					\
	rw_attribute(name##_rate_bytes);				\
	rw_attribute(name##_rate_d_term);				\
	rw_attribute(name##_rate_p_term_inverse);			\
	read_attribute(name##_rate_debug)

#define sysfs_pd_controller_files(name)					\
	&sysfs_##name##_rate,						\
	&sysfs_##name##_rate_bytes,					\
	&sysfs_##name##_rate_d_term,					\
	&sysfs_##name##_rate_p_term_inverse,				\
	&sysfs_##name##_rate_debug

#define sysfs_pd_controller_show(name, var)				\
do {									\
	sysfs_hprint(name##_rate,		(var)->rate.rate);	\
	sysfs_print(name##_rate_bytes,		(var)->rate.rate);	\
	sysfs_print(name##_rate_d_term,		(var)->d_term);		\
	sysfs_print(name##_rate_p_term_inverse,	(var)->p_term_inverse);	\
									\
	if (attr == &sysfs_##name##_rate_debug)				\
		bch2_pd_controller_debug_to_text(out, var);		\
} while (0)

#define sysfs_pd_controller_store(name, var)				\
do {									\
	sysfs_strtoul_clamp(name##_rate,				\
			    (var)->rate.rate, 1, UINT_MAX);		\
	sysfs_strtoul_clamp(name##_rate_bytes,				\
			    (var)->rate.rate, 1, UINT_MAX);		\
	sysfs_strtoul(name##_rate_d_term,	(var)->d_term);		\
	sysfs_strtoul_clamp(name##_rate_p_term_inverse,			\
			    (var)->p_term_inverse, 1, INT_MAX);		\
} while (0)

#define container_of_or_null(ptr, type, member)				\
({									\
	typeof(ptr) _ptr = ptr;						\
	_ptr ? container_of(_ptr, type, member) : NULL;			\
})

/* Does linear interpolation between powers of two */
static inline unsigned fract_exp_two(unsigned x, unsigned fract_bits)
{
	unsigned fract = x & ~(~0 << fract_bits);

	x >>= fract_bits;
	x   = 1 << x;
	x  += (x * fract) >> fract_bits;

	return x;
}

void bch2_bio_map(struct bio *bio, void *base, size_t);
int bch2_bio_alloc_pages(struct bio *, size_t, gfp_t);

static inline sector_t bdev_sectors(struct block_device *bdev)
{
	return bdev->bd_inode->i_size >> 9;
}

#define closure_bio_submit(bio, cl)					\
do {									\
	closure_get(cl);						\
	submit_bio(bio);						\
} while (0)

#define kthread_wait(cond)						\
({									\
	int _ret = 0;							\
									\
	while (1) {							\
		set_current_state(TASK_INTERRUPTIBLE);			\
		if (kthread_should_stop()) {				\
			_ret = -1;					\
			break;						\
		}							\
									\
		if (cond)						\
			break;						\
									\
		schedule();						\
	}								\
	set_current_state(TASK_RUNNING);				\
	_ret;								\
})

#define kthread_wait_freezable(cond)					\
({									\
	int _ret = 0;							\
	while (1) {							\
		set_current_state(TASK_INTERRUPTIBLE);			\
		if (kthread_should_stop()) {				\
			_ret = -1;					\
			break;						\
		}							\
									\
		if (cond)						\
			break;						\
									\
		schedule();						\
		try_to_freeze();					\
	}								\
	set_current_state(TASK_RUNNING);				\
	_ret;								\
})

size_t bch2_rand_range(size_t);

void memcpy_to_bio(struct bio *, struct bvec_iter, const void *);
void memcpy_from_bio(void *, struct bio *, struct bvec_iter);

static inline void memcpy_u64s_small(void *dst, const void *src,
				     unsigned u64s)
{
	u64 *d = dst;
	const u64 *s = src;

	while (u64s--)
		*d++ = *s++;
}

static inline void __memcpy_u64s(void *dst, const void *src,
				 unsigned u64s)
{
#ifdef CONFIG_X86_64
	long d0, d1, d2;

	asm volatile("rep ; movsq"
		     : "=&c" (d0), "=&D" (d1), "=&S" (d2)
		     : "0" (u64s), "1" (dst), "2" (src)
		     : "memory");
#else
	u64 *d = dst;
	const u64 *s = src;

	while (u64s--)
		*d++ = *s++;
#endif
}

static inline void memcpy_u64s(void *dst, const void *src,
			       unsigned u64s)
{
	EBUG_ON(!(dst >= src + u64s * sizeof(u64) ||
		 dst + u64s * sizeof(u64) <= src));

	__memcpy_u64s(dst, src, u64s);
}

static inline void __memmove_u64s_down(void *dst, const void *src,
				       unsigned u64s)
{
	__memcpy_u64s(dst, src, u64s);
}

static inline void memmove_u64s_down(void *dst, const void *src,
				     unsigned u64s)
{
	EBUG_ON(dst > src);

	__memmove_u64s_down(dst, src, u64s);
}

static inline void __memmove_u64s_down_small(void *dst, const void *src,
				       unsigned u64s)
{
	memcpy_u64s_small(dst, src, u64s);
}

static inline void memmove_u64s_down_small(void *dst, const void *src,
				     unsigned u64s)
{
	EBUG_ON(dst > src);

	__memmove_u64s_down_small(dst, src, u64s);
}

static inline void __memmove_u64s_up_small(void *_dst, const void *_src,
					   unsigned u64s)
{
	u64 *dst = (u64 *) _dst + u64s;
	u64 *src = (u64 *) _src + u64s;

	while (u64s--)
		*--dst = *--src;
}

static inline void memmove_u64s_up_small(void *dst, const void *src,
					 unsigned u64s)
{
	EBUG_ON(dst < src);

	__memmove_u64s_up_small(dst, src, u64s);
}

static inline void __memmove_u64s_up(void *_dst, const void *_src,
				     unsigned u64s)
{
	u64 *dst = (u64 *) _dst + u64s - 1;
	u64 *src = (u64 *) _src + u64s - 1;

#ifdef CONFIG_X86_64
	long d0, d1, d2;

	asm volatile("std ;\n"
		     "rep ; movsq\n"
		     "cld ;\n"
		     : "=&c" (d0), "=&D" (d1), "=&S" (d2)
		     : "0" (u64s), "1" (dst), "2" (src)
		     : "memory");
#else
	while (u64s--)
		*dst-- = *src--;
#endif
}

static inline void memmove_u64s_up(void *dst, const void *src,
				   unsigned u64s)
{
	EBUG_ON(dst < src);

	__memmove_u64s_up(dst, src, u64s);
}

static inline void memmove_u64s(void *dst, const void *src,
				unsigned u64s)
{
	if (dst < src)
		__memmove_u64s_down(dst, src, u64s);
	else
		__memmove_u64s_up(dst, src, u64s);
}

/* Set the last few bytes up to a u64 boundary given an offset into a buffer. */
static inline void memset_u64s_tail(void *s, int c, unsigned bytes)
{
	unsigned rem = round_up(bytes, sizeof(u64)) - bytes;

	memset(s + bytes, c, rem);
}

/* just the memmove, doesn't update @_nr */
#define __array_insert_item(_array, _nr, _pos)				\
	memmove(&(_array)[(_pos) + 1],					\
		&(_array)[(_pos)],					\
		sizeof((_array)[0]) * ((_nr) - (_pos)))

#define array_insert_item(_array, _nr, _pos, _new_item)			\
do {									\
	__array_insert_item(_array, _nr, _pos);				\
	(_nr)++;							\
	(_array)[(_pos)] = (_new_item);					\
} while (0)

#define array_remove_items(_array, _nr, _pos, _nr_to_remove)		\
do {									\
	(_nr) -= (_nr_to_remove);					\
	memmove(&(_array)[(_pos)],					\
		&(_array)[(_pos) + (_nr_to_remove)],			\
		sizeof((_array)[0]) * ((_nr) - (_pos)));		\
} while (0)

#define array_remove_item(_array, _nr, _pos)				\
	array_remove_items(_array, _nr, _pos, 1)

static inline void __move_gap(void *array, size_t element_size,
			      size_t nr, size_t size,
			      size_t old_gap, size_t new_gap)
{
	size_t gap_end = old_gap + size - nr;

	if (new_gap < old_gap) {
		size_t move = old_gap - new_gap;

		memmove(array + element_size * (gap_end - move),
			array + element_size * (old_gap - move),
				element_size * move);
	} else if (new_gap > old_gap) {
		size_t move = new_gap - old_gap;

		memmove(array + element_size * old_gap,
			array + element_size * gap_end,
				element_size * move);
	}
}

/* Move the gap in a gap buffer: */
#define move_gap(_d, _new_gap)						\
do {									\
	BUG_ON(_new_gap > (_d)->nr);					\
	BUG_ON((_d)->gap > (_d)->nr);					\
									\
	__move_gap((_d)->data, sizeof((_d)->data[0]),			\
		   (_d)->nr, (_d)->size, (_d)->gap, _new_gap);		\
	(_d)->gap = _new_gap;						\
} while (0)

#define bubble_sort(_base, _nr, _cmp)					\
do {									\
	ssize_t _i, _last;						\
	bool _swapped = true;						\
									\
	for (_last= (ssize_t) (_nr) - 1; _last > 0 && _swapped; --_last) {\
		_swapped = false;					\
		for (_i = 0; _i < _last; _i++)				\
			if (_cmp((_base)[_i], (_base)[_i + 1]) > 0) {	\
				swap((_base)[_i], (_base)[_i + 1]);	\
				_swapped = true;			\
			}						\
	}								\
} while (0)

static inline u64 percpu_u64_get(u64 __percpu *src)
{
	u64 ret = 0;
	int cpu;

	for_each_possible_cpu(cpu)
		ret += *per_cpu_ptr(src, cpu);
	return ret;
}

static inline void percpu_u64_set(u64 __percpu *dst, u64 src)
{
	int cpu;

	for_each_possible_cpu(cpu)
		*per_cpu_ptr(dst, cpu) = 0;
	this_cpu_write(*dst, src);
}

static inline void acc_u64s(u64 *acc, const u64 *src, unsigned nr)
{
	unsigned i;

	for (i = 0; i < nr; i++)
		acc[i] += src[i];
}

static inline void acc_u64s_percpu(u64 *acc, const u64 __percpu *src,
				   unsigned nr)
{
	int cpu;

	for_each_possible_cpu(cpu)
		acc_u64s(acc, per_cpu_ptr(src, cpu), nr);
}

static inline void percpu_memset(void __percpu *p, int c, size_t bytes)
{
	int cpu;

	for_each_possible_cpu(cpu)
		memset(per_cpu_ptr(p, cpu), c, bytes);
}

u64 *bch2_acc_percpu_u64s(u64 __percpu *, unsigned);

#define cmp_int(l, r)		((l > r) - (l < r))

static inline int u8_cmp(u8 l, u8 r)
{
	return cmp_int(l, r);
}

static inline int cmp_le32(__le32 l, __le32 r)
{
	return cmp_int(le32_to_cpu(l), le32_to_cpu(r));
}

#include <linux/uuid.h>

#define QSTR(n) { { { .len = strlen(n) } }, .name = n }

static inline bool qstr_eq(const struct qstr l, const struct qstr r)
{
	return l.len == r.len && !memcmp(l.name, r.name, l.len);
}

void bch2_darray_str_exit(darray_str *);
int bch2_split_devs(const char *, darray_str *);

#ifdef __KERNEL__

__must_check
static inline int copy_to_user_errcode(void __user *to, const void *from, unsigned long n)
{
	return copy_to_user(to, from, n) ? -EFAULT : 0;
}

__must_check
static inline int copy_from_user_errcode(void *to, const void __user *from, unsigned long n)
{
	return copy_from_user(to, from, n) ? -EFAULT : 0;
}

#endif

static inline void mod_bit(long nr, volatile unsigned long *addr, bool v)
{
	if (v)
		set_bit(nr, addr);
	else
		clear_bit(nr, addr);
}

static inline void __set_bit_le64(size_t bit, __le64 *addr)
{
	addr[bit / 64] |= cpu_to_le64(BIT_ULL(bit % 64));
}

static inline void __clear_bit_le64(size_t bit, __le64 *addr)
{
<<<<<<< HEAD
	addr[bit / 64] &= !cpu_to_le64(BIT_ULL(bit % 64));
=======
	addr[bit / 64] &= ~cpu_to_le64(BIT_ULL(bit % 64));
>>>>>>> 55a275c5
}

static inline bool test_bit_le64(size_t bit, __le64 *addr)
{
	return (addr[bit / 64] & cpu_to_le64(BIT_ULL(bit % 64))) != 0;
}

#endif /* _BCACHEFS_UTIL_H */<|MERGE_RESOLUTION|>--- conflicted
+++ resolved
@@ -803,11 +803,7 @@
 
 static inline void __clear_bit_le64(size_t bit, __le64 *addr)
 {
-<<<<<<< HEAD
-	addr[bit / 64] &= !cpu_to_le64(BIT_ULL(bit % 64));
-=======
 	addr[bit / 64] &= ~cpu_to_le64(BIT_ULL(bit % 64));
->>>>>>> 55a275c5
 }
 
 static inline bool test_bit_le64(size_t bit, __le64 *addr)

// SPDX-License-Identifier: GPL-2.0
#include "bcachefs.h"
#include "alloc_background.h"
#include "alloc_foreground.h"
#include "backpointers.h"
#include "bkey_buf.h"
#include "btree_cache.h"
#include "btree_io.h"
#include "btree_key_cache.h"
#include "btree_update.h"
#include "btree_update_interior.h"
#include "btree_gc.h"
#include "btree_write_buffer.h"
#include "buckets.h"
#include "buckets_waiting_for_journal.h"
#include "clock.h"
#include "debug.h"
#include "disk_accounting.h"
#include "ec.h"
#include "error.h"
#include "lru.h"
#include "recovery.h"
#include "trace.h"
#include "varint.h"

#include <linux/kthread.h>
#include <linux/math64.h>
#include <linux/random.h>
#include <linux/rculist.h>
#include <linux/rcupdate.h>
#include <linux/sched/task.h>
#include <linux/sort.h>

static void bch2_discard_one_bucket_fast(struct bch_dev *, u64);

/* Persistent alloc info: */

static const unsigned BCH_ALLOC_V1_FIELD_BYTES[] = {
#define x(name, bits) [BCH_ALLOC_FIELD_V1_##name] = bits / 8,
	BCH_ALLOC_FIELDS_V1()
#undef x
};

struct bkey_alloc_unpacked {
	u64		journal_seq;
	u8		gen;
	u8		oldest_gen;
	u8		data_type;
	bool		need_discard:1;
	bool		need_inc_gen:1;
#define x(_name, _bits)	u##_bits _name;
	BCH_ALLOC_FIELDS_V2()
#undef  x
};

static inline u64 alloc_field_v1_get(const struct bch_alloc *a,
				     const void **p, unsigned field)
{
	unsigned bytes = BCH_ALLOC_V1_FIELD_BYTES[field];
	u64 v;

	if (!(a->fields & (1 << field)))
		return 0;

	switch (bytes) {
	case 1:
		v = *((const u8 *) *p);
		break;
	case 2:
		v = le16_to_cpup(*p);
		break;
	case 4:
		v = le32_to_cpup(*p);
		break;
	case 8:
		v = le64_to_cpup(*p);
		break;
	default:
		BUG();
	}

	*p += bytes;
	return v;
}

static void bch2_alloc_unpack_v1(struct bkey_alloc_unpacked *out,
				 struct bkey_s_c k)
{
	const struct bch_alloc *in = bkey_s_c_to_alloc(k).v;
	const void *d = in->data;
	unsigned idx = 0;

	out->gen = in->gen;

#define x(_name, _bits) out->_name = alloc_field_v1_get(in, &d, idx++);
	BCH_ALLOC_FIELDS_V1()
#undef  x
}

static int bch2_alloc_unpack_v2(struct bkey_alloc_unpacked *out,
				struct bkey_s_c k)
{
	struct bkey_s_c_alloc_v2 a = bkey_s_c_to_alloc_v2(k);
	const u8 *in = a.v->data;
	const u8 *end = bkey_val_end(a);
	unsigned fieldnr = 0;
	int ret;
	u64 v;

	out->gen	= a.v->gen;
	out->oldest_gen	= a.v->oldest_gen;
	out->data_type	= a.v->data_type;

#define x(_name, _bits)							\
	if (fieldnr < a.v->nr_fields) {					\
		ret = bch2_varint_decode_fast(in, end, &v);		\
		if (ret < 0)						\
			return ret;					\
		in += ret;						\
	} else {							\
		v = 0;							\
	}								\
	out->_name = v;							\
	if (v != out->_name)						\
		return -1;						\
	fieldnr++;

	BCH_ALLOC_FIELDS_V2()
#undef  x
	return 0;
}

static int bch2_alloc_unpack_v3(struct bkey_alloc_unpacked *out,
				struct bkey_s_c k)
{
	struct bkey_s_c_alloc_v3 a = bkey_s_c_to_alloc_v3(k);
	const u8 *in = a.v->data;
	const u8 *end = bkey_val_end(a);
	unsigned fieldnr = 0;
	int ret;
	u64 v;

	out->gen	= a.v->gen;
	out->oldest_gen	= a.v->oldest_gen;
	out->data_type	= a.v->data_type;
	out->need_discard = BCH_ALLOC_V3_NEED_DISCARD(a.v);
	out->need_inc_gen = BCH_ALLOC_V3_NEED_INC_GEN(a.v);
	out->journal_seq = le64_to_cpu(a.v->journal_seq);

#define x(_name, _bits)							\
	if (fieldnr < a.v->nr_fields) {					\
		ret = bch2_varint_decode_fast(in, end, &v);		\
		if (ret < 0)						\
			return ret;					\
		in += ret;						\
	} else {							\
		v = 0;							\
	}								\
	out->_name = v;							\
	if (v != out->_name)						\
		return -1;						\
	fieldnr++;

	BCH_ALLOC_FIELDS_V2()
#undef  x
	return 0;
}

static struct bkey_alloc_unpacked bch2_alloc_unpack(struct bkey_s_c k)
{
	struct bkey_alloc_unpacked ret = { .gen	= 0 };

	switch (k.k->type) {
	case KEY_TYPE_alloc:
		bch2_alloc_unpack_v1(&ret, k);
		break;
	case KEY_TYPE_alloc_v2:
		bch2_alloc_unpack_v2(&ret, k);
		break;
	case KEY_TYPE_alloc_v3:
		bch2_alloc_unpack_v3(&ret, k);
		break;
	}

	return ret;
}

static unsigned bch_alloc_v1_val_u64s(const struct bch_alloc *a)
{
	unsigned i, bytes = offsetof(struct bch_alloc, data);

	for (i = 0; i < ARRAY_SIZE(BCH_ALLOC_V1_FIELD_BYTES); i++)
		if (a->fields & (1 << i))
			bytes += BCH_ALLOC_V1_FIELD_BYTES[i];

	return DIV_ROUND_UP(bytes, sizeof(u64));
}

int bch2_alloc_v1_invalid(struct bch_fs *c, struct bkey_s_c k,
			  enum bch_validate_flags flags,
			  struct printbuf *err)
{
	struct bkey_s_c_alloc a = bkey_s_c_to_alloc(k);
	int ret = 0;

	/* allow for unknown fields */
	bkey_fsck_err_on(bkey_val_u64s(a.k) < bch_alloc_v1_val_u64s(a.v), c, err,
			 alloc_v1_val_size_bad,
			 "incorrect value size (%zu < %u)",
			 bkey_val_u64s(a.k), bch_alloc_v1_val_u64s(a.v));
fsck_err:
	return ret;
}

int bch2_alloc_v2_invalid(struct bch_fs *c, struct bkey_s_c k,
			  enum bch_validate_flags flags,
			  struct printbuf *err)
{
	struct bkey_alloc_unpacked u;
	int ret = 0;

	bkey_fsck_err_on(bch2_alloc_unpack_v2(&u, k), c, err,
			 alloc_v2_unpack_error,
			 "unpack error");
fsck_err:
	return ret;
}

int bch2_alloc_v3_invalid(struct bch_fs *c, struct bkey_s_c k,
			  enum bch_validate_flags flags,
			  struct printbuf *err)
{
	struct bkey_alloc_unpacked u;
	int ret = 0;

	bkey_fsck_err_on(bch2_alloc_unpack_v3(&u, k), c, err,
			 alloc_v2_unpack_error,
			 "unpack error");
fsck_err:
	return ret;
}

int bch2_alloc_v4_invalid(struct bch_fs *c, struct bkey_s_c k,
			  enum bch_validate_flags flags, struct printbuf *err)
{
	struct bkey_s_c_alloc_v4 a = bkey_s_c_to_alloc_v4(k);
	int ret = 0;

	bkey_fsck_err_on(alloc_v4_u64s_noerror(a.v) > bkey_val_u64s(k.k), c, err,
			 alloc_v4_val_size_bad,
			 "bad val size (%u > %zu)",
			 alloc_v4_u64s_noerror(a.v), bkey_val_u64s(k.k));

	bkey_fsck_err_on(!BCH_ALLOC_V4_BACKPOINTERS_START(a.v) &&
			 BCH_ALLOC_V4_NR_BACKPOINTERS(a.v), c, err,
			 alloc_v4_backpointers_start_bad,
			 "invalid backpointers_start");

	bkey_fsck_err_on(alloc_data_type(*a.v, a.v->data_type) != a.v->data_type, c, err,
			 alloc_key_data_type_bad,
			 "invalid data type (got %u should be %u)",
			 a.v->data_type, alloc_data_type(*a.v, a.v->data_type));

	for (unsigned i = 0; i < 2; i++)
		bkey_fsck_err_on(a.v->io_time[i] > LRU_TIME_MAX,
				 c, err,
				 alloc_key_io_time_bad,
				 "invalid io_time[%s]: %llu, max %llu",
				 i == READ ? "read" : "write",
				 a.v->io_time[i], LRU_TIME_MAX);

<<<<<<< HEAD
=======
	unsigned stripe_sectors = BCH_ALLOC_V4_BACKPOINTERS_START(a.v) * sizeof(u64) >
		offsetof(struct bch_alloc_v4, stripe_sectors)
		? a.v->stripe_sectors
		: 0;

>>>>>>> 2e19e486
	switch (a.v->data_type) {
	case BCH_DATA_free:
	case BCH_DATA_need_gc_gens:
	case BCH_DATA_need_discard:
		bkey_fsck_err_on(stripe_sectors ||
				 a.v->dirty_sectors ||
				 a.v->cached_sectors ||
				 a.v->stripe,
				 c, err, alloc_key_empty_but_have_data,
				 "empty data type free but have data %u.%u.%u %u",
				 stripe_sectors,
				 a.v->dirty_sectors,
				 a.v->cached_sectors,
				 a.v->stripe);
		break;
	case BCH_DATA_sb:
	case BCH_DATA_journal:
	case BCH_DATA_btree:
	case BCH_DATA_user:
	case BCH_DATA_parity:
		bkey_fsck_err_on(!a.v->dirty_sectors &&
				 !stripe_sectors,
				 c, err, alloc_key_dirty_sectors_0,
				 "data_type %s but dirty_sectors==0",
				 bch2_data_type_str(a.v->data_type));
		break;
	case BCH_DATA_cached:
		bkey_fsck_err_on(!a.v->cached_sectors ||
				 a.v->dirty_sectors ||
				 stripe_sectors ||
				 a.v->stripe,
				 c, err, alloc_key_cached_inconsistency,
				 "data type inconsistency");

		bkey_fsck_err_on(!a.v->io_time[READ] &&
				 c->curr_recovery_pass > BCH_RECOVERY_PASS_check_alloc_to_lru_refs,
				 c, err, alloc_key_cached_but_read_time_zero,
				 "cached bucket with read_time == 0");
		break;
	case BCH_DATA_stripe:
		break;
	}
fsck_err:
	return ret;
}

void bch2_alloc_v4_swab(struct bkey_s k)
{
	struct bch_alloc_v4 *a = bkey_s_to_alloc_v4(k).v;
	struct bch_backpointer *bp, *bps;

	a->journal_seq		= swab64(a->journal_seq);
	a->flags		= swab32(a->flags);
	a->dirty_sectors	= swab32(a->dirty_sectors);
	a->cached_sectors	= swab32(a->cached_sectors);
	a->io_time[0]		= swab64(a->io_time[0]);
	a->io_time[1]		= swab64(a->io_time[1]);
	a->stripe		= swab32(a->stripe);
	a->nr_external_backpointers = swab32(a->nr_external_backpointers);
	a->fragmentation_lru	= swab64(a->fragmentation_lru);
	a->stripe_sectors	= swab32(a->stripe_sectors);

	bps = alloc_v4_backpointers(a);
	for (bp = bps; bp < bps + BCH_ALLOC_V4_NR_BACKPOINTERS(a); bp++) {
		bp->bucket_offset	= swab40(bp->bucket_offset);
		bp->bucket_len		= swab32(bp->bucket_len);
		bch2_bpos_swab(&bp->pos);
	}
}

void bch2_alloc_to_text(struct printbuf *out, struct bch_fs *c, struct bkey_s_c k)
{
	struct bch_alloc_v4 _a;
	const struct bch_alloc_v4 *a = bch2_alloc_to_v4(k, &_a);

	prt_newline(out);
	printbuf_indent_add(out, 2);

	prt_printf(out, "gen %u oldest_gen %u data_type ", a->gen, a->oldest_gen);
	bch2_prt_data_type(out, a->data_type);
	prt_newline(out);
	prt_printf(out, "journal_seq       %llu\n",	a->journal_seq);
	prt_printf(out, "need_discard      %llu\n",	BCH_ALLOC_V4_NEED_DISCARD(a));
	prt_printf(out, "need_inc_gen      %llu\n",	BCH_ALLOC_V4_NEED_INC_GEN(a));
	prt_printf(out, "dirty_sectors     %u\n",	a->dirty_sectors);
	prt_printf(out, "stripe_sectors    %u\n",	a->stripe_sectors);
	prt_printf(out, "cached_sectors    %u\n",	a->cached_sectors);
	prt_printf(out, "stripe            %u\n",	a->stripe);
	prt_printf(out, "stripe_redundancy %u\n",	a->stripe_redundancy);
	prt_printf(out, "io_time[READ]     %llu\n",	a->io_time[READ]);
	prt_printf(out, "io_time[WRITE]    %llu\n",	a->io_time[WRITE]);
	prt_printf(out, "fragmentation     %llu\n",	a->fragmentation_lru);
	prt_printf(out, "bp_start          %llu\n", BCH_ALLOC_V4_BACKPOINTERS_START(a));
	printbuf_indent_sub(out, 2);
}

void __bch2_alloc_to_v4(struct bkey_s_c k, struct bch_alloc_v4 *out)
{
	if (k.k->type == KEY_TYPE_alloc_v4) {
		void *src, *dst;

		*out = *bkey_s_c_to_alloc_v4(k).v;

		src = alloc_v4_backpointers(out);
		SET_BCH_ALLOC_V4_BACKPOINTERS_START(out, BCH_ALLOC_V4_U64s);
		dst = alloc_v4_backpointers(out);

		if (src < dst)
			memset(src, 0, dst - src);

		SET_BCH_ALLOC_V4_NR_BACKPOINTERS(out, 0);
	} else {
		struct bkey_alloc_unpacked u = bch2_alloc_unpack(k);

		*out = (struct bch_alloc_v4) {
			.journal_seq		= u.journal_seq,
			.flags			= u.need_discard,
			.gen			= u.gen,
			.oldest_gen		= u.oldest_gen,
			.data_type		= u.data_type,
			.stripe_redundancy	= u.stripe_redundancy,
			.dirty_sectors		= u.dirty_sectors,
			.cached_sectors		= u.cached_sectors,
			.io_time[READ]		= u.read_time,
			.io_time[WRITE]		= u.write_time,
			.stripe			= u.stripe,
		};

		SET_BCH_ALLOC_V4_BACKPOINTERS_START(out, BCH_ALLOC_V4_U64s);
	}
}

static noinline struct bkey_i_alloc_v4 *
__bch2_alloc_to_v4_mut(struct btree_trans *trans, struct bkey_s_c k)
{
	struct bkey_i_alloc_v4 *ret;

	ret = bch2_trans_kmalloc(trans, max(bkey_bytes(k.k), sizeof(struct bkey_i_alloc_v4)));
	if (IS_ERR(ret))
		return ret;

	if (k.k->type == KEY_TYPE_alloc_v4) {
		void *src, *dst;

		bkey_reassemble(&ret->k_i, k);

		src = alloc_v4_backpointers(&ret->v);
		SET_BCH_ALLOC_V4_BACKPOINTERS_START(&ret->v, BCH_ALLOC_V4_U64s);
		dst = alloc_v4_backpointers(&ret->v);

		if (src < dst)
			memset(src, 0, dst - src);

		SET_BCH_ALLOC_V4_NR_BACKPOINTERS(&ret->v, 0);
		set_alloc_v4_u64s(ret);
	} else {
		bkey_alloc_v4_init(&ret->k_i);
		ret->k.p = k.k->p;
		bch2_alloc_to_v4(k, &ret->v);
	}
	return ret;
}

static inline struct bkey_i_alloc_v4 *bch2_alloc_to_v4_mut_inlined(struct btree_trans *trans, struct bkey_s_c k)
{
	struct bkey_s_c_alloc_v4 a;

	if (likely(k.k->type == KEY_TYPE_alloc_v4) &&
	    ((a = bkey_s_c_to_alloc_v4(k), true) &&
	     BCH_ALLOC_V4_NR_BACKPOINTERS(a.v) == 0))
		return bch2_bkey_make_mut_noupdate_typed(trans, k, alloc_v4);

	return __bch2_alloc_to_v4_mut(trans, k);
}

struct bkey_i_alloc_v4 *bch2_alloc_to_v4_mut(struct btree_trans *trans, struct bkey_s_c k)
{
	return bch2_alloc_to_v4_mut_inlined(trans, k);
}

struct bkey_i_alloc_v4 *
bch2_trans_start_alloc_update_noupdate(struct btree_trans *trans, struct btree_iter *iter,
				       struct bpos pos)
{
	struct bkey_s_c k = bch2_bkey_get_iter(trans, iter, BTREE_ID_alloc, pos,
					       BTREE_ITER_with_updates|
					       BTREE_ITER_cached|
					       BTREE_ITER_intent);
	int ret = bkey_err(k);
	if (unlikely(ret))
		return ERR_PTR(ret);

	struct bkey_i_alloc_v4 *a = bch2_alloc_to_v4_mut_inlined(trans, k);
	ret = PTR_ERR_OR_ZERO(a);
	if (unlikely(ret))
		goto err;
	return a;
err:
	bch2_trans_iter_exit(trans, iter);
	return ERR_PTR(ret);
}

__flatten
struct bkey_i_alloc_v4 *bch2_trans_start_alloc_update(struct btree_trans *trans, struct bpos pos,
						      enum btree_iter_update_trigger_flags flags)
{
	struct btree_iter iter;
	struct bkey_i_alloc_v4 *a = bch2_trans_start_alloc_update_noupdate(trans, &iter, pos);
	int ret = PTR_ERR_OR_ZERO(a);
	if (ret)
		return ERR_PTR(ret);

	ret = bch2_trans_update(trans, &iter, &a->k_i, flags);
	bch2_trans_iter_exit(trans, &iter);
	return unlikely(ret) ? ERR_PTR(ret) : a;
}

static struct bpos alloc_gens_pos(struct bpos pos, unsigned *offset)
{
	*offset = pos.offset & KEY_TYPE_BUCKET_GENS_MASK;

	pos.offset >>= KEY_TYPE_BUCKET_GENS_BITS;
	return pos;
}

static struct bpos bucket_gens_pos_to_alloc(struct bpos pos, unsigned offset)
{
	pos.offset <<= KEY_TYPE_BUCKET_GENS_BITS;
	pos.offset += offset;
	return pos;
}

static unsigned alloc_gen(struct bkey_s_c k, unsigned offset)
{
	return k.k->type == KEY_TYPE_bucket_gens
		? bkey_s_c_to_bucket_gens(k).v->gens[offset]
		: 0;
}

int bch2_bucket_gens_invalid(struct bch_fs *c, struct bkey_s_c k,
			     enum bch_validate_flags flags,
			     struct printbuf *err)
{
	int ret = 0;

	bkey_fsck_err_on(bkey_val_bytes(k.k) != sizeof(struct bch_bucket_gens), c, err,
			 bucket_gens_val_size_bad,
			 "bad val size (%zu != %zu)",
			 bkey_val_bytes(k.k), sizeof(struct bch_bucket_gens));
fsck_err:
	return ret;
}

void bch2_bucket_gens_to_text(struct printbuf *out, struct bch_fs *c, struct bkey_s_c k)
{
	struct bkey_s_c_bucket_gens g = bkey_s_c_to_bucket_gens(k);
	unsigned i;

	for (i = 0; i < ARRAY_SIZE(g.v->gens); i++) {
		if (i)
			prt_char(out, ' ');
		prt_printf(out, "%u", g.v->gens[i]);
	}
}

int bch2_bucket_gens_init(struct bch_fs *c)
{
	struct btree_trans *trans = bch2_trans_get(c);
	struct bkey_i_bucket_gens g;
	bool have_bucket_gens_key = false;
	int ret;

	ret = for_each_btree_key(trans, iter, BTREE_ID_alloc, POS_MIN,
				 BTREE_ITER_prefetch, k, ({
		/*
		 * Not a fsck error because this is checked/repaired by
		 * bch2_check_alloc_key() which runs later:
		 */
		if (!bch2_dev_bucket_exists(c, k.k->p))
			continue;

		struct bch_alloc_v4 a;
		u8 gen = bch2_alloc_to_v4(k, &a)->gen;
		unsigned offset;
		struct bpos pos = alloc_gens_pos(iter.pos, &offset);
		int ret2 = 0;

		if (have_bucket_gens_key && bkey_cmp(iter.pos, pos)) {
			ret2 =  bch2_btree_insert_trans(trans, BTREE_ID_bucket_gens, &g.k_i, 0) ?:
				bch2_trans_commit(trans, NULL, NULL, BCH_TRANS_COMMIT_no_enospc);
			if (ret2)
				goto iter_err;
			have_bucket_gens_key = false;
		}

		if (!have_bucket_gens_key) {
			bkey_bucket_gens_init(&g.k_i);
			g.k.p = pos;
			have_bucket_gens_key = true;
		}

		g.v.gens[offset] = gen;
iter_err:
		ret2;
	}));

	if (have_bucket_gens_key && !ret)
		ret = commit_do(trans, NULL, NULL,
				BCH_TRANS_COMMIT_no_enospc,
			bch2_btree_insert_trans(trans, BTREE_ID_bucket_gens, &g.k_i, 0));

	bch2_trans_put(trans);

	bch_err_fn(c, ret);
	return ret;
}

int bch2_alloc_read(struct bch_fs *c)
{
	struct btree_trans *trans = bch2_trans_get(c);
	struct bch_dev *ca = NULL;
	int ret;

	if (c->sb.version_upgrade_complete >= bcachefs_metadata_version_bucket_gens) {
		ret = for_each_btree_key(trans, iter, BTREE_ID_bucket_gens, POS_MIN,
					 BTREE_ITER_prefetch, k, ({
			u64 start = bucket_gens_pos_to_alloc(k.k->p, 0).offset;
			u64 end = bucket_gens_pos_to_alloc(bpos_nosnap_successor(k.k->p), 0).offset;

			if (k.k->type != KEY_TYPE_bucket_gens)
				continue;

			ca = bch2_dev_iterate(c, ca, k.k->p.inode);
			/*
			 * Not a fsck error because this is checked/repaired by
			 * bch2_check_alloc_key() which runs later:
			 */
			if (!ca) {
				bch2_btree_iter_set_pos(&iter, POS(k.k->p.inode + 1, 0));
				continue;
			}

			const struct bch_bucket_gens *g = bkey_s_c_to_bucket_gens(k).v;

			for (u64 b = max_t(u64, ca->mi.first_bucket, start);
			     b < min_t(u64, ca->mi.nbuckets, end);
			     b++)
				*bucket_gen(ca, b) = g->gens[b & KEY_TYPE_BUCKET_GENS_MASK];
			0;
		}));
	} else {
		ret = for_each_btree_key(trans, iter, BTREE_ID_alloc, POS_MIN,
					 BTREE_ITER_prefetch, k, ({
			ca = bch2_dev_iterate(c, ca, k.k->p.inode);
			/*
			 * Not a fsck error because this is checked/repaired by
			 * bch2_check_alloc_key() which runs later:
			 */
			if (!ca) {
				bch2_btree_iter_set_pos(&iter, POS(k.k->p.inode + 1, 0));
				continue;
			}

			struct bch_alloc_v4 a;
			*bucket_gen(ca, k.k->p.offset) = bch2_alloc_to_v4(k, &a)->gen;
			0;
		}));
	}

	bch2_dev_put(ca);
	bch2_trans_put(trans);

	bch_err_fn(c, ret);
	return ret;
}

/* Free space/discard btree: */

static int bch2_bucket_do_index(struct btree_trans *trans,
				struct bch_dev *ca,
				struct bkey_s_c alloc_k,
				const struct bch_alloc_v4 *a,
				bool set)
{
	struct bch_fs *c = trans->c;
	struct btree_iter iter;
	struct bkey_s_c old;
	struct bkey_i *k;
	enum btree_id btree;
	enum bch_bkey_type old_type = !set ? KEY_TYPE_set : KEY_TYPE_deleted;
	enum bch_bkey_type new_type =  set ? KEY_TYPE_set : KEY_TYPE_deleted;
	struct printbuf buf = PRINTBUF;
	int ret;

	if (a->data_type != BCH_DATA_free &&
	    a->data_type != BCH_DATA_need_discard)
		return 0;

	k = bch2_trans_kmalloc_nomemzero(trans, sizeof(*k));
	if (IS_ERR(k))
		return PTR_ERR(k);

	bkey_init(&k->k);
	k->k.type = new_type;

	switch (a->data_type) {
	case BCH_DATA_free:
		btree = BTREE_ID_freespace;
		k->k.p = alloc_freespace_pos(alloc_k.k->p, *a);
		bch2_key_resize(&k->k, 1);
		break;
	case BCH_DATA_need_discard:
		btree = BTREE_ID_need_discard;
		k->k.p = alloc_k.k->p;
		break;
	default:
		return 0;
	}

	old = bch2_bkey_get_iter(trans, &iter, btree,
			     bkey_start_pos(&k->k),
			     BTREE_ITER_intent);
	ret = bkey_err(old);
	if (ret)
		return ret;

	if (ca->mi.freespace_initialized &&
	    c->curr_recovery_pass > BCH_RECOVERY_PASS_check_alloc_info &&
	    bch2_trans_inconsistent_on(old.k->type != old_type, trans,
			"incorrect key when %s %s:%llu:%llu:0 (got %s should be %s)\n"
			"  for %s",
			set ? "setting" : "clearing",
			bch2_btree_id_str(btree),
			iter.pos.inode,
			iter.pos.offset,
			bch2_bkey_types[old.k->type],
			bch2_bkey_types[old_type],
			(bch2_bkey_val_to_text(&buf, c, alloc_k), buf.buf))) {
		ret = -EIO;
		goto err;
	}

	ret = bch2_trans_update(trans, &iter, k, 0);
err:
	bch2_trans_iter_exit(trans, &iter);
	printbuf_exit(&buf);
	return ret;
}

static noinline int bch2_bucket_gen_update(struct btree_trans *trans,
					   struct bpos bucket, u8 gen)
{
	struct btree_iter iter;
	unsigned offset;
	struct bpos pos = alloc_gens_pos(bucket, &offset);
	struct bkey_i_bucket_gens *g;
	struct bkey_s_c k;
	int ret;

	g = bch2_trans_kmalloc(trans, sizeof(*g));
	ret = PTR_ERR_OR_ZERO(g);
	if (ret)
		return ret;

	k = bch2_bkey_get_iter(trans, &iter, BTREE_ID_bucket_gens, pos,
			       BTREE_ITER_intent|
			       BTREE_ITER_with_updates);
	ret = bkey_err(k);
	if (ret)
		return ret;

	if (k.k->type != KEY_TYPE_bucket_gens) {
		bkey_bucket_gens_init(&g->k_i);
		g->k.p = iter.pos;
	} else {
		bkey_reassemble(&g->k_i, k);
	}

	g->v.gens[offset] = gen;

	ret = bch2_trans_update(trans, &iter, &g->k_i, 0);
	bch2_trans_iter_exit(trans, &iter);
	return ret;
}

static inline int bch2_dev_data_type_accounting_mod(struct btree_trans *trans, struct bch_dev *ca,
						    enum bch_data_type data_type,
						    s64 delta_buckets,
						    s64 delta_sectors,
						    s64 delta_fragmented, unsigned flags)
{
	struct disk_accounting_pos acc = {
		.type = BCH_DISK_ACCOUNTING_dev_data_type,
		.dev_data_type.dev		= ca->dev_idx,
		.dev_data_type.data_type	= data_type,
	};
	s64 d[3] = { delta_buckets, delta_sectors, delta_fragmented };

	return bch2_disk_accounting_mod(trans, &acc, d, 3, flags & BTREE_TRIGGER_gc);
}

int bch2_alloc_key_to_dev_counters(struct btree_trans *trans, struct bch_dev *ca,
				   const struct bch_alloc_v4 *old,
				   const struct bch_alloc_v4 *new,
				   unsigned flags)
{
	s64 old_sectors = bch2_bucket_sectors(*old);
	s64 new_sectors = bch2_bucket_sectors(*new);
	if (old->data_type != new->data_type) {
		int ret = bch2_dev_data_type_accounting_mod(trans, ca, new->data_type,
				 1,  new_sectors,  bch2_bucket_sectors_fragmented(ca, *new), flags) ?:
			  bch2_dev_data_type_accounting_mod(trans, ca, old->data_type,
				-1, -old_sectors, -bch2_bucket_sectors_fragmented(ca, *old), flags);
		if (ret)
			return ret;
	} else if (old_sectors != new_sectors) {
		int ret = bch2_dev_data_type_accounting_mod(trans, ca, new->data_type,
					 0,
					 new_sectors - old_sectors,
					 bch2_bucket_sectors_fragmented(ca, *new) -
					 bch2_bucket_sectors_fragmented(ca, *old), flags);
		if (ret)
			return ret;
	}

	s64 old_unstriped = bch2_bucket_sectors_unstriped(*old);
	s64 new_unstriped = bch2_bucket_sectors_unstriped(*new);
	if (old_unstriped != new_unstriped) {
		int ret = bch2_dev_data_type_accounting_mod(trans, ca, BCH_DATA_unstriped,
					 !!new_unstriped - !!old_unstriped,
					 new_unstriped - old_unstriped,
					 0,
					 flags);
		if (ret)
			return ret;
	}

	return 0;
}

int bch2_trigger_alloc(struct btree_trans *trans,
		       enum btree_id btree, unsigned level,
		       struct bkey_s_c old, struct bkey_s new,
		       enum btree_iter_update_trigger_flags flags)
{
	struct bch_fs *c = trans->c;
	struct printbuf buf = PRINTBUF;
	int ret = 0;

	struct bch_dev *ca = bch2_dev_bucket_tryget(c, new.k->p);
	if (!ca)
		return -EIO;

	struct bch_alloc_v4 old_a_convert;
	const struct bch_alloc_v4 *old_a = bch2_alloc_to_v4(old, &old_a_convert);
	struct bch_alloc_v4 *new_a = bkey_s_to_alloc_v4(new).v;

	if (flags & BTREE_TRIGGER_transactional) {
		alloc_data_type_set(new_a, new_a->data_type);

		if (bch2_bucket_sectors_total(*new_a) > bch2_bucket_sectors_total(*old_a)) {
			new_a->io_time[READ] = bch2_current_io_time(c, READ);
			new_a->io_time[WRITE]= bch2_current_io_time(c, WRITE);
			SET_BCH_ALLOC_V4_NEED_INC_GEN(new_a, true);
			SET_BCH_ALLOC_V4_NEED_DISCARD(new_a, true);
		}

		if (data_type_is_empty(new_a->data_type) &&
		    BCH_ALLOC_V4_NEED_INC_GEN(new_a) &&
		    !bch2_bucket_is_open_safe(c, new.k->p.inode, new.k->p.offset)) {
			new_a->gen++;
			SET_BCH_ALLOC_V4_NEED_INC_GEN(new_a, false);
			alloc_data_type_set(new_a, new_a->data_type);
		}

		if (old_a->data_type != new_a->data_type ||
		    (new_a->data_type == BCH_DATA_free &&
		     alloc_freespace_genbits(*old_a) != alloc_freespace_genbits(*new_a))) {
			ret =   bch2_bucket_do_index(trans, ca, old, old_a, false) ?:
				bch2_bucket_do_index(trans, ca, new.s_c, new_a, true);
			if (ret)
				goto err;
		}

		if (new_a->data_type == BCH_DATA_cached &&
		    !new_a->io_time[READ])
			new_a->io_time[READ] = bch2_current_io_time(c, READ);

		u64 old_lru = alloc_lru_idx_read(*old_a);
		u64 new_lru = alloc_lru_idx_read(*new_a);
		if (old_lru != new_lru) {
			ret = bch2_lru_change(trans, new.k->p.inode,
					      bucket_to_u64(new.k->p),
					      old_lru, new_lru);
			if (ret)
				goto err;
		}

		new_a->fragmentation_lru = alloc_lru_idx_fragmentation(*new_a, ca);
		if (old_a->fragmentation_lru != new_a->fragmentation_lru) {
			ret = bch2_lru_change(trans,
					BCH_LRU_FRAGMENTATION_START,
					bucket_to_u64(new.k->p),
					old_a->fragmentation_lru, new_a->fragmentation_lru);
			if (ret)
				goto err;
		}

		if (old_a->gen != new_a->gen) {
			ret = bch2_bucket_gen_update(trans, new.k->p, new_a->gen);
			if (ret)
				goto err;
		}

		if ((flags & BTREE_TRIGGER_bucket_invalidate) &&
		    old_a->cached_sectors) {
			ret = bch2_mod_dev_cached_sectors(trans, ca->dev_idx,
					 -((s64) old_a->cached_sectors),
					 flags & BTREE_TRIGGER_gc);
			if (ret)
				goto err;
		}

		ret = bch2_alloc_key_to_dev_counters(trans, ca, old_a, new_a, flags);
		if (ret)
			goto err;
	}

	if ((flags & BTREE_TRIGGER_atomic) && (flags & BTREE_TRIGGER_insert)) {
		u64 journal_seq = trans->journal_res.seq;
		u64 bucket_journal_seq = new_a->journal_seq;

		if ((flags & BTREE_TRIGGER_insert) &&
		    data_type_is_empty(old_a->data_type) !=
		    data_type_is_empty(new_a->data_type) &&
		    new.k->type == KEY_TYPE_alloc_v4) {
			struct bch_alloc_v4 *v = bkey_s_to_alloc_v4(new).v;

			/*
			 * If the btree updates referring to a bucket weren't flushed
			 * before the bucket became empty again, then the we don't have
			 * to wait on a journal flush before we can reuse the bucket:
			 */
			v->journal_seq = bucket_journal_seq =
				data_type_is_empty(new_a->data_type) &&
				(journal_seq == v->journal_seq ||
				 bch2_journal_noflush_seq(&c->journal, v->journal_seq))
				? 0 : journal_seq;
		}

		if (!data_type_is_empty(old_a->data_type) &&
		    data_type_is_empty(new_a->data_type) &&
		    bucket_journal_seq) {
			ret = bch2_set_bucket_needs_journal_commit(&c->buckets_waiting_for_journal,
					c->journal.flushed_seq_ondisk,
					new.k->p.inode, new.k->p.offset,
					bucket_journal_seq);
			if (bch2_fs_fatal_err_on(ret, c,
					"setting bucket_needs_journal_commit: %s", bch2_err_str(ret)))
				goto err;
		}

<<<<<<< HEAD
		percpu_down_read(&c->mark_lock);
		if (new_a->gen != old_a->gen) {
			u8 *gen = bucket_gen(ca, new.k->p.offset);
			if (unlikely(!gen)) {
				percpu_up_read(&c->mark_lock);
				goto invalid_bucket;
			}
			*gen = new_a->gen;
		}

		bch2_dev_usage_update(c, ca, old_a, new_a, journal_seq, false);
		percpu_up_read(&c->mark_lock);
=======
		if (new_a->gen != old_a->gen) {
			rcu_read_lock();
			u8 *gen = bucket_gen(ca, new.k->p.offset);
			if (unlikely(!gen)) {
				rcu_read_unlock();
				goto invalid_bucket;
			}
			*gen = new_a->gen;
			rcu_read_unlock();
		}
>>>>>>> 2e19e486

#define eval_state(_a, expr)		({ const struct bch_alloc_v4 *a = _a; expr; })
#define statechange(expr)		!eval_state(old_a, expr) && eval_state(new_a, expr)
#define bucket_flushed(a)		(!a->journal_seq || a->journal_seq <= c->journal.flushed_seq_ondisk)

		if (statechange(a->data_type == BCH_DATA_free) &&
		    bucket_flushed(new_a))
			closure_wake_up(&c->freelist_wait);

		if (statechange(a->data_type == BCH_DATA_need_discard) &&
		    !bch2_bucket_is_open_safe(c, new.k->p.inode, new.k->p.offset) &&
		    bucket_flushed(new_a))
			bch2_discard_one_bucket_fast(ca, new.k->p.offset);

		if (statechange(a->data_type == BCH_DATA_cached) &&
		    !bch2_bucket_is_open(c, new.k->p.inode, new.k->p.offset) &&
		    should_invalidate_buckets(ca, bch2_dev_usage_read(ca)))
			bch2_dev_do_invalidates(ca);

		if (statechange(a->data_type == BCH_DATA_need_gc_gens))
			bch2_gc_gens_async(c);
	}

	if ((flags & BTREE_TRIGGER_gc) && (flags & BTREE_TRIGGER_insert)) {
		rcu_read_lock();
		struct bucket *g = gc_bucket(ca, new.k->p.offset);
		if (unlikely(!g)) {
<<<<<<< HEAD
			percpu_up_read(&c->mark_lock);
			goto invalid_bucket;
		}
		g->gen_valid	= 1;

		bucket_lock(g);

		g->gen_valid		= 1;
		g->gen			= new_a->gen;
		g->data_type		= new_a->data_type;
		g->stripe		= new_a->stripe;
		g->stripe_redundancy	= new_a->stripe_redundancy;
		g->dirty_sectors	= new_a->dirty_sectors;
		g->cached_sectors	= new_a->cached_sectors;

		bucket_unlock(g);
		percpu_up_read(&c->mark_lock);
=======
			rcu_read_unlock();
			goto invalid_bucket;
		}
		g->gen_valid	= 1;
		g->gen		= new_a->gen;
		rcu_read_unlock();
>>>>>>> 2e19e486
	}
err:
	printbuf_exit(&buf);
	bch2_dev_put(ca);
	return ret;
invalid_bucket:
	bch2_fs_inconsistent(c, "reference to invalid bucket\n  %s",
			     (bch2_bkey_val_to_text(&buf, c, new.s_c), buf.buf));
	ret = -EIO;
	goto err;
}

/*
 * This synthesizes deleted extents for holes, similar to BTREE_ITER_slots for
 * extents style btrees, but works on non-extents btrees:
 */
static struct bkey_s_c bch2_get_key_or_hole(struct btree_iter *iter, struct bpos end, struct bkey *hole)
{
	struct bkey_s_c k = bch2_btree_iter_peek_slot(iter);

	if (bkey_err(k))
		return k;

	if (k.k->type) {
		return k;
	} else {
		struct btree_iter iter2;
		struct bpos next;

		bch2_trans_copy_iter(&iter2, iter);

		struct btree_path *path = btree_iter_path(iter->trans, iter);
		if (!bpos_eq(path->l[0].b->key.k.p, SPOS_MAX))
			end = bkey_min(end, bpos_nosnap_successor(path->l[0].b->key.k.p));

		end = bkey_min(end, POS(iter->pos.inode, iter->pos.offset + U32_MAX - 1));

		/*
		 * btree node min/max is a closed interval, upto takes a half
		 * open interval:
		 */
		k = bch2_btree_iter_peek_upto(&iter2, end);
		next = iter2.pos;
		bch2_trans_iter_exit(iter->trans, &iter2);

		BUG_ON(next.offset >= iter->pos.offset + U32_MAX);

		if (bkey_err(k))
			return k;

		bkey_init(hole);
		hole->p = iter->pos;

		bch2_key_resize(hole, next.offset - iter->pos.offset);
		return (struct bkey_s_c) { hole, NULL };
	}
}

static bool next_bucket(struct bch_fs *c, struct bch_dev **ca, struct bpos *bucket)
{
	if (*ca) {
		if (bucket->offset < (*ca)->mi.first_bucket)
			bucket->offset = (*ca)->mi.first_bucket;

		if (bucket->offset < (*ca)->mi.nbuckets)
			return true;

		bch2_dev_put(*ca);
		*ca = NULL;
		bucket->inode++;
		bucket->offset = 0;
	}

	rcu_read_lock();
	*ca = __bch2_next_dev_idx(c, bucket->inode, NULL);
	if (*ca) {
		*bucket = POS((*ca)->dev_idx, (*ca)->mi.first_bucket);
		bch2_dev_get(*ca);
	}
	rcu_read_unlock();

	return *ca != NULL;
}

static struct bkey_s_c bch2_get_key_or_real_bucket_hole(struct btree_iter *iter,
					struct bch_dev **ca, struct bkey *hole)
{
	struct bch_fs *c = iter->trans->c;
	struct bkey_s_c k;
again:
	k = bch2_get_key_or_hole(iter, POS_MAX, hole);
	if (bkey_err(k))
		return k;

	*ca = bch2_dev_iterate_noerror(c, *ca, k.k->p.inode);

	if (!k.k->type) {
		struct bpos hole_start = bkey_start_pos(k.k);

		if (!*ca || !bucket_valid(*ca, hole_start.offset)) {
			if (!next_bucket(c, ca, &hole_start))
				return bkey_s_c_null;

			bch2_btree_iter_set_pos(iter, hole_start);
			goto again;
		}

		if (k.k->p.offset > (*ca)->mi.nbuckets)
			bch2_key_resize(hole, (*ca)->mi.nbuckets - hole_start.offset);
	}

	return k;
}

static noinline_for_stack
int bch2_check_alloc_key(struct btree_trans *trans,
			 struct bkey_s_c alloc_k,
			 struct btree_iter *alloc_iter,
			 struct btree_iter *discard_iter,
			 struct btree_iter *freespace_iter,
			 struct btree_iter *bucket_gens_iter)
{
	struct bch_fs *c = trans->c;
	struct bch_alloc_v4 a_convert;
	const struct bch_alloc_v4 *a;
	unsigned discard_key_type, freespace_key_type;
	unsigned gens_offset;
	struct bkey_s_c k;
	struct printbuf buf = PRINTBUF;
	int ret = 0;

	struct bch_dev *ca = bch2_dev_bucket_tryget_noerror(c, alloc_k.k->p);
	if (fsck_err_on(!ca,
			trans, alloc_key_to_missing_dev_bucket,
			"alloc key for invalid device:bucket %llu:%llu",
			alloc_k.k->p.inode, alloc_k.k->p.offset))
		ret = bch2_btree_delete_at(trans, alloc_iter, 0);
	if (!ca)
		return ret;

	if (!ca->mi.freespace_initialized)
		goto out;

	a = bch2_alloc_to_v4(alloc_k, &a_convert);

	discard_key_type = a->data_type == BCH_DATA_need_discard ? KEY_TYPE_set : 0;
	bch2_btree_iter_set_pos(discard_iter, alloc_k.k->p);
	k = bch2_btree_iter_peek_slot(discard_iter);
	ret = bkey_err(k);
	if (ret)
		goto err;

	if (fsck_err_on(k.k->type != discard_key_type,
			trans, need_discard_key_wrong,
			"incorrect key in need_discard btree (got %s should be %s)\n"
			"  %s",
			bch2_bkey_types[k.k->type],
			bch2_bkey_types[discard_key_type],
			(bch2_bkey_val_to_text(&buf, c, alloc_k), buf.buf))) {
		struct bkey_i *update =
			bch2_trans_kmalloc(trans, sizeof(*update));

		ret = PTR_ERR_OR_ZERO(update);
		if (ret)
			goto err;

		bkey_init(&update->k);
		update->k.type	= discard_key_type;
		update->k.p	= discard_iter->pos;

		ret = bch2_trans_update(trans, discard_iter, update, 0);
		if (ret)
			goto err;
	}

	freespace_key_type = a->data_type == BCH_DATA_free ? KEY_TYPE_set : 0;
	bch2_btree_iter_set_pos(freespace_iter, alloc_freespace_pos(alloc_k.k->p, *a));
	k = bch2_btree_iter_peek_slot(freespace_iter);
	ret = bkey_err(k);
	if (ret)
		goto err;

	if (fsck_err_on(k.k->type != freespace_key_type,
			trans, freespace_key_wrong,
			"incorrect key in freespace btree (got %s should be %s)\n"
			"  %s",
			bch2_bkey_types[k.k->type],
			bch2_bkey_types[freespace_key_type],
			(printbuf_reset(&buf),
			 bch2_bkey_val_to_text(&buf, c, alloc_k), buf.buf))) {
		struct bkey_i *update =
			bch2_trans_kmalloc(trans, sizeof(*update));

		ret = PTR_ERR_OR_ZERO(update);
		if (ret)
			goto err;

		bkey_init(&update->k);
		update->k.type	= freespace_key_type;
		update->k.p	= freespace_iter->pos;
		bch2_key_resize(&update->k, 1);

		ret = bch2_trans_update(trans, freespace_iter, update, 0);
		if (ret)
			goto err;
	}

	bch2_btree_iter_set_pos(bucket_gens_iter, alloc_gens_pos(alloc_k.k->p, &gens_offset));
	k = bch2_btree_iter_peek_slot(bucket_gens_iter);
	ret = bkey_err(k);
	if (ret)
		goto err;

	if (fsck_err_on(a->gen != alloc_gen(k, gens_offset),
			trans, bucket_gens_key_wrong,
			"incorrect gen in bucket_gens btree (got %u should be %u)\n"
			"  %s",
			alloc_gen(k, gens_offset), a->gen,
			(printbuf_reset(&buf),
			 bch2_bkey_val_to_text(&buf, c, alloc_k), buf.buf))) {
		struct bkey_i_bucket_gens *g =
			bch2_trans_kmalloc(trans, sizeof(*g));

		ret = PTR_ERR_OR_ZERO(g);
		if (ret)
			goto err;

		if (k.k->type == KEY_TYPE_bucket_gens) {
			bkey_reassemble(&g->k_i, k);
		} else {
			bkey_bucket_gens_init(&g->k_i);
			g->k.p = alloc_gens_pos(alloc_k.k->p, &gens_offset);
		}

		g->v.gens[gens_offset] = a->gen;

		ret = bch2_trans_update(trans, bucket_gens_iter, &g->k_i, 0);
		if (ret)
			goto err;
	}
out:
err:
fsck_err:
	bch2_dev_put(ca);
	printbuf_exit(&buf);
	return ret;
}

static noinline_for_stack
int bch2_check_alloc_hole_freespace(struct btree_trans *trans,
				    struct bch_dev *ca,
				    struct bpos start,
				    struct bpos *end,
				    struct btree_iter *freespace_iter)
{
	struct bkey_s_c k;
	struct printbuf buf = PRINTBUF;
	int ret;

	if (!ca->mi.freespace_initialized)
		return 0;

	bch2_btree_iter_set_pos(freespace_iter, start);

	k = bch2_btree_iter_peek_slot(freespace_iter);
	ret = bkey_err(k);
	if (ret)
		goto err;

	*end = bkey_min(k.k->p, *end);

	if (fsck_err_on(k.k->type != KEY_TYPE_set,
			trans, freespace_hole_missing,
			"hole in alloc btree missing in freespace btree\n"
			"  device %llu buckets %llu-%llu",
			freespace_iter->pos.inode,
			freespace_iter->pos.offset,
			end->offset)) {
		struct bkey_i *update =
			bch2_trans_kmalloc(trans, sizeof(*update));

		ret = PTR_ERR_OR_ZERO(update);
		if (ret)
			goto err;

		bkey_init(&update->k);
		update->k.type	= KEY_TYPE_set;
		update->k.p	= freespace_iter->pos;
		bch2_key_resize(&update->k,
				min_t(u64, U32_MAX, end->offset -
				      freespace_iter->pos.offset));

		ret = bch2_trans_update(trans, freespace_iter, update, 0);
		if (ret)
			goto err;
	}
err:
fsck_err:
	printbuf_exit(&buf);
	return ret;
}

static noinline_for_stack
int bch2_check_alloc_hole_bucket_gens(struct btree_trans *trans,
				      struct bpos start,
				      struct bpos *end,
				      struct btree_iter *bucket_gens_iter)
{
	struct bkey_s_c k;
	struct printbuf buf = PRINTBUF;
	unsigned i, gens_offset, gens_end_offset;
	int ret;

	bch2_btree_iter_set_pos(bucket_gens_iter, alloc_gens_pos(start, &gens_offset));

	k = bch2_btree_iter_peek_slot(bucket_gens_iter);
	ret = bkey_err(k);
	if (ret)
		goto err;

	if (bkey_cmp(alloc_gens_pos(start, &gens_offset),
		     alloc_gens_pos(*end,  &gens_end_offset)))
		gens_end_offset = KEY_TYPE_BUCKET_GENS_NR;

	if (k.k->type == KEY_TYPE_bucket_gens) {
		struct bkey_i_bucket_gens g;
		bool need_update = false;

		bkey_reassemble(&g.k_i, k);

		for (i = gens_offset; i < gens_end_offset; i++) {
			if (fsck_err_on(g.v.gens[i], trans,
					bucket_gens_hole_wrong,
					"hole in alloc btree at %llu:%llu with nonzero gen in bucket_gens btree (%u)",
					bucket_gens_pos_to_alloc(k.k->p, i).inode,
					bucket_gens_pos_to_alloc(k.k->p, i).offset,
					g.v.gens[i])) {
				g.v.gens[i] = 0;
				need_update = true;
			}
		}

		if (need_update) {
			struct bkey_i *u = bch2_trans_kmalloc(trans, sizeof(g));

			ret = PTR_ERR_OR_ZERO(u);
			if (ret)
				goto err;

			memcpy(u, &g, sizeof(g));

			ret = bch2_trans_update(trans, bucket_gens_iter, u, 0);
			if (ret)
				goto err;
		}
	}

	*end = bkey_min(*end, bucket_gens_pos_to_alloc(bpos_nosnap_successor(k.k->p), 0));
err:
fsck_err:
	printbuf_exit(&buf);
	return ret;
}

static noinline_for_stack int bch2_check_discard_freespace_key(struct btree_trans *trans,
					      struct btree_iter *iter)
{
	struct bch_fs *c = trans->c;
	struct btree_iter alloc_iter;
	struct bkey_s_c alloc_k;
	struct bch_alloc_v4 a_convert;
	const struct bch_alloc_v4 *a;
	u64 genbits;
	struct bpos pos;
	enum bch_data_type state = iter->btree_id == BTREE_ID_need_discard
		? BCH_DATA_need_discard
		: BCH_DATA_free;
	struct printbuf buf = PRINTBUF;
	int ret;

	pos = iter->pos;
	pos.offset &= ~(~0ULL << 56);
	genbits = iter->pos.offset & (~0ULL << 56);

	alloc_k = bch2_bkey_get_iter(trans, &alloc_iter, BTREE_ID_alloc, pos, 0);
	ret = bkey_err(alloc_k);
	if (ret)
		return ret;

	if (fsck_err_on(!bch2_dev_bucket_exists(c, pos),
			trans, need_discard_freespace_key_to_invalid_dev_bucket,
			"entry in %s btree for nonexistant dev:bucket %llu:%llu",
			bch2_btree_id_str(iter->btree_id), pos.inode, pos.offset))
		goto delete;

	a = bch2_alloc_to_v4(alloc_k, &a_convert);

	if (fsck_err_on(a->data_type != state ||
			(state == BCH_DATA_free &&
			 genbits != alloc_freespace_genbits(*a)),
			trans, need_discard_freespace_key_bad,
			"%s\n  incorrectly set at %s:%llu:%llu:0 (free %u, genbits %llu should be %llu)",
			(bch2_bkey_val_to_text(&buf, c, alloc_k), buf.buf),
			bch2_btree_id_str(iter->btree_id),
			iter->pos.inode,
			iter->pos.offset,
			a->data_type == state,
			genbits >> 56, alloc_freespace_genbits(*a) >> 56))
		goto delete;
out:
fsck_err:
	bch2_set_btree_iter_dontneed(&alloc_iter);
	bch2_trans_iter_exit(trans, &alloc_iter);
	printbuf_exit(&buf);
	return ret;
delete:
	ret =   bch2_btree_delete_extent_at(trans, iter,
			iter->btree_id == BTREE_ID_freespace ? 1 : 0, 0) ?:
		bch2_trans_commit(trans, NULL, NULL,
			BCH_TRANS_COMMIT_no_enospc);
	goto out;
}

/*
 * We've already checked that generation numbers in the bucket_gens btree are
 * valid for buckets that exist; this just checks for keys for nonexistent
 * buckets.
 */
static noinline_for_stack
int bch2_check_bucket_gens_key(struct btree_trans *trans,
			       struct btree_iter *iter,
			       struct bkey_s_c k)
{
	struct bch_fs *c = trans->c;
	struct bkey_i_bucket_gens g;
	u64 start = bucket_gens_pos_to_alloc(k.k->p, 0).offset;
	u64 end = bucket_gens_pos_to_alloc(bpos_nosnap_successor(k.k->p), 0).offset;
	u64 b;
	bool need_update = false;
	struct printbuf buf = PRINTBUF;
	int ret = 0;

	BUG_ON(k.k->type != KEY_TYPE_bucket_gens);
	bkey_reassemble(&g.k_i, k);

	struct bch_dev *ca = bch2_dev_tryget_noerror(c, k.k->p.inode);
	if (!ca) {
		if (fsck_err(trans, bucket_gens_to_invalid_dev,
			     "bucket_gens key for invalid device:\n  %s",
			     (bch2_bkey_val_to_text(&buf, c, k), buf.buf)))
			ret = bch2_btree_delete_at(trans, iter, 0);
		goto out;
	}

	if (fsck_err_on(end <= ca->mi.first_bucket ||
			start >= ca->mi.nbuckets,
			trans, bucket_gens_to_invalid_buckets,
			"bucket_gens key for invalid buckets:\n  %s",
			(bch2_bkey_val_to_text(&buf, c, k), buf.buf))) {
		ret = bch2_btree_delete_at(trans, iter, 0);
		goto out;
	}

	for (b = start; b < ca->mi.first_bucket; b++)
		if (fsck_err_on(g.v.gens[b & KEY_TYPE_BUCKET_GENS_MASK],
				trans, bucket_gens_nonzero_for_invalid_buckets,
				"bucket_gens key has nonzero gen for invalid bucket")) {
			g.v.gens[b & KEY_TYPE_BUCKET_GENS_MASK] = 0;
			need_update = true;
		}

	for (b = ca->mi.nbuckets; b < end; b++)
		if (fsck_err_on(g.v.gens[b & KEY_TYPE_BUCKET_GENS_MASK],
				trans, bucket_gens_nonzero_for_invalid_buckets,
				"bucket_gens key has nonzero gen for invalid bucket")) {
			g.v.gens[b & KEY_TYPE_BUCKET_GENS_MASK] = 0;
			need_update = true;
		}

	if (need_update) {
		struct bkey_i *u = bch2_trans_kmalloc(trans, sizeof(g));

		ret = PTR_ERR_OR_ZERO(u);
		if (ret)
			goto out;

		memcpy(u, &g, sizeof(g));
		ret = bch2_trans_update(trans, iter, u, 0);
	}
out:
fsck_err:
	bch2_dev_put(ca);
	printbuf_exit(&buf);
	return ret;
}

int bch2_check_alloc_info(struct bch_fs *c)
{
	struct btree_trans *trans = bch2_trans_get(c);
	struct btree_iter iter, discard_iter, freespace_iter, bucket_gens_iter;
	struct bch_dev *ca = NULL;
	struct bkey hole;
	struct bkey_s_c k;
	int ret = 0;

	bch2_trans_iter_init(trans, &iter, BTREE_ID_alloc, POS_MIN,
			     BTREE_ITER_prefetch);
	bch2_trans_iter_init(trans, &discard_iter, BTREE_ID_need_discard, POS_MIN,
			     BTREE_ITER_prefetch);
	bch2_trans_iter_init(trans, &freespace_iter, BTREE_ID_freespace, POS_MIN,
			     BTREE_ITER_prefetch);
	bch2_trans_iter_init(trans, &bucket_gens_iter, BTREE_ID_bucket_gens, POS_MIN,
			     BTREE_ITER_prefetch);

	while (1) {
		struct bpos next;

		bch2_trans_begin(trans);

		k = bch2_get_key_or_real_bucket_hole(&iter, &ca, &hole);
		ret = bkey_err(k);
		if (ret)
			goto bkey_err;

		if (!k.k)
			break;

		if (k.k->type) {
			next = bpos_nosnap_successor(k.k->p);

			ret = bch2_check_alloc_key(trans,
						   k, &iter,
						   &discard_iter,
						   &freespace_iter,
						   &bucket_gens_iter);
			if (ret)
				goto bkey_err;
		} else {
			next = k.k->p;

			ret = bch2_check_alloc_hole_freespace(trans, ca,
						    bkey_start_pos(k.k),
						    &next,
						    &freespace_iter) ?:
				bch2_check_alloc_hole_bucket_gens(trans,
						    bkey_start_pos(k.k),
						    &next,
						    &bucket_gens_iter);
			if (ret)
				goto bkey_err;
		}

		ret = bch2_trans_commit(trans, NULL, NULL,
					BCH_TRANS_COMMIT_no_enospc);
		if (ret)
			goto bkey_err;

		bch2_btree_iter_set_pos(&iter, next);
bkey_err:
		if (bch2_err_matches(ret, BCH_ERR_transaction_restart))
			continue;
		if (ret)
			break;
	}
	bch2_trans_iter_exit(trans, &bucket_gens_iter);
	bch2_trans_iter_exit(trans, &freespace_iter);
	bch2_trans_iter_exit(trans, &discard_iter);
	bch2_trans_iter_exit(trans, &iter);
	bch2_dev_put(ca);
	ca = NULL;

	if (ret < 0)
		goto err;

	ret = for_each_btree_key(trans, iter,
			BTREE_ID_need_discard, POS_MIN,
			BTREE_ITER_prefetch, k,
		bch2_check_discard_freespace_key(trans, &iter));
	if (ret)
		goto err;

	bch2_trans_iter_init(trans, &iter, BTREE_ID_freespace, POS_MIN,
			     BTREE_ITER_prefetch);
	while (1) {
		bch2_trans_begin(trans);
		k = bch2_btree_iter_peek(&iter);
		if (!k.k)
			break;

		ret = bkey_err(k) ?:
			bch2_check_discard_freespace_key(trans, &iter);
		if (bch2_err_matches(ret, BCH_ERR_transaction_restart)) {
			ret = 0;
			continue;
		}
		if (ret) {
			struct printbuf buf = PRINTBUF;
			bch2_bkey_val_to_text(&buf, c, k);

			bch_err(c, "while checking %s", buf.buf);
			printbuf_exit(&buf);
			break;
		}

		bch2_btree_iter_set_pos(&iter, bpos_nosnap_successor(iter.pos));
	}
	bch2_trans_iter_exit(trans, &iter);
	if (ret)
		goto err;

	ret = for_each_btree_key_commit(trans, iter,
			BTREE_ID_bucket_gens, POS_MIN,
			BTREE_ITER_prefetch, k,
			NULL, NULL, BCH_TRANS_COMMIT_no_enospc,
		bch2_check_bucket_gens_key(trans, &iter, k));
err:
	bch2_trans_put(trans);
	bch_err_fn(c, ret);
	return ret;
}

static int bch2_check_alloc_to_lru_ref(struct btree_trans *trans,
				       struct btree_iter *alloc_iter,
				       struct bkey_buf *last_flushed)
{
	struct bch_fs *c = trans->c;
	struct bch_alloc_v4 a_convert;
	const struct bch_alloc_v4 *a;
	struct bkey_s_c alloc_k;
	struct printbuf buf = PRINTBUF;
	int ret;

	alloc_k = bch2_btree_iter_peek(alloc_iter);
	if (!alloc_k.k)
		return 0;

	ret = bkey_err(alloc_k);
	if (ret)
		return ret;

	a = bch2_alloc_to_v4(alloc_k, &a_convert);

	if (a->fragmentation_lru) {
		ret = bch2_lru_check_set(trans, BCH_LRU_FRAGMENTATION_START,
					 a->fragmentation_lru,
					 alloc_k, last_flushed);
		if (ret)
			return ret;
	}

	if (a->data_type != BCH_DATA_cached)
		return 0;

	if (fsck_err_on(!a->io_time[READ],
			trans, alloc_key_cached_but_read_time_zero,
			"cached bucket with read_time 0\n"
			"  %s",
		(printbuf_reset(&buf),
		 bch2_bkey_val_to_text(&buf, c, alloc_k), buf.buf))) {
		struct bkey_i_alloc_v4 *a_mut =
			bch2_alloc_to_v4_mut(trans, alloc_k);
		ret = PTR_ERR_OR_ZERO(a_mut);
		if (ret)
			goto err;

		a_mut->v.io_time[READ] = bch2_current_io_time(c, READ);
		ret = bch2_trans_update(trans, alloc_iter,
					&a_mut->k_i, BTREE_TRIGGER_norun);
		if (ret)
			goto err;

		a = &a_mut->v;
	}

	ret = bch2_lru_check_set(trans, alloc_k.k->p.inode, a->io_time[READ],
				 alloc_k, last_flushed);
	if (ret)
		goto err;
err:
fsck_err:
	printbuf_exit(&buf);
	return ret;
}

int bch2_check_alloc_to_lru_refs(struct bch_fs *c)
{
	struct bkey_buf last_flushed;

	bch2_bkey_buf_init(&last_flushed);
	bkey_init(&last_flushed.k->k);

	int ret = bch2_trans_run(c,
		for_each_btree_key_commit(trans, iter, BTREE_ID_alloc,
				POS_MIN, BTREE_ITER_prefetch, k,
				NULL, NULL, BCH_TRANS_COMMIT_no_enospc,
			bch2_check_alloc_to_lru_ref(trans, &iter, &last_flushed)));

	bch2_bkey_buf_exit(&last_flushed, c);
	bch_err_fn(c, ret);
	return ret;
}

static int discard_in_flight_add(struct bch_dev *ca, u64 bucket, bool in_progress)
{
	int ret;

<<<<<<< HEAD
	mutex_lock(&c->discard_buckets_in_flight_lock);
	darray_for_each(c->discard_buckets_in_flight, i)
		if (bkey_eq(*i, bucket)) {
=======
	mutex_lock(&ca->discard_buckets_in_flight_lock);
	darray_for_each(ca->discard_buckets_in_flight, i)
		if (i->bucket == bucket) {
>>>>>>> 2e19e486
			ret = -BCH_ERR_EEXIST_discard_in_flight_add;
			goto out;
		}

	ret = darray_push(&ca->discard_buckets_in_flight, ((struct discard_in_flight) {
			   .in_progress = in_progress,
			   .bucket	= bucket,
	}));
out:
	mutex_unlock(&ca->discard_buckets_in_flight_lock);
	return ret;
}

static void discard_in_flight_remove(struct bch_dev *ca, u64 bucket)
{
	mutex_lock(&ca->discard_buckets_in_flight_lock);
	darray_for_each(ca->discard_buckets_in_flight, i)
		if (i->bucket == bucket) {
			BUG_ON(!i->in_progress);
			darray_remove_item(&ca->discard_buckets_in_flight, i);
			goto found;
		}
	BUG();
found:
	mutex_unlock(&ca->discard_buckets_in_flight_lock);
}

struct discard_buckets_state {
	u64		seen;
	u64		open;
	u64		need_journal_commit;
	u64		discarded;
	u64		need_journal_commit_this_dev;
};

static int bch2_discard_one_bucket(struct btree_trans *trans,
				   struct bch_dev *ca,
				   struct btree_iter *need_discard_iter,
				   struct bpos *discard_pos_done,
				   struct discard_buckets_state *s)
{
	struct bch_fs *c = trans->c;
	struct bpos pos = need_discard_iter->pos;
	struct btree_iter iter = { NULL };
	struct bkey_s_c k;
	struct bkey_i_alloc_v4 *a;
	struct printbuf buf = PRINTBUF;
	bool discard_locked = false;
	int ret = 0;

	if (bch2_bucket_is_open_safe(c, pos.inode, pos.offset)) {
		s->open++;
		goto out;
	}

	if (bch2_bucket_needs_journal_commit(&c->buckets_waiting_for_journal,
			c->journal.flushed_seq_ondisk,
			pos.inode, pos.offset)) {
		s->need_journal_commit++;
		s->need_journal_commit_this_dev++;
		goto out;
	}

	k = bch2_bkey_get_iter(trans, &iter, BTREE_ID_alloc,
			       need_discard_iter->pos,
			       BTREE_ITER_cached);
	ret = bkey_err(k);
	if (ret)
		goto out;

	a = bch2_alloc_to_v4_mut(trans, k);
	ret = PTR_ERR_OR_ZERO(a);
	if (ret)
		goto out;

	if (bch2_bucket_sectors_total(a->v)) {
		if (bch2_trans_inconsistent_on(c->curr_recovery_pass > BCH_RECOVERY_PASS_check_alloc_info,
					       trans, "attempting to discard bucket with dirty data\n%s",
					       (bch2_bkey_val_to_text(&buf, c, k), buf.buf)))
			ret = -EIO;
		goto out;
	}

	if (a->v.data_type != BCH_DATA_need_discard) {
		if (data_type_is_empty(a->v.data_type) &&
		    BCH_ALLOC_V4_NEED_INC_GEN(&a->v)) {
			a->v.gen++;
			SET_BCH_ALLOC_V4_NEED_INC_GEN(&a->v, false);
			goto write;
		}

		if (bch2_trans_inconsistent_on(c->curr_recovery_pass > BCH_RECOVERY_PASS_check_alloc_info,
					       trans, "bucket incorrectly set in need_discard btree\n"
					       "%s",
					       (bch2_bkey_val_to_text(&buf, c, k), buf.buf)))
			ret = -EIO;
		goto out;
	}

	if (a->v.journal_seq > c->journal.flushed_seq_ondisk) {
		if (bch2_trans_inconsistent_on(c->curr_recovery_pass > BCH_RECOVERY_PASS_check_alloc_info,
					       trans, "clearing need_discard but journal_seq %llu > flushed_seq %llu\n%s",
					       a->v.journal_seq,
					       c->journal.flushed_seq_ondisk,
					       (bch2_bkey_val_to_text(&buf, c, k), buf.buf)))
			ret = -EIO;
		goto out;
	}

	if (discard_in_flight_add(ca, iter.pos.offset, true))
		goto out;

	discard_locked = true;

	if (!bkey_eq(*discard_pos_done, iter.pos) &&
	    ca->mi.discard && !c->opts.nochanges) {
		/*
		 * This works without any other locks because this is the only
		 * thread that removes items from the need_discard tree
		 */
		bch2_trans_unlock_long(trans);
		blkdev_issue_discard(ca->disk_sb.bdev,
				     k.k->p.offset * ca->mi.bucket_size,
				     ca->mi.bucket_size,
				     GFP_KERNEL);
		*discard_pos_done = iter.pos;

		ret = bch2_trans_relock_notrace(trans);
		if (ret)
			goto out;
	}

	SET_BCH_ALLOC_V4_NEED_DISCARD(&a->v, false);
write:
	alloc_data_type_set(&a->v, a->v.data_type);

	ret =   bch2_trans_update(trans, &iter, &a->k_i, 0) ?:
		bch2_trans_commit(trans, NULL, NULL,
				  BCH_WATERMARK_btree|
				  BCH_TRANS_COMMIT_no_enospc);
	if (ret)
		goto out;

	count_event(c, bucket_discard);
	s->discarded++;
out:
	if (discard_locked)
		discard_in_flight_remove(ca, iter.pos.offset);
	s->seen++;
	bch2_trans_iter_exit(trans, &iter);
	printbuf_exit(&buf);
	return ret;
}

static void bch2_do_discards_work(struct work_struct *work)
{
	struct bch_dev *ca = container_of(work, struct bch_dev, discard_work);
	struct bch_fs *c = ca->fs;
	struct discard_buckets_state s = {};
	struct bpos discard_pos_done = POS_MAX;
	int ret;

	/*
	 * We're doing the commit in bch2_discard_one_bucket instead of using
	 * for_each_btree_key_commit() so that we can increment counters after
	 * successful commit:
	 */
	ret = bch2_trans_run(c,
		for_each_btree_key_upto(trans, iter,
				   BTREE_ID_need_discard,
				   POS(ca->dev_idx, 0),
				   POS(ca->dev_idx, U64_MAX), 0, k,
			bch2_discard_one_bucket(trans, ca, &iter, &discard_pos_done, &s)));

	trace_discard_buckets(c, s.seen, s.open, s.need_journal_commit, s.discarded,
			      bch2_err_str(ret));

	bch2_write_ref_put(c, BCH_WRITE_REF_discard);
	percpu_ref_put(&ca->io_ref);
}

void bch2_dev_do_discards(struct bch_dev *ca)
{
	struct bch_fs *c = ca->fs;

	if (!bch2_dev_get_ioref(c, ca->dev_idx, WRITE))
		return;

	if (!bch2_write_ref_tryget(c, BCH_WRITE_REF_discard))
		goto put_ioref;

	if (queue_work(c->write_ref_wq, &ca->discard_work))
		return;

	bch2_write_ref_put(c, BCH_WRITE_REF_discard);
put_ioref:
	percpu_ref_put(&ca->io_ref);
}

void bch2_do_discards(struct bch_fs *c)
{
	for_each_member_device(c, ca)
		bch2_dev_do_discards(ca);
}

static int bch2_clear_bucket_needs_discard(struct btree_trans *trans, struct bpos bucket)
{
	struct btree_iter iter;
	bch2_trans_iter_init(trans, &iter, BTREE_ID_alloc, bucket, BTREE_ITER_intent);
	struct bkey_s_c k = bch2_btree_iter_peek_slot(&iter);
	int ret = bkey_err(k);
	if (ret)
		goto err;

	struct bkey_i_alloc_v4 *a = bch2_alloc_to_v4_mut(trans, k);
	ret = PTR_ERR_OR_ZERO(a);
	if (ret)
		goto err;

	BUG_ON(a->v.dirty_sectors);
	SET_BCH_ALLOC_V4_NEED_DISCARD(&a->v, false);
	alloc_data_type_set(&a->v, a->v.data_type);

	ret = bch2_trans_update(trans, &iter, &a->k_i, 0);
err:
	bch2_trans_iter_exit(trans, &iter);
	return ret;
}

static void bch2_do_discards_fast_work(struct work_struct *work)
{
	struct bch_dev *ca = container_of(work, struct bch_dev, discard_fast_work);
	struct bch_fs *c = ca->fs;

	while (1) {
		bool got_bucket = false;
		u64 bucket;

		mutex_lock(&ca->discard_buckets_in_flight_lock);
		darray_for_each(ca->discard_buckets_in_flight, i) {
			if (i->in_progress)
				continue;

			got_bucket = true;
			bucket = i->bucket;
			i->in_progress = true;
			break;
		}
		mutex_unlock(&ca->discard_buckets_in_flight_lock);

		if (!got_bucket)
			break;

		if (ca->mi.discard && !c->opts.nochanges)
			blkdev_issue_discard(ca->disk_sb.bdev,
					     bucket_to_sector(ca, bucket),
					     ca->mi.bucket_size,
					     GFP_KERNEL);

		int ret = bch2_trans_do(c, NULL, NULL,
			BCH_WATERMARK_btree|
			BCH_TRANS_COMMIT_no_enospc,
			bch2_clear_bucket_needs_discard(trans, POS(ca->dev_idx, bucket)));
		bch_err_fn(c, ret);

		discard_in_flight_remove(ca, bucket);

		if (ret)
			break;
	}

	bch2_write_ref_put(c, BCH_WRITE_REF_discard_fast);
	percpu_ref_put(&ca->io_ref);
}

static void bch2_discard_one_bucket_fast(struct bch_dev *ca, u64 bucket)
{
	struct bch_fs *c = ca->fs;

	if (discard_in_flight_add(ca, bucket, false))
		return;

	if (!bch2_dev_get_ioref(c, ca->dev_idx, WRITE))
		return;

	if (!bch2_write_ref_tryget(c, BCH_WRITE_REF_discard_fast))
		goto put_ioref;

	if (queue_work(c->write_ref_wq, &ca->discard_fast_work))
		return;

	bch2_write_ref_put(c, BCH_WRITE_REF_discard_fast);
put_ioref:
	percpu_ref_put(&ca->io_ref);
}

static int invalidate_one_bucket(struct btree_trans *trans,
				 struct btree_iter *lru_iter,
				 struct bkey_s_c lru_k,
				 s64 *nr_to_invalidate)
{
	struct bch_fs *c = trans->c;
	struct bkey_i_alloc_v4 *a = NULL;
	struct printbuf buf = PRINTBUF;
	struct bpos bucket = u64_to_bucket(lru_k.k->p.offset);
	unsigned cached_sectors;
	int ret = 0;

	if (*nr_to_invalidate <= 0)
		return 1;

	if (!bch2_dev_bucket_exists(c, bucket)) {
		prt_str(&buf, "lru entry points to invalid bucket");
		goto err;
	}

	if (bch2_bucket_is_open_safe(c, bucket.inode, bucket.offset))
		return 0;

	a = bch2_trans_start_alloc_update(trans, bucket, BTREE_TRIGGER_bucket_invalidate);
	ret = PTR_ERR_OR_ZERO(a);
	if (ret)
		goto out;

	/* We expect harmless races here due to the btree write buffer: */
	if (lru_pos_time(lru_iter->pos) != alloc_lru_idx_read(a->v))
		goto out;

	BUG_ON(a->v.data_type != BCH_DATA_cached);
	BUG_ON(a->v.dirty_sectors);

	if (!a->v.cached_sectors)
		bch_err(c, "invalidating empty bucket, confused");

	cached_sectors = a->v.cached_sectors;

	SET_BCH_ALLOC_V4_NEED_INC_GEN(&a->v, false);
	a->v.gen++;
	a->v.data_type		= 0;
	a->v.dirty_sectors	= 0;
	a->v.stripe_sectors	= 0;
	a->v.cached_sectors	= 0;
	a->v.io_time[READ]	= bch2_current_io_time(c, READ);
	a->v.io_time[WRITE]	= bch2_current_io_time(c, WRITE);

	ret = bch2_trans_commit(trans, NULL, NULL,
				BCH_WATERMARK_btree|
				BCH_TRANS_COMMIT_no_enospc);
	if (ret)
		goto out;

	trace_and_count(c, bucket_invalidate, c, bucket.inode, bucket.offset, cached_sectors);
	--*nr_to_invalidate;
out:
	printbuf_exit(&buf);
	return ret;
err:
	prt_str(&buf, "\n  lru key: ");
	bch2_bkey_val_to_text(&buf, c, lru_k);

	prt_str(&buf, "\n  lru entry: ");
	bch2_lru_pos_to_text(&buf, lru_iter->pos);

	prt_str(&buf, "\n  alloc key: ");
	if (!a)
		bch2_bpos_to_text(&buf, bucket);
	else
		bch2_bkey_val_to_text(&buf, c, bkey_i_to_s_c(&a->k_i));

	bch_err(c, "%s", buf.buf);
	if (c->curr_recovery_pass > BCH_RECOVERY_PASS_check_lrus) {
		bch2_inconsistent_error(c);
		ret = -EINVAL;
	}

	goto out;
}

static struct bkey_s_c next_lru_key(struct btree_trans *trans, struct btree_iter *iter,
				    struct bch_dev *ca, bool *wrapped)
{
	struct bkey_s_c k;
again:
	k = bch2_btree_iter_peek_upto(iter, lru_pos(ca->dev_idx, U64_MAX, LRU_TIME_MAX));
	if (!k.k && !*wrapped) {
		bch2_btree_iter_set_pos(iter, lru_pos(ca->dev_idx, 0, 0));
		*wrapped = true;
		goto again;
	}

	return k;
}

static void bch2_do_invalidates_work(struct work_struct *work)
{
	struct bch_dev *ca = container_of(work, struct bch_dev, invalidate_work);
	struct bch_fs *c = ca->fs;
	struct btree_trans *trans = bch2_trans_get(c);
	int ret = 0;

	ret = bch2_btree_write_buffer_tryflush(trans);
	if (ret)
		goto err;

<<<<<<< HEAD
	for_each_member_device(c, ca) {
		s64 nr_to_invalidate =
			should_invalidate_buckets(ca, bch2_dev_usage_read(ca));
		struct btree_iter iter;
		bool wrapped = false;

		bch2_trans_iter_init(trans, &iter, BTREE_ID_lru,
				     lru_pos(ca->dev_idx, 0,
					     ((bch2_current_io_time(c, READ) + U32_MAX) &
					      LRU_TIME_MAX)), 0);

		while (true) {
			bch2_trans_begin(trans);

			struct bkey_s_c k = next_lru_key(trans, &iter, ca, &wrapped);
			ret = bkey_err(k);
			if (bch2_err_matches(ret, BCH_ERR_transaction_restart))
				continue;
			if (ret)
				break;
			if (!k.k)
				break;

			ret = invalidate_one_bucket(trans, &iter, k, &nr_to_invalidate);
			if (ret)
				break;

			bch2_btree_iter_advance(&iter);
		}
		bch2_trans_iter_exit(trans, &iter);
=======
	s64 nr_to_invalidate =
		should_invalidate_buckets(ca, bch2_dev_usage_read(ca));
	struct btree_iter iter;
	bool wrapped = false;

	bch2_trans_iter_init(trans, &iter, BTREE_ID_lru,
			     lru_pos(ca->dev_idx, 0,
				     ((bch2_current_io_time(c, READ) + U32_MAX) &
				      LRU_TIME_MAX)), 0);
>>>>>>> 2e19e486

	while (true) {
		bch2_trans_begin(trans);

		struct bkey_s_c k = next_lru_key(trans, &iter, ca, &wrapped);
		ret = bkey_err(k);
		if (bch2_err_matches(ret, BCH_ERR_transaction_restart))
			continue;
		if (ret)
			break;
		if (!k.k)
			break;

		ret = invalidate_one_bucket(trans, &iter, k, &nr_to_invalidate);
		if (ret)
			break;

		bch2_btree_iter_advance(&iter);
	}
	bch2_trans_iter_exit(trans, &iter);
err:
	bch2_trans_put(trans);
	bch2_write_ref_put(c, BCH_WRITE_REF_invalidate);
	percpu_ref_put(&ca->io_ref);
}

void bch2_dev_do_invalidates(struct bch_dev *ca)
{
	struct bch_fs *c = ca->fs;

	if (!bch2_dev_get_ioref(c, ca->dev_idx, WRITE))
		return;

	if (!bch2_write_ref_tryget(c, BCH_WRITE_REF_invalidate))
		goto put_ioref;

	if (queue_work(c->write_ref_wq, &ca->invalidate_work))
		return;

	bch2_write_ref_put(c, BCH_WRITE_REF_invalidate);
put_ioref:
	percpu_ref_put(&ca->io_ref);
}

void bch2_do_invalidates(struct bch_fs *c)
{
	for_each_member_device(c, ca)
		bch2_dev_do_invalidates(ca);
}

int bch2_dev_freespace_init(struct bch_fs *c, struct bch_dev *ca,
			    u64 bucket_start, u64 bucket_end)
{
	struct btree_trans *trans = bch2_trans_get(c);
	struct btree_iter iter;
	struct bkey_s_c k;
	struct bkey hole;
	struct bpos end = POS(ca->dev_idx, bucket_end);
	struct bch_member *m;
	unsigned long last_updated = jiffies;
	int ret;

	BUG_ON(bucket_start > bucket_end);
	BUG_ON(bucket_end > ca->mi.nbuckets);

	bch2_trans_iter_init(trans, &iter, BTREE_ID_alloc,
		POS(ca->dev_idx, max_t(u64, ca->mi.first_bucket, bucket_start)),
		BTREE_ITER_prefetch);
	/*
	 * Scan the alloc btree for every bucket on @ca, and add buckets to the
	 * freespace/need_discard/need_gc_gens btrees as needed:
	 */
	while (1) {
		if (last_updated + HZ * 10 < jiffies) {
			bch_info(ca, "%s: currently at %llu/%llu",
				 __func__, iter.pos.offset, ca->mi.nbuckets);
			last_updated = jiffies;
		}

		bch2_trans_begin(trans);

		if (bkey_ge(iter.pos, end)) {
			ret = 0;
			break;
		}

		k = bch2_get_key_or_hole(&iter, end, &hole);
		ret = bkey_err(k);
		if (ret)
			goto bkey_err;

		if (k.k->type) {
			/*
			 * We process live keys in the alloc btree one at a
			 * time:
			 */
			struct bch_alloc_v4 a_convert;
			const struct bch_alloc_v4 *a = bch2_alloc_to_v4(k, &a_convert);

			ret =   bch2_bucket_do_index(trans, ca, k, a, true) ?:
				bch2_trans_commit(trans, NULL, NULL,
						  BCH_TRANS_COMMIT_no_enospc);
			if (ret)
				goto bkey_err;

			bch2_btree_iter_advance(&iter);
		} else {
			struct bkey_i *freespace;

			freespace = bch2_trans_kmalloc(trans, sizeof(*freespace));
			ret = PTR_ERR_OR_ZERO(freespace);
			if (ret)
				goto bkey_err;

			bkey_init(&freespace->k);
			freespace->k.type	= KEY_TYPE_set;
			freespace->k.p		= k.k->p;
			freespace->k.size	= k.k->size;

			ret = bch2_btree_insert_trans(trans, BTREE_ID_freespace, freespace, 0) ?:
				bch2_trans_commit(trans, NULL, NULL,
						  BCH_TRANS_COMMIT_no_enospc);
			if (ret)
				goto bkey_err;

			bch2_btree_iter_set_pos(&iter, k.k->p);
		}
bkey_err:
		if (bch2_err_matches(ret, BCH_ERR_transaction_restart))
			continue;
		if (ret)
			break;
	}

	bch2_trans_iter_exit(trans, &iter);
	bch2_trans_put(trans);

	if (ret < 0) {
		bch_err_msg(ca, ret, "initializing free space");
		return ret;
	}

	mutex_lock(&c->sb_lock);
	m = bch2_members_v2_get_mut(c->disk_sb.sb, ca->dev_idx);
	SET_BCH_MEMBER_FREESPACE_INITIALIZED(m, true);
	mutex_unlock(&c->sb_lock);

	return 0;
}

int bch2_fs_freespace_init(struct bch_fs *c)
{
	int ret = 0;
	bool doing_init = false;

	/*
	 * We can crash during the device add path, so we need to check this on
	 * every mount:
	 */

	for_each_member_device(c, ca) {
		if (ca->mi.freespace_initialized)
			continue;

		if (!doing_init) {
			bch_info(c, "initializing freespace");
			doing_init = true;
		}

		ret = bch2_dev_freespace_init(c, ca, 0, ca->mi.nbuckets);
		if (ret) {
			bch2_dev_put(ca);
			bch_err_fn(c, ret);
			return ret;
		}
	}

	if (doing_init) {
		mutex_lock(&c->sb_lock);
		bch2_write_super(c);
		mutex_unlock(&c->sb_lock);
		bch_verbose(c, "done initializing freespace");
	}

	return 0;
}

/* Bucket IO clocks: */

int bch2_bucket_io_time_reset(struct btree_trans *trans, unsigned dev,
			      size_t bucket_nr, int rw)
{
	struct bch_fs *c = trans->c;
	struct btree_iter iter;
	struct bkey_i_alloc_v4 *a;
	u64 now;
	int ret = 0;

	if (bch2_trans_relock(trans))
		bch2_trans_begin(trans);

	a = bch2_trans_start_alloc_update_noupdate(trans, &iter, POS(dev, bucket_nr));
	ret = PTR_ERR_OR_ZERO(a);
	if (ret)
		return ret;

	now = bch2_current_io_time(c, rw);
	if (a->v.io_time[rw] == now)
		goto out;

	a->v.io_time[rw] = now;

	ret   = bch2_trans_update(trans, &iter, &a->k_i, 0) ?:
		bch2_trans_commit(trans, NULL, NULL, 0);
out:
	bch2_trans_iter_exit(trans, &iter);
	return ret;
}

/* Startup/shutdown (ro/rw): */

void bch2_recalc_capacity(struct bch_fs *c)
{
	u64 capacity = 0, reserved_sectors = 0, gc_reserve;
	unsigned bucket_size_max = 0;
	unsigned long ra_pages = 0;

	lockdep_assert_held(&c->state_lock);

	for_each_online_member(c, ca) {
		struct backing_dev_info *bdi = ca->disk_sb.bdev->bd_disk->bdi;

		ra_pages += bdi->ra_pages;
	}

	bch2_set_ra_pages(c, ra_pages);

	for_each_rw_member(c, ca) {
		u64 dev_reserve = 0;

		/*
		 * We need to reserve buckets (from the number
		 * of currently available buckets) against
		 * foreground writes so that mainly copygc can
		 * make forward progress.
		 *
		 * We need enough to refill the various reserves
		 * from scratch - copygc will use its entire
		 * reserve all at once, then run against when
		 * its reserve is refilled (from the formerly
		 * available buckets).
		 *
		 * This reserve is just used when considering if
		 * allocations for foreground writes must wait -
		 * not -ENOSPC calculations.
		 */

		dev_reserve += ca->nr_btree_reserve * 2;
		dev_reserve += ca->mi.nbuckets >> 6; /* copygc reserve */

		dev_reserve += 1;	/* btree write point */
		dev_reserve += 1;	/* copygc write point */
		dev_reserve += 1;	/* rebalance write point */

		dev_reserve *= ca->mi.bucket_size;

		capacity += bucket_to_sector(ca, ca->mi.nbuckets -
					     ca->mi.first_bucket);

		reserved_sectors += dev_reserve * 2;

		bucket_size_max = max_t(unsigned, bucket_size_max,
					ca->mi.bucket_size);
	}

	gc_reserve = c->opts.gc_reserve_bytes
		? c->opts.gc_reserve_bytes >> 9
		: div64_u64(capacity * c->opts.gc_reserve_percent, 100);

	reserved_sectors = max(gc_reserve, reserved_sectors);

	reserved_sectors = min(reserved_sectors, capacity);

	c->reserved = reserved_sectors;
	c->capacity = capacity - reserved_sectors;

	c->bucket_size_max = bucket_size_max;

	/* Wake up case someone was waiting for buckets */
	closure_wake_up(&c->freelist_wait);
}

u64 bch2_min_rw_member_capacity(struct bch_fs *c)
{
	u64 ret = U64_MAX;

	for_each_rw_member(c, ca)
		ret = min(ret, ca->mi.nbuckets * ca->mi.bucket_size);
	return ret;
}

static bool bch2_dev_has_open_write_point(struct bch_fs *c, struct bch_dev *ca)
{
	struct open_bucket *ob;
	bool ret = false;

	for (ob = c->open_buckets;
	     ob < c->open_buckets + ARRAY_SIZE(c->open_buckets);
	     ob++) {
		spin_lock(&ob->lock);
		if (ob->valid && !ob->on_partial_list &&
		    ob->dev == ca->dev_idx)
			ret = true;
		spin_unlock(&ob->lock);
	}

	return ret;
}

/* device goes ro: */
void bch2_dev_allocator_remove(struct bch_fs *c, struct bch_dev *ca)
{
	unsigned i;

	/* First, remove device from allocation groups: */

	for (i = 0; i < ARRAY_SIZE(c->rw_devs); i++)
		clear_bit(ca->dev_idx, c->rw_devs[i].d);

	/*
	 * Capacity is calculated based off of devices in allocation groups:
	 */
	bch2_recalc_capacity(c);

	bch2_open_buckets_stop(c, ca, false);

	/*
	 * Wake up threads that were blocked on allocation, so they can notice
	 * the device can no longer be removed and the capacity has changed:
	 */
	closure_wake_up(&c->freelist_wait);

	/*
	 * journal_res_get() can block waiting for free space in the journal -
	 * it needs to notice there may not be devices to allocate from anymore:
	 */
	wake_up(&c->journal.wait);

	/* Now wait for any in flight writes: */

	closure_wait_event(&c->open_buckets_wait,
			   !bch2_dev_has_open_write_point(c, ca));
}

/* device goes rw: */
void bch2_dev_allocator_add(struct bch_fs *c, struct bch_dev *ca)
{
	unsigned i;

	for (i = 0; i < ARRAY_SIZE(c->rw_devs); i++)
		if (ca->mi.data_allowed & (1 << i))
			set_bit(ca->dev_idx, c->rw_devs[i].d);
}

void bch2_dev_allocator_background_exit(struct bch_dev *ca)
{
	darray_exit(&ca->discard_buckets_in_flight);
}

void bch2_dev_allocator_background_init(struct bch_dev *ca)
{
	mutex_init(&ca->discard_buckets_in_flight_lock);
	INIT_WORK(&ca->discard_work, bch2_do_discards_work);
	INIT_WORK(&ca->discard_fast_work, bch2_do_discards_fast_work);
	INIT_WORK(&ca->invalidate_work, bch2_do_invalidates_work);
}

void bch2_fs_allocator_background_init(struct bch_fs *c)
{
	spin_lock_init(&c->freelist_lock);
}<|MERGE_RESOLUTION|>--- conflicted
+++ resolved
@@ -269,14 +269,11 @@
 				 i == READ ? "read" : "write",
 				 a.v->io_time[i], LRU_TIME_MAX);
 
-<<<<<<< HEAD
-=======
 	unsigned stripe_sectors = BCH_ALLOC_V4_BACKPOINTERS_START(a.v) * sizeof(u64) >
 		offsetof(struct bch_alloc_v4, stripe_sectors)
 		? a.v->stripe_sectors
 		: 0;
 
->>>>>>> 2e19e486
 	switch (a.v->data_type) {
 	case BCH_DATA_free:
 	case BCH_DATA_need_gc_gens:
@@ -939,20 +936,6 @@
 				goto err;
 		}
 
-<<<<<<< HEAD
-		percpu_down_read(&c->mark_lock);
-		if (new_a->gen != old_a->gen) {
-			u8 *gen = bucket_gen(ca, new.k->p.offset);
-			if (unlikely(!gen)) {
-				percpu_up_read(&c->mark_lock);
-				goto invalid_bucket;
-			}
-			*gen = new_a->gen;
-		}
-
-		bch2_dev_usage_update(c, ca, old_a, new_a, journal_seq, false);
-		percpu_up_read(&c->mark_lock);
-=======
 		if (new_a->gen != old_a->gen) {
 			rcu_read_lock();
 			u8 *gen = bucket_gen(ca, new.k->p.offset);
@@ -963,7 +946,6 @@
 			*gen = new_a->gen;
 			rcu_read_unlock();
 		}
->>>>>>> 2e19e486
 
 #define eval_state(_a, expr)		({ const struct bch_alloc_v4 *a = _a; expr; })
 #define statechange(expr)		!eval_state(old_a, expr) && eval_state(new_a, expr)
@@ -991,32 +973,12 @@
 		rcu_read_lock();
 		struct bucket *g = gc_bucket(ca, new.k->p.offset);
 		if (unlikely(!g)) {
-<<<<<<< HEAD
-			percpu_up_read(&c->mark_lock);
-			goto invalid_bucket;
-		}
-		g->gen_valid	= 1;
-
-		bucket_lock(g);
-
-		g->gen_valid		= 1;
-		g->gen			= new_a->gen;
-		g->data_type		= new_a->data_type;
-		g->stripe		= new_a->stripe;
-		g->stripe_redundancy	= new_a->stripe_redundancy;
-		g->dirty_sectors	= new_a->dirty_sectors;
-		g->cached_sectors	= new_a->cached_sectors;
-
-		bucket_unlock(g);
-		percpu_up_read(&c->mark_lock);
-=======
 			rcu_read_unlock();
 			goto invalid_bucket;
 		}
 		g->gen_valid	= 1;
 		g->gen		= new_a->gen;
 		rcu_read_unlock();
->>>>>>> 2e19e486
 	}
 err:
 	printbuf_exit(&buf);
@@ -1723,15 +1685,9 @@
 {
 	int ret;
 
-<<<<<<< HEAD
-	mutex_lock(&c->discard_buckets_in_flight_lock);
-	darray_for_each(c->discard_buckets_in_flight, i)
-		if (bkey_eq(*i, bucket)) {
-=======
 	mutex_lock(&ca->discard_buckets_in_flight_lock);
 	darray_for_each(ca->discard_buckets_in_flight, i)
 		if (i->bucket == bucket) {
->>>>>>> 2e19e486
 			ret = -BCH_ERR_EEXIST_discard_in_flight_add;
 			goto out;
 		}
@@ -2136,38 +2092,6 @@
 	if (ret)
 		goto err;
 
-<<<<<<< HEAD
-	for_each_member_device(c, ca) {
-		s64 nr_to_invalidate =
-			should_invalidate_buckets(ca, bch2_dev_usage_read(ca));
-		struct btree_iter iter;
-		bool wrapped = false;
-
-		bch2_trans_iter_init(trans, &iter, BTREE_ID_lru,
-				     lru_pos(ca->dev_idx, 0,
-					     ((bch2_current_io_time(c, READ) + U32_MAX) &
-					      LRU_TIME_MAX)), 0);
-
-		while (true) {
-			bch2_trans_begin(trans);
-
-			struct bkey_s_c k = next_lru_key(trans, &iter, ca, &wrapped);
-			ret = bkey_err(k);
-			if (bch2_err_matches(ret, BCH_ERR_transaction_restart))
-				continue;
-			if (ret)
-				break;
-			if (!k.k)
-				break;
-
-			ret = invalidate_one_bucket(trans, &iter, k, &nr_to_invalidate);
-			if (ret)
-				break;
-
-			bch2_btree_iter_advance(&iter);
-		}
-		bch2_trans_iter_exit(trans, &iter);
-=======
 	s64 nr_to_invalidate =
 		should_invalidate_buckets(ca, bch2_dev_usage_read(ca));
 	struct btree_iter iter;
@@ -2177,7 +2101,6 @@
 			     lru_pos(ca->dev_idx, 0,
 				     ((bch2_current_io_time(c, READ) + U32_MAX) &
 				      LRU_TIME_MAX)), 0);
->>>>>>> 2e19e486
 
 	while (true) {
 		bch2_trans_begin(trans);

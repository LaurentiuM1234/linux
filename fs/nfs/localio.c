// SPDX-License-Identifier: GPL-2.0-only
/*
 * NFS client support for local clients to bypass network stack
 *
 * Copyright (C) 2014 Weston Andros Adamson <dros@primarydata.com>
 * Copyright (C) 2019 Trond Myklebust <trond.myklebust@hammerspace.com>
 * Copyright (C) 2024 Mike Snitzer <snitzer@hammerspace.com>
 * Copyright (C) 2024 NeilBrown <neilb@suse.de>
 */

#include <linux/module.h>
#include <linux/errno.h>
#include <linux/vfs.h>
#include <linux/file.h>
#include <linux/inet.h>
#include <linux/sunrpc/addr.h>
#include <linux/inetdevice.h>
#include <net/addrconf.h>
#include <linux/nfs_common.h>
#include <linux/nfslocalio.h>
#include <linux/bvec.h>

#include <linux/nfs.h>
#include <linux/nfs_fs.h>
#include <linux/nfs_xdr.h>

#include "internal.h"
#include "pnfs.h"
#include "nfstrace.h"

#define NFSDBG_FACILITY		NFSDBG_VFS

struct nfs_local_kiocb {
	struct kiocb		kiocb;
	struct bio_vec		*bvec;
	struct nfs_pgio_header	*hdr;
	struct work_struct	work;
	struct nfsd_file	*localio;
};

struct nfs_local_fsync_ctx {
	struct nfsd_file	*localio;
	struct nfs_commit_data	*data;
	struct work_struct	work;
	struct completion	*done;
};

static bool localio_enabled __read_mostly = true;
module_param(localio_enabled, bool, 0644);

static inline bool nfs_client_is_local(const struct nfs_client *clp)
{
	return !!test_bit(NFS_CS_LOCAL_IO, &clp->cl_flags);
}

bool nfs_server_is_local(const struct nfs_client *clp)
{
	return nfs_client_is_local(clp) && localio_enabled;
}
EXPORT_SYMBOL_GPL(nfs_server_is_local);

/*
 * UUID_IS_LOCAL XDR functions
 */

static void localio_xdr_enc_uuidargs(struct rpc_rqst *req,
				     struct xdr_stream *xdr,
				     const void *data)
{
	const u8 *uuid = data;

	encode_opaque_fixed(xdr, uuid, UUID_SIZE);
}

static int localio_xdr_dec_uuidres(struct rpc_rqst *req,
				   struct xdr_stream *xdr,
				   void *result)
{
	/* void return */
	return 0;
}

static const struct rpc_procinfo nfs_localio_procedures[] = {
	[LOCALIOPROC_UUID_IS_LOCAL] = {
		.p_proc = LOCALIOPROC_UUID_IS_LOCAL,
		.p_encode = localio_xdr_enc_uuidargs,
		.p_decode = localio_xdr_dec_uuidres,
		.p_arglen = XDR_QUADLEN(UUID_SIZE),
		.p_replen = 0,
		.p_statidx = LOCALIOPROC_UUID_IS_LOCAL,
		.p_name = "UUID_IS_LOCAL",
	},
};

static unsigned int nfs_localio_counts[ARRAY_SIZE(nfs_localio_procedures)];
static const struct rpc_version nfslocalio_version1 = {
	.number			= 1,
	.nrprocs		= ARRAY_SIZE(nfs_localio_procedures),
	.procs			= nfs_localio_procedures,
	.counts			= nfs_localio_counts,
};

static const struct rpc_version *nfslocalio_version[] = {
       [1]			= &nfslocalio_version1,
};

extern const struct rpc_program nfslocalio_program;
static struct rpc_stat		nfslocalio_rpcstat = { &nfslocalio_program };

const struct rpc_program nfslocalio_program = {
	.name			= "nfslocalio",
	.number			= NFS_LOCALIO_PROGRAM,
	.nrvers			= ARRAY_SIZE(nfslocalio_version),
	.version		= nfslocalio_version,
	.stats			= &nfslocalio_rpcstat,
};

/*
 * nfs_local_enable - enable local i/o for an nfs_client
 */
static void nfs_local_enable(struct nfs_client *clp)
{
	spin_lock(&clp->cl_localio_lock);
	set_bit(NFS_CS_LOCAL_IO, &clp->cl_flags);
	trace_nfs_local_enable(clp);
	spin_unlock(&clp->cl_localio_lock);
}

/*
 * nfs_local_disable - disable local i/o for an nfs_client
 */
void nfs_local_disable(struct nfs_client *clp)
{
	spin_lock(&clp->cl_localio_lock);
	if (test_and_clear_bit(NFS_CS_LOCAL_IO, &clp->cl_flags)) {
		trace_nfs_local_disable(clp);
		nfs_uuid_invalidate_one_client(&clp->cl_uuid);
	}
	spin_unlock(&clp->cl_localio_lock);
}

/*
 * nfs_init_localioclient - Initialise an NFS localio client connection
 */
static struct rpc_clnt *nfs_init_localioclient(struct nfs_client *clp)
{
	struct rpc_clnt *rpcclient_localio;

	rpcclient_localio = rpc_bind_new_program(clp->cl_rpcclient,
						 &nfslocalio_program, 1);

	dprintk_rcu("%s: server (%s) %s NFS LOCALIO.\n",
		__func__, rpc_peeraddr2str(clp->cl_rpcclient, RPC_DISPLAY_ADDR),
		(IS_ERR(rpcclient_localio) ? "does not support" : "supports"));

	return rpcclient_localio;
}

static bool nfs_server_uuid_is_local(struct nfs_client *clp)
{
	u8 uuid[UUID_SIZE];
	struct rpc_message msg = {
		.rpc_argp = &uuid,
	};
	struct rpc_clnt *rpcclient_localio;
	int status;

	rpcclient_localio = nfs_init_localioclient(clp);
	if (IS_ERR(rpcclient_localio))
		return false;

	export_uuid(uuid, &clp->cl_uuid.uuid);

	msg.rpc_proc = &nfs_localio_procedures[LOCALIOPROC_UUID_IS_LOCAL];
	status = rpc_call_sync(rpcclient_localio, &msg, 0);
	dprintk("%s: NFS reply UUID_IS_LOCAL: status=%d\n",
		__func__, status);
	rpc_shutdown_client(rpcclient_localio);

	/* Server is only local if it initialized required struct members */
	if (status || !clp->cl_uuid.net || !clp->cl_uuid.dom)
		return false;

	return true;
}

/*
 * nfs_local_probe - probe local i/o support for an nfs_server and nfs_client
 * - called after alloc_client and init_client (so cl_rpcclient exists)
 * - this function is idempotent, it can be called for old or new clients
 */
void nfs_local_probe(struct nfs_client *clp)
{
	/* Disallow localio if disabled via sysfs or AUTH_SYS isn't used */
	if (!localio_enabled ||
	    clp->cl_rpcclient->cl_auth->au_flavor != RPC_AUTH_UNIX) {
		nfs_local_disable(clp);
		return;
	}

	if (nfs_client_is_local(clp)) {
		/* If already enabled, disable and re-enable */
		nfs_local_disable(clp);
	}

	if (!nfs_uuid_begin(&clp->cl_uuid))
		return;
	if (nfs_server_uuid_is_local(clp))
		nfs_local_enable(clp);
	nfs_uuid_end(&clp->cl_uuid);
}
EXPORT_SYMBOL_GPL(nfs_local_probe);

/*
 * nfs_local_open_fh - open a local filehandle in terms of nfsd_file
 *
 * Returns a pointer to a struct nfsd_file or NULL
 */
struct nfsd_file *
nfs_local_open_fh(struct nfs_client *clp, const struct cred *cred,
		  struct nfs_fh *fh, const fmode_t mode)
{
	struct nfsd_file *localio;
	int status;

	if (!nfs_server_is_local(clp))
		return NULL;
	if (mode & ~(FMODE_READ | FMODE_WRITE))
		return NULL;

	localio = nfs_open_local_fh(&clp->cl_uuid, clp->cl_rpcclient,
				    cred, fh, mode);
	if (IS_ERR(localio)) {
		status = PTR_ERR(localio);
		trace_nfs_local_open_fh(fh, mode, status);
		switch (status) {
		case -ENOMEM:
		case -ENXIO:
		case -ENOENT:
			/* Revalidate localio, will disable if unsupported */
			nfs_local_probe(clp);
		}
		return NULL;
	}
	return localio;
}
EXPORT_SYMBOL_GPL(nfs_local_open_fh);

static struct bio_vec *
nfs_bvec_alloc_and_import_pagevec(struct page **pagevec,
		unsigned int npages, gfp_t flags)
{
	struct bio_vec *bvec, *p;

	bvec = kmalloc_array(npages, sizeof(*bvec), flags);
	if (bvec != NULL) {
		for (p = bvec; npages > 0; p++, pagevec++, npages--) {
			p->bv_page = *pagevec;
			p->bv_len = PAGE_SIZE;
			p->bv_offset = 0;
		}
	}
	return bvec;
}

static void
nfs_local_iocb_free(struct nfs_local_kiocb *iocb)
{
	kfree(iocb->bvec);
	kfree(iocb);
}

static struct nfs_local_kiocb *
nfs_local_iocb_alloc(struct nfs_pgio_header *hdr,
		     struct file *file, gfp_t flags)
{
	struct nfs_local_kiocb *iocb;

	iocb = kmalloc(sizeof(*iocb), flags);
	if (iocb == NULL)
		return NULL;
	iocb->bvec = nfs_bvec_alloc_and_import_pagevec(hdr->page_array.pagevec,
			hdr->page_array.npages, flags);
	if (iocb->bvec == NULL) {
		kfree(iocb);
		return NULL;
	}
	init_sync_kiocb(&iocb->kiocb, file);
	iocb->kiocb.ki_pos = hdr->args.offset;
	iocb->hdr = hdr;
	iocb->kiocb.ki_flags &= ~IOCB_APPEND;
	return iocb;
}

static void
nfs_local_iter_init(struct iov_iter *i, struct nfs_local_kiocb *iocb, int dir)
{
	struct nfs_pgio_header *hdr = iocb->hdr;

	iov_iter_bvec(i, dir, iocb->bvec, hdr->page_array.npages,
		      hdr->args.count + hdr->args.pgbase);
	if (hdr->args.pgbase != 0)
		iov_iter_advance(i, hdr->args.pgbase);
}

static void
nfs_local_hdr_release(struct nfs_pgio_header *hdr,
		const struct rpc_call_ops *call_ops)
{
	call_ops->rpc_call_done(&hdr->task, hdr);
	call_ops->rpc_release(hdr);
}

static void
nfs_local_pgio_init(struct nfs_pgio_header *hdr,
		const struct rpc_call_ops *call_ops)
{
	hdr->task.tk_ops = call_ops;
	if (!hdr->task.tk_start)
		hdr->task.tk_start = ktime_get();
}

static void
nfs_local_pgio_done(struct nfs_pgio_header *hdr, long status)
{
	if (status >= 0) {
		hdr->res.count = status;
		hdr->res.op_status = NFS4_OK;
		hdr->task.tk_status = 0;
	} else {
		hdr->res.op_status = nfs4_stat_to_errno(status);
		hdr->task.tk_status = status;
	}
}

static void
nfs_local_pgio_release(struct nfs_local_kiocb *iocb)
{
	struct nfs_pgio_header *hdr = iocb->hdr;

	nfs_to_nfsd_file_put_local(iocb->localio);
	nfs_local_iocb_free(iocb);
	nfs_local_hdr_release(hdr, hdr->task.tk_ops);
}

static void
nfs_local_read_done(struct nfs_local_kiocb *iocb, long status)
{
	struct nfs_pgio_header *hdr = iocb->hdr;
	struct file *filp = iocb->kiocb.ki_filp;

	nfs_local_pgio_done(hdr, status);

	/*
	 * Must clear replen otherwise NFSv3 data corruption will occur
	 * if/when switching from LOCALIO back to using normal RPC.
	 */
	hdr->res.replen = 0;

	if (hdr->res.count != hdr->args.count ||
	    hdr->args.offset + hdr->res.count >= i_size_read(file_inode(filp)))
		hdr->res.eof = true;

	dprintk("%s: read %ld bytes eof %d.\n", __func__,
			status > 0 ? status : 0, hdr->res.eof);
}

static void nfs_local_call_read(struct work_struct *work)
{
	struct nfs_local_kiocb *iocb =
		container_of(work, struct nfs_local_kiocb, work);
	struct file *filp = iocb->kiocb.ki_filp;
	const struct cred *save_cred;
	struct iov_iter iter;
	ssize_t status;

	save_cred = override_creds(filp->f_cred);

	nfs_local_iter_init(&iter, iocb, READ);

	status = filp->f_op->read_iter(&iocb->kiocb, &iter);
	WARN_ON_ONCE(status == -EIOCBQUEUED);

	nfs_local_read_done(iocb, status);
	nfs_local_pgio_release(iocb);

	revert_creds(save_cred);
}

static int
nfs_do_local_read(struct nfs_pgio_header *hdr,
		  struct nfsd_file *localio,
		  const struct rpc_call_ops *call_ops)
{
	struct nfs_local_kiocb *iocb;
	struct file *file = nfs_to->nfsd_file_file(localio);

	/* Don't support filesystems without read_iter */
	if (!file->f_op->read_iter)
		return -EAGAIN;

	dprintk("%s: vfs_read count=%u pos=%llu\n",
		__func__, hdr->args.count, hdr->args.offset);

	iocb = nfs_local_iocb_alloc(hdr, file, GFP_KERNEL);
	if (iocb == NULL)
		return -ENOMEM;
	iocb->localio = localio;

	nfs_local_pgio_init(hdr, call_ops);
	hdr->res.eof = false;

	INIT_WORK(&iocb->work, nfs_local_call_read);
	queue_work(nfslocaliod_workqueue, &iocb->work);

	return 0;
}

static void
nfs_copy_boot_verifier(struct nfs_write_verifier *verifier, struct inode *inode)
{
	struct nfs_client *clp = NFS_SERVER(inode)->nfs_client;
	u32 *verf = (u32 *)verifier->data;
	int seq = 0;

	do {
		read_seqbegin_or_lock(&clp->cl_boot_lock, &seq);
		verf[0] = (u32)clp->cl_nfssvc_boot.tv_sec;
		verf[1] = (u32)clp->cl_nfssvc_boot.tv_nsec;
	} while (need_seqretry(&clp->cl_boot_lock, seq));
	done_seqretry(&clp->cl_boot_lock, seq);
}

static void
nfs_reset_boot_verifier(struct inode *inode)
{
	struct nfs_client *clp = NFS_SERVER(inode)->nfs_client;

	write_seqlock(&clp->cl_boot_lock);
	ktime_get_real_ts64(&clp->cl_nfssvc_boot);
	write_sequnlock(&clp->cl_boot_lock);
}

static void
nfs_set_local_verifier(struct inode *inode,
		struct nfs_writeverf *verf,
		enum nfs3_stable_how how)
{
	nfs_copy_boot_verifier(&verf->verifier, inode);
	verf->committed = how;
}

/* Factored out from fs/nfsd/vfs.h:fh_getattr() */
static int __vfs_getattr(struct path *p, struct kstat *stat, int version)
{
	u32 request_mask = STATX_BASIC_STATS;

	if (version == 4)
		request_mask |= (STATX_BTIME | STATX_CHANGE_COOKIE);
	return vfs_getattr(p, stat, request_mask, AT_STATX_SYNC_AS_STAT);
}

/* Copied from fs/nfsd/nfsfh.c:nfsd4_change_attribute() */
static u64 __nfsd4_change_attribute(const struct kstat *stat,
				    const struct inode *inode)
{
	u64 chattr;

	if (stat->result_mask & STATX_CHANGE_COOKIE) {
		chattr = stat->change_cookie;
		if (S_ISREG(inode->i_mode) &&
		    !(stat->attributes & STATX_ATTR_CHANGE_MONOTONIC)) {
			chattr += (u64)stat->ctime.tv_sec << 30;
			chattr += stat->ctime.tv_nsec;
		}
	} else {
		chattr = time_to_chattr(&stat->ctime);
	}
	return chattr;
}

static void nfs_local_vfs_getattr(struct nfs_local_kiocb *iocb)
{
	struct kstat stat;
	struct file *filp = iocb->kiocb.ki_filp;
	struct nfs_pgio_header *hdr = iocb->hdr;
	struct nfs_fattr *fattr = hdr->res.fattr;
	int version = NFS_PROTO(hdr->inode)->version;

	if (unlikely(!fattr) || __vfs_getattr(&filp->f_path, &stat, version))
		return;

	fattr->valid = (NFS_ATTR_FATTR_FILEID |
			NFS_ATTR_FATTR_CHANGE |
			NFS_ATTR_FATTR_SIZE |
			NFS_ATTR_FATTR_ATIME |
			NFS_ATTR_FATTR_MTIME |
			NFS_ATTR_FATTR_CTIME |
			NFS_ATTR_FATTR_SPACE_USED);

	fattr->fileid = stat.ino;
	fattr->size = stat.size;
	fattr->atime = stat.atime;
	fattr->mtime = stat.mtime;
	fattr->ctime = stat.ctime;
	if (version == 4) {
		fattr->change_attr =
			__nfsd4_change_attribute(&stat, file_inode(filp));
	} else
		fattr->change_attr = nfs_timespec_to_change_attr(&fattr->ctime);
	fattr->du.nfs3.used = stat.blocks << 9;
}

static void
nfs_local_write_done(struct nfs_local_kiocb *iocb, long status)
{
	struct nfs_pgio_header *hdr = iocb->hdr;
	struct inode *inode = hdr->inode;

	dprintk("%s: wrote %ld bytes.\n", __func__, status > 0 ? status : 0);

	/* Handle short writes as if they are ENOSPC */
	if (status > 0 && status < hdr->args.count) {
		hdr->mds_offset += status;
		hdr->args.offset += status;
		hdr->args.pgbase += status;
		hdr->args.count -= status;
		nfs_set_pgio_error(hdr, -ENOSPC, hdr->args.offset);
		status = -ENOSPC;
	}
	if (status < 0)
		nfs_reset_boot_verifier(inode);

	nfs_local_pgio_done(hdr, status);
}

static void nfs_local_call_write(struct work_struct *work)
{
	struct nfs_local_kiocb *iocb =
		container_of(work, struct nfs_local_kiocb, work);
	struct file *filp = iocb->kiocb.ki_filp;
	unsigned long old_flags = current->flags;
	const struct cred *save_cred;
	struct iov_iter iter;
	ssize_t status;

	current->flags |= PF_LOCAL_THROTTLE | PF_MEMALLOC_NOIO;
	save_cred = override_creds(filp->f_cred);

	nfs_local_iter_init(&iter, iocb, WRITE);

	file_start_write(filp);
	status = filp->f_op->write_iter(&iocb->kiocb, &iter);
	file_end_write(filp);
	WARN_ON_ONCE(status == -EIOCBQUEUED);

	nfs_local_write_done(iocb, status);
	nfs_local_vfs_getattr(iocb);
	nfs_local_pgio_release(iocb);

	revert_creds(save_cred);
	current->flags = old_flags;
}

static int
nfs_do_local_write(struct nfs_pgio_header *hdr,
		   struct nfsd_file *localio,
		   const struct rpc_call_ops *call_ops)
{
	struct nfs_local_kiocb *iocb;
	struct file *file = nfs_to->nfsd_file_file(localio);

	/* Don't support filesystems without write_iter */
	if (!file->f_op->write_iter)
		return -EAGAIN;

	dprintk("%s: vfs_write count=%u pos=%llu %s\n",
		__func__, hdr->args.count, hdr->args.offset,
		(hdr->args.stable == NFS_UNSTABLE) ?  "unstable" : "stable");

	iocb = nfs_local_iocb_alloc(hdr, file, GFP_NOIO);
	if (iocb == NULL)
		return -ENOMEM;
	iocb->localio = localio;

	switch (hdr->args.stable) {
	default:
		break;
	case NFS_DATA_SYNC:
		iocb->kiocb.ki_flags |= IOCB_DSYNC;
		break;
	case NFS_FILE_SYNC:
		iocb->kiocb.ki_flags |= IOCB_DSYNC|IOCB_SYNC;
	}
	nfs_local_pgio_init(hdr, call_ops);

	nfs_set_local_verifier(hdr->inode, hdr->res.verf, hdr->args.stable);

	INIT_WORK(&iocb->work, nfs_local_call_write);
	queue_work(nfslocaliod_workqueue, &iocb->work);

	return 0;
}

int nfs_local_doio(struct nfs_client *clp, struct nfsd_file *localio,
		   struct nfs_pgio_header *hdr,
		   const struct rpc_call_ops *call_ops)
{
	int status = 0;

	if (!hdr->args.count)
		return 0;

	switch (hdr->rw_mode) {
	case FMODE_READ:
		status = nfs_do_local_read(hdr, localio, call_ops);
		break;
	case FMODE_WRITE:
		status = nfs_do_local_write(hdr, localio, call_ops);
		break;
	default:
		dprintk("%s: invalid mode: %d\n", __func__,
			hdr->rw_mode);
		status = -EINVAL;
	}

	if (status != 0) {
<<<<<<< HEAD
=======
		if (status == -EAGAIN)
			nfs_local_disable(clp);
>>>>>>> 3bec0c29
		nfs_to_nfsd_file_put_local(localio);
		hdr->task.tk_status = status;
		nfs_local_hdr_release(hdr, call_ops);
	}
	return status;
}

static void
nfs_local_init_commit(struct nfs_commit_data *data,
		const struct rpc_call_ops *call_ops)
{
	data->task.tk_ops = call_ops;
}

static int
nfs_local_run_commit(struct file *filp, struct nfs_commit_data *data)
{
	loff_t start = data->args.offset;
	loff_t end = LLONG_MAX;

	if (data->args.count > 0) {
		end = start + data->args.count - 1;
		if (end < start)
			end = LLONG_MAX;
	}

	dprintk("%s: commit %llu - %llu\n", __func__, start, end);
	return vfs_fsync_range(filp, start, end, 0);
}

static void
nfs_local_commit_done(struct nfs_commit_data *data, int status)
{
	if (status >= 0) {
		nfs_set_local_verifier(data->inode,
				data->res.verf,
				NFS_FILE_SYNC);
		data->res.op_status = NFS4_OK;
		data->task.tk_status = 0;
	} else {
		nfs_reset_boot_verifier(data->inode);
		data->res.op_status = nfs4_stat_to_errno(status);
		data->task.tk_status = status;
	}
}

static void
nfs_local_release_commit_data(struct nfsd_file *localio,
		struct nfs_commit_data *data,
		const struct rpc_call_ops *call_ops)
{
	nfs_to_nfsd_file_put_local(localio);
	call_ops->rpc_call_done(&data->task, data);
	call_ops->rpc_release(data);
}

static void
nfs_local_fsync_ctx_free(struct nfs_local_fsync_ctx *ctx)
{
	nfs_local_release_commit_data(ctx->localio, ctx->data,
				      ctx->data->task.tk_ops);
	kfree(ctx);
}

static void
nfs_local_fsync_work(struct work_struct *work)
{
	struct nfs_local_fsync_ctx *ctx;
	int status;

	ctx = container_of(work, struct nfs_local_fsync_ctx, work);

	status = nfs_local_run_commit(nfs_to->nfsd_file_file(ctx->localio),
				      ctx->data);
	nfs_local_commit_done(ctx->data, status);
	if (ctx->done != NULL)
		complete(ctx->done);
	nfs_local_fsync_ctx_free(ctx);
}

static struct nfs_local_fsync_ctx *
nfs_local_fsync_ctx_alloc(struct nfs_commit_data *data,
			  struct nfsd_file *localio, gfp_t flags)
{
	struct nfs_local_fsync_ctx *ctx = kmalloc(sizeof(*ctx), flags);

	if (ctx != NULL) {
		ctx->localio = localio;
		ctx->data = data;
		INIT_WORK(&ctx->work, nfs_local_fsync_work);
		ctx->done = NULL;
	}
	return ctx;
}

int nfs_local_commit(struct nfsd_file *localio,
		     struct nfs_commit_data *data,
		     const struct rpc_call_ops *call_ops, int how)
{
	struct nfs_local_fsync_ctx *ctx;

	ctx = nfs_local_fsync_ctx_alloc(data, localio, GFP_KERNEL);
	if (!ctx) {
		nfs_local_commit_done(data, -ENOMEM);
		nfs_local_release_commit_data(localio, data, call_ops);
		return -ENOMEM;
	}

	nfs_local_init_commit(data, call_ops);

	if (how & FLUSH_SYNC) {
		DECLARE_COMPLETION_ONSTACK(done);
		ctx->done = &done;
		queue_work(nfsiod_workqueue, &ctx->work);
		wait_for_completion(&done);
	} else
		queue_work(nfsiod_workqueue, &ctx->work);

	return 0;
}<|MERGE_RESOLUTION|>--- conflicted
+++ resolved
@@ -625,11 +625,8 @@
 	}
 
 	if (status != 0) {
-<<<<<<< HEAD
-=======
 		if (status == -EAGAIN)
 			nfs_local_disable(clp);
->>>>>>> 3bec0c29
 		nfs_to_nfsd_file_put_local(localio);
 		hdr->task.tk_status = status;
 		nfs_local_hdr_release(hdr, call_ops);

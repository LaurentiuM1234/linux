// SPDX-License-Identifier: GPL-2.0
#include <linux/ceph/ceph_debug.h>

#include <linux/fs.h>
#include <linux/wait.h>
#include <linux/slab.h>
#include <linux/gfp.h>
#include <linux/sched.h>
#include <linux/debugfs.h>
#include <linux/seq_file.h>
#include <linux/ratelimit.h>
#include <linux/bits.h>
#include <linux/ktime.h>
#include <linux/bitmap.h>

#include "super.h"
#include "mds_client.h"

#include <linux/ceph/ceph_features.h>
#include <linux/ceph/messenger.h>
#include <linux/ceph/decode.h>
#include <linux/ceph/pagelist.h>
#include <linux/ceph/auth.h>
#include <linux/ceph/debugfs.h>

#define RECONNECT_MAX_SIZE (INT_MAX - PAGE_SIZE)

/*
 * A cluster of MDS (metadata server) daemons is responsible for
 * managing the file system namespace (the directory hierarchy and
 * inodes) and for coordinating shared access to storage.  Metadata is
 * partitioning hierarchically across a number of servers, and that
 * partition varies over time as the cluster adjusts the distribution
 * in order to balance load.
 *
 * The MDS client is primarily responsible to managing synchronous
 * metadata requests for operations like open, unlink, and so forth.
 * If there is a MDS failure, we find out about it when we (possibly
 * request and) receive a new MDS map, and can resubmit affected
 * requests.
 *
 * For the most part, though, we take advantage of a lossless
 * communications channel to the MDS, and do not need to worry about
 * timing out or resubmitting requests.
 *
 * We maintain a stateful "session" with each MDS we interact with.
 * Within each session, we sent periodic heartbeat messages to ensure
 * any capabilities or leases we have been issues remain valid.  If
 * the session times out and goes stale, our leases and capabilities
 * are no longer valid.
 */

struct ceph_reconnect_state {
	struct ceph_mds_session *session;
	int nr_caps, nr_realms;
	struct ceph_pagelist *pagelist;
	unsigned msg_version;
	bool allow_multi;
};

static void __wake_requests(struct ceph_mds_client *mdsc,
			    struct list_head *head);
static void ceph_cap_release_work(struct work_struct *work);
static void ceph_cap_reclaim_work(struct work_struct *work);

static const struct ceph_connection_operations mds_con_ops;


/*
 * mds reply parsing
 */

static int parse_reply_info_quota(void **p, void *end,
				  struct ceph_mds_reply_info_in *info)
{
	u8 struct_v, struct_compat;
	u32 struct_len;

	ceph_decode_8_safe(p, end, struct_v, bad);
	ceph_decode_8_safe(p, end, struct_compat, bad);
	/* struct_v is expected to be >= 1. we only
	 * understand encoding with struct_compat == 1. */
	if (!struct_v || struct_compat != 1)
		goto bad;
	ceph_decode_32_safe(p, end, struct_len, bad);
	ceph_decode_need(p, end, struct_len, bad);
	end = *p + struct_len;
	ceph_decode_64_safe(p, end, info->max_bytes, bad);
	ceph_decode_64_safe(p, end, info->max_files, bad);
	*p = end;
	return 0;
bad:
	return -EIO;
}

/*
 * parse individual inode info
 */
static int parse_reply_info_in(void **p, void *end,
			       struct ceph_mds_reply_info_in *info,
			       u64 features)
{
	int err = 0;
	u8 struct_v = 0;

	if (features == (u64)-1) {
		u32 struct_len;
		u8 struct_compat;
		ceph_decode_8_safe(p, end, struct_v, bad);
		ceph_decode_8_safe(p, end, struct_compat, bad);
		/* struct_v is expected to be >= 1. we only understand
		 * encoding with struct_compat == 1. */
		if (!struct_v || struct_compat != 1)
			goto bad;
		ceph_decode_32_safe(p, end, struct_len, bad);
		ceph_decode_need(p, end, struct_len, bad);
		end = *p + struct_len;
	}

	ceph_decode_need(p, end, sizeof(struct ceph_mds_reply_inode), bad);
	info->in = *p;
	*p += sizeof(struct ceph_mds_reply_inode) +
		sizeof(*info->in->fragtree.splits) *
		le32_to_cpu(info->in->fragtree.nsplits);

	ceph_decode_32_safe(p, end, info->symlink_len, bad);
	ceph_decode_need(p, end, info->symlink_len, bad);
	info->symlink = *p;
	*p += info->symlink_len;

	ceph_decode_copy_safe(p, end, &info->dir_layout,
			      sizeof(info->dir_layout), bad);
	ceph_decode_32_safe(p, end, info->xattr_len, bad);
	ceph_decode_need(p, end, info->xattr_len, bad);
	info->xattr_data = *p;
	*p += info->xattr_len;

	if (features == (u64)-1) {
		/* inline data */
		ceph_decode_64_safe(p, end, info->inline_version, bad);
		ceph_decode_32_safe(p, end, info->inline_len, bad);
		ceph_decode_need(p, end, info->inline_len, bad);
		info->inline_data = *p;
		*p += info->inline_len;
		/* quota */
		err = parse_reply_info_quota(p, end, info);
		if (err < 0)
			goto out_bad;
		/* pool namespace */
		ceph_decode_32_safe(p, end, info->pool_ns_len, bad);
		if (info->pool_ns_len > 0) {
			ceph_decode_need(p, end, info->pool_ns_len, bad);
			info->pool_ns_data = *p;
			*p += info->pool_ns_len;
		}

		/* btime */
		ceph_decode_need(p, end, sizeof(info->btime), bad);
		ceph_decode_copy(p, &info->btime, sizeof(info->btime));

		/* change attribute */
		ceph_decode_64_safe(p, end, info->change_attr, bad);

		/* dir pin */
		if (struct_v >= 2) {
			ceph_decode_32_safe(p, end, info->dir_pin, bad);
		} else {
			info->dir_pin = -ENODATA;
		}

		/* snapshot birth time, remains zero for v<=2 */
		if (struct_v >= 3) {
			ceph_decode_need(p, end, sizeof(info->snap_btime), bad);
			ceph_decode_copy(p, &info->snap_btime,
					 sizeof(info->snap_btime));
		} else {
			memset(&info->snap_btime, 0, sizeof(info->snap_btime));
		}

		/* snapshot count, remains zero for v<=3 */
		if (struct_v >= 4) {
			ceph_decode_64_safe(p, end, info->rsnaps, bad);
		} else {
			info->rsnaps = 0;
		}

		*p = end;
	} else {
		if (features & CEPH_FEATURE_MDS_INLINE_DATA) {
			ceph_decode_64_safe(p, end, info->inline_version, bad);
			ceph_decode_32_safe(p, end, info->inline_len, bad);
			ceph_decode_need(p, end, info->inline_len, bad);
			info->inline_data = *p;
			*p += info->inline_len;
		} else
			info->inline_version = CEPH_INLINE_NONE;

		if (features & CEPH_FEATURE_MDS_QUOTA) {
			err = parse_reply_info_quota(p, end, info);
			if (err < 0)
				goto out_bad;
		} else {
			info->max_bytes = 0;
			info->max_files = 0;
		}

		info->pool_ns_len = 0;
		info->pool_ns_data = NULL;
		if (features & CEPH_FEATURE_FS_FILE_LAYOUT_V2) {
			ceph_decode_32_safe(p, end, info->pool_ns_len, bad);
			if (info->pool_ns_len > 0) {
				ceph_decode_need(p, end, info->pool_ns_len, bad);
				info->pool_ns_data = *p;
				*p += info->pool_ns_len;
			}
		}

		if (features & CEPH_FEATURE_FS_BTIME) {
			ceph_decode_need(p, end, sizeof(info->btime), bad);
			ceph_decode_copy(p, &info->btime, sizeof(info->btime));
			ceph_decode_64_safe(p, end, info->change_attr, bad);
		}

		info->dir_pin = -ENODATA;
		/* info->snap_btime and info->rsnaps remain zero */
	}
	return 0;
bad:
	err = -EIO;
out_bad:
	return err;
}

static int parse_reply_info_dir(void **p, void *end,
				struct ceph_mds_reply_dirfrag **dirfrag,
				u64 features)
{
	if (features == (u64)-1) {
		u8 struct_v, struct_compat;
		u32 struct_len;
		ceph_decode_8_safe(p, end, struct_v, bad);
		ceph_decode_8_safe(p, end, struct_compat, bad);
		/* struct_v is expected to be >= 1. we only understand
		 * encoding whose struct_compat == 1. */
		if (!struct_v || struct_compat != 1)
			goto bad;
		ceph_decode_32_safe(p, end, struct_len, bad);
		ceph_decode_need(p, end, struct_len, bad);
		end = *p + struct_len;
	}

	ceph_decode_need(p, end, sizeof(**dirfrag), bad);
	*dirfrag = *p;
	*p += sizeof(**dirfrag) + sizeof(u32) * le32_to_cpu((*dirfrag)->ndist);
	if (unlikely(*p > end))
		goto bad;
	if (features == (u64)-1)
		*p = end;
	return 0;
bad:
	return -EIO;
}

static int parse_reply_info_lease(void **p, void *end,
				  struct ceph_mds_reply_lease **lease,
				  u64 features)
{
	if (features == (u64)-1) {
		u8 struct_v, struct_compat;
		u32 struct_len;
		ceph_decode_8_safe(p, end, struct_v, bad);
		ceph_decode_8_safe(p, end, struct_compat, bad);
		/* struct_v is expected to be >= 1. we only understand
		 * encoding whose struct_compat == 1. */
		if (!struct_v || struct_compat != 1)
			goto bad;
		ceph_decode_32_safe(p, end, struct_len, bad);
		ceph_decode_need(p, end, struct_len, bad);
		end = *p + struct_len;
	}

	ceph_decode_need(p, end, sizeof(**lease), bad);
	*lease = *p;
	*p += sizeof(**lease);
	if (features == (u64)-1)
		*p = end;
	return 0;
bad:
	return -EIO;
}

/*
 * parse a normal reply, which may contain a (dir+)dentry and/or a
 * target inode.
 */
static int parse_reply_info_trace(void **p, void *end,
				  struct ceph_mds_reply_info_parsed *info,
				  u64 features)
{
	int err;

	if (info->head->is_dentry) {
		err = parse_reply_info_in(p, end, &info->diri, features);
		if (err < 0)
			goto out_bad;

		err = parse_reply_info_dir(p, end, &info->dirfrag, features);
		if (err < 0)
			goto out_bad;

		ceph_decode_32_safe(p, end, info->dname_len, bad);
		ceph_decode_need(p, end, info->dname_len, bad);
		info->dname = *p;
		*p += info->dname_len;

		err = parse_reply_info_lease(p, end, &info->dlease, features);
		if (err < 0)
			goto out_bad;
	}

	if (info->head->is_target) {
		err = parse_reply_info_in(p, end, &info->targeti, features);
		if (err < 0)
			goto out_bad;
	}

	if (unlikely(*p != end))
		goto bad;
	return 0;

bad:
	err = -EIO;
out_bad:
	pr_err("problem parsing mds trace %d\n", err);
	return err;
}

/*
 * parse readdir results
 */
static int parse_reply_info_readdir(void **p, void *end,
				struct ceph_mds_reply_info_parsed *info,
				u64 features)
{
	u32 num, i = 0;
	int err;

	err = parse_reply_info_dir(p, end, &info->dir_dir, features);
	if (err < 0)
		goto out_bad;

	ceph_decode_need(p, end, sizeof(num) + 2, bad);
	num = ceph_decode_32(p);
	{
		u16 flags = ceph_decode_16(p);
		info->dir_end = !!(flags & CEPH_READDIR_FRAG_END);
		info->dir_complete = !!(flags & CEPH_READDIR_FRAG_COMPLETE);
		info->hash_order = !!(flags & CEPH_READDIR_HASH_ORDER);
		info->offset_hash = !!(flags & CEPH_READDIR_OFFSET_HASH);
	}
	if (num == 0)
		goto done;

	BUG_ON(!info->dir_entries);
	if ((unsigned long)(info->dir_entries + num) >
	    (unsigned long)info->dir_entries + info->dir_buf_size) {
		pr_err("dir contents are larger than expected\n");
		WARN_ON(1);
		goto bad;
	}

	info->dir_nr = num;
	while (num) {
		struct ceph_mds_reply_dir_entry *rde = info->dir_entries + i;
		/* dentry */
		ceph_decode_32_safe(p, end, rde->name_len, bad);
		ceph_decode_need(p, end, rde->name_len, bad);
		rde->name = *p;
		*p += rde->name_len;
		dout("parsed dir dname '%.*s'\n", rde->name_len, rde->name);

		/* dentry lease */
		err = parse_reply_info_lease(p, end, &rde->lease, features);
		if (err)
			goto out_bad;
		/* inode */
		err = parse_reply_info_in(p, end, &rde->inode, features);
		if (err < 0)
			goto out_bad;
		/* ceph_readdir_prepopulate() will update it */
		rde->offset = 0;
		i++;
		num--;
	}

done:
	/* Skip over any unrecognized fields */
	*p = end;
	return 0;

bad:
	err = -EIO;
out_bad:
	pr_err("problem parsing dir contents %d\n", err);
	return err;
}

/*
 * parse fcntl F_GETLK results
 */
static int parse_reply_info_filelock(void **p, void *end,
				     struct ceph_mds_reply_info_parsed *info,
				     u64 features)
{
	if (*p + sizeof(*info->filelock_reply) > end)
		goto bad;

	info->filelock_reply = *p;

	/* Skip over any unrecognized fields */
	*p = end;
	return 0;
bad:
	return -EIO;
}


#if BITS_PER_LONG == 64

#define DELEGATED_INO_AVAILABLE		xa_mk_value(1)

static int ceph_parse_deleg_inos(void **p, void *end,
				 struct ceph_mds_session *s)
{
	u32 sets;

	ceph_decode_32_safe(p, end, sets, bad);
	dout("got %u sets of delegated inodes\n", sets);
	while (sets--) {
		u64 start, len, ino;

		ceph_decode_64_safe(p, end, start, bad);
		ceph_decode_64_safe(p, end, len, bad);

		/* Don't accept a delegation of system inodes */
		if (start < CEPH_INO_SYSTEM_BASE) {
			pr_warn_ratelimited("ceph: ignoring reserved inode range delegation (start=0x%llx len=0x%llx)\n",
					start, len);
			continue;
		}
		while (len--) {
			int err = xa_insert(&s->s_delegated_inos, ino = start++,
					    DELEGATED_INO_AVAILABLE,
					    GFP_KERNEL);
			if (!err) {
				dout("added delegated inode 0x%llx\n",
				     start - 1);
			} else if (err == -EBUSY) {
				pr_warn("ceph: MDS delegated inode 0x%llx more than once.\n",
					start - 1);
			} else {
				return err;
			}
		}
	}
	return 0;
bad:
	return -EIO;
}

u64 ceph_get_deleg_ino(struct ceph_mds_session *s)
{
	unsigned long ino;
	void *val;

	xa_for_each(&s->s_delegated_inos, ino, val) {
		val = xa_erase(&s->s_delegated_inos, ino);
		if (val == DELEGATED_INO_AVAILABLE)
			return ino;
	}
	return 0;
}

int ceph_restore_deleg_ino(struct ceph_mds_session *s, u64 ino)
{
	return xa_insert(&s->s_delegated_inos, ino, DELEGATED_INO_AVAILABLE,
			 GFP_KERNEL);
}
#else /* BITS_PER_LONG == 64 */
/*
 * FIXME: xarrays can't handle 64-bit indexes on a 32-bit arch. For now, just
 * ignore delegated_inos on 32 bit arch. Maybe eventually add xarrays for top
 * and bottom words?
 */
static int ceph_parse_deleg_inos(void **p, void *end,
				 struct ceph_mds_session *s)
{
	u32 sets;

	ceph_decode_32_safe(p, end, sets, bad);
	if (sets)
		ceph_decode_skip_n(p, end, sets * 2 * sizeof(__le64), bad);
	return 0;
bad:
	return -EIO;
}

u64 ceph_get_deleg_ino(struct ceph_mds_session *s)
{
	return 0;
}

int ceph_restore_deleg_ino(struct ceph_mds_session *s, u64 ino)
{
	return 0;
}
#endif /* BITS_PER_LONG == 64 */

/*
 * parse create results
 */
static int parse_reply_info_create(void **p, void *end,
				  struct ceph_mds_reply_info_parsed *info,
				  u64 features, struct ceph_mds_session *s)
{
	int ret;

	if (features == (u64)-1 ||
	    (features & CEPH_FEATURE_REPLY_CREATE_INODE)) {
		if (*p == end) {
			/* Malformed reply? */
			info->has_create_ino = false;
		} else if (test_bit(CEPHFS_FEATURE_DELEG_INO, &s->s_features)) {
			info->has_create_ino = true;
			/* struct_v, struct_compat, and len */
			ceph_decode_skip_n(p, end, 2 + sizeof(u32), bad);
			ceph_decode_64_safe(p, end, info->ino, bad);
			ret = ceph_parse_deleg_inos(p, end, s);
			if (ret)
				return ret;
		} else {
			/* legacy */
			ceph_decode_64_safe(p, end, info->ino, bad);
			info->has_create_ino = true;
		}
	} else {
		if (*p != end)
			goto bad;
	}

	/* Skip over any unrecognized fields */
	*p = end;
	return 0;
bad:
	return -EIO;
}

/*
 * parse extra results
 */
static int parse_reply_info_extra(void **p, void *end,
				  struct ceph_mds_reply_info_parsed *info,
				  u64 features, struct ceph_mds_session *s)
{
	u32 op = le32_to_cpu(info->head->op);

	if (op == CEPH_MDS_OP_GETFILELOCK)
		return parse_reply_info_filelock(p, end, info, features);
	else if (op == CEPH_MDS_OP_READDIR || op == CEPH_MDS_OP_LSSNAP)
		return parse_reply_info_readdir(p, end, info, features);
	else if (op == CEPH_MDS_OP_CREATE)
		return parse_reply_info_create(p, end, info, features, s);
	else
		return -EIO;
}

/*
 * parse entire mds reply
 */
static int parse_reply_info(struct ceph_mds_session *s, struct ceph_msg *msg,
			    struct ceph_mds_reply_info_parsed *info,
			    u64 features)
{
	void *p, *end;
	u32 len;
	int err;

	info->head = msg->front.iov_base;
	p = msg->front.iov_base + sizeof(struct ceph_mds_reply_head);
	end = p + msg->front.iov_len - sizeof(struct ceph_mds_reply_head);

	/* trace */
	ceph_decode_32_safe(&p, end, len, bad);
	if (len > 0) {
		ceph_decode_need(&p, end, len, bad);
		err = parse_reply_info_trace(&p, p+len, info, features);
		if (err < 0)
			goto out_bad;
	}

	/* extra */
	ceph_decode_32_safe(&p, end, len, bad);
	if (len > 0) {
		ceph_decode_need(&p, end, len, bad);
		err = parse_reply_info_extra(&p, p+len, info, features, s);
		if (err < 0)
			goto out_bad;
	}

	/* snap blob */
	ceph_decode_32_safe(&p, end, len, bad);
	info->snapblob_len = len;
	info->snapblob = p;
	p += len;

	if (p != end)
		goto bad;
	return 0;

bad:
	err = -EIO;
out_bad:
	pr_err("mds parse_reply err %d\n", err);
	return err;
}

static void destroy_reply_info(struct ceph_mds_reply_info_parsed *info)
{
	if (!info->dir_entries)
		return;
	free_pages((unsigned long)info->dir_entries, get_order(info->dir_buf_size));
}


/*
 * sessions
 */
const char *ceph_session_state_name(int s)
{
	switch (s) {
	case CEPH_MDS_SESSION_NEW: return "new";
	case CEPH_MDS_SESSION_OPENING: return "opening";
	case CEPH_MDS_SESSION_OPEN: return "open";
	case CEPH_MDS_SESSION_HUNG: return "hung";
	case CEPH_MDS_SESSION_CLOSING: return "closing";
	case CEPH_MDS_SESSION_CLOSED: return "closed";
	case CEPH_MDS_SESSION_RESTARTING: return "restarting";
	case CEPH_MDS_SESSION_RECONNECTING: return "reconnecting";
	case CEPH_MDS_SESSION_REJECTED: return "rejected";
	default: return "???";
	}
}

struct ceph_mds_session *ceph_get_mds_session(struct ceph_mds_session *s)
{
	if (refcount_inc_not_zero(&s->s_ref))
		return s;
	return NULL;
}

void ceph_put_mds_session(struct ceph_mds_session *s)
{
	if (IS_ERR_OR_NULL(s))
		return;

	if (refcount_dec_and_test(&s->s_ref)) {
		if (s->s_auth.authorizer)
			ceph_auth_destroy_authorizer(s->s_auth.authorizer);
		WARN_ON(mutex_is_locked(&s->s_mutex));
		xa_destroy(&s->s_delegated_inos);
		kfree(s);
	}
}

/*
 * called under mdsc->mutex
 */
struct ceph_mds_session *__ceph_lookup_mds_session(struct ceph_mds_client *mdsc,
						   int mds)
{
	if (mds >= mdsc->max_sessions || !mdsc->sessions[mds])
		return NULL;
	return ceph_get_mds_session(mdsc->sessions[mds]);
}

static bool __have_session(struct ceph_mds_client *mdsc, int mds)
{
	if (mds >= mdsc->max_sessions || !mdsc->sessions[mds])
		return false;
	else
		return true;
}

static int __verify_registered_session(struct ceph_mds_client *mdsc,
				       struct ceph_mds_session *s)
{
	if (s->s_mds >= mdsc->max_sessions ||
	    mdsc->sessions[s->s_mds] != s)
		return -ENOENT;
	return 0;
}

/*
 * create+register a new session for given mds.
 * called under mdsc->mutex.
 */
static struct ceph_mds_session *register_session(struct ceph_mds_client *mdsc,
						 int mds)
{
	struct ceph_mds_session *s;

	if (mds >= mdsc->mdsmap->possible_max_rank)
		return ERR_PTR(-EINVAL);

	s = kzalloc(sizeof(*s), GFP_NOFS);
	if (!s)
		return ERR_PTR(-ENOMEM);

	if (mds >= mdsc->max_sessions) {
		int newmax = 1 << get_count_order(mds + 1);
		struct ceph_mds_session **sa;

		dout("%s: realloc to %d\n", __func__, newmax);
		sa = kcalloc(newmax, sizeof(void *), GFP_NOFS);
		if (!sa)
			goto fail_realloc;
		if (mdsc->sessions) {
			memcpy(sa, mdsc->sessions,
			       mdsc->max_sessions * sizeof(void *));
			kfree(mdsc->sessions);
		}
		mdsc->sessions = sa;
		mdsc->max_sessions = newmax;
	}

	dout("%s: mds%d\n", __func__, mds);
	s->s_mdsc = mdsc;
	s->s_mds = mds;
	s->s_state = CEPH_MDS_SESSION_NEW;
	mutex_init(&s->s_mutex);

	ceph_con_init(&s->s_con, s, &mds_con_ops, &mdsc->fsc->client->msgr);

	atomic_set(&s->s_cap_gen, 1);
	s->s_cap_ttl = jiffies - 1;

	spin_lock_init(&s->s_cap_lock);
	INIT_LIST_HEAD(&s->s_caps);
	refcount_set(&s->s_ref, 1);
	INIT_LIST_HEAD(&s->s_waiting);
	INIT_LIST_HEAD(&s->s_unsafe);
	xa_init(&s->s_delegated_inos);
	INIT_LIST_HEAD(&s->s_cap_releases);
	INIT_WORK(&s->s_cap_release_work, ceph_cap_release_work);

	INIT_LIST_HEAD(&s->s_cap_dirty);
	INIT_LIST_HEAD(&s->s_cap_flushing);

	mdsc->sessions[mds] = s;
	atomic_inc(&mdsc->num_sessions);
	refcount_inc(&s->s_ref);  /* one ref to sessions[], one to caller */

	ceph_con_open(&s->s_con, CEPH_ENTITY_TYPE_MDS, mds,
		      ceph_mdsmap_get_addr(mdsc->mdsmap, mds));

	return s;

fail_realloc:
	kfree(s);
	return ERR_PTR(-ENOMEM);
}

/*
 * called under mdsc->mutex
 */
static void __unregister_session(struct ceph_mds_client *mdsc,
			       struct ceph_mds_session *s)
{
	dout("__unregister_session mds%d %p\n", s->s_mds, s);
	BUG_ON(mdsc->sessions[s->s_mds] != s);
	mdsc->sessions[s->s_mds] = NULL;
	ceph_con_close(&s->s_con);
	ceph_put_mds_session(s);
	atomic_dec(&mdsc->num_sessions);
}

/*
 * drop session refs in request.
 *
 * should be last request ref, or hold mdsc->mutex
 */
static void put_request_session(struct ceph_mds_request *req)
{
	if (req->r_session) {
		ceph_put_mds_session(req->r_session);
		req->r_session = NULL;
	}
}

void ceph_mdsc_iterate_sessions(struct ceph_mds_client *mdsc,
				void (*cb)(struct ceph_mds_session *),
				bool check_state)
{
	int mds;

	mutex_lock(&mdsc->mutex);
	for (mds = 0; mds < mdsc->max_sessions; ++mds) {
		struct ceph_mds_session *s;

		s = __ceph_lookup_mds_session(mdsc, mds);
		if (!s)
			continue;

		if (check_state && !check_session_state(s)) {
			ceph_put_mds_session(s);
			continue;
		}

		mutex_unlock(&mdsc->mutex);
		cb(s);
		ceph_put_mds_session(s);
		mutex_lock(&mdsc->mutex);
	}
	mutex_unlock(&mdsc->mutex);
}

void ceph_mdsc_release_request(struct kref *kref)
{
	struct ceph_mds_request *req = container_of(kref,
						    struct ceph_mds_request,
						    r_kref);
	ceph_mdsc_release_dir_caps_no_check(req);
	destroy_reply_info(&req->r_reply_info);
	if (req->r_request)
		ceph_msg_put(req->r_request);
	if (req->r_reply)
		ceph_msg_put(req->r_reply);
	if (req->r_inode) {
		ceph_put_cap_refs(ceph_inode(req->r_inode), CEPH_CAP_PIN);
		iput(req->r_inode);
	}
	if (req->r_parent) {
		ceph_put_cap_refs(ceph_inode(req->r_parent), CEPH_CAP_PIN);
		iput(req->r_parent);
	}
	iput(req->r_target_inode);
	if (req->r_dentry)
		dput(req->r_dentry);
	if (req->r_old_dentry)
		dput(req->r_old_dentry);
	if (req->r_old_dentry_dir) {
		/*
		 * track (and drop pins for) r_old_dentry_dir
		 * separately, since r_old_dentry's d_parent may have
		 * changed between the dir mutex being dropped and
		 * this request being freed.
		 */
		ceph_put_cap_refs(ceph_inode(req->r_old_dentry_dir),
				  CEPH_CAP_PIN);
		iput(req->r_old_dentry_dir);
	}
	kfree(req->r_path1);
	kfree(req->r_path2);
	put_cred(req->r_cred);
	if (req->r_pagelist)
		ceph_pagelist_release(req->r_pagelist);
	put_request_session(req);
	ceph_unreserve_caps(req->r_mdsc, &req->r_caps_reservation);
	WARN_ON_ONCE(!list_empty(&req->r_wait));
	kmem_cache_free(ceph_mds_request_cachep, req);
}

DEFINE_RB_FUNCS(request, struct ceph_mds_request, r_tid, r_node)

/*
 * lookup session, bump ref if found.
 *
 * called under mdsc->mutex.
 */
static struct ceph_mds_request *
lookup_get_request(struct ceph_mds_client *mdsc, u64 tid)
{
	struct ceph_mds_request *req;

	req = lookup_request(&mdsc->request_tree, tid);
	if (req)
		ceph_mdsc_get_request(req);

	return req;
}

/*
 * Register an in-flight request, and assign a tid.  Link to directory
 * are modifying (if any).
 *
 * Called under mdsc->mutex.
 */
static void __register_request(struct ceph_mds_client *mdsc,
			       struct ceph_mds_request *req,
			       struct inode *dir)
{
	int ret = 0;

	req->r_tid = ++mdsc->last_tid;
	if (req->r_num_caps) {
		ret = ceph_reserve_caps(mdsc, &req->r_caps_reservation,
					req->r_num_caps);
		if (ret < 0) {
			pr_err("__register_request %p "
			       "failed to reserve caps: %d\n", req, ret);
			/* set req->r_err to fail early from __do_request */
			req->r_err = ret;
			return;
		}
	}
	dout("__register_request %p tid %lld\n", req, req->r_tid);
	ceph_mdsc_get_request(req);
	insert_request(&mdsc->request_tree, req);

	req->r_cred = get_current_cred();

	if (mdsc->oldest_tid == 0 && req->r_op != CEPH_MDS_OP_SETFILELOCK)
		mdsc->oldest_tid = req->r_tid;

	if (dir) {
		struct ceph_inode_info *ci = ceph_inode(dir);

		ihold(dir);
		req->r_unsafe_dir = dir;
		spin_lock(&ci->i_unsafe_lock);
		list_add_tail(&req->r_unsafe_dir_item, &ci->i_unsafe_dirops);
		spin_unlock(&ci->i_unsafe_lock);
	}
}

static void __unregister_request(struct ceph_mds_client *mdsc,
				 struct ceph_mds_request *req)
{
	dout("__unregister_request %p tid %lld\n", req, req->r_tid);

	/* Never leave an unregistered request on an unsafe list! */
	list_del_init(&req->r_unsafe_item);

	if (req->r_tid == mdsc->oldest_tid) {
		struct rb_node *p = rb_next(&req->r_node);
		mdsc->oldest_tid = 0;
		while (p) {
			struct ceph_mds_request *next_req =
				rb_entry(p, struct ceph_mds_request, r_node);
			if (next_req->r_op != CEPH_MDS_OP_SETFILELOCK) {
				mdsc->oldest_tid = next_req->r_tid;
				break;
			}
			p = rb_next(p);
		}
	}

	erase_request(&mdsc->request_tree, req);

	if (req->r_unsafe_dir) {
		struct ceph_inode_info *ci = ceph_inode(req->r_unsafe_dir);
		spin_lock(&ci->i_unsafe_lock);
		list_del_init(&req->r_unsafe_dir_item);
		spin_unlock(&ci->i_unsafe_lock);
	}
	if (req->r_target_inode &&
	    test_bit(CEPH_MDS_R_GOT_UNSAFE, &req->r_req_flags)) {
		struct ceph_inode_info *ci = ceph_inode(req->r_target_inode);
		spin_lock(&ci->i_unsafe_lock);
		list_del_init(&req->r_unsafe_target_item);
		spin_unlock(&ci->i_unsafe_lock);
	}

	if (req->r_unsafe_dir) {
		iput(req->r_unsafe_dir);
		req->r_unsafe_dir = NULL;
	}

	complete_all(&req->r_safe_completion);

	ceph_mdsc_put_request(req);
}

/*
 * Walk back up the dentry tree until we hit a dentry representing a
 * non-snapshot inode. We do this using the rcu_read_lock (which must be held
 * when calling this) to ensure that the objects won't disappear while we're
 * working with them. Once we hit a candidate dentry, we attempt to take a
 * reference to it, and return that as the result.
 */
static struct inode *get_nonsnap_parent(struct dentry *dentry)
{
	struct inode *inode = NULL;

	while (dentry && !IS_ROOT(dentry)) {
		inode = d_inode_rcu(dentry);
		if (!inode || ceph_snap(inode) == CEPH_NOSNAP)
			break;
		dentry = dentry->d_parent;
	}
	if (inode)
		inode = igrab(inode);
	return inode;
}

/*
 * Choose mds to send request to next.  If there is a hint set in the
 * request (e.g., due to a prior forward hint from the mds), use that.
 * Otherwise, consult frag tree and/or caps to identify the
 * appropriate mds.  If all else fails, choose randomly.
 *
 * Called under mdsc->mutex.
 */
static int __choose_mds(struct ceph_mds_client *mdsc,
			struct ceph_mds_request *req,
			bool *random)
{
	struct inode *inode;
	struct ceph_inode_info *ci;
	struct ceph_cap *cap;
	int mode = req->r_direct_mode;
	int mds = -1;
	u32 hash = req->r_direct_hash;
	bool is_hash = test_bit(CEPH_MDS_R_DIRECT_IS_HASH, &req->r_req_flags);

	if (random)
		*random = false;

	/*
	 * is there a specific mds we should try?  ignore hint if we have
	 * no session and the mds is not up (active or recovering).
	 */
	if (req->r_resend_mds >= 0 &&
	    (__have_session(mdsc, req->r_resend_mds) ||
	     ceph_mdsmap_get_state(mdsc->mdsmap, req->r_resend_mds) > 0)) {
		dout("%s using resend_mds mds%d\n", __func__,
		     req->r_resend_mds);
		return req->r_resend_mds;
	}

	if (mode == USE_RANDOM_MDS)
		goto random;

	inode = NULL;
	if (req->r_inode) {
		if (ceph_snap(req->r_inode) != CEPH_SNAPDIR) {
			inode = req->r_inode;
			ihold(inode);
		} else {
			/* req->r_dentry is non-null for LSSNAP request */
			rcu_read_lock();
			inode = get_nonsnap_parent(req->r_dentry);
			rcu_read_unlock();
			dout("%s using snapdir's parent %p\n", __func__, inode);
		}
	} else if (req->r_dentry) {
		/* ignore race with rename; old or new d_parent is okay */
		struct dentry *parent;
		struct inode *dir;

		rcu_read_lock();
		parent = READ_ONCE(req->r_dentry->d_parent);
		dir = req->r_parent ? : d_inode_rcu(parent);

		if (!dir || dir->i_sb != mdsc->fsc->sb) {
			/*  not this fs or parent went negative */
			inode = d_inode(req->r_dentry);
			if (inode)
				ihold(inode);
		} else if (ceph_snap(dir) != CEPH_NOSNAP) {
			/* direct snapped/virtual snapdir requests
			 * based on parent dir inode */
			inode = get_nonsnap_parent(parent);
			dout("%s using nonsnap parent %p\n", __func__, inode);
		} else {
			/* dentry target */
			inode = d_inode(req->r_dentry);
			if (!inode || mode == USE_AUTH_MDS) {
				/* dir + name */
				inode = igrab(dir);
				hash = ceph_dentry_hash(dir, req->r_dentry);
				is_hash = true;
			} else {
				ihold(inode);
			}
		}
		rcu_read_unlock();
	}

	dout("%s %p is_hash=%d (0x%x) mode %d\n", __func__, inode, (int)is_hash,
	     hash, mode);
	if (!inode)
		goto random;
	ci = ceph_inode(inode);

	if (is_hash && S_ISDIR(inode->i_mode)) {
		struct ceph_inode_frag frag;
		int found;

		ceph_choose_frag(ci, hash, &frag, &found);
		if (found) {
			if (mode == USE_ANY_MDS && frag.ndist > 0) {
				u8 r;

				/* choose a random replica */
				get_random_bytes(&r, 1);
				r %= frag.ndist;
				mds = frag.dist[r];
				dout("%s %p %llx.%llx frag %u mds%d (%d/%d)\n",
				     __func__, inode, ceph_vinop(inode),
				     frag.frag, mds, (int)r, frag.ndist);
				if (ceph_mdsmap_get_state(mdsc->mdsmap, mds) >=
				    CEPH_MDS_STATE_ACTIVE &&
				    !ceph_mdsmap_is_laggy(mdsc->mdsmap, mds))
					goto out;
			}

			/* since this file/dir wasn't known to be
			 * replicated, then we want to look for the
			 * authoritative mds. */
			if (frag.mds >= 0) {
				/* choose auth mds */
				mds = frag.mds;
				dout("%s %p %llx.%llx frag %u mds%d (auth)\n",
				     __func__, inode, ceph_vinop(inode),
				     frag.frag, mds);
				if (ceph_mdsmap_get_state(mdsc->mdsmap, mds) >=
				    CEPH_MDS_STATE_ACTIVE) {
					if (!ceph_mdsmap_is_laggy(mdsc->mdsmap,
								  mds))
						goto out;
				}
			}
			mode = USE_AUTH_MDS;
		}
	}

	spin_lock(&ci->i_ceph_lock);
	cap = NULL;
	if (mode == USE_AUTH_MDS)
		cap = ci->i_auth_cap;
	if (!cap && !RB_EMPTY_ROOT(&ci->i_caps))
		cap = rb_entry(rb_first(&ci->i_caps), struct ceph_cap, ci_node);
	if (!cap) {
		spin_unlock(&ci->i_ceph_lock);
		iput(inode);
		goto random;
	}
	mds = cap->session->s_mds;
	dout("%s %p %llx.%llx mds%d (%scap %p)\n", __func__,
	     inode, ceph_vinop(inode), mds,
	     cap == ci->i_auth_cap ? "auth " : "", cap);
	spin_unlock(&ci->i_ceph_lock);
out:
	iput(inode);
	return mds;

random:
	if (random)
		*random = true;

	mds = ceph_mdsmap_get_random_mds(mdsc->mdsmap);
	dout("%s chose random mds%d\n", __func__, mds);
	return mds;
}


/*
 * session messages
 */
struct ceph_msg *ceph_create_session_msg(u32 op, u64 seq)
{
	struct ceph_msg *msg;
	struct ceph_mds_session_head *h;

	msg = ceph_msg_new(CEPH_MSG_CLIENT_SESSION, sizeof(*h), GFP_NOFS,
			   false);
	if (!msg) {
		pr_err("ENOMEM creating session %s msg\n",
		       ceph_session_op_name(op));
		return NULL;
	}
	h = msg->front.iov_base;
	h->op = cpu_to_le32(op);
	h->seq = cpu_to_le64(seq);

	return msg;
}

static const unsigned char feature_bits[] = CEPHFS_FEATURES_CLIENT_SUPPORTED;
#define FEATURE_BYTES(c) (DIV_ROUND_UP((size_t)feature_bits[c - 1] + 1, 64) * 8)
static int encode_supported_features(void **p, void *end)
{
	static const size_t count = ARRAY_SIZE(feature_bits);

	if (count > 0) {
		size_t i;
		size_t size = FEATURE_BYTES(count);

		if (WARN_ON_ONCE(*p + 4 + size > end))
			return -ERANGE;

		ceph_encode_32(p, size);
		memset(*p, 0, size);
		for (i = 0; i < count; i++)
			((unsigned char*)(*p))[i / 8] |= BIT(feature_bits[i] % 8);
		*p += size;
	} else {
		if (WARN_ON_ONCE(*p + 4 > end))
			return -ERANGE;

		ceph_encode_32(p, 0);
	}

	return 0;
}

static const unsigned char metric_bits[] = CEPHFS_METRIC_SPEC_CLIENT_SUPPORTED;
#define METRIC_BYTES(cnt) (DIV_ROUND_UP((size_t)metric_bits[cnt - 1] + 1, 64) * 8)
static int encode_metric_spec(void **p, void *end)
{
	static const size_t count = ARRAY_SIZE(metric_bits);

	/* header */
	if (WARN_ON_ONCE(*p + 2 > end))
		return -ERANGE;

	ceph_encode_8(p, 1); /* version */
	ceph_encode_8(p, 1); /* compat */

	if (count > 0) {
		size_t i;
		size_t size = METRIC_BYTES(count);

		if (WARN_ON_ONCE(*p + 4 + 4 + size > end))
			return -ERANGE;

		/* metric spec info length */
		ceph_encode_32(p, 4 + size);

		/* metric spec */
		ceph_encode_32(p, size);
		memset(*p, 0, size);
		for (i = 0; i < count; i++)
			((unsigned char *)(*p))[i / 8] |= BIT(metric_bits[i] % 8);
		*p += size;
	} else {
		if (WARN_ON_ONCE(*p + 4 + 4 > end))
			return -ERANGE;

		/* metric spec info length */
		ceph_encode_32(p, 4);
		/* metric spec */
		ceph_encode_32(p, 0);
	}

	return 0;
}

/*
 * session message, specialization for CEPH_SESSION_REQUEST_OPEN
 * to include additional client metadata fields.
 */
static struct ceph_msg *create_session_open_msg(struct ceph_mds_client *mdsc, u64 seq)
{
	struct ceph_msg *msg;
	struct ceph_mds_session_head *h;
	int i;
	int extra_bytes = 0;
	int metadata_key_count = 0;
	struct ceph_options *opt = mdsc->fsc->client->options;
	struct ceph_mount_options *fsopt = mdsc->fsc->mount_options;
	size_t size, count;
	void *p, *end;
	int ret;

	const char* metadata[][2] = {
		{"hostname", mdsc->nodename},
		{"kernel_version", init_utsname()->release},
		{"entity_id", opt->name ? : ""},
		{"root", fsopt->server_path ? : "/"},
		{NULL, NULL}
	};

	/* Calculate serialized length of metadata */
	extra_bytes = 4;  /* map length */
	for (i = 0; metadata[i][0]; ++i) {
		extra_bytes += 8 + strlen(metadata[i][0]) +
			strlen(metadata[i][1]);
		metadata_key_count++;
	}

	/* supported feature */
	size = 0;
	count = ARRAY_SIZE(feature_bits);
	if (count > 0)
		size = FEATURE_BYTES(count);
	extra_bytes += 4 + size;

	/* metric spec */
	size = 0;
	count = ARRAY_SIZE(metric_bits);
	if (count > 0)
		size = METRIC_BYTES(count);
	extra_bytes += 2 + 4 + 4 + size;

	/* Allocate the message */
	msg = ceph_msg_new(CEPH_MSG_CLIENT_SESSION, sizeof(*h) + extra_bytes,
			   GFP_NOFS, false);
	if (!msg) {
		pr_err("ENOMEM creating session open msg\n");
		return ERR_PTR(-ENOMEM);
	}
	p = msg->front.iov_base;
	end = p + msg->front.iov_len;

	h = p;
	h->op = cpu_to_le32(CEPH_SESSION_REQUEST_OPEN);
	h->seq = cpu_to_le64(seq);

	/*
	 * Serialize client metadata into waiting buffer space, using
	 * the format that userspace expects for map<string, string>
	 *
	 * ClientSession messages with metadata are v4
	 */
	msg->hdr.version = cpu_to_le16(4);
	msg->hdr.compat_version = cpu_to_le16(1);

	/* The write pointer, following the session_head structure */
	p += sizeof(*h);

	/* Number of entries in the map */
	ceph_encode_32(&p, metadata_key_count);

	/* Two length-prefixed strings for each entry in the map */
	for (i = 0; metadata[i][0]; ++i) {
		size_t const key_len = strlen(metadata[i][0]);
		size_t const val_len = strlen(metadata[i][1]);

		ceph_encode_32(&p, key_len);
		memcpy(p, metadata[i][0], key_len);
		p += key_len;
		ceph_encode_32(&p, val_len);
		memcpy(p, metadata[i][1], val_len);
		p += val_len;
	}

	ret = encode_supported_features(&p, end);
	if (ret) {
		pr_err("encode_supported_features failed!\n");
		ceph_msg_put(msg);
		return ERR_PTR(ret);
	}

	ret = encode_metric_spec(&p, end);
	if (ret) {
		pr_err("encode_metric_spec failed!\n");
		ceph_msg_put(msg);
		return ERR_PTR(ret);
	}

	msg->front.iov_len = p - msg->front.iov_base;
	msg->hdr.front_len = cpu_to_le32(msg->front.iov_len);

	return msg;
}

/*
 * send session open request.
 *
 * called under mdsc->mutex
 */
static int __open_session(struct ceph_mds_client *mdsc,
			  struct ceph_mds_session *session)
{
	struct ceph_msg *msg;
	int mstate;
	int mds = session->s_mds;

	/* wait for mds to go active? */
	mstate = ceph_mdsmap_get_state(mdsc->mdsmap, mds);
	dout("open_session to mds%d (%s)\n", mds,
	     ceph_mds_state_name(mstate));
	session->s_state = CEPH_MDS_SESSION_OPENING;
	session->s_renew_requested = jiffies;

	/* send connect message */
	msg = create_session_open_msg(mdsc, session->s_seq);
	if (IS_ERR(msg))
		return PTR_ERR(msg);
	ceph_con_send(&session->s_con, msg);
	return 0;
}

/*
 * open sessions for any export targets for the given mds
 *
 * called under mdsc->mutex
 */
static struct ceph_mds_session *
__open_export_target_session(struct ceph_mds_client *mdsc, int target)
{
	struct ceph_mds_session *session;
	int ret;

	session = __ceph_lookup_mds_session(mdsc, target);
	if (!session) {
		session = register_session(mdsc, target);
		if (IS_ERR(session))
			return session;
	}
	if (session->s_state == CEPH_MDS_SESSION_NEW ||
	    session->s_state == CEPH_MDS_SESSION_CLOSING) {
		ret = __open_session(mdsc, session);
		if (ret)
			return ERR_PTR(ret);
	}

	return session;
}

struct ceph_mds_session *
ceph_mdsc_open_export_target_session(struct ceph_mds_client *mdsc, int target)
{
	struct ceph_mds_session *session;

	dout("open_export_target_session to mds%d\n", target);

	mutex_lock(&mdsc->mutex);
	session = __open_export_target_session(mdsc, target);
	mutex_unlock(&mdsc->mutex);

	return session;
}

static void __open_export_target_sessions(struct ceph_mds_client *mdsc,
					  struct ceph_mds_session *session)
{
	struct ceph_mds_info *mi;
	struct ceph_mds_session *ts;
	int i, mds = session->s_mds;

	if (mds >= mdsc->mdsmap->possible_max_rank)
		return;

	mi = &mdsc->mdsmap->m_info[mds];
	dout("open_export_target_sessions for mds%d (%d targets)\n",
	     session->s_mds, mi->num_export_targets);

	for (i = 0; i < mi->num_export_targets; i++) {
		ts = __open_export_target_session(mdsc, mi->export_targets[i]);
		ceph_put_mds_session(ts);
	}
}

void ceph_mdsc_open_export_target_sessions(struct ceph_mds_client *mdsc,
					   struct ceph_mds_session *session)
{
	mutex_lock(&mdsc->mutex);
	__open_export_target_sessions(mdsc, session);
	mutex_unlock(&mdsc->mutex);
}

/*
 * session caps
 */

static void detach_cap_releases(struct ceph_mds_session *session,
				struct list_head *target)
{
	lockdep_assert_held(&session->s_cap_lock);

	list_splice_init(&session->s_cap_releases, target);
	session->s_num_cap_releases = 0;
	dout("dispose_cap_releases mds%d\n", session->s_mds);
}

static void dispose_cap_releases(struct ceph_mds_client *mdsc,
				 struct list_head *dispose)
{
	while (!list_empty(dispose)) {
		struct ceph_cap *cap;
		/* zero out the in-progress message */
		cap = list_first_entry(dispose, struct ceph_cap, session_caps);
		list_del(&cap->session_caps);
		ceph_put_cap(mdsc, cap);
	}
}

static void cleanup_session_requests(struct ceph_mds_client *mdsc,
				     struct ceph_mds_session *session)
{
	struct ceph_mds_request *req;
	struct rb_node *p;

	dout("cleanup_session_requests mds%d\n", session->s_mds);
	mutex_lock(&mdsc->mutex);
	while (!list_empty(&session->s_unsafe)) {
		req = list_first_entry(&session->s_unsafe,
				       struct ceph_mds_request, r_unsafe_item);
		pr_warn_ratelimited(" dropping unsafe request %llu\n",
				    req->r_tid);
		if (req->r_target_inode)
			mapping_set_error(req->r_target_inode->i_mapping, -EIO);
		if (req->r_unsafe_dir)
			mapping_set_error(req->r_unsafe_dir->i_mapping, -EIO);
		__unregister_request(mdsc, req);
	}
	/* zero r_attempts, so kick_requests() will re-send requests */
	p = rb_first(&mdsc->request_tree);
	while (p) {
		req = rb_entry(p, struct ceph_mds_request, r_node);
		p = rb_next(p);
		if (req->r_session &&
		    req->r_session->s_mds == session->s_mds)
			req->r_attempts = 0;
	}
	mutex_unlock(&mdsc->mutex);
}

/*
 * Helper to safely iterate over all caps associated with a session, with
 * special care taken to handle a racing __ceph_remove_cap().
 *
 * Caller must hold session s_mutex.
 */
int ceph_iterate_session_caps(struct ceph_mds_session *session,
			      int (*cb)(struct inode *, struct ceph_cap *,
					void *), void *arg)
{
	struct list_head *p;
	struct ceph_cap *cap;
	struct inode *inode, *last_inode = NULL;
	struct ceph_cap *old_cap = NULL;
	int ret;

	dout("iterate_session_caps %p mds%d\n", session, session->s_mds);
	spin_lock(&session->s_cap_lock);
	p = session->s_caps.next;
	while (p != &session->s_caps) {
		cap = list_entry(p, struct ceph_cap, session_caps);
		inode = igrab(&cap->ci->vfs_inode);
		if (!inode) {
			p = p->next;
			continue;
		}
		session->s_cap_iterator = cap;
		spin_unlock(&session->s_cap_lock);

		if (last_inode) {
			iput(last_inode);
			last_inode = NULL;
		}
		if (old_cap) {
			ceph_put_cap(session->s_mdsc, old_cap);
			old_cap = NULL;
		}

		ret = cb(inode, cap, arg);
		last_inode = inode;

		spin_lock(&session->s_cap_lock);
		p = p->next;
		if (!cap->ci) {
			dout("iterate_session_caps  finishing cap %p removal\n",
			     cap);
			BUG_ON(cap->session != session);
			cap->session = NULL;
			list_del_init(&cap->session_caps);
			session->s_nr_caps--;
			atomic64_dec(&session->s_mdsc->metric.total_caps);
			if (cap->queue_release)
				__ceph_queue_cap_release(session, cap);
			else
				old_cap = cap;  /* put_cap it w/o locks held */
		}
		if (ret < 0)
			goto out;
	}
	ret = 0;
out:
	session->s_cap_iterator = NULL;
	spin_unlock(&session->s_cap_lock);

	iput(last_inode);
	if (old_cap)
		ceph_put_cap(session->s_mdsc, old_cap);

	return ret;
}

static int remove_session_caps_cb(struct inode *inode, struct ceph_cap *cap,
				  void *arg)
{
	struct ceph_inode_info *ci = ceph_inode(inode);
	bool invalidate = false;
	int iputs;

	dout("removing cap %p, ci is %p, inode is %p\n",
	     cap, ci, &ci->vfs_inode);
	spin_lock(&ci->i_ceph_lock);
<<<<<<< HEAD
	__ceph_remove_cap(cap, false);
	if (!ci->i_auth_cap) {
		struct ceph_cap_flush *cf;

		if (READ_ONCE(fsc->mount_state) >= CEPH_MOUNT_SHUTDOWN) {
			if (inode->i_data.nrpages > 0)
				invalidate = true;
			if (ci->i_wrbuffer_ref > 0)
				mapping_set_error(&inode->i_data, -EIO);
		}

		while (!list_empty(&ci->i_cap_flush_list)) {
			cf = list_first_entry(&ci->i_cap_flush_list,
					      struct ceph_cap_flush, i_list);
			list_move(&cf->i_list, &to_remove);
		}

		spin_lock(&mdsc->cap_dirty_lock);

		list_for_each_entry(cf, &to_remove, i_list)
			list_del_init(&cf->g_list);

		if (!list_empty(&ci->i_dirty_item)) {
			pr_warn_ratelimited(
				" dropping dirty %s state for %p %lld\n",
				ceph_cap_string(ci->i_dirty_caps),
				inode, ceph_ino(inode));
			ci->i_dirty_caps = 0;
			list_del_init(&ci->i_dirty_item);
			dirty_dropped = true;
		}
		if (!list_empty(&ci->i_flushing_item)) {
			pr_warn_ratelimited(
				" dropping dirty+flushing %s state for %p %lld\n",
				ceph_cap_string(ci->i_flushing_caps),
				inode, ceph_ino(inode));
			ci->i_flushing_caps = 0;
			list_del_init(&ci->i_flushing_item);
			mdsc->num_cap_flushing--;
			dirty_dropped = true;
		}
		spin_unlock(&mdsc->cap_dirty_lock);

		if (dirty_dropped) {
			mapping_set_error(inode->i_mapping, -EIO);

			if (ci->i_wrbuffer_ref_head == 0 &&
			    ci->i_wr_ref == 0 &&
			    ci->i_dirty_caps == 0 &&
			    ci->i_flushing_caps == 0) {
				ceph_put_snap_context(ci->i_head_snapc);
				ci->i_head_snapc = NULL;
			}
		}

		if (atomic_read(&ci->i_filelock_ref) > 0) {
			/* make further file lock syscall return -EIO */
			ci->i_ceph_flags |= CEPH_I_ERROR_FILELOCK;
			pr_warn_ratelimited(" dropping file locks for %p %lld\n",
					    inode, ceph_ino(inode));
		}

		if (!ci->i_dirty_caps && ci->i_prealloc_cap_flush) {
			list_add(&ci->i_prealloc_cap_flush->i_list, &to_remove);
			ci->i_prealloc_cap_flush = NULL;
		}

		if (!list_empty(&ci->i_cap_snaps))
			capsnap_release = remove_capsnaps(mdsc, inode);
	}
=======
	iputs = ceph_purge_inode_cap(inode, cap, &invalidate);
>>>>>>> b04bc3ed
	spin_unlock(&ci->i_ceph_lock);

	wake_up_all(&ci->i_cap_wq);
	if (invalidate)
		ceph_queue_invalidate(inode);
	while (iputs--)
		iput(inode);
	return 0;
}

/*
 * caller must hold session s_mutex
 */
static void remove_session_caps(struct ceph_mds_session *session)
{
	struct ceph_fs_client *fsc = session->s_mdsc->fsc;
	struct super_block *sb = fsc->sb;
	LIST_HEAD(dispose);

	dout("remove_session_caps on %p\n", session);
	ceph_iterate_session_caps(session, remove_session_caps_cb, fsc);

	wake_up_all(&fsc->mdsc->cap_flushing_wq);

	spin_lock(&session->s_cap_lock);
	if (session->s_nr_caps > 0) {
		struct inode *inode;
		struct ceph_cap *cap, *prev = NULL;
		struct ceph_vino vino;
		/*
		 * iterate_session_caps() skips inodes that are being
		 * deleted, we need to wait until deletions are complete.
		 * __wait_on_freeing_inode() is designed for the job,
		 * but it is not exported, so use lookup inode function
		 * to access it.
		 */
		while (!list_empty(&session->s_caps)) {
			cap = list_entry(session->s_caps.next,
					 struct ceph_cap, session_caps);
			if (cap == prev)
				break;
			prev = cap;
			vino = cap->ci->i_vino;
			spin_unlock(&session->s_cap_lock);

			inode = ceph_find_inode(sb, vino);
			iput(inode);

			spin_lock(&session->s_cap_lock);
		}
	}

	// drop cap expires and unlock s_cap_lock
	detach_cap_releases(session, &dispose);

	BUG_ON(session->s_nr_caps > 0);
	BUG_ON(!list_empty(&session->s_cap_flushing));
	spin_unlock(&session->s_cap_lock);
	dispose_cap_releases(session->s_mdsc, &dispose);
}

enum {
	RECONNECT,
	RENEWCAPS,
	FORCE_RO,
};

/*
 * wake up any threads waiting on this session's caps.  if the cap is
 * old (didn't get renewed on the client reconnect), remove it now.
 *
 * caller must hold s_mutex.
 */
static int wake_up_session_cb(struct inode *inode, struct ceph_cap *cap,
			      void *arg)
{
	struct ceph_inode_info *ci = ceph_inode(inode);
	unsigned long ev = (unsigned long)arg;

	if (ev == RECONNECT) {
		spin_lock(&ci->i_ceph_lock);
		ci->i_wanted_max_size = 0;
		ci->i_requested_max_size = 0;
		spin_unlock(&ci->i_ceph_lock);
	} else if (ev == RENEWCAPS) {
		if (cap->cap_gen < atomic_read(&cap->session->s_cap_gen)) {
			/* mds did not re-issue stale cap */
			spin_lock(&ci->i_ceph_lock);
			cap->issued = cap->implemented = CEPH_CAP_PIN;
			spin_unlock(&ci->i_ceph_lock);
		}
	} else if (ev == FORCE_RO) {
	}
	wake_up_all(&ci->i_cap_wq);
	return 0;
}

static void wake_up_session_caps(struct ceph_mds_session *session, int ev)
{
	dout("wake_up_session_caps %p mds%d\n", session, session->s_mds);
	ceph_iterate_session_caps(session, wake_up_session_cb,
				  (void *)(unsigned long)ev);
}

/*
 * Send periodic message to MDS renewing all currently held caps.  The
 * ack will reset the expiration for all caps from this session.
 *
 * caller holds s_mutex
 */
static int send_renew_caps(struct ceph_mds_client *mdsc,
			   struct ceph_mds_session *session)
{
	struct ceph_msg *msg;
	int state;

	if (time_after_eq(jiffies, session->s_cap_ttl) &&
	    time_after_eq(session->s_cap_ttl, session->s_renew_requested))
		pr_info("mds%d caps stale\n", session->s_mds);
	session->s_renew_requested = jiffies;

	/* do not try to renew caps until a recovering mds has reconnected
	 * with its clients. */
	state = ceph_mdsmap_get_state(mdsc->mdsmap, session->s_mds);
	if (state < CEPH_MDS_STATE_RECONNECT) {
		dout("send_renew_caps ignoring mds%d (%s)\n",
		     session->s_mds, ceph_mds_state_name(state));
		return 0;
	}

	dout("send_renew_caps to mds%d (%s)\n", session->s_mds,
		ceph_mds_state_name(state));
	msg = ceph_create_session_msg(CEPH_SESSION_REQUEST_RENEWCAPS,
				      ++session->s_renew_seq);
	if (!msg)
		return -ENOMEM;
	ceph_con_send(&session->s_con, msg);
	return 0;
}

static int send_flushmsg_ack(struct ceph_mds_client *mdsc,
			     struct ceph_mds_session *session, u64 seq)
{
	struct ceph_msg *msg;

	dout("send_flushmsg_ack to mds%d (%s)s seq %lld\n",
	     session->s_mds, ceph_session_state_name(session->s_state), seq);
	msg = ceph_create_session_msg(CEPH_SESSION_FLUSHMSG_ACK, seq);
	if (!msg)
		return -ENOMEM;
	ceph_con_send(&session->s_con, msg);
	return 0;
}


/*
 * Note new cap ttl, and any transition from stale -> not stale (fresh?).
 *
 * Called under session->s_mutex
 */
static void renewed_caps(struct ceph_mds_client *mdsc,
			 struct ceph_mds_session *session, int is_renew)
{
	int was_stale;
	int wake = 0;

	spin_lock(&session->s_cap_lock);
	was_stale = is_renew && time_after_eq(jiffies, session->s_cap_ttl);

	session->s_cap_ttl = session->s_renew_requested +
		mdsc->mdsmap->m_session_timeout*HZ;

	if (was_stale) {
		if (time_before(jiffies, session->s_cap_ttl)) {
			pr_info("mds%d caps renewed\n", session->s_mds);
			wake = 1;
		} else {
			pr_info("mds%d caps still stale\n", session->s_mds);
		}
	}
	dout("renewed_caps mds%d ttl now %lu, was %s, now %s\n",
	     session->s_mds, session->s_cap_ttl, was_stale ? "stale" : "fresh",
	     time_before(jiffies, session->s_cap_ttl) ? "stale" : "fresh");
	spin_unlock(&session->s_cap_lock);

	if (wake)
		wake_up_session_caps(session, RENEWCAPS);
}

/*
 * send a session close request
 */
static int request_close_session(struct ceph_mds_session *session)
{
	struct ceph_msg *msg;

	dout("request_close_session mds%d state %s seq %lld\n",
	     session->s_mds, ceph_session_state_name(session->s_state),
	     session->s_seq);
	msg = ceph_create_session_msg(CEPH_SESSION_REQUEST_CLOSE,
				      session->s_seq);
	if (!msg)
		return -ENOMEM;
	ceph_con_send(&session->s_con, msg);
	return 1;
}

/*
 * Called with s_mutex held.
 */
static int __close_session(struct ceph_mds_client *mdsc,
			 struct ceph_mds_session *session)
{
	if (session->s_state >= CEPH_MDS_SESSION_CLOSING)
		return 0;
	session->s_state = CEPH_MDS_SESSION_CLOSING;
	return request_close_session(session);
}

static bool drop_negative_children(struct dentry *dentry)
{
	struct dentry *child;
	bool all_negative = true;

	if (!d_is_dir(dentry))
		goto out;

	spin_lock(&dentry->d_lock);
	list_for_each_entry(child, &dentry->d_subdirs, d_child) {
		if (d_really_is_positive(child)) {
			all_negative = false;
			break;
		}
	}
	spin_unlock(&dentry->d_lock);

	if (all_negative)
		shrink_dcache_parent(dentry);
out:
	return all_negative;
}

/*
 * Trim old(er) caps.
 *
 * Because we can't cache an inode without one or more caps, we do
 * this indirectly: if a cap is unused, we prune its aliases, at which
 * point the inode will hopefully get dropped to.
 *
 * Yes, this is a bit sloppy.  Our only real goal here is to respond to
 * memory pressure from the MDS, though, so it needn't be perfect.
 */
static int trim_caps_cb(struct inode *inode, struct ceph_cap *cap, void *arg)
{
	int *remaining = arg;
	struct ceph_inode_info *ci = ceph_inode(inode);
	int used, wanted, oissued, mine;

	if (*remaining <= 0)
		return -1;

	spin_lock(&ci->i_ceph_lock);
	mine = cap->issued | cap->implemented;
	used = __ceph_caps_used(ci);
	wanted = __ceph_caps_file_wanted(ci);
	oissued = __ceph_caps_issued_other(ci, cap);

	dout("trim_caps_cb %p cap %p mine %s oissued %s used %s wanted %s\n",
	     inode, cap, ceph_cap_string(mine), ceph_cap_string(oissued),
	     ceph_cap_string(used), ceph_cap_string(wanted));
	if (cap == ci->i_auth_cap) {
		if (ci->i_dirty_caps || ci->i_flushing_caps ||
		    !list_empty(&ci->i_cap_snaps))
			goto out;
		if ((used | wanted) & CEPH_CAP_ANY_WR)
			goto out;
		/* Note: it's possible that i_filelock_ref becomes non-zero
		 * after dropping auth caps. It doesn't hurt because reply
		 * of lock mds request will re-add auth caps. */
		if (atomic_read(&ci->i_filelock_ref) > 0)
			goto out;
	}
	/* The inode has cached pages, but it's no longer used.
	 * we can safely drop it */
	if (S_ISREG(inode->i_mode) &&
	    wanted == 0 && used == CEPH_CAP_FILE_CACHE &&
	    !(oissued & CEPH_CAP_FILE_CACHE)) {
	  used = 0;
	  oissued = 0;
	}
	if ((used | wanted) & ~oissued & mine)
		goto out;   /* we need these caps */

	if (oissued) {
		/* we aren't the only cap.. just remove us */
		ceph_remove_cap(cap, true);
		(*remaining)--;
	} else {
		struct dentry *dentry;
		/* try dropping referring dentries */
		spin_unlock(&ci->i_ceph_lock);
		dentry = d_find_any_alias(inode);
		if (dentry && drop_negative_children(dentry)) {
			int count;
			dput(dentry);
			d_prune_aliases(inode);
			count = atomic_read(&inode->i_count);
			if (count == 1)
				(*remaining)--;
			dout("trim_caps_cb %p cap %p pruned, count now %d\n",
			     inode, cap, count);
		} else {
			dput(dentry);
		}
		return 0;
	}

out:
	spin_unlock(&ci->i_ceph_lock);
	return 0;
}

/*
 * Trim session cap count down to some max number.
 */
int ceph_trim_caps(struct ceph_mds_client *mdsc,
		   struct ceph_mds_session *session,
		   int max_caps)
{
	int trim_caps = session->s_nr_caps - max_caps;

	dout("trim_caps mds%d start: %d / %d, trim %d\n",
	     session->s_mds, session->s_nr_caps, max_caps, trim_caps);
	if (trim_caps > 0) {
		int remaining = trim_caps;

		ceph_iterate_session_caps(session, trim_caps_cb, &remaining);
		dout("trim_caps mds%d done: %d / %d, trimmed %d\n",
		     session->s_mds, session->s_nr_caps, max_caps,
			trim_caps - remaining);
	}

	ceph_flush_cap_releases(mdsc, session);
	return 0;
}

static int check_caps_flush(struct ceph_mds_client *mdsc,
			    u64 want_flush_tid)
{
	int ret = 1;

	spin_lock(&mdsc->cap_dirty_lock);
	if (!list_empty(&mdsc->cap_flush_list)) {
		struct ceph_cap_flush *cf =
			list_first_entry(&mdsc->cap_flush_list,
					 struct ceph_cap_flush, g_list);
		if (cf->tid <= want_flush_tid) {
			dout("check_caps_flush still flushing tid "
			     "%llu <= %llu\n", cf->tid, want_flush_tid);
			ret = 0;
		}
	}
	spin_unlock(&mdsc->cap_dirty_lock);
	return ret;
}

/*
 * flush all dirty inode data to disk.
 *
 * returns true if we've flushed through want_flush_tid
 */
static void wait_caps_flush(struct ceph_mds_client *mdsc,
			    u64 want_flush_tid)
{
	dout("check_caps_flush want %llu\n", want_flush_tid);

	wait_event(mdsc->cap_flushing_wq,
		   check_caps_flush(mdsc, want_flush_tid));

	dout("check_caps_flush ok, flushed thru %llu\n", want_flush_tid);
}

/*
 * called under s_mutex
 */
static void ceph_send_cap_releases(struct ceph_mds_client *mdsc,
				   struct ceph_mds_session *session)
{
	struct ceph_msg *msg = NULL;
	struct ceph_mds_cap_release *head;
	struct ceph_mds_cap_item *item;
	struct ceph_osd_client *osdc = &mdsc->fsc->client->osdc;
	struct ceph_cap *cap;
	LIST_HEAD(tmp_list);
	int num_cap_releases;
	__le32	barrier, *cap_barrier;

	down_read(&osdc->lock);
	barrier = cpu_to_le32(osdc->epoch_barrier);
	up_read(&osdc->lock);

	spin_lock(&session->s_cap_lock);
again:
	list_splice_init(&session->s_cap_releases, &tmp_list);
	num_cap_releases = session->s_num_cap_releases;
	session->s_num_cap_releases = 0;
	spin_unlock(&session->s_cap_lock);

	while (!list_empty(&tmp_list)) {
		if (!msg) {
			msg = ceph_msg_new(CEPH_MSG_CLIENT_CAPRELEASE,
					PAGE_SIZE, GFP_NOFS, false);
			if (!msg)
				goto out_err;
			head = msg->front.iov_base;
			head->num = cpu_to_le32(0);
			msg->front.iov_len = sizeof(*head);

			msg->hdr.version = cpu_to_le16(2);
			msg->hdr.compat_version = cpu_to_le16(1);
		}

		cap = list_first_entry(&tmp_list, struct ceph_cap,
					session_caps);
		list_del(&cap->session_caps);
		num_cap_releases--;

		head = msg->front.iov_base;
		put_unaligned_le32(get_unaligned_le32(&head->num) + 1,
				   &head->num);
		item = msg->front.iov_base + msg->front.iov_len;
		item->ino = cpu_to_le64(cap->cap_ino);
		item->cap_id = cpu_to_le64(cap->cap_id);
		item->migrate_seq = cpu_to_le32(cap->mseq);
		item->seq = cpu_to_le32(cap->issue_seq);
		msg->front.iov_len += sizeof(*item);

		ceph_put_cap(mdsc, cap);

		if (le32_to_cpu(head->num) == CEPH_CAPS_PER_RELEASE) {
			// Append cap_barrier field
			cap_barrier = msg->front.iov_base + msg->front.iov_len;
			*cap_barrier = barrier;
			msg->front.iov_len += sizeof(*cap_barrier);

			msg->hdr.front_len = cpu_to_le32(msg->front.iov_len);
			dout("send_cap_releases mds%d %p\n", session->s_mds, msg);
			ceph_con_send(&session->s_con, msg);
			msg = NULL;
		}
	}

	BUG_ON(num_cap_releases != 0);

	spin_lock(&session->s_cap_lock);
	if (!list_empty(&session->s_cap_releases))
		goto again;
	spin_unlock(&session->s_cap_lock);

	if (msg) {
		// Append cap_barrier field
		cap_barrier = msg->front.iov_base + msg->front.iov_len;
		*cap_barrier = barrier;
		msg->front.iov_len += sizeof(*cap_barrier);

		msg->hdr.front_len = cpu_to_le32(msg->front.iov_len);
		dout("send_cap_releases mds%d %p\n", session->s_mds, msg);
		ceph_con_send(&session->s_con, msg);
	}
	return;
out_err:
	pr_err("send_cap_releases mds%d, failed to allocate message\n",
		session->s_mds);
	spin_lock(&session->s_cap_lock);
	list_splice(&tmp_list, &session->s_cap_releases);
	session->s_num_cap_releases += num_cap_releases;
	spin_unlock(&session->s_cap_lock);
}

static void ceph_cap_release_work(struct work_struct *work)
{
	struct ceph_mds_session *session =
		container_of(work, struct ceph_mds_session, s_cap_release_work);

	mutex_lock(&session->s_mutex);
	if (session->s_state == CEPH_MDS_SESSION_OPEN ||
	    session->s_state == CEPH_MDS_SESSION_HUNG)
		ceph_send_cap_releases(session->s_mdsc, session);
	mutex_unlock(&session->s_mutex);
	ceph_put_mds_session(session);
}

void ceph_flush_cap_releases(struct ceph_mds_client *mdsc,
		             struct ceph_mds_session *session)
{
	if (mdsc->stopping)
		return;

	ceph_get_mds_session(session);
	if (queue_work(mdsc->fsc->cap_wq,
		       &session->s_cap_release_work)) {
		dout("cap release work queued\n");
	} else {
		ceph_put_mds_session(session);
		dout("failed to queue cap release work\n");
	}
}

/*
 * caller holds session->s_cap_lock
 */
void __ceph_queue_cap_release(struct ceph_mds_session *session,
			      struct ceph_cap *cap)
{
	list_add_tail(&cap->session_caps, &session->s_cap_releases);
	session->s_num_cap_releases++;

	if (!(session->s_num_cap_releases % CEPH_CAPS_PER_RELEASE))
		ceph_flush_cap_releases(session->s_mdsc, session);
}

static void ceph_cap_reclaim_work(struct work_struct *work)
{
	struct ceph_mds_client *mdsc =
		container_of(work, struct ceph_mds_client, cap_reclaim_work);
	int ret = ceph_trim_dentries(mdsc);
	if (ret == -EAGAIN)
		ceph_queue_cap_reclaim_work(mdsc);
}

void ceph_queue_cap_reclaim_work(struct ceph_mds_client *mdsc)
{
	if (mdsc->stopping)
		return;

        if (queue_work(mdsc->fsc->cap_wq, &mdsc->cap_reclaim_work)) {
                dout("caps reclaim work queued\n");
        } else {
                dout("failed to queue caps release work\n");
        }
}

void ceph_reclaim_caps_nr(struct ceph_mds_client *mdsc, int nr)
{
	int val;
	if (!nr)
		return;
	val = atomic_add_return(nr, &mdsc->cap_reclaim_pending);
	if ((val % CEPH_CAPS_PER_RELEASE) < nr) {
		atomic_set(&mdsc->cap_reclaim_pending, 0);
		ceph_queue_cap_reclaim_work(mdsc);
	}
}

/*
 * requests
 */

int ceph_alloc_readdir_reply_buffer(struct ceph_mds_request *req,
				    struct inode *dir)
{
	struct ceph_inode_info *ci = ceph_inode(dir);
	struct ceph_mds_reply_info_parsed *rinfo = &req->r_reply_info;
	struct ceph_mount_options *opt = req->r_mdsc->fsc->mount_options;
	size_t size = sizeof(struct ceph_mds_reply_dir_entry);
	unsigned int num_entries;
	int order;

	spin_lock(&ci->i_ceph_lock);
	num_entries = ci->i_files + ci->i_subdirs;
	spin_unlock(&ci->i_ceph_lock);
	num_entries = max(num_entries, 1U);
	num_entries = min(num_entries, opt->max_readdir);

	order = get_order(size * num_entries);
	while (order >= 0) {
		rinfo->dir_entries = (void*)__get_free_pages(GFP_KERNEL |
							     __GFP_NOWARN,
							     order);
		if (rinfo->dir_entries)
			break;
		order--;
	}
	if (!rinfo->dir_entries)
		return -ENOMEM;

	num_entries = (PAGE_SIZE << order) / size;
	num_entries = min(num_entries, opt->max_readdir);

	rinfo->dir_buf_size = PAGE_SIZE << order;
	req->r_num_caps = num_entries + 1;
	req->r_args.readdir.max_entries = cpu_to_le32(num_entries);
	req->r_args.readdir.max_bytes = cpu_to_le32(opt->max_readdir_bytes);
	return 0;
}

/*
 * Create an mds request.
 */
struct ceph_mds_request *
ceph_mdsc_create_request(struct ceph_mds_client *mdsc, int op, int mode)
{
	struct ceph_mds_request *req;

	req = kmem_cache_zalloc(ceph_mds_request_cachep, GFP_NOFS);
	if (!req)
		return ERR_PTR(-ENOMEM);

	mutex_init(&req->r_fill_mutex);
	req->r_mdsc = mdsc;
	req->r_started = jiffies;
	req->r_start_latency = ktime_get();
	req->r_resend_mds = -1;
	INIT_LIST_HEAD(&req->r_unsafe_dir_item);
	INIT_LIST_HEAD(&req->r_unsafe_target_item);
	req->r_fmode = -1;
	kref_init(&req->r_kref);
	RB_CLEAR_NODE(&req->r_node);
	INIT_LIST_HEAD(&req->r_wait);
	init_completion(&req->r_completion);
	init_completion(&req->r_safe_completion);
	INIT_LIST_HEAD(&req->r_unsafe_item);

	ktime_get_coarse_real_ts64(&req->r_stamp);

	req->r_op = op;
	req->r_direct_mode = mode;
	return req;
}

/*
 * return oldest (lowest) request, tid in request tree, 0 if none.
 *
 * called under mdsc->mutex.
 */
static struct ceph_mds_request *__get_oldest_req(struct ceph_mds_client *mdsc)
{
	if (RB_EMPTY_ROOT(&mdsc->request_tree))
		return NULL;
	return rb_entry(rb_first(&mdsc->request_tree),
			struct ceph_mds_request, r_node);
}

static inline  u64 __get_oldest_tid(struct ceph_mds_client *mdsc)
{
	return mdsc->oldest_tid;
}

/*
 * Build a dentry's path.  Allocate on heap; caller must kfree.  Based
 * on build_path_from_dentry in fs/cifs/dir.c.
 *
 * If @stop_on_nosnap, generate path relative to the first non-snapped
 * inode.
 *
 * Encode hidden .snap dirs as a double /, i.e.
 *   foo/.snap/bar -> foo//bar
 */
char *ceph_mdsc_build_path(struct dentry *dentry, int *plen, u64 *pbase,
			   int stop_on_nosnap)
{
	struct dentry *temp;
	char *path;
	int pos;
	unsigned seq;
	u64 base;

	if (!dentry)
		return ERR_PTR(-EINVAL);

	path = __getname();
	if (!path)
		return ERR_PTR(-ENOMEM);
retry:
	pos = PATH_MAX - 1;
	path[pos] = '\0';

	seq = read_seqbegin(&rename_lock);
	rcu_read_lock();
	temp = dentry;
	for (;;) {
		struct inode *inode;

		spin_lock(&temp->d_lock);
		inode = d_inode(temp);
		if (inode && ceph_snap(inode) == CEPH_SNAPDIR) {
			dout("build_path path+%d: %p SNAPDIR\n",
			     pos, temp);
		} else if (stop_on_nosnap && inode && dentry != temp &&
			   ceph_snap(inode) == CEPH_NOSNAP) {
			spin_unlock(&temp->d_lock);
			pos++; /* get rid of any prepended '/' */
			break;
		} else {
			pos -= temp->d_name.len;
			if (pos < 0) {
				spin_unlock(&temp->d_lock);
				break;
			}
			memcpy(path + pos, temp->d_name.name, temp->d_name.len);
		}
		spin_unlock(&temp->d_lock);
		temp = READ_ONCE(temp->d_parent);

		/* Are we at the root? */
		if (IS_ROOT(temp))
			break;

		/* Are we out of buffer? */
		if (--pos < 0)
			break;

		path[pos] = '/';
	}
	base = ceph_ino(d_inode(temp));
	rcu_read_unlock();

	if (read_seqretry(&rename_lock, seq))
		goto retry;

	if (pos < 0) {
		/*
		 * A rename didn't occur, but somehow we didn't end up where
		 * we thought we would. Throw a warning and try again.
		 */
		pr_warn("build_path did not end path lookup where "
			"expected, pos is %d\n", pos);
		goto retry;
	}

	*pbase = base;
	*plen = PATH_MAX - 1 - pos;
	dout("build_path on %p %d built %llx '%.*s'\n",
	     dentry, d_count(dentry), base, *plen, path + pos);
	return path + pos;
}

static int build_dentry_path(struct dentry *dentry, struct inode *dir,
			     const char **ppath, int *ppathlen, u64 *pino,
			     bool *pfreepath, bool parent_locked)
{
	char *path;

	rcu_read_lock();
	if (!dir)
		dir = d_inode_rcu(dentry->d_parent);
	if (dir && parent_locked && ceph_snap(dir) == CEPH_NOSNAP) {
		*pino = ceph_ino(dir);
		rcu_read_unlock();
		*ppath = dentry->d_name.name;
		*ppathlen = dentry->d_name.len;
		return 0;
	}
	rcu_read_unlock();
	path = ceph_mdsc_build_path(dentry, ppathlen, pino, 1);
	if (IS_ERR(path))
		return PTR_ERR(path);
	*ppath = path;
	*pfreepath = true;
	return 0;
}

static int build_inode_path(struct inode *inode,
			    const char **ppath, int *ppathlen, u64 *pino,
			    bool *pfreepath)
{
	struct dentry *dentry;
	char *path;

	if (ceph_snap(inode) == CEPH_NOSNAP) {
		*pino = ceph_ino(inode);
		*ppathlen = 0;
		return 0;
	}
	dentry = d_find_alias(inode);
	path = ceph_mdsc_build_path(dentry, ppathlen, pino, 1);
	dput(dentry);
	if (IS_ERR(path))
		return PTR_ERR(path);
	*ppath = path;
	*pfreepath = true;
	return 0;
}

/*
 * request arguments may be specified via an inode *, a dentry *, or
 * an explicit ino+path.
 */
static int set_request_path_attr(struct inode *rinode, struct dentry *rdentry,
				  struct inode *rdiri, const char *rpath,
				  u64 rino, const char **ppath, int *pathlen,
				  u64 *ino, bool *freepath, bool parent_locked)
{
	int r = 0;

	if (rinode) {
		r = build_inode_path(rinode, ppath, pathlen, ino, freepath);
		dout(" inode %p %llx.%llx\n", rinode, ceph_ino(rinode),
		     ceph_snap(rinode));
	} else if (rdentry) {
		r = build_dentry_path(rdentry, rdiri, ppath, pathlen, ino,
					freepath, parent_locked);
		dout(" dentry %p %llx/%.*s\n", rdentry, *ino, *pathlen,
		     *ppath);
	} else if (rpath || rino) {
		*ino = rino;
		*ppath = rpath;
		*pathlen = rpath ? strlen(rpath) : 0;
		dout(" path %.*s\n", *pathlen, rpath);
	}

	return r;
}

static void encode_timestamp_and_gids(void **p,
				      const struct ceph_mds_request *req)
{
	struct ceph_timespec ts;
	int i;

	ceph_encode_timespec64(&ts, &req->r_stamp);
	ceph_encode_copy(p, &ts, sizeof(ts));

	/* gid_list */
	ceph_encode_32(p, req->r_cred->group_info->ngroups);
	for (i = 0; i < req->r_cred->group_info->ngroups; i++)
		ceph_encode_64(p, from_kgid(&init_user_ns,
					    req->r_cred->group_info->gid[i]));
}

/*
 * called under mdsc->mutex
 */
static struct ceph_msg *create_request_message(struct ceph_mds_session *session,
					       struct ceph_mds_request *req,
					       bool drop_cap_releases)
{
	int mds = session->s_mds;
	struct ceph_mds_client *mdsc = session->s_mdsc;
	struct ceph_msg *msg;
	struct ceph_mds_request_head_old *head;
	const char *path1 = NULL;
	const char *path2 = NULL;
	u64 ino1 = 0, ino2 = 0;
	int pathlen1 = 0, pathlen2 = 0;
	bool freepath1 = false, freepath2 = false;
	int len;
	u16 releases;
	void *p, *end;
	int ret;
	bool legacy = !(session->s_con.peer_features & CEPH_FEATURE_FS_BTIME);

	ret = set_request_path_attr(req->r_inode, req->r_dentry,
			      req->r_parent, req->r_path1, req->r_ino1.ino,
			      &path1, &pathlen1, &ino1, &freepath1,
			      test_bit(CEPH_MDS_R_PARENT_LOCKED,
					&req->r_req_flags));
	if (ret < 0) {
		msg = ERR_PTR(ret);
		goto out;
	}

	/* If r_old_dentry is set, then assume that its parent is locked */
	ret = set_request_path_attr(NULL, req->r_old_dentry,
			      req->r_old_dentry_dir,
			      req->r_path2, req->r_ino2.ino,
			      &path2, &pathlen2, &ino2, &freepath2, true);
	if (ret < 0) {
		msg = ERR_PTR(ret);
		goto out_free1;
	}

	len = legacy ? sizeof(*head) : sizeof(struct ceph_mds_request_head);
	len += pathlen1 + pathlen2 + 2*(1 + sizeof(u32) + sizeof(u64)) +
		sizeof(struct ceph_timespec);
	len += sizeof(u32) + (sizeof(u64) * req->r_cred->group_info->ngroups);

	/* calculate (max) length for cap releases */
	len += sizeof(struct ceph_mds_request_release) *
		(!!req->r_inode_drop + !!req->r_dentry_drop +
		 !!req->r_old_inode_drop + !!req->r_old_dentry_drop);

	if (req->r_dentry_drop)
		len += pathlen1;
	if (req->r_old_dentry_drop)
		len += pathlen2;

	msg = ceph_msg_new2(CEPH_MSG_CLIENT_REQUEST, len, 1, GFP_NOFS, false);
	if (!msg) {
		msg = ERR_PTR(-ENOMEM);
		goto out_free2;
	}

	msg->hdr.tid = cpu_to_le64(req->r_tid);

	/*
	 * The old ceph_mds_request_head didn't contain a version field, and
	 * one was added when we moved the message version from 3->4.
	 */
	if (legacy) {
		msg->hdr.version = cpu_to_le16(3);
		head = msg->front.iov_base;
		p = msg->front.iov_base + sizeof(*head);
	} else {
		struct ceph_mds_request_head *new_head = msg->front.iov_base;

		msg->hdr.version = cpu_to_le16(4);
		new_head->version = cpu_to_le16(CEPH_MDS_REQUEST_HEAD_VERSION);
		head = (struct ceph_mds_request_head_old *)&new_head->oldest_client_tid;
		p = msg->front.iov_base + sizeof(*new_head);
	}

	end = msg->front.iov_base + msg->front.iov_len;

	head->mdsmap_epoch = cpu_to_le32(mdsc->mdsmap->m_epoch);
	head->op = cpu_to_le32(req->r_op);
	head->caller_uid = cpu_to_le32(from_kuid(&init_user_ns,
						 req->r_cred->fsuid));
	head->caller_gid = cpu_to_le32(from_kgid(&init_user_ns,
						 req->r_cred->fsgid));
	head->ino = cpu_to_le64(req->r_deleg_ino);
	head->args = req->r_args;

	ceph_encode_filepath(&p, end, ino1, path1);
	ceph_encode_filepath(&p, end, ino2, path2);

	/* make note of release offset, in case we need to replay */
	req->r_request_release_offset = p - msg->front.iov_base;

	/* cap releases */
	releases = 0;
	if (req->r_inode_drop)
		releases += ceph_encode_inode_release(&p,
		      req->r_inode ? req->r_inode : d_inode(req->r_dentry),
		      mds, req->r_inode_drop, req->r_inode_unless,
		      req->r_op == CEPH_MDS_OP_READDIR);
	if (req->r_dentry_drop)
		releases += ceph_encode_dentry_release(&p, req->r_dentry,
				req->r_parent, mds, req->r_dentry_drop,
				req->r_dentry_unless);
	if (req->r_old_dentry_drop)
		releases += ceph_encode_dentry_release(&p, req->r_old_dentry,
				req->r_old_dentry_dir, mds,
				req->r_old_dentry_drop,
				req->r_old_dentry_unless);
	if (req->r_old_inode_drop)
		releases += ceph_encode_inode_release(&p,
		      d_inode(req->r_old_dentry),
		      mds, req->r_old_inode_drop, req->r_old_inode_unless, 0);

	if (drop_cap_releases) {
		releases = 0;
		p = msg->front.iov_base + req->r_request_release_offset;
	}

	head->num_releases = cpu_to_le16(releases);

	encode_timestamp_and_gids(&p, req);

	if (WARN_ON_ONCE(p > end)) {
		ceph_msg_put(msg);
		msg = ERR_PTR(-ERANGE);
		goto out_free2;
	}

	msg->front.iov_len = p - msg->front.iov_base;
	msg->hdr.front_len = cpu_to_le32(msg->front.iov_len);

	if (req->r_pagelist) {
		struct ceph_pagelist *pagelist = req->r_pagelist;
		ceph_msg_data_add_pagelist(msg, pagelist);
		msg->hdr.data_len = cpu_to_le32(pagelist->length);
	} else {
		msg->hdr.data_len = 0;
	}

	msg->hdr.data_off = cpu_to_le16(0);

out_free2:
	if (freepath2)
		ceph_mdsc_free_path((char *)path2, pathlen2);
out_free1:
	if (freepath1)
		ceph_mdsc_free_path((char *)path1, pathlen1);
out:
	return msg;
}

/*
 * called under mdsc->mutex if error, under no mutex if
 * success.
 */
static void complete_request(struct ceph_mds_client *mdsc,
			     struct ceph_mds_request *req)
{
	req->r_end_latency = ktime_get();

	if (req->r_callback)
		req->r_callback(mdsc, req);
	complete_all(&req->r_completion);
}

static struct ceph_mds_request_head_old *
find_old_request_head(void *p, u64 features)
{
	bool legacy = !(features & CEPH_FEATURE_FS_BTIME);
	struct ceph_mds_request_head *new_head;

	if (legacy)
		return (struct ceph_mds_request_head_old *)p;
	new_head = (struct ceph_mds_request_head *)p;
	return (struct ceph_mds_request_head_old *)&new_head->oldest_client_tid;
}

/*
 * called under mdsc->mutex
 */
static int __prepare_send_request(struct ceph_mds_session *session,
				  struct ceph_mds_request *req,
				  bool drop_cap_releases)
{
	int mds = session->s_mds;
	struct ceph_mds_client *mdsc = session->s_mdsc;
	struct ceph_mds_request_head_old *rhead;
	struct ceph_msg *msg;
	int flags = 0;

	req->r_attempts++;
	if (req->r_inode) {
		struct ceph_cap *cap =
			ceph_get_cap_for_mds(ceph_inode(req->r_inode), mds);

		if (cap)
			req->r_sent_on_mseq = cap->mseq;
		else
			req->r_sent_on_mseq = -1;
	}
	dout("prepare_send_request %p tid %lld %s (attempt %d)\n", req,
	     req->r_tid, ceph_mds_op_name(req->r_op), req->r_attempts);

	if (test_bit(CEPH_MDS_R_GOT_UNSAFE, &req->r_req_flags)) {
		void *p;

		/*
		 * Replay.  Do not regenerate message (and rebuild
		 * paths, etc.); just use the original message.
		 * Rebuilding paths will break for renames because
		 * d_move mangles the src name.
		 */
		msg = req->r_request;
		rhead = find_old_request_head(msg->front.iov_base,
					      session->s_con.peer_features);

		flags = le32_to_cpu(rhead->flags);
		flags |= CEPH_MDS_FLAG_REPLAY;
		rhead->flags = cpu_to_le32(flags);

		if (req->r_target_inode)
			rhead->ino = cpu_to_le64(ceph_ino(req->r_target_inode));

		rhead->num_retry = req->r_attempts - 1;

		/* remove cap/dentry releases from message */
		rhead->num_releases = 0;

		p = msg->front.iov_base + req->r_request_release_offset;
		encode_timestamp_and_gids(&p, req);

		msg->front.iov_len = p - msg->front.iov_base;
		msg->hdr.front_len = cpu_to_le32(msg->front.iov_len);
		return 0;
	}

	if (req->r_request) {
		ceph_msg_put(req->r_request);
		req->r_request = NULL;
	}
	msg = create_request_message(session, req, drop_cap_releases);
	if (IS_ERR(msg)) {
		req->r_err = PTR_ERR(msg);
		return PTR_ERR(msg);
	}
	req->r_request = msg;

	rhead = find_old_request_head(msg->front.iov_base,
				      session->s_con.peer_features);
	rhead->oldest_client_tid = cpu_to_le64(__get_oldest_tid(mdsc));
	if (test_bit(CEPH_MDS_R_GOT_UNSAFE, &req->r_req_flags))
		flags |= CEPH_MDS_FLAG_REPLAY;
	if (test_bit(CEPH_MDS_R_ASYNC, &req->r_req_flags))
		flags |= CEPH_MDS_FLAG_ASYNC;
	if (req->r_parent)
		flags |= CEPH_MDS_FLAG_WANT_DENTRY;
	rhead->flags = cpu_to_le32(flags);
	rhead->num_fwd = req->r_num_fwd;
	rhead->num_retry = req->r_attempts - 1;

	dout(" r_parent = %p\n", req->r_parent);
	return 0;
}

/*
 * called under mdsc->mutex
 */
static int __send_request(struct ceph_mds_session *session,
			  struct ceph_mds_request *req,
			  bool drop_cap_releases)
{
	int err;

	err = __prepare_send_request(session, req, drop_cap_releases);
	if (!err) {
		ceph_msg_get(req->r_request);
		ceph_con_send(&session->s_con, req->r_request);
	}

	return err;
}

/*
 * send request, or put it on the appropriate wait list.
 */
static void __do_request(struct ceph_mds_client *mdsc,
			struct ceph_mds_request *req)
{
	struct ceph_mds_session *session = NULL;
	int mds = -1;
	int err = 0;
	bool random;

	if (req->r_err || test_bit(CEPH_MDS_R_GOT_RESULT, &req->r_req_flags)) {
		if (test_bit(CEPH_MDS_R_ABORTED, &req->r_req_flags))
			__unregister_request(mdsc, req);
		return;
	}

	if (req->r_timeout &&
	    time_after_eq(jiffies, req->r_started + req->r_timeout)) {
		dout("do_request timed out\n");
		err = -ETIMEDOUT;
		goto finish;
	}
	if (READ_ONCE(mdsc->fsc->mount_state) == CEPH_MOUNT_SHUTDOWN) {
		dout("do_request forced umount\n");
		err = -EIO;
		goto finish;
	}
	if (READ_ONCE(mdsc->fsc->mount_state) == CEPH_MOUNT_MOUNTING) {
		if (mdsc->mdsmap_err) {
			err = mdsc->mdsmap_err;
			dout("do_request mdsmap err %d\n", err);
			goto finish;
		}
		if (mdsc->mdsmap->m_epoch == 0) {
			dout("do_request no mdsmap, waiting for map\n");
			list_add(&req->r_wait, &mdsc->waiting_for_map);
			return;
		}
		if (!(mdsc->fsc->mount_options->flags &
		      CEPH_MOUNT_OPT_MOUNTWAIT) &&
		    !ceph_mdsmap_is_cluster_available(mdsc->mdsmap)) {
			err = -EHOSTUNREACH;
			goto finish;
		}
	}

	put_request_session(req);

	mds = __choose_mds(mdsc, req, &random);
	if (mds < 0 ||
	    ceph_mdsmap_get_state(mdsc->mdsmap, mds) < CEPH_MDS_STATE_ACTIVE) {
		if (test_bit(CEPH_MDS_R_ASYNC, &req->r_req_flags)) {
			err = -EJUKEBOX;
			goto finish;
		}
		dout("do_request no mds or not active, waiting for map\n");
		list_add(&req->r_wait, &mdsc->waiting_for_map);
		return;
	}

	/* get, open session */
	session = __ceph_lookup_mds_session(mdsc, mds);
	if (!session) {
		session = register_session(mdsc, mds);
		if (IS_ERR(session)) {
			err = PTR_ERR(session);
			goto finish;
		}
	}
	req->r_session = ceph_get_mds_session(session);

	dout("do_request mds%d session %p state %s\n", mds, session,
	     ceph_session_state_name(session->s_state));
	if (session->s_state != CEPH_MDS_SESSION_OPEN &&
	    session->s_state != CEPH_MDS_SESSION_HUNG) {
		/*
		 * We cannot queue async requests since the caps and delegated
		 * inodes are bound to the session. Just return -EJUKEBOX and
		 * let the caller retry a sync request in that case.
		 */
		if (test_bit(CEPH_MDS_R_ASYNC, &req->r_req_flags)) {
			err = -EJUKEBOX;
			goto out_session;
		}

		/*
		 * If the session has been REJECTED, then return a hard error,
		 * unless it's a CLEANRECOVER mount, in which case we'll queue
		 * it to the mdsc queue.
		 */
		if (session->s_state == CEPH_MDS_SESSION_REJECTED) {
			if (ceph_test_mount_opt(mdsc->fsc, CLEANRECOVER))
				list_add(&req->r_wait, &mdsc->waiting_for_map);
			else
				err = -EACCES;
			goto out_session;
		}

		if (session->s_state == CEPH_MDS_SESSION_NEW ||
		    session->s_state == CEPH_MDS_SESSION_CLOSING) {
			err = __open_session(mdsc, session);
			if (err)
				goto out_session;
			/* retry the same mds later */
			if (random)
				req->r_resend_mds = mds;
		}
		list_add(&req->r_wait, &session->s_waiting);
		goto out_session;
	}

	/* send request */
	req->r_resend_mds = -1;   /* forget any previous mds hint */

	if (req->r_request_started == 0)   /* note request start time */
		req->r_request_started = jiffies;

	err = __send_request(session, req, false);

out_session:
	ceph_put_mds_session(session);
finish:
	if (err) {
		dout("__do_request early error %d\n", err);
		req->r_err = err;
		complete_request(mdsc, req);
		__unregister_request(mdsc, req);
	}
	return;
}

/*
 * called under mdsc->mutex
 */
static void __wake_requests(struct ceph_mds_client *mdsc,
			    struct list_head *head)
{
	struct ceph_mds_request *req;
	LIST_HEAD(tmp_list);

	list_splice_init(head, &tmp_list);

	while (!list_empty(&tmp_list)) {
		req = list_entry(tmp_list.next,
				 struct ceph_mds_request, r_wait);
		list_del_init(&req->r_wait);
		dout(" wake request %p tid %llu\n", req, req->r_tid);
		__do_request(mdsc, req);
	}
}

/*
 * Wake up threads with requests pending for @mds, so that they can
 * resubmit their requests to a possibly different mds.
 */
static void kick_requests(struct ceph_mds_client *mdsc, int mds)
{
	struct ceph_mds_request *req;
	struct rb_node *p = rb_first(&mdsc->request_tree);

	dout("kick_requests mds%d\n", mds);
	while (p) {
		req = rb_entry(p, struct ceph_mds_request, r_node);
		p = rb_next(p);
		if (test_bit(CEPH_MDS_R_GOT_UNSAFE, &req->r_req_flags))
			continue;
		if (req->r_attempts > 0)
			continue; /* only new requests */
		if (req->r_session &&
		    req->r_session->s_mds == mds) {
			dout(" kicking tid %llu\n", req->r_tid);
			list_del_init(&req->r_wait);
			__do_request(mdsc, req);
		}
	}
}

int ceph_mdsc_submit_request(struct ceph_mds_client *mdsc, struct inode *dir,
			      struct ceph_mds_request *req)
{
	int err = 0;

	/* take CAP_PIN refs for r_inode, r_parent, r_old_dentry */
	if (req->r_inode)
		ceph_get_cap_refs(ceph_inode(req->r_inode), CEPH_CAP_PIN);
	if (req->r_parent) {
		struct ceph_inode_info *ci = ceph_inode(req->r_parent);
		int fmode = (req->r_op & CEPH_MDS_OP_WRITE) ?
			    CEPH_FILE_MODE_WR : CEPH_FILE_MODE_RD;
		spin_lock(&ci->i_ceph_lock);
		ceph_take_cap_refs(ci, CEPH_CAP_PIN, false);
		__ceph_touch_fmode(ci, mdsc, fmode);
		spin_unlock(&ci->i_ceph_lock);
	}
	if (req->r_old_dentry_dir)
		ceph_get_cap_refs(ceph_inode(req->r_old_dentry_dir),
				  CEPH_CAP_PIN);

	if (req->r_inode) {
		err = ceph_wait_on_async_create(req->r_inode);
		if (err) {
			dout("%s: wait for async create returned: %d\n",
			     __func__, err);
			return err;
		}
	}

	if (!err && req->r_old_inode) {
		err = ceph_wait_on_async_create(req->r_old_inode);
		if (err) {
			dout("%s: wait for async create returned: %d\n",
			     __func__, err);
			return err;
		}
	}

	dout("submit_request on %p for inode %p\n", req, dir);
	mutex_lock(&mdsc->mutex);
	__register_request(mdsc, req, dir);
	__do_request(mdsc, req);
	err = req->r_err;
	mutex_unlock(&mdsc->mutex);
	return err;
}

static int ceph_mdsc_wait_request(struct ceph_mds_client *mdsc,
				  struct ceph_mds_request *req)
{
	int err;

	/* wait */
	dout("do_request waiting\n");
	if (!req->r_timeout && req->r_wait_for_completion) {
		err = req->r_wait_for_completion(mdsc, req);
	} else {
		long timeleft = wait_for_completion_killable_timeout(
					&req->r_completion,
					ceph_timeout_jiffies(req->r_timeout));
		if (timeleft > 0)
			err = 0;
		else if (!timeleft)
			err = -ETIMEDOUT;  /* timed out */
		else
			err = timeleft;  /* killed */
	}
	dout("do_request waited, got %d\n", err);
	mutex_lock(&mdsc->mutex);

	/* only abort if we didn't race with a real reply */
	if (test_bit(CEPH_MDS_R_GOT_RESULT, &req->r_req_flags)) {
		err = le32_to_cpu(req->r_reply_info.head->result);
	} else if (err < 0) {
		dout("aborted request %lld with %d\n", req->r_tid, err);

		/*
		 * ensure we aren't running concurrently with
		 * ceph_fill_trace or ceph_readdir_prepopulate, which
		 * rely on locks (dir mutex) held by our caller.
		 */
		mutex_lock(&req->r_fill_mutex);
		req->r_err = err;
		set_bit(CEPH_MDS_R_ABORTED, &req->r_req_flags);
		mutex_unlock(&req->r_fill_mutex);

		if (req->r_parent &&
		    (req->r_op & CEPH_MDS_OP_WRITE))
			ceph_invalidate_dir_request(req);
	} else {
		err = req->r_err;
	}

	mutex_unlock(&mdsc->mutex);
	return err;
}

/*
 * Synchrously perform an mds request.  Take care of all of the
 * session setup, forwarding, retry details.
 */
int ceph_mdsc_do_request(struct ceph_mds_client *mdsc,
			 struct inode *dir,
			 struct ceph_mds_request *req)
{
	int err;

	dout("do_request on %p\n", req);

	/* issue */
	err = ceph_mdsc_submit_request(mdsc, dir, req);
	if (!err)
		err = ceph_mdsc_wait_request(mdsc, req);
	dout("do_request %p done, result %d\n", req, err);
	return err;
}

/*
 * Invalidate dir's completeness, dentry lease state on an aborted MDS
 * namespace request.
 */
void ceph_invalidate_dir_request(struct ceph_mds_request *req)
{
	struct inode *dir = req->r_parent;
	struct inode *old_dir = req->r_old_dentry_dir;

	dout("invalidate_dir_request %p %p (complete, lease(s))\n", dir, old_dir);

	ceph_dir_clear_complete(dir);
	if (old_dir)
		ceph_dir_clear_complete(old_dir);
	if (req->r_dentry)
		ceph_invalidate_dentry_lease(req->r_dentry);
	if (req->r_old_dentry)
		ceph_invalidate_dentry_lease(req->r_old_dentry);
}

/*
 * Handle mds reply.
 *
 * We take the session mutex and parse and process the reply immediately.
 * This preserves the logical ordering of replies, capabilities, etc., sent
 * by the MDS as they are applied to our local cache.
 */
static void handle_reply(struct ceph_mds_session *session, struct ceph_msg *msg)
{
	struct ceph_mds_client *mdsc = session->s_mdsc;
	struct ceph_mds_request *req;
	struct ceph_mds_reply_head *head = msg->front.iov_base;
	struct ceph_mds_reply_info_parsed *rinfo;  /* parsed reply info */
	struct ceph_snap_realm *realm;
	u64 tid;
	int err, result;
	int mds = session->s_mds;

	if (msg->front.iov_len < sizeof(*head)) {
		pr_err("mdsc_handle_reply got corrupt (short) reply\n");
		ceph_msg_dump(msg);
		return;
	}

	/* get request, session */
	tid = le64_to_cpu(msg->hdr.tid);
	mutex_lock(&mdsc->mutex);
	req = lookup_get_request(mdsc, tid);
	if (!req) {
		dout("handle_reply on unknown tid %llu\n", tid);
		mutex_unlock(&mdsc->mutex);
		return;
	}
	dout("handle_reply %p\n", req);

	/* correct session? */
	if (req->r_session != session) {
		pr_err("mdsc_handle_reply got %llu on session mds%d"
		       " not mds%d\n", tid, session->s_mds,
		       req->r_session ? req->r_session->s_mds : -1);
		mutex_unlock(&mdsc->mutex);
		goto out;
	}

	/* dup? */
	if ((test_bit(CEPH_MDS_R_GOT_UNSAFE, &req->r_req_flags) && !head->safe) ||
	    (test_bit(CEPH_MDS_R_GOT_SAFE, &req->r_req_flags) && head->safe)) {
		pr_warn("got a dup %s reply on %llu from mds%d\n",
			   head->safe ? "safe" : "unsafe", tid, mds);
		mutex_unlock(&mdsc->mutex);
		goto out;
	}
	if (test_bit(CEPH_MDS_R_GOT_SAFE, &req->r_req_flags)) {
		pr_warn("got unsafe after safe on %llu from mds%d\n",
			   tid, mds);
		mutex_unlock(&mdsc->mutex);
		goto out;
	}

	result = le32_to_cpu(head->result);

	/*
	 * Handle an ESTALE
	 * if we're not talking to the authority, send to them
	 * if the authority has changed while we weren't looking,
	 * send to new authority
	 * Otherwise we just have to return an ESTALE
	 */
	if (result == -ESTALE) {
		dout("got ESTALE on request %llu\n", req->r_tid);
		req->r_resend_mds = -1;
		if (req->r_direct_mode != USE_AUTH_MDS) {
			dout("not using auth, setting for that now\n");
			req->r_direct_mode = USE_AUTH_MDS;
			__do_request(mdsc, req);
			mutex_unlock(&mdsc->mutex);
			goto out;
		} else  {
			int mds = __choose_mds(mdsc, req, NULL);
			if (mds >= 0 && mds != req->r_session->s_mds) {
				dout("but auth changed, so resending\n");
				__do_request(mdsc, req);
				mutex_unlock(&mdsc->mutex);
				goto out;
			}
		}
		dout("have to return ESTALE on request %llu\n", req->r_tid);
	}


	if (head->safe) {
		set_bit(CEPH_MDS_R_GOT_SAFE, &req->r_req_flags);
		__unregister_request(mdsc, req);

		/* last request during umount? */
		if (mdsc->stopping && !__get_oldest_req(mdsc))
			complete_all(&mdsc->safe_umount_waiters);

		if (test_bit(CEPH_MDS_R_GOT_UNSAFE, &req->r_req_flags)) {
			/*
			 * We already handled the unsafe response, now do the
			 * cleanup.  No need to examine the response; the MDS
			 * doesn't include any result info in the safe
			 * response.  And even if it did, there is nothing
			 * useful we could do with a revised return value.
			 */
			dout("got safe reply %llu, mds%d\n", tid, mds);

			mutex_unlock(&mdsc->mutex);
			goto out;
		}
	} else {
		set_bit(CEPH_MDS_R_GOT_UNSAFE, &req->r_req_flags);
		list_add_tail(&req->r_unsafe_item, &req->r_session->s_unsafe);
	}

	dout("handle_reply tid %lld result %d\n", tid, result);
	rinfo = &req->r_reply_info;
	if (test_bit(CEPHFS_FEATURE_REPLY_ENCODING, &session->s_features))
		err = parse_reply_info(session, msg, rinfo, (u64)-1);
	else
		err = parse_reply_info(session, msg, rinfo, session->s_con.peer_features);
	mutex_unlock(&mdsc->mutex);

	/* Must find target inode outside of mutexes to avoid deadlocks */
	if ((err >= 0) && rinfo->head->is_target) {
		struct inode *in;
		struct ceph_vino tvino = {
			.ino  = le64_to_cpu(rinfo->targeti.in->ino),
			.snap = le64_to_cpu(rinfo->targeti.in->snapid)
		};

		in = ceph_get_inode(mdsc->fsc->sb, tvino);
		if (IS_ERR(in)) {
			err = PTR_ERR(in);
			mutex_lock(&session->s_mutex);
			goto out_err;
		}
		req->r_target_inode = in;
	}

	mutex_lock(&session->s_mutex);
	if (err < 0) {
		pr_err("mdsc_handle_reply got corrupt reply mds%d(tid:%lld)\n", mds, tid);
		ceph_msg_dump(msg);
		goto out_err;
	}

	/* snap trace */
	realm = NULL;
	if (rinfo->snapblob_len) {
		down_write(&mdsc->snap_rwsem);
		ceph_update_snap_trace(mdsc, rinfo->snapblob,
				rinfo->snapblob + rinfo->snapblob_len,
				le32_to_cpu(head->op) == CEPH_MDS_OP_RMSNAP,
				&realm);
		downgrade_write(&mdsc->snap_rwsem);
	} else {
		down_read(&mdsc->snap_rwsem);
	}

	/* insert trace into our cache */
	mutex_lock(&req->r_fill_mutex);
	current->journal_info = req;
	err = ceph_fill_trace(mdsc->fsc->sb, req);
	if (err == 0) {
		if (result == 0 && (req->r_op == CEPH_MDS_OP_READDIR ||
				    req->r_op == CEPH_MDS_OP_LSSNAP))
			ceph_readdir_prepopulate(req, req->r_session);
	}
	current->journal_info = NULL;
	mutex_unlock(&req->r_fill_mutex);

	up_read(&mdsc->snap_rwsem);
	if (realm)
		ceph_put_snap_realm(mdsc, realm);

	if (err == 0) {
		if (req->r_target_inode &&
		    test_bit(CEPH_MDS_R_GOT_UNSAFE, &req->r_req_flags)) {
			struct ceph_inode_info *ci =
				ceph_inode(req->r_target_inode);
			spin_lock(&ci->i_unsafe_lock);
			list_add_tail(&req->r_unsafe_target_item,
				      &ci->i_unsafe_iops);
			spin_unlock(&ci->i_unsafe_lock);
		}

		ceph_unreserve_caps(mdsc, &req->r_caps_reservation);
	}
out_err:
	mutex_lock(&mdsc->mutex);
	if (!test_bit(CEPH_MDS_R_ABORTED, &req->r_req_flags)) {
		if (err) {
			req->r_err = err;
		} else {
			req->r_reply =  ceph_msg_get(msg);
			set_bit(CEPH_MDS_R_GOT_RESULT, &req->r_req_flags);
		}
	} else {
		dout("reply arrived after request %lld was aborted\n", tid);
	}
	mutex_unlock(&mdsc->mutex);

	mutex_unlock(&session->s_mutex);

	/* kick calling process */
	complete_request(mdsc, req);

	ceph_update_metadata_metrics(&mdsc->metric, req->r_start_latency,
				     req->r_end_latency, err);
out:
	ceph_mdsc_put_request(req);
	return;
}



/*
 * handle mds notification that our request has been forwarded.
 */
static void handle_forward(struct ceph_mds_client *mdsc,
			   struct ceph_mds_session *session,
			   struct ceph_msg *msg)
{
	struct ceph_mds_request *req;
	u64 tid = le64_to_cpu(msg->hdr.tid);
	u32 next_mds;
	u32 fwd_seq;
	int err = -EINVAL;
	void *p = msg->front.iov_base;
	void *end = p + msg->front.iov_len;

	ceph_decode_need(&p, end, 2*sizeof(u32), bad);
	next_mds = ceph_decode_32(&p);
	fwd_seq = ceph_decode_32(&p);

	mutex_lock(&mdsc->mutex);
	req = lookup_get_request(mdsc, tid);
	if (!req) {
		dout("forward tid %llu to mds%d - req dne\n", tid, next_mds);
		goto out;  /* dup reply? */
	}

	if (test_bit(CEPH_MDS_R_ABORTED, &req->r_req_flags)) {
		dout("forward tid %llu aborted, unregistering\n", tid);
		__unregister_request(mdsc, req);
	} else if (fwd_seq <= req->r_num_fwd) {
		dout("forward tid %llu to mds%d - old seq %d <= %d\n",
		     tid, next_mds, req->r_num_fwd, fwd_seq);
	} else {
		/* resend. forward race not possible; mds would drop */
		dout("forward tid %llu to mds%d (we resend)\n", tid, next_mds);
		BUG_ON(req->r_err);
		BUG_ON(test_bit(CEPH_MDS_R_GOT_RESULT, &req->r_req_flags));
		req->r_attempts = 0;
		req->r_num_fwd = fwd_seq;
		req->r_resend_mds = next_mds;
		put_request_session(req);
		__do_request(mdsc, req);
	}
	ceph_mdsc_put_request(req);
out:
	mutex_unlock(&mdsc->mutex);
	return;

bad:
	pr_err("mdsc_handle_forward decode error err=%d\n", err);
}

static int __decode_session_metadata(void **p, void *end,
				     bool *blocklisted)
{
	/* map<string,string> */
	u32 n;
	bool err_str;
	ceph_decode_32_safe(p, end, n, bad);
	while (n-- > 0) {
		u32 len;
		ceph_decode_32_safe(p, end, len, bad);
		ceph_decode_need(p, end, len, bad);
		err_str = !strncmp(*p, "error_string", len);
		*p += len;
		ceph_decode_32_safe(p, end, len, bad);
		ceph_decode_need(p, end, len, bad);
		/*
		 * Match "blocklisted (blacklisted)" from newer MDSes,
		 * or "blacklisted" from older MDSes.
		 */
		if (err_str && strnstr(*p, "blacklisted", len))
			*blocklisted = true;
		*p += len;
	}
	return 0;
bad:
	return -1;
}

/*
 * handle a mds session control message
 */
static void handle_session(struct ceph_mds_session *session,
			   struct ceph_msg *msg)
{
	struct ceph_mds_client *mdsc = session->s_mdsc;
	int mds = session->s_mds;
	int msg_version = le16_to_cpu(msg->hdr.version);
	void *p = msg->front.iov_base;
	void *end = p + msg->front.iov_len;
	struct ceph_mds_session_head *h;
	u32 op;
	u64 seq, features = 0;
	int wake = 0;
	bool blocklisted = false;

	/* decode */
	ceph_decode_need(&p, end, sizeof(*h), bad);
	h = p;
	p += sizeof(*h);

	op = le32_to_cpu(h->op);
	seq = le64_to_cpu(h->seq);

	if (msg_version >= 3) {
		u32 len;
		/* version >= 2 and < 5, decode metadata, skip otherwise
		 * as it's handled via flags.
		 */
		if (msg_version >= 5)
			ceph_decode_skip_map(&p, end, string, string, bad);
		else if (__decode_session_metadata(&p, end, &blocklisted) < 0)
			goto bad;

		/* version >= 3, feature bits */
		ceph_decode_32_safe(&p, end, len, bad);
		if (len) {
			ceph_decode_64_safe(&p, end, features, bad);
			p += len - sizeof(features);
		}
	}

	if (msg_version >= 5) {
		u32 flags;
		/* version >= 4, struct_v, struct_cv, len, metric_spec */
	        ceph_decode_skip_n(&p, end, 2 + sizeof(u32) * 2, bad);
		/* version >= 5, flags   */
                ceph_decode_32_safe(&p, end, flags, bad);
		if (flags & CEPH_SESSION_BLOCKLISTED) {
		        pr_warn("mds%d session blocklisted\n", session->s_mds);
			blocklisted = true;
		}
	}

	mutex_lock(&mdsc->mutex);
	if (op == CEPH_SESSION_CLOSE) {
		ceph_get_mds_session(session);
		__unregister_session(mdsc, session);
	}
	/* FIXME: this ttl calculation is generous */
	session->s_ttl = jiffies + HZ*mdsc->mdsmap->m_session_autoclose;
	mutex_unlock(&mdsc->mutex);

	mutex_lock(&session->s_mutex);

	dout("handle_session mds%d %s %p state %s seq %llu\n",
	     mds, ceph_session_op_name(op), session,
	     ceph_session_state_name(session->s_state), seq);

	if (session->s_state == CEPH_MDS_SESSION_HUNG) {
		session->s_state = CEPH_MDS_SESSION_OPEN;
		pr_info("mds%d came back\n", session->s_mds);
	}

	switch (op) {
	case CEPH_SESSION_OPEN:
		if (session->s_state == CEPH_MDS_SESSION_RECONNECTING)
			pr_info("mds%d reconnect success\n", session->s_mds);
		session->s_state = CEPH_MDS_SESSION_OPEN;
		session->s_features = features;
		renewed_caps(mdsc, session, 0);
		if (test_bit(CEPHFS_FEATURE_METRIC_COLLECT, &session->s_features))
			metric_schedule_delayed(&mdsc->metric);
		wake = 1;
		if (mdsc->stopping)
			__close_session(mdsc, session);
		break;

	case CEPH_SESSION_RENEWCAPS:
		if (session->s_renew_seq == seq)
			renewed_caps(mdsc, session, 1);
		break;

	case CEPH_SESSION_CLOSE:
		if (session->s_state == CEPH_MDS_SESSION_RECONNECTING)
			pr_info("mds%d reconnect denied\n", session->s_mds);
		session->s_state = CEPH_MDS_SESSION_CLOSED;
		cleanup_session_requests(mdsc, session);
		remove_session_caps(session);
		wake = 2; /* for good measure */
		wake_up_all(&mdsc->session_close_wq);
		break;

	case CEPH_SESSION_STALE:
		pr_info("mds%d caps went stale, renewing\n",
			session->s_mds);
		atomic_inc(&session->s_cap_gen);
		session->s_cap_ttl = jiffies - 1;
		send_renew_caps(mdsc, session);
		break;

	case CEPH_SESSION_RECALL_STATE:
		ceph_trim_caps(mdsc, session, le32_to_cpu(h->max_caps));
		break;

	case CEPH_SESSION_FLUSHMSG:
		send_flushmsg_ack(mdsc, session, seq);
		break;

	case CEPH_SESSION_FORCE_RO:
		dout("force_session_readonly %p\n", session);
		spin_lock(&session->s_cap_lock);
		session->s_readonly = true;
		spin_unlock(&session->s_cap_lock);
		wake_up_session_caps(session, FORCE_RO);
		break;

	case CEPH_SESSION_REJECT:
		WARN_ON(session->s_state != CEPH_MDS_SESSION_OPENING);
		pr_info("mds%d rejected session\n", session->s_mds);
		session->s_state = CEPH_MDS_SESSION_REJECTED;
		cleanup_session_requests(mdsc, session);
		remove_session_caps(session);
		if (blocklisted)
			mdsc->fsc->blocklisted = true;
		wake = 2; /* for good measure */
		break;

	default:
		pr_err("mdsc_handle_session bad op %d mds%d\n", op, mds);
		WARN_ON(1);
	}

	mutex_unlock(&session->s_mutex);
	if (wake) {
		mutex_lock(&mdsc->mutex);
		__wake_requests(mdsc, &session->s_waiting);
		if (wake == 2)
			kick_requests(mdsc, mds);
		mutex_unlock(&mdsc->mutex);
	}
	if (op == CEPH_SESSION_CLOSE)
		ceph_put_mds_session(session);
	return;

bad:
	pr_err("mdsc_handle_session corrupt message mds%d len %d\n", mds,
	       (int)msg->front.iov_len);
	ceph_msg_dump(msg);
	return;
}

void ceph_mdsc_release_dir_caps(struct ceph_mds_request *req)
{
	int dcaps;

	dcaps = xchg(&req->r_dir_caps, 0);
	if (dcaps) {
		dout("releasing r_dir_caps=%s\n", ceph_cap_string(dcaps));
		ceph_put_cap_refs(ceph_inode(req->r_parent), dcaps);
	}
}

void ceph_mdsc_release_dir_caps_no_check(struct ceph_mds_request *req)
{
	int dcaps;

	dcaps = xchg(&req->r_dir_caps, 0);
	if (dcaps) {
		dout("releasing r_dir_caps=%s\n", ceph_cap_string(dcaps));
		ceph_put_cap_refs_no_check_caps(ceph_inode(req->r_parent),
						dcaps);
	}
}

/*
 * called under session->mutex.
 */
static void replay_unsafe_requests(struct ceph_mds_client *mdsc,
				   struct ceph_mds_session *session)
{
	struct ceph_mds_request *req, *nreq;
	struct rb_node *p;

	dout("replay_unsafe_requests mds%d\n", session->s_mds);

	mutex_lock(&mdsc->mutex);
	list_for_each_entry_safe(req, nreq, &session->s_unsafe, r_unsafe_item)
		__send_request(session, req, true);

	/*
	 * also re-send old requests when MDS enters reconnect stage. So that MDS
	 * can process completed request in clientreplay stage.
	 */
	p = rb_first(&mdsc->request_tree);
	while (p) {
		req = rb_entry(p, struct ceph_mds_request, r_node);
		p = rb_next(p);
		if (test_bit(CEPH_MDS_R_GOT_UNSAFE, &req->r_req_flags))
			continue;
		if (req->r_attempts == 0)
			continue; /* only old requests */
		if (!req->r_session)
			continue;
		if (req->r_session->s_mds != session->s_mds)
			continue;

		ceph_mdsc_release_dir_caps_no_check(req);

		__send_request(session, req, true);
	}
	mutex_unlock(&mdsc->mutex);
}

static int send_reconnect_partial(struct ceph_reconnect_state *recon_state)
{
	struct ceph_msg *reply;
	struct ceph_pagelist *_pagelist;
	struct page *page;
	__le32 *addr;
	int err = -ENOMEM;

	if (!recon_state->allow_multi)
		return -ENOSPC;

	/* can't handle message that contains both caps and realm */
	BUG_ON(!recon_state->nr_caps == !recon_state->nr_realms);

	/* pre-allocate new pagelist */
	_pagelist = ceph_pagelist_alloc(GFP_NOFS);
	if (!_pagelist)
		return -ENOMEM;

	reply = ceph_msg_new2(CEPH_MSG_CLIENT_RECONNECT, 0, 1, GFP_NOFS, false);
	if (!reply)
		goto fail_msg;

	/* placeholder for nr_caps */
	err = ceph_pagelist_encode_32(_pagelist, 0);
	if (err < 0)
		goto fail;

	if (recon_state->nr_caps) {
		/* currently encoding caps */
		err = ceph_pagelist_encode_32(recon_state->pagelist, 0);
		if (err)
			goto fail;
	} else {
		/* placeholder for nr_realms (currently encoding relams) */
		err = ceph_pagelist_encode_32(_pagelist, 0);
		if (err < 0)
			goto fail;
	}

	err = ceph_pagelist_encode_8(recon_state->pagelist, 1);
	if (err)
		goto fail;

	page = list_first_entry(&recon_state->pagelist->head, struct page, lru);
	addr = kmap_atomic(page);
	if (recon_state->nr_caps) {
		/* currently encoding caps */
		*addr = cpu_to_le32(recon_state->nr_caps);
	} else {
		/* currently encoding relams */
		*(addr + 1) = cpu_to_le32(recon_state->nr_realms);
	}
	kunmap_atomic(addr);

	reply->hdr.version = cpu_to_le16(5);
	reply->hdr.compat_version = cpu_to_le16(4);

	reply->hdr.data_len = cpu_to_le32(recon_state->pagelist->length);
	ceph_msg_data_add_pagelist(reply, recon_state->pagelist);

	ceph_con_send(&recon_state->session->s_con, reply);
	ceph_pagelist_release(recon_state->pagelist);

	recon_state->pagelist = _pagelist;
	recon_state->nr_caps = 0;
	recon_state->nr_realms = 0;
	recon_state->msg_version = 5;
	return 0;
fail:
	ceph_msg_put(reply);
fail_msg:
	ceph_pagelist_release(_pagelist);
	return err;
}

static struct dentry* d_find_primary(struct inode *inode)
{
	struct dentry *alias, *dn = NULL;

	if (hlist_empty(&inode->i_dentry))
		return NULL;

	spin_lock(&inode->i_lock);
	if (hlist_empty(&inode->i_dentry))
		goto out_unlock;

	if (S_ISDIR(inode->i_mode)) {
		alias = hlist_entry(inode->i_dentry.first, struct dentry, d_u.d_alias);
		if (!IS_ROOT(alias))
			dn = dget(alias);
		goto out_unlock;
	}

	hlist_for_each_entry(alias, &inode->i_dentry, d_u.d_alias) {
		spin_lock(&alias->d_lock);
		if (!d_unhashed(alias) &&
		    (ceph_dentry(alias)->flags & CEPH_DENTRY_PRIMARY_LINK)) {
			dn = dget_dlock(alias);
		}
		spin_unlock(&alias->d_lock);
		if (dn)
			break;
	}
out_unlock:
	spin_unlock(&inode->i_lock);
	return dn;
}

/*
 * Encode information about a cap for a reconnect with the MDS.
 */
static int reconnect_caps_cb(struct inode *inode, struct ceph_cap *cap,
			  void *arg)
{
	union {
		struct ceph_mds_cap_reconnect v2;
		struct ceph_mds_cap_reconnect_v1 v1;
	} rec;
	struct ceph_inode_info *ci = cap->ci;
	struct ceph_reconnect_state *recon_state = arg;
	struct ceph_pagelist *pagelist = recon_state->pagelist;
	struct dentry *dentry;
	char *path;
	int pathlen, err;
	u64 pathbase;
	u64 snap_follows;

	dout(" adding %p ino %llx.%llx cap %p %lld %s\n",
	     inode, ceph_vinop(inode), cap, cap->cap_id,
	     ceph_cap_string(cap->issued));

	dentry = d_find_primary(inode);
	if (dentry) {
		/* set pathbase to parent dir when msg_version >= 2 */
		path = ceph_mdsc_build_path(dentry, &pathlen, &pathbase,
					    recon_state->msg_version >= 2);
		dput(dentry);
		if (IS_ERR(path)) {
			err = PTR_ERR(path);
			goto out_err;
		}
	} else {
		path = NULL;
		pathlen = 0;
		pathbase = 0;
	}

	spin_lock(&ci->i_ceph_lock);
	cap->seq = 0;        /* reset cap seq */
	cap->issue_seq = 0;  /* and issue_seq */
	cap->mseq = 0;       /* and migrate_seq */
	cap->cap_gen = atomic_read(&cap->session->s_cap_gen);

	/* These are lost when the session goes away */
	if (S_ISDIR(inode->i_mode)) {
		if (cap->issued & CEPH_CAP_DIR_CREATE) {
			ceph_put_string(rcu_dereference_raw(ci->i_cached_layout.pool_ns));
			memset(&ci->i_cached_layout, 0, sizeof(ci->i_cached_layout));
		}
		cap->issued &= ~CEPH_CAP_ANY_DIR_OPS;
	}

	if (recon_state->msg_version >= 2) {
		rec.v2.cap_id = cpu_to_le64(cap->cap_id);
		rec.v2.wanted = cpu_to_le32(__ceph_caps_wanted(ci));
		rec.v2.issued = cpu_to_le32(cap->issued);
		rec.v2.snaprealm = cpu_to_le64(ci->i_snap_realm->ino);
		rec.v2.pathbase = cpu_to_le64(pathbase);
		rec.v2.flock_len = (__force __le32)
			((ci->i_ceph_flags & CEPH_I_ERROR_FILELOCK) ? 0 : 1);
	} else {
		rec.v1.cap_id = cpu_to_le64(cap->cap_id);
		rec.v1.wanted = cpu_to_le32(__ceph_caps_wanted(ci));
		rec.v1.issued = cpu_to_le32(cap->issued);
		rec.v1.size = cpu_to_le64(i_size_read(inode));
		ceph_encode_timespec64(&rec.v1.mtime, &inode->i_mtime);
		ceph_encode_timespec64(&rec.v1.atime, &inode->i_atime);
		rec.v1.snaprealm = cpu_to_le64(ci->i_snap_realm->ino);
		rec.v1.pathbase = cpu_to_le64(pathbase);
	}

	if (list_empty(&ci->i_cap_snaps)) {
		snap_follows = ci->i_head_snapc ? ci->i_head_snapc->seq : 0;
	} else {
		struct ceph_cap_snap *capsnap =
			list_first_entry(&ci->i_cap_snaps,
					 struct ceph_cap_snap, ci_item);
		snap_follows = capsnap->follows;
	}
	spin_unlock(&ci->i_ceph_lock);

	if (recon_state->msg_version >= 2) {
		int num_fcntl_locks, num_flock_locks;
		struct ceph_filelock *flocks = NULL;
		size_t struct_len, total_len = sizeof(u64);
		u8 struct_v = 0;

encode_again:
		if (rec.v2.flock_len) {
			ceph_count_locks(inode, &num_fcntl_locks, &num_flock_locks);
		} else {
			num_fcntl_locks = 0;
			num_flock_locks = 0;
		}
		if (num_fcntl_locks + num_flock_locks > 0) {
			flocks = kmalloc_array(num_fcntl_locks + num_flock_locks,
					       sizeof(struct ceph_filelock),
					       GFP_NOFS);
			if (!flocks) {
				err = -ENOMEM;
				goto out_err;
			}
			err = ceph_encode_locks_to_buffer(inode, flocks,
							  num_fcntl_locks,
							  num_flock_locks);
			if (err) {
				kfree(flocks);
				flocks = NULL;
				if (err == -ENOSPC)
					goto encode_again;
				goto out_err;
			}
		} else {
			kfree(flocks);
			flocks = NULL;
		}

		if (recon_state->msg_version >= 3) {
			/* version, compat_version and struct_len */
			total_len += 2 * sizeof(u8) + sizeof(u32);
			struct_v = 2;
		}
		/*
		 * number of encoded locks is stable, so copy to pagelist
		 */
		struct_len = 2 * sizeof(u32) +
			    (num_fcntl_locks + num_flock_locks) *
			    sizeof(struct ceph_filelock);
		rec.v2.flock_len = cpu_to_le32(struct_len);

		struct_len += sizeof(u32) + pathlen + sizeof(rec.v2);

		if (struct_v >= 2)
			struct_len += sizeof(u64); /* snap_follows */

		total_len += struct_len;

		if (pagelist->length + total_len > RECONNECT_MAX_SIZE) {
			err = send_reconnect_partial(recon_state);
			if (err)
				goto out_freeflocks;
			pagelist = recon_state->pagelist;
		}

		err = ceph_pagelist_reserve(pagelist, total_len);
		if (err)
			goto out_freeflocks;

		ceph_pagelist_encode_64(pagelist, ceph_ino(inode));
		if (recon_state->msg_version >= 3) {
			ceph_pagelist_encode_8(pagelist, struct_v);
			ceph_pagelist_encode_8(pagelist, 1);
			ceph_pagelist_encode_32(pagelist, struct_len);
		}
		ceph_pagelist_encode_string(pagelist, path, pathlen);
		ceph_pagelist_append(pagelist, &rec, sizeof(rec.v2));
		ceph_locks_to_pagelist(flocks, pagelist,
				       num_fcntl_locks, num_flock_locks);
		if (struct_v >= 2)
			ceph_pagelist_encode_64(pagelist, snap_follows);
out_freeflocks:
		kfree(flocks);
	} else {
		err = ceph_pagelist_reserve(pagelist,
					    sizeof(u64) + sizeof(u32) +
					    pathlen + sizeof(rec.v1));
		if (err)
			goto out_err;

		ceph_pagelist_encode_64(pagelist, ceph_ino(inode));
		ceph_pagelist_encode_string(pagelist, path, pathlen);
		ceph_pagelist_append(pagelist, &rec, sizeof(rec.v1));
	}

out_err:
	ceph_mdsc_free_path(path, pathlen);
	if (!err)
		recon_state->nr_caps++;
	return err;
}

static int encode_snap_realms(struct ceph_mds_client *mdsc,
			      struct ceph_reconnect_state *recon_state)
{
	struct rb_node *p;
	struct ceph_pagelist *pagelist = recon_state->pagelist;
	int err = 0;

	if (recon_state->msg_version >= 4) {
		err = ceph_pagelist_encode_32(pagelist, mdsc->num_snap_realms);
		if (err < 0)
			goto fail;
	}

	/*
	 * snaprealms.  we provide mds with the ino, seq (version), and
	 * parent for all of our realms.  If the mds has any newer info,
	 * it will tell us.
	 */
	for (p = rb_first(&mdsc->snap_realms); p; p = rb_next(p)) {
		struct ceph_snap_realm *realm =
		       rb_entry(p, struct ceph_snap_realm, node);
		struct ceph_mds_snaprealm_reconnect sr_rec;

		if (recon_state->msg_version >= 4) {
			size_t need = sizeof(u8) * 2 + sizeof(u32) +
				      sizeof(sr_rec);

			if (pagelist->length + need > RECONNECT_MAX_SIZE) {
				err = send_reconnect_partial(recon_state);
				if (err)
					goto fail;
				pagelist = recon_state->pagelist;
			}

			err = ceph_pagelist_reserve(pagelist, need);
			if (err)
				goto fail;

			ceph_pagelist_encode_8(pagelist, 1);
			ceph_pagelist_encode_8(pagelist, 1);
			ceph_pagelist_encode_32(pagelist, sizeof(sr_rec));
		}

		dout(" adding snap realm %llx seq %lld parent %llx\n",
		     realm->ino, realm->seq, realm->parent_ino);
		sr_rec.ino = cpu_to_le64(realm->ino);
		sr_rec.seq = cpu_to_le64(realm->seq);
		sr_rec.parent = cpu_to_le64(realm->parent_ino);

		err = ceph_pagelist_append(pagelist, &sr_rec, sizeof(sr_rec));
		if (err)
			goto fail;

		recon_state->nr_realms++;
	}
fail:
	return err;
}


/*
 * If an MDS fails and recovers, clients need to reconnect in order to
 * reestablish shared state.  This includes all caps issued through
 * this session _and_ the snap_realm hierarchy.  Because it's not
 * clear which snap realms the mds cares about, we send everything we
 * know about.. that ensures we'll then get any new info the
 * recovering MDS might have.
 *
 * This is a relatively heavyweight operation, but it's rare.
 */
static void send_mds_reconnect(struct ceph_mds_client *mdsc,
			       struct ceph_mds_session *session)
{
	struct ceph_msg *reply;
	int mds = session->s_mds;
	int err = -ENOMEM;
	struct ceph_reconnect_state recon_state = {
		.session = session,
	};
	LIST_HEAD(dispose);

	pr_info("mds%d reconnect start\n", mds);

	recon_state.pagelist = ceph_pagelist_alloc(GFP_NOFS);
	if (!recon_state.pagelist)
		goto fail_nopagelist;

	reply = ceph_msg_new2(CEPH_MSG_CLIENT_RECONNECT, 0, 1, GFP_NOFS, false);
	if (!reply)
		goto fail_nomsg;

	xa_destroy(&session->s_delegated_inos);

	mutex_lock(&session->s_mutex);
	session->s_state = CEPH_MDS_SESSION_RECONNECTING;
	session->s_seq = 0;

	dout("session %p state %s\n", session,
	     ceph_session_state_name(session->s_state));

	atomic_inc(&session->s_cap_gen);

	spin_lock(&session->s_cap_lock);
	/* don't know if session is readonly */
	session->s_readonly = 0;
	/*
	 * notify __ceph_remove_cap() that we are composing cap reconnect.
	 * If a cap get released before being added to the cap reconnect,
	 * __ceph_remove_cap() should skip queuing cap release.
	 */
	session->s_cap_reconnect = 1;
	/* drop old cap expires; we're about to reestablish that state */
	detach_cap_releases(session, &dispose);
	spin_unlock(&session->s_cap_lock);
	dispose_cap_releases(mdsc, &dispose);

	/* trim unused caps to reduce MDS's cache rejoin time */
	if (mdsc->fsc->sb->s_root)
		shrink_dcache_parent(mdsc->fsc->sb->s_root);

	ceph_con_close(&session->s_con);
	ceph_con_open(&session->s_con,
		      CEPH_ENTITY_TYPE_MDS, mds,
		      ceph_mdsmap_get_addr(mdsc->mdsmap, mds));

	/* replay unsafe requests */
	replay_unsafe_requests(mdsc, session);

	ceph_early_kick_flushing_caps(mdsc, session);

	down_read(&mdsc->snap_rwsem);

	/* placeholder for nr_caps */
	err = ceph_pagelist_encode_32(recon_state.pagelist, 0);
	if (err)
		goto fail;

	if (test_bit(CEPHFS_FEATURE_MULTI_RECONNECT, &session->s_features)) {
		recon_state.msg_version = 3;
		recon_state.allow_multi = true;
	} else if (session->s_con.peer_features & CEPH_FEATURE_MDSENC) {
		recon_state.msg_version = 3;
	} else {
		recon_state.msg_version = 2;
	}
	/* trsaverse this session's caps */
	err = ceph_iterate_session_caps(session, reconnect_caps_cb, &recon_state);

	spin_lock(&session->s_cap_lock);
	session->s_cap_reconnect = 0;
	spin_unlock(&session->s_cap_lock);

	if (err < 0)
		goto fail;

	/* check if all realms can be encoded into current message */
	if (mdsc->num_snap_realms) {
		size_t total_len =
			recon_state.pagelist->length +
			mdsc->num_snap_realms *
			sizeof(struct ceph_mds_snaprealm_reconnect);
		if (recon_state.msg_version >= 4) {
			/* number of realms */
			total_len += sizeof(u32);
			/* version, compat_version and struct_len */
			total_len += mdsc->num_snap_realms *
				     (2 * sizeof(u8) + sizeof(u32));
		}
		if (total_len > RECONNECT_MAX_SIZE) {
			if (!recon_state.allow_multi) {
				err = -ENOSPC;
				goto fail;
			}
			if (recon_state.nr_caps) {
				err = send_reconnect_partial(&recon_state);
				if (err)
					goto fail;
			}
			recon_state.msg_version = 5;
		}
	}

	err = encode_snap_realms(mdsc, &recon_state);
	if (err < 0)
		goto fail;

	if (recon_state.msg_version >= 5) {
		err = ceph_pagelist_encode_8(recon_state.pagelist, 0);
		if (err < 0)
			goto fail;
	}

	if (recon_state.nr_caps || recon_state.nr_realms) {
		struct page *page =
			list_first_entry(&recon_state.pagelist->head,
					struct page, lru);
		__le32 *addr = kmap_atomic(page);
		if (recon_state.nr_caps) {
			WARN_ON(recon_state.nr_realms != mdsc->num_snap_realms);
			*addr = cpu_to_le32(recon_state.nr_caps);
		} else if (recon_state.msg_version >= 4) {
			*(addr + 1) = cpu_to_le32(recon_state.nr_realms);
		}
		kunmap_atomic(addr);
	}

	reply->hdr.version = cpu_to_le16(recon_state.msg_version);
	if (recon_state.msg_version >= 4)
		reply->hdr.compat_version = cpu_to_le16(4);

	reply->hdr.data_len = cpu_to_le32(recon_state.pagelist->length);
	ceph_msg_data_add_pagelist(reply, recon_state.pagelist);

	ceph_con_send(&session->s_con, reply);

	mutex_unlock(&session->s_mutex);

	mutex_lock(&mdsc->mutex);
	__wake_requests(mdsc, &session->s_waiting);
	mutex_unlock(&mdsc->mutex);

	up_read(&mdsc->snap_rwsem);
	ceph_pagelist_release(recon_state.pagelist);
	return;

fail:
	ceph_msg_put(reply);
	up_read(&mdsc->snap_rwsem);
	mutex_unlock(&session->s_mutex);
fail_nomsg:
	ceph_pagelist_release(recon_state.pagelist);
fail_nopagelist:
	pr_err("error %d preparing reconnect for mds%d\n", err, mds);
	return;
}


/*
 * compare old and new mdsmaps, kicking requests
 * and closing out old connections as necessary
 *
 * called under mdsc->mutex.
 */
static void check_new_map(struct ceph_mds_client *mdsc,
			  struct ceph_mdsmap *newmap,
			  struct ceph_mdsmap *oldmap)
{
	int i, j, err;
	int oldstate, newstate;
	struct ceph_mds_session *s;
	unsigned long targets[DIV_ROUND_UP(CEPH_MAX_MDS, sizeof(unsigned long))] = {0};

	dout("check_new_map new %u old %u\n",
	     newmap->m_epoch, oldmap->m_epoch);

	if (newmap->m_info) {
		for (i = 0; i < newmap->possible_max_rank; i++) {
			for (j = 0; j < newmap->m_info[i].num_export_targets; j++)
				set_bit(newmap->m_info[i].export_targets[j], targets);
		}
	}

	for (i = 0; i < oldmap->possible_max_rank && i < mdsc->max_sessions; i++) {
		if (!mdsc->sessions[i])
			continue;
		s = mdsc->sessions[i];
		oldstate = ceph_mdsmap_get_state(oldmap, i);
		newstate = ceph_mdsmap_get_state(newmap, i);

		dout("check_new_map mds%d state %s%s -> %s%s (session %s)\n",
		     i, ceph_mds_state_name(oldstate),
		     ceph_mdsmap_is_laggy(oldmap, i) ? " (laggy)" : "",
		     ceph_mds_state_name(newstate),
		     ceph_mdsmap_is_laggy(newmap, i) ? " (laggy)" : "",
		     ceph_session_state_name(s->s_state));

		if (i >= newmap->possible_max_rank) {
			/* force close session for stopped mds */
			ceph_get_mds_session(s);
			__unregister_session(mdsc, s);
			__wake_requests(mdsc, &s->s_waiting);
			mutex_unlock(&mdsc->mutex);

			mutex_lock(&s->s_mutex);
			cleanup_session_requests(mdsc, s);
			remove_session_caps(s);
			mutex_unlock(&s->s_mutex);

			ceph_put_mds_session(s);

			mutex_lock(&mdsc->mutex);
			kick_requests(mdsc, i);
			continue;
		}

		if (memcmp(ceph_mdsmap_get_addr(oldmap, i),
			   ceph_mdsmap_get_addr(newmap, i),
			   sizeof(struct ceph_entity_addr))) {
			/* just close it */
			mutex_unlock(&mdsc->mutex);
			mutex_lock(&s->s_mutex);
			mutex_lock(&mdsc->mutex);
			ceph_con_close(&s->s_con);
			mutex_unlock(&s->s_mutex);
			s->s_state = CEPH_MDS_SESSION_RESTARTING;
		} else if (oldstate == newstate) {
			continue;  /* nothing new with this mds */
		}

		/*
		 * send reconnect?
		 */
		if (s->s_state == CEPH_MDS_SESSION_RESTARTING &&
		    newstate >= CEPH_MDS_STATE_RECONNECT) {
			mutex_unlock(&mdsc->mutex);
			clear_bit(i, targets);
			send_mds_reconnect(mdsc, s);
			mutex_lock(&mdsc->mutex);
		}

		/*
		 * kick request on any mds that has gone active.
		 */
		if (oldstate < CEPH_MDS_STATE_ACTIVE &&
		    newstate >= CEPH_MDS_STATE_ACTIVE) {
			if (oldstate != CEPH_MDS_STATE_CREATING &&
			    oldstate != CEPH_MDS_STATE_STARTING)
				pr_info("mds%d recovery completed\n", s->s_mds);
			kick_requests(mdsc, i);
			mutex_unlock(&mdsc->mutex);
			mutex_lock(&s->s_mutex);
			mutex_lock(&mdsc->mutex);
			ceph_kick_flushing_caps(mdsc, s);
			mutex_unlock(&s->s_mutex);
			wake_up_session_caps(s, RECONNECT);
		}
	}

	/*
	 * Only open and reconnect sessions that don't exist yet.
	 */
	for (i = 0; i < newmap->possible_max_rank; i++) {
		/*
		 * In case the import MDS is crashed just after
		 * the EImportStart journal is flushed, so when
		 * a standby MDS takes over it and is replaying
		 * the EImportStart journal the new MDS daemon
		 * will wait the client to reconnect it, but the
		 * client may never register/open the session yet.
		 *
		 * Will try to reconnect that MDS daemon if the
		 * rank number is in the export targets array and
		 * is the up:reconnect state.
		 */
		newstate = ceph_mdsmap_get_state(newmap, i);
		if (!test_bit(i, targets) || newstate != CEPH_MDS_STATE_RECONNECT)
			continue;

		/*
		 * The session maybe registered and opened by some
		 * requests which were choosing random MDSes during
		 * the mdsc->mutex's unlock/lock gap below in rare
		 * case. But the related MDS daemon will just queue
		 * that requests and be still waiting for the client's
		 * reconnection request in up:reconnect state.
		 */
		s = __ceph_lookup_mds_session(mdsc, i);
		if (likely(!s)) {
			s = __open_export_target_session(mdsc, i);
			if (IS_ERR(s)) {
				err = PTR_ERR(s);
				pr_err("failed to open export target session, err %d\n",
				       err);
				continue;
			}
		}
		dout("send reconnect to export target mds.%d\n", i);
		mutex_unlock(&mdsc->mutex);
		send_mds_reconnect(mdsc, s);
		ceph_put_mds_session(s);
		mutex_lock(&mdsc->mutex);
	}

	for (i = 0; i < newmap->possible_max_rank && i < mdsc->max_sessions; i++) {
		s = mdsc->sessions[i];
		if (!s)
			continue;
		if (!ceph_mdsmap_is_laggy(newmap, i))
			continue;
		if (s->s_state == CEPH_MDS_SESSION_OPEN ||
		    s->s_state == CEPH_MDS_SESSION_HUNG ||
		    s->s_state == CEPH_MDS_SESSION_CLOSING) {
			dout(" connecting to export targets of laggy mds%d\n",
			     i);
			__open_export_target_sessions(mdsc, s);
		}
	}
}



/*
 * leases
 */

/*
 * caller must hold session s_mutex, dentry->d_lock
 */
void __ceph_mdsc_drop_dentry_lease(struct dentry *dentry)
{
	struct ceph_dentry_info *di = ceph_dentry(dentry);

	ceph_put_mds_session(di->lease_session);
	di->lease_session = NULL;
}

static void handle_lease(struct ceph_mds_client *mdsc,
			 struct ceph_mds_session *session,
			 struct ceph_msg *msg)
{
	struct super_block *sb = mdsc->fsc->sb;
	struct inode *inode;
	struct dentry *parent, *dentry;
	struct ceph_dentry_info *di;
	int mds = session->s_mds;
	struct ceph_mds_lease *h = msg->front.iov_base;
	u32 seq;
	struct ceph_vino vino;
	struct qstr dname;
	int release = 0;

	dout("handle_lease from mds%d\n", mds);

	/* decode */
	if (msg->front.iov_len < sizeof(*h) + sizeof(u32))
		goto bad;
	vino.ino = le64_to_cpu(h->ino);
	vino.snap = CEPH_NOSNAP;
	seq = le32_to_cpu(h->seq);
	dname.len = get_unaligned_le32(h + 1);
	if (msg->front.iov_len < sizeof(*h) + sizeof(u32) + dname.len)
		goto bad;
	dname.name = (void *)(h + 1) + sizeof(u32);

	/* lookup inode */
	inode = ceph_find_inode(sb, vino);
	dout("handle_lease %s, ino %llx %p %.*s\n",
	     ceph_lease_op_name(h->action), vino.ino, inode,
	     dname.len, dname.name);

	mutex_lock(&session->s_mutex);
	inc_session_sequence(session);

	if (!inode) {
		dout("handle_lease no inode %llx\n", vino.ino);
		goto release;
	}

	/* dentry */
	parent = d_find_alias(inode);
	if (!parent) {
		dout("no parent dentry on inode %p\n", inode);
		WARN_ON(1);
		goto release;  /* hrm... */
	}
	dname.hash = full_name_hash(parent, dname.name, dname.len);
	dentry = d_lookup(parent, &dname);
	dput(parent);
	if (!dentry)
		goto release;

	spin_lock(&dentry->d_lock);
	di = ceph_dentry(dentry);
	switch (h->action) {
	case CEPH_MDS_LEASE_REVOKE:
		if (di->lease_session == session) {
			if (ceph_seq_cmp(di->lease_seq, seq) > 0)
				h->seq = cpu_to_le32(di->lease_seq);
			__ceph_mdsc_drop_dentry_lease(dentry);
		}
		release = 1;
		break;

	case CEPH_MDS_LEASE_RENEW:
		if (di->lease_session == session &&
		    di->lease_gen == atomic_read(&session->s_cap_gen) &&
		    di->lease_renew_from &&
		    di->lease_renew_after == 0) {
			unsigned long duration =
				msecs_to_jiffies(le32_to_cpu(h->duration_ms));

			di->lease_seq = seq;
			di->time = di->lease_renew_from + duration;
			di->lease_renew_after = di->lease_renew_from +
				(duration >> 1);
			di->lease_renew_from = 0;
		}
		break;
	}
	spin_unlock(&dentry->d_lock);
	dput(dentry);

	if (!release)
		goto out;

release:
	/* let's just reuse the same message */
	h->action = CEPH_MDS_LEASE_REVOKE_ACK;
	ceph_msg_get(msg);
	ceph_con_send(&session->s_con, msg);

out:
	mutex_unlock(&session->s_mutex);
	iput(inode);
	return;

bad:
	pr_err("corrupt lease message\n");
	ceph_msg_dump(msg);
}

void ceph_mdsc_lease_send_msg(struct ceph_mds_session *session,
			      struct dentry *dentry, char action,
			      u32 seq)
{
	struct ceph_msg *msg;
	struct ceph_mds_lease *lease;
	struct inode *dir;
	int len = sizeof(*lease) + sizeof(u32) + NAME_MAX;

	dout("lease_send_msg identry %p %s to mds%d\n",
	     dentry, ceph_lease_op_name(action), session->s_mds);

	msg = ceph_msg_new(CEPH_MSG_CLIENT_LEASE, len, GFP_NOFS, false);
	if (!msg)
		return;
	lease = msg->front.iov_base;
	lease->action = action;
	lease->seq = cpu_to_le32(seq);

	spin_lock(&dentry->d_lock);
	dir = d_inode(dentry->d_parent);
	lease->ino = cpu_to_le64(ceph_ino(dir));
	lease->first = lease->last = cpu_to_le64(ceph_snap(dir));

	put_unaligned_le32(dentry->d_name.len, lease + 1);
	memcpy((void *)(lease + 1) + 4,
	       dentry->d_name.name, dentry->d_name.len);
	spin_unlock(&dentry->d_lock);
	/*
	 * if this is a preemptive lease RELEASE, no need to
	 * flush request stream, since the actual request will
	 * soon follow.
	 */
	msg->more_to_follow = (action == CEPH_MDS_LEASE_RELEASE);

	ceph_con_send(&session->s_con, msg);
}

/*
 * lock unlock the session, to wait ongoing session activities
 */
static void lock_unlock_session(struct ceph_mds_session *s)
{
	mutex_lock(&s->s_mutex);
	mutex_unlock(&s->s_mutex);
}

static void maybe_recover_session(struct ceph_mds_client *mdsc)
{
	struct ceph_fs_client *fsc = mdsc->fsc;

	if (!ceph_test_mount_opt(fsc, CLEANRECOVER))
		return;

	if (READ_ONCE(fsc->mount_state) != CEPH_MOUNT_MOUNTED)
		return;

	if (!READ_ONCE(fsc->blocklisted))
		return;

	pr_info("auto reconnect after blocklisted\n");
	ceph_force_reconnect(fsc->sb);
}

bool check_session_state(struct ceph_mds_session *s)
{
	struct ceph_fs_client *fsc = s->s_mdsc->fsc;

	switch (s->s_state) {
	case CEPH_MDS_SESSION_OPEN:
		if (s->s_ttl && time_after(jiffies, s->s_ttl)) {
			s->s_state = CEPH_MDS_SESSION_HUNG;
			pr_info("mds%d hung\n", s->s_mds);
		}
		break;
	case CEPH_MDS_SESSION_CLOSING:
		/* Should never reach this when not force unmounting */
		WARN_ON_ONCE(s->s_ttl &&
			     READ_ONCE(fsc->mount_state) != CEPH_MOUNT_SHUTDOWN);
		fallthrough;
	case CEPH_MDS_SESSION_NEW:
	case CEPH_MDS_SESSION_RESTARTING:
	case CEPH_MDS_SESSION_CLOSED:
	case CEPH_MDS_SESSION_REJECTED:
		return false;
	}

	return true;
}

/*
 * If the sequence is incremented while we're waiting on a REQUEST_CLOSE reply,
 * then we need to retransmit that request.
 */
void inc_session_sequence(struct ceph_mds_session *s)
{
	lockdep_assert_held(&s->s_mutex);

	s->s_seq++;

	if (s->s_state == CEPH_MDS_SESSION_CLOSING) {
		int ret;

		dout("resending session close request for mds%d\n", s->s_mds);
		ret = request_close_session(s);
		if (ret < 0)
			pr_err("unable to close session to mds%d: %d\n",
			       s->s_mds, ret);
	}
}

/*
 * delayed work -- periodically trim expired leases, renew caps with mds.  If
 * the @delay parameter is set to 0 or if it's more than 5 secs, the default
 * workqueue delay value of 5 secs will be used.
 */
static void schedule_delayed(struct ceph_mds_client *mdsc, unsigned long delay)
{
	unsigned long max_delay = HZ * 5;

	/* 5 secs default delay */
	if (!delay || (delay > max_delay))
		delay = max_delay;
	schedule_delayed_work(&mdsc->delayed_work,
			      round_jiffies_relative(delay));
}

static void delayed_work(struct work_struct *work)
{
	struct ceph_mds_client *mdsc =
		container_of(work, struct ceph_mds_client, delayed_work.work);
	unsigned long delay;
	int renew_interval;
	int renew_caps;
	int i;

	dout("mdsc delayed_work\n");

	if (mdsc->stopping)
		return;

	mutex_lock(&mdsc->mutex);
	renew_interval = mdsc->mdsmap->m_session_timeout >> 2;
	renew_caps = time_after_eq(jiffies, HZ*renew_interval +
				   mdsc->last_renew_caps);
	if (renew_caps)
		mdsc->last_renew_caps = jiffies;

	for (i = 0; i < mdsc->max_sessions; i++) {
		struct ceph_mds_session *s = __ceph_lookup_mds_session(mdsc, i);
		if (!s)
			continue;

		if (!check_session_state(s)) {
			ceph_put_mds_session(s);
			continue;
		}
		mutex_unlock(&mdsc->mutex);

		mutex_lock(&s->s_mutex);
		if (renew_caps)
			send_renew_caps(mdsc, s);
		else
			ceph_con_keepalive(&s->s_con);
		if (s->s_state == CEPH_MDS_SESSION_OPEN ||
		    s->s_state == CEPH_MDS_SESSION_HUNG)
			ceph_send_cap_releases(mdsc, s);
		mutex_unlock(&s->s_mutex);
		ceph_put_mds_session(s);

		mutex_lock(&mdsc->mutex);
	}
	mutex_unlock(&mdsc->mutex);

	delay = ceph_check_delayed_caps(mdsc);

	ceph_queue_cap_reclaim_work(mdsc);

	ceph_trim_snapid_map(mdsc);

	maybe_recover_session(mdsc);

	schedule_delayed(mdsc, delay);
}

int ceph_mdsc_init(struct ceph_fs_client *fsc)

{
	struct ceph_mds_client *mdsc;
	int err;

	mdsc = kzalloc(sizeof(struct ceph_mds_client), GFP_NOFS);
	if (!mdsc)
		return -ENOMEM;
	mdsc->fsc = fsc;
	mutex_init(&mdsc->mutex);
	mdsc->mdsmap = kzalloc(sizeof(*mdsc->mdsmap), GFP_NOFS);
	if (!mdsc->mdsmap) {
		err = -ENOMEM;
		goto err_mdsc;
	}

	init_completion(&mdsc->safe_umount_waiters);
	init_waitqueue_head(&mdsc->session_close_wq);
	INIT_LIST_HEAD(&mdsc->waiting_for_map);
	mdsc->quotarealms_inodes = RB_ROOT;
	mutex_init(&mdsc->quotarealms_inodes_mutex);
	init_rwsem(&mdsc->snap_rwsem);
	mdsc->snap_realms = RB_ROOT;
	INIT_LIST_HEAD(&mdsc->snap_empty);
	spin_lock_init(&mdsc->snap_empty_lock);
	mdsc->request_tree = RB_ROOT;
	INIT_DELAYED_WORK(&mdsc->delayed_work, delayed_work);
	mdsc->last_renew_caps = jiffies;
	INIT_LIST_HEAD(&mdsc->cap_delay_list);
	INIT_LIST_HEAD(&mdsc->cap_wait_list);
	spin_lock_init(&mdsc->cap_delay_lock);
	INIT_LIST_HEAD(&mdsc->snap_flush_list);
	spin_lock_init(&mdsc->snap_flush_lock);
	mdsc->last_cap_flush_tid = 1;
	INIT_LIST_HEAD(&mdsc->cap_flush_list);
	INIT_LIST_HEAD(&mdsc->cap_dirty_migrating);
	spin_lock_init(&mdsc->cap_dirty_lock);
	init_waitqueue_head(&mdsc->cap_flushing_wq);
	INIT_WORK(&mdsc->cap_reclaim_work, ceph_cap_reclaim_work);
	err = ceph_metric_init(&mdsc->metric);
	if (err)
		goto err_mdsmap;

	spin_lock_init(&mdsc->dentry_list_lock);
	INIT_LIST_HEAD(&mdsc->dentry_leases);
	INIT_LIST_HEAD(&mdsc->dentry_dir_leases);

	ceph_caps_init(mdsc);
	ceph_adjust_caps_max_min(mdsc, fsc->mount_options);

	spin_lock_init(&mdsc->snapid_map_lock);
	mdsc->snapid_map_tree = RB_ROOT;
	INIT_LIST_HEAD(&mdsc->snapid_map_lru);

	init_rwsem(&mdsc->pool_perm_rwsem);
	mdsc->pool_perm_tree = RB_ROOT;

	strscpy(mdsc->nodename, utsname()->nodename,
		sizeof(mdsc->nodename));

	fsc->mdsc = mdsc;
	return 0;

err_mdsmap:
	kfree(mdsc->mdsmap);
err_mdsc:
	kfree(mdsc);
	return err;
}

/*
 * Wait for safe replies on open mds requests.  If we time out, drop
 * all requests from the tree to avoid dangling dentry refs.
 */
static void wait_requests(struct ceph_mds_client *mdsc)
{
	struct ceph_options *opts = mdsc->fsc->client->options;
	struct ceph_mds_request *req;

	mutex_lock(&mdsc->mutex);
	if (__get_oldest_req(mdsc)) {
		mutex_unlock(&mdsc->mutex);

		dout("wait_requests waiting for requests\n");
		wait_for_completion_timeout(&mdsc->safe_umount_waiters,
				    ceph_timeout_jiffies(opts->mount_timeout));

		/* tear down remaining requests */
		mutex_lock(&mdsc->mutex);
		while ((req = __get_oldest_req(mdsc))) {
			dout("wait_requests timed out on tid %llu\n",
			     req->r_tid);
			list_del_init(&req->r_wait);
			__unregister_request(mdsc, req);
		}
	}
	mutex_unlock(&mdsc->mutex);
	dout("wait_requests done\n");
}

void send_flush_mdlog(struct ceph_mds_session *s)
{
	struct ceph_msg *msg;

	/*
	 * Pre-luminous MDS crashes when it sees an unknown session request
	 */
	if (!CEPH_HAVE_FEATURE(s->s_con.peer_features, SERVER_LUMINOUS))
		return;

	mutex_lock(&s->s_mutex);
	dout("request mdlog flush to mds%d (%s)s seq %lld\n", s->s_mds,
	     ceph_session_state_name(s->s_state), s->s_seq);
	msg = ceph_create_session_msg(CEPH_SESSION_REQUEST_FLUSH_MDLOG,
				      s->s_seq);
	if (!msg) {
		pr_err("failed to request mdlog flush to mds%d (%s) seq %lld\n",
		       s->s_mds, ceph_session_state_name(s->s_state), s->s_seq);
	} else {
		ceph_con_send(&s->s_con, msg);
	}
	mutex_unlock(&s->s_mutex);
}

/*
 * called before mount is ro, and before dentries are torn down.
 * (hmm, does this still race with new lookups?)
 */
void ceph_mdsc_pre_umount(struct ceph_mds_client *mdsc)
{
	dout("pre_umount\n");
	mdsc->stopping = 1;

	ceph_mdsc_iterate_sessions(mdsc, send_flush_mdlog, true);
	ceph_mdsc_iterate_sessions(mdsc, lock_unlock_session, false);
	ceph_flush_dirty_caps(mdsc);
	wait_requests(mdsc);

	/*
	 * wait for reply handlers to drop their request refs and
	 * their inode/dcache refs
	 */
	ceph_msgr_flush();

	ceph_cleanup_quotarealms_inodes(mdsc);
}

/*
 * wait for all write mds requests to flush.
 */
static void wait_unsafe_requests(struct ceph_mds_client *mdsc, u64 want_tid)
{
	struct ceph_mds_request *req = NULL, *nextreq;
	struct rb_node *n;

	mutex_lock(&mdsc->mutex);
	dout("wait_unsafe_requests want %lld\n", want_tid);
restart:
	req = __get_oldest_req(mdsc);
	while (req && req->r_tid <= want_tid) {
		/* find next request */
		n = rb_next(&req->r_node);
		if (n)
			nextreq = rb_entry(n, struct ceph_mds_request, r_node);
		else
			nextreq = NULL;
		if (req->r_op != CEPH_MDS_OP_SETFILELOCK &&
		    (req->r_op & CEPH_MDS_OP_WRITE)) {
			/* write op */
			ceph_mdsc_get_request(req);
			if (nextreq)
				ceph_mdsc_get_request(nextreq);
			mutex_unlock(&mdsc->mutex);
			dout("wait_unsafe_requests  wait on %llu (want %llu)\n",
			     req->r_tid, want_tid);
			wait_for_completion(&req->r_safe_completion);
			mutex_lock(&mdsc->mutex);
			ceph_mdsc_put_request(req);
			if (!nextreq)
				break;  /* next dne before, so we're done! */
			if (RB_EMPTY_NODE(&nextreq->r_node)) {
				/* next request was removed from tree */
				ceph_mdsc_put_request(nextreq);
				goto restart;
			}
			ceph_mdsc_put_request(nextreq);  /* won't go away */
		}
		req = nextreq;
	}
	mutex_unlock(&mdsc->mutex);
	dout("wait_unsafe_requests done\n");
}

void ceph_mdsc_sync(struct ceph_mds_client *mdsc)
{
	u64 want_tid, want_flush;

	if (READ_ONCE(mdsc->fsc->mount_state) >= CEPH_MOUNT_SHUTDOWN)
		return;

	dout("sync\n");
	mutex_lock(&mdsc->mutex);
	want_tid = mdsc->last_tid;
	mutex_unlock(&mdsc->mutex);

	ceph_flush_dirty_caps(mdsc);
	spin_lock(&mdsc->cap_dirty_lock);
	want_flush = mdsc->last_cap_flush_tid;
	if (!list_empty(&mdsc->cap_flush_list)) {
		struct ceph_cap_flush *cf =
			list_last_entry(&mdsc->cap_flush_list,
					struct ceph_cap_flush, g_list);
		cf->wake = true;
	}
	spin_unlock(&mdsc->cap_dirty_lock);

	dout("sync want tid %lld flush_seq %lld\n",
	     want_tid, want_flush);

	wait_unsafe_requests(mdsc, want_tid);
	wait_caps_flush(mdsc, want_flush);
}

/*
 * true if all sessions are closed, or we force unmount
 */
static bool done_closing_sessions(struct ceph_mds_client *mdsc, int skipped)
{
	if (READ_ONCE(mdsc->fsc->mount_state) == CEPH_MOUNT_SHUTDOWN)
		return true;
	return atomic_read(&mdsc->num_sessions) <= skipped;
}

/*
 * called after sb is ro.
 */
void ceph_mdsc_close_sessions(struct ceph_mds_client *mdsc)
{
	struct ceph_options *opts = mdsc->fsc->client->options;
	struct ceph_mds_session *session;
	int i;
	int skipped = 0;

	dout("close_sessions\n");

	/* close sessions */
	mutex_lock(&mdsc->mutex);
	for (i = 0; i < mdsc->max_sessions; i++) {
		session = __ceph_lookup_mds_session(mdsc, i);
		if (!session)
			continue;
		mutex_unlock(&mdsc->mutex);
		mutex_lock(&session->s_mutex);
		if (__close_session(mdsc, session) <= 0)
			skipped++;
		mutex_unlock(&session->s_mutex);
		ceph_put_mds_session(session);
		mutex_lock(&mdsc->mutex);
	}
	mutex_unlock(&mdsc->mutex);

	dout("waiting for sessions to close\n");
	wait_event_timeout(mdsc->session_close_wq,
			   done_closing_sessions(mdsc, skipped),
			   ceph_timeout_jiffies(opts->mount_timeout));

	/* tear down remaining sessions */
	mutex_lock(&mdsc->mutex);
	for (i = 0; i < mdsc->max_sessions; i++) {
		if (mdsc->sessions[i]) {
			session = ceph_get_mds_session(mdsc->sessions[i]);
			__unregister_session(mdsc, session);
			mutex_unlock(&mdsc->mutex);
			mutex_lock(&session->s_mutex);
			remove_session_caps(session);
			mutex_unlock(&session->s_mutex);
			ceph_put_mds_session(session);
			mutex_lock(&mdsc->mutex);
		}
	}
	WARN_ON(!list_empty(&mdsc->cap_delay_list));
	mutex_unlock(&mdsc->mutex);

	ceph_cleanup_snapid_map(mdsc);
	ceph_cleanup_empty_realms(mdsc);

	cancel_work_sync(&mdsc->cap_reclaim_work);
	cancel_delayed_work_sync(&mdsc->delayed_work); /* cancel timer */

	dout("stopped\n");
}

void ceph_mdsc_force_umount(struct ceph_mds_client *mdsc)
{
	struct ceph_mds_session *session;
	int mds;

	dout("force umount\n");

	mutex_lock(&mdsc->mutex);
	for (mds = 0; mds < mdsc->max_sessions; mds++) {
		session = __ceph_lookup_mds_session(mdsc, mds);
		if (!session)
			continue;

		if (session->s_state == CEPH_MDS_SESSION_REJECTED)
			__unregister_session(mdsc, session);
		__wake_requests(mdsc, &session->s_waiting);
		mutex_unlock(&mdsc->mutex);

		mutex_lock(&session->s_mutex);
		__close_session(mdsc, session);
		if (session->s_state == CEPH_MDS_SESSION_CLOSING) {
			cleanup_session_requests(mdsc, session);
			remove_session_caps(session);
		}
		mutex_unlock(&session->s_mutex);
		ceph_put_mds_session(session);

		mutex_lock(&mdsc->mutex);
		kick_requests(mdsc, mds);
	}
	__wake_requests(mdsc, &mdsc->waiting_for_map);
	mutex_unlock(&mdsc->mutex);
}

static void ceph_mdsc_stop(struct ceph_mds_client *mdsc)
{
	dout("stop\n");
	/*
	 * Make sure the delayed work stopped before releasing
	 * the resources.
	 *
	 * Because the cancel_delayed_work_sync() will only
	 * guarantee that the work finishes executing. But the
	 * delayed work will re-arm itself again after that.
	 */
	flush_delayed_work(&mdsc->delayed_work);

	if (mdsc->mdsmap)
		ceph_mdsmap_destroy(mdsc->mdsmap);
	kfree(mdsc->sessions);
	ceph_caps_finalize(mdsc);
	ceph_pool_perm_destroy(mdsc);
}

void ceph_mdsc_destroy(struct ceph_fs_client *fsc)
{
	struct ceph_mds_client *mdsc = fsc->mdsc;
	dout("mdsc_destroy %p\n", mdsc);

	if (!mdsc)
		return;

	/* flush out any connection work with references to us */
	ceph_msgr_flush();

	ceph_mdsc_stop(mdsc);

	ceph_metric_destroy(&mdsc->metric);

	fsc->mdsc = NULL;
	kfree(mdsc);
	dout("mdsc_destroy %p done\n", mdsc);
}

void ceph_mdsc_handle_fsmap(struct ceph_mds_client *mdsc, struct ceph_msg *msg)
{
	struct ceph_fs_client *fsc = mdsc->fsc;
	const char *mds_namespace = fsc->mount_options->mds_namespace;
	void *p = msg->front.iov_base;
	void *end = p + msg->front.iov_len;
	u32 epoch;
	u32 num_fs;
	u32 mount_fscid = (u32)-1;
	int err = -EINVAL;

	ceph_decode_need(&p, end, sizeof(u32), bad);
	epoch = ceph_decode_32(&p);

	dout("handle_fsmap epoch %u\n", epoch);

	/* struct_v, struct_cv, map_len, epoch, legacy_client_fscid */
	ceph_decode_skip_n(&p, end, 2 + sizeof(u32) * 3, bad);

	ceph_decode_32_safe(&p, end, num_fs, bad);
	while (num_fs-- > 0) {
		void *info_p, *info_end;
		u32 info_len;
		u32 fscid, namelen;

		ceph_decode_need(&p, end, 2 + sizeof(u32), bad);
		p += 2;		// info_v, info_cv
		info_len = ceph_decode_32(&p);
		ceph_decode_need(&p, end, info_len, bad);
		info_p = p;
		info_end = p + info_len;
		p = info_end;

		ceph_decode_need(&info_p, info_end, sizeof(u32) * 2, bad);
		fscid = ceph_decode_32(&info_p);
		namelen = ceph_decode_32(&info_p);
		ceph_decode_need(&info_p, info_end, namelen, bad);

		if (mds_namespace &&
		    strlen(mds_namespace) == namelen &&
		    !strncmp(mds_namespace, (char *)info_p, namelen)) {
			mount_fscid = fscid;
			break;
		}
	}

	ceph_monc_got_map(&fsc->client->monc, CEPH_SUB_FSMAP, epoch);
	if (mount_fscid != (u32)-1) {
		fsc->client->monc.fs_cluster_id = mount_fscid;
		ceph_monc_want_map(&fsc->client->monc, CEPH_SUB_MDSMAP,
				   0, true);
		ceph_monc_renew_subs(&fsc->client->monc);
	} else {
		err = -ENOENT;
		goto err_out;
	}
	return;

bad:
	pr_err("error decoding fsmap %d. Shutting down mount.\n", err);
	ceph_umount_begin(mdsc->fsc->sb);
err_out:
	mutex_lock(&mdsc->mutex);
	mdsc->mdsmap_err = err;
	__wake_requests(mdsc, &mdsc->waiting_for_map);
	mutex_unlock(&mdsc->mutex);
}

/*
 * handle mds map update.
 */
void ceph_mdsc_handle_mdsmap(struct ceph_mds_client *mdsc, struct ceph_msg *msg)
{
	u32 epoch;
	u32 maplen;
	void *p = msg->front.iov_base;
	void *end = p + msg->front.iov_len;
	struct ceph_mdsmap *newmap, *oldmap;
	struct ceph_fsid fsid;
	int err = -EINVAL;

	ceph_decode_need(&p, end, sizeof(fsid)+2*sizeof(u32), bad);
	ceph_decode_copy(&p, &fsid, sizeof(fsid));
	if (ceph_check_fsid(mdsc->fsc->client, &fsid) < 0)
		return;
	epoch = ceph_decode_32(&p);
	maplen = ceph_decode_32(&p);
	dout("handle_map epoch %u len %d\n", epoch, (int)maplen);

	/* do we need it? */
	mutex_lock(&mdsc->mutex);
	if (mdsc->mdsmap && epoch <= mdsc->mdsmap->m_epoch) {
		dout("handle_map epoch %u <= our %u\n",
		     epoch, mdsc->mdsmap->m_epoch);
		mutex_unlock(&mdsc->mutex);
		return;
	}

	newmap = ceph_mdsmap_decode(&p, end, ceph_msgr2(mdsc->fsc->client));
	if (IS_ERR(newmap)) {
		err = PTR_ERR(newmap);
		goto bad_unlock;
	}

	/* swap into place */
	if (mdsc->mdsmap) {
		oldmap = mdsc->mdsmap;
		mdsc->mdsmap = newmap;
		check_new_map(mdsc, newmap, oldmap);
		ceph_mdsmap_destroy(oldmap);
	} else {
		mdsc->mdsmap = newmap;  /* first mds map */
	}
	mdsc->fsc->max_file_size = min((loff_t)mdsc->mdsmap->m_max_file_size,
					MAX_LFS_FILESIZE);

	__wake_requests(mdsc, &mdsc->waiting_for_map);
	ceph_monc_got_map(&mdsc->fsc->client->monc, CEPH_SUB_MDSMAP,
			  mdsc->mdsmap->m_epoch);

	mutex_unlock(&mdsc->mutex);
	schedule_delayed(mdsc, 0);
	return;

bad_unlock:
	mutex_unlock(&mdsc->mutex);
bad:
	pr_err("error decoding mdsmap %d. Shutting down mount.\n", err);
	ceph_umount_begin(mdsc->fsc->sb);
	return;
}

static struct ceph_connection *mds_get_con(struct ceph_connection *con)
{
	struct ceph_mds_session *s = con->private;

	if (ceph_get_mds_session(s))
		return con;
	return NULL;
}

static void mds_put_con(struct ceph_connection *con)
{
	struct ceph_mds_session *s = con->private;

	ceph_put_mds_session(s);
}

/*
 * if the client is unresponsive for long enough, the mds will kill
 * the session entirely.
 */
static void mds_peer_reset(struct ceph_connection *con)
{
	struct ceph_mds_session *s = con->private;
	struct ceph_mds_client *mdsc = s->s_mdsc;

	pr_warn("mds%d closed our session\n", s->s_mds);
	send_mds_reconnect(mdsc, s);
}

static void mds_dispatch(struct ceph_connection *con, struct ceph_msg *msg)
{
	struct ceph_mds_session *s = con->private;
	struct ceph_mds_client *mdsc = s->s_mdsc;
	int type = le16_to_cpu(msg->hdr.type);

	mutex_lock(&mdsc->mutex);
	if (__verify_registered_session(mdsc, s) < 0) {
		mutex_unlock(&mdsc->mutex);
		goto out;
	}
	mutex_unlock(&mdsc->mutex);

	switch (type) {
	case CEPH_MSG_MDS_MAP:
		ceph_mdsc_handle_mdsmap(mdsc, msg);
		break;
	case CEPH_MSG_FS_MAP_USER:
		ceph_mdsc_handle_fsmap(mdsc, msg);
		break;
	case CEPH_MSG_CLIENT_SESSION:
		handle_session(s, msg);
		break;
	case CEPH_MSG_CLIENT_REPLY:
		handle_reply(s, msg);
		break;
	case CEPH_MSG_CLIENT_REQUEST_FORWARD:
		handle_forward(mdsc, s, msg);
		break;
	case CEPH_MSG_CLIENT_CAPS:
		ceph_handle_caps(s, msg);
		break;
	case CEPH_MSG_CLIENT_SNAP:
		ceph_handle_snap(mdsc, s, msg);
		break;
	case CEPH_MSG_CLIENT_LEASE:
		handle_lease(mdsc, s, msg);
		break;
	case CEPH_MSG_CLIENT_QUOTA:
		ceph_handle_quota(mdsc, s, msg);
		break;

	default:
		pr_err("received unknown message type %d %s\n", type,
		       ceph_msg_type_name(type));
	}
out:
	ceph_msg_put(msg);
}

/*
 * authentication
 */

/*
 * Note: returned pointer is the address of a structure that's
 * managed separately.  Caller must *not* attempt to free it.
 */
static struct ceph_auth_handshake *
mds_get_authorizer(struct ceph_connection *con, int *proto, int force_new)
{
	struct ceph_mds_session *s = con->private;
	struct ceph_mds_client *mdsc = s->s_mdsc;
	struct ceph_auth_client *ac = mdsc->fsc->client->monc.auth;
	struct ceph_auth_handshake *auth = &s->s_auth;
	int ret;

	ret = __ceph_auth_get_authorizer(ac, auth, CEPH_ENTITY_TYPE_MDS,
					 force_new, proto, NULL, NULL);
	if (ret)
		return ERR_PTR(ret);

	return auth;
}

static int mds_add_authorizer_challenge(struct ceph_connection *con,
				    void *challenge_buf, int challenge_buf_len)
{
	struct ceph_mds_session *s = con->private;
	struct ceph_mds_client *mdsc = s->s_mdsc;
	struct ceph_auth_client *ac = mdsc->fsc->client->monc.auth;

	return ceph_auth_add_authorizer_challenge(ac, s->s_auth.authorizer,
					    challenge_buf, challenge_buf_len);
}

static int mds_verify_authorizer_reply(struct ceph_connection *con)
{
	struct ceph_mds_session *s = con->private;
	struct ceph_mds_client *mdsc = s->s_mdsc;
	struct ceph_auth_client *ac = mdsc->fsc->client->monc.auth;
	struct ceph_auth_handshake *auth = &s->s_auth;

	return ceph_auth_verify_authorizer_reply(ac, auth->authorizer,
		auth->authorizer_reply_buf, auth->authorizer_reply_buf_len,
		NULL, NULL, NULL, NULL);
}

static int mds_invalidate_authorizer(struct ceph_connection *con)
{
	struct ceph_mds_session *s = con->private;
	struct ceph_mds_client *mdsc = s->s_mdsc;
	struct ceph_auth_client *ac = mdsc->fsc->client->monc.auth;

	ceph_auth_invalidate_authorizer(ac, CEPH_ENTITY_TYPE_MDS);

	return ceph_monc_validate_auth(&mdsc->fsc->client->monc);
}

static int mds_get_auth_request(struct ceph_connection *con,
				void *buf, int *buf_len,
				void **authorizer, int *authorizer_len)
{
	struct ceph_mds_session *s = con->private;
	struct ceph_auth_client *ac = s->s_mdsc->fsc->client->monc.auth;
	struct ceph_auth_handshake *auth = &s->s_auth;
	int ret;

	ret = ceph_auth_get_authorizer(ac, auth, CEPH_ENTITY_TYPE_MDS,
				       buf, buf_len);
	if (ret)
		return ret;

	*authorizer = auth->authorizer_buf;
	*authorizer_len = auth->authorizer_buf_len;
	return 0;
}

static int mds_handle_auth_reply_more(struct ceph_connection *con,
				      void *reply, int reply_len,
				      void *buf, int *buf_len,
				      void **authorizer, int *authorizer_len)
{
	struct ceph_mds_session *s = con->private;
	struct ceph_auth_client *ac = s->s_mdsc->fsc->client->monc.auth;
	struct ceph_auth_handshake *auth = &s->s_auth;
	int ret;

	ret = ceph_auth_handle_svc_reply_more(ac, auth, reply, reply_len,
					      buf, buf_len);
	if (ret)
		return ret;

	*authorizer = auth->authorizer_buf;
	*authorizer_len = auth->authorizer_buf_len;
	return 0;
}

static int mds_handle_auth_done(struct ceph_connection *con,
				u64 global_id, void *reply, int reply_len,
				u8 *session_key, int *session_key_len,
				u8 *con_secret, int *con_secret_len)
{
	struct ceph_mds_session *s = con->private;
	struct ceph_auth_client *ac = s->s_mdsc->fsc->client->monc.auth;
	struct ceph_auth_handshake *auth = &s->s_auth;

	return ceph_auth_handle_svc_reply_done(ac, auth, reply, reply_len,
					       session_key, session_key_len,
					       con_secret, con_secret_len);
}

static int mds_handle_auth_bad_method(struct ceph_connection *con,
				      int used_proto, int result,
				      const int *allowed_protos, int proto_cnt,
				      const int *allowed_modes, int mode_cnt)
{
	struct ceph_mds_session *s = con->private;
	struct ceph_mon_client *monc = &s->s_mdsc->fsc->client->monc;
	int ret;

	if (ceph_auth_handle_bad_authorizer(monc->auth, CEPH_ENTITY_TYPE_MDS,
					    used_proto, result,
					    allowed_protos, proto_cnt,
					    allowed_modes, mode_cnt)) {
		ret = ceph_monc_validate_auth(monc);
		if (ret)
			return ret;
	}

	return -EACCES;
}

static struct ceph_msg *mds_alloc_msg(struct ceph_connection *con,
				struct ceph_msg_header *hdr, int *skip)
{
	struct ceph_msg *msg;
	int type = (int) le16_to_cpu(hdr->type);
	int front_len = (int) le32_to_cpu(hdr->front_len);

	if (con->in_msg)
		return con->in_msg;

	*skip = 0;
	msg = ceph_msg_new(type, front_len, GFP_NOFS, false);
	if (!msg) {
		pr_err("unable to allocate msg type %d len %d\n",
		       type, front_len);
		return NULL;
	}

	return msg;
}

static int mds_sign_message(struct ceph_msg *msg)
{
       struct ceph_mds_session *s = msg->con->private;
       struct ceph_auth_handshake *auth = &s->s_auth;

       return ceph_auth_sign_message(auth, msg);
}

static int mds_check_message_signature(struct ceph_msg *msg)
{
       struct ceph_mds_session *s = msg->con->private;
       struct ceph_auth_handshake *auth = &s->s_auth;

       return ceph_auth_check_message_signature(auth, msg);
}

static const struct ceph_connection_operations mds_con_ops = {
	.get = mds_get_con,
	.put = mds_put_con,
	.alloc_msg = mds_alloc_msg,
	.dispatch = mds_dispatch,
	.peer_reset = mds_peer_reset,
	.get_authorizer = mds_get_authorizer,
	.add_authorizer_challenge = mds_add_authorizer_challenge,
	.verify_authorizer_reply = mds_verify_authorizer_reply,
	.invalidate_authorizer = mds_invalidate_authorizer,
	.sign_message = mds_sign_message,
	.check_message_signature = mds_check_message_signature,
	.get_auth_request = mds_get_auth_request,
	.handle_auth_reply_more = mds_handle_auth_reply_more,
	.handle_auth_done = mds_handle_auth_done,
	.handle_auth_bad_method = mds_handle_auth_bad_method,
};

/* eof */<|MERGE_RESOLUTION|>--- conflicted
+++ resolved
@@ -1600,80 +1600,7 @@
 	dout("removing cap %p, ci is %p, inode is %p\n",
 	     cap, ci, &ci->vfs_inode);
 	spin_lock(&ci->i_ceph_lock);
-<<<<<<< HEAD
-	__ceph_remove_cap(cap, false);
-	if (!ci->i_auth_cap) {
-		struct ceph_cap_flush *cf;
-
-		if (READ_ONCE(fsc->mount_state) >= CEPH_MOUNT_SHUTDOWN) {
-			if (inode->i_data.nrpages > 0)
-				invalidate = true;
-			if (ci->i_wrbuffer_ref > 0)
-				mapping_set_error(&inode->i_data, -EIO);
-		}
-
-		while (!list_empty(&ci->i_cap_flush_list)) {
-			cf = list_first_entry(&ci->i_cap_flush_list,
-					      struct ceph_cap_flush, i_list);
-			list_move(&cf->i_list, &to_remove);
-		}
-
-		spin_lock(&mdsc->cap_dirty_lock);
-
-		list_for_each_entry(cf, &to_remove, i_list)
-			list_del_init(&cf->g_list);
-
-		if (!list_empty(&ci->i_dirty_item)) {
-			pr_warn_ratelimited(
-				" dropping dirty %s state for %p %lld\n",
-				ceph_cap_string(ci->i_dirty_caps),
-				inode, ceph_ino(inode));
-			ci->i_dirty_caps = 0;
-			list_del_init(&ci->i_dirty_item);
-			dirty_dropped = true;
-		}
-		if (!list_empty(&ci->i_flushing_item)) {
-			pr_warn_ratelimited(
-				" dropping dirty+flushing %s state for %p %lld\n",
-				ceph_cap_string(ci->i_flushing_caps),
-				inode, ceph_ino(inode));
-			ci->i_flushing_caps = 0;
-			list_del_init(&ci->i_flushing_item);
-			mdsc->num_cap_flushing--;
-			dirty_dropped = true;
-		}
-		spin_unlock(&mdsc->cap_dirty_lock);
-
-		if (dirty_dropped) {
-			mapping_set_error(inode->i_mapping, -EIO);
-
-			if (ci->i_wrbuffer_ref_head == 0 &&
-			    ci->i_wr_ref == 0 &&
-			    ci->i_dirty_caps == 0 &&
-			    ci->i_flushing_caps == 0) {
-				ceph_put_snap_context(ci->i_head_snapc);
-				ci->i_head_snapc = NULL;
-			}
-		}
-
-		if (atomic_read(&ci->i_filelock_ref) > 0) {
-			/* make further file lock syscall return -EIO */
-			ci->i_ceph_flags |= CEPH_I_ERROR_FILELOCK;
-			pr_warn_ratelimited(" dropping file locks for %p %lld\n",
-					    inode, ceph_ino(inode));
-		}
-
-		if (!ci->i_dirty_caps && ci->i_prealloc_cap_flush) {
-			list_add(&ci->i_prealloc_cap_flush->i_list, &to_remove);
-			ci->i_prealloc_cap_flush = NULL;
-		}
-
-		if (!list_empty(&ci->i_cap_snaps))
-			capsnap_release = remove_capsnaps(mdsc, inode);
-	}
-=======
 	iputs = ceph_purge_inode_cap(inode, cap, &invalidate);
->>>>>>> b04bc3ed
 	spin_unlock(&ci->i_ceph_lock);
 
 	wake_up_all(&ci->i_cap_wq);

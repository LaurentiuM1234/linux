--- conflicted
+++ resolved
@@ -197,14 +197,11 @@
 		bool symlink;
 	};
 	struct {
-<<<<<<< HEAD
-=======
 		/* ioctl response buffer */
 		struct {
 			int buftype;
 			struct kvec iov;
 		} io;
->>>>>>> 87a58d91
 		__u32 tag;
 		union {
 			struct reparse_data_buffer *buf;
@@ -584,15 +581,12 @@
 	int (*parse_reparse_point)(struct cifs_sb_info *cifs_sb,
 				   struct kvec *rsp_iov,
 				   struct cifs_open_info_data *data);
-<<<<<<< HEAD
-=======
 	int (*create_reparse_symlink)(const unsigned int xid,
 				      struct inode *inode,
 				      struct dentry *dentry,
 				      struct cifs_tcon *tcon,
 				      const char *full_path,
 				      const char *symname);
->>>>>>> 87a58d91
 };
 
 struct smb_version_values {

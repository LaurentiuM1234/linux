// SPDX-License-Identifier: GPL-2.0
/*
 * Copyright (c) 2022 Paulo Alcantara <palcantara@suse.de>
 */

#include "cifsproto.h"
#include "cifs_debug.h"
#include "dns_resolve.h"
#include "fs_context.h"
#include "dfs.h"

/**
 * dfs_parse_target_referral - set fs context for dfs target referral
 *
 * @full_path: full path in UNC format.
 * @ref: dfs referral pointer.
 * @ctx: smb3 fs context pointer.
 *
 * Return zero if dfs referral was parsed correctly, otherwise non-zero.
 */
int dfs_parse_target_referral(const char *full_path, const struct dfs_info3_param *ref,
			      struct smb3_fs_context *ctx)
{
	int rc;
	const char *prepath = NULL;
	char *path;

	if (!full_path || !*full_path || !ref || !ctx)
		return -EINVAL;

	if (WARN_ON_ONCE(!ref->node_name || ref->path_consumed < 0))
		return -EINVAL;

	if (strlen(full_path) - ref->path_consumed) {
		prepath = full_path + ref->path_consumed;
		/* skip initial delimiter */
		if (*prepath == '/' || *prepath == '\\')
			prepath++;
	}

	path = cifs_build_devname(ref->node_name, prepath);
	if (IS_ERR(path))
		return PTR_ERR(path);

	rc = smb3_parse_devname(path, ctx);
	if (rc)
		goto out;

	rc = dns_resolve_server_name_to_ip(path, (struct sockaddr *)&ctx->dstaddr, NULL);

out:
	kfree(path);
	return rc;
}

static int get_session(struct cifs_mount_ctx *mnt_ctx, const char *full_path)
{
	struct smb3_fs_context *ctx = mnt_ctx->fs_ctx;
	int rc;

	ctx->leaf_fullpath = (char *)full_path;
	rc = cifs_mount_get_session(mnt_ctx);
	ctx->leaf_fullpath = NULL;

	return rc;
}

/*
 * Track individual DFS referral servers used by new DFS mount.
 *
 * On success, their lifetime will be shared by final tcon (dfs_ses_list).
 * Otherwise, they will be put by dfs_put_root_smb_sessions() in cifs_mount().
 */
static int add_root_smb_session(struct cifs_mount_ctx *mnt_ctx)
{
	struct smb3_fs_context *ctx = mnt_ctx->fs_ctx;
	struct dfs_root_ses *root_ses;
	struct cifs_ses *ses = mnt_ctx->ses;

	if (ses) {
		root_ses = kmalloc(sizeof(*root_ses), GFP_KERNEL);
		if (!root_ses)
			return -ENOMEM;

		INIT_LIST_HEAD(&root_ses->list);

		spin_lock(&cifs_tcp_ses_lock);
		cifs_smb_ses_inc_refcount(ses);
		spin_unlock(&cifs_tcp_ses_lock);
		root_ses->ses = ses;
		list_add_tail(&root_ses->list, &mnt_ctx->dfs_ses_list);
	}
	/* Select new DFS referral server so that new referrals go through it */
	ctx->dfs_root_ses = ses;
	return 0;
}

static inline int parse_dfs_target(struct smb3_fs_context *ctx,
				   struct dfs_ref_walk *rw,
				   struct dfs_info3_param *tgt)
{
	int rc;
	const char *fpath = ref_walk_fpath(rw) + 1;

	rc = ref_walk_get_tgt(rw, tgt);
	if (!rc)
		rc = dfs_parse_target_referral(fpath, tgt, ctx);
	return rc;
}

static int set_ref_paths(struct cifs_mount_ctx *mnt_ctx,
			 struct dfs_info3_param *tgt,
			 struct dfs_ref_walk *rw)
{
	struct smb3_fs_context *ctx = mnt_ctx->fs_ctx;
	struct cifs_sb_info *cifs_sb = mnt_ctx->cifs_sb;
	char *ref_path, *full_path;
	int rc;

	full_path = smb3_fs_context_fullpath(ctx, CIFS_DIR_SEP(cifs_sb));
	if (IS_ERR(full_path))
		return PTR_ERR(full_path);

	if (!tgt || (tgt->server_type == DFS_TYPE_LINK &&
		     DFS_INTERLINK(tgt->flags)))
		ref_path = dfs_get_path(cifs_sb, ctx->UNC);
	else
		ref_path = dfs_get_path(cifs_sb, full_path);
	if (IS_ERR(ref_path)) {
		rc = PTR_ERR(ref_path);
		kfree(full_path);
		return rc;
	}
	ref_walk_path(rw) = ref_path;
	ref_walk_fpath(rw) = full_path;
	return 0;
}

static int __dfs_referral_walk(struct cifs_mount_ctx *mnt_ctx,
			       struct dfs_ref_walk *rw)
{
	struct smb3_fs_context *ctx = mnt_ctx->fs_ctx;
	struct dfs_info3_param tgt = {};
	bool is_refsrv;
	int rc = -ENOENT;

again:
	do {
		if (ref_walk_empty(rw)) {
			rc = dfs_get_referral(mnt_ctx, ref_walk_path(rw) + 1,
					      NULL, ref_walk_tl(rw));
			if (rc) {
				rc = cifs_mount_get_tcon(mnt_ctx);
				if (!rc)
					rc = cifs_is_path_remote(mnt_ctx);
				continue;
			}
			if (!ref_walk_num_tgts(rw)) {
				rc = -ENOENT;
				continue;
			}
		}

		while (ref_walk_next_tgt(rw)) {
			rc = parse_dfs_target(ctx, rw, &tgt);
			if (rc)
				continue;

			cifs_mount_put_conns(mnt_ctx);
			rc = get_session(mnt_ctx, ref_walk_path(rw));
			if (rc)
				continue;

			is_refsrv = tgt.server_type == DFS_TYPE_ROOT ||
				DFS_INTERLINK(tgt.flags);
			ref_walk_set_tgt_hint(rw);

			if (tgt.flags & DFSREF_STORAGE_SERVER) {
				rc = cifs_mount_get_tcon(mnt_ctx);
				if (!rc)
					rc = cifs_is_path_remote(mnt_ctx);
				if (!rc)
					break;
				if (rc != -EREMOTE)
					continue;
			}

			if (is_refsrv) {
				rc = add_root_smb_session(mnt_ctx);
				if (rc)
					goto out;
			}

			rc = ref_walk_advance(rw);
			if (!rc) {
				rc = set_ref_paths(mnt_ctx, &tgt, rw);
				if (!rc) {
					rc = -EREMOTE;
					goto again;
				}
			}
			if (rc != -ELOOP)
				goto out;
		}
	} while (rc && ref_walk_descend(rw));

out:
	free_dfs_info_param(&tgt);
	return rc;
}

static int dfs_referral_walk(struct cifs_mount_ctx *mnt_ctx)
{
	struct dfs_ref_walk *rw;
	int rc;

	rw = ref_walk_alloc();
	if (IS_ERR(rw))
		return PTR_ERR(rw);

	ref_walk_init(rw);
	rc = set_ref_paths(mnt_ctx, NULL, rw);
	if (!rc)
		rc = __dfs_referral_walk(mnt_ctx, rw);
	ref_walk_free(rw);
	return rc;
}

static int __dfs_mount_share(struct cifs_mount_ctx *mnt_ctx)
{
	struct cifs_sb_info *cifs_sb = mnt_ctx->cifs_sb;
	struct smb3_fs_context *ctx = mnt_ctx->fs_ctx;
	struct cifs_tcon *tcon;
	char *origin_fullpath;
	int rc;

	origin_fullpath = dfs_get_path(cifs_sb, ctx->source);
	if (IS_ERR(origin_fullpath))
		return PTR_ERR(origin_fullpath);

	rc = dfs_referral_walk(mnt_ctx);
	if (rc)
		goto out;

	tcon = mnt_ctx->tcon;
	spin_lock(&tcon->tc_lock);
	if (!tcon->origin_fullpath) {
		tcon->origin_fullpath = origin_fullpath;
		origin_fullpath = NULL;
	}
	spin_unlock(&tcon->tc_lock);

<<<<<<< HEAD
	do {
		struct dfs_cache_tgt_list tl = DFS_CACHE_TGT_LIST_INIT(tl);

		rc = dfs_get_referral(mnt_ctx, ref_path + 1, NULL, &tl);
		if (rc) {
			rc = cifs_mount_get_tcon(mnt_ctx);
			if (!rc)
				rc = cifs_is_path_remote(mnt_ctx);
			break;
		}

		tit = dfs_cache_get_tgt_iterator(&tl);
		if (!tit) {
			cifs_dbg(VFS, "%s: dfs referral (%s) with no targets\n", __func__,
				 ref_path + 1);
			rc = -ENOENT;
			dfs_cache_free_tgts(&tl);
			break;
		}

		do {
			rc = get_dfs_conn(mnt_ctx, ref_path, full_path, tit);
			if (!rc)
				break;
			if (rc == -EREMOTE) {
				if (++num_links > MAX_NESTED_LINKS) {
					rc = -ELOOP;
					break;
				}
				kfree(ref_path);
				kfree(full_path);
				ref_path = full_path = NULL;

				full_path = smb3_fs_context_fullpath(ctx, sep);
				if (IS_ERR(full_path)) {
					rc = PTR_ERR(full_path);
					full_path = NULL;
				} else {
					ref_path = dfs_get_path(cifs_sb, full_path);
					if (IS_ERR(ref_path)) {
						rc = PTR_ERR(ref_path);
						ref_path = NULL;
					}
				}
				break;
			}
		} while ((tit = dfs_cache_get_next_tgt(&tl, tit)));
		dfs_cache_free_tgts(&tl);
	} while (rc == -EREMOTE);

	if (!rc) {
		tcon = mnt_ctx->tcon;

		spin_lock(&tcon->tc_lock);
		if (!tcon->origin_fullpath) {
			tcon->origin_fullpath = origin_fullpath;
			origin_fullpath = NULL;
		}
		spin_unlock(&tcon->tc_lock);

		if (list_empty(&tcon->dfs_ses_list)) {
			list_replace_init(&mnt_ctx->dfs_ses_list,
					  &tcon->dfs_ses_list);
			queue_delayed_work(dfscache_wq, &tcon->dfs_cache_work,
					   dfs_cache_get_ttl() * HZ);
		} else {
			dfs_put_root_smb_sessions(&mnt_ctx->dfs_ses_list);
		}
=======
	if (list_empty(&tcon->dfs_ses_list)) {
		list_replace_init(&mnt_ctx->dfs_ses_list, &tcon->dfs_ses_list);
		queue_delayed_work(dfscache_wq, &tcon->dfs_cache_work,
				   dfs_cache_get_ttl() * HZ);
	} else {
		dfs_put_root_smb_sessions(&mnt_ctx->dfs_ses_list);
>>>>>>> aad2c2fb
	}

out:
	kfree(origin_fullpath);
	return rc;
}

/* Resolve UNC hostname in @ctx->source and set ip addr in @ctx->dstaddr */
static int update_fs_context_dstaddr(struct smb3_fs_context *ctx)
{
	struct sockaddr *addr = (struct sockaddr *)&ctx->dstaddr;
	int rc;

	rc = dns_resolve_server_name_to_ip(ctx->source, addr, NULL);
	if (!rc)
		cifs_set_port(addr, ctx->port);
	return rc;
}

int dfs_mount_share(struct cifs_mount_ctx *mnt_ctx, bool *isdfs)
{
	struct smb3_fs_context *ctx = mnt_ctx->fs_ctx;
	bool nodfs = ctx->nodfs;
	int rc;

	rc = update_fs_context_dstaddr(ctx);
	if (rc)
		return rc;

	*isdfs = false;
	rc = get_session(mnt_ctx, NULL);
	if (rc)
		return rc;

	ctx->dfs_root_ses = mnt_ctx->ses;
	/*
	 * If called with 'nodfs' mount option, then skip DFS resolving.  Otherwise unconditionally
	 * try to get an DFS referral (even cached) to determine whether it is an DFS mount.
	 *
	 * Skip prefix path to provide support for DFS referrals from w2k8 servers which don't seem
	 * to respond with PATH_NOT_COVERED to requests that include the prefix.
	 */
	if (!nodfs) {
		rc = dfs_get_referral(mnt_ctx, ctx->UNC + 1, NULL, NULL);
		if (rc) {
			cifs_dbg(FYI, "%s: no dfs referral for %s: %d\n",
				 __func__, ctx->UNC + 1, rc);
			cifs_dbg(FYI, "%s: assuming non-dfs mount...\n", __func__);
			nodfs = true;
		}
	}
	if (nodfs) {
		rc = cifs_mount_get_tcon(mnt_ctx);
		if (!rc)
			rc = cifs_is_path_remote(mnt_ctx);
		return rc;
	}

	*isdfs = true;
	add_root_smb_session(mnt_ctx);
	return __dfs_mount_share(mnt_ctx);
}

/* Update dfs referral path of superblock */
static int update_server_fullpath(struct TCP_Server_Info *server, struct cifs_sb_info *cifs_sb,
				  const char *target)
{
	int rc = 0;
	size_t len = strlen(target);
	char *refpath, *npath;

	if (unlikely(len < 2 || *target != '\\'))
		return -EINVAL;

	if (target[1] == '\\') {
		len += 1;
		refpath = kmalloc(len, GFP_KERNEL);
		if (!refpath)
			return -ENOMEM;

		scnprintf(refpath, len, "%s", target);
	} else {
		len += sizeof("\\");
		refpath = kmalloc(len, GFP_KERNEL);
		if (!refpath)
			return -ENOMEM;

		scnprintf(refpath, len, "\\%s", target);
	}

	npath = dfs_cache_canonical_path(refpath, cifs_sb->local_nls, cifs_remap(cifs_sb));
	kfree(refpath);

	if (IS_ERR(npath)) {
		rc = PTR_ERR(npath);
	} else {
		mutex_lock(&server->refpath_lock);
		spin_lock(&server->srv_lock);
		kfree(server->leaf_fullpath);
		server->leaf_fullpath = npath;
		spin_unlock(&server->srv_lock);
		mutex_unlock(&server->refpath_lock);
	}
	return rc;
}

static int target_share_matches_server(struct TCP_Server_Info *server, char *share,
				       bool *target_match)
{
	int rc = 0;
	const char *dfs_host;
	size_t dfs_host_len;

	*target_match = true;
	extract_unc_hostname(share, &dfs_host, &dfs_host_len);

	/* Check if hostnames or addresses match */
	cifs_server_lock(server);
	if (dfs_host_len != strlen(server->hostname) ||
	    strncasecmp(dfs_host, server->hostname, dfs_host_len)) {
		cifs_dbg(FYI, "%s: %.*s doesn't match %s\n", __func__,
			 (int)dfs_host_len, dfs_host, server->hostname);
		rc = match_target_ip(server, dfs_host, dfs_host_len, target_match);
		if (rc)
			cifs_dbg(VFS, "%s: failed to match target ip: %d\n", __func__, rc);
	}
	cifs_server_unlock(server);
	return rc;
}

static void __tree_connect_ipc(const unsigned int xid, char *tree,
			       struct cifs_sb_info *cifs_sb,
			       struct cifs_ses *ses)
{
	struct TCP_Server_Info *server = ses->server;
	struct cifs_tcon *tcon = ses->tcon_ipc;
	int rc;

	spin_lock(&ses->ses_lock);
	spin_lock(&ses->chan_lock);
	if (cifs_chan_needs_reconnect(ses, server) ||
	    ses->ses_status != SES_GOOD) {
		spin_unlock(&ses->chan_lock);
		spin_unlock(&ses->ses_lock);
		cifs_server_dbg(FYI, "%s: skipping ipc reconnect due to disconnected ses\n",
				__func__);
		return;
	}
	spin_unlock(&ses->chan_lock);
	spin_unlock(&ses->ses_lock);

	cifs_server_lock(server);
	scnprintf(tree, MAX_TREE_SIZE, "\\\\%s\\IPC$", server->hostname);
	cifs_server_unlock(server);

	rc = server->ops->tree_connect(xid, ses, tree, tcon,
				       cifs_sb->local_nls);
	cifs_server_dbg(FYI, "%s: tree_reconnect %s: %d\n", __func__, tree, rc);
	spin_lock(&tcon->tc_lock);
	if (rc) {
		tcon->status = TID_NEED_TCON;
	} else {
		tcon->status = TID_GOOD;
		tcon->need_reconnect = false;
	}
	spin_unlock(&tcon->tc_lock);
}

static void tree_connect_ipc(const unsigned int xid, char *tree,
			     struct cifs_sb_info *cifs_sb,
			     struct cifs_tcon *tcon)
{
	struct cifs_ses *ses = tcon->ses;

	__tree_connect_ipc(xid, tree, cifs_sb, ses);
	__tree_connect_ipc(xid, tree, cifs_sb, CIFS_DFS_ROOT_SES(ses));
}

static int __tree_connect_dfs_target(const unsigned int xid, struct cifs_tcon *tcon,
				     struct cifs_sb_info *cifs_sb, char *tree, bool islink,
				     struct dfs_cache_tgt_list *tl)
{
	int rc;
	struct TCP_Server_Info *server = tcon->ses->server;
	const struct smb_version_operations *ops = server->ops;
	struct cifs_ses *root_ses = CIFS_DFS_ROOT_SES(tcon->ses);
	char *share = NULL, *prefix = NULL;
	struct dfs_cache_tgt_iterator *tit;
	bool target_match;

	tit = dfs_cache_get_tgt_iterator(tl);
	if (!tit) {
		rc = -ENOENT;
		goto out;
	}

	/* Try to tree connect to all dfs targets */
	for (; tit; tit = dfs_cache_get_next_tgt(tl, tit)) {
		const char *target = dfs_cache_get_tgt_name(tit);
		DFS_CACHE_TGT_LIST(ntl);

		kfree(share);
		kfree(prefix);
		share = prefix = NULL;

		/* Check if share matches with tcp ses */
		rc = dfs_cache_get_tgt_share(server->leaf_fullpath + 1, tit, &share, &prefix);
		if (rc) {
			cifs_dbg(VFS, "%s: failed to parse target share: %d\n", __func__, rc);
			break;
		}

		rc = target_share_matches_server(server, share, &target_match);
		if (rc)
			break;
		if (!target_match) {
			rc = -EHOSTUNREACH;
			continue;
		}

		dfs_cache_noreq_update_tgthint(server->leaf_fullpath + 1, tit);
		tree_connect_ipc(xid, tree, cifs_sb, tcon);

		scnprintf(tree, MAX_TREE_SIZE, "\\%s", share);
		if (!islink) {
			rc = ops->tree_connect(xid, tcon->ses, tree, tcon, cifs_sb->local_nls);
			break;
		}

		/*
		 * If no dfs referrals were returned from link target, then just do a TREE_CONNECT
		 * to it.  Otherwise, cache the dfs referral and then mark current tcp ses for
		 * reconnect so either the demultiplex thread or the echo worker will reconnect to
		 * newly resolved target.
		 */
		if (dfs_cache_find(xid, root_ses, cifs_sb->local_nls, cifs_remap(cifs_sb), target,
				   NULL, &ntl)) {
			rc = ops->tree_connect(xid, tcon->ses, tree, tcon, cifs_sb->local_nls);
			if (rc)
				continue;

			rc = cifs_update_super_prepath(cifs_sb, prefix);
		} else {
			/* Target is another dfs share */
			rc = update_server_fullpath(server, cifs_sb, target);
			dfs_cache_free_tgts(tl);

			if (!rc) {
				rc = -EREMOTE;
				list_replace_init(&ntl.tl_list, &tl->tl_list);
			} else
				dfs_cache_free_tgts(&ntl);
		}
		break;
	}

out:
	kfree(share);
	kfree(prefix);

	return rc;
}

static int tree_connect_dfs_target(const unsigned int xid, struct cifs_tcon *tcon,
				   struct cifs_sb_info *cifs_sb, char *tree, bool islink,
				   struct dfs_cache_tgt_list *tl)
{
	int rc;
	int num_links = 0;
	struct TCP_Server_Info *server = tcon->ses->server;
	char *old_fullpath = server->leaf_fullpath;

	do {
		rc = __tree_connect_dfs_target(xid, tcon, cifs_sb, tree, islink, tl);
		if (!rc || rc != -EREMOTE)
			break;
	} while (rc = -ELOOP, ++num_links < MAX_NESTED_LINKS);
	/*
	 * If we couldn't tree connect to any targets from last referral path, then
	 * retry it from newly resolved dfs referral.
	 */
	if (rc && server->leaf_fullpath != old_fullpath)
		cifs_signal_cifsd_for_reconnect(server, true);

	dfs_cache_free_tgts(tl);
	return rc;
}

int cifs_tree_connect(const unsigned int xid, struct cifs_tcon *tcon, const struct nls_table *nlsc)
{
	int rc;
	struct TCP_Server_Info *server = tcon->ses->server;
	const struct smb_version_operations *ops = server->ops;
	DFS_CACHE_TGT_LIST(tl);
	struct cifs_sb_info *cifs_sb = NULL;
	struct super_block *sb = NULL;
	struct dfs_info3_param ref = {0};
	char *tree;

	/* only send once per connect */
	spin_lock(&tcon->tc_lock);
	if (tcon->status == TID_GOOD) {
		spin_unlock(&tcon->tc_lock);
		return 0;
	}

	if (tcon->status != TID_NEW &&
	    tcon->status != TID_NEED_TCON) {
		spin_unlock(&tcon->tc_lock);
		return -EHOSTDOWN;
	}

	tcon->status = TID_IN_TCON;
	spin_unlock(&tcon->tc_lock);

	tree = kzalloc(MAX_TREE_SIZE, GFP_KERNEL);
	if (!tree) {
		rc = -ENOMEM;
		goto out;
	}

	if (tcon->ipc) {
		cifs_server_lock(server);
		scnprintf(tree, MAX_TREE_SIZE, "\\\\%s\\IPC$", server->hostname);
		cifs_server_unlock(server);
		rc = ops->tree_connect(xid, tcon->ses, tree, tcon, nlsc);
		goto out;
	}

	sb = cifs_get_dfs_tcon_super(tcon);
	if (!IS_ERR(sb))
		cifs_sb = CIFS_SB(sb);

	/*
	 * Tree connect to last share in @tcon->tree_name whether dfs super or
	 * cached dfs referral was not found.
	 */
	if (!cifs_sb || !server->leaf_fullpath ||
	    dfs_cache_noreq_find(server->leaf_fullpath + 1, &ref, &tl)) {
		rc = ops->tree_connect(xid, tcon->ses, tcon->tree_name, tcon,
				       cifs_sb ? cifs_sb->local_nls : nlsc);
		goto out;
	}

	rc = tree_connect_dfs_target(xid, tcon, cifs_sb, tree, ref.server_type == DFS_TYPE_LINK,
				     &tl);
	free_dfs_info_param(&ref);

out:
	kfree(tree);
	cifs_put_tcp_super(sb);

	if (rc) {
		spin_lock(&tcon->tc_lock);
		if (tcon->status == TID_IN_TCON)
			tcon->status = TID_NEED_TCON;
		spin_unlock(&tcon->tc_lock);
	} else {
		spin_lock(&tcon->tc_lock);
		if (tcon->status == TID_IN_TCON)
			tcon->status = TID_GOOD;
		spin_unlock(&tcon->tc_lock);
		tcon->need_reconnect = false;
	}

	return rc;
}<|MERGE_RESOLUTION|>--- conflicted
+++ resolved
@@ -250,83 +250,12 @@
 	}
 	spin_unlock(&tcon->tc_lock);
 
-<<<<<<< HEAD
-	do {
-		struct dfs_cache_tgt_list tl = DFS_CACHE_TGT_LIST_INIT(tl);
-
-		rc = dfs_get_referral(mnt_ctx, ref_path + 1, NULL, &tl);
-		if (rc) {
-			rc = cifs_mount_get_tcon(mnt_ctx);
-			if (!rc)
-				rc = cifs_is_path_remote(mnt_ctx);
-			break;
-		}
-
-		tit = dfs_cache_get_tgt_iterator(&tl);
-		if (!tit) {
-			cifs_dbg(VFS, "%s: dfs referral (%s) with no targets\n", __func__,
-				 ref_path + 1);
-			rc = -ENOENT;
-			dfs_cache_free_tgts(&tl);
-			break;
-		}
-
-		do {
-			rc = get_dfs_conn(mnt_ctx, ref_path, full_path, tit);
-			if (!rc)
-				break;
-			if (rc == -EREMOTE) {
-				if (++num_links > MAX_NESTED_LINKS) {
-					rc = -ELOOP;
-					break;
-				}
-				kfree(ref_path);
-				kfree(full_path);
-				ref_path = full_path = NULL;
-
-				full_path = smb3_fs_context_fullpath(ctx, sep);
-				if (IS_ERR(full_path)) {
-					rc = PTR_ERR(full_path);
-					full_path = NULL;
-				} else {
-					ref_path = dfs_get_path(cifs_sb, full_path);
-					if (IS_ERR(ref_path)) {
-						rc = PTR_ERR(ref_path);
-						ref_path = NULL;
-					}
-				}
-				break;
-			}
-		} while ((tit = dfs_cache_get_next_tgt(&tl, tit)));
-		dfs_cache_free_tgts(&tl);
-	} while (rc == -EREMOTE);
-
-	if (!rc) {
-		tcon = mnt_ctx->tcon;
-
-		spin_lock(&tcon->tc_lock);
-		if (!tcon->origin_fullpath) {
-			tcon->origin_fullpath = origin_fullpath;
-			origin_fullpath = NULL;
-		}
-		spin_unlock(&tcon->tc_lock);
-
-		if (list_empty(&tcon->dfs_ses_list)) {
-			list_replace_init(&mnt_ctx->dfs_ses_list,
-					  &tcon->dfs_ses_list);
-			queue_delayed_work(dfscache_wq, &tcon->dfs_cache_work,
-					   dfs_cache_get_ttl() * HZ);
-		} else {
-			dfs_put_root_smb_sessions(&mnt_ctx->dfs_ses_list);
-		}
-=======
 	if (list_empty(&tcon->dfs_ses_list)) {
 		list_replace_init(&mnt_ctx->dfs_ses_list, &tcon->dfs_ses_list);
 		queue_delayed_work(dfscache_wq, &tcon->dfs_cache_work,
 				   dfs_cache_get_ttl() * HZ);
 	} else {
 		dfs_put_root_smb_sessions(&mnt_ctx->dfs_ses_list);
->>>>>>> aad2c2fb
 	}
 
 out:

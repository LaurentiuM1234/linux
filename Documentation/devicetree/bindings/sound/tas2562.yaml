--- conflicted
+++ resolved
@@ -19,11 +19,8 @@
   Specifications about the audio amplifier can be found at:
     https://www.ti.com/lit/gpn/tas2562
     https://www.ti.com/lit/gpn/tas2563
-<<<<<<< HEAD
-=======
     https://www.ti.com/lit/gpn/tas2564
     https://www.ti.com/lit/gpn/tas2110
->>>>>>> 123163ec
 
 properties:
   compatible:

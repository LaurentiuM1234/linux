--- conflicted
+++ resolved
@@ -18,24 +18,12 @@
 properties:
   compatible:
     oneOf:
-<<<<<<< HEAD
-      - enum:
-          - fsl,vf610-sai
-          - fsl,imx6sx-sai
-          - fsl,imx6ul-sai
-          - fsl,imx7ulp-sai
-          - fsl,imx8mq-sai
-          - fsl,imx8qm-sai
-          - fsl,imx8ulp-sai
-          - fsl,imx93-sai
-=======
       - items:
           - enum:
               - fsl,imx6ul-sai
               - fsl,imx7d-sai
           - const: fsl,imx6sx-sai
 
->>>>>>> 12615808
       - items:
           - enum:
               - fsl,imx8mm-sai

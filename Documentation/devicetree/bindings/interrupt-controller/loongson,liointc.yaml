# SPDX-License-Identifier: (GPL-2.0-only OR BSD-2-Clause)
%YAML 1.2
---
$id: "http://devicetree.org/schemas/interrupt-controller/loongson,liointc.yaml#"
$schema: "http://devicetree.org/meta-schemas/core.yaml#"

title: Loongson Local I/O Interrupt Controller

maintainers:
  - Jiaxun Yang <jiaxun.yang@flygoat.com>

description: |
  This interrupt controller is found in the Loongson-3 family of chips as the primary
  package interrupt controller which can route local I/O interrupt to interrupt lines
  of cores.

allOf:
  - $ref: /schemas/interrupt-controller.yaml#

properties:
  compatible:
    oneOf:
      - const: loongson,liointc-1.0
      - const: loongson,liointc-1.0a

  reg:
    maxItems: 1

  interrupt-controller: true

  interrupts:
    description:
      Interrupt source of the CPU interrupts.
    minItems: 1
    maxItems: 4

  interrupt-names:
    description: List of names for the parent interrupts.
    items:
      - const: int0
      - const: int1
      - const: int2
      - const: int3
    minItems: 1
    maxItems: 4

  '#interrupt-cells':
    const: 2

  'loongson,parent_int_map':
    description: |
      This property points how the children interrupts will be mapped into CPU
      interrupt lines. Each cell refers to a parent interrupt line from 0 to 3
      and each bit in the cell refers to a children interrupt fron 0 to 31.
      If a CPU interrupt line didn't connected with liointc, then keep it's
      cell with zero.
<<<<<<< HEAD
    allOf:
      - $ref: /schemas/types.yaml#/definitions/uint32-array
      - minItems: 4
        maxItems: 4

=======
    $ref: /schemas/types.yaml#/definitions/uint32-array
    minItems: 4
    maxItems: 4
>>>>>>> 4775cbe7

required:
  - compatible
  - reg
  - interrupts
  - interrupt-controller
  - '#interrupt-cells'
  - 'loongson,parent_int_map'


examples:
  - |
    iointc: interrupt-controller@3ff01400 {
      compatible = "loongson,liointc-1.0";
      reg = <0x3ff01400 0x64>;

      interrupt-controller;
      #interrupt-cells = <2>;

      interrupt-parent = <&cpuintc>;
      interrupts = <2>, <3>;
      interrupt-names = "int0", "int1";

      loongson,parent_int_map = <0xf0ffffff>, /* int0 */
                                <0x0f000000>, /* int1 */
                                <0x00000000>, /* int2 */
                                <0x00000000>; /* int3 */

    };

...<|MERGE_RESOLUTION|>--- conflicted
+++ resolved
@@ -54,17 +54,9 @@
       and each bit in the cell refers to a children interrupt fron 0 to 31.
       If a CPU interrupt line didn't connected with liointc, then keep it's
       cell with zero.
-<<<<<<< HEAD
-    allOf:
-      - $ref: /schemas/types.yaml#/definitions/uint32-array
-      - minItems: 4
-        maxItems: 4
-
-=======
     $ref: /schemas/types.yaml#/definitions/uint32-array
     minItems: 4
     maxItems: 4
->>>>>>> 4775cbe7
 
 required:
   - compatible

# SPDX-License-Identifier: (GPL-2.0 OR BSD-2-Clause)

%YAML 1.2
---
$id: "http://devicetree.org/schemas/phy/qcom,qusb2-phy.yaml#"
$schema: "http://devicetree.org/meta-schemas/core.yaml#"

title: Qualcomm QUSB2 phy controller

maintainers:
  - Manu Gautam <mgautam@codeaurora.org>

description:
  QUSB2 controller supports LS/FS/HS usb connectivity on Qualcomm chipsets.

properties:
  compatible:
    oneOf:
      - items:
        - enum:
          - qcom,msm8996-qusb2-phy
          - qcom,msm8998-qusb2-phy
      - items:
        - enum:
          - qcom,sc7180-qusb2-phy
          - qcom,sdm845-qusb2-phy
        - const: qcom,qusb2-v2-phy
  reg:
    maxItems: 1

  "#phy-cells":
    const: 0

  clocks:
    minItems: 2
    maxItems: 3
    items:
      - description: phy config clock
      - description: 19.2 MHz ref clk
      - description: phy interface clock (Optional)

  clock-names:
    minItems: 2
    maxItems: 3
    items:
      - const: cfg_ahb
      - const: ref
      - const: iface

  vdda-pll-supply:
     description:
       Phandle to 1.8V regulator supply to PHY refclk pll block.

  vdda-phy-dpdm-supply:
     description:
       Phandle to 3.1V regulator supply to Dp/Dm port signals.

  resets:
    maxItems: 1
    description:
      Phandle to reset to phy block.

  nvmem-cells:
    maxItems: 1
    description:
        Phandle to nvmem cell that contains 'HS Tx trim'
        tuning parameter value for qusb2 phy.

  qcom,tcsr-syscon:
    description:
        Phandle to TCSR syscon register region.
    $ref: /schemas/types.yaml#/definitions/phandle

if:
  properties:
    compatible:
      contains:
        const: qcom,qusb2-v2-phy
then:
  properties:
    qcom,imp-res-offset-value:
      description:
        It is a 6 bit value that specifies offset to be
        added to PHY refgen RESCODE via IMP_CTRL1 register. It is a PHY
        tuning parameter that may vary for different boards of same SOC.
      $ref: /schemas/types.yaml#/definitions/uint32
      minimum: 0
      maximum: 63
      default: 0

    qcom,bias-ctrl-value:
      description:
        It is a 6 bit value that specifies bias-ctrl-value. It is a PHY
        tuning parameter that may vary for different boards of same SOC.
<<<<<<< HEAD
      allOf:
        - $ref: /schemas/types.yaml#/definitions/uint32
        - minimum: 0
          maximum: 63
          default: 32
=======
      $ref: /schemas/types.yaml#/definitions/uint32
      minimum: 0
      maximum: 63
      default: 32
>>>>>>> 4775cbe7

    qcom,charge-ctrl-value:
      description:
        It is a 2 bit value that specifies charge-ctrl-value. It is a PHY
        tuning parameter that may vary for different boards of same SOC.
      $ref: /schemas/types.yaml#/definitions/uint32
      minimum: 0
      maximum: 3
      default: 0

    qcom,hstx-trim-value:
      description:
        It is a 4 bit value that specifies tuning for HSTX
        output current.
        Possible range is - 15mA to 24mA (stepsize of 600 uA).
        See dt-bindings/phy/phy-qcom-qusb2.h for applicable values.
      $ref: /schemas/types.yaml#/definitions/uint32
      minimum: 0
      maximum: 15
      default: 3

    qcom,preemphasis-level:
      description:
        It is a 2 bit value that specifies pre-emphasis level.
        Possible range is 0 to 15% (stepsize of 5%).
        See dt-bindings/phy/phy-qcom-qusb2.h for applicable values.
<<<<<<< HEAD
      allOf:
        - $ref: /schemas/types.yaml#/definitions/uint32
        - minimum: 0
          maximum: 3
          default: 0
=======
      $ref: /schemas/types.yaml#/definitions/uint32
      minimum: 0
      maximum: 3
      default: 2
>>>>>>> 4775cbe7

    qcom,preemphasis-width:
      description:
        It is a 1 bit value that specifies how long the HSTX
        pre-emphasis (specified using qcom,preemphasis-level) must be in
        effect. Duration could be half-bit of full-bit.
        See dt-bindings/phy/phy-qcom-qusb2.h for applicable values.
      $ref: /schemas/types.yaml#/definitions/uint32
      minimum: 0
      maximum: 1
      default: 0

    qcom,hsdisc-trim-value:
      description:
        It is a 2 bit value tuning parameter that control disconnect
        threshold and may vary for different boards of same SOC.
<<<<<<< HEAD
      allOf:
        - $ref: /schemas/types.yaml#/definitions/uint32
        - minimum: 0
          maximum: 3
          default: 1
=======
      $ref: /schemas/types.yaml#/definitions/uint32
      minimum: 0
      maximum: 3
      default: 0
>>>>>>> 4775cbe7

required:
  - compatible
  - reg
  - "#phy-cells"
  - clocks
  - clock-names
  - vdda-pll-supply
  - vdda-phy-dpdm-supply
  - resets


examples:
  - |
    #include <dt-bindings/clock/qcom,gcc-msm8996.h>
    hsusb_phy: phy@7411000 {
        compatible = "qcom,msm8996-qusb2-phy";
        reg = <0x7411000 0x180>;
        #phy-cells = <0>;

        clocks = <&gcc GCC_USB_PHY_CFG_AHB2PHY_CLK>,
                 <&gcc GCC_RX1_USB2_CLKREF_CLK>;
        clock-names = "cfg_ahb", "ref";

        vdda-pll-supply = <&pm8994_l12>;
        vdda-phy-dpdm-supply = <&pm8994_l24>;

        resets = <&gcc GCC_QUSB2PHY_PRIM_BCR>;
        nvmem-cells = <&qusb2p_hstx_trim>;
    };<|MERGE_RESOLUTION|>--- conflicted
+++ resolved
@@ -92,18 +92,10 @@
       description:
         It is a 6 bit value that specifies bias-ctrl-value. It is a PHY
         tuning parameter that may vary for different boards of same SOC.
-<<<<<<< HEAD
-      allOf:
-        - $ref: /schemas/types.yaml#/definitions/uint32
-        - minimum: 0
-          maximum: 63
-          default: 32
-=======
       $ref: /schemas/types.yaml#/definitions/uint32
       minimum: 0
       maximum: 63
       default: 32
->>>>>>> 4775cbe7
 
     qcom,charge-ctrl-value:
       description:
@@ -130,18 +122,10 @@
         It is a 2 bit value that specifies pre-emphasis level.
         Possible range is 0 to 15% (stepsize of 5%).
         See dt-bindings/phy/phy-qcom-qusb2.h for applicable values.
-<<<<<<< HEAD
-      allOf:
-        - $ref: /schemas/types.yaml#/definitions/uint32
-        - minimum: 0
-          maximum: 3
-          default: 0
-=======
       $ref: /schemas/types.yaml#/definitions/uint32
       minimum: 0
       maximum: 3
       default: 2
->>>>>>> 4775cbe7
 
     qcom,preemphasis-width:
       description:
@@ -158,18 +142,10 @@
       description:
         It is a 2 bit value tuning parameter that control disconnect
         threshold and may vary for different boards of same SOC.
-<<<<<<< HEAD
-      allOf:
-        - $ref: /schemas/types.yaml#/definitions/uint32
-        - minimum: 0
-          maximum: 3
-          default: 1
-=======
       $ref: /schemas/types.yaml#/definitions/uint32
       minimum: 0
       maximum: 3
       default: 0
->>>>>>> 4775cbe7
 
 required:
   - compatible

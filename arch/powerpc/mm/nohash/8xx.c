// SPDX-License-Identifier: GPL-2.0-or-later
/*
 * This file contains the routines for initializing the MMU
 * on the 8xx series of chips.
 *  -- christophe
 *
 *  Derived from arch/powerpc/mm/40x_mmu.c:
 */

#include <linux/memblock.h>
#include <linux/mmu_context.h>
#include <linux/hugetlb.h>
#include <asm/fixmap.h>
#include <asm/code-patching.h>
#include <asm/inst.h>
#include <asm/pgalloc.h>

#include <mm/mmu_decl.h>

#define IMMR_SIZE (FIX_IMMR_SIZE << PAGE_SHIFT)

extern int __map_without_ltlbs;

static unsigned long block_mapped_ram;

/*
 * Return PA for this VA if it is in an area mapped with LTLBs or fixmap.
 * Otherwise, returns 0
 */
phys_addr_t v_block_mapped(unsigned long va)
{
	unsigned long p = PHYS_IMMR_BASE;

	if (va >= VIRT_IMMR_BASE && va < VIRT_IMMR_BASE + IMMR_SIZE)
		return p + va - VIRT_IMMR_BASE;
	if (__map_without_ltlbs)
		return 0;
	if (va >= PAGE_OFFSET && va < PAGE_OFFSET + block_mapped_ram)
		return __pa(va);
	return 0;
}

/*
 * Return VA for a given PA mapped with LTLBs or fixmap
 * Return 0 if not mapped
 */
unsigned long p_block_mapped(phys_addr_t pa)
{
	unsigned long p = PHYS_IMMR_BASE;

	if (pa >= p && pa < p + IMMR_SIZE)
		return VIRT_IMMR_BASE + pa - p;
	if (__map_without_ltlbs)
		return 0;
	if (pa < block_mapped_ram)
		return (unsigned long)__va(pa);
	return 0;
}

static pte_t __init *early_hugepd_alloc_kernel(hugepd_t *pmdp, unsigned long va)
{
	if (hpd_val(*pmdp) == 0) {
		pte_t *ptep = memblock_alloc(sizeof(pte_basic_t), SZ_4K);

		if (!ptep)
			return NULL;

		hugepd_populate_kernel((hugepd_t *)pmdp, ptep, PAGE_SHIFT_8M);
		hugepd_populate_kernel((hugepd_t *)pmdp + 1, ptep, PAGE_SHIFT_8M);
	}
	return hugepte_offset(*(hugepd_t *)pmdp, va, PGDIR_SHIFT);
}

static int __ref __early_map_kernel_hugepage(unsigned long va, phys_addr_t pa,
					     pgprot_t prot, int psize, bool new)
{
	pmd_t *pmdp = pmd_off_k(va);
	pte_t *ptep;

	if (WARN_ON(psize != MMU_PAGE_512K && psize != MMU_PAGE_8M))
		return -EINVAL;

	if (new) {
		if (WARN_ON(slab_is_available()))
			return -EINVAL;

		if (psize == MMU_PAGE_512K)
			ptep = early_pte_alloc_kernel(pmdp, va);
		else
			ptep = early_hugepd_alloc_kernel((hugepd_t *)pmdp, va);
	} else {
		if (psize == MMU_PAGE_512K)
			ptep = pte_offset_kernel(pmdp, va);
		else
			ptep = hugepte_offset(*(hugepd_t *)pmdp, va, PGDIR_SHIFT);
	}

	if (WARN_ON(!ptep))
		return -ENOMEM;

	/* The PTE should never be already present */
	if (new && WARN_ON(pte_present(*ptep) && pgprot_val(prot)))
		return -EINVAL;

	set_huge_pte_at(&init_mm, va, ptep, pte_mkhuge(pfn_pte(pa >> PAGE_SHIFT, prot)));

	return 0;
}

/*
 * MMU_init_hw does the chip-specific initialization of the MMU hardware.
 */
void __init MMU_init_hw(void)
{
}

static bool immr_is_mapped __initdata;

void __init mmu_mapin_immr(void)
{
	if (immr_is_mapped)
		return;

	immr_is_mapped = true;

	__early_map_kernel_hugepage(VIRT_IMMR_BASE, PHYS_IMMR_BASE,
				    PAGE_KERNEL_NCG, MMU_PAGE_512K, true);
}

static void mmu_mapin_ram_chunk(unsigned long offset, unsigned long top,
				pgprot_t prot, bool new)
{
	unsigned long v = PAGE_OFFSET + offset;
	unsigned long p = offset;

	WARN_ON(!IS_ALIGNED(offset, SZ_512K) || !IS_ALIGNED(top, SZ_512K));

	for (; p < ALIGN(p, SZ_8M) && p < top; p += SZ_512K, v += SZ_512K)
		__early_map_kernel_hugepage(v, p, prot, MMU_PAGE_512K, new);
	for (; p < ALIGN_DOWN(top, SZ_8M) && p < top; p += SZ_8M, v += SZ_8M)
		__early_map_kernel_hugepage(v, p, prot, MMU_PAGE_8M, new);
	for (; p < ALIGN_DOWN(top, SZ_512K) && p < top; p += SZ_512K, v += SZ_512K)
		__early_map_kernel_hugepage(v, p, prot, MMU_PAGE_512K, new);

	if (!new)
		flush_tlb_kernel_range(PAGE_OFFSET + v, PAGE_OFFSET + top);
}

unsigned long __init mmu_mapin_ram(unsigned long base, unsigned long top)
{
	unsigned long etext8 = ALIGN(__pa(_etext), SZ_8M);
	unsigned long sinittext = __pa(_sinittext);
	bool strict_boundary = strict_kernel_rwx_enabled() || debug_pagealloc_enabled();
	unsigned long boundary = strict_boundary ? sinittext : etext8;
	unsigned long einittext8 = ALIGN(__pa(_einittext), SZ_8M);

	WARN_ON(top < einittext8);

	mmu_mapin_immr();

	if (__map_without_ltlbs)
		return 0;

	mmu_mapin_ram_chunk(0, boundary, PAGE_KERNEL_TEXT, true);
	if (debug_pagealloc_enabled()) {
		top = boundary;
	} else {
		mmu_mapin_ram_chunk(boundary, einittext8, PAGE_KERNEL_TEXT, true);
		mmu_mapin_ram_chunk(einittext8, top, PAGE_KERNEL, true);
	}

	if (top > SZ_32M)
		memblock_set_current_limit(top);

	block_mapped_ram = top;

	return top;
}

void mmu_mark_initmem_nx(void)
{
<<<<<<< HEAD
	if (IS_ENABLED(CONFIG_STRICT_KERNEL_RWX) && CONFIG_ETEXT_SHIFT < 23)
		mmu_patch_addis(&patch__itlbmiss_linmem_top8,
				-((long)_etext & ~(LARGE_PAGE_SIZE_8M - 1)));
	if (!IS_ENABLED(CONFIG_PIN_TLB_TEXT)) {
		unsigned long einittext8 = ALIGN(__pa(_einittext), SZ_8M);
		unsigned long etext8 = ALIGN(__pa(_etext), SZ_8M);
		unsigned long etext = __pa(_etext);

		mmu_patch_cmp_limit(&patch__itlbmiss_linmem_top, __pa(_etext));

		/* Update page tables for PTDUMP and BDI */
		mmu_mapin_ram_chunk(0, einittext8, __pgprot(0));
		if (IS_ENABLED(CONFIG_STRICT_KERNEL_RWX)) {
			mmu_mapin_ram_chunk(0, etext, PAGE_KERNEL_TEXT);
			mmu_mapin_ram_chunk(etext, einittext8, PAGE_KERNEL);
		} else {
			mmu_mapin_ram_chunk(0, etext8, PAGE_KERNEL_TEXT);
			mmu_mapin_ram_chunk(etext8, einittext8, PAGE_KERNEL);
		}
	}
	_tlbil_all();
=======
	unsigned long etext8 = ALIGN(__pa(_etext), SZ_8M);
	unsigned long sinittext = __pa(_sinittext);
	unsigned long boundary = strict_kernel_rwx_enabled() ? sinittext : etext8;
	unsigned long einittext8 = ALIGN(__pa(_einittext), SZ_8M);

	mmu_mapin_ram_chunk(0, boundary, PAGE_KERNEL_TEXT, false);
	mmu_mapin_ram_chunk(boundary, einittext8, PAGE_KERNEL, false);

	if (IS_ENABLED(CONFIG_PIN_TLB_TEXT))
		mmu_pin_tlb(block_mapped_ram, false);
>>>>>>> 4775cbe7
}

#ifdef CONFIG_STRICT_KERNEL_RWX
void mmu_mark_rodata_ro(void)
{
	unsigned long sinittext = __pa(_sinittext);
<<<<<<< HEAD
	unsigned long etext = __pa(_etext);

	if (CONFIG_DATA_SHIFT < 23)
		mmu_patch_addis(&patch__dtlbmiss_romem_top8,
				-__pa(((unsigned long)_sinittext) &
				      ~(LARGE_PAGE_SIZE_8M - 1)));
	mmu_patch_addis(&patch__dtlbmiss_romem_top, -__pa(_sinittext));

	_tlbil_all();

	/* Update page tables for PTDUMP and BDI */
	mmu_mapin_ram_chunk(0, sinittext, __pgprot(0));
	mmu_mapin_ram_chunk(0, etext, PAGE_KERNEL_ROX);
	mmu_mapin_ram_chunk(etext, sinittext, PAGE_KERNEL_RO);
=======

	mmu_mapin_ram_chunk(0, sinittext, PAGE_KERNEL_ROX, false);
	if (IS_ENABLED(CONFIG_PIN_TLB_DATA))
		mmu_pin_tlb(block_mapped_ram, true);
>>>>>>> 4775cbe7
}
#endif

void __init setup_initial_memory_limit(phys_addr_t first_memblock_base,
				       phys_addr_t first_memblock_size)
{
	/* We don't currently support the first MEMBLOCK not mapping 0
	 * physical on those processors
	 */
	BUG_ON(first_memblock_base != 0);

	/* 8xx can only access 32MB at the moment */
	memblock_set_current_limit(min_t(u64, first_memblock_size, SZ_32M));
}

/*
 * Set up to use a given MMU context.
 * id is context number, pgd is PGD pointer.
 *
 * We place the physical address of the new task page directory loaded
 * into the MMU base register, and set the ASID compare register with
 * the new "context."
 */
void set_context(unsigned long id, pgd_t *pgd)
{
	s16 offset = (s16)(__pa(swapper_pg_dir));

	/* Context switch the PTE pointer for the Abatron BDI2000.
	 * The PGDIR is passed as second argument.
	 */
	if (IS_ENABLED(CONFIG_BDI_SWITCH))
		abatron_pteptrs[1] = pgd;

	/* Register M_TWB will contain base address of level 1 table minus the
	 * lower part of the kernel PGDIR base address, so that all accesses to
	 * level 1 table are done relative to lower part of kernel PGDIR base
	 * address.
	 */
	mtspr(SPRN_M_TWB, __pa(pgd) - offset);

	/* Update context */
	mtspr(SPRN_M_CASID, id - 1);
	/* sync */
	mb();
}

void flush_instruction_cache(void)
{
	isync();
	mtspr(SPRN_IC_CST, IDC_INVALL);
	isync();
}

#ifdef CONFIG_PPC_KUEP
void __init setup_kuep(bool disabled)
{
	if (disabled)
		return;

	pr_info("Activating Kernel Userspace Execution Prevention\n");

	mtspr(SPRN_MI_AP, MI_APG_KUEP);
}
#endif

#ifdef CONFIG_PPC_KUAP
void __init setup_kuap(bool disabled)
{
	pr_info("Activating Kernel Userspace Access Protection\n");

	if (disabled)
		pr_warn("KUAP cannot be disabled yet on 8xx when compiled in\n");

	mtspr(SPRN_MD_AP, MD_APG_KUAP);
}
#endif<|MERGE_RESOLUTION|>--- conflicted
+++ resolved
@@ -179,29 +179,6 @@
 
 void mmu_mark_initmem_nx(void)
 {
-<<<<<<< HEAD
-	if (IS_ENABLED(CONFIG_STRICT_KERNEL_RWX) && CONFIG_ETEXT_SHIFT < 23)
-		mmu_patch_addis(&patch__itlbmiss_linmem_top8,
-				-((long)_etext & ~(LARGE_PAGE_SIZE_8M - 1)));
-	if (!IS_ENABLED(CONFIG_PIN_TLB_TEXT)) {
-		unsigned long einittext8 = ALIGN(__pa(_einittext), SZ_8M);
-		unsigned long etext8 = ALIGN(__pa(_etext), SZ_8M);
-		unsigned long etext = __pa(_etext);
-
-		mmu_patch_cmp_limit(&patch__itlbmiss_linmem_top, __pa(_etext));
-
-		/* Update page tables for PTDUMP and BDI */
-		mmu_mapin_ram_chunk(0, einittext8, __pgprot(0));
-		if (IS_ENABLED(CONFIG_STRICT_KERNEL_RWX)) {
-			mmu_mapin_ram_chunk(0, etext, PAGE_KERNEL_TEXT);
-			mmu_mapin_ram_chunk(etext, einittext8, PAGE_KERNEL);
-		} else {
-			mmu_mapin_ram_chunk(0, etext8, PAGE_KERNEL_TEXT);
-			mmu_mapin_ram_chunk(etext8, einittext8, PAGE_KERNEL);
-		}
-	}
-	_tlbil_all();
-=======
 	unsigned long etext8 = ALIGN(__pa(_etext), SZ_8M);
 	unsigned long sinittext = __pa(_sinittext);
 	unsigned long boundary = strict_kernel_rwx_enabled() ? sinittext : etext8;
@@ -212,34 +189,16 @@
 
 	if (IS_ENABLED(CONFIG_PIN_TLB_TEXT))
 		mmu_pin_tlb(block_mapped_ram, false);
->>>>>>> 4775cbe7
 }
 
 #ifdef CONFIG_STRICT_KERNEL_RWX
 void mmu_mark_rodata_ro(void)
 {
 	unsigned long sinittext = __pa(_sinittext);
-<<<<<<< HEAD
-	unsigned long etext = __pa(_etext);
-
-	if (CONFIG_DATA_SHIFT < 23)
-		mmu_patch_addis(&patch__dtlbmiss_romem_top8,
-				-__pa(((unsigned long)_sinittext) &
-				      ~(LARGE_PAGE_SIZE_8M - 1)));
-	mmu_patch_addis(&patch__dtlbmiss_romem_top, -__pa(_sinittext));
-
-	_tlbil_all();
-
-	/* Update page tables for PTDUMP and BDI */
-	mmu_mapin_ram_chunk(0, sinittext, __pgprot(0));
-	mmu_mapin_ram_chunk(0, etext, PAGE_KERNEL_ROX);
-	mmu_mapin_ram_chunk(etext, sinittext, PAGE_KERNEL_RO);
-=======
 
 	mmu_mapin_ram_chunk(0, sinittext, PAGE_KERNEL_ROX, false);
 	if (IS_ENABLED(CONFIG_PIN_TLB_DATA))
 		mmu_pin_tlb(block_mapped_ram, true);
->>>>>>> 4775cbe7
 }
 #endif
 

// SPDX-License-Identifier: GPL-2.0-only
/*
 * X86 specific Hyper-V initialization code.
 *
 * Copyright (C) 2016, Microsoft, Inc.
 *
 * Author : K. Y. Srinivasan <kys@microsoft.com>
 */

#include <linux/acpi.h>
#include <linux/efi.h>
#include <linux/types.h>
#include <linux/bitfield.h>
#include <asm/apic.h>
#include <asm/desc.h>
#include <asm/hypervisor.h>
#include <asm/hyperv-tlfs.h>
#include <asm/mshyperv.h>
#include <asm/idtentry.h>
#include <linux/kexec.h>
#include <linux/version.h>
#include <linux/vmalloc.h>
#include <linux/mm.h>
#include <linux/hyperv.h>
#include <linux/slab.h>
#include <linux/kernel.h>
#include <linux/cpuhotplug.h>
#include <linux/syscore_ops.h>
#include <clocksource/hyperv_timer.h>
#include <linux/highmem.h>

int hyperv_init_cpuhp;
u64 hv_current_partition_id = ~0ull;
EXPORT_SYMBOL_GPL(hv_current_partition_id);

int hyperv_init_cpuhp;

void *hv_hypercall_pg;
EXPORT_SYMBOL_GPL(hv_hypercall_pg);

/* Storage to save the hypercall page temporarily for hibernation */
static void *hv_hypercall_pg_saved;

u32 *hv_vp_index;
EXPORT_SYMBOL_GPL(hv_vp_index);

struct hv_vp_assist_page **hv_vp_assist_page;
EXPORT_SYMBOL_GPL(hv_vp_assist_page);

void  __percpu **hyperv_pcpu_input_arg;
EXPORT_SYMBOL_GPL(hyperv_pcpu_input_arg);

void  __percpu **hyperv_pcpu_output_arg;
EXPORT_SYMBOL_GPL(hyperv_pcpu_output_arg);

u32 hv_max_vp_index;
EXPORT_SYMBOL_GPL(hv_max_vp_index);

void *hv_alloc_hyperv_page(void)
{
	BUILD_BUG_ON(PAGE_SIZE != HV_HYP_PAGE_SIZE);

	return (void *)__get_free_page(GFP_KERNEL);
}
EXPORT_SYMBOL_GPL(hv_alloc_hyperv_page);

void *hv_alloc_hyperv_zeroed_page(void)
{
        BUILD_BUG_ON(PAGE_SIZE != HV_HYP_PAGE_SIZE);

        return (void *)__get_free_page(GFP_KERNEL | __GFP_ZERO);
}
EXPORT_SYMBOL_GPL(hv_alloc_hyperv_zeroed_page);

void hv_free_hyperv_page(unsigned long addr)
{
	free_page(addr);
}
EXPORT_SYMBOL_GPL(hv_free_hyperv_page);

static int hv_cpu_init(unsigned int cpu)
{
	u64 msr_vp_index;
	struct hv_vp_assist_page **hvp = &hv_vp_assist_page[smp_processor_id()];
	void **input_arg;
	struct page *pg;

	/* hv_cpu_init() can be called with IRQs disabled from hv_resume() */
	pg = alloc_pages(irqs_disabled() ? GFP_ATOMIC : GFP_KERNEL, hv_root_partition ? 1 : 0);
	if (unlikely(!pg))
		return -ENOMEM;

	input_arg = (void **)this_cpu_ptr(hyperv_pcpu_input_arg);
	*input_arg = page_address(pg);
	if (hv_root_partition) {
		void **output_arg;

		output_arg = (void **)this_cpu_ptr(hyperv_pcpu_output_arg);
		*output_arg = page_address(pg + 1);
	}

	hv_get_vp_index(msr_vp_index);

	hv_vp_index[smp_processor_id()] = msr_vp_index;

	if (msr_vp_index > hv_max_vp_index)
		hv_max_vp_index = msr_vp_index;

	if (!hv_vp_assist_page)
		return 0;

	/*
	 * The VP ASSIST PAGE is an "overlay" page (see Hyper-V TLFS's Section
	 * 5.2.1 "GPA Overlay Pages"). Here it must be zeroed out to make sure
	 * we always write the EOI MSR in hv_apic_eoi_write() *after* the
	 * EOI optimization is disabled in hv_cpu_die(), otherwise a CPU may
	 * not be stopped in the case of CPU offlining and the VM will hang.
	 */
	if (!*hvp) {
		*hvp = __vmalloc(PAGE_SIZE, GFP_KERNEL | __GFP_ZERO);
	}

	if (*hvp) {
		u64 val;

		val = vmalloc_to_pfn(*hvp);
		val = (val << HV_X64_MSR_VP_ASSIST_PAGE_ADDRESS_SHIFT) |
			HV_X64_MSR_VP_ASSIST_PAGE_ENABLE;

		wrmsrl(HV_X64_MSR_VP_ASSIST_PAGE, val);
	}

	return 0;
}

static void (*hv_reenlightenment_cb)(void);

static void hv_reenlightenment_notify(struct work_struct *dummy)
{
	struct hv_tsc_emulation_status emu_status;

	rdmsrl(HV_X64_MSR_TSC_EMULATION_STATUS, *(u64 *)&emu_status);

	/* Don't issue the callback if TSC accesses are not emulated */
	if (hv_reenlightenment_cb && emu_status.inprogress)
		hv_reenlightenment_cb();
}
static DECLARE_DELAYED_WORK(hv_reenlightenment_work, hv_reenlightenment_notify);

void hyperv_stop_tsc_emulation(void)
{
	u64 freq;
	struct hv_tsc_emulation_status emu_status;

	rdmsrl(HV_X64_MSR_TSC_EMULATION_STATUS, *(u64 *)&emu_status);
	emu_status.inprogress = 0;
	wrmsrl(HV_X64_MSR_TSC_EMULATION_STATUS, *(u64 *)&emu_status);

	rdmsrl(HV_X64_MSR_TSC_FREQUENCY, freq);
	tsc_khz = div64_u64(freq, 1000);
}
EXPORT_SYMBOL_GPL(hyperv_stop_tsc_emulation);

static inline bool hv_reenlightenment_available(void)
{
	/*
	 * Check for required features and priviliges to make TSC frequency
	 * change notifications work.
	 */
	return ms_hyperv.features & HV_ACCESS_FREQUENCY_MSRS &&
		ms_hyperv.misc_features & HV_FEATURE_FREQUENCY_MSRS_AVAILABLE &&
		ms_hyperv.features & HV_ACCESS_REENLIGHTENMENT;
}

DEFINE_IDTENTRY_SYSVEC(sysvec_hyperv_reenlightenment)
{
	ack_APIC_irq();
	inc_irq_stat(irq_hv_reenlightenment_count);
	schedule_delayed_work(&hv_reenlightenment_work, HZ/10);
}

void set_hv_tscchange_cb(void (*cb)(void))
{
	struct hv_reenlightenment_control re_ctrl = {
		.vector = HYPERV_REENLIGHTENMENT_VECTOR,
		.enabled = 1,
		.target_vp = hv_vp_index[smp_processor_id()]
	};
	struct hv_tsc_emulation_control emu_ctrl = {.enabled = 1};

	if (!hv_reenlightenment_available()) {
		pr_warn("Hyper-V: reenlightenment support is unavailable\n");
		return;
	}

	hv_reenlightenment_cb = cb;

	/* Make sure callback is registered before we write to MSRs */
	wmb();

	wrmsrl(HV_X64_MSR_REENLIGHTENMENT_CONTROL, *((u64 *)&re_ctrl));
	wrmsrl(HV_X64_MSR_TSC_EMULATION_CONTROL, *((u64 *)&emu_ctrl));
}
EXPORT_SYMBOL_GPL(set_hv_tscchange_cb);

void clear_hv_tscchange_cb(void)
{
	struct hv_reenlightenment_control re_ctrl;

	if (!hv_reenlightenment_available())
		return;

	rdmsrl(HV_X64_MSR_REENLIGHTENMENT_CONTROL, *(u64 *)&re_ctrl);
	re_ctrl.enabled = 0;
	wrmsrl(HV_X64_MSR_REENLIGHTENMENT_CONTROL, *(u64 *)&re_ctrl);

	hv_reenlightenment_cb = NULL;
}
EXPORT_SYMBOL_GPL(clear_hv_tscchange_cb);

static int hv_cpu_die(unsigned int cpu)
{
	struct hv_reenlightenment_control re_ctrl;
	unsigned int new_cpu;
	unsigned long flags;
	void **input_arg;
	void *pg;

	local_irq_save(flags);
	input_arg = (void **)this_cpu_ptr(hyperv_pcpu_input_arg);
	pg = *input_arg;
	*input_arg = NULL;

	if (hv_root_partition) {
		void **output_arg;

		output_arg = (void **)this_cpu_ptr(hyperv_pcpu_output_arg);
		*output_arg = NULL;
	}

	local_irq_restore(flags);

	free_pages((unsigned long)pg, hv_root_partition ? 1 : 0);

	if (hv_vp_assist_page && hv_vp_assist_page[cpu])
		wrmsrl(HV_X64_MSR_VP_ASSIST_PAGE, 0);

	if (hv_reenlightenment_cb == NULL)
		return 0;

	rdmsrl(HV_X64_MSR_REENLIGHTENMENT_CONTROL, *((u64 *)&re_ctrl));
	if (re_ctrl.target_vp == hv_vp_index[cpu]) {
		/*
		 * Reassign reenlightenment notifications to some other online
		 * CPU or just disable the feature if there are no online CPUs
		 * left (happens on hibernation).
		 */
		new_cpu = cpumask_any_but(cpu_online_mask, cpu);

		if (new_cpu < nr_cpu_ids)
			re_ctrl.target_vp = hv_vp_index[new_cpu];
		else
			re_ctrl.enabled = 0;

		wrmsrl(HV_X64_MSR_REENLIGHTENMENT_CONTROL, *((u64 *)&re_ctrl));
	}

	return 0;
}

static int __init hv_pci_init(void)
{
	int gen2vm = efi_enabled(EFI_BOOT);

	/*
	 * For Generation-2 VM, we exit from pci_arch_init() by returning 0.
	 * The purpose is to suppress the harmless warning:
	 * "PCI: Fatal: No config space access function found"
	 */
	if (gen2vm)
		return 0;

	/* For Generation-1 VM, we'll proceed in pci_arch_init().  */
	return 1;
}

static int hv_suspend(void)
{
	union hv_x64_msr_hypercall_contents hypercall_msr;
	int ret;

	if (hv_root_partition)
		return -EPERM;

	/*
	 * Reset the hypercall page as it is going to be invalidated
	 * accross hibernation. Setting hv_hypercall_pg to NULL ensures
	 * that any subsequent hypercall operation fails safely instead of
	 * crashing due to an access of an invalid page. The hypercall page
	 * pointer is restored on resume.
	 */
	hv_hypercall_pg_saved = hv_hypercall_pg;
	hv_hypercall_pg = NULL;

	/* Disable the hypercall page in the hypervisor */
	rdmsrl(HV_X64_MSR_HYPERCALL, hypercall_msr.as_uint64);
	hypercall_msr.enable = 0;
	wrmsrl(HV_X64_MSR_HYPERCALL, hypercall_msr.as_uint64);

	ret = hv_cpu_die(0);
	return ret;
}

static void hv_resume(void)
{
	union hv_x64_msr_hypercall_contents hypercall_msr;
	int ret;

	ret = hv_cpu_init(0);
	WARN_ON(ret);

	/* Re-enable the hypercall page */
	rdmsrl(HV_X64_MSR_HYPERCALL, hypercall_msr.as_uint64);
	hypercall_msr.enable = 1;
	hypercall_msr.guest_physical_address =
		vmalloc_to_pfn(hv_hypercall_pg_saved);
	wrmsrl(HV_X64_MSR_HYPERCALL, hypercall_msr.as_uint64);

	hv_hypercall_pg = hv_hypercall_pg_saved;
	hv_hypercall_pg_saved = NULL;

	/*
	 * Reenlightenment notifications are disabled by hv_cpu_die(0),
	 * reenable them here if hv_reenlightenment_cb was previously set.
	 */
	if (hv_reenlightenment_cb)
		set_hv_tscchange_cb(hv_reenlightenment_cb);
}

/* Note: when the ops are called, only CPU0 is online and IRQs are disabled. */
static struct syscore_ops hv_syscore_ops = {
	.suspend	= hv_suspend,
	.resume		= hv_resume,
};

static void (* __initdata old_setup_percpu_clockev)(void);

static void __init hv_stimer_setup_percpu_clockev(void)
{
	/*
	 * Ignore any errors in setting up stimer clockevents
	 * as we can run with the LAPIC timer as a fallback.
	 */
	(void)hv_stimer_alloc();

	/*
	 * Still register the LAPIC timer, because the direct-mode STIMER is
	 * not supported by old versions of Hyper-V. This also allows users
	 * to switch to LAPIC timer via /sys, if they want to.
	 */
	if (old_setup_percpu_clockev)
		old_setup_percpu_clockev();
}

<<<<<<< HEAD
=======
static void __init hv_get_partition_id(void)
{
	struct hv_get_partition_id *output_page;
	u64 status;
	unsigned long flags;

	local_irq_save(flags);
	output_page = *this_cpu_ptr(hyperv_pcpu_output_arg);
	status = hv_do_hypercall(HVCALL_GET_PARTITION_ID, NULL, output_page);
	if ((status & HV_HYPERCALL_RESULT_MASK) != HV_STATUS_SUCCESS) {
		/* No point in proceeding if this failed */
		pr_err("Failed to get partition ID: %lld\n", status);
		BUG();
	}
	hv_current_partition_id = output_page->partition_id;
	local_irq_restore(flags);
}

>>>>>>> fcb9f08a
/*
 * This function is to be invoked early in the boot sequence after the
 * hypervisor has been detected.
 *
 * 1. Setup the hypercall page.
 * 2. Register Hyper-V specific clocksource.
 * 3. Setup Hyper-V specific APIC entry points.
 */
void __init hyperv_init(void)
{
	u64 guest_id, required_msrs;
	union hv_x64_msr_hypercall_contents hypercall_msr;
	int cpuhp, i;

	if (x86_hyper_type != X86_HYPER_MS_HYPERV)
		return;

	/* Absolutely required MSRs */
	required_msrs = HV_MSR_HYPERCALL_AVAILABLE |
		HV_MSR_VP_INDEX_AVAILABLE;

	if ((ms_hyperv.features & required_msrs) != required_msrs)
		return;

	/*
	 * Allocate the per-CPU state for the hypercall input arg.
	 * If this allocation fails, we will not be able to setup
	 * (per-CPU) hypercall input page and thus this failure is
	 * fatal on Hyper-V.
	 */
	hyperv_pcpu_input_arg = alloc_percpu(void  *);

	BUG_ON(hyperv_pcpu_input_arg == NULL);

	/* Allocate the per-CPU state for output arg for root */
	if (hv_root_partition) {
		hyperv_pcpu_output_arg = alloc_percpu(void *);
		BUG_ON(hyperv_pcpu_output_arg == NULL);
	}

	/* Allocate percpu VP index */
	hv_vp_index = kmalloc_array(num_possible_cpus(), sizeof(*hv_vp_index),
				    GFP_KERNEL);
	if (!hv_vp_index)
		return;

	for (i = 0; i < num_possible_cpus(); i++)
		hv_vp_index[i] = VP_INVAL;

	hv_vp_assist_page = kcalloc(num_possible_cpus(),
				    sizeof(*hv_vp_assist_page), GFP_KERNEL);
	if (!hv_vp_assist_page) {
		ms_hyperv.hints &= ~HV_X64_ENLIGHTENED_VMCS_RECOMMENDED;
		goto free_vp_index;
	}

	cpuhp = cpuhp_setup_state(CPUHP_AP_ONLINE_DYN, "x86/hyperv_init:online",
				  hv_cpu_init, hv_cpu_die);
	if (cpuhp < 0)
		goto free_vp_assist_page;

	/*
	 * Setup the hypercall page and enable hypercalls.
	 * 1. Register the guest ID
	 * 2. Enable the hypercall and register the hypercall page
	 */
	guest_id = generate_guest_id(0, LINUX_VERSION_CODE, 0);
	wrmsrl(HV_X64_MSR_GUEST_OS_ID, guest_id);

	hv_hypercall_pg = __vmalloc_node_range(PAGE_SIZE, 1, VMALLOC_START,
			VMALLOC_END, GFP_KERNEL, PAGE_KERNEL_ROX,
			VM_FLUSH_RESET_PERMS, NUMA_NO_NODE,
			__builtin_return_address(0));
	if (hv_hypercall_pg == NULL) {
		wrmsrl(HV_X64_MSR_GUEST_OS_ID, 0);
		goto remove_cpuhp_state;
	}

	rdmsrl(HV_X64_MSR_HYPERCALL, hypercall_msr.as_uint64);
	hypercall_msr.enable = 1;

	if (hv_root_partition) {
		struct page *pg;
		void *src, *dst;

		/*
		 * For the root partition, the hypervisor will set up its
		 * hypercall page. The hypervisor guarantees it will not show
		 * up in the root's address space. The root can't change the
		 * location of the hypercall page.
		 *
		 * Order is important here. We must enable the hypercall page
		 * so it is populated with code, then copy the code to an
		 * executable page.
		 */
		wrmsrl(HV_X64_MSR_HYPERCALL, hypercall_msr.as_uint64);

		pg = vmalloc_to_page(hv_hypercall_pg);
		dst = kmap(pg);
		src = memremap(hypercall_msr.guest_physical_address << PAGE_SHIFT, PAGE_SIZE,
				MEMREMAP_WB);
		BUG_ON(!(src && dst));
		memcpy(dst, src, HV_HYP_PAGE_SIZE);
		memunmap(src);
		kunmap(pg);
	} else {
		hypercall_msr.guest_physical_address = vmalloc_to_pfn(hv_hypercall_pg);
		wrmsrl(HV_X64_MSR_HYPERCALL, hypercall_msr.as_uint64);
	}

	/*
	 * hyperv_init() is called before LAPIC is initialized: see
	 * apic_intr_mode_init() -> x86_platform.apic_post_init() and
	 * apic_bsp_setup() -> setup_local_APIC(). The direct-mode STIMER
	 * depends on LAPIC, so hv_stimer_alloc() should be called from
	 * x86_init.timers.setup_percpu_clockev.
	 */
	old_setup_percpu_clockev = x86_init.timers.setup_percpu_clockev;
	x86_init.timers.setup_percpu_clockev = hv_stimer_setup_percpu_clockev;

	hv_apic_init();

	x86_init.pci.arch_init = hv_pci_init;

	register_syscore_ops(&hv_syscore_ops);

	hyperv_init_cpuhp = cpuhp;
<<<<<<< HEAD
=======

	if (cpuid_ebx(HYPERV_CPUID_FEATURES) & HV_ACCESS_PARTITION_ID)
		hv_get_partition_id();

	BUG_ON(hv_root_partition && hv_current_partition_id == ~0ull);

#ifdef CONFIG_PCI_MSI
	/*
	 * If we're running as root, we want to create our own PCI MSI domain.
	 * We can't set this in hv_pci_init because that would be too late.
	 */
	if (hv_root_partition)
		x86_init.irqs.create_pci_msi_domain = hv_create_pci_msi_domain;
#endif

>>>>>>> fcb9f08a
	return;

remove_cpuhp_state:
	cpuhp_remove_state(cpuhp);
free_vp_assist_page:
	kfree(hv_vp_assist_page);
	hv_vp_assist_page = NULL;
free_vp_index:
	kfree(hv_vp_index);
	hv_vp_index = NULL;
}

/*
 * This routine is called before kexec/kdump, it does the required cleanup.
 */
void hyperv_cleanup(void)
{
	union hv_x64_msr_hypercall_contents hypercall_msr;

	unregister_syscore_ops(&hv_syscore_ops);

	/* Reset our OS id */
	wrmsrl(HV_X64_MSR_GUEST_OS_ID, 0);

	/*
	 * Reset hypercall page reference before reset the page,
	 * let hypercall operations fail safely rather than
	 * panic the kernel for using invalid hypercall page
	 */
	hv_hypercall_pg = NULL;

	/* Reset the hypercall page */
	hypercall_msr.as_uint64 = 0;
	wrmsrl(HV_X64_MSR_HYPERCALL, hypercall_msr.as_uint64);

	/* Reset the TSC page */
	hypercall_msr.as_uint64 = 0;
	wrmsrl(HV_X64_MSR_REFERENCE_TSC, hypercall_msr.as_uint64);
}
EXPORT_SYMBOL_GPL(hyperv_cleanup);

void hyperv_report_panic(struct pt_regs *regs, long err, bool in_die)
{
	static bool panic_reported;
	u64 guest_id;

	if (in_die && !panic_on_oops)
		return;

	/*
	 * We prefer to report panic on 'die' chain as we have proper
	 * registers to report, but if we miss it (e.g. on BUG()) we need
	 * to report it on 'panic'.
	 */
	if (panic_reported)
		return;
	panic_reported = true;

	rdmsrl(HV_X64_MSR_GUEST_OS_ID, guest_id);

	wrmsrl(HV_X64_MSR_CRASH_P0, err);
	wrmsrl(HV_X64_MSR_CRASH_P1, guest_id);
	wrmsrl(HV_X64_MSR_CRASH_P2, regs->ip);
	wrmsrl(HV_X64_MSR_CRASH_P3, regs->ax);
	wrmsrl(HV_X64_MSR_CRASH_P4, regs->sp);

	/*
	 * Let Hyper-V know there is crash data available
	 */
	wrmsrl(HV_X64_MSR_CRASH_CTL, HV_CRASH_CTL_CRASH_NOTIFY);
}
EXPORT_SYMBOL_GPL(hyperv_report_panic);

/**
 * hyperv_report_panic_msg - report panic message to Hyper-V
 * @pa: physical address of the panic page containing the message
 * @size: size of the message in the page
 */
void hyperv_report_panic_msg(phys_addr_t pa, size_t size)
{
	/*
	 * P3 to contain the physical address of the panic page & P4 to
	 * contain the size of the panic data in that page. Rest of the
	 * registers are no-op when the NOTIFY_MSG flag is set.
	 */
	wrmsrl(HV_X64_MSR_CRASH_P0, 0);
	wrmsrl(HV_X64_MSR_CRASH_P1, 0);
	wrmsrl(HV_X64_MSR_CRASH_P2, 0);
	wrmsrl(HV_X64_MSR_CRASH_P3, pa);
	wrmsrl(HV_X64_MSR_CRASH_P4, size);

	/*
	 * Let Hyper-V know there is crash data available along with
	 * the panic message.
	 */
	wrmsrl(HV_X64_MSR_CRASH_CTL,
	       (HV_CRASH_CTL_CRASH_NOTIFY | HV_CRASH_CTL_CRASH_NOTIFY_MSG));
}
EXPORT_SYMBOL_GPL(hyperv_report_panic_msg);

bool hv_is_hyperv_initialized(void)
{
	union hv_x64_msr_hypercall_contents hypercall_msr;

	/*
	 * Ensure that we're really on Hyper-V, and not a KVM or Xen
	 * emulation of Hyper-V
	 */
	if (x86_hyper_type != X86_HYPER_MS_HYPERV)
		return false;

	/*
	 * Verify that earlier initialization succeeded by checking
	 * that the hypercall page is setup
	 */
	hypercall_msr.as_uint64 = 0;
	rdmsrl(HV_X64_MSR_HYPERCALL, hypercall_msr.as_uint64);

	return hypercall_msr.enable;
}
EXPORT_SYMBOL_GPL(hv_is_hyperv_initialized);

bool hv_is_hibernation_supported(void)
{
	return !hv_root_partition && acpi_sleep_state_supported(ACPI_STATE_S4);
}
EXPORT_SYMBOL_GPL(hv_is_hibernation_supported);

enum hv_isolation_type hv_get_isolation_type(void)
{
	if (!(ms_hyperv.features_b & HV_ISOLATION))
		return HV_ISOLATION_TYPE_NONE;
	return FIELD_GET(HV_ISOLATION_TYPE, ms_hyperv.isolation_config_b);
}
EXPORT_SYMBOL_GPL(hv_get_isolation_type);

bool hv_is_isolation_supported(void)
{
	return hv_get_isolation_type() != HV_ISOLATION_TYPE_NONE;
}
EXPORT_SYMBOL_GPL(hv_is_isolation_supported);<|MERGE_RESOLUTION|>--- conflicted
+++ resolved
@@ -33,8 +33,6 @@
 u64 hv_current_partition_id = ~0ull;
 EXPORT_SYMBOL_GPL(hv_current_partition_id);
 
-int hyperv_init_cpuhp;
-
 void *hv_hypercall_pg;
 EXPORT_SYMBOL_GPL(hv_hypercall_pg);
 
@@ -362,8 +360,6 @@
 		old_setup_percpu_clockev();
 }
 
-<<<<<<< HEAD
-=======
 static void __init hv_get_partition_id(void)
 {
 	struct hv_get_partition_id *output_page;
@@ -382,7 +378,6 @@
 	local_irq_restore(flags);
 }
 
->>>>>>> fcb9f08a
 /*
  * This function is to be invoked early in the boot sequence after the
  * hypervisor has been detected.
@@ -510,8 +505,6 @@
 	register_syscore_ops(&hv_syscore_ops);
 
 	hyperv_init_cpuhp = cpuhp;
-<<<<<<< HEAD
-=======
 
 	if (cpuid_ebx(HYPERV_CPUID_FEATURES) & HV_ACCESS_PARTITION_ID)
 		hv_get_partition_id();
@@ -527,7 +520,6 @@
 		x86_init.irqs.create_pci_msi_domain = hv_create_pci_msi_domain;
 #endif
 
->>>>>>> fcb9f08a
 	return;
 
 remove_cpuhp_state:

--- conflicted
+++ resolved
@@ -1071,11 +1071,7 @@
 	}
 }
 
-<<<<<<< HEAD
-static void kvm_update_dr7(struct kvm_vcpu *vcpu)
-=======
 void kvm_update_dr7(struct kvm_vcpu *vcpu)
->>>>>>> 4775cbe7
 {
 	unsigned long dr7;
 

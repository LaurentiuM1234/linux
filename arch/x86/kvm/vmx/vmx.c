--- conflicted
+++ resolved
@@ -5349,11 +5349,7 @@
 	 * would also use advanced VM-exit information for EPT violations to
 	 * reconstruct the page fault error code.
 	 */
-<<<<<<< HEAD
-	if (unlikely(allow_smaller_maxphyaddr && kvm_mmu_is_illegal_gpa(vcpu, gpa)))
-=======
 	if (unlikely(allow_smaller_maxphyaddr && kvm_vcpu_is_illegal_gpa(vcpu, gpa)))
->>>>>>> 46bbf461
 		return kvm_emulate_instruction(vcpu, 0);
 
 	return kvm_mmu_page_fault(vcpu, gpa, error_code, NULL, 0);

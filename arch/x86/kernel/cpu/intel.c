// SPDX-License-Identifier: GPL-2.0
#include <linux/kernel.h>
#include <linux/pgtable.h>

#include <linux/string.h>
#include <linux/bitops.h>
#include <linux/smp.h>
#include <linux/sched.h>
#include <linux/sched/clock.h>
#include <linux/thread_info.h>
#include <linux/init.h>
#include <linux/uaccess.h>

#include <asm/cpufeature.h>
#include <asm/msr.h>
#include <asm/bugs.h>
#include <asm/cpu.h>
#include <asm/intel-family.h>
#include <asm/microcode_intel.h>
#include <asm/hwcap2.h>
#include <asm/elf.h>
#include <asm/cpu_device_id.h>
#include <asm/cmdline.h>
#include <asm/traps.h>
#include <asm/resctrl.h>

#ifdef CONFIG_X86_64
#include <linux/topology.h>
#endif

#include "cpu.h"

#ifdef CONFIG_X86_LOCAL_APIC
#include <asm/mpspec.h>
#include <asm/apic.h>
#endif

enum split_lock_detect_state {
	sld_off = 0,
	sld_warn,
	sld_fatal,
};

/*
 * Default to sld_off because most systems do not support split lock detection
 * split_lock_setup() will switch this to sld_warn on systems that support
 * split lock detect, unless there is a command line override.
 */
static enum split_lock_detect_state sld_state __ro_after_init = sld_off;
static u64 msr_test_ctrl_cache __ro_after_init;

/*
 * Processors which have self-snooping capability can handle conflicting
 * memory type across CPUs by snooping its own cache. However, there exists
 * CPU models in which having conflicting memory types still leads to
 * unpredictable behavior, machine check errors, or hangs. Clear this
 * feature to prevent its use on machines with known erratas.
 */
static void check_memory_type_self_snoop_errata(struct cpuinfo_x86 *c)
{
	switch (c->x86_model) {
	case INTEL_FAM6_CORE_YONAH:
	case INTEL_FAM6_CORE2_MEROM:
	case INTEL_FAM6_CORE2_MEROM_L:
	case INTEL_FAM6_CORE2_PENRYN:
	case INTEL_FAM6_CORE2_DUNNINGTON:
	case INTEL_FAM6_NEHALEM:
	case INTEL_FAM6_NEHALEM_G:
	case INTEL_FAM6_NEHALEM_EP:
	case INTEL_FAM6_NEHALEM_EX:
	case INTEL_FAM6_WESTMERE:
	case INTEL_FAM6_WESTMERE_EP:
	case INTEL_FAM6_SANDYBRIDGE:
		setup_clear_cpu_cap(X86_FEATURE_SELFSNOOP);
	}
}

static bool ring3mwait_disabled __read_mostly;

static int __init ring3mwait_disable(char *__unused)
{
	ring3mwait_disabled = true;
	return 0;
}
__setup("ring3mwait=disable", ring3mwait_disable);

static void probe_xeon_phi_r3mwait(struct cpuinfo_x86 *c)
{
	/*
	 * Ring 3 MONITOR/MWAIT feature cannot be detected without
	 * cpu model and family comparison.
	 */
	if (c->x86 != 6)
		return;
	switch (c->x86_model) {
	case INTEL_FAM6_XEON_PHI_KNL:
	case INTEL_FAM6_XEON_PHI_KNM:
		break;
	default:
		return;
	}

	if (ring3mwait_disabled)
		return;

	set_cpu_cap(c, X86_FEATURE_RING3MWAIT);
	this_cpu_or(msr_misc_features_shadow,
		    1UL << MSR_MISC_FEATURES_ENABLES_RING3MWAIT_BIT);

	if (c == &boot_cpu_data)
		ELF_HWCAP2 |= HWCAP2_RING3MWAIT;
}

/*
 * Early microcode releases for the Spectre v2 mitigation were broken.
 * Information taken from;
 * - https://newsroom.intel.com/wp-content/uploads/sites/11/2018/03/microcode-update-guidance.pdf
 * - https://kb.vmware.com/s/article/52345
 * - Microcode revisions observed in the wild
 * - Release note from 20180108 microcode release
 */
struct sku_microcode {
	u8 model;
	u8 stepping;
	u32 microcode;
};
static const struct sku_microcode spectre_bad_microcodes[] = {
	{ INTEL_FAM6_KABYLAKE,		0x0B,	0x80 },
	{ INTEL_FAM6_KABYLAKE,		0x0A,	0x80 },
	{ INTEL_FAM6_KABYLAKE,		0x09,	0x80 },
	{ INTEL_FAM6_KABYLAKE_L,	0x0A,	0x80 },
	{ INTEL_FAM6_KABYLAKE_L,	0x09,	0x80 },
	{ INTEL_FAM6_SKYLAKE_X,		0x03,	0x0100013e },
	{ INTEL_FAM6_SKYLAKE_X,		0x04,	0x0200003c },
	{ INTEL_FAM6_BROADWELL,		0x04,	0x28 },
	{ INTEL_FAM6_BROADWELL_G,	0x01,	0x1b },
	{ INTEL_FAM6_BROADWELL_D,	0x02,	0x14 },
	{ INTEL_FAM6_BROADWELL_D,	0x03,	0x07000011 },
	{ INTEL_FAM6_BROADWELL_X,	0x01,	0x0b000025 },
	{ INTEL_FAM6_HASWELL_L,		0x01,	0x21 },
	{ INTEL_FAM6_HASWELL_G,		0x01,	0x18 },
	{ INTEL_FAM6_HASWELL,		0x03,	0x23 },
	{ INTEL_FAM6_HASWELL_X,		0x02,	0x3b },
	{ INTEL_FAM6_HASWELL_X,		0x04,	0x10 },
	{ INTEL_FAM6_IVYBRIDGE_X,	0x04,	0x42a },
	/* Observed in the wild */
	{ INTEL_FAM6_SANDYBRIDGE_X,	0x06,	0x61b },
	{ INTEL_FAM6_SANDYBRIDGE_X,	0x07,	0x712 },
};

static bool bad_spectre_microcode(struct cpuinfo_x86 *c)
{
	int i;

	/*
	 * We know that the hypervisor lie to us on the microcode version so
	 * we may as well hope that it is running the correct version.
	 */
	if (cpu_has(c, X86_FEATURE_HYPERVISOR))
		return false;

	if (c->x86 != 6)
		return false;

	for (i = 0; i < ARRAY_SIZE(spectre_bad_microcodes); i++) {
		if (c->x86_model == spectre_bad_microcodes[i].model &&
		    c->x86_stepping == spectre_bad_microcodes[i].stepping)
			return (c->microcode <= spectre_bad_microcodes[i].microcode);
	}
	return false;
}

static void early_init_intel(struct cpuinfo_x86 *c)
{
	u64 misc_enable;

	/* Unmask CPUID levels if masked: */
	if (c->x86 > 6 || (c->x86 == 6 && c->x86_model >= 0xd)) {
		if (msr_clear_bit(MSR_IA32_MISC_ENABLE,
				  MSR_IA32_MISC_ENABLE_LIMIT_CPUID_BIT) > 0) {
			c->cpuid_level = cpuid_eax(0);
			get_cpu_cap(c);
		}
	}

	if ((c->x86 == 0xf && c->x86_model >= 0x03) ||
		(c->x86 == 0x6 && c->x86_model >= 0x0e))
		set_cpu_cap(c, X86_FEATURE_CONSTANT_TSC);

	if (c->x86 >= 6 && !cpu_has(c, X86_FEATURE_IA64))
		c->microcode = intel_get_microcode_revision();

	/* Now if any of them are set, check the blacklist and clear the lot */
	if ((cpu_has(c, X86_FEATURE_SPEC_CTRL) ||
	     cpu_has(c, X86_FEATURE_INTEL_STIBP) ||
	     cpu_has(c, X86_FEATURE_IBRS) || cpu_has(c, X86_FEATURE_IBPB) ||
	     cpu_has(c, X86_FEATURE_STIBP)) && bad_spectre_microcode(c)) {
		pr_warn("Intel Spectre v2 broken microcode detected; disabling Speculation Control\n");
		setup_clear_cpu_cap(X86_FEATURE_IBRS);
		setup_clear_cpu_cap(X86_FEATURE_IBPB);
		setup_clear_cpu_cap(X86_FEATURE_STIBP);
		setup_clear_cpu_cap(X86_FEATURE_SPEC_CTRL);
		setup_clear_cpu_cap(X86_FEATURE_MSR_SPEC_CTRL);
		setup_clear_cpu_cap(X86_FEATURE_INTEL_STIBP);
		setup_clear_cpu_cap(X86_FEATURE_SSBD);
		setup_clear_cpu_cap(X86_FEATURE_SPEC_CTRL_SSBD);
	}

	/*
	 * Atom erratum AAE44/AAF40/AAG38/AAH41:
	 *
	 * A race condition between speculative fetches and invalidating
	 * a large page.  This is worked around in microcode, but we
	 * need the microcode to have already been loaded... so if it is
	 * not, recommend a BIOS update and disable large pages.
	 */
	if (c->x86 == 6 && c->x86_model == 0x1c && c->x86_stepping <= 2 &&
	    c->microcode < 0x20e) {
		pr_warn("Atom PSE erratum detected, BIOS microcode update recommended\n");
		clear_cpu_cap(c, X86_FEATURE_PSE);
	}

#ifdef CONFIG_X86_64
	set_cpu_cap(c, X86_FEATURE_SYSENTER32);
#else
	/* Netburst reports 64 bytes clflush size, but does IO in 128 bytes */
	if (c->x86 == 15 && c->x86_cache_alignment == 64)
		c->x86_cache_alignment = 128;
#endif

	/* CPUID workaround for 0F33/0F34 CPU */
	if (c->x86 == 0xF && c->x86_model == 0x3
	    && (c->x86_stepping == 0x3 || c->x86_stepping == 0x4))
		c->x86_phys_bits = 36;

	/*
	 * c->x86_power is 8000_0007 edx. Bit 8 is TSC runs at constant rate
	 * with P/T states and does not stop in deep C-states.
	 *
	 * It is also reliable across cores and sockets. (but not across
	 * cabinets - we turn it off in that case explicitly.)
	 */
	if (c->x86_power & (1 << 8)) {
		set_cpu_cap(c, X86_FEATURE_CONSTANT_TSC);
		set_cpu_cap(c, X86_FEATURE_NONSTOP_TSC);
	}

	/* Penwell and Cloverview have the TSC which doesn't sleep on S3 */
	if (c->x86 == 6) {
		switch (c->x86_model) {
		case INTEL_FAM6_ATOM_SALTWELL_MID:
		case INTEL_FAM6_ATOM_SALTWELL_TABLET:
		case INTEL_FAM6_ATOM_SILVERMONT_MID:
		case INTEL_FAM6_ATOM_AIRMONT_NP:
			set_cpu_cap(c, X86_FEATURE_NONSTOP_TSC_S3);
			break;
		default:
			break;
		}
	}

	/*
	 * There is a known erratum on Pentium III and Core Solo
	 * and Core Duo CPUs.
	 * " Page with PAT set to WC while associated MTRR is UC
	 *   may consolidate to UC "
	 * Because of this erratum, it is better to stick with
	 * setting WC in MTRR rather than using PAT on these CPUs.
	 *
	 * Enable PAT WC only on P4, Core 2 or later CPUs.
	 */
	if (c->x86 == 6 && c->x86_model < 15)
		clear_cpu_cap(c, X86_FEATURE_PAT);

	/*
	 * If fast string is not enabled in IA32_MISC_ENABLE for any reason,
	 * clear the fast string and enhanced fast string CPU capabilities.
	 */
	if (c->x86 > 6 || (c->x86 == 6 && c->x86_model >= 0xd)) {
		rdmsrl(MSR_IA32_MISC_ENABLE, misc_enable);
		if (!(misc_enable & MSR_IA32_MISC_ENABLE_FAST_STRING)) {
			pr_info("Disabled fast string operations\n");
			setup_clear_cpu_cap(X86_FEATURE_REP_GOOD);
			setup_clear_cpu_cap(X86_FEATURE_ERMS);
		}
	}

	/*
	 * Intel Quark Core DevMan_001.pdf section 6.4.11
	 * "The operating system also is required to invalidate (i.e., flush)
	 *  the TLB when any changes are made to any of the page table entries.
	 *  The operating system must reload CR3 to cause the TLB to be flushed"
	 *
	 * As a result, boot_cpu_has(X86_FEATURE_PGE) in arch/x86/include/asm/tlbflush.h
	 * should be false so that __flush_tlb_all() causes CR3 insted of CR4.PGE
	 * to be modified.
	 */
	if (c->x86 == 5 && c->x86_model == 9) {
		pr_info("Disabling PGE capability bit\n");
		setup_clear_cpu_cap(X86_FEATURE_PGE);
	}

	if (c->cpuid_level >= 0x00000001) {
		u32 eax, ebx, ecx, edx;

		cpuid(0x00000001, &eax, &ebx, &ecx, &edx);
		/*
		 * If HTT (EDX[28]) is set EBX[16:23] contain the number of
		 * apicids which are reserved per package. Store the resulting
		 * shift value for the package management code.
		 */
		if (edx & (1U << 28))
			c->x86_coreid_bits = get_count_order((ebx >> 16) & 0xff);
	}

	check_memory_type_self_snoop_errata(c);

	/*
	 * Get the number of SMT siblings early from the extended topology
	 * leaf, if available. Otherwise try the legacy SMT detection.
	 */
	if (detect_extended_topology_early(c) < 0)
		detect_ht_early(c);
}

static void bsp_init_intel(struct cpuinfo_x86 *c)
{
	resctrl_cpu_detect(c);
}

#ifdef CONFIG_X86_32
/*
 *	Early probe support logic for ppro memory erratum #50
 *
 *	This is called before we do cpu ident work
 */

int ppro_with_ram_bug(void)
{
	/* Uses data from early_cpu_detect now */
	if (boot_cpu_data.x86_vendor == X86_VENDOR_INTEL &&
	    boot_cpu_data.x86 == 6 &&
	    boot_cpu_data.x86_model == 1 &&
	    boot_cpu_data.x86_stepping < 8) {
		pr_info("Pentium Pro with Errata#50 detected. Taking evasive action.\n");
		return 1;
	}
	return 0;
}

static void intel_smp_check(struct cpuinfo_x86 *c)
{
	/* calling is from identify_secondary_cpu() ? */
	if (!c->cpu_index)
		return;

	/*
	 * Mask B, Pentium, but not Pentium MMX
	 */
	if (c->x86 == 5 &&
	    c->x86_stepping >= 1 && c->x86_stepping <= 4 &&
	    c->x86_model <= 3) {
		/*
		 * Remember we have B step Pentia with bugs
		 */
		WARN_ONCE(1, "WARNING: SMP operation may be unreliable"
				    "with B stepping processors.\n");
	}
}

static int forcepae;
static int __init forcepae_setup(char *__unused)
{
	forcepae = 1;
	return 1;
}
__setup("forcepae", forcepae_setup);

static void intel_workarounds(struct cpuinfo_x86 *c)
{
#ifdef CONFIG_X86_F00F_BUG
	/*
	 * All models of Pentium and Pentium with MMX technology CPUs
	 * have the F0 0F bug, which lets nonprivileged users lock up the
	 * system. Announce that the fault handler will be checking for it.
	 * The Quark is also family 5, but does not have the same bug.
	 */
	clear_cpu_bug(c, X86_BUG_F00F);
	if (c->x86 == 5 && c->x86_model < 9) {
		static int f00f_workaround_enabled;

		set_cpu_bug(c, X86_BUG_F00F);
		if (!f00f_workaround_enabled) {
			pr_notice("Intel Pentium with F0 0F bug - workaround enabled.\n");
			f00f_workaround_enabled = 1;
		}
	}
#endif

	/*
	 * SEP CPUID bug: Pentium Pro reports SEP but doesn't have it until
	 * model 3 mask 3
	 */
	if ((c->x86<<8 | c->x86_model<<4 | c->x86_stepping) < 0x633)
		clear_cpu_cap(c, X86_FEATURE_SEP);

	/*
	 * PAE CPUID issue: many Pentium M report no PAE but may have a
	 * functionally usable PAE implementation.
	 * Forcefully enable PAE if kernel parameter "forcepae" is present.
	 */
	if (forcepae) {
		pr_warn("PAE forced!\n");
		set_cpu_cap(c, X86_FEATURE_PAE);
		add_taint(TAINT_CPU_OUT_OF_SPEC, LOCKDEP_NOW_UNRELIABLE);
	}

	/*
	 * P4 Xeon erratum 037 workaround.
	 * Hardware prefetcher may cause stale data to be loaded into the cache.
	 */
	if ((c->x86 == 15) && (c->x86_model == 1) && (c->x86_stepping == 1)) {
		if (msr_set_bit(MSR_IA32_MISC_ENABLE,
				MSR_IA32_MISC_ENABLE_PREFETCH_DISABLE_BIT) > 0) {
			pr_info("CPU: C0 stepping P4 Xeon detected.\n");
			pr_info("CPU: Disabling hardware prefetching (Erratum 037)\n");
		}
	}

	/*
	 * See if we have a good local APIC by checking for buggy Pentia,
	 * i.e. all B steppings and the C2 stepping of P54C when using their
	 * integrated APIC (see 11AP erratum in "Pentium Processor
	 * Specification Update").
	 */
	if (boot_cpu_has(X86_FEATURE_APIC) && (c->x86<<8 | c->x86_model<<4) == 0x520 &&
	    (c->x86_stepping < 0x6 || c->x86_stepping == 0xb))
		set_cpu_bug(c, X86_BUG_11AP);


#ifdef CONFIG_X86_INTEL_USERCOPY
	/*
	 * Set up the preferred alignment for movsl bulk memory moves
	 */
	switch (c->x86) {
	case 4:		/* 486: untested */
		break;
	case 5:		/* Old Pentia: untested */
		break;
	case 6:		/* PII/PIII only like movsl with 8-byte alignment */
		movsl_mask.mask = 7;
		break;
	case 15:	/* P4 is OK down to 8-byte alignment */
		movsl_mask.mask = 7;
		break;
	}
#endif

	intel_smp_check(c);
}
#else
static void intel_workarounds(struct cpuinfo_x86 *c)
{
}
#endif

static void srat_detect_node(struct cpuinfo_x86 *c)
{
#ifdef CONFIG_NUMA
	unsigned node;
	int cpu = smp_processor_id();

	/* Don't do the funky fallback heuristics the AMD version employs
	   for now. */
	node = numa_cpu_node(cpu);
	if (node == NUMA_NO_NODE || !node_online(node)) {
		/* reuse the value from init_cpu_to_node() */
		node = cpu_to_node(cpu);
	}
	numa_set_node(cpu, node);
#endif
}

#define MSR_IA32_TME_ACTIVATE		0x982

/* Helpers to access TME_ACTIVATE MSR */
#define TME_ACTIVATE_LOCKED(x)		(x & 0x1)
#define TME_ACTIVATE_ENABLED(x)		(x & 0x2)

#define TME_ACTIVATE_POLICY(x)		((x >> 4) & 0xf)	/* Bits 7:4 */
#define TME_ACTIVATE_POLICY_AES_XTS_128	0

#define TME_ACTIVATE_KEYID_BITS(x)	((x >> 32) & 0xf)	/* Bits 35:32 */

#define TME_ACTIVATE_CRYPTO_ALGS(x)	((x >> 48) & 0xffff)	/* Bits 63:48 */
#define TME_ACTIVATE_CRYPTO_AES_XTS_128	1

/* Values for mktme_status (SW only construct) */
#define MKTME_ENABLED			0
#define MKTME_DISABLED			1
#define MKTME_UNINITIALIZED		2
static int mktme_status = MKTME_UNINITIALIZED;

static void detect_tme(struct cpuinfo_x86 *c)
{
	u64 tme_activate, tme_policy, tme_crypto_algs;
	int keyid_bits = 0, nr_keyids = 0;
	static u64 tme_activate_cpu0 = 0;

	rdmsrl(MSR_IA32_TME_ACTIVATE, tme_activate);

	if (mktme_status != MKTME_UNINITIALIZED) {
		if (tme_activate != tme_activate_cpu0) {
			/* Broken BIOS? */
			pr_err_once("x86/tme: configuration is inconsistent between CPUs\n");
			pr_err_once("x86/tme: MKTME is not usable\n");
			mktme_status = MKTME_DISABLED;

			/* Proceed. We may need to exclude bits from x86_phys_bits. */
		}
	} else {
		tme_activate_cpu0 = tme_activate;
	}

	if (!TME_ACTIVATE_LOCKED(tme_activate) || !TME_ACTIVATE_ENABLED(tme_activate)) {
		pr_info_once("x86/tme: not enabled by BIOS\n");
		mktme_status = MKTME_DISABLED;
		return;
	}

	if (mktme_status != MKTME_UNINITIALIZED)
		goto detect_keyid_bits;

	pr_info("x86/tme: enabled by BIOS\n");

	tme_policy = TME_ACTIVATE_POLICY(tme_activate);
	if (tme_policy != TME_ACTIVATE_POLICY_AES_XTS_128)
		pr_warn("x86/tme: Unknown policy is active: %#llx\n", tme_policy);

	tme_crypto_algs = TME_ACTIVATE_CRYPTO_ALGS(tme_activate);
	if (!(tme_crypto_algs & TME_ACTIVATE_CRYPTO_AES_XTS_128)) {
		pr_err("x86/mktme: No known encryption algorithm is supported: %#llx\n",
				tme_crypto_algs);
		mktme_status = MKTME_DISABLED;
	}
detect_keyid_bits:
	keyid_bits = TME_ACTIVATE_KEYID_BITS(tme_activate);
	nr_keyids = (1UL << keyid_bits) - 1;
	if (nr_keyids) {
		pr_info_once("x86/mktme: enabled by BIOS\n");
		pr_info_once("x86/mktme: %d KeyIDs available\n", nr_keyids);
	} else {
		pr_info_once("x86/mktme: disabled by BIOS\n");
	}

	if (mktme_status == MKTME_UNINITIALIZED) {
		/* MKTME is usable */
		mktme_status = MKTME_ENABLED;
	}

	/*
	 * KeyID bits effectively lower the number of physical address
	 * bits.  Update cpuinfo_x86::x86_phys_bits accordingly.
	 */
	c->x86_phys_bits -= keyid_bits;
}

static void init_cpuid_fault(struct cpuinfo_x86 *c)
{
	u64 msr;

	if (!rdmsrl_safe(MSR_PLATFORM_INFO, &msr)) {
		if (msr & MSR_PLATFORM_INFO_CPUID_FAULT)
			set_cpu_cap(c, X86_FEATURE_CPUID_FAULT);
	}
}

static void init_intel_misc_features(struct cpuinfo_x86 *c)
{
	u64 msr;

	if (rdmsrl_safe(MSR_MISC_FEATURES_ENABLES, &msr))
		return;

	/* Clear all MISC features */
	this_cpu_write(msr_misc_features_shadow, 0);

	/* Check features and update capabilities and shadow control bits */
	init_cpuid_fault(c);
	probe_xeon_phi_r3mwait(c);

	msr = this_cpu_read(msr_misc_features_shadow);
	wrmsrl(MSR_MISC_FEATURES_ENABLES, msr);
}

static void split_lock_init(void);

static void init_intel(struct cpuinfo_x86 *c)
{
	early_init_intel(c);

	intel_workarounds(c);

	/*
	 * Detect the extended topology information if available. This
	 * will reinitialise the initial_apicid which will be used
	 * in init_intel_cacheinfo()
	 */
	detect_extended_topology(c);

	if (!cpu_has(c, X86_FEATURE_XTOPOLOGY)) {
		/*
		 * let's use the legacy cpuid vector 0x1 and 0x4 for topology
		 * detection.
		 */
		detect_num_cpu_cores(c);
#ifdef CONFIG_X86_32
		detect_ht(c);
#endif
	}

	init_intel_cacheinfo(c);

	if (c->cpuid_level > 9) {
		unsigned eax = cpuid_eax(10);
		/* Check for version and the number of counters */
		if ((eax & 0xff) && (((eax>>8) & 0xff) > 1))
			set_cpu_cap(c, X86_FEATURE_ARCH_PERFMON);
	}

	if (cpu_has(c, X86_FEATURE_XMM2))
		set_cpu_cap(c, X86_FEATURE_LFENCE_RDTSC);

	if (boot_cpu_has(X86_FEATURE_DS)) {
		unsigned int l1, l2;

		rdmsr(MSR_IA32_MISC_ENABLE, l1, l2);
		if (!(l1 & (1<<11)))
			set_cpu_cap(c, X86_FEATURE_BTS);
		if (!(l1 & (1<<12)))
			set_cpu_cap(c, X86_FEATURE_PEBS);
	}

	if (c->x86 == 6 && boot_cpu_has(X86_FEATURE_CLFLUSH) &&
	    (c->x86_model == 29 || c->x86_model == 46 || c->x86_model == 47))
		set_cpu_bug(c, X86_BUG_CLFLUSH_MONITOR);

	if (c->x86 == 6 && boot_cpu_has(X86_FEATURE_MWAIT) &&
		((c->x86_model == INTEL_FAM6_ATOM_GOLDMONT)))
		set_cpu_bug(c, X86_BUG_MONITOR);

#ifdef CONFIG_X86_64
	if (c->x86 == 15)
		c->x86_cache_alignment = c->x86_clflush_size * 2;
	if (c->x86 == 6)
		set_cpu_cap(c, X86_FEATURE_REP_GOOD);
#else
	/*
	 * Names for the Pentium II/Celeron processors
	 * detectable only by also checking the cache size.
	 * Dixon is NOT a Celeron.
	 */
	if (c->x86 == 6) {
		unsigned int l2 = c->x86_cache_size;
		char *p = NULL;

		switch (c->x86_model) {
		case 5:
			if (l2 == 0)
				p = "Celeron (Covington)";
			else if (l2 == 256)
				p = "Mobile Pentium II (Dixon)";
			break;

		case 6:
			if (l2 == 128)
				p = "Celeron (Mendocino)";
			else if (c->x86_stepping == 0 || c->x86_stepping == 5)
				p = "Celeron-A";
			break;

		case 8:
			if (l2 == 128)
				p = "Celeron (Coppermine)";
			break;
		}

		if (p)
			strcpy(c->x86_model_id, p);
	}

	if (c->x86 == 15)
		set_cpu_cap(c, X86_FEATURE_P4);
	if (c->x86 == 6)
		set_cpu_cap(c, X86_FEATURE_P3);
#endif

	/* Work around errata */
	srat_detect_node(c);

	init_ia32_feat_ctl(c);

	if (cpu_has(c, X86_FEATURE_TME))
		detect_tme(c);

	init_intel_misc_features(c);

	if (tsx_ctrl_state == TSX_CTRL_ENABLE)
		tsx_enable();
	if (tsx_ctrl_state == TSX_CTRL_DISABLE)
		tsx_disable();

	split_lock_init();
}

#ifdef CONFIG_X86_32
static unsigned int intel_size_cache(struct cpuinfo_x86 *c, unsigned int size)
{
	/*
	 * Intel PIII Tualatin. This comes in two flavours.
	 * One has 256kb of cache, the other 512. We have no way
	 * to determine which, so we use a boottime override
	 * for the 512kb model, and assume 256 otherwise.
	 */
	if ((c->x86 == 6) && (c->x86_model == 11) && (size == 0))
		size = 256;

	/*
	 * Intel Quark SoC X1000 contains a 4-way set associative
	 * 16K cache with a 16 byte cache line and 256 lines per tag
	 */
	if ((c->x86 == 5) && (c->x86_model == 9))
		size = 16;
	return size;
}
#endif

#define TLB_INST_4K	0x01
#define TLB_INST_4M	0x02
#define TLB_INST_2M_4M	0x03

#define TLB_INST_ALL	0x05
#define TLB_INST_1G	0x06

#define TLB_DATA_4K	0x11
#define TLB_DATA_4M	0x12
#define TLB_DATA_2M_4M	0x13
#define TLB_DATA_4K_4M	0x14

#define TLB_DATA_1G	0x16

#define TLB_DATA0_4K	0x21
#define TLB_DATA0_4M	0x22
#define TLB_DATA0_2M_4M	0x23

#define STLB_4K		0x41
#define STLB_4K_2M	0x42

static const struct _tlb_table intel_tlb_table[] = {
	{ 0x01, TLB_INST_4K,		32,	" TLB_INST 4 KByte pages, 4-way set associative" },
	{ 0x02, TLB_INST_4M,		2,	" TLB_INST 4 MByte pages, full associative" },
	{ 0x03, TLB_DATA_4K,		64,	" TLB_DATA 4 KByte pages, 4-way set associative" },
	{ 0x04, TLB_DATA_4M,		8,	" TLB_DATA 4 MByte pages, 4-way set associative" },
	{ 0x05, TLB_DATA_4M,		32,	" TLB_DATA 4 MByte pages, 4-way set associative" },
	{ 0x0b, TLB_INST_4M,		4,	" TLB_INST 4 MByte pages, 4-way set associative" },
	{ 0x4f, TLB_INST_4K,		32,	" TLB_INST 4 KByte pages" },
	{ 0x50, TLB_INST_ALL,		64,	" TLB_INST 4 KByte and 2-MByte or 4-MByte pages" },
	{ 0x51, TLB_INST_ALL,		128,	" TLB_INST 4 KByte and 2-MByte or 4-MByte pages" },
	{ 0x52, TLB_INST_ALL,		256,	" TLB_INST 4 KByte and 2-MByte or 4-MByte pages" },
	{ 0x55, TLB_INST_2M_4M,		7,	" TLB_INST 2-MByte or 4-MByte pages, fully associative" },
	{ 0x56, TLB_DATA0_4M,		16,	" TLB_DATA0 4 MByte pages, 4-way set associative" },
	{ 0x57, TLB_DATA0_4K,		16,	" TLB_DATA0 4 KByte pages, 4-way associative" },
	{ 0x59, TLB_DATA0_4K,		16,	" TLB_DATA0 4 KByte pages, fully associative" },
	{ 0x5a, TLB_DATA0_2M_4M,	32,	" TLB_DATA0 2-MByte or 4 MByte pages, 4-way set associative" },
	{ 0x5b, TLB_DATA_4K_4M,		64,	" TLB_DATA 4 KByte and 4 MByte pages" },
	{ 0x5c, TLB_DATA_4K_4M,		128,	" TLB_DATA 4 KByte and 4 MByte pages" },
	{ 0x5d, TLB_DATA_4K_4M,		256,	" TLB_DATA 4 KByte and 4 MByte pages" },
	{ 0x61, TLB_INST_4K,		48,	" TLB_INST 4 KByte pages, full associative" },
	{ 0x63, TLB_DATA_1G,		4,	" TLB_DATA 1 GByte pages, 4-way set associative" },
	{ 0x6b, TLB_DATA_4K,		256,	" TLB_DATA 4 KByte pages, 8-way associative" },
	{ 0x6c, TLB_DATA_2M_4M,		128,	" TLB_DATA 2 MByte or 4 MByte pages, 8-way associative" },
	{ 0x6d, TLB_DATA_1G,		16,	" TLB_DATA 1 GByte pages, fully associative" },
	{ 0x76, TLB_INST_2M_4M,		8,	" TLB_INST 2-MByte or 4-MByte pages, fully associative" },
	{ 0xb0, TLB_INST_4K,		128,	" TLB_INST 4 KByte pages, 4-way set associative" },
	{ 0xb1, TLB_INST_2M_4M,		4,	" TLB_INST 2M pages, 4-way, 8 entries or 4M pages, 4-way entries" },
	{ 0xb2, TLB_INST_4K,		64,	" TLB_INST 4KByte pages, 4-way set associative" },
	{ 0xb3, TLB_DATA_4K,		128,	" TLB_DATA 4 KByte pages, 4-way set associative" },
	{ 0xb4, TLB_DATA_4K,		256,	" TLB_DATA 4 KByte pages, 4-way associative" },
	{ 0xb5, TLB_INST_4K,		64,	" TLB_INST 4 KByte pages, 8-way set associative" },
	{ 0xb6, TLB_INST_4K,		128,	" TLB_INST 4 KByte pages, 8-way set associative" },
	{ 0xba, TLB_DATA_4K,		64,	" TLB_DATA 4 KByte pages, 4-way associative" },
	{ 0xc0, TLB_DATA_4K_4M,		8,	" TLB_DATA 4 KByte and 4 MByte pages, 4-way associative" },
	{ 0xc1, STLB_4K_2M,		1024,	" STLB 4 KByte and 2 MByte pages, 8-way associative" },
	{ 0xc2, TLB_DATA_2M_4M,		16,	" TLB_DATA 2 MByte/4MByte pages, 4-way associative" },
	{ 0xca, STLB_4K,		512,	" STLB 4 KByte pages, 4-way associative" },
	{ 0x00, 0, 0 }
};

static void intel_tlb_lookup(const unsigned char desc)
{
	unsigned char k;
	if (desc == 0)
		return;

	/* look up this descriptor in the table */
	for (k = 0; intel_tlb_table[k].descriptor != desc &&
	     intel_tlb_table[k].descriptor != 0; k++)
		;

	if (intel_tlb_table[k].tlb_type == 0)
		return;

	switch (intel_tlb_table[k].tlb_type) {
	case STLB_4K:
		if (tlb_lli_4k[ENTRIES] < intel_tlb_table[k].entries)
			tlb_lli_4k[ENTRIES] = intel_tlb_table[k].entries;
		if (tlb_lld_4k[ENTRIES] < intel_tlb_table[k].entries)
			tlb_lld_4k[ENTRIES] = intel_tlb_table[k].entries;
		break;
	case STLB_4K_2M:
		if (tlb_lli_4k[ENTRIES] < intel_tlb_table[k].entries)
			tlb_lli_4k[ENTRIES] = intel_tlb_table[k].entries;
		if (tlb_lld_4k[ENTRIES] < intel_tlb_table[k].entries)
			tlb_lld_4k[ENTRIES] = intel_tlb_table[k].entries;
		if (tlb_lli_2m[ENTRIES] < intel_tlb_table[k].entries)
			tlb_lli_2m[ENTRIES] = intel_tlb_table[k].entries;
		if (tlb_lld_2m[ENTRIES] < intel_tlb_table[k].entries)
			tlb_lld_2m[ENTRIES] = intel_tlb_table[k].entries;
		if (tlb_lli_4m[ENTRIES] < intel_tlb_table[k].entries)
			tlb_lli_4m[ENTRIES] = intel_tlb_table[k].entries;
		if (tlb_lld_4m[ENTRIES] < intel_tlb_table[k].entries)
			tlb_lld_4m[ENTRIES] = intel_tlb_table[k].entries;
		break;
	case TLB_INST_ALL:
		if (tlb_lli_4k[ENTRIES] < intel_tlb_table[k].entries)
			tlb_lli_4k[ENTRIES] = intel_tlb_table[k].entries;
		if (tlb_lli_2m[ENTRIES] < intel_tlb_table[k].entries)
			tlb_lli_2m[ENTRIES] = intel_tlb_table[k].entries;
		if (tlb_lli_4m[ENTRIES] < intel_tlb_table[k].entries)
			tlb_lli_4m[ENTRIES] = intel_tlb_table[k].entries;
		break;
	case TLB_INST_4K:
		if (tlb_lli_4k[ENTRIES] < intel_tlb_table[k].entries)
			tlb_lli_4k[ENTRIES] = intel_tlb_table[k].entries;
		break;
	case TLB_INST_4M:
		if (tlb_lli_4m[ENTRIES] < intel_tlb_table[k].entries)
			tlb_lli_4m[ENTRIES] = intel_tlb_table[k].entries;
		break;
	case TLB_INST_2M_4M:
		if (tlb_lli_2m[ENTRIES] < intel_tlb_table[k].entries)
			tlb_lli_2m[ENTRIES] = intel_tlb_table[k].entries;
		if (tlb_lli_4m[ENTRIES] < intel_tlb_table[k].entries)
			tlb_lli_4m[ENTRIES] = intel_tlb_table[k].entries;
		break;
	case TLB_DATA_4K:
	case TLB_DATA0_4K:
		if (tlb_lld_4k[ENTRIES] < intel_tlb_table[k].entries)
			tlb_lld_4k[ENTRIES] = intel_tlb_table[k].entries;
		break;
	case TLB_DATA_4M:
	case TLB_DATA0_4M:
		if (tlb_lld_4m[ENTRIES] < intel_tlb_table[k].entries)
			tlb_lld_4m[ENTRIES] = intel_tlb_table[k].entries;
		break;
	case TLB_DATA_2M_4M:
	case TLB_DATA0_2M_4M:
		if (tlb_lld_2m[ENTRIES] < intel_tlb_table[k].entries)
			tlb_lld_2m[ENTRIES] = intel_tlb_table[k].entries;
		if (tlb_lld_4m[ENTRIES] < intel_tlb_table[k].entries)
			tlb_lld_4m[ENTRIES] = intel_tlb_table[k].entries;
		break;
	case TLB_DATA_4K_4M:
		if (tlb_lld_4k[ENTRIES] < intel_tlb_table[k].entries)
			tlb_lld_4k[ENTRIES] = intel_tlb_table[k].entries;
		if (tlb_lld_4m[ENTRIES] < intel_tlb_table[k].entries)
			tlb_lld_4m[ENTRIES] = intel_tlb_table[k].entries;
		break;
	case TLB_DATA_1G:
		if (tlb_lld_1g[ENTRIES] < intel_tlb_table[k].entries)
			tlb_lld_1g[ENTRIES] = intel_tlb_table[k].entries;
		break;
	}
}

static void intel_detect_tlb(struct cpuinfo_x86 *c)
{
	int i, j, n;
	unsigned int regs[4];
	unsigned char *desc = (unsigned char *)regs;

	if (c->cpuid_level < 2)
		return;

	/* Number of times to iterate */
	n = cpuid_eax(2) & 0xFF;

	for (i = 0 ; i < n ; i++) {
		cpuid(2, &regs[0], &regs[1], &regs[2], &regs[3]);

		/* If bit 31 is set, this is an unknown format */
		for (j = 0 ; j < 3 ; j++)
			if (regs[j] & (1 << 31))
				regs[j] = 0;

		/* Byte 0 is level count, not a descriptor */
		for (j = 1 ; j < 16 ; j++)
			intel_tlb_lookup(desc[j]);
	}
}

static const struct cpu_dev intel_cpu_dev = {
	.c_vendor	= "Intel",
	.c_ident	= { "GenuineIntel" },
#ifdef CONFIG_X86_32
	.legacy_models = {
		{ .family = 4, .model_names =
		  {
			  [0] = "486 DX-25/33",
			  [1] = "486 DX-50",
			  [2] = "486 SX",
			  [3] = "486 DX/2",
			  [4] = "486 SL",
			  [5] = "486 SX/2",
			  [7] = "486 DX/2-WB",
			  [8] = "486 DX/4",
			  [9] = "486 DX/4-WB"
		  }
		},
		{ .family = 5, .model_names =
		  {
			  [0] = "Pentium 60/66 A-step",
			  [1] = "Pentium 60/66",
			  [2] = "Pentium 75 - 200",
			  [3] = "OverDrive PODP5V83",
			  [4] = "Pentium MMX",
			  [7] = "Mobile Pentium 75 - 200",
			  [8] = "Mobile Pentium MMX",
			  [9] = "Quark SoC X1000",
		  }
		},
		{ .family = 6, .model_names =
		  {
			  [0] = "Pentium Pro A-step",
			  [1] = "Pentium Pro",
			  [3] = "Pentium II (Klamath)",
			  [4] = "Pentium II (Deschutes)",
			  [5] = "Pentium II (Deschutes)",
			  [6] = "Mobile Pentium II",
			  [7] = "Pentium III (Katmai)",
			  [8] = "Pentium III (Coppermine)",
			  [10] = "Pentium III (Cascades)",
			  [11] = "Pentium III (Tualatin)",
		  }
		},
		{ .family = 15, .model_names =
		  {
			  [0] = "Pentium 4 (Unknown)",
			  [1] = "Pentium 4 (Willamette)",
			  [2] = "Pentium 4 (Northwood)",
			  [4] = "Pentium 4 (Foster)",
			  [5] = "Pentium 4 (Foster)",
		  }
		},
	},
	.legacy_cache_size = intel_size_cache,
#endif
	.c_detect_tlb	= intel_detect_tlb,
	.c_early_init   = early_init_intel,
	.c_bsp_init	= bsp_init_intel,
	.c_init		= init_intel,
	.c_x86_vendor	= X86_VENDOR_INTEL,
};

cpu_dev_register(intel_cpu_dev);

#undef pr_fmt
#define pr_fmt(fmt) "x86/split lock detection: " fmt

static const struct {
	const char			*option;
	enum split_lock_detect_state	state;
} sld_options[] __initconst = {
	{ "off",	sld_off   },
	{ "warn",	sld_warn  },
	{ "fatal",	sld_fatal },
};

static inline bool match_option(const char *arg, int arglen, const char *opt)
{
	int len = strlen(opt);

	return len == arglen && !strncmp(arg, opt, len);
}

static bool split_lock_verify_msr(bool on)
{
	u64 ctrl, tmp;

	if (rdmsrl_safe(MSR_TEST_CTRL, &ctrl))
		return false;
	if (on)
		ctrl |= MSR_TEST_CTRL_SPLIT_LOCK_DETECT;
	else
		ctrl &= ~MSR_TEST_CTRL_SPLIT_LOCK_DETECT;
	if (wrmsrl_safe(MSR_TEST_CTRL, ctrl))
		return false;
	rdmsrl(MSR_TEST_CTRL, tmp);
	return ctrl == tmp;
}

static void __init split_lock_setup(void)
{
	enum split_lock_detect_state state = sld_warn;
	char arg[20];
	int i, ret;

	if (!split_lock_verify_msr(false)) {
		pr_info("MSR access failed: Disabled\n");
		return;
	}

	ret = cmdline_find_option(boot_command_line, "split_lock_detect",
				  arg, sizeof(arg));
	if (ret >= 0) {
		for (i = 0; i < ARRAY_SIZE(sld_options); i++) {
			if (match_option(arg, ret, sld_options[i].option)) {
				state = sld_options[i].state;
				break;
			}
		}
	}

	switch (state) {
	case sld_off:
		pr_info("disabled\n");
		return;
	case sld_warn:
		pr_info("warning about user-space split_locks\n");
		break;
	case sld_fatal:
		pr_info("sending SIGBUS on user-space split_locks\n");
		break;
	}

	rdmsrl(MSR_TEST_CTRL, msr_test_ctrl_cache);

	if (!split_lock_verify_msr(true)) {
		pr_info("MSR access failed: Disabled\n");
		return;
	}

	sld_state = state;
	setup_force_cpu_cap(X86_FEATURE_SPLIT_LOCK_DETECT);
}

/*
 * MSR_TEST_CTRL is per core, but we treat it like a per CPU MSR. Locking
 * is not implemented as one thread could undo the setting of the other
 * thread immediately after dropping the lock anyway.
 */
static void sld_update_msr(bool on)
{
	u64 test_ctrl_val = msr_test_ctrl_cache;

	if (on)
		test_ctrl_val |= MSR_TEST_CTRL_SPLIT_LOCK_DETECT;

	wrmsrl(MSR_TEST_CTRL, test_ctrl_val);
}

static void split_lock_init(void)
{
	split_lock_verify_msr(sld_state != sld_off);
}

static void split_lock_warn(unsigned long ip)
{
	pr_warn_ratelimited("#AC: %s/%d took a split_lock trap at address: 0x%lx\n",
			    current->comm, current->pid, ip);

	/*
	 * Disable the split lock detection for this task so it can make
	 * progress and set TIF_SLD so the detection is re-enabled via
	 * switch_to_sld() when the task is scheduled out.
	 */
	sld_update_msr(false);
	set_tsk_thread_flag(current, TIF_SLD);
}

bool handle_guest_split_lock(unsigned long ip)
{
	if (sld_state == sld_warn) {
		split_lock_warn(ip);
		return true;
	}

	pr_warn_once("#AC: %s/%d %s split_lock trap at address: 0x%lx\n",
		     current->comm, current->pid,
		     sld_state == sld_fatal ? "fatal" : "bogus", ip);

	current->thread.error_code = 0;
	current->thread.trap_nr = X86_TRAP_AC;
	force_sig_fault(SIGBUS, BUS_ADRALN, NULL);
	return false;
}
EXPORT_SYMBOL_GPL(handle_guest_split_lock);

bool handle_user_split_lock(struct pt_regs *regs, long error_code)
{
	if ((regs->flags & X86_EFLAGS_AC) || sld_state == sld_fatal)
		return false;
	split_lock_warn(regs->ip);
	return true;
}

/*
 * This function is called only when switching between tasks with
 * different split-lock detection modes. It sets the MSR for the
 * mode of the new task. This is right most of the time, but since
 * the MSR is shared by hyperthreads on a physical core there can
 * be glitches when the two threads need different modes.
 */
void switch_to_sld(unsigned long tifn)
{
	sld_update_msr(!(tifn & _TIF_SLD));
}

/*
 * Bits in the IA32_CORE_CAPABILITIES are not architectural, so they should
 * only be trusted if it is confirmed that a CPU model implements a
 * specific feature at a particular bit position.
 *
 * The possible driver data field values:
 *
 * - 0: CPU models that are known to have the per-core split-lock detection
 *	feature even though they do not enumerate IA32_CORE_CAPABILITIES.
 *
 * - 1: CPU models which may enumerate IA32_CORE_CAPABILITIES and if so use
 *      bit 5 to enumerate the per-core split-lock detection feature.
 */
static const struct x86_cpu_id split_lock_cpu_ids[] __initconst = {
	X86_MATCH_INTEL_FAM6_MODEL(ICELAKE_X,		0),
	X86_MATCH_INTEL_FAM6_MODEL(ICELAKE_L,		0),
<<<<<<< HEAD
	X86_MATCH_INTEL_FAM6_MODEL(ATOM_TREMONT,	1),
	X86_MATCH_INTEL_FAM6_MODEL(ATOM_TREMONT_D,	1),
	X86_MATCH_INTEL_FAM6_MODEL(ATOM_TREMONT_L,	1),
=======
	X86_MATCH_INTEL_FAM6_MODEL(ICELAKE_D,		0),
	X86_MATCH_INTEL_FAM6_MODEL(ATOM_TREMONT,	1),
	X86_MATCH_INTEL_FAM6_MODEL(ATOM_TREMONT_D,	1),
	X86_MATCH_INTEL_FAM6_MODEL(ATOM_TREMONT_L,	1),
	X86_MATCH_INTEL_FAM6_MODEL(TIGERLAKE_L,		1),
	X86_MATCH_INTEL_FAM6_MODEL(TIGERLAKE,		1),
>>>>>>> 4775cbe7
	{}
};

void __init cpu_set_core_cap_bits(struct cpuinfo_x86 *c)
{
	const struct x86_cpu_id *m;
	u64 ia32_core_caps;
<<<<<<< HEAD

	if (boot_cpu_has(X86_FEATURE_HYPERVISOR))
		return;

	m = x86_match_cpu(split_lock_cpu_ids);
	if (!m)
		return;

=======

	if (boot_cpu_has(X86_FEATURE_HYPERVISOR))
		return;

	m = x86_match_cpu(split_lock_cpu_ids);
	if (!m)
		return;

>>>>>>> 4775cbe7
	switch (m->driver_data) {
	case 0:
		break;
	case 1:
		if (!cpu_has(c, X86_FEATURE_CORE_CAPABILITIES))
			return;
		rdmsrl(MSR_IA32_CORE_CAPS, ia32_core_caps);
		if (!(ia32_core_caps & MSR_IA32_CORE_CAPS_SPLIT_LOCK_DETECT))
			return;
		break;
	default:
		return;
	}

	split_lock_setup();
}<|MERGE_RESOLUTION|>--- conflicted
+++ resolved
@@ -1142,18 +1142,12 @@
 static const struct x86_cpu_id split_lock_cpu_ids[] __initconst = {
 	X86_MATCH_INTEL_FAM6_MODEL(ICELAKE_X,		0),
 	X86_MATCH_INTEL_FAM6_MODEL(ICELAKE_L,		0),
-<<<<<<< HEAD
-	X86_MATCH_INTEL_FAM6_MODEL(ATOM_TREMONT,	1),
-	X86_MATCH_INTEL_FAM6_MODEL(ATOM_TREMONT_D,	1),
-	X86_MATCH_INTEL_FAM6_MODEL(ATOM_TREMONT_L,	1),
-=======
 	X86_MATCH_INTEL_FAM6_MODEL(ICELAKE_D,		0),
 	X86_MATCH_INTEL_FAM6_MODEL(ATOM_TREMONT,	1),
 	X86_MATCH_INTEL_FAM6_MODEL(ATOM_TREMONT_D,	1),
 	X86_MATCH_INTEL_FAM6_MODEL(ATOM_TREMONT_L,	1),
 	X86_MATCH_INTEL_FAM6_MODEL(TIGERLAKE_L,		1),
 	X86_MATCH_INTEL_FAM6_MODEL(TIGERLAKE,		1),
->>>>>>> 4775cbe7
 	{}
 };
 
@@ -1161,7 +1155,6 @@
 {
 	const struct x86_cpu_id *m;
 	u64 ia32_core_caps;
-<<<<<<< HEAD
 
 	if (boot_cpu_has(X86_FEATURE_HYPERVISOR))
 		return;
@@ -1170,16 +1163,6 @@
 	if (!m)
 		return;
 
-=======
-
-	if (boot_cpu_has(X86_FEATURE_HYPERVISOR))
-		return;
-
-	m = x86_match_cpu(split_lock_cpu_ids);
-	if (!m)
-		return;
-
->>>>>>> 4775cbe7
 	switch (m->driver_data) {
 	case 0:
 		break;

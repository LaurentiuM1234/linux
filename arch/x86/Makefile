--- conflicted
+++ resolved
@@ -232,19 +232,9 @@
 
 # Avoid indirect branches in kernel to deal with Spectre
 ifdef CONFIG_RETPOLINE
-<<<<<<< HEAD
-    RETPOLINE_CFLAGS_GCC := -mindirect-branch=thunk-extern -mindirect-branch-register
-    RETPOLINE_CFLAGS_CLANG := -mretpoline-external-thunk
-
-    RETPOLINE_CFLAGS += $(call cc-option,$(RETPOLINE_CFLAGS_GCC),$(call cc-option,$(RETPOLINE_CFLAGS_CLANG)))
-    ifneq ($(RETPOLINE_CFLAGS),)
-        KBUILD_CFLAGS += $(RETPOLINE_CFLAGS) -DRETPOLINE
-    endif
-=======
 ifneq ($(RETPOLINE_CFLAGS),)
   KBUILD_CFLAGS += $(RETPOLINE_CFLAGS) -DRETPOLINE
 endif
->>>>>>> 753e90bf
 endif
 
 archscripts: scripts_basic

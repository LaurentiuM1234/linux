--- conflicted
+++ resolved
@@ -112,15 +112,6 @@
         # temporary until string.h is fixed
         KBUILD_CFLAGS += -ffreestanding
 
-<<<<<<< HEAD
-        ifeq ($(CONFIG_STACKPROTECTOR),y)
-                ifeq ($(CONFIG_SMP),y)
-			KBUILD_CFLAGS += -mstack-protector-guard-reg=fs -mstack-protector-guard-symbol=__stack_chk_guard
-                else
-			KBUILD_CFLAGS += -mstack-protector-guard=global
-                endif
-        endif
-=======
     ifeq ($(CONFIG_STACKPROTECTOR),y)
         ifeq ($(CONFIG_SMP),y)
 			KBUILD_CFLAGS += -mstack-protector-guard-reg=fs -mstack-protector-guard-symbol=__stack_chk_guard
@@ -128,7 +119,6 @@
 			KBUILD_CFLAGS += -mstack-protector-guard=global
         endif
     endif
->>>>>>> 5837b398
 else
         BITS := 64
         UTS_MACHINE := x86_64

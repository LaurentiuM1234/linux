/* SPDX-License-Identifier: GPL-2.0 */
#ifndef _ASM_X86_PROCESSOR_H
#define _ASM_X86_PROCESSOR_H

#include <asm/processor-flags.h>

/* Forward declaration, a strange C thing */
struct task_struct;
struct mm_struct;
struct io_bitmap;
struct vm86;

#include <asm/math_emu.h>
#include <asm/segment.h>
#include <asm/types.h>
#include <uapi/asm/sigcontext.h>
#include <asm/current.h>
#include <asm/cpufeatures.h>
#include <asm/cpuid.h>
#include <asm/page.h>
#include <asm/pgtable_types.h>
#include <asm/percpu.h>
#include <asm/msr.h>
#include <asm/desc_defs.h>
#include <asm/nops.h>
#include <asm/special_insns.h>
#include <asm/fpu/types.h>
#include <asm/unwind_hints.h>
#include <asm/vmxfeatures.h>
#include <asm/vdso/processor.h>
#include <asm/shstk.h>

#include <linux/personality.h>
#include <linux/cache.h>
#include <linux/threads.h>
#include <linux/math64.h>
#include <linux/err.h>
#include <linux/irqflags.h>
#include <linux/mem_encrypt.h>

/*
 * We handle most unaligned accesses in hardware.  On the other hand
 * unaligned DMA can be quite expensive on some Nehalem processors.
 *
 * Based on this we disable the IP header alignment in network drivers.
 */
#define NET_IP_ALIGN	0

#define HBP_NUM 4

/*
 * These alignment constraints are for performance in the vSMP case,
 * but in the task_struct case we must also meet hardware imposed
 * alignment requirements of the FPU state:
 */
#ifdef CONFIG_X86_VSMP
# define ARCH_MIN_TASKALIGN		(1 << INTERNODE_CACHE_SHIFT)
# define ARCH_MIN_MMSTRUCT_ALIGN	(1 << INTERNODE_CACHE_SHIFT)
#else
# define ARCH_MIN_TASKALIGN		__alignof__(union fpregs_state)
# define ARCH_MIN_MMSTRUCT_ALIGN	0
#endif

enum tlb_infos {
	ENTRIES,
	NR_INFO
};

extern u16 __read_mostly tlb_lli_4k[NR_INFO];
extern u16 __read_mostly tlb_lli_2m[NR_INFO];
extern u16 __read_mostly tlb_lli_4m[NR_INFO];
extern u16 __read_mostly tlb_lld_4k[NR_INFO];
extern u16 __read_mostly tlb_lld_2m[NR_INFO];
extern u16 __read_mostly tlb_lld_4m[NR_INFO];
extern u16 __read_mostly tlb_lld_1g[NR_INFO];

/*
 *  CPU type and hardware bug flags. Kept separately for each CPU.
 *  Members of this structure are referenced in head_32.S, so think twice
 *  before touching them. [mj]
 */

struct cpuinfo_x86 {
	__u8			x86;		/* CPU family */
	__u8			x86_vendor;	/* CPU vendor */
	__u8			x86_model;
	__u8			x86_stepping;
#ifdef CONFIG_X86_64
	/* Number of 4K pages in DTLB/ITLB combined(in pages): */
	int			x86_tlbsize;
#endif
#ifdef CONFIG_X86_VMX_FEATURE_NAMES
	__u32			vmx_capability[NVMXINTS];
#endif
	__u8			x86_virt_bits;
	__u8			x86_phys_bits;
	/* CPUID returned core id bits: */
	__u8			x86_coreid_bits;
	__u8			cu_id;
	/* Max extended CPUID function supported: */
	__u32			extended_cpuid_level;
	/* Maximum supported CPUID level, -1=no CPUID: */
	int			cpuid_level;
	/*
	 * Align to size of unsigned long because the x86_capability array
	 * is passed to bitops which require the alignment. Use unnamed
	 * union to enforce the array is aligned to size of unsigned long.
	 */
	union {
		__u32		x86_capability[NCAPINTS + NBUGINTS];
		unsigned long	x86_capability_alignment;
	};
	char			x86_vendor_id[16];
	char			x86_model_id[64];
	/* in KB - valid for CPUS which support this call: */
	unsigned int		x86_cache_size;
	int			x86_cache_alignment;	/* In bytes */
	/* Cache QoS architectural values, valid only on the BSP: */
	int			x86_cache_max_rmid;	/* max index */
	int			x86_cache_occ_scale;	/* scale to bytes */
	int			x86_cache_mbm_width_offset;
	int			x86_power;
	unsigned long		loops_per_jiffy;
	/* protected processor identification number */
	u64			ppin;
	/* cpuid returned max cores value: */
	u16			x86_max_cores;
	u16			apicid;
	u16			initial_apicid;
	u16			x86_clflush_size;
	/* number of cores as seen by the OS: */
	u16			booted_cores;
	/* Physical processor id: */
	u16			phys_proc_id;
	/* Logical processor id: */
	u16			logical_proc_id;
	/* Core id: */
	u16			cpu_core_id;
	u16			cpu_die_id;
	u16			logical_die_id;
	/* Index into per_cpu list: */
	u16			cpu_index;
	/*  Is SMT active on this core? */
	bool			smt_active;
	u32			microcode;
	/* Address space bits used by the cache internally */
	u8			x86_cache_bits;
	unsigned		initialized : 1;
} __randomize_layout;

#define X86_VENDOR_INTEL	0
#define X86_VENDOR_CYRIX	1
#define X86_VENDOR_AMD		2
#define X86_VENDOR_UMC		3
#define X86_VENDOR_CENTAUR	5
#define X86_VENDOR_TRANSMETA	7
#define X86_VENDOR_NSC		8
#define X86_VENDOR_HYGON	9
#define X86_VENDOR_ZHAOXIN	10
#define X86_VENDOR_VORTEX	11
#define X86_VENDOR_NUM		12

#define X86_VENDOR_UNKNOWN	0xff

/*
 * capabilities of CPUs
 */
extern struct cpuinfo_x86	boot_cpu_data;
extern struct cpuinfo_x86	new_cpu_data;

extern __u32			cpu_caps_cleared[NCAPINTS + NBUGINTS];
extern __u32			cpu_caps_set[NCAPINTS + NBUGINTS];

#ifdef CONFIG_SMP
DECLARE_PER_CPU_READ_MOSTLY(struct cpuinfo_x86, cpu_info);
#define cpu_data(cpu)		per_cpu(cpu_info, cpu)
#else
#define cpu_info		boot_cpu_data
#define cpu_data(cpu)		boot_cpu_data
#endif

extern const struct seq_operations cpuinfo_op;

#define cache_line_size()	(boot_cpu_data.x86_cache_alignment)

extern void cpu_detect(struct cpuinfo_x86 *c);

static inline unsigned long long l1tf_pfn_limit(void)
{
	return BIT_ULL(boot_cpu_data.x86_cache_bits - 1 - PAGE_SHIFT);
}

extern void early_cpu_init(void);
extern void identify_secondary_cpu(struct cpuinfo_x86 *);
extern void print_cpu_info(struct cpuinfo_x86 *);
void print_cpu_msr(struct cpuinfo_x86 *);

/*
 * Friendlier CR3 helpers.
 */
static inline unsigned long read_cr3_pa(void)
{
	return __read_cr3() & CR3_ADDR_MASK;
}

static inline unsigned long native_read_cr3_pa(void)
{
	return __native_read_cr3() & CR3_ADDR_MASK;
}

static inline void load_cr3(pgd_t *pgdir)
{
	write_cr3(__sme_pa(pgdir));
}

/*
 * Note that while the legacy 'TSS' name comes from 'Task State Segment',
 * on modern x86 CPUs the TSS also holds information important to 64-bit mode,
 * unrelated to the task-switch mechanism:
 */
#ifdef CONFIG_X86_32
/* This is the TSS defined by the hardware. */
struct x86_hw_tss {
	unsigned short		back_link, __blh;
	unsigned long		sp0;
	unsigned short		ss0, __ss0h;
	unsigned long		sp1;

	/*
	 * We don't use ring 1, so ss1 is a convenient scratch space in
	 * the same cacheline as sp0.  We use ss1 to cache the value in
	 * MSR_IA32_SYSENTER_CS.  When we context switch
	 * MSR_IA32_SYSENTER_CS, we first check if the new value being
	 * written matches ss1, and, if it's not, then we wrmsr the new
	 * value and update ss1.
	 *
	 * The only reason we context switch MSR_IA32_SYSENTER_CS is
	 * that we set it to zero in vm86 tasks to avoid corrupting the
	 * stack if we were to go through the sysenter path from vm86
	 * mode.
	 */
	unsigned short		ss1;	/* MSR_IA32_SYSENTER_CS */

	unsigned short		__ss1h;
	unsigned long		sp2;
	unsigned short		ss2, __ss2h;
	unsigned long		__cr3;
	unsigned long		ip;
	unsigned long		flags;
	unsigned long		ax;
	unsigned long		cx;
	unsigned long		dx;
	unsigned long		bx;
	unsigned long		sp;
	unsigned long		bp;
	unsigned long		si;
	unsigned long		di;
	unsigned short		es, __esh;
	unsigned short		cs, __csh;
	unsigned short		ss, __ssh;
	unsigned short		ds, __dsh;
	unsigned short		fs, __fsh;
	unsigned short		gs, __gsh;
	unsigned short		ldt, __ldth;
	unsigned short		trace;
	unsigned short		io_bitmap_base;

} __attribute__((packed));
#else
struct x86_hw_tss {
	u32			reserved1;
	u64			sp0;
	u64			sp1;

	/*
	 * Since Linux does not use ring 2, the 'sp2' slot is unused by
	 * hardware.  entry_SYSCALL_64 uses it as scratch space to stash
	 * the user RSP value.
	 */
	u64			sp2;

	u64			reserved2;
	u64			ist[7];
	u32			reserved3;
	u32			reserved4;
	u16			reserved5;
	u16			io_bitmap_base;

} __attribute__((packed));
#endif

/*
 * IO-bitmap sizes:
 */
#define IO_BITMAP_BITS			65536
#define IO_BITMAP_BYTES			(IO_BITMAP_BITS / BITS_PER_BYTE)
#define IO_BITMAP_LONGS			(IO_BITMAP_BYTES / sizeof(long))

#define IO_BITMAP_OFFSET_VALID_MAP				\
	(offsetof(struct tss_struct, io_bitmap.bitmap) -	\
	 offsetof(struct tss_struct, x86_tss))

#define IO_BITMAP_OFFSET_VALID_ALL				\
	(offsetof(struct tss_struct, io_bitmap.mapall) -	\
	 offsetof(struct tss_struct, x86_tss))

#ifdef CONFIG_X86_IOPL_IOPERM
/*
 * sizeof(unsigned long) coming from an extra "long" at the end of the
 * iobitmap. The limit is inclusive, i.e. the last valid byte.
 */
# define __KERNEL_TSS_LIMIT	\
	(IO_BITMAP_OFFSET_VALID_ALL + IO_BITMAP_BYTES + \
	 sizeof(unsigned long) - 1)
#else
# define __KERNEL_TSS_LIMIT	\
	(offsetof(struct tss_struct, x86_tss) + sizeof(struct x86_hw_tss) - 1)
#endif

/* Base offset outside of TSS_LIMIT so unpriviledged IO causes #GP */
#define IO_BITMAP_OFFSET_INVALID	(__KERNEL_TSS_LIMIT + 1)

struct entry_stack {
	char	stack[PAGE_SIZE];
};

struct entry_stack_page {
	struct entry_stack stack;
} __aligned(PAGE_SIZE);

/*
 * All IO bitmap related data stored in the TSS:
 */
struct x86_io_bitmap {
	/* The sequence number of the last active bitmap. */
	u64			prev_sequence;

	/*
	 * Store the dirty size of the last io bitmap offender. The next
	 * one will have to do the cleanup as the switch out to a non io
	 * bitmap user will just set x86_tss.io_bitmap_base to a value
	 * outside of the TSS limit. So for sane tasks there is no need to
	 * actually touch the io_bitmap at all.
	 */
	unsigned int		prev_max;

	/*
	 * The extra 1 is there because the CPU will access an
	 * additional byte beyond the end of the IO permission
	 * bitmap. The extra byte must be all 1 bits, and must
	 * be within the limit.
	 */
	unsigned long		bitmap[IO_BITMAP_LONGS + 1];

	/*
	 * Special I/O bitmap to emulate IOPL(3). All bytes zero,
	 * except the additional byte at the end.
	 */
	unsigned long		mapall[IO_BITMAP_LONGS + 1];
};

struct tss_struct {
	/*
	 * The fixed hardware portion.  This must not cross a page boundary
	 * at risk of violating the SDM's advice and potentially triggering
	 * errata.
	 */
	struct x86_hw_tss	x86_tss;

	struct x86_io_bitmap	io_bitmap;
} __aligned(PAGE_SIZE);

DECLARE_PER_CPU_PAGE_ALIGNED(struct tss_struct, cpu_tss_rw);

/* Per CPU interrupt stacks */
struct irq_stack {
	char		stack[IRQ_STACK_SIZE];
} __aligned(IRQ_STACK_SIZE);

#ifdef CONFIG_X86_64
struct fixed_percpu_data {
	/*
	 * GCC hardcodes the stack canary as %gs:40.  Since the
	 * irq_stack is the object at %gs:0, we reserve the bottom
	 * 48 bytes of the irq stack for the canary.
	 *
	 * Once we are willing to require -mstack-protector-guard-symbol=
	 * support for x86_64 stackprotector, we can get rid of this.
	 */
	char		gs_base[40];
	unsigned long	stack_canary;
};

DECLARE_PER_CPU_FIRST(struct fixed_percpu_data, fixed_percpu_data) __visible;
DECLARE_INIT_PER_CPU(fixed_percpu_data);

static inline unsigned long cpu_kernelmode_gs_base(int cpu)
{
	return (unsigned long)per_cpu(fixed_percpu_data.gs_base, cpu);
}

extern asmlinkage void ignore_sysret(void);

/* Save actual FS/GS selectors and bases to current->thread */
void current_save_fsgs(void);
#else	/* X86_64 */
#ifdef CONFIG_STACKPROTECTOR
DECLARE_PER_CPU(unsigned long, __stack_chk_guard);
#endif
#endif	/* !X86_64 */

struct perf_event;

struct thread_struct {
	/* Cached TLS descriptors: */
	struct desc_struct	tls_array[GDT_ENTRY_TLS_ENTRIES];
#ifdef CONFIG_X86_32
	unsigned long		sp0;
#endif
	unsigned long		sp;
#ifdef CONFIG_X86_32
	unsigned long		sysenter_cs;
#else
	unsigned short		es;
	unsigned short		ds;
	unsigned short		fsindex;
	unsigned short		gsindex;
#endif

#ifdef CONFIG_X86_64
	unsigned long		fsbase;
	unsigned long		gsbase;
#else
	/*
	 * XXX: this could presumably be unsigned short.  Alternatively,
	 * 32-bit kernels could be taught to use fsindex instead.
	 */
	unsigned long fs;
	unsigned long gs;
#endif

	/* Save middle states of ptrace breakpoints */
	struct perf_event	*ptrace_bps[HBP_NUM];
	/* Debug status used for traps, single steps, etc... */
	unsigned long           virtual_dr6;
	/* Keep track of the exact dr7 value set by the user */
	unsigned long           ptrace_dr7;
	/* Fault info: */
	unsigned long		cr2;
	unsigned long		trap_nr;
	unsigned long		error_code;
#ifdef CONFIG_VM86
	/* Virtual 86 mode info */
	struct vm86		*vm86;
#endif
	/* IO permissions: */
	struct io_bitmap	*io_bitmap;

	/*
	 * IOPL. Privilege level dependent I/O permission which is
	 * emulated via the I/O bitmap to prevent user space from disabling
	 * interrupts.
	 */
	unsigned long		iopl_emul;

	unsigned int		iopl_warn:1;
	unsigned int		sig_on_uaccess_err:1;

	/*
	 * Protection Keys Register for Userspace.  Loaded immediately on
	 * context switch. Store it in thread_struct to avoid a lookup in
	 * the tasks's FPU xstate buffer. This value is only valid when a
	 * task is scheduled out. For 'current' the authoritative source of
	 * PKRU is the hardware itself.
	 */
	u32			pkru;

#ifdef CONFIG_X86_USER_SHADOW_STACK
	unsigned long		features;
	unsigned long		features_locked;

	struct thread_shstk	shstk;
#endif

	/* Floating point and extended processor state */
	struct fpu		fpu;
	/*
	 * WARNING: 'fpu' is dynamically-sized.  It *MUST* be at
	 * the end.
	 */
};

extern void fpu_thread_struct_whitelist(unsigned long *offset, unsigned long *size);

static inline void arch_thread_struct_whitelist(unsigned long *offset,
						unsigned long *size)
{
	fpu_thread_struct_whitelist(offset, size);
}

static inline void
native_load_sp0(unsigned long sp0)
{
	this_cpu_write(cpu_tss_rw.x86_tss.sp0, sp0);
}

static __always_inline void native_swapgs(void)
{
#ifdef CONFIG_X86_64
	asm volatile("swapgs" ::: "memory");
#endif
}

static __always_inline unsigned long current_top_of_stack(void)
{
	/*
	 *  We can't read directly from tss.sp0: sp0 on x86_32 is special in
	 *  and around vm86 mode and sp0 on x86_64 is special because of the
	 *  entry trampoline.
	 */
	return this_cpu_read_stable(pcpu_hot.top_of_stack);
}

static __always_inline bool on_thread_stack(void)
{
	return (unsigned long)(current_top_of_stack() -
			       current_stack_pointer) < THREAD_SIZE;
}

#ifdef CONFIG_PARAVIRT_XXL
#include <asm/paravirt.h>
#else

static inline void load_sp0(unsigned long sp0)
{
	native_load_sp0(sp0);
}

#endif /* CONFIG_PARAVIRT_XXL */

unsigned long __get_wchan(struct task_struct *p);

extern void select_idle_routine(const struct cpuinfo_x86 *c);
extern void amd_e400_c1e_apic_setup(void);

extern unsigned long		boot_option_idle_override;

enum idle_boot_override {IDLE_NO_OVERRIDE=0, IDLE_HALT, IDLE_NOMWAIT,
			 IDLE_POLL};

extern void enable_sep_cpu(void);


/* Defined in head.S */
extern struct desc_ptr		early_gdt_descr;

extern void switch_gdt_and_percpu_base(int);
extern void load_direct_gdt(int);
extern void load_fixmap_gdt(int);
extern void cpu_init(void);
extern void cpu_init_exception_handling(void);
extern void cr4_init(void);

static inline unsigned long get_debugctlmsr(void)
{
	unsigned long debugctlmsr = 0;

#ifndef CONFIG_X86_DEBUGCTLMSR
	if (boot_cpu_data.x86 < 6)
		return 0;
#endif
	rdmsrl(MSR_IA32_DEBUGCTLMSR, debugctlmsr);

	return debugctlmsr;
}

static inline void update_debugctlmsr(unsigned long debugctlmsr)
{
#ifndef CONFIG_X86_DEBUGCTLMSR
	if (boot_cpu_data.x86 < 6)
		return;
#endif
	wrmsrl(MSR_IA32_DEBUGCTLMSR, debugctlmsr);
}

extern void set_task_blockstep(struct task_struct *task, bool on);

/* Boot loader type from the setup header: */
extern int			bootloader_type;
extern int			bootloader_version;

extern char			ignore_fpu_irq;

#define HAVE_ARCH_PICK_MMAP_LAYOUT 1
#define ARCH_HAS_PREFETCHW

#ifdef CONFIG_X86_32
# define BASE_PREFETCH		""
# define ARCH_HAS_PREFETCH
#else
# define BASE_PREFETCH		"prefetcht0 %P1"
#endif

/*
 * Prefetch instructions for Pentium III (+) and AMD Athlon (+)
 *
 * It's not worth to care about 3dnow prefetches for the K6
 * because they are microcoded there and very slow.
 */
static inline void prefetch(const void *x)
{
	alternative_input(BASE_PREFETCH, "prefetchnta %P1",
			  X86_FEATURE_XMM,
			  "m" (*(const char *)x));
}

/*
 * 3dnow prefetch to get an exclusive cache line.
 * Useful for spinlocks to avoid one state transition in the
 * cache coherency protocol:
 */
static __always_inline void prefetchw(const void *x)
{
	alternative_input(BASE_PREFETCH, "prefetchw %P1",
			  X86_FEATURE_3DNOWPREFETCH,
			  "m" (*(const char *)x));
}

#define TOP_OF_INIT_STACK ((unsigned long)&init_stack + sizeof(init_stack) - \
			   TOP_OF_KERNEL_STACK_PADDING)

#define task_top_of_stack(task) ((unsigned long)(task_pt_regs(task) + 1))

#define task_pt_regs(task) \
({									\
	unsigned long __ptr = (unsigned long)task_stack_page(task);	\
	__ptr += THREAD_SIZE - TOP_OF_KERNEL_STACK_PADDING;		\
	((struct pt_regs *)__ptr) - 1;					\
})

#ifdef CONFIG_X86_32
#define INIT_THREAD  {							  \
	.sp0			= TOP_OF_INIT_STACK,			  \
	.sysenter_cs		= __KERNEL_CS,				  \
}

#define KSTK_ESP(task)		(task_pt_regs(task)->sp)

#else
extern unsigned long __end_init_task[];

#define INIT_THREAD {							    \
	.sp	= (unsigned long)&__end_init_task - sizeof(struct pt_regs), \
}

extern unsigned long KSTK_ESP(struct task_struct *task);

#endif /* CONFIG_X86_64 */

extern void start_thread(struct pt_regs *regs, unsigned long new_ip,
					       unsigned long new_sp);

/*
 * This decides where the kernel will search for a free chunk of vm
 * space during mmap's.
 */
#define __TASK_UNMAPPED_BASE(task_size)	(PAGE_ALIGN(task_size / 3))
#define TASK_UNMAPPED_BASE		__TASK_UNMAPPED_BASE(TASK_SIZE_LOW)

#define KSTK_EIP(task)		(task_pt_regs(task)->ip)

/* Get/set a process' ability to use the timestamp counter instruction */
#define GET_TSC_CTL(adr)	get_tsc_mode((adr))
#define SET_TSC_CTL(val)	set_tsc_mode((val))

extern int get_tsc_mode(unsigned long adr);
extern int set_tsc_mode(unsigned int val);

DECLARE_PER_CPU(u64, msr_misc_features_shadow);

extern u16 get_llc_id(unsigned int cpu);

#ifdef CONFIG_CPU_SUP_AMD
extern u32 amd_get_nodes_per_socket(void);
extern u32 amd_get_highest_perf(void);
extern bool cpu_has_ibpb_brtype_microcode(void);
extern void amd_clear_divider(void);
<<<<<<< HEAD
=======
extern void amd_check_microcode(void);
>>>>>>> aad2c2fb
#else
static inline u32 amd_get_nodes_per_socket(void)	{ return 0; }
static inline u32 amd_get_highest_perf(void)		{ return 0; }
static inline bool cpu_has_ibpb_brtype_microcode(void)	{ return false; }
static inline void amd_clear_divider(void)		{ }
<<<<<<< HEAD
=======
static inline void amd_check_microcode(void)		{ }
>>>>>>> aad2c2fb
#endif

extern unsigned long arch_align_stack(unsigned long sp);
void free_init_pages(const char *what, unsigned long begin, unsigned long end);
extern void free_kernel_image_pages(const char *what, void *begin, void *end);

void default_idle(void);
#ifdef	CONFIG_XEN
bool xen_set_default_idle(void);
#else
#define xen_set_default_idle 0
#endif

void __noreturn stop_this_cpu(void *dummy);
void microcode_check(struct cpuinfo_x86 *prev_info);
void store_cpu_caps(struct cpuinfo_x86 *info);

enum l1tf_mitigations {
	L1TF_MITIGATION_OFF,
	L1TF_MITIGATION_FLUSH_NOWARN,
	L1TF_MITIGATION_FLUSH,
	L1TF_MITIGATION_FLUSH_NOSMT,
	L1TF_MITIGATION_FULL,
	L1TF_MITIGATION_FULL_FORCE
};

extern enum l1tf_mitigations l1tf_mitigation;

enum mds_mitigations {
	MDS_MITIGATION_OFF,
	MDS_MITIGATION_FULL,
	MDS_MITIGATION_VMWERV,
};

#ifdef CONFIG_X86_SGX
int arch_memory_failure(unsigned long pfn, int flags);
#define arch_memory_failure arch_memory_failure

bool arch_is_platform_page(u64 paddr);
#define arch_is_platform_page arch_is_platform_page
#endif

extern bool gds_ucode_mitigated(void);

#endif /* _ASM_X86_PROCESSOR_H */<|MERGE_RESOLUTION|>--- conflicted
+++ resolved
@@ -685,19 +685,13 @@
 extern u32 amd_get_highest_perf(void);
 extern bool cpu_has_ibpb_brtype_microcode(void);
 extern void amd_clear_divider(void);
-<<<<<<< HEAD
-=======
 extern void amd_check_microcode(void);
->>>>>>> aad2c2fb
 #else
 static inline u32 amd_get_nodes_per_socket(void)	{ return 0; }
 static inline u32 amd_get_highest_perf(void)		{ return 0; }
 static inline bool cpu_has_ibpb_brtype_microcode(void)	{ return false; }
 static inline void amd_clear_divider(void)		{ }
-<<<<<<< HEAD
-=======
 static inline void amd_check_microcode(void)		{ }
->>>>>>> aad2c2fb
 #endif
 
 extern unsigned long arch_align_stack(unsigned long sp);

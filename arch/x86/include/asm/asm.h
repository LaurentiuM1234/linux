/* SPDX-License-Identifier: GPL-2.0 */
#ifndef _ASM_X86_ASM_H
#define _ASM_X86_ASM_H

#ifdef __ASSEMBLY__
# define __ASM_FORM(x, ...)		x,## __VA_ARGS__
# define __ASM_FORM_RAW(x, ...)		x,## __VA_ARGS__
# define __ASM_FORM_COMMA(x, ...)	x,## __VA_ARGS__,
# define __ASM_REGPFX			%
#else
#include <linux/stringify.h>
# define __ASM_FORM(x, ...)		" " __stringify(x,##__VA_ARGS__) " "
# define __ASM_FORM_RAW(x, ...)		    __stringify(x,##__VA_ARGS__)
# define __ASM_FORM_COMMA(x, ...)	" " __stringify(x,##__VA_ARGS__) ","
# define __ASM_REGPFX			%%
#endif

#define _ASM_BYTES(x, ...)	__ASM_FORM(.byte x,##__VA_ARGS__ ;)

#ifndef __x86_64__
/* 32 bit */
# define __ASM_SEL(a,b)		__ASM_FORM(a)
# define __ASM_SEL_RAW(a,b)	__ASM_FORM_RAW(a)
#else
/* 64 bit */
# define __ASM_SEL(a,b)		__ASM_FORM(b)
# define __ASM_SEL_RAW(a,b)	__ASM_FORM_RAW(b)
#endif

#define __ASM_SIZE(inst, ...)	__ASM_SEL(inst##l##__VA_ARGS__, \
					  inst##q##__VA_ARGS__)
#define __ASM_REG(reg)         __ASM_SEL_RAW(e##reg, r##reg)

#define _ASM_PTR	__ASM_SEL(.long, .quad)
#define _ASM_ALIGN	__ASM_SEL(.balign 4, .balign 8)

#define _ASM_MOV	__ASM_SIZE(mov)
#define _ASM_INC	__ASM_SIZE(inc)
#define _ASM_DEC	__ASM_SIZE(dec)
#define _ASM_ADD	__ASM_SIZE(add)
#define _ASM_SUB	__ASM_SIZE(sub)
#define _ASM_XADD	__ASM_SIZE(xadd)
#define _ASM_MUL	__ASM_SIZE(mul)

#define _ASM_AX		__ASM_REG(ax)
#define _ASM_BX		__ASM_REG(bx)
#define _ASM_CX		__ASM_REG(cx)
#define _ASM_DX		__ASM_REG(dx)
#define _ASM_SP		__ASM_REG(sp)
#define _ASM_BP		__ASM_REG(bp)
#define _ASM_SI		__ASM_REG(si)
#define _ASM_DI		__ASM_REG(di)

/* Adds a (%rip) suffix on 64 bits only; for immediate memory references */
#define _ASM_RIP(x)	__ASM_SEL_RAW(x, x (__ASM_REGPFX rip))

#ifndef __x86_64__
/* 32 bit */

#define _ASM_ARG1	_ASM_AX
#define _ASM_ARG2	_ASM_DX
#define _ASM_ARG3	_ASM_CX

#define _ASM_ARG1L	eax
#define _ASM_ARG2L	edx
#define _ASM_ARG3L	ecx

#define _ASM_ARG1W	ax
#define _ASM_ARG2W	dx
#define _ASM_ARG3W	cx

#define _ASM_ARG1B	al
#define _ASM_ARG2B	dl
#define _ASM_ARG3B	cl

#else
/* 64 bit */

#define _ASM_ARG1	_ASM_DI
#define _ASM_ARG2	_ASM_SI
#define _ASM_ARG3	_ASM_DX
#define _ASM_ARG4	_ASM_CX
#define _ASM_ARG5	r8
#define _ASM_ARG6	r9

#define _ASM_ARG1Q	rdi
#define _ASM_ARG2Q	rsi
#define _ASM_ARG3Q	rdx
#define _ASM_ARG4Q	rcx
#define _ASM_ARG5Q	r8
#define _ASM_ARG6Q	r9

#define _ASM_ARG1L	edi
#define _ASM_ARG2L	esi
#define _ASM_ARG3L	edx
#define _ASM_ARG4L	ecx
#define _ASM_ARG5L	r8d
#define _ASM_ARG6L	r9d

#define _ASM_ARG1W	di
#define _ASM_ARG2W	si
#define _ASM_ARG3W	dx
#define _ASM_ARG4W	cx
#define _ASM_ARG5W	r8w
#define _ASM_ARG6W	r9w

#define _ASM_ARG1B	dil
#define _ASM_ARG2B	sil
#define _ASM_ARG3B	dl
#define _ASM_ARG4B	cl
#define _ASM_ARG5B	r8b
#define _ASM_ARG6B	r9b

#endif

/*
 * Macros to generate condition code outputs from inline assembly,
 * The output operand must be type "bool".
 */
#ifdef __GCC_ASM_FLAG_OUTPUTS__
# define CC_SET(c) "\n\t/* output condition code " #c "*/\n"
# define CC_OUT(c) "=@cc" #c
#else
# define CC_SET(c) "\n\tset" #c " %[_cc_" #c "]\n"
# define CC_OUT(c) [_cc_ ## c] "=qm"
#endif

#ifdef __KERNEL__

# include <asm/extable_fixup_types.h>

/* Exception table entry */
#ifdef __ASSEMBLY__

# define _ASM_EXTABLE_TYPE(from, to, type)			\
	.pushsection "__ex_table","a" ;				\
	.balign 4 ;						\
	.long (from) - . ;					\
	.long (to) - . ;					\
	.long type ;						\
	.popsection

# ifdef CONFIG_KPROBES
#  define _ASM_NOKPROBE(entry)					\
	.pushsection "_kprobe_blacklist","aw" ;			\
	_ASM_ALIGN ;						\
	_ASM_PTR (entry);					\
	.popsection
# else
#  define _ASM_NOKPROBE(entry)
# endif

#else /* ! __ASSEMBLY__ */

<<<<<<< HEAD
=======
# define DEFINE_EXTABLE_TYPE_REG \
	".macro extable_type_reg type:req reg:req\n"						\
	".set found, 0\n"									\
	".set regnr, 0\n"									\
	".irp rs,rax,rcx,rdx,rbx,rsp,rbp,rsi,rdi,r8,r9,r10,r11,r12,r13,r14,r15\n"		\
	".ifc \\reg, %%\\rs\n"									\
	".set found, found+1\n"									\
	".long \\type + (regnr << 8)\n"								\
	".endif\n"										\
	".set regnr, regnr+1\n"									\
	".endr\n"										\
	".set regnr, 0\n"									\
	".irp rs,eax,ecx,edx,ebx,esp,ebp,esi,edi,r8d,r9d,r10d,r11d,r12d,r13d,r14d,r15d\n"	\
	".ifc \\reg, %%\\rs\n"									\
	".set found, found+1\n"									\
	".long \\type + (regnr << 8)\n"								\
	".endif\n"										\
	".set regnr, regnr+1\n"									\
	".endr\n"										\
	".if (found != 1)\n"									\
	".error \"extable_type_reg: bad register argument\"\n"					\
	".endif\n"										\
	".endm\n"

# define UNDEFINE_EXTABLE_TYPE_REG \
	".purgem extable_type_reg\n"

>>>>>>> 754e0b0e
# define _ASM_EXTABLE_TYPE(from, to, type)			\
	" .pushsection \"__ex_table\",\"a\"\n"			\
	" .balign 4\n"						\
	" .long (" #from ") - .\n"				\
	" .long (" #to ") - .\n"				\
	" .long " __stringify(type) " \n"			\
	" .popsection\n"

<<<<<<< HEAD
=======
# define _ASM_EXTABLE_TYPE_REG(from, to, type, reg)				\
	" .pushsection \"__ex_table\",\"a\"\n"					\
	" .balign 4\n"								\
	" .long (" #from ") - .\n"						\
	" .long (" #to ") - .\n"						\
	DEFINE_EXTABLE_TYPE_REG							\
	"extable_type_reg reg=" __stringify(reg) ", type=" __stringify(type) " \n"\
	UNDEFINE_EXTABLE_TYPE_REG						\
	" .popsection\n"

>>>>>>> 754e0b0e
/* For C file, we already have NOKPROBE_SYMBOL macro */

/*
 * This output constraint should be used for any inline asm which has a "call"
 * instruction.  Otherwise the asm may be inserted before the frame pointer
 * gets set up by the containing function.  If you forget to do this, objtool
 * may print a "call without frame pointer save/setup" warning.
 */
register unsigned long current_stack_pointer asm(_ASM_SP);
#define ASM_CALL_CONSTRAINT "+r" (current_stack_pointer)
#endif /* __ASSEMBLY__ */

#define _ASM_EXTABLE(from, to)					\
	_ASM_EXTABLE_TYPE(from, to, EX_TYPE_DEFAULT)

#define _ASM_EXTABLE_UA(from, to)				\
	_ASM_EXTABLE_TYPE(from, to, EX_TYPE_UACCESS)

#define _ASM_EXTABLE_CPY(from, to)				\
	_ASM_EXTABLE_TYPE(from, to, EX_TYPE_COPY)

#define _ASM_EXTABLE_FAULT(from, to)				\
	_ASM_EXTABLE_TYPE(from, to, EX_TYPE_FAULT)

#endif /* __KERNEL__ */
#endif /* _ASM_X86_ASM_H */<|MERGE_RESOLUTION|>--- conflicted
+++ resolved
@@ -152,8 +152,6 @@
 
 #else /* ! __ASSEMBLY__ */
 
-<<<<<<< HEAD
-=======
 # define DEFINE_EXTABLE_TYPE_REG \
 	".macro extable_type_reg type:req reg:req\n"						\
 	".set found, 0\n"									\
@@ -181,7 +179,6 @@
 # define UNDEFINE_EXTABLE_TYPE_REG \
 	".purgem extable_type_reg\n"
 
->>>>>>> 754e0b0e
 # define _ASM_EXTABLE_TYPE(from, to, type)			\
 	" .pushsection \"__ex_table\",\"a\"\n"			\
 	" .balign 4\n"						\
@@ -190,8 +187,6 @@
 	" .long " __stringify(type) " \n"			\
 	" .popsection\n"
 
-<<<<<<< HEAD
-=======
 # define _ASM_EXTABLE_TYPE_REG(from, to, type, reg)				\
 	" .pushsection \"__ex_table\",\"a\"\n"					\
 	" .balign 4\n"								\
@@ -202,7 +197,6 @@
 	UNDEFINE_EXTABLE_TYPE_REG						\
 	" .popsection\n"
 
->>>>>>> 754e0b0e
 /* For C file, we already have NOKPROBE_SYMBOL macro */
 
 /*

/* SPDX-License-Identifier: GPL-2.0 */
/* thread_info.h: low-level thread information
 *
 * Copyright (C) 2002  David Howells (dhowells@redhat.com)
 * - Incorporating suggestions made by Linus Torvalds and Dave Miller
 */

#ifndef _ASM_X86_THREAD_INFO_H
#define _ASM_X86_THREAD_INFO_H

#include <linux/compiler.h>
#include <asm/page.h>
#include <asm/percpu.h>
#include <asm/types.h>

/*
 * TOP_OF_KERNEL_STACK_PADDING is a number of unused bytes that we
 * reserve at the top of the kernel stack.  We do it because of a nasty
 * 32-bit corner case.  On x86_32, the hardware stack frame is
 * variable-length.  Except for vm86 mode, struct pt_regs assumes a
 * maximum-length frame.  If we enter from CPL 0, the top 8 bytes of
 * pt_regs don't actually exist.  Ordinarily this doesn't matter, but it
 * does in at least one case:
 *
 * If we take an NMI early enough in SYSENTER, then we can end up with
 * pt_regs that extends above sp0.  On the way out, in the espfix code,
 * we can read the saved SS value, but that value will be above sp0.
 * Without this offset, that can result in a page fault.  (We are
 * careful that, in this case, the value we read doesn't matter.)
 *
 * In vm86 mode, the hardware frame is much longer still, so add 16
 * bytes to make room for the real-mode segments.
 *
 * x86_64 has a fixed-length stack frame.
 */
#ifdef CONFIG_X86_32
# ifdef CONFIG_VM86
#  define TOP_OF_KERNEL_STACK_PADDING 16
# else
#  define TOP_OF_KERNEL_STACK_PADDING 8
# endif
#else
# define TOP_OF_KERNEL_STACK_PADDING 0
#endif

/*
 * low level task data that entry.S needs immediate access to
 * - this struct should fit entirely inside of one cache line
 * - this struct shares the supervisor stack pages
 */
#ifndef __ASSEMBLY__
struct task_struct;

/* same as sys_call_ptr_t from asm/syscall.h */
typedef asmlinkage long (*ti_sys_call_ptr_t)(unsigned long, unsigned long,
					     unsigned long, unsigned long,
					     unsigned long, unsigned long);

#include <asm/cpufeature.h>
#include <linux/atomic.h>

struct thread_info {
	unsigned long		flags;		/* low level flags */
<<<<<<< HEAD
#ifdef CONFIG_ALT_SYSCALL
	/*
	 * This uses nr_syscalls instead of nr_syscall_max because we want
	 * to be able to entirely disable a syscall table (e.g. compat) by
	 * setting nr_syscalls to 0. This requires some careful work in
	 * the syscall entry assembly code, most variations use ..._max.
	 */
	unsigned int		nr_syscalls;	/* size of below */
	const ti_sys_call_ptr_t	*sys_call_table;
# ifdef CONFIG_IA32_EMULATION
	unsigned int		ia32_nr_syscalls;	/* size of below */
	const ti_sys_call_ptr_t	*ia32_sys_call_table;
# endif
#endif
=======
	u32			status;		/* thread synchronous flags */
>>>>>>> 81d0cc85
};

#ifdef CONFIG_ALT_SYSCALL
# ifdef CONFIG_IA32_EMULATION
#  define INIT_THREAD_INFO_SYSCALL_COMPAT			\
	.ia32_nr_syscalls	= IA32_NR_syscalls,		\
	.ia32_sys_call_table	= ia32_sys_call_table,
# else
#  define INIT_THREAD_INFO_SYSCALL_COMPAT /* */
# endif
# define INIT_THREAD_INFO_SYSCALL \
	.nr_syscalls	= NR_syscalls,		\
	.sys_call_table	= sys_call_table,	\
	INIT_THREAD_INFO_SYSCALL_COMPAT
#else
# define INIT_THREAD_INFO_SYSCALL /* */
#endif

#define INIT_THREAD_INFO(tsk)			\
{						\
	.flags		= 0,			\
	INIT_THREAD_INFO_SYSCALL		\
}

#define init_stack		(init_thread_union.stack)

#else /* !__ASSEMBLY__ */

#include <asm/asm-offsets.h>

#endif

/*
 * thread information flags
 * - these are process state flags that various assembly files
 *   may need to access
 */
#define TIF_SYSCALL_TRACE	0	/* syscall trace active */
#define TIF_NOTIFY_RESUME	1	/* callback before returning to user */
#define TIF_SIGPENDING		2	/* signal pending */
#define TIF_NEED_RESCHED	3	/* rescheduling necessary */
#define TIF_SINGLESTEP		4	/* reenable singlestep on user return*/
#define TIF_SYSCALL_EMU		6	/* syscall emulation active */
#define TIF_SYSCALL_AUDIT	7	/* syscall auditing active */
#define TIF_SECCOMP		8	/* secure computing */
#define TIF_USER_RETURN_NOTIFY	11	/* notify kernel of userspace return */
#define TIF_UPROBE		12	/* breakpointed or singlestepping */
#define TIF_PATCH_PENDING	13	/* pending live patching update */
#define TIF_NOCPUID		15	/* CPUID is not accessible in userland */
#define TIF_NOTSC		16	/* TSC is not accessible in userland */
#define TIF_IA32		17	/* IA32 compatibility process */
#define TIF_NOHZ		19	/* in adaptive nohz mode */
#define TIF_MEMDIE		20	/* is terminating due to OOM killer */
#define TIF_POLLING_NRFLAG	21	/* idle is polling for TIF_NEED_RESCHED */
#define TIF_IO_BITMAP		22	/* uses I/O bitmap */
#define TIF_FORCED_TF		24	/* true if TF in eflags artificially */
#define TIF_BLOCKSTEP		25	/* set when we want DEBUGCTLMSR_BTF */
#define TIF_LAZY_MMU_UPDATES	27	/* task is updating the mmu lazily */
#define TIF_SYSCALL_TRACEPOINT	28	/* syscall tracepoint instrumentation */
#define TIF_ADDR32		29	/* 32-bit address space on 64 bits */
#define TIF_X32			30	/* 32-bit native x86-64 binary */
#define TIF_FSCHECK		31	/* Check FS is USER_DS on return */

#define _TIF_SYSCALL_TRACE	(1 << TIF_SYSCALL_TRACE)
#define _TIF_NOTIFY_RESUME	(1 << TIF_NOTIFY_RESUME)
#define _TIF_SIGPENDING		(1 << TIF_SIGPENDING)
#define _TIF_NEED_RESCHED	(1 << TIF_NEED_RESCHED)
#define _TIF_SINGLESTEP		(1 << TIF_SINGLESTEP)
#define _TIF_SYSCALL_EMU	(1 << TIF_SYSCALL_EMU)
#define _TIF_SYSCALL_AUDIT	(1 << TIF_SYSCALL_AUDIT)
#define _TIF_SECCOMP		(1 << TIF_SECCOMP)
#define _TIF_USER_RETURN_NOTIFY	(1 << TIF_USER_RETURN_NOTIFY)
#define _TIF_UPROBE		(1 << TIF_UPROBE)
#define _TIF_PATCH_PENDING	(1 << TIF_PATCH_PENDING)
#define _TIF_NOCPUID		(1 << TIF_NOCPUID)
#define _TIF_NOTSC		(1 << TIF_NOTSC)
#define _TIF_IA32		(1 << TIF_IA32)
#define _TIF_NOHZ		(1 << TIF_NOHZ)
#define _TIF_POLLING_NRFLAG	(1 << TIF_POLLING_NRFLAG)
#define _TIF_IO_BITMAP		(1 << TIF_IO_BITMAP)
#define _TIF_FORCED_TF		(1 << TIF_FORCED_TF)
#define _TIF_BLOCKSTEP		(1 << TIF_BLOCKSTEP)
#define _TIF_LAZY_MMU_UPDATES	(1 << TIF_LAZY_MMU_UPDATES)
#define _TIF_SYSCALL_TRACEPOINT	(1 << TIF_SYSCALL_TRACEPOINT)
#define _TIF_ADDR32		(1 << TIF_ADDR32)
#define _TIF_X32		(1 << TIF_X32)
#define _TIF_FSCHECK		(1 << TIF_FSCHECK)

/*
 * work to do in syscall_trace_enter().  Also includes TIF_NOHZ for
 * enter_from_user_mode()
 */
#define _TIF_WORK_SYSCALL_ENTRY	\
	(_TIF_SYSCALL_TRACE | _TIF_SYSCALL_EMU | _TIF_SYSCALL_AUDIT |	\
	 _TIF_SECCOMP | _TIF_SYSCALL_TRACEPOINT |	\
	 _TIF_NOHZ)

/* work to do on any return to user space */
#define _TIF_ALLWORK_MASK						\
	(_TIF_SYSCALL_TRACE | _TIF_NOTIFY_RESUME | _TIF_SIGPENDING |	\
	 _TIF_NEED_RESCHED | _TIF_SINGLESTEP | _TIF_SYSCALL_EMU |	\
	 _TIF_SYSCALL_AUDIT | _TIF_USER_RETURN_NOTIFY | _TIF_UPROBE |	\
	 _TIF_PATCH_PENDING | _TIF_NOHZ | _TIF_SYSCALL_TRACEPOINT |	\
	 _TIF_FSCHECK)

/* flags to check in __switch_to() */
#define _TIF_WORK_CTXSW							\
	(_TIF_IO_BITMAP|_TIF_NOCPUID|_TIF_NOTSC|_TIF_BLOCKSTEP)

#define _TIF_WORK_CTXSW_PREV (_TIF_WORK_CTXSW|_TIF_USER_RETURN_NOTIFY)
#define _TIF_WORK_CTXSW_NEXT (_TIF_WORK_CTXSW)

#define STACK_WARN		(THREAD_SIZE/8)

/*
 * macros/functions for gaining access to the thread information structure
 *
 * preempt_count needs to be 1 initially, until the scheduler is functional.
 */
#ifndef __ASSEMBLY__

/*
 * Walks up the stack frames to make sure that the specified object is
 * entirely contained by a single stack frame.
 *
 * Returns:
 *	GOOD_FRAME	if within a frame
 *	BAD_STACK	if placed across a frame boundary (or outside stack)
 *	NOT_STACK	unable to determine (no frame pointers, etc)
 */
static inline int arch_within_stack_frames(const void * const stack,
					   const void * const stackend,
					   const void *obj, unsigned long len)
{
#if defined(CONFIG_FRAME_POINTER)
	const void *frame = NULL;
	const void *oldframe;

	oldframe = __builtin_frame_address(1);
	if (oldframe)
		frame = __builtin_frame_address(2);
	/*
	 * low ----------------------------------------------> high
	 * [saved bp][saved ip][args][local vars][saved bp][saved ip]
	 *                     ^----------------^
	 *               allow copies only within here
	 */
	while (stack <= frame && frame < stackend) {
		/*
		 * If obj + len extends past the last frame, this
		 * check won't pass and the next frame will be 0,
		 * causing us to bail out and correctly report
		 * the copy as invalid.
		 */
		if (obj + len <= frame)
			return obj >= oldframe + 2 * sizeof(void *) ?
				GOOD_FRAME : BAD_STACK;
		oldframe = frame;
		frame = *(const void * const *)frame;
	}
	return BAD_STACK;
#else
	return NOT_STACK;
#endif
}

#else /* !__ASSEMBLY__ */

#ifdef CONFIG_X86_64
# define cpu_current_top_of_stack (cpu_tss_rw + TSS_sp1)
#endif

#endif

#ifdef CONFIG_COMPAT
#define TS_I386_REGS_POKED	0x0004	/* regs poked by 32-bit ptracer */
#endif
#ifndef __ASSEMBLY__

#ifdef CONFIG_X86_32
#define in_ia32_syscall() true
#else
#define in_ia32_syscall() (IS_ENABLED(CONFIG_IA32_EMULATION) && \
			   current_thread_info()->status & TS_COMPAT)
#endif

/*
 * Force syscall return via IRET by making it look as if there was
 * some work pending. IRET is our most capable (but slowest) syscall
 * return path, which is able to restore modified SS, CS and certain
 * EFLAGS values that other (fast) syscall return instructions
 * are not able to restore properly.
 */
#define force_iret() set_thread_flag(TIF_NOTIFY_RESUME)

extern void arch_task_cache_init(void);
extern int arch_dup_task_struct(struct task_struct *dst, struct task_struct *src);
extern void arch_release_task_struct(struct task_struct *tsk);
extern void arch_setup_new_exec(void);
#define arch_setup_new_exec arch_setup_new_exec
#endif	/* !__ASSEMBLY__ */

#endif /* _ASM_X86_THREAD_INFO_H */<|MERGE_RESOLUTION|>--- conflicted
+++ resolved
@@ -61,7 +61,7 @@
 
 struct thread_info {
 	unsigned long		flags;		/* low level flags */
-<<<<<<< HEAD
+	u32			status;		/* thread synchronous flags */
 #ifdef CONFIG_ALT_SYSCALL
 	/*
 	 * This uses nr_syscalls instead of nr_syscall_max because we want
@@ -76,9 +76,6 @@
 	const ti_sys_call_ptr_t	*ia32_sys_call_table;
 # endif
 #endif
-=======
-	u32			status;		/* thread synchronous flags */
->>>>>>> 81d0cc85
 };
 
 #ifdef CONFIG_ALT_SYSCALL

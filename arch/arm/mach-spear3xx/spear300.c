--- conflicted
+++ resolved
@@ -113,23 +113,6 @@
 	},
 };
 
-<<<<<<< HEAD
-/* padmux devices to enable */
-static struct pmx_dev *spear300_evb_pmx_devs[] = {
-	/* spear3xx specific devices */
-	&spear3xx_pmx_i2c,
-	&spear3xx_pmx_ssp_cs,
-	&spear3xx_pmx_ssp,
-	&spear3xx_pmx_mii,
-	&spear3xx_pmx_uart0,
-
-	/* spear300 specific devices */
-	&spear300_pmx_fsmc_2_chips,
-	&spear300_pmx_clcd,
-	&spear300_pmx_telecom_sdhci_4bit,
-	&spear300_pmx_gpio1,
-};
-
 /* DMAC platform data's slave info */
 struct pl08x_channel_data spear300_dma_info[] = {
 	{
@@ -328,208 +311,7 @@
 
 static void __init spear300_dt_init(void)
 {
-	int ret = -EINVAL;
-=======
-/* DMAC platform data's slave info */
-struct pl08x_channel_data spear300_dma_info[] = {
-	{
-		.bus_id = "uart0_rx",
-		.min_signal = 2,
-		.max_signal = 2,
-		.muxval = 0,
-		.cctl = 0,
-		.periph_buses = PL08X_AHB1,
-	}, {
-		.bus_id = "uart0_tx",
-		.min_signal = 3,
-		.max_signal = 3,
-		.muxval = 0,
-		.cctl = 0,
-		.periph_buses = PL08X_AHB1,
-	}, {
-		.bus_id = "ssp0_rx",
-		.min_signal = 8,
-		.max_signal = 8,
-		.muxval = 0,
-		.cctl = 0,
-		.periph_buses = PL08X_AHB1,
-	}, {
-		.bus_id = "ssp0_tx",
-		.min_signal = 9,
-		.max_signal = 9,
-		.muxval = 0,
-		.cctl = 0,
-		.periph_buses = PL08X_AHB1,
-	}, {
-		.bus_id = "i2c_rx",
-		.min_signal = 10,
-		.max_signal = 10,
-		.muxval = 0,
-		.cctl = 0,
-		.periph_buses = PL08X_AHB1,
-	}, {
-		.bus_id = "i2c_tx",
-		.min_signal = 11,
-		.max_signal = 11,
-		.muxval = 0,
-		.cctl = 0,
-		.periph_buses = PL08X_AHB1,
-	}, {
-		.bus_id = "irda",
-		.min_signal = 12,
-		.max_signal = 12,
-		.muxval = 0,
-		.cctl = 0,
-		.periph_buses = PL08X_AHB1,
-	}, {
-		.bus_id = "adc",
-		.min_signal = 13,
-		.max_signal = 13,
-		.muxval = 0,
-		.cctl = 0,
-		.periph_buses = PL08X_AHB1,
-	}, {
-		.bus_id = "to_jpeg",
-		.min_signal = 14,
-		.max_signal = 14,
-		.muxval = 0,
-		.cctl = 0,
-		.periph_buses = PL08X_AHB1,
-	}, {
-		.bus_id = "from_jpeg",
-		.min_signal = 15,
-		.max_signal = 15,
-		.muxval = 0,
-		.cctl = 0,
-		.periph_buses = PL08X_AHB1,
-	}, {
-		.bus_id = "ras0_rx",
-		.min_signal = 0,
-		.max_signal = 0,
-		.muxval = 1,
-		.cctl = 0,
-		.periph_buses = PL08X_AHB1,
-	}, {
-		.bus_id = "ras0_tx",
-		.min_signal = 1,
-		.max_signal = 1,
-		.muxval = 1,
-		.cctl = 0,
-		.periph_buses = PL08X_AHB1,
-	}, {
-		.bus_id = "ras1_rx",
-		.min_signal = 2,
-		.max_signal = 2,
-		.muxval = 1,
-		.cctl = 0,
-		.periph_buses = PL08X_AHB1,
-	}, {
-		.bus_id = "ras1_tx",
-		.min_signal = 3,
-		.max_signal = 3,
-		.muxval = 1,
-		.cctl = 0,
-		.periph_buses = PL08X_AHB1,
-	}, {
-		.bus_id = "ras2_rx",
-		.min_signal = 4,
-		.max_signal = 4,
-		.muxval = 1,
-		.cctl = 0,
-		.periph_buses = PL08X_AHB1,
-	}, {
-		.bus_id = "ras2_tx",
-		.min_signal = 5,
-		.max_signal = 5,
-		.muxval = 1,
-		.cctl = 0,
-		.periph_buses = PL08X_AHB1,
-	}, {
-		.bus_id = "ras3_rx",
-		.min_signal = 6,
-		.max_signal = 6,
-		.muxval = 1,
-		.cctl = 0,
-		.periph_buses = PL08X_AHB1,
-	}, {
-		.bus_id = "ras3_tx",
-		.min_signal = 7,
-		.max_signal = 7,
-		.muxval = 1,
-		.cctl = 0,
-		.periph_buses = PL08X_AHB1,
-	}, {
-		.bus_id = "ras4_rx",
-		.min_signal = 8,
-		.max_signal = 8,
-		.muxval = 1,
-		.cctl = 0,
-		.periph_buses = PL08X_AHB1,
-	}, {
-		.bus_id = "ras4_tx",
-		.min_signal = 9,
-		.max_signal = 9,
-		.muxval = 1,
-		.cctl = 0,
-		.periph_buses = PL08X_AHB1,
-	}, {
-		.bus_id = "ras5_rx",
-		.min_signal = 10,
-		.max_signal = 10,
-		.muxval = 1,
-		.cctl = 0,
-		.periph_buses = PL08X_AHB1,
-	}, {
-		.bus_id = "ras5_tx",
-		.min_signal = 11,
-		.max_signal = 11,
-		.muxval = 1,
-		.cctl = 0,
-		.periph_buses = PL08X_AHB1,
-	}, {
-		.bus_id = "ras6_rx",
-		.min_signal = 12,
-		.max_signal = 12,
-		.muxval = 1,
-		.cctl = 0,
-		.periph_buses = PL08X_AHB1,
-	}, {
-		.bus_id = "ras6_tx",
-		.min_signal = 13,
-		.max_signal = 13,
-		.muxval = 1,
-		.cctl = 0,
-		.periph_buses = PL08X_AHB1,
-	}, {
-		.bus_id = "ras7_rx",
-		.min_signal = 14,
-		.max_signal = 14,
-		.muxval = 1,
-		.cctl = 0,
-		.periph_buses = PL08X_AHB1,
-	}, {
-		.bus_id = "ras7_tx",
-		.min_signal = 15,
-		.max_signal = 15,
-		.muxval = 1,
-		.cctl = 0,
-		.periph_buses = PL08X_AHB1,
-	},
-};
-
-/* Add SPEAr300 auxdata to pass platform data */
-static struct of_dev_auxdata spear300_auxdata_lookup[] __initdata = {
-	OF_DEV_AUXDATA("arm,pl022", SPEAR3XX_ICM1_SSP_BASE, NULL,
-			&pl022_plat_data),
-	OF_DEV_AUXDATA("arm,pl080", SPEAR3XX_ICM3_DMA_BASE, NULL,
-			&pl080_plat_data),
-	{}
-};
-
-static void __init spear300_dt_init(void)
-{
 	int ret;
->>>>>>> f3f08dcb
 
 	pl080_plat_data.slave_channels = spear300_dma_info;
 	pl080_plat_data.num_slave_channels = ARRAY_SIZE(spear300_dma_info);
@@ -546,42 +328,12 @@
 	}
 }
 
-<<<<<<< HEAD
-	if (of_machine_is_compatible("st,spear300-evb")) {
-		/* pmx initialization */
-		pmx_driver.mode = &spear300_photo_frame_mode;
-		pmx_driver.devs = spear300_evb_pmx_devs;
-		pmx_driver.devs_count = ARRAY_SIZE(spear300_evb_pmx_devs);
-
-		pmx_driver.base = ioremap(SPEAR300_SOC_CONFIG_BASE, SZ_4K);
-		if (pmx_driver.base) {
-			ret = pmx_register(&pmx_driver);
-			if (ret)
-				pr_err("padmux: registration failed. err no: %d\n",
-						ret);
-			/* Free Mapping, device selection already done */
-			iounmap(pmx_driver.base);
-		}
-
-		if (ret)
-			pr_err("Initialization Failed");
-	}
-}
-
 static const char * const spear300_dt_board_compat[] = {
 	"st,spear300",
 	"st,spear300-evb",
 	NULL,
 };
 
-=======
-static const char * const spear300_dt_board_compat[] = {
-	"st,spear300",
-	"st,spear300-evb",
-	NULL,
-};
-
->>>>>>> f3f08dcb
 static void __init spear300_map_io(void)
 {
 	spear3xx_map_io();

// SPDX-License-Identifier: GPL-2.0
// Copyright (C) 2019 Andes Technology Corporation

#include <linux/pfn.h>
#include <linux/init_task.h>
#include <linux/kasan.h>
#include <linux/kernel.h>
#include <linux/memblock.h>
#include <linux/pgtable.h>
#include <asm/tlbflush.h>
#include <asm/fixmap.h>
#include <asm/pgalloc.h>

extern pgd_t early_pg_dir[PTRS_PER_PGD];
asmlinkage void __init kasan_early_init(void)
{
	uintptr_t i;
	pgd_t *pgd = early_pg_dir + pgd_index(KASAN_SHADOW_START);

	for (i = 0; i < PTRS_PER_PTE; ++i)
		set_pte(kasan_early_shadow_pte + i,
			mk_pte(virt_to_page(kasan_early_shadow_page),
			       PAGE_KERNEL));

	for (i = 0; i < PTRS_PER_PMD; ++i)
		set_pmd(kasan_early_shadow_pmd + i,
			pfn_pmd(PFN_DOWN
				(__pa((uintptr_t) kasan_early_shadow_pte)),
				__pgprot(_PAGE_TABLE)));

	for (i = KASAN_SHADOW_START; i < KASAN_SHADOW_END;
	     i += PGDIR_SIZE, ++pgd)
		set_pgd(pgd,
			pfn_pgd(PFN_DOWN
				(__pa(((uintptr_t) kasan_early_shadow_pmd))),
				__pgprot(_PAGE_TABLE)));

	/* init for swapper_pg_dir */
	pgd = pgd_offset_k(KASAN_SHADOW_START);

	for (i = KASAN_SHADOW_START; i < KASAN_SHADOW_END;
	     i += PGDIR_SIZE, ++pgd)
		set_pgd(pgd,
			pfn_pgd(PFN_DOWN
				(__pa(((uintptr_t) kasan_early_shadow_pmd))),
				__pgprot(_PAGE_TABLE)));

	local_flush_tlb_all();
}

static void __init kasan_populate_pte(pmd_t *pmd, unsigned long vaddr, unsigned long end)
{
	phys_addr_t phys_addr;
	pte_t *ptep, *base_pte;

	if (pmd_none(*pmd))
		base_pte = memblock_alloc(PTRS_PER_PTE * sizeof(pte_t), PAGE_SIZE);
	else
		base_pte = (pte_t *)pmd_page_vaddr(*pmd);

	ptep = base_pte + pte_index(vaddr);

	do {
		if (pte_none(*ptep)) {
			phys_addr = memblock_phys_alloc(PAGE_SIZE, PAGE_SIZE);
			set_pte(ptep, pfn_pte(PFN_DOWN(phys_addr), PAGE_KERNEL));
		}
	} while (ptep++, vaddr += PAGE_SIZE, vaddr != end);

	set_pmd(pmd, pfn_pmd(PFN_DOWN(__pa(base_pte)), PAGE_TABLE));
}

static void __init kasan_populate_pmd(pgd_t *pgd, unsigned long vaddr, unsigned long end)
{
	phys_addr_t phys_addr;
	pmd_t *pmdp, *base_pmd;
	unsigned long next;

	base_pmd = (pmd_t *)pgd_page_vaddr(*pgd);
	if (base_pmd == lm_alias(kasan_early_shadow_pmd))
		base_pmd = memblock_alloc(PTRS_PER_PMD * sizeof(pmd_t), PAGE_SIZE);

	pmdp = base_pmd + pmd_index(vaddr);

	do {
		next = pmd_addr_end(vaddr, end);

		if (pmd_none(*pmdp) && IS_ALIGNED(vaddr, PMD_SIZE) && (next - vaddr) >= PMD_SIZE) {
			phys_addr = memblock_phys_alloc(PMD_SIZE, PMD_SIZE);
			if (phys_addr) {
				set_pmd(pmdp, pfn_pmd(PFN_DOWN(phys_addr), PAGE_KERNEL));
				continue;
			}
		}

		kasan_populate_pte(pmdp, vaddr, next);
	} while (pmdp++, vaddr = next, vaddr != end);

	/*
	 * Wait for the whole PGD to be populated before setting the PGD in
	 * the page table, otherwise, if we did set the PGD before populating
	 * it entirely, memblock could allocate a page at a physical address
	 * where KASAN is not populated yet and then we'd get a page fault.
	 */
	set_pgd(pgd, pfn_pgd(PFN_DOWN(__pa(base_pmd)), PAGE_TABLE));
}

static void __init kasan_populate_pgd(unsigned long vaddr, unsigned long end)
{
	phys_addr_t phys_addr;
	pgd_t *pgdp = pgd_offset_k(vaddr);
	unsigned long next;

	do {
		next = pgd_addr_end(vaddr, end);

		/*
		 * pgdp can't be none since kasan_early_init initialized all KASAN
		 * shadow region with kasan_early_shadow_pmd: if this is stillthe case,
		 * that means we can try to allocate a hugepage as a replacement.
		 */
		if (pgd_page_vaddr(*pgdp) == (unsigned long)lm_alias(kasan_early_shadow_pmd) &&
		    IS_ALIGNED(vaddr, PGDIR_SIZE) && (next - vaddr) >= PGDIR_SIZE) {
			phys_addr = memblock_phys_alloc(PGDIR_SIZE, PGDIR_SIZE);
			if (phys_addr) {
				set_pgd(pgdp, pfn_pgd(PFN_DOWN(phys_addr), PAGE_KERNEL));
				continue;
			}
		}

		kasan_populate_pmd(pgdp, vaddr, next);
	} while (pgdp++, vaddr = next, vaddr != end);
}

static void __init kasan_populate(void *start, void *end)
{
	unsigned long vaddr = (unsigned long)start & PAGE_MASK;
	unsigned long vend = PAGE_ALIGN((unsigned long)end);

	kasan_populate_pgd(vaddr, vend);

	local_flush_tlb_all();
	memset(start, KASAN_SHADOW_INIT, end - start);
}

static void __init kasan_shallow_populate_pgd(unsigned long vaddr, unsigned long end)
{
	unsigned long next;
	void *p;
	pgd_t *pgd_k = pgd_offset_k(vaddr);

	do {
		next = pgd_addr_end(vaddr, end);
		if (pgd_page_vaddr(*pgd_k) == (unsigned long)lm_alias(kasan_early_shadow_pmd)) {
			p = memblock_alloc(PAGE_SIZE, PAGE_SIZE);
			set_pgd(pgd_k, pfn_pgd(PFN_DOWN(__pa(p)), PAGE_TABLE));
		}
	} while (pgd_k++, vaddr = next, vaddr != end);
}

static void __init kasan_shallow_populate(void *start, void *end)
{
	unsigned long vaddr = (unsigned long)start & PAGE_MASK;
	unsigned long vend = PAGE_ALIGN((unsigned long)end);

	kasan_shallow_populate_pgd(vaddr, vend);
	local_flush_tlb_all();
}

void __init kasan_init(void)
{
	phys_addr_t _start, _end;
	u64 i;

	/*
	 * Populate all kernel virtual address space with kasan_early_shadow_page
	 * except for the linear mapping and the modules/kernel/BPF mapping.
	 */
	kasan_populate_early_shadow((void *)KASAN_SHADOW_START,
				    (void *)kasan_mem_to_shadow((void *)
								VMEMMAP_END));
	if (IS_ENABLED(CONFIG_KASAN_VMALLOC))
		kasan_shallow_populate(
			(void *)kasan_mem_to_shadow((void *)VMALLOC_START),
			(void *)kasan_mem_to_shadow((void *)VMALLOC_END));
	else
		kasan_populate_early_shadow(
			(void *)kasan_mem_to_shadow((void *)VMALLOC_START),
			(void *)kasan_mem_to_shadow((void *)VMALLOC_END));

	/* Populate the linear mapping */
	for_each_mem_range(i, &_start, &_end) {
		void *start = (void *)__va(_start);
		void *end = (void *)__va(_end);

		if (start >= end)
			break;

		kasan_populate(kasan_mem_to_shadow(start), kasan_mem_to_shadow(end));
	}
<<<<<<< HEAD
=======

	/* Populate kernel, BPF, modules mapping */
	kasan_populate(kasan_mem_to_shadow((const void *)MODULES_VADDR),
		       kasan_mem_to_shadow((const void *)BPF_JIT_REGION_END));
>>>>>>> 7238353f

	for (i = 0; i < PTRS_PER_PTE; i++)
		set_pte(&kasan_early_shadow_pte[i],
			mk_pte(virt_to_page(kasan_early_shadow_page),
			       __pgprot(_PAGE_PRESENT | _PAGE_READ |
					_PAGE_ACCESSED)));

	memset(kasan_early_shadow_page, KASAN_SHADOW_INIT, PAGE_SIZE);
	init_task.kasan_depth = 0;
}<|MERGE_RESOLUTION|>--- conflicted
+++ resolved
@@ -198,13 +198,10 @@
 
 		kasan_populate(kasan_mem_to_shadow(start), kasan_mem_to_shadow(end));
 	}
-<<<<<<< HEAD
-=======
 
 	/* Populate kernel, BPF, modules mapping */
 	kasan_populate(kasan_mem_to_shadow((const void *)MODULES_VADDR),
 		       kasan_mem_to_shadow((const void *)BPF_JIT_REGION_END));
->>>>>>> 7238353f
 
 	for (i = 0; i < PTRS_PER_PTE; i++)
 		set_pte(&kasan_early_shadow_pte[i],

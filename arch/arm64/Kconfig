--- conflicted
+++ resolved
@@ -185,12 +185,9 @@
 	select HAVE_DEBUG_KMEMLEAK
 	select HAVE_DMA_CONTIGUOUS
 	select HAVE_DYNAMIC_FTRACE
-<<<<<<< HEAD
-=======
 	select HAVE_DYNAMIC_FTRACE_WITH_CALL_OPS \
 		if (DYNAMIC_FTRACE_WITH_ARGS && !CFI_CLANG && \
 		    !CC_OPTIMIZE_FOR_SIZE)
->>>>>>> 282db109
 	select FTRACE_MCOUNT_USE_PATCHABLE_FUNCTION_ENTRY \
 		if DYNAMIC_FTRACE_WITH_ARGS
 	select HAVE_EFFICIENT_UNALIGNED_ACCESS

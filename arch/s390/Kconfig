config MMU
	def_bool y

config ZONE_DMA
	def_bool y

config LOCKDEP_SUPPORT
	def_bool y

config STACKTRACE_SUPPORT
	def_bool y

config HAVE_LATENCYTOP_SUPPORT
	def_bool y

config RWSEM_GENERIC_SPINLOCK
	bool

config RWSEM_XCHGADD_ALGORITHM
	def_bool y

config ARCH_HAS_ILOG2_U32
	def_bool n

config ARCH_HAS_ILOG2_U64
	def_bool n

config GENERIC_HWEIGHT
	def_bool y

config GENERIC_BUG
	def_bool y if BUG

config GENERIC_BUG_RELATIVE_POINTERS
	def_bool y

config ARCH_DMA_ADDR_T_64BIT
	def_bool 64BIT

config GENERIC_LOCKBREAK
	def_bool y if SMP && PREEMPT

config PGSTE
	def_bool y if KVM

config ARCH_SUPPORTS_DEBUG_PAGEALLOC
	def_bool y

config KEXEC
	def_bool y

config AUDIT_ARCH
	def_bool y

config NO_IOPORT
	def_bool y

config PCI_QUIRKS
	def_bool n

config S390
	def_bool y
<<<<<<< HEAD
	select USE_GENERIC_SMP_HELPERS if SMP
	select GENERIC_CPU_DEVICES if !SMP
	select HAVE_SYSCALL_WRAPPERS
	select HAVE_FUNCTION_TRACER
	select HAVE_FUNCTION_TRACE_MCOUNT_TEST
	select HAVE_FTRACE_MCOUNT_RECORD
	select HAVE_C_RECORDMCOUNT
	select HAVE_SYSCALL_TRACEPOINTS
	select SYSCTL_EXCEPTION_TRACE
	select HAVE_DYNAMIC_FTRACE
	select HAVE_FUNCTION_GRAPH_TRACER
	select HAVE_REGS_AND_STACK_ACCESS_API
	select HAVE_OPROFILE
	select HAVE_KPROBES
	select HAVE_KRETPROBES
	select HAVE_KVM if 64BIT
	select HAVE_ARCH_TRACEHOOK
	select INIT_ALL_POSSIBLE
	select HAVE_PERF_EVENTS
	select ARCH_HAVE_NMI_SAFE_CMPXCHG
	select HAVE_DEBUG_KMEMLEAK
	select HAVE_KERNEL_GZIP
	select HAVE_KERNEL_BZIP2
	select HAVE_KERNEL_LZMA
	select HAVE_KERNEL_LZO
	select HAVE_KERNEL_XZ
	select HAVE_ARCH_MUTEX_CPU_RELAX
	select HAVE_ARCH_JUMP_LABEL if !MARCH_G5
	select HAVE_BPF_JIT if 64BIT && PACK_STACK
	select ARCH_SAVE_PAGE_KEYS if HIBERNATION
	select ARCH_HAS_ATOMIC64_DEC_IF_POSITIVE
	select HAVE_MEMBLOCK
	select HAVE_MEMBLOCK_NODE_MAP
	select HAVE_CMPXCHG_LOCAL
	select HAVE_CMPXCHG_DOUBLE
	select HAVE_ALIGNED_STRUCT_PAGE if SLUB
	select HAVE_VIRT_CPU_ACCOUNTING
	select VIRT_CPU_ACCOUNTING
=======
>>>>>>> e80cfc31
	select ARCH_DISCARD_MEMBLOCK
	select ARCH_HAS_ATOMIC64_DEC_IF_POSITIVE
	select ARCH_HAVE_NMI_SAFE_CMPXCHG
	select ARCH_INLINE_READ_LOCK
	select ARCH_INLINE_READ_LOCK_BH
	select ARCH_INLINE_READ_LOCK_IRQ
	select ARCH_INLINE_READ_LOCK_IRQSAVE
	select ARCH_INLINE_READ_TRYLOCK
	select ARCH_INLINE_READ_UNLOCK
	select ARCH_INLINE_READ_UNLOCK_BH
	select ARCH_INLINE_READ_UNLOCK_IRQ
	select ARCH_INLINE_READ_UNLOCK_IRQRESTORE
	select ARCH_INLINE_SPIN_LOCK
	select ARCH_INLINE_SPIN_LOCK_BH
	select ARCH_INLINE_SPIN_LOCK_IRQ
	select ARCH_INLINE_SPIN_LOCK_IRQSAVE
	select ARCH_INLINE_SPIN_TRYLOCK
	select ARCH_INLINE_SPIN_TRYLOCK_BH
	select ARCH_INLINE_SPIN_UNLOCK
	select ARCH_INLINE_SPIN_UNLOCK_BH
	select ARCH_INLINE_SPIN_UNLOCK_IRQ
	select ARCH_INLINE_SPIN_UNLOCK_IRQRESTORE
	select ARCH_INLINE_WRITE_LOCK
	select ARCH_INLINE_WRITE_LOCK_BH
	select ARCH_INLINE_WRITE_LOCK_IRQ
	select ARCH_INLINE_WRITE_LOCK_IRQSAVE
	select ARCH_INLINE_WRITE_TRYLOCK
	select ARCH_INLINE_WRITE_UNLOCK
	select ARCH_INLINE_WRITE_UNLOCK_BH
	select ARCH_INLINE_WRITE_UNLOCK_IRQ
	select ARCH_INLINE_WRITE_UNLOCK_IRQRESTORE
	select ARCH_SAVE_PAGE_KEYS if HIBERNATION
	select ARCH_WANT_IPC_PARSE_VERSION
	select BUILDTIME_EXTABLE_SORT
	select CLONE_BACKWARDS2
	select GENERIC_CLOCKEVENTS
	select GENERIC_CPU_DEVICES if !SMP
	select GENERIC_KERNEL_THREAD
	select GENERIC_SMP_IDLE_THREAD
	select GENERIC_TIME_VSYSCALL_OLD
	select HAVE_ALIGNED_STRUCT_PAGE if SLUB
	select HAVE_ARCH_JUMP_LABEL if !MARCH_G5
	select HAVE_ARCH_MUTEX_CPU_RELAX
	select HAVE_ARCH_SECCOMP_FILTER
	select HAVE_ARCH_TRACEHOOK
	select HAVE_ARCH_TRANSPARENT_HUGEPAGE if 64BIT
	select HAVE_BPF_JIT if 64BIT && PACK_STACK
	select HAVE_CMPXCHG_DOUBLE
	select HAVE_CMPXCHG_LOCAL
	select HAVE_C_RECORDMCOUNT
	select HAVE_DEBUG_KMEMLEAK
	select HAVE_DYNAMIC_FTRACE
	select HAVE_FTRACE_MCOUNT_RECORD
	select HAVE_FUNCTION_GRAPH_TRACER
	select HAVE_FUNCTION_TRACER
	select HAVE_FUNCTION_TRACE_MCOUNT_TEST
	select HAVE_IRQ_WORK
	select HAVE_KERNEL_BZIP2
	select HAVE_KERNEL_GZIP
	select HAVE_KERNEL_LZMA
	select HAVE_KERNEL_LZO
	select HAVE_KERNEL_XZ
	select HAVE_KPROBES
	select HAVE_KRETPROBES
	select HAVE_KVM if 64BIT
	select HAVE_MEMBLOCK
	select HAVE_MEMBLOCK_NODE_MAP
	select HAVE_MOD_ARCH_SPECIFIC
	select HAVE_OPROFILE
	select HAVE_PERF_EVENTS
	select HAVE_REGS_AND_STACK_ACCESS_API
	select HAVE_SYSCALL_TRACEPOINTS
	select HAVE_SYSCALL_WRAPPERS
	select HAVE_UID16 if 32BIT
	select HAVE_VIRT_CPU_ACCOUNTING
	select INIT_ALL_POSSIBLE
	select KTIME_SCALAR if 32BIT
	select MODULES_USE_ELF_RELA
	select SYSCTL_EXCEPTION_TRACE
	select USE_GENERIC_SMP_HELPERS if SMP
	select VIRT_CPU_ACCOUNTING

config SCHED_OMIT_FRAME_POINTER
	def_bool y

source "init/Kconfig"

source "kernel/Kconfig.freezer"

menu "Processor type and features"

config HAVE_MARCH_Z900_FEATURES
	def_bool n

config HAVE_MARCH_Z990_FEATURES
	def_bool n
	select HAVE_MARCH_Z900_FEATURES

config HAVE_MARCH_Z9_109_FEATURES
	def_bool n
	select HAVE_MARCH_Z990_FEATURES

config HAVE_MARCH_Z10_FEATURES
	def_bool n
	select HAVE_MARCH_Z9_109_FEATURES

config HAVE_MARCH_Z196_FEATURES
	def_bool n
	select HAVE_MARCH_Z10_FEATURES

config HAVE_MARCH_ZEC12_FEATURES
	def_bool n
	select HAVE_MARCH_Z196_FEATURES

choice
	prompt "Processor type"
	default MARCH_G5

config MARCH_G5
	bool "System/390 model G5 and G6"
	depends on !64BIT
	help
	  Select this to build a 31 bit kernel that works
	  on all ESA/390 and z/Architecture machines.

config MARCH_Z900
	bool "IBM zSeries model z800 and z900"
	select HAVE_MARCH_Z900_FEATURES if 64BIT
	help
	  Select this to enable optimizations for model z800/z900 (2064 and
	  2066 series). This will enable some optimizations that are not
	  available on older ESA/390 (31 Bit) only CPUs.

config MARCH_Z990
	bool "IBM zSeries model z890 and z990"
	select HAVE_MARCH_Z990_FEATURES if 64BIT
	help
	  Select this to enable optimizations for model z890/z990 (2084 and
	  2086 series). The kernel will be slightly faster but will not work
	  on older machines.

config MARCH_Z9_109
	bool "IBM System z9"
	select HAVE_MARCH_Z9_109_FEATURES if 64BIT
	help
	  Select this to enable optimizations for IBM System z9 (2094 and
	  2096 series). The kernel will be slightly faster but will not work
	  on older machines.

config MARCH_Z10
	bool "IBM System z10"
	select HAVE_MARCH_Z10_FEATURES if 64BIT
	help
	  Select this to enable optimizations for IBM System z10 (2097 and
	  2098 series). The kernel will be slightly faster but will not work
	  on older machines.

config MARCH_Z196
	bool "IBM zEnterprise 114 and 196"
	select HAVE_MARCH_Z196_FEATURES if 64BIT
	help
	  Select this to enable optimizations for IBM zEnterprise 114 and 196
	  (2818 and 2817 series). The kernel will be slightly faster but will
	  not work on older machines.

config MARCH_ZEC12
	bool "IBM zEC12"
	select HAVE_MARCH_ZEC12_FEATURES if 64BIT
	help
	  Select this to enable optimizations for IBM zEC12 (2827 series). The
	  kernel will be slightly faster but will not work on older machines.

endchoice

config 64BIT
	def_bool y
	prompt "64 bit kernel"
	help
	  Select this option if you have an IBM z/Architecture machine
	  and want to use the 64 bit addressing mode.

config 32BIT
	def_bool y if !64BIT

config COMPAT
	def_bool y
	prompt "Kernel support for 31 bit emulation"
	depends on 64BIT
	select COMPAT_BINFMT_ELF if BINFMT_ELF
	select ARCH_WANT_OLD_COMPAT_IPC
	help
	  Select this option if you want to enable your system kernel to
	  handle system-calls from ELF binaries for 31 bit ESA.  This option
	  (and some other stuff like libraries and such) is needed for
	  executing 31 bit applications.  It is safe to say "Y".

config SYSVIPC_COMPAT
	def_bool y if COMPAT && SYSVIPC

config KEYS_COMPAT
	def_bool y if COMPAT && KEYS

config SMP
	def_bool y
	prompt "Symmetric multi-processing support"
	---help---
	  This enables support for systems with more than one CPU. If you have
	  a system with only one CPU, like most personal computers, say N. If
	  you have a system with more than one CPU, say Y.

	  If you say N here, the kernel will run on single and multiprocessor
	  machines, but will use only one CPU of a multiprocessor machine. If
	  you say Y here, the kernel will run on many, but not all,
	  singleprocessor machines. On a singleprocessor machine, the kernel
	  will run faster if you say N here.

	  See also the SMP-HOWTO available at
	  <http://www.tldp.org/docs.html#howto>.

	  Even if you don't know what to do here, say Y.

config NR_CPUS
	int "Maximum number of CPUs (2-64)"
	range 2 64
	depends on SMP
	default "32" if !64BIT
	default "64" if 64BIT
	help
	  This allows you to specify the maximum number of CPUs which this
	  kernel will support.  The maximum supported value is 64 and the
	  minimum value which makes sense is 2.

	  This is purely to save memory - each supported CPU adds
	  approximately sixteen kilobytes to the kernel image.

config HOTPLUG_CPU
	def_bool y
	prompt "Support for hot-pluggable CPUs"
	depends on SMP
	select HOTPLUG
	help
	  Say Y here to be able to turn CPUs off and on. CPUs
	  can be controlled through /sys/devices/system/cpu/cpu#.
	  Say N if you want to disable CPU hotplug.

config SCHED_MC
	def_bool n

config SCHED_BOOK
	def_bool y
	prompt "Book scheduler support"
	depends on SMP
	select SCHED_MC
	help
	  Book scheduler support improves the CPU scheduler's decision making
	  when dealing with machines that have several books.

source kernel/Kconfig.preempt

config MATHEMU
	def_bool y
	prompt "IEEE FPU emulation"
	depends on MARCH_G5
	help
	  This option is required for IEEE compliant floating point arithmetic
	  on older ESA/390 machines. Say Y unless you know your machine doesn't
	  need this.

source kernel/Kconfig.hz

endmenu

menu "Memory setup"

config ARCH_SPARSEMEM_ENABLE
	def_bool y
	select SPARSEMEM_VMEMMAP_ENABLE
	select SPARSEMEM_VMEMMAP
	select SPARSEMEM_STATIC if !64BIT

config ARCH_SPARSEMEM_DEFAULT
	def_bool y

config ARCH_SELECT_MEMORY_MODEL
	def_bool y

config ARCH_ENABLE_MEMORY_HOTPLUG
	def_bool y if SPARSEMEM

config ARCH_ENABLE_MEMORY_HOTREMOVE
	def_bool y

config FORCE_MAX_ZONEORDER
	int
	default "9"

source "mm/Kconfig"

config PACK_STACK
	def_bool y
	prompt "Pack kernel stack"
	help
	  This option enables the compiler option -mkernel-backchain if it
	  is available. If the option is available the compiler supports
	  the new stack layout which dramatically reduces the minimum stack
	  frame size. With an old compiler a non-leaf function needs a
	  minimum of 96 bytes on 31 bit and 160 bytes on 64 bit. With
	  -mkernel-backchain the minimum size drops to 16 byte on 31 bit
	  and 24 byte on 64 bit.

	  Say Y if you are unsure.

config SMALL_STACK
	def_bool n
	prompt "Use 8kb for kernel stack instead of 16kb"
	depends on PACK_STACK && 64BIT && !LOCKDEP
	help
	  If you say Y here and the compiler supports the -mkernel-backchain
	  option the kernel will use a smaller kernel stack size. The reduced
	  size is 8kb instead of 16kb. This allows to run more threads on a
	  system and reduces the pressure on the memory management for higher
	  order page allocations.

	  Say N if you are unsure.

config CHECK_STACK
	def_bool y
	prompt "Detect kernel stack overflow"
	help
	  This option enables the compiler option -mstack-guard and
	  -mstack-size if they are available. If the compiler supports them
	  it will emit additional code to each function prolog to trigger
	  an illegal operation if the kernel stack is about to overflow.

	  Say N if you are unsure.

config STACK_GUARD
	int "Size of the guard area (128-1024)"
	range 128 1024
	depends on CHECK_STACK
	default "256"
	help
	  This allows you to specify the size of the guard area at the lower
	  end of the kernel stack. If the kernel stack points into the guard
	  area on function entry an illegal operation is triggered. The size
	  needs to be a power of 2. Please keep in mind that the size of an
	  interrupt frame is 184 bytes for 31 bit and 328 bytes on 64 bit.
	  The minimum size for the stack guard should be 256 for 31 bit and
	  512 for 64 bit.

config WARN_DYNAMIC_STACK
	def_bool n
	prompt "Emit compiler warnings for function with dynamic stack usage"
	help
	  This option enables the compiler option -mwarn-dynamicstack. If the
	  compiler supports this options generates warnings for functions
	  that dynamically allocate stack space using alloca.

	  Say N if you are unsure.

endmenu

menu "I/O subsystem"

config QDIO
	def_tristate y
	prompt "QDIO support"
	---help---
	  This driver provides the Queued Direct I/O base support for
	  IBM System z.

	  To compile this driver as a module, choose M here: the
	  module will be called qdio.

	  If unsure, say Y.

menuconfig PCI
	bool "PCI support"
	default n
	depends on 64BIT
	select ARCH_SUPPORTS_MSI
	select PCI_MSI
	help
	  Enable PCI support.

if PCI

config PCI_NR_FUNCTIONS
	int "Maximum number of PCI functions (1-4096)"
	range 1 4096
	default "64"
	help
	  This allows you to specify the maximum number of PCI functions which
	  this kernel will support.

source "drivers/pci/Kconfig"
source "drivers/pci/pcie/Kconfig"
source "drivers/pci/hotplug/Kconfig"

endif	# PCI

config PCI_DOMAINS
	def_bool PCI

config HAS_IOMEM
	def_bool PCI

config IOMMU_HELPER
	def_bool PCI

config HAS_DMA
	def_bool PCI
	select HAVE_DMA_API_DEBUG

config NEED_SG_DMA_LENGTH
	def_bool PCI

config HAVE_DMA_ATTRS
	def_bool PCI

config NEED_DMA_MAP_STATE
	def_bool PCI

config CHSC_SCH
	def_tristate m
	prompt "Support for CHSC subchannels"
	help
	  This driver allows usage of CHSC subchannels. A CHSC subchannel
	  is usually present on LPAR only.
	  The driver creates a device /dev/chsc, which may be used to
	  obtain I/O configuration information about the machine and
	  to issue asynchronous chsc commands (DANGEROUS).
	  You will usually only want to use this interface on a special
	  LPAR designated for system management.

	  To compile this driver as a module, choose M here: the
	  module will be called chsc_sch.

	  If unsure, say N.

config SCM_BUS
	def_bool y
	depends on 64BIT
	prompt "SCM bus driver"
	help
	  Bus driver for Storage Class Memory.

config EADM_SCH
	def_tristate m
	prompt "Support for EADM subchannels"
	depends on SCM_BUS
	help
	  This driver allows usage of EADM subchannels. EADM subchannels act
	  as a communication vehicle for SCM increments.

	  To compile this driver as a module, choose M here: the
	  module will be called eadm_sch.

endmenu

menu "Dump support"

config CRASH_DUMP
	bool "kernel crash dumps"
	depends on 64BIT && SMP
	select KEXEC
	help
	  Generate crash dump after being started by kexec.
	  Crash dump kernels are loaded in the main kernel with kexec-tools
	  into a specially reserved region and then later executed after
	  a crash by kdump/kexec.
	  For more details see Documentation/kdump/kdump.txt

config ZFCPDUMP
	def_bool n
	prompt "zfcpdump support"
	select SMP
	help
	  Select this option if you want to build an zfcpdump enabled kernel.
	  Refer to <file:Documentation/s390/zfcpdump.txt> for more details on this.

endmenu

menu "Executable file formats / Emulations"

source "fs/Kconfig.binfmt"

config SECCOMP
	def_bool y
	prompt "Enable seccomp to safely compute untrusted bytecode"
	depends on PROC_FS
	help
	  This kernel feature is useful for number crunching applications
	  that may need to compute untrusted bytecode during their
	  execution. By using pipes or other transports made available to
	  the process as file descriptors supporting the read/write
	  syscalls, it's possible to isolate those applications in
	  their own address space using seccomp. Once seccomp is
	  enabled via /proc/<pid>/seccomp, it cannot be disabled
	  and the task is only allowed to execute a few safe syscalls
	  defined by each seccomp mode.

	  If unsure, say Y.

endmenu

menu "Power Management"

config ARCH_HIBERNATION_POSSIBLE
	def_bool y if 64BIT

source "kernel/power/Kconfig"

endmenu

source "net/Kconfig"

config PCMCIA
	def_bool n

config CCW
	def_bool y

source "drivers/Kconfig"

source "fs/Kconfig"

source "arch/s390/Kconfig.debug"

source "security/Kconfig"

source "crypto/Kconfig"

source "lib/Kconfig"

menu "Virtualization"

config PFAULT
	def_bool y
	prompt "Pseudo page fault support"
	help
	  Select this option, if you want to use PFAULT pseudo page fault
	  handling under VM. If running native or in LPAR, this option
	  has no effect. If your VM does not support PFAULT, PAGEEX
	  pseudo page fault handling will be used.
	  Note that VM 4.2 supports PFAULT but has a bug in its
	  implementation that causes some problems.
	  Everybody who wants to run Linux under VM != VM4.2 should select
	  this option.

config SHARED_KERNEL
	bool "VM shared kernel support"
	depends on !JUMP_LABEL
	help
	  Select this option, if you want to share the text segment of the
	  Linux kernel between different VM guests. This reduces memory
	  usage with lots of guests but greatly increases kernel size.
	  Also if a kernel was IPL'ed from a shared segment the kexec system
	  call will not work.
	  You should only select this option if you know what you are
	  doing and want to exploit this feature.

config CMM
	def_tristate n
	prompt "Cooperative memory management"
	help
	  Select this option, if you want to enable the kernel interface
	  to reduce the memory size of the system. This is accomplished
	  by allocating pages of memory and put them "on hold". This only
	  makes sense for a system running under VM where the unused pages
	  will be reused by VM for other guest systems. The interface
	  allows an external monitor to balance memory of many systems.
	  Everybody who wants to run Linux under VM should select this
	  option.

config CMM_IUCV
	def_bool y
	prompt "IUCV special message interface to cooperative memory management"
	depends on CMM && (SMSGIUCV=y || CMM=SMSGIUCV)
	help
	  Select this option to enable the special message interface to
	  the cooperative memory management.

config APPLDATA_BASE
	def_bool n
	prompt "Linux - VM Monitor Stream, base infrastructure"
	depends on PROC_FS
	help
	  This provides a kernel interface for creating and updating z/VM APPLDATA
	  monitor records. The monitor records are updated at certain time
	  intervals, once the timer is started.
	  Writing 1 or 0 to /proc/appldata/timer starts(1) or stops(0) the timer,
	  i.e. enables or disables monitoring on the Linux side.
	  A custom interval value (in seconds) can be written to
	  /proc/appldata/interval.

	  Defaults are 60 seconds interval and timer off.
	  The /proc entries can also be read from, showing the current settings.

config APPLDATA_MEM
	def_tristate m
	prompt "Monitor memory management statistics"
	depends on APPLDATA_BASE && VM_EVENT_COUNTERS
	help
	  This provides memory management related data to the Linux - VM Monitor
	  Stream, like paging/swapping rate, memory utilisation, etc.
	  Writing 1 or 0 to /proc/appldata/memory creates(1) or removes(0) a z/VM
	  APPLDATA monitor record, i.e. enables or disables monitoring this record
	  on the z/VM side.

	  Default is disabled.
	  The /proc entry can also be read from, showing the current settings.

	  This can also be compiled as a module, which will be called
	  appldata_mem.o.

config APPLDATA_OS
	def_tristate m
	prompt "Monitor OS statistics"
	depends on APPLDATA_BASE
	help
	  This provides OS related data to the Linux - VM Monitor Stream, like
	  CPU utilisation, etc.
	  Writing 1 or 0 to /proc/appldata/os creates(1) or removes(0) a z/VM
	  APPLDATA monitor record, i.e. enables or disables monitoring this record
	  on the z/VM side.

	  Default is disabled.
	  This can also be compiled as a module, which will be called
	  appldata_os.o.

config APPLDATA_NET_SUM
	def_tristate m
	prompt "Monitor overall network statistics"
	depends on APPLDATA_BASE && NET
	help
	  This provides network related data to the Linux - VM Monitor Stream,
	  currently there is only a total sum of network I/O statistics, no
	  per-interface data.
	  Writing 1 or 0 to /proc/appldata/net_sum creates(1) or removes(0) a z/VM
	  APPLDATA monitor record, i.e. enables or disables monitoring this record
	  on the z/VM side.

	  Default is disabled.
	  This can also be compiled as a module, which will be called
	  appldata_net_sum.o.

config S390_HYPFS_FS
	def_bool y
	prompt "s390 hypervisor file system support"
	select SYS_HYPERVISOR
	help
	  This is a virtual file system intended to provide accounting
	  information in an s390 hypervisor environment.

source "arch/s390/kvm/Kconfig"

config S390_GUEST
	def_bool y
	prompt "s390 support for virtio devices"
	depends on 64BIT
	select VIRTUALIZATION
	select VIRTIO
	select VIRTIO_CONSOLE
	help
	  Enabling this option adds support for virtio based paravirtual device
	  drivers on s390.

	  Select this option if you want to run the kernel as a guest under
	  the KVM hypervisor.

endmenu<|MERGE_RESOLUTION|>--- conflicted
+++ resolved
@@ -60,47 +60,6 @@
 
 config S390
 	def_bool y
-<<<<<<< HEAD
-	select USE_GENERIC_SMP_HELPERS if SMP
-	select GENERIC_CPU_DEVICES if !SMP
-	select HAVE_SYSCALL_WRAPPERS
-	select HAVE_FUNCTION_TRACER
-	select HAVE_FUNCTION_TRACE_MCOUNT_TEST
-	select HAVE_FTRACE_MCOUNT_RECORD
-	select HAVE_C_RECORDMCOUNT
-	select HAVE_SYSCALL_TRACEPOINTS
-	select SYSCTL_EXCEPTION_TRACE
-	select HAVE_DYNAMIC_FTRACE
-	select HAVE_FUNCTION_GRAPH_TRACER
-	select HAVE_REGS_AND_STACK_ACCESS_API
-	select HAVE_OPROFILE
-	select HAVE_KPROBES
-	select HAVE_KRETPROBES
-	select HAVE_KVM if 64BIT
-	select HAVE_ARCH_TRACEHOOK
-	select INIT_ALL_POSSIBLE
-	select HAVE_PERF_EVENTS
-	select ARCH_HAVE_NMI_SAFE_CMPXCHG
-	select HAVE_DEBUG_KMEMLEAK
-	select HAVE_KERNEL_GZIP
-	select HAVE_KERNEL_BZIP2
-	select HAVE_KERNEL_LZMA
-	select HAVE_KERNEL_LZO
-	select HAVE_KERNEL_XZ
-	select HAVE_ARCH_MUTEX_CPU_RELAX
-	select HAVE_ARCH_JUMP_LABEL if !MARCH_G5
-	select HAVE_BPF_JIT if 64BIT && PACK_STACK
-	select ARCH_SAVE_PAGE_KEYS if HIBERNATION
-	select ARCH_HAS_ATOMIC64_DEC_IF_POSITIVE
-	select HAVE_MEMBLOCK
-	select HAVE_MEMBLOCK_NODE_MAP
-	select HAVE_CMPXCHG_LOCAL
-	select HAVE_CMPXCHG_DOUBLE
-	select HAVE_ALIGNED_STRUCT_PAGE if SLUB
-	select HAVE_VIRT_CPU_ACCOUNTING
-	select VIRT_CPU_ACCOUNTING
-=======
->>>>>>> e80cfc31
 	select ARCH_DISCARD_MEMBLOCK
 	select ARCH_HAS_ATOMIC64_DEC_IF_POSITIVE
 	select ARCH_HAVE_NMI_SAFE_CMPXCHG
@@ -157,7 +116,6 @@
 	select HAVE_FUNCTION_GRAPH_TRACER
 	select HAVE_FUNCTION_TRACER
 	select HAVE_FUNCTION_TRACE_MCOUNT_TEST
-	select HAVE_IRQ_WORK
 	select HAVE_KERNEL_BZIP2
 	select HAVE_KERNEL_GZIP
 	select HAVE_KERNEL_LZMA
